﻿<?xml version="1.0" encoding="utf-8"?>
<!-- Copyright (c)  Microsoft.  All Rights Reserved.  Licensed under the Apache License, Version 2.0.  See License.txt in the project root for license information. -->
<Project ToolsVersion="14.0" xmlns="http://schemas.microsoft.com/developer/msbuild/2003">

  <!-- This controls the version numbers of the build that we are producing -->

  <Import Project="Packages.props" />
  <Import Project="FixedPackages.props" />

  <PropertyGroup>
    <!-- This is the assembly version of Roslyn from the .NET assembly perspective. It should only be revved during significant point releases. -->
    <RoslynAssemblyVersionBase Condition="'$(RoslynAssemblyVersion)' == ''">3.0.0</RoslynAssemblyVersionBase>
    <!-- This is the file version of Roslyn, as placed in the PE header. It should be revved during point releases, and is also what provides the basis for our NuGet package versioning. -->
    <RoslynFileVersionBase Condition="'$(RoslynFileVersionBase)' == ''">3.0.0</RoslynFileVersionBase>
    <!-- The release moniker for our packages.  Developers should use "dev" and official builds pick the branch
         moniker listed below -->
    <RoslynNuGetMoniker Condition="'$(RoslynNuGetMoniker)' == ''">dev</RoslynNuGetMoniker>
<<<<<<< HEAD
    <RoslynNuGetMoniker Condition="'$(OfficialBuild)' == 'true'">beta1</RoslynNuGetMoniker> 
=======
    <RoslynNuGetMoniker Condition="'$(OfficialBuild)' == 'true'">beta3</RoslynNuGetMoniker>
>>>>>>> 02f107b4
    <!-- This is the base of the NuGet versioning for prerelease packages -->
    <NuGetPreReleaseVersion>$(RoslynFileVersionBase)-$(RoslynNuGetMoniker)</NuGetPreReleaseVersion>

    <!-- We should not be signing a build anywhere except for in MicroBuild, which will always specify 'BUILD_BUILDNUMBER'-->
    <BuildNumber Condition="'$(BuildNumber)' == ''">$(BUILD_BUILDNUMBER)</BuildNumber>
    <Error Condition="'$(BuildNumber)' == '' AND '$(OfficialBuild)' == 'true'">A build number must be specified for a signed build.</Error>

    <!-- When a build number is not specified, then we should default back to '00065535.0', which is a build number in the
         same format as provided by MicroBuild v2, but greater than any that MicroBuild v2 will produce, and is still compatible
         with the Win32 file version limitations. This is required so that builds done locally, where '$(OfficialBuild)' == 'true',
         can still be deployed to VS and override the version that is globally installed. -->
    <BuildNumber Condition="'$(BuildNumber)' == ''">00065535.0</BuildNumber>
    <!-- When a build number is specified, it needs to be in the format of 'x.y'-->
    <Error Condition="$(BuildNumber.Split('.').Length) != 2">BuildNumber should have two parts (in the form of 'x.y')</Error>

    <!-- Split the build parts out from the BuildNumber which is given to us by MicroBuild in the format of yyyymmdd.nn
         where BuildNumberFiveDigitDateStamp is mmmdd (such as 60615) and BuildNumberBuildOfTheDay is nn (which represents the nth build
         started that day). So the first build of the day, 20160615.1, will produce something similar to BuildNumberFiveDigitDateStamp: 60615,
         BuildNumberBuildOfTheDayPadded: 01;and the 12th build of the day, 20160615.12, will produce BuildNumberFiveDigitDateStamp: 60615, BuildNumberBuildOfTheDay: 12

         Additionally, in order ensure the value fits in the 16-bit PE header fields, we will only take the last five digits of the BuildNumber, so
         in the case of 20160615, we will set BuildNumberFiveDigitDateStamp to 60615. Unfortunately for releases in 2017 we can't go any higher, so
         well continue the month counting instead: the build after 61231 is 61301. -->
    <BuildNumberFiveDigitDateStamp>$([MSBuild]::Subtract($(BuildNumber.Split('.')[0].Substring(3).Trim()), 8800))</BuildNumberFiveDigitDateStamp>
    <BuildNumberBuildOfTheDayPadded>$(BuildNumber.Split('.')[1].PadLeft(2,'0'))</BuildNumberBuildOfTheDayPadded>

    <!-- NuGet version -->
    <NuGetReleaseVersion>$(RoslynFileVersionBase)</NuGetReleaseVersion>
    <NuGetPerBuildPreReleaseVersion>$(NuGetPreReleaseVersion)-$(BuildNumberFiveDigitDateStamp)-$(BuildNumberBuildOfTheDayPadded)</NuGetPerBuildPreReleaseVersion>
    <NuGetPackageRoot Condition="'$(NuGetPackageRoot)' == ''">$(NUGET_PACKAGES)</NuGetPackageRoot> <!-- Respect environment variable if set -->
    <NuGetPackageRoot Condition="'$(NuGetPackageRoot)' == '' AND '$(OS)' == 'Windows_NT'">$(UserProfile)/.nuget/packages/</NuGetPackageRoot>
    <NuGetPackageRoot Condition="'$(NuGetPackageRoot)' == '' AND '$(OS)' != 'Windows_NT'">$(HOME)/.nuget/packages/</NuGetPackageRoot>
    <NuGetPackagesDirectory>$(NuGetPackageRoot)</NuGetPackagesDirectory>
  </PropertyGroup>

  <Choose>
    <When Condition="'$(OfficialBuild)' == 'true' OR '$(UseShippingAssemblyVersion)' == 'true'">
      <PropertyGroup>
        <AssemblyVersion>$(RoslynAssemblyVersionBase).0</AssemblyVersion>
        <BuildVersion>$(RoslynFileVersionBase).$(BuildNumberFiveDigitDateStamp)</BuildVersion>
        <VsixVersion>$(RoslynFileVersionBase).$(BuildNumberFiveDigitDateStamp)$(BuildNumberBuildOfTheDayPadded)</VsixVersion>
      </PropertyGroup>
    </When>

    <Otherwise>
      <!-- No build version was supplied.  We'll use a special version, higher than anything
           installed, so that the assembly identity is different.  This will allows us to
           have a build with an actual number installed, but then build and F5 a build with
           this number. We will make AssemblyVersion and BuildVersion different, to catch
           any bugs where people might assume they are the same. -->
      <PropertyGroup>
        <AssemblyVersion>42.42.42.42</AssemblyVersion>
        <BuildVersion>42.42.42.42424</BuildVersion>
        <VsixVersion>42.42.42.42424</VsixVersion>
      </PropertyGroup>
    </Otherwise>
  </Choose>

  <Choose>
    <When Condition="'$(OfficialBuild)' != 'true'">
      <!-- On non-official builds we don't burn in a git sha.  In large part because it
           hurts our determinism efforts as binaries which should be the same between
           builds will not (due to developers building against different HEAD
           values). -->
      <PropertyGroup>
        <GitHeadSha>&lt;developer build&gt;</GitHeadSha>
      </PropertyGroup>
    </When>
    <When Condition="'$(BUILD_SOURCEVERSION)' != ''">
      <PropertyGroup>
        <GitHeadSha>$(BUILD_SOURCEVERSION)</GitHeadSha>
      </PropertyGroup>
    </When>
    <When Condition="'$(BUILD_SOURCEVERSION)' == '' AND '$(GIT_COMMIT)' != ''">
      <PropertyGroup>
        <GitHeadSha>$(GIT_COMMIT)</GitHeadSha>
      </PropertyGroup>
    </When>
    <Otherwise>
      <PropertyGroup>
        <GitHeadSha>Not found</GitHeadSha>
        <DotGitDir>$([System.IO.Path]::GetFullPath('$(MSBuildThisFileDirectory)../../.git'))</DotGitDir>
        <HeadFileContent Condition="Exists('$(DotGitDir)/HEAD')">$([System.IO.File]::ReadAllText('$(DotGitDir)/HEAD').Trim())</HeadFileContent>
        <RefPath Condition="$(HeadFileContent.StartsWith('ref: '))">$(DotGitDir)/$(HeadFileContent.Substring(5))</RefPath>
        <GitHeadSha Condition="'$(RefPath)' != '' AND Exists('$(RefPath)')">$([System.IO.File]::ReadAllText('$(RefPath)').Trim())</GitHeadSha>
        <GitHeadSha Condition="'$(HeadFileContent)' != '' AND '$(RefPath)' == ''">$(HeadFileContent)</GitHeadSha>
      </PropertyGroup>
    </Otherwise>
  </Choose>
</Project><|MERGE_RESOLUTION|>--- conflicted
+++ resolved
@@ -14,12 +14,9 @@
     <RoslynFileVersionBase Condition="'$(RoslynFileVersionBase)' == ''">3.0.0</RoslynFileVersionBase>
     <!-- The release moniker for our packages.  Developers should use "dev" and official builds pick the branch
          moniker listed below -->
-    <RoslynNuGetMoniker Condition="'$(RoslynNuGetMoniker)' == ''">dev</RoslynNuGetMoniker>
-<<<<<<< HEAD
-    <RoslynNuGetMoniker Condition="'$(OfficialBuild)' == 'true'">beta1</RoslynNuGetMoniker> 
-=======
-    <RoslynNuGetMoniker Condition="'$(OfficialBuild)' == 'true'">beta3</RoslynNuGetMoniker>
->>>>>>> 02f107b4
+    <RoslynNuGetMoniker Condition="'$(RoslynNuGetMoniker)' == 'true'">dev</RoslynNuGetMoniker>
+    <RoslynNuGetMoniker Condition="'$(OfficialBuild)' == ''">beta2</RoslynNuGetMoniker>
+    <RoslynNuGetMoniker Condition="'$(OfficialBuild)' == ''">beta2</RoslynNuGetMoniker>
     <!-- This is the base of the NuGet versioning for prerelease packages -->
     <NuGetPreReleaseVersion>$(RoslynFileVersionBase)-$(RoslynNuGetMoniker)</NuGetPreReleaseVersion>
 
