﻿<?xml version="1.0" encoding="utf-8"?>
<!-- Copyright (c)  Microsoft.  All Rights Reserved.  Licensed under the Apache License, Version 2.0.  See License.txt in the project root for license information. -->
<Project ToolsVersion="14.0" DefaultTargets="Build" xmlns="http://schemas.microsoft.com/developer/msbuild/2003">

  <PropertyGroup>
    <MSBuildAllProjects>$(MSBuildAllProjects);$(MSBuildThisFileFullPath)</MSBuildAllProjects>
  </PropertyGroup>

  <Import Project="RepoToolset\Workarounds.targets"/>
  <Import Project="RepoToolset\OptimizationData.targets"/>
  <Import Project="RepoToolset\RepositoryInfo.targets"/>
  <Import Project="VisualStudio.targets"/>

  <PropertyGroup>
    <RoslynPublicKey>0024000004800000940000000602000000240000525341310004000001000100b5fc90e7027f67871e773a8fde8938c81dd402ba65b9201d60593e96c492651e889cc13f1415ebb53fac1131ae0bd333c5ee6021672d9718ea31a8aebd0da0072f25d87dba6fc90ffd598ed4da35e44c398c454307e8e33b8426143daec9f596836f97c8f74750e5975c64e2189f45def46b2a2b1247adc3652bf5c308055da9</RoslynPublicKey>
    <RoslynInternalKey>002400000480000094000000060200000024000052534131000400000100010055e0217eb635f69281051f9a823e0c7edd90f28063eb6c7a742a19b4f6139778ee0af438f47aed3b6e9f99838aa8dba689c7a71ddb860c96d923830b57bbd5cd6119406ddb9b002cf1c723bf272d6acbb7129e9d6dd5a5309c94e0ff4b2c884d45a55f475cd7dba59198086f61f5a8c8b5e601c0edbf269733f6f578fc8579c2</RoslynInternalKey>

    <FileAlignment>512</FileAlignment>
    <HighEntropyVA>true</HighEntropyVA>
    <Deterministic>True</Deterministic>

    <!-- Only generate our runtimeconfig.json files for net core apps. It's unnecessary in desktop projects
         but gets included in lots of output items like VSIX. -->
    <GenerateRuntimeConfigurationFiles Condition="'$(TargetFramework)' != 'netcoreapp1.1' AND '$(TargetFramework)' != 'netcoreapp2.0'">false</GenerateRuntimeConfigurationFiles>

    <MSBuildTargetsFilePath>$(MSBuildToolsPath)\Microsoft.$(MSBuildTargetsLanguageName).targets</MSBuildTargetsFilePath>

    <!-- Disable the message indicating we are using a preview SDK. That is understood and by design -->
    <SuppressNETCoreSdkPreviewMessage>true</SuppressNETCoreSdkPreviewMessage>
  </PropertyGroup>

  <ItemGroup>
    <PackageReference Include="XliffTasks" Version="$(XliffTasksVersion)" PrivateAssets="All" Condition="'$(NonShipping)' != 'true'" />
  </ItemGroup>

  <Choose>
    <When Condition="'$(SignAssembly)' == 'true'">
      <Choose>
        <!-- Shipping binaries are always public signed.  In the case of an official build $(OfficialBuild) the
             binaries will be real signed as a post processing step. -->
        <When Condition="'$(NonShipping)' != 'true'">
          <PropertyGroup>
            <AssemblyOriginatorKeyFile>$(MSBuildThisFileDirectory)..\Strong Name Keys\35MSSharedLib1024.snk</AssemblyOriginatorKeyFile>
            <PublicKey>$(RoslynPublicKey)</PublicKey>
            <PublicKeyToken>31BF3856AD364E35</PublicKeyToken>
            <PublicSign>true</PublicSign>
          </PropertyGroup>
        </When>

        <!-- Non-shipping binaries are simply signed with the Roslyn internal key. -->
        <Otherwise>
          <PropertyGroup>
            <AssemblyOriginatorKeyFile>$(MSBuildThisFileDirectory)..\Strong Name Keys\RoslynInternalKey.Private.snk</AssemblyOriginatorKeyFile>
            <DelaySign>false</DelaySign>
            <PublicKey>$(RoslynInternalKey)</PublicKey>
            <PublicKeyToken>fc793a00266884fb</PublicKeyToken>
          </PropertyGroup>
          <!-- Real-signing cross-platform currently has a blocking bug:
               https://github.com/dotnet/roslyn/issues/23521 -->
          <PropertyGroup Condition="'$(OS)' != 'Windows_NT'">
              <PublicSign>true</PublicSign>
          </PropertyGroup>
        </Otherwise>
      </Choose>
    </When>
  </Choose>

  <ItemGroup Condition="'$(ProjectLanguage)' == 'CSharp' AND '$(TargetNetFX20)' == 'true'">
    <_ExplicitReference Include="$(FrameworkPathOverride)\mscorlib.dll" />
  </ItemGroup>

  <!-- Add the UnitTestContainer project capability -->
  <ItemGroup Condition="'$(_IsAnyUnitTest)' == 'true'">
    <ProjectCapability Include="UnitTestContainer" />
  </ItemGroup>

  <ItemDefinitionGroup Condition="'$(_CopyReferences)' == 'false'">
    <Reference>
      <Private>False</Private>
    </Reference>
  </ItemDefinitionGroup>

  <ItemDefinitionGroup Condition="'$(_CopyProjectReferences)' == 'false'">
    <ProjectReference>
      <Private>False</Private>
    </ProjectReference>
  </ItemDefinitionGroup>

  <!--
    Some dependencies bring in references to UIAutomationClient and UIAutomationTypes. These conflict with the faster
    UIAComWrapper implementation used by the Roslyn integration tests. This target sets the alias for the slower
    dependencies so they are not used unintentionally within the Roslyn code base.
  -->
  <Target Name="HideSlowAutomationAssemblies" BeforeTargets="FindReferenceAssembliesForReferences;ResolveReferences" >
    <ItemGroup>
      <ReferencePath Condition="'%(FileName)' == 'UIAutomationClient' OR
                                '%(FileName)' == 'UIAutomationTypes'">
        <Aliases>slowautomation</Aliases>
      </ReferencePath>
    </ItemGroup>
  </Target>

  <Import Project="GenerateAssemblyInfo.targets" Condition="'$(ProjectLanguage)' == 'CSharp' OR '$(ProjectLanguage)' == 'VB'" />
  <Import Project="GenerateInternalsVisibleTo.targets" />

  <Import Project="Roslyn.Toolsets.Xunit.targets" Condition="'$(_IsAnyUnitTest)' == 'true'" />

  <PropertyGroup>
    <PrepareForBuildDependsOn>RestoreToolsetCheck;$(PrepareForBuildDependsOn)</PrepareForBuildDependsOn>
    <TargetFrameworkMonikerAssemblyAttributesPath>$(IntermediateOutputPath)$(TargetFrameworkMoniker).AssemblyAttributes$(DefaultLanguageSourceExtension)</TargetFrameworkMonikerAssemblyAttributesPath>
  </PropertyGroup>

  <Target Name="RestoreToolsetCheck" Condition="'$(BuildingProject)' == 'true' AND '$(DotNetBuildFromSource)' != 'true'">
      <Error Text="Toolset packages have not been restored, run Restore.cmd before building. Expected '$(RoslynToolsetPropsFilePath)' to exist."
             Condition="!Exists('$(RoslynToolsetPropsFilePath)')" />
      <Error Text="Analyzer packages have not been restored, run Restore.cmd before building. File not found: '$(RoslynDiagnosticsPropsFilePath)'"
             Condition="!Exists('$(RoslynDiagnosticsPropsFilePath)')" />
  </Target>

  <Target Name="CheckBootstrapState"
          Condition="'$(BootstrapBuildPath)' != ''"
          AfterTargets="CoreCompile">
    <ValidateBootstrap BootstrapPath="$(RoslynToolsetDirectory)" />
  </Target>

  <!--
    When running our determinism tests we need to copy the diagnostic file from the intermediate directory
    to the location of the binary.  This ensures .dll and .dll.key are next to each other to be picked up
    by our test scripts
  -->
  <Target Name="CopyDeterministicBuildDiagnosticFile" Condition="'$(DebugDeterminism)' != ''" AfterTargets="CoreCompile">
    <Copy Condition="'$(IsWpfTempProject)' != 'true' and Exists(@(IntermediateAssembly -> '%(fullpath).key'))"
          SourceFiles="@(IntermediateAssembly -> '%(fullpath).key')"
          DestinationFolder="$(OutDir)" />
  </Target>

  <!-- 
    In order to use Test Explorer in Visual Studio as well as leverage LUT testing we need to have both of the follownig packages in 
    our build.  

        - xunit.runner.visualstudio
        - xunit

    Both of these include xunit.abstractions.dll in different forms: None and reference
    respectively.  This creates a double write violation in our build.  The None item
    is unnecessary for us since we reference the xunit package hence remove it here. 

    https://github.com/dotnet/roslyn/issues/18753
  -->
  <ItemGroup>
    <None Remove="$(NuGetPackageRoot)xunit.runner.visualstudio\$(xunitrunnervisualstudioVersion)\build\net20\..\_common\xunit.abstractions.dll" />
  </ItemGroup>

  <!-- We need to run publish on our CoreCLR executables (CscCore and VbcCore) without rebuilding
       since a rebuild may overwrite signed binaries in the output directory with unsigned binaries
       from the intermediate output directory. -->
  <Target Name="PublishWithoutBuilding"
        DependsOnTargets="BuildOnlySettings;
                          PreventProjectReferencesFromBuilding;
                          ResolveReferences;
                          PrepareForPublish;
                          ComputeAndCopyFilesToPublishDirectory;
                          GeneratePublishDependencyFile;
                          GeneratePublishRuntimeConfigurationFile" />

  <Target Name="PreventProjectReferencesFromBuilding">
    <PropertyGroup>
      <BuildProjectReferences>false</BuildProjectReferences>
    </PropertyGroup>
  </Target>

  <!-- Guard against MSBuild picking the wrong SDK version. Its resolver does not always properly enforce
       the SDK specified in global.json 
       
       https://github.com/dotnet/core-setup/issues/3805
       -->
  <Target Name="BeforeBuild" Condition="'$(MSBuildRuntimeType)' != 'Core'">
    <ValidateBuildEnvironment
      MSBuildBinPath="$(MSBuildBinPath)"
      MSBuildMinimumFileVersion="15.7.0"
      MSBuildMinimumDisplayVersion="MSBuild 15.7"
      />
  </Target> 

  <!-- 
      This target is used to copy referenced projects to a sub-directory vs. the direct output 
      directory of the build. Useful when the referenced project is an EXE and the referencing 
      project uses an incompatible targetframework
  -->  
  <Target Name="CopyReferencedProjectsToDependenciesDirectory" Condition="'@(RoslynReferenceToDependencyDirectory)' != ''"  AfterTargets="ResolveProjectReferences">
    <PropertyGroup>
      <_RoslynReferenceOutputPath>@(RoslynReferenceToDependencyDirectory->'%(RootDir)%(Directory)')</_RoslynReferenceOutputPath>
    </PropertyGroup>
<<<<<<< HEAD

    <!-- The $(UsingMicrosoftNETSdk) property is set when we are using a 2.0 SDK or newer (non-legacy). This means
         we can depend on global.json having enforced the minimum version we require for our build. If it's not
         set though we need to error out and provide a link to get the correct SDK installed.
      -->
    <!-- <Error 
      Text="The $(ShortSdkVersion) SDK is required to build this repo. It can be install here https://dotnetcli.blob.core.windows.net/dotnet/Sdk/2.2.0-preview1-007622/dotnet-sdk-2.2.0-preview1-007622-win-x64.exe"
      Condition="'$(UsingMicrosoftNETSdk)' == ''" /> -->
  </Target> 
=======
    <ItemGroup>
      <_RoslynReferenceContent Include="$(_RoslynReferenceOutputPath)*.*" />
      <Content Include="@(_RoslynReferenceContent)" Link="dependency\%(_RoslynReferenceContent.Filename)%(_RoslynReferenceContent.Extension)" CopyToOutputDirectory="PreserveNewest" />
    </ItemGroup>
  </Target>
>>>>>>> 6f3c1f14

  <!-- Count PublicAPIs as AdditionalFiles to get them to analyzers. This is working around
       https://github.com/dotnet/project-system/issues/2160 where AdditionalFileItemNames
       isn't fully supported yet in the new project system. Removal of this hack is tracked
       by https://github.com/dotnet/roslyn/issues/19545. -->
  <ItemGroup>
    <AdditionalFiles Include="@(PublicAPI)" />
  </ItemGroup>

  <ItemGroup>
    <!-- Show launchSettings.json in the project if it exists. -->
    <None Include="$(AppDesignerFolder)\launchSettings.json" Condition="Exists('$(AppDesignerFolder)\launchSettings.json')" />
  </ItemGroup>

  <!-- CPS doesn't show these items by default, but we want to show them. -->
  <ItemGroup>
    <!-- XAML pages and resources -->
    <None Include="@(Page)" />
    <None Include="@(Resource)" />
  </ItemGroup>

  <!-- 
    Prepare inputs for Symbol Store publishing.
     
    The imported targets populate ArtifactsSymStoreDirectory with links to binaries and Windows PDBs produced either 
    directly by the build or converted from Portable PDBs produced by the build.
    In official build the content of ArtifactsSymStoreDirectory is uploaded to a symbol server.
  -->
  <PropertyGroup>
    <PublishOutputToSymStore Condition="'$(Nonshipping)' == 'true'">false</PublishOutputToSymStore>
  </PropertyGroup>

  <!--
    Workaround for not having VS 15.7 on build machines.
    Remove when machines are upgraded.
  -->
  <Target Name="InitializeSourceControlInformation" />
  <PropertyGroup>
    <SourceControlInformationFeatureSupported>true</SourceControlInformationFeatureSupported>
  </PropertyGroup>

  <Import Project="RepoToolset\SymStore.targets" />

  <!--
    Delegates to XliffTasks to validate that all localizable resources have been translated.
    We can't use EnsureAllResoucesTranslated directly because the XliffTasks package is only pulled in by projects that
    produce shipping binaries.
  -->
  <Target Name="CheckLocStatus"
          DependsOnTargets="EnsureAllResourcesTranslated"
          Condition="'$(NonShipping)' != 'true'" />
</Project><|MERGE_RESOLUTION|>--- conflicted
+++ resolved
@@ -191,23 +191,11 @@
     <PropertyGroup>
       <_RoslynReferenceOutputPath>@(RoslynReferenceToDependencyDirectory->'%(RootDir)%(Directory)')</_RoslynReferenceOutputPath>
     </PropertyGroup>
-<<<<<<< HEAD
-
-    <!-- The $(UsingMicrosoftNETSdk) property is set when we are using a 2.0 SDK or newer (non-legacy). This means
-         we can depend on global.json having enforced the minimum version we require for our build. If it's not
-         set though we need to error out and provide a link to get the correct SDK installed.
-      -->
-    <!-- <Error 
-      Text="The $(ShortSdkVersion) SDK is required to build this repo. It can be install here https://dotnetcli.blob.core.windows.net/dotnet/Sdk/2.2.0-preview1-007622/dotnet-sdk-2.2.0-preview1-007622-win-x64.exe"
-      Condition="'$(UsingMicrosoftNETSdk)' == ''" /> -->
-  </Target> 
-=======
     <ItemGroup>
       <_RoslynReferenceContent Include="$(_RoslynReferenceOutputPath)*.*" />
       <Content Include="@(_RoslynReferenceContent)" Link="dependency\%(_RoslynReferenceContent.Filename)%(_RoslynReferenceContent.Extension)" CopyToOutputDirectory="PreserveNewest" />
     </ItemGroup>
   </Target>
->>>>>>> 6f3c1f14
 
   <!-- Count PublicAPIs as AdditionalFiles to get them to analyzers. This is working around
        https://github.com/dotnet/project-system/issues/2160 where AdditionalFileItemNames
