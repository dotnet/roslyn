#!/usr/bin/env bash

usage()
{
    echo "Runs our integration suite on Linux"
    echo "usage: cibuild.sh [options]"
    echo ""
    echo "Options"
    echo "  --mono-path <path>  Path to the mono installation to use for the run" 
    echo "  --os <os>           OS to run (Linux / Darwin)"
}

XUNIT_VERSION=2.0.0-alpha-build2576
BUILD_CONFIGURATION=Debug
OS_NAME=$(uname -s)
USE_CACHE=true
MONO_ARGS='--debug=mdb-optimizations --attach=disable'

# There are some stability issues that are causing Jenkins builds to fail at an 
# unacceptable rate.  To temporarily work around that we are going to retry the 
# unstable tasks a number of times.  
RETRY_COUNT=5

while [[ $# > 0 ]]
do
    opt="$1"
    case $opt in
        -h|--help)
        usage
        exit 1
        ;;
        --mono-path)
        CUSTOM_MONO_PATH=$2
        shift 2
        ;;
        --os)
        OS_NAME=$2
        shift 2
        ;;
        --debug)
        BUILD_CONFIGURATION=Debug
        shift 1
        ;;
        --release)
        BUILD_CONFIGURATION=Release
        shift 1
        ;;
        --nocache)
        USE_CACHE=false
        shift 1
        ;;
        *)
        usage 
        exit 1
        ;;
    esac
done

restore_nuget()
{

    local package_name="nuget.16.zip"
    local target="/tmp/$package_name"
    echo "Installing NuGet Packages $target"
    if [ -f $target ]; then
        if [ "$USE_CACHE" = "true" ]; then
            echo "Already installed"
            return
        fi
    fi

    pushd /tmp/

    rm $package_name 2>/dev/null
    curl -O https://dotnetci.blob.core.windows.net/roslyn/$package_name
    unzip -uoq $package_name -d ~/
    if [ $? -ne 0 ]; then
        echo "Unable to download NuGet packages"
        exit 1
    fi

    popd

}

run_msbuild()
{
    local is_good=false
    
    for i in `seq 1 $RETRY_COUNT`
    do
        mono $MONO_ARGS ~/.nuget/packages/Microsoft.Build.Mono.Debug/14.1.0-prerelease/lib/MSBuild.exe /v:m /p:SignAssembly=false /p:UseRoslynAnalyzers=false /p:DebugSymbols=false "$@"
        if [ $? -eq 0 ]; then
            is_good=true
            break
        fi

        echo Build retry $i
    done

    if [ "$is_good" != "true" ]; then
        echo Build failed
        exit 1
    fi
}

# NuGet crashes on occasion during restore.  This isn't a fatal action so 
# we re-run it a number of times.  
run_nuget()
{
    local is_good=false
    for i in `seq 1 $RETRY_COUNT`
    do
        mono $MONO_ARGS .nuget/NuGet.exe "$@"
        if [ $? -eq 0 ]; then
            is_good=true
            break
        fi
    done

    if [ "$is_good" != "true" ]; then
        echo NuGet failed
        exit 1
    fi
}

# Run the compilation.  Can pass additional build arguments as parameters
compile_toolset()
{
    echo Compiling the toolset compilers
    echo -e "Compiling the C# compiler"
    run_msbuild src/Compilers/CSharp/CscCore/CscCore.csproj /p:Configuration=$BUILD_CONFIGURATION
    echo -e "Compiling the VB compiler"
    run_msbuild src/Compilers/VisualBasic/VbcCore/VbcCore.csproj /p:Configuration=$BUILD_CONFIGURATION
}

# Save the toolset binaries from Binaries/BUILD_CONFIGURATION to Binaries/Bootstrap
save_toolset()
{
    mkdir Binaries/Bootstrap
<<<<<<< Updated upstream
    cp Binaries/$BUILD_CONFIGURATION/core-clr/* Binaries/Bootstrap
<<<<<<< HEAD

    if [ "$OS_NAME" == "Linux" ]; then
      # Copy over the CoreCLR runtime
      ./build/linux/copy-coreclr-runtime.sh Binaries/Bootstrap
      if [ $? -ne 0 ]; then
        echo Saving bootstrap binaries failed
        exit 1
      fi
      chmod +x Binaries/Bootstrap/csc
      chmod +x Binaries/Bootstrap/vbc
    fi 
=======
    cp Binaries/$BUILD_CONFIGURATION/core-clr/Linux/* Binaries/Bootstrap
>>>>>>> Stashed changes
=======
>>>>>>> cc27405b
}

# Clean out all existing binaries.  This ensures the bootstrap phase forces
# a rebuild instead of picking up older binaries.
clean_roslyn()
{
    echo Cleaning the enlistment
    mono $MONO_ARGS ~/.nuget/packages/Microsoft.Build.Mono.Debug/14.1.0-prerelease/lib/MSBuild.exe /v:m /t:Clean build/Toolset.sln /p:Configuration=$BUILD_CONFIGURATION
    rm -rf Binaries/$BUILD_CONFIGURATION
}

build_roslyn()
{    
    local bootstrapArg=""

    if [ "$OS_NAME" == "Linux" ]; then
      bootstrapArg="/p:CscToolPath=$(pwd)/Binaries/Bootstrap /p:CscToolExe=csc \
/p:VbcToolPath=$(pwd)/Binaries/Bootstrap /p:VbcToolExe=vbc"
    fi

    echo Building CrossPlatform.sln
    run_msbuild $bootstrapArg CrossPlatform.sln /p:Configuration=$BUILD_CONFIGURATION
}

# Install the specified Mono toolset from our Azure blob storage.
install_mono_toolset()
{
    local target=/tmp/$1
    echo "Installing Mono toolset $1"

    if [ -d $target ]; then
        if [ "$USE_CACHE" = "true" ]; then
            echo "Already installed"
            return
        fi
    fi

    pushd /tmp

    rm -r $target 2>/dev/null
    rm $1.tar.bz2 2>/dev/null
    curl -O https://dotnetci.blob.core.windows.net/roslyn/$1.tar.bz2
    tar -jxf $1.tar.bz2
    if [ $? -ne 0 ]; then
        echo "Unable to download toolset"
        exit 1
    fi

    popd
}

# This function will update the PATH variable to put the desired
# version of Mono ahead of the system one. 
set_mono_path()
{
    if [ "$CUSTOM_MONO_PATH" != "" ]; then
        if [ ! -d "$CUSTOM_MONO_PATH" ]; then
            echo "Not a valid directory $CUSTOM_MONO_PATH"
            exit 1
        fi
  
        echo "Using mono path $CUSTOM_MONO_PATH"
        PATH=$CUSTOM_MONO_PATH:$PATH
        return
    fi

    if [ "$OS_NAME" = "Darwin" ]; then
        MONO_TOOLSET_NAME=mono.mac.3
    elif [ "$OS_NAME" = "Linux" ]; then
        MONO_TOOLSET_NAME=mono.linux.3
    else
        echo "Error: Unsupported OS $OS_NAME"
        exit 1
    fi

    install_mono_toolset $MONO_TOOLSET_NAME
    PATH=/tmp/$MONO_TOOLSET_NAME/bin:$PATH
}

test_roslyn()
{
    local xunit_runner=~/.nuget/packages/xunit.runners/$XUNIT_VERSION/tools/xunit.console.x86.exe
    local test_binaries=(
        Roslyn.Compilers.CSharp.CommandLine.UnitTests
        Roslyn.Compilers.CSharp.Syntax.UnitTests
        Roslyn.Compilers.CSharp.Semantic.UnitTests
        Roslyn.Compilers.CSharp.Symbol.UnitTests
        Roslyn.Compilers.VisualBasic.Syntax.UnitTests)
    local any_failed=false

    for i in "${test_binaries[@]}"
    do
        mono $MONO_ARGS $xunit_runner Binaries/$BUILD_CONFIGURATION/$i.dll -xml Binaries/$BUILD_CONFIGURATION/$i.TestResults.xml -noshadow
        if [ $? -ne 0 ]; then
            any_failed=true
        fi
    done

    if [ "$any_failed" = "true" ]; then
        echo Unit test failed
        exit 1
    fi
}

echo Clean out the enlistment
git clean -dxf . 

restore_nuget
set_mono_path
which mono
compile_toolset
save_toolset
clean_roslyn
build_roslyn
test_roslyn
<|MERGE_RESOLUTION|>--- conflicted
+++ resolved
@@ -138,25 +138,7 @@
 save_toolset()
 {
     mkdir Binaries/Bootstrap
-<<<<<<< Updated upstream
-    cp Binaries/$BUILD_CONFIGURATION/core-clr/* Binaries/Bootstrap
-<<<<<<< HEAD
-
-    if [ "$OS_NAME" == "Linux" ]; then
-      # Copy over the CoreCLR runtime
-      ./build/linux/copy-coreclr-runtime.sh Binaries/Bootstrap
-      if [ $? -ne 0 ]; then
-        echo Saving bootstrap binaries failed
-        exit 1
-      fi
-      chmod +x Binaries/Bootstrap/csc
-      chmod +x Binaries/Bootstrap/vbc
-    fi 
-=======
     cp Binaries/$BUILD_CONFIGURATION/core-clr/Linux/* Binaries/Bootstrap
->>>>>>> Stashed changes
-=======
->>>>>>> cc27405b
 }
 
 # Clean out all existing binaries.  This ensures the bootstrap phase forces
