--- conflicted
+++ resolved
@@ -58,35 +58,6 @@
     esac
 done
 
-<<<<<<< HEAD
-run_make()
-{
-    local is_good=false
- 
-    MAKE="make"
-    if [[ $OSTYPE == *[Bb][Ss][Dd]* ]]; then
-        MAKE="gmake"
-    fi
-
-    for i in `seq 1 $RETRY_COUNT`
-    do
-        $MAKE "$@" BUILD_CONFIGURATION=$BUILD_CONFIGURATION
-        if [ $? -eq 0 ]; then
-            is_good=true
-            break
-        fi
-
-        echo Build retry $i
-    done
-
-    if [ "$is_good" != "true" ]; then
-        echo Build failed
-        exit 1
-    fi
-}
-
-=======
->>>>>>> 108a1a88
 if [ "$CLEAN_RUN" == "true" ]; then
     echo Clean out the enlistment
     git clean -dxf . 
