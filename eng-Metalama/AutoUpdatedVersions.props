--- conflicted
+++ resolved
@@ -2,10 +2,6 @@
 <Project>
 
     <PropertyGroup>
-<<<<<<< HEAD
-        <MetalamaBackstageVersion>2023.3.8</MetalamaBackstageVersion>
-=======
->>>>>>> 8211824f
     </PropertyGroup>
 
 </Project>