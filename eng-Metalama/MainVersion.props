--- conflicted
+++ resolved
@@ -1,12 +1,6 @@
 <Project>
     <PropertyGroup>
-<<<<<<< HEAD
         <MainVersion>2023.3.8</MainVersion>
         <PackageVersionSuffix>-rc</PackageVersionSuffix>
-        <RoslynVersion>4.7.0</RoslynVersion>
-=======
-        <MainVersion>2023.2.6</MainVersion>
-        <PackageVersionSuffix></PackageVersionSuffix>
->>>>>>> 81d5b3e5
     </PropertyGroup>
 </Project>