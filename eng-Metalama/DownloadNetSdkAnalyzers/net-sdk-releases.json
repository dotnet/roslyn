{
  "releases": {
    "10.0.100-preview.1": {
      "sdk-zip-url": "https://download.visualstudio.microsoft.com/download/pr/fafaef8c-2fef-45d9-bc1d-df26963df6ba/94fee230c7e4fc7459fcd019ea1a7675/dotnet-sdk-10.0.100-preview.1.25120.13-win-x64.zip",
      "roslyn-version": "4.14.0-1.25070.2"
    },
    "10.0.100-preview.2": {
      "sdk-zip-url": "https://download.visualstudio.microsoft.com/download/pr/86371ea8-4e6d-4269-98e6-d9768d9fd630/fba4a5b8d540679e7921b1a90ddb2e24/dotnet-sdk-10.0.100-preview.2.25164.34-win-x64.zip",
      "roslyn-version": "4.14.0-3.25126.1"
    },
    "6.0.100": {
      "sdk-zip-url": "https://download.visualstudio.microsoft.com/download/pr/ca65b248-9750-4c2d-89e6-ef27073d5e95/05c682ca5498bfabc95985a4c72ac635/dotnet-sdk-6.0.100-win-x64.zip",
      "roslyn-version": "4.0.0-6.21526.21"
    },
    "6.0.101": {
      "sdk-zip-url": "https://download.visualstudio.microsoft.com/download/pr/8e55ce37-9740-41b7-a758-f731043060da/4b8bfd4aad9d322bf501ca9e473e35c5/dotnet-sdk-6.0.101-win-x64.zip",
      "roslyn-version": "4.0.1-1.21569.2"
    },
    "6.0.200": {
      "sdk-zip-url": "https://download.visualstudio.microsoft.com/download/pr/0cb33e31-4c3e-470f-bd40-ca582f583229/15c909eb3a9d20421771cab233af8cc1/dotnet-sdk-6.0.200-win-x64.zip",
      "roslyn-version": "4.1.0-3.22075.3"
    },
    "6.0.201": {
      "sdk-zip-url": "https://download.visualstudio.microsoft.com/download/pr/5432b207-da43-4524-810c-563f1820d6b4/f5ca8777ecca3fd9dff35ca90502c960/dotnet-sdk-6.0.201-win-x64.zip",
      "roslyn-version": "4.1.0-5.22116.13"
    },
    "6.0.202": {
      "sdk-zip-url": "https://download.visualstudio.microsoft.com/download/pr/b1461027-6daa-467d-aebe-6326343e5840/01656d95b28f16c53cd947a8072d004b/dotnet-sdk-6.0.202-win-x64.zip",
      "roslyn-version": "4.1.0-5.22128.4"
    },
    "6.0.300": {
      "sdk-zip-url": "https://download.visualstudio.microsoft.com/download/pr/cc89c1f6-0d56-46fd-88f9-1fbd8ce074ec/753afbad1926cbc8d28aa4a2dd7d9d66/dotnet-sdk-6.0.300-win-x64.zip",
      "roslyn-version": "4.2.0-4.22220.2"
    },
    "6.0.301": {
      "sdk-zip-url": "https://download.visualstudio.microsoft.com/download/pr/333eba0c-3242-48f3-a923-fdac5f219f77/342a4595101e3b4616360a7666459236/dotnet-sdk-6.0.301-win-x64.zip",
      "roslyn-version": "4.2.0-4.22220.5"
    },
    "6.0.302": {
      "sdk-zip-url": "https://download.visualstudio.microsoft.com/download/pr/44d08222-aaa9-4d35-b24b-d0db03432ab7/52a4eb5922afd19e8e0d03e0dbbb41a0/dotnet-sdk-6.0.302-win-x64.zip",
      "roslyn-version": "4.2.0-4.22220.5"
    },
    "6.0.400": {
      "sdk-zip-url": "https://download.visualstudio.microsoft.com/download/pr/8686fa48-b378-424e-908b-afbd66d6e120/2d75d5c3574fb5d917c5a3cd3f624287/dotnet-sdk-6.0.400-win-x64.zip",
      "roslyn-version": "4.3.0-3.22365.10"
    },
    "6.0.401": {
      "sdk-zip-url": "https://download.visualstudio.microsoft.com/download/pr/aa0b6cf3-c5dc-40ff-8b2f-f2970ca7b9e3/5b4a9999ea41ca5897e01a3e0e1accad/dotnet-sdk-6.0.401-win-x64.zip",
      "roslyn-version": "4.3.0-3.22415.1"
    },
    "6.0.402": {
      "sdk-zip-url": "https://download.visualstudio.microsoft.com/download/pr/554fb42f-36ae-4f2f-b7e1-6b447ebb1867/a512568a4574fc3494b73c187a5316d8/dotnet-sdk-6.0.402-win-x64.zip",
      "roslyn-version": "4.3.0-3.22465.2"
    },
    "6.0.403": {
      "sdk-zip-url": "https://download.visualstudio.microsoft.com/download/pr/e4c38e2f-07a2-4ab7-9607-369dc406f0d5/d1bef72f340bb2f3fb10e5ec92561f21/dotnet-sdk-6.0.403-win-x64.zip",
      "roslyn-version": "4.3.1-3.22505.12"
    },
    "6.0.404": {
      "sdk-zip-url": "https://download.visualstudio.microsoft.com/download/pr/6ad651e3-818f-4e00-bb14-e632e1cecdb9/a7228c4ef87b2b856231d0b97f775b4b/dotnet-sdk-6.0.404-win-x64.zip",
      "roslyn-version": "4.3.1-3.22526.13"
    },
    "6.0.405": {
      "sdk-zip-url": "https://download.visualstudio.microsoft.com/download/pr/402ad1ea-e4a5-4582-8d74-1c2efd5907e6/2c8eb49494a3598b892681cab23be8ba/dotnet-sdk-6.0.405-win-x64.zip",
      "roslyn-version": "4.3.1-3.22526.13"
    },
    "6.0.406": {
      "sdk-zip-url": "https://download.visualstudio.microsoft.com/download/pr/f16f4f87-539e-45c5-9955-50faebec8952/ecf58d052d15372aa01f389b79782c39/dotnet-sdk-6.0.406-win-x64.zip",
      "roslyn-version": "4.3.1-3.22526.13"
    },
    "6.0.407": {
      "sdk-zip-url": "https://download.visualstudio.microsoft.com/download/pr/bfb61a9e-7931-4d37-926e-ccfb73b5d910/7bb8a55f3dab0fe28f7e7bf2f9c41aeb/dotnet-sdk-6.0.407-win-x64.zip",
      "roslyn-version": "4.3.1-3.22526.13"
    },
    "6.0.408": {
      "sdk-zip-url": "https://download.visualstudio.microsoft.com/download/pr/ca13c6f1-3107-4cf8-991c-f70edc1c1139/a9f90579d827514af05c3463bed63c22/dotnet-sdk-6.0.408-win-x64.zip",
      "roslyn-version": "4.3.1-3.22526.13"
    },
    "6.0.410": {
      "sdk-zip-url": "https://download.visualstudio.microsoft.com/download/pr/735f204c-3a63-464b-931a-a0439c9067a0/14389038ec984246ab803ae99cf22fbf/dotnet-sdk-6.0.410-win-x64.zip",
      "roslyn-version": "4.3.1-3.22526.13"
    },
    "6.0.411": {
      "sdk-zip-url": "https://download.visualstudio.microsoft.com/download/pr/61f44f70-0f5a-4b89-ae95-b26c80567917/abac586ea20fb485702ea496fe83b9ee/dotnet-sdk-6.0.411-win-x64.zip",
      "roslyn-version": "4.3.1-3.22526.13"
    },
    "6.0.412": {
      "sdk-zip-url": "https://download.visualstudio.microsoft.com/download/pr/28be1206-08c5-44bb-ab3d-6775bc03b392/2146d7b8060998ea83d381ee80471557/dotnet-sdk-6.0.412-win-x64.zip",
      "roslyn-version": "4.3.1-3.22526.13"
    },
    "6.0.413": {
      "sdk-zip-url": "https://download.visualstudio.microsoft.com/download/pr/3d28b406-bdbd-423e-a173-015215ae83d5/abf5701bb34a153e073409858758eea1/dotnet-sdk-6.0.413-win-x64.zip",
      "roslyn-version": "4.3.1-3.22526.13"
    },
    "6.0.414": {
      "sdk-zip-url": "https://download.visualstudio.microsoft.com/download/pr/c226e396-07e9-4ce6-a6d2-96c867db596c/84a7aaf08f4c038d0f142c516d529bcc/dotnet-sdk-6.0.414-win-x64.zip",
      "roslyn-version": "4.3.1-3.22526.13"
    },
    "6.0.415": {
      "sdk-zip-url": "https://download.visualstudio.microsoft.com/download/pr/38487782-aa7b-40a8-9de4-18e93344d21b/6fdd1c8b3b4e673f8ba7f2d97283984b/dotnet-sdk-6.0.415-win-x64.zip",
      "roslyn-version": "4.3.1-3.22526.13"
    },
    "6.0.416": {
      "sdk-zip-url": "https://download.visualstudio.microsoft.com/download/pr/e5f3c5bd-fb2d-4070-9893-fa3e852c5545/49dc01b583c1007561a3e51f898abe77/dotnet-sdk-6.0.416-win-x64.zip",
      "roslyn-version": "4.3.1-3.22526.13"
    },
    "6.0.417": {
      "sdk-zip-url": "https://download.visualstudio.microsoft.com/download/pr/9fdcd0fd-467c-43ee-b118-1f163533e8f1/f1031bccbf9327fc69f4bf5826d557f3/dotnet-sdk-6.0.417-win-x64.zip",
      "roslyn-version": "4.3.1-3.22526.13"
    },
    "6.0.418": {
      "sdk-zip-url": "https://download.visualstudio.microsoft.com/download/pr/a33e6436-92cf-4659-9dfd-8ccbfde6255e/39f2eb8d138db0053747e1e530b56475/dotnet-sdk-6.0.418-win-x64.zip",
      "roslyn-version": "4.3.1-3.22526.13"
    },
    "6.0.419": {
      "sdk-zip-url": "https://download.visualstudio.microsoft.com/download/pr/5216ba35-4818-4ccc-bfea-423167b2c2e0/e879920a65ee5b5dc13d884d823b8469/dotnet-sdk-6.0.419-win-x64.zip",
      "roslyn-version": "4.3.1-3.22526.13"
    },
    "6.0.420": {
      "sdk-zip-url": "https://download.visualstudio.microsoft.com/download/pr/98372669-0339-4a65-8a48-7f8b6426339a/204e48e8157b031ecb0149a44827863c/dotnet-sdk-6.0.420-win-x64.zip",
      "roslyn-version": "4.3.1-3.22526.13"
    },
    "6.0.421": {
      "sdk-zip-url": "https://download.visualstudio.microsoft.com/download/pr/14804c03-4206-411a-80a5-8e26cd6ddcbc/e4e1e88d75be3a6f5c84ea3d39f60c19/dotnet-sdk-6.0.421-win-x64.zip",
      "roslyn-version": "4.3.1-3.22526.13"
    },
    "6.0.422": {
      "sdk-zip-url": "https://download.visualstudio.microsoft.com/download/pr/078b7ea9-b26e-4c4e-80eb-3a79be9906d8/a20046f51d2e14c20ac4d5872f29d174/dotnet-sdk-6.0.422-win-x64.zip",
      "roslyn-version": "4.3.1-3.22526.13"
    },
    "6.0.423": {
      "sdk-zip-url": "https://download.visualstudio.microsoft.com/download/pr/99a9fa70-dc10-4b3e-8f5e-9e88b322de31/03c298ff8e31897c16ad36618e3042e7/dotnet-sdk-6.0.423-win-x64.zip",
      "roslyn-version": "4.3.1-3.22526.13"
    },
    "6.0.424": {
      "sdk-zip-url": "https://download.visualstudio.microsoft.com/download/pr/b298579b-5779-4a53-bd04-19749f22eb28/5e0f54a5a0de540dba50e8379a4e3ff7/dotnet-sdk-6.0.424-win-x64.zip",
      "roslyn-version": "4.3.1-3.22526.13"
    },
    "6.0.425": {
      "sdk-zip-url": "https://download.visualstudio.microsoft.com/download/pr/2cd43980-3abc-47ea-898d-b10116d27890/be9d8a7809b43ce82cf441b6761836a3/dotnet-sdk-6.0.425-win-x64.zip",
      "roslyn-version": "4.3.1-3.22526.13"
    },
    "6.0.427": {
      "sdk-zip-url": "https://download.visualstudio.microsoft.com/download/pr/493caf1f-df72-4ed8-b011-fd5c0a721dbc/b166ce2a487008737ccecb26d20c2a01/dotnet-sdk-6.0.427-win-x64.zip",
      "roslyn-version": "4.3.1-3.22526.13"
    },
    "6.0.428": {
      "sdk-zip-url": "https://download.visualstudio.microsoft.com/download/pr/5b2c6cee-abe2-4734-a099-729a346205e7/b5776361ebee2e1eeed9be4aad944652/dotnet-sdk-6.0.428-win-x64.zip",
      "roslyn-version": "4.3.1-3.22526.13"
    },
    "7.0.100": {
      "sdk-zip-url": "https://download.visualstudio.microsoft.com/download/pr/1fb808dc-d017-4460-94f8-bf1ac83e6cd8/756b301e714755e411b84684b885a516/dotnet-sdk-7.0.100-win-x64.zip",
      "roslyn-version": "4.4.0-4.22520.11"
    },
    "7.0.101": {
      "sdk-zip-url": "https://download.visualstudio.microsoft.com/download/pr/25a8e07d-21fb-46fe-a21e-33c7972d4683/50ba527abe01a9619ace5d8cc2450b70/dotnet-sdk-7.0.101-win-x64.zip",
      "roslyn-version": "4.4.0-6.22565.8"
    },
    "7.0.102": {
      "sdk-zip-url": "https://download.visualstudio.microsoft.com/download/pr/7c869d6e-b49e-4c52-b197-77fca05f0c69/f3b6fb63231c8ed6afc585da090d4595/dotnet-sdk-7.0.102-win-x64.zip",
      "roslyn-version": "4.4.0-6.22580.4"
    },
    "7.0.201": {
      "sdk-zip-url": "https://download.visualstudio.microsoft.com/download/pr/0c86eee2-5ff4-405a-8698-efb9018ee3c5/5a20e7bbcd9f99bd4dd178689b14cbe3/dotnet-sdk-7.0.201-win-x64.zip",
      "roslyn-version": "4.5.0-3.23070.7"
    },
    "7.0.202": {
      "sdk-zip-url": "https://download.visualstudio.microsoft.com/download/pr/e2f99985-b54a-43a2-85cf-cfc9a1e0a307/171339e000ade0b6e10c3cb010ed45ba/dotnet-sdk-7.0.202-win-x64.zip",
      "roslyn-version": "4.5.0-6.23127.3"
    },
    "7.0.302": {
      "sdk-zip-url": "https://download.visualstudio.microsoft.com/download/pr/c973fb82-ecba-4bcc-b1cc-443d817b9472/f4426b15af724f4baf31a50d204d1ca7/dotnet-sdk-7.0.302-win-x64.zip",
      "roslyn-version": "4.6.0-3.23212.2"
    },
    "7.0.304": {
      "sdk-zip-url": "https://download.visualstudio.microsoft.com/download/pr/8f08bebf-8851-4cb3-9a16-7e800004867a/38369e796f1c61272732532e5b7c4fc3/dotnet-sdk-7.0.304-win-x64.zip",
      "roslyn-version": "4.6.0-3.23259.8"
    },
    "7.0.305": {
      "sdk-zip-url": "https://download.visualstudio.microsoft.com/download/pr/ca2298f8-7c39-4187-98e5-f1be30e5eee5/b76077aaf76b1751b77fd4574837a0ab/dotnet-sdk-7.0.305-win-x64.zip",
      "roslyn-version": "4.6.0-3.23259.8"
    },
    "7.0.306": {
      "sdk-zip-url": "https://download.visualstudio.microsoft.com/download/pr/3c443568-43b0-40b1-bb5c-3a6d8cd31876/e7d6c5b176b1c985a5f972dbf2c721b3/dotnet-sdk-7.0.306-win-x64.zip",
      "roslyn-version": "4.6.0-3.23259.8"
    },
    "7.0.400": {
      "sdk-zip-url": "https://download.visualstudio.microsoft.com/download/pr/fe18f87e-e319-4042-8ed4-307629293bec/9b35c7b563b4800403d17797b25e0b06/dotnet-sdk-7.0.400-win-x64.zip",
      "roslyn-version": "4.7.0-3.23366.1"
    },
    "7.0.401": {
      "sdk-zip-url": "https://download.visualstudio.microsoft.com/download/pr/f712b4d0-6b4b-42eb-865a-0c42af79eac9/9db3934d73a826a6e898abc70f41085a/dotnet-sdk-7.0.401-win-x64.zip",
      "roslyn-version": "4.7.0-3.23416.9"
    },
    "7.0.402": {
      "sdk-zip-url": "https://download.visualstudio.microsoft.com/download/pr/c981b201-3f0e-47e3-a1db-a5cd270f0441/ae3cf5c68d59df4b5c77ae716b91175e/dotnet-sdk-7.0.402-win-x64.zip",
      "roslyn-version": "4.7.0-3.23416.9"
    },
    "7.0.403": {
      "sdk-zip-url": "https://download.visualstudio.microsoft.com/download/pr/81514d64-25fd-46ec-a0d1-648ca8b81d4e/b5416848b9ef1ffe5a3e323c62dc859d/dotnet-sdk-7.0.403-win-x64.zip",
      "roslyn-version": "4.7.0-3.23465.3"
    },
    "7.0.404": {
      "sdk-zip-url": "https://download.visualstudio.microsoft.com/download/pr/4f4fc500-65a8-42ca-a70c-c7f8827e7bd0/b6bbe369a0f4c16382811399bdb4a435/dotnet-sdk-7.0.404-win-x64.zip",
      "roslyn-version": "4.7.0-3.23517.17"
    },
    "7.0.405": {
      "sdk-zip-url": "https://download.visualstudio.microsoft.com/download/pr/2133b143-9c4f-4daa-99b0-34fa6035d67b/193ede446d922eb833f1bfe0239be3fc/dotnet-sdk-7.0.405-win-x64.zip",
      "roslyn-version": "4.7.0-3.23517.17"
    },
    "7.0.406": {
      "sdk-zip-url": "https://download.visualstudio.microsoft.com/download/pr/fcb3a458-d679-4ec2-a3fa-0bcbc77da68a/3d08bf7e392f5e028459658d2c722ec1/dotnet-sdk-7.0.406-win-x64.zip",
      "roslyn-version": "4.7.0-3.23517.17"
    },
    "7.0.407": {
      "sdk-zip-url": "https://download.visualstudio.microsoft.com/download/pr/d0136505-ccb0-40c4-9284-341995f520a4/2a9b648902014af699cc9f847d923d1e/dotnet-sdk-7.0.407-win-x64.zip",
      "roslyn-version": "4.7.0-3.23517.17"
    },
    "7.0.408": {
      "sdk-zip-url": "https://download.visualstudio.microsoft.com/download/pr/da9fce82-fdcb-4ca0-b5f3-e7de48671af1/eb11d529902618d1c26823e1a82af2c4/dotnet-sdk-7.0.408-win-x64.zip",
      "roslyn-version": "4.7.0-3.23517.17"
    },
    "7.0.409": {
      "sdk-zip-url": "https://download.visualstudio.microsoft.com/download/pr/aac15151-b6c2-4b9b-9838-b872c59e24c1/17e15ef9123b3d4b51469b6f02793b76/dotnet-sdk-7.0.409-win-x64.zip",
      "roslyn-version": "4.7.0-3.23517.17"
    },
    "7.0.410": {
      "sdk-zip-url": "https://download.visualstudio.microsoft.com/download/pr/1c6cf2f4-25f6-4317-94ce-5be9c8ae167d/02364359ad16d626f9dcb55717bd6900/dotnet-sdk-7.0.410-win-x64.zip",
      "roslyn-version": "4.7.0-3.23517.17"
    },
    "8.0.100": {
      "sdk-zip-url": "https://download.visualstudio.microsoft.com/download/pr/2b2d6133-c4f9-46dd-9ab6-86443a7f5783/340054e2ac7de2bff9eea73ec9d4995a/dotnet-sdk-8.0.100-win-x64.zip",
      "roslyn-version": "4.8.0-3.23524.11"
    },
    "8.0.101": {
      "sdk-zip-url": "https://download.visualstudio.microsoft.com/download/pr/6902745c-34bd-4d66-8e84-d5b61a17dfb7/e61732b00f7e144e162d7e6914291f16/dotnet-sdk-8.0.101-win-x64.zip",
      "roslyn-version": "4.8.0-7.23572.1"
    },
    "8.0.201": {
      "sdk-zip-url": "https://download.visualstudio.microsoft.com/download/pr/a98272cb-1559-46f8-9601-16a80827557e/c5cab2b6e195e8a8ee42ea484cca5f80/dotnet-sdk-8.0.201-win-x64.zip",
      "roslyn-version": "4.9.0-3.24067.18"
    },
    "8.0.203": {
      "sdk-zip-url": "https://download.visualstudio.microsoft.com/download/pr/48a48c8c-911f-45f0-ba75-900c093ed7fc/610cf5bc0a3c4a70b4b3b9478c22b03f/dotnet-sdk-8.0.203-win-x64.zip",
      "roslyn-version": "4.9.2-3.24129.6"
    },
    "8.0.204": {
      "sdk-zip-url": "https://download.visualstudio.microsoft.com/download/pr/bf435b42-3f28-45db-a666-6e95c4faefe7/23e0b703124347b51f53faf64c829287/dotnet-sdk-8.0.204-win-x64.zip",
      "roslyn-version": "4.9.2-3.24129.6"
    },
    "8.0.300": {
      "sdk-zip-url": "https://download.visualstudio.microsoft.com/download/pr/6dd60d95-f5ae-414e-8259-b2a115e51714/c56f08471133d789dee9ffa52ddf5c1e/dotnet-sdk-8.0.300-win-x64.zip",
      "roslyn-version": "4.10.0-3.24216.12"
    },
    "8.0.301": {
      "sdk-zip-url": "https://download.visualstudio.microsoft.com/download/pr/7ac2d880-2d57-4008-850e-4b42b829c354/e1c92cb3b6a85f53cab6fa55b14b49e3/dotnet-sdk-8.0.301-win-x64.zip",
      "roslyn-version": "4.10.0-3.24216.12"
    },
    "8.0.302": {
      "sdk-zip-url": "https://download.visualstudio.microsoft.com/download/pr/5af098e1-e433-4fda-84af-3f54fd27c108/6bd1c6e48e64e64871957289023ca590/dotnet-sdk-8.0.302-win-x64.zip",
      "roslyn-version": "4.10.0-3.24216.12"
    },
    "8.0.303": {
      "sdk-zip-url": "https://download.visualstudio.microsoft.com/download/pr/93d39941-31b3-4c50-b124-0de50d464fe5/93a0dddb827811ff50586cb361f613b0/dotnet-sdk-8.0.303-win-x64.zip",
      "roslyn-version": "4.10.0-3.24314.14"
    },
    "8.0.401": {
      "sdk-zip-url": "https://download.visualstudio.microsoft.com/download/pr/346fb097-97c0-4c83-9af8-ab245644f9da/bf2c626621422428a7e09e0ead5b0747/dotnet-sdk-8.0.401-win-x64.zip",
      "roslyn-version": "4.11.0-3.24365.8"
    },
    "8.0.402": {
      "sdk-zip-url": "https://download.visualstudio.microsoft.com/download/pr/89fd6f50-4374-4cbb-801a-a91ef010ac71/1dc547c0b649578322b05f38c1c66de6/dotnet-sdk-8.0.402-win-x64.zip",
      "roslyn-version": "4.11.0-3.24365.8"
    },
    "8.0.403": {
      "sdk-zip-url": "https://download.visualstudio.microsoft.com/download/pr/fe458265-87fe-4cc8-baed-7ebf467aab39/2f62c4e56c20f867d28057d7fee9502e/dotnet-sdk-8.0.403-win-x64.zip",
      "roslyn-version": "4.11.0-3.24468.6"
    },
    "8.0.404": {
      "sdk-zip-url": "https://download.visualstudio.microsoft.com/download/pr/c20bc0e0-7344-4fb9-9c9b-697e11537c7e/405231def9d620e5a0ee7e5ba0a8fe97/dotnet-sdk-8.0.404-win-x64.zip",
      "roslyn-version": "4.11.0-3.24510.3"
    },
    "8.0.405": {
      "sdk-zip-url": "https://download.visualstudio.microsoft.com/download/pr/0b9ebc5d-c870-410f-b0f5-763468a0c340/a45cf691a7023cc9ae5e8b7ea9aaae2a/dotnet-sdk-8.0.405-win-x64.zip",
      "roslyn-version": "4.11.0-3.24554.2"
    },
    "8.0.406": {
      "sdk-zip-url": "https://download.visualstudio.microsoft.com/download/pr/4e3954c2-f714-4c43-b49a-0ee07c7cf7b2/f644fc3a93b8cf88099385ae14bea068/dotnet-sdk-8.0.406-win-x64.zip",
      "roslyn-version": "4.11.0-3.24554.2"
    },
<<<<<<< HEAD
=======
    "8.0.407": {
      "sdk-zip-url": "https://download.visualstudio.microsoft.com/download/pr/bdee64da-426f-44fa-908a-80172ec6a8d3/7f5c9e2e759511b625f53e0692095263/dotnet-sdk-8.0.407-win-x64.zip",
      "roslyn-version": "4.11.0-3.24554.2"
    },
>>>>>>> 10ffa85e
    "9.0.100": {
      "sdk-zip-url": "https://download.visualstudio.microsoft.com/download/pr/c5650c11-6944-488c-9192-cbab3c199deb/059197c7e46969164e752eec107fbea1/dotnet-sdk-9.0.100-win-x64.zip",
      "roslyn-version": "4.12.0-3.24523.4"
    },
    "9.0.100-preview.1": {
      "sdk-zip-url": "https://download.visualstudio.microsoft.com/download/pr/4c55bc67-e478-4fdc-abe3-08b8dd64f4e4/9cf46c3018f477a93a8498850e6c122b/dotnet-sdk-9.0.100-preview.1.24101.2-win-x64.zip",
      "roslyn-version": "4.10.0-1.24067.21"
    },
    "9.0.100-preview.2": {
      "sdk-zip-url": "https://download.visualstudio.microsoft.com/download/pr/1e952733-b58e-4d72-808b-4b6cafec490e/04fbd6374d14a95bebdf500b47e12098/dotnet-sdk-9.0.100-preview.2.24157.14-win-x64.zip",
      "roslyn-version": "4.10.0-3.24151.8"
    },
    "9.0.100-preview.3": {
      "sdk-zip-url": "https://download.visualstudio.microsoft.com/download/pr/b50c34cf-e50a-4e64-9bdc-cbd984d44acb/9cba57d4130ef9451e2a9ec218d2c83d/dotnet-sdk-9.0.100-preview.3.24204.13-win-x64.zip",
      "roslyn-version": "4.10.0-3.24202.15"
    },
    "9.0.100-preview.4": {
      "sdk-zip-url": "https://download.visualstudio.microsoft.com/download/pr/5bb0c9db-5ddb-44e7-90d1-bf34c1ac688f/8ba52405d812250c4b31e81e94c62334/dotnet-sdk-9.0.100-preview.4.24267.66-win-x64.zip",
      "roslyn-version": "4.11.0-2.24252.3"
    },
    "9.0.100-preview.5": {
      "sdk-zip-url": "https://download.visualstudio.microsoft.com/download/pr/b08c26a7-83de-4d9a-b4d7-d87942b6d35e/d6d973d0cfe914189692af1154690935/dotnet-sdk-9.0.100-preview.5.24307.3-win-x64.zip",
      "roslyn-version": "4.11.0-3.24280.3"
    },
    "9.0.100-preview.6": {
      "sdk-zip-url": "https://download.visualstudio.microsoft.com/download/pr/a889b484-004a-4cc2-844d-d5040cea4193/292354e7dec9e3a55932afdb66719c80/dotnet-sdk-9.0.100-preview.6.24328.19-win-x64.zip",
      "roslyn-version": "4.11.0-3.24324.9"
    },
    "9.0.100-preview.7": {
      "sdk-zip-url": "https://download.visualstudio.microsoft.com/download/pr/dee149e6-a8bd-4290-ac01-ca2740fde18a/bffedcce6bab8b98bdbc75201cfbc9ad/dotnet-sdk-9.0.100-preview.7.24407.12-win-x64.zip",
      "roslyn-version": "4.12.0-1.24379.1"
    },
    "9.0.100-rc.1": {
      "sdk-zip-url": "https://download.visualstudio.microsoft.com/download/pr/0439a9c2-0190-4595-92b3-9e14822f4a84/5c83aaa1c16ed9f464a56fee5320e358/dotnet-sdk-9.0.100-rc.1.24452.12-win-x64.zip",
      "roslyn-version": "4.12.0-2.24422.8"
    },
    "9.0.100-rc.2": {
      "sdk-zip-url": "https://download.visualstudio.microsoft.com/download/pr/af6bbccc-1d18-4bcb-aa3a-ce76f864f977/8ecffe6494804fb6c6be93488c58eef6/dotnet-sdk-9.0.100-rc.2.24474.11-win-x64.zip",
      "roslyn-version": "4.12.0-3.24473.3"
    },
    "9.0.101": {
      "sdk-zip-url": "https://builds.dotnet.microsoft.com/dotnet/Sdk/9.0.101/dotnet-sdk-9.0.101-win-x64.zip",
      "roslyn-version": "4.12.0-3.24570.6"
    },
    "9.0.102": {
      "sdk-zip-url": "https://builds.dotnet.microsoft.com/dotnet/Sdk/9.0.102/dotnet-sdk-9.0.102-win-x64.zip",
      "roslyn-version": "4.12.0-3.24574.8"
    },
    "9.0.200": {
      "sdk-zip-url": "https://builds.dotnet.microsoft.com/dotnet/Sdk/9.0.200/dotnet-sdk-9.0.200-win-x64.zip",
      "roslyn-version": "4.13.0-3.25072.11"
<<<<<<< HEAD
=======
    },
    "9.0.202": {
      "sdk-zip-url": "https://download.visualstudio.microsoft.com/download/pr/a16e9966-3076-4d6d-914e-6b8228444876/123e08ddbdf6da335a3b636e66375c87/dotnet-sdk-9.0.202-win-x64.zip",
      "roslyn-version": "4.13.0-3.25155.17"
>>>>>>> 10ffa85e
    }
  }
}<|MERGE_RESOLUTION|>--- conflicted
+++ resolved
@@ -288,13 +288,10 @@
       "sdk-zip-url": "https://download.visualstudio.microsoft.com/download/pr/4e3954c2-f714-4c43-b49a-0ee07c7cf7b2/f644fc3a93b8cf88099385ae14bea068/dotnet-sdk-8.0.406-win-x64.zip",
       "roslyn-version": "4.11.0-3.24554.2"
     },
-<<<<<<< HEAD
-=======
     "8.0.407": {
       "sdk-zip-url": "https://download.visualstudio.microsoft.com/download/pr/bdee64da-426f-44fa-908a-80172ec6a8d3/7f5c9e2e759511b625f53e0692095263/dotnet-sdk-8.0.407-win-x64.zip",
       "roslyn-version": "4.11.0-3.24554.2"
     },
->>>>>>> 10ffa85e
     "9.0.100": {
       "sdk-zip-url": "https://download.visualstudio.microsoft.com/download/pr/c5650c11-6944-488c-9192-cbab3c199deb/059197c7e46969164e752eec107fbea1/dotnet-sdk-9.0.100-win-x64.zip",
       "roslyn-version": "4.12.0-3.24523.4"
@@ -346,13 +343,10 @@
     "9.0.200": {
       "sdk-zip-url": "https://builds.dotnet.microsoft.com/dotnet/Sdk/9.0.200/dotnet-sdk-9.0.200-win-x64.zip",
       "roslyn-version": "4.13.0-3.25072.11"
-<<<<<<< HEAD
-=======
     },
     "9.0.202": {
       "sdk-zip-url": "https://download.visualstudio.microsoft.com/download/pr/a16e9966-3076-4d6d-914e-6b8228444876/123e08ddbdf6da335a3b636e66375c87/dotnet-sdk-9.0.202-win-x64.zip",
       "roslyn-version": "4.13.0-3.25155.17"
->>>>>>> 10ffa85e
     }
   }
 }