--- conflicted
+++ resolved
@@ -92,8 +92,6 @@
       "sdk-zip-url": "https://download.visualstudio.microsoft.com/download/pr/38487782-aa7b-40a8-9de4-18e93344d21b/6fdd1c8b3b4e673f8ba7f2d97283984b/dotnet-sdk-6.0.415-win-x64.zip",
       "roslyn-version": "4.3.0.0"
     },
-<<<<<<< HEAD
-=======
     "6.0.416": {
       "sdk-zip-url": "https://download.visualstudio.microsoft.com/download/pr/e5f3c5bd-fb2d-4070-9893-fa3e852c5545/49dc01b583c1007561a3e51f898abe77/dotnet-sdk-6.0.416-win-x64.zip",
       "roslyn-version": "4.3.0.0"
@@ -102,7 +100,6 @@
       "sdk-zip-url": "https://download.visualstudio.microsoft.com/download/pr/9fdcd0fd-467c-43ee-b118-1f163533e8f1/f1031bccbf9327fc69f4bf5826d557f3/dotnet-sdk-6.0.417-win-x64.zip",
       "roslyn-version": "4.3.0.0"
     },
->>>>>>> 97057ac1
     "7.0.100": {
       "sdk-zip-url": "https://download.visualstudio.microsoft.com/download/pr/1fb808dc-d017-4460-94f8-bf1ac83e6cd8/756b301e714755e411b84684b885a516/dotnet-sdk-7.0.100-win-x64.zip",
       "roslyn-version": "4.4.0.0"
@@ -150,8 +147,6 @@
     "7.0.402": {
       "sdk-zip-url": "https://download.visualstudio.microsoft.com/download/pr/c981b201-3f0e-47e3-a1db-a5cd270f0441/ae3cf5c68d59df4b5c77ae716b91175e/dotnet-sdk-7.0.402-win-x64.zip",
       "roslyn-version": "4.7.0.0"
-<<<<<<< HEAD
-=======
     },
     "7.0.403": {
       "sdk-zip-url": "https://download.visualstudio.microsoft.com/download/pr/81514d64-25fd-46ec-a0d1-648ca8b81d4e/b5416848b9ef1ffe5a3e323c62dc859d/dotnet-sdk-7.0.403-win-x64.zip",
@@ -164,7 +159,6 @@
     "8.0.100": {
       "sdk-zip-url": "https://download.visualstudio.microsoft.com/download/pr/2b2d6133-c4f9-46dd-9ab6-86443a7f5783/340054e2ac7de2bff9eea73ec9d4995a/dotnet-sdk-8.0.100-win-x64.zip",
       "roslyn-version": "4.8.0.0"
->>>>>>> 97057ac1
     }
   }
 }