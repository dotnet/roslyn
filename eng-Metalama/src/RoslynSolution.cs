--- conflicted
+++ resolved
@@ -11,20 +11,12 @@
 using System.Text.RegularExpressions;
 using PostSharp.Engineering.BuildTools.Build;
 using PostSharp.Engineering.BuildTools.Build.Model;
-<<<<<<< HEAD
-using PostSharp.Engineering.BuildTools.ContinuousIntegration;
-using PostSharp.Engineering.BuildTools.Tools.TeamCity;
-using PostSharp.Engineering.BuildTools.Utilities;
-
-namespace BuildMetalamaCompiler
-=======
 using PostSharp.Engineering.BuildTools.Tools.TeamCity;
 using PostSharp.Engineering.BuildTools.Utilities;
 
 namespace BuildMetalamaCompiler;
 
 internal class RoslynSolution : Solution
->>>>>>> 6387eefd
 {
     public RoslynSolution() : base("Build.ps1")
     {
@@ -144,17 +136,12 @@
         // Update when the number of target frameworks changes.
         var expectedTestFilesCount = 2;
 
-<<<<<<< HEAD
-            var resultsRelativeDirectory =
-                context.Product.TestResultsDirectory.ToString(BuildArguments.Read(context, settings.BuildConfiguration));
-=======
         if (actualTestFilesCount != expectedTestFilesCount)
         {
             context.Console.WriteError(
                 $"{actualTestFilesCount} files found instead of {expectedTestFilesCount} in {testsBinDirectory}.");
             return false;
         }
->>>>>>> 6387eefd
 
         var resultsRelativeDirectory = context.Product.TestResultsDirectory;
 
@@ -164,22 +151,10 @@
             $"--filter \"{filter}\" --logger \"trx\" --logger \"console;verbosity=minimal\" --results-directory \"{resultsDirectory}\"";
         var success = true;
 
-<<<<<<< HEAD
-            if (context.IsContinuousIntegrationBuild)
-            {
-                // Export test result files to TeamCity.
-                TeamCityHelper.SendImportDataMessage(
-                    "vstest",
-                    Path.Combine(resultsRelativeDirectory, "*.trx").Replace(Path.DirectorySeparatorChar, '/'),
-                    Path.GetFileName(testFileName),
-                    false);
-            }
-=======
         foreach (var testFile in testFiles)
         {
             success &= DotNetHelper.Run(context, settings, testFile, "test", args);
         }
->>>>>>> 6387eefd
 
         if (context.IsContinuousIntegrationBuild)
         {
