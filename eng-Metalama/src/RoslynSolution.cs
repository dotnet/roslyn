﻿// Licensed to the .NET Foundation under one or more agreements.
// The .NET Foundation licenses this file to you under the MIT license.
// See the LICENSE file in the project root for more information.

using System.Collections.Immutable;
using System.Globalization;
using System.IO;
using System.Text;
using System.Text.RegularExpressions;
using PostSharp.Engineering.BuildTools.Build;
using PostSharp.Engineering.BuildTools.Build.Model;
using PostSharp.Engineering.BuildTools.Utilities;

namespace Build
{
    internal class RoslynSolution : Solution
    {
        public RoslynSolution() : base("Build.ps1")
        {
        }


        public override bool Build(BuildContext context, BuildSettings settings)
        {
            return ExecuteScript(context, settings, "-build");
        }

        private bool ExecuteScript(BuildContext context, BuildSettings settings, string args)
        {
            var msBuildConfiguration = context.Product.DependencyDefinition.MSBuildConfiguration[settings.BuildConfiguration];

            var argsBuilder = new StringBuilder();

            argsBuilder.Append(CultureInfo.InvariantCulture, $"-c {msBuildConfiguration}");
            argsBuilder.Append(' ');
            argsBuilder.Append(args);

            // The DOTNET_ROOT_X64 environment variable is used by Arcade.
            var toolOptions = new ToolInvocationOptions()
            {
                BlockedEnvironmentVariables = ImmutableArray.Create("MSBuildSDKsPath", "MSBUILD_EXE_PATH"),
                // Retry build when the file is locked by another process.
                Retry = new ToolInvocationRetry(
                    new Regex(".+The process cannot access the file.+because it is being used by another process."), 1 )
            };

            return ToolInvocationHelper.InvokePowershell(
                           context.Console,
                           Path.Combine(context.RepoDirectory, "eng", "build.ps1"),
                           argsBuilder.ToString(),
                           context.RepoDirectory,
                           toolOptions);
        }

        public override bool Pack(BuildContext context, BuildSettings settings)
        {
            return ExecuteScript(context, settings, "-build -pack");
        }

        public override bool Restore(BuildContext context, BuildSettings options)
        {
            return ExecuteScript(context, options, "-restore");
        }

        // We run Metalama's unit tests.
        public override bool Test(BuildContext context, BuildSettings settings)
        {
            var testAll = settings.Properties.ContainsKey("TestAll");

            if (testAll && !string.IsNullOrEmpty(settings.TestsFilter))
            {
                context.Console.WriteError("Tests filter and TestAll property cannot be set at the same time.");
            }
<<<<<<< HEAD
            
=======

            var filter = testAll ? "" : settings.TestsFilter ?? context.Product.DefaultTestsFilter;

            var binaryLogFilePath = Path.Combine(
               context.RepoDirectory,
               context.Product.LogsDirectory.ToString(),
               $"{this.Name}.test.binlog");

            // We run Metalama's unit tests.
>>>>>>> c1680c59
            var project = Path.Combine(context.RepoDirectory, "src", "Metalama", "Metalama.Compiler.UnitTests", "Metalama.Compiler.UnitTests.csproj");
            var additionalArguments = $"--no-restore --filter \"{filter}\"";

            return DotNetHelper.RunTests(context, settings, project, this.EnvironmentVariables, additionalArguments);
        }
    }
}<|MERGE_RESOLUTION|>--- conflicted
+++ resolved
@@ -71,9 +71,9 @@
             {
                 context.Console.WriteError("Tests filter and TestAll property cannot be set at the same time.");
             }
-<<<<<<< HEAD
             
-=======
+            var project = Path.Combine(context.RepoDirectory, "src", "Metalama", "Metalama.Compiler.UnitTests", "Metalama.Compiler.UnitTests.csproj");
+            var additionalArguments = $"--no-restore --filter \"{filter}\"";
 
             var filter = testAll ? "" : settings.TestsFilter ?? context.Product.DefaultTestsFilter;
 
@@ -83,11 +83,8 @@
                $"{this.Name}.test.binlog");
 
             // We run Metalama's unit tests.
->>>>>>> c1680c59
             var project = Path.Combine(context.RepoDirectory, "src", "Metalama", "Metalama.Compiler.UnitTests", "Metalama.Compiler.UnitTests.csproj");
-            var additionalArguments = $"--no-restore --filter \"{filter}\"";
-
-            return DotNetHelper.RunTests(context, settings, project, this.EnvironmentVariables, additionalArguments);
+            return DotNetHelper.Run(context, settings, project, "test", $"--no-restore --filter \"{filter}\" -bl:{binaryLogFilePath}");
         }
     }
 }