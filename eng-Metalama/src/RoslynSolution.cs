﻿// Licensed to the .NET Foundation under one or more agreements.
// The .NET Foundation licenses this file to you under the MIT license.
// See the LICENSE file in the project root for more information.

using System;
using System.Collections.Immutable;
using System.Globalization;
using System.IO;
using System.Text;
using System.Text.RegularExpressions;
using System.Runtime.InteropServices;
using PostSharp.Engineering.BuildTools.Build;
using PostSharp.Engineering.BuildTools.Build.Model;
using PostSharp.Engineering.BuildTools.Tools.TeamCity;
using PostSharp.Engineering.BuildTools.Utilities;

namespace BuildMetalamaCompiler;

internal class RoslynSolution : Solution
{
    public RoslynSolution() : base("Build.ps1")
    {
    }


    public override bool Build(BuildContext context, BuildSettings settings)
    {
        return ExecuteScript(context, settings, "-build");
    }

    private bool ExecuteScript(BuildContext context, BuildSettings settings, string args)
    {
        var msBuildConfiguration =
            context.Product.DependencyDefinition.MSBuildConfiguration[settings.BuildConfiguration];

        var argsBuilder = new StringBuilder();

        argsBuilder.Append(CultureInfo.InvariantCulture, $"-c {msBuildConfiguration}");
        argsBuilder.Append(' ');
        argsBuilder.Append(args);

        if (settings.BuildConfiguration != BuildConfiguration.Debug)
        {
            var revisionNumber = settings.BuildNumber ?? 1;

            // The official build ID is assumed to have format "20yymmdd.r", where R is the revision number of the day.
            // Metalama.Compiler uses the build number as the revision number regardless of the actual date.
            // (See .packages\microsoft.dotnet.arcade.sdk\9.0.0-beta.24416.2\tools\Version.BeforeCommonTargets.targets.)
            var officialBuildId = $"{DateTime.UtcNow:yyyyMMdd}.{revisionNumber}";

            var releaseBranch = context.Product.DependencyDefinition.ReleaseBranch;

            if (releaseBranch == null)
            {
                context.Console.WriteError(
                    "Release branch must be specified when building a public configuration.");
                return false;
            }

<<<<<<< HEAD
            // The DOTNET_ROOT_X64 environment variable is used by Arcade.
            var toolOptions = new ToolInvocationOptions()
            {
                BlockedEnvironmentVariables = ImmutableArray.Create("MSBuildSDKsPath", "MSBUILD_EXE_PATH"),
                // Retry build when the file is locked by another process.
                Retry = new ToolInvocationRetry(
                    new Regex(".+The process cannot access the file.+because it is being used by another process."), 1)
            };

            if (RuntimeInformation.IsOSPlatform(OSPlatform.Windows))
            {
                return ToolInvocationHelper.InvokePowershell(
                    context.Console,
                    Path.Combine(context.RepoDirectory, "eng", "build.ps1"),
                    argsBuilder.ToString(),
                    context.RepoDirectory,
                    toolOptions);
            }
            else
            {
                argsBuilder
                    .Replace("-build", "--build")
                    .Replace("-pack", "--pack")
                    .Replace("-restore", "--restore");

                return ToolInvocationHelper.InvokeTool(
                    context.Console,
                    "bash",
                    $"{Path.Combine(context.RepoDirectory, "eng", "build.sh")} {argsBuilder}",
                    context.RepoDirectory,
                    toolOptions);                
            }
        }
=======
            // This parameter is not used by Metalama.Compiler, but it is required by the build script.
            var officialVisualStudioDropAccessToken = "N/A";
>>>>>>> 43d3aa5a

            argsBuilder.Append($" -officialBuildId {officialBuildId}");
            argsBuilder.Append(" -officialSkipTests true");
            argsBuilder.Append(" -officialSkipApplyOptimizationData true");
            argsBuilder.Append($" -officialSourceBranchName {releaseBranch}");
            argsBuilder.Append($" -officialVisualStudioDropAccessToken {officialVisualStudioDropAccessToken}");
        }

        // The DOTNET_ROOT_X64 environment variable is used by Arcade.
        var toolOptions = new ToolInvocationOptions
        {
            BlockedEnvironmentVariables = ImmutableArray.Create("MSBuildSDKsPath", "MSBUILD_EXE_PATH"),
            // Retry build when the file is locked by another process.
            Retry = new ToolInvocationRetry(
                new Regex(".+The process cannot access the file.+because it is being used by another process."), 1)
        };

        return ToolInvocationHelper.InvokePowershell(
            context.Console,
            Path.Combine(context.RepoDirectory, "eng", "build.ps1"),
            argsBuilder.ToString(),
            context.RepoDirectory,
            toolOptions);
    }

    public override bool Pack(BuildContext context, BuildSettings settings)
    {
        return ExecuteScript(context, settings, "-build -pack");
    }

    public override bool Restore(BuildContext context, BuildSettings options)
    {
        return ExecuteScript(context, options, "-restore");
    }

    // We run Metalama's unit tests.
    public override bool Test(BuildContext context, BuildSettings settings)
    {
        var testAll = settings.Properties.ContainsKey("TestAll");

        if (testAll && !string.IsNullOrEmpty(settings.TestsFilter))
        {
            context.Console.WriteError("Tests filter and TestAll property cannot be set at the same time.");
            
            return false;
        }

        var filter = testAll ? "" : settings.TestsFilter ?? context.Product.DefaultTestsFilter;

        var configuration = context.Product.DependencyDefinition.MSBuildConfiguration[settings.BuildConfiguration];

        // We run Metalama's unit tests.
        var testsBinDirectory = Path.Combine("artifacts", "bin", "Metalama.Compiler.UnitTests", configuration);
        var testFileName = "Metalama.Compiler.UnitTests.dll";
        var testFiles = Directory.GetFiles(testsBinDirectory, testFileName, SearchOption.AllDirectories);
        var actualTestFilesCount = testFiles.Length;

        // Update when the number of target frameworks changes.
        var expectedTestFilesCount = 2;

        if (actualTestFilesCount != expectedTestFilesCount)
        {
            context.Console.WriteError(
                $"{actualTestFilesCount} files found instead of {expectedTestFilesCount} in {testsBinDirectory}.");
            return false;
        }

        var resultsRelativeDirectory =
            context.Product.TestResultsDirectory.ToString(BuildArguments.Read(context, settings.BuildConfiguration));

        var resultsDirectory = Path.Combine(context.RepoDirectory, resultsRelativeDirectory);

        var args =
            $"--filter \"{filter}\" --logger \"trx\" --logger \"console;verbosity=minimal\" --results-directory \"{resultsDirectory}\"";
        var success = true;

        foreach (var testFile in testFiles)
        {
            success &= DotNetHelper.Run(context, settings, testFile, "test", args);
        }

        if (context.IsContinuousIntegrationBuild)
        {
            // Export test result files to TeamCity.
            TeamCityHelper.SendImportDataMessage(
                "vstest",
                Path.Combine(resultsRelativeDirectory, "*.trx").Replace(Path.DirectorySeparatorChar, '/'),
                Path.GetFileName(testFileName),
                false);
        }

        return success;
    }
}<|MERGE_RESOLUTION|>--- conflicted
+++ resolved
@@ -57,15 +57,24 @@
                 return false;
             }
 
-<<<<<<< HEAD
-            // The DOTNET_ROOT_X64 environment variable is used by Arcade.
-            var toolOptions = new ToolInvocationOptions()
-            {
-                BlockedEnvironmentVariables = ImmutableArray.Create("MSBuildSDKsPath", "MSBUILD_EXE_PATH"),
-                // Retry build when the file is locked by another process.
-                Retry = new ToolInvocationRetry(
-                    new Regex(".+The process cannot access the file.+because it is being used by another process."), 1)
-            };
+            // This parameter is not used by Metalama.Compiler, but it is required by the build script.
+            var officialVisualStudioDropAccessToken = "N/A";
+
+            argsBuilder.Append($" -officialBuildId {officialBuildId}");
+            argsBuilder.Append(" -officialSkipTests true");
+            argsBuilder.Append(" -officialSkipApplyOptimizationData true");
+            argsBuilder.Append($" -officialSourceBranchName {releaseBranch}");
+            argsBuilder.Append($" -officialVisualStudioDropAccessToken {officialVisualStudioDropAccessToken}");
+        }
+
+        // The DOTNET_ROOT_X64 environment variable is used by Arcade.
+        var toolOptions = new ToolInvocationOptions
+        {
+            BlockedEnvironmentVariables = ImmutableArray.Create("MSBuildSDKsPath", "MSBUILD_EXE_PATH"),
+            // Retry build when the file is locked by another process.
+            Retry = new ToolInvocationRetry(
+                new Regex(".+The process cannot access the file.+because it is being used by another process."), 1)
+        };
 
             if (RuntimeInformation.IsOSPlatform(OSPlatform.Windows))
             {
@@ -91,34 +100,6 @@
                     toolOptions);                
             }
         }
-=======
-            // This parameter is not used by Metalama.Compiler, but it is required by the build script.
-            var officialVisualStudioDropAccessToken = "N/A";
->>>>>>> 43d3aa5a
-
-            argsBuilder.Append($" -officialBuildId {officialBuildId}");
-            argsBuilder.Append(" -officialSkipTests true");
-            argsBuilder.Append(" -officialSkipApplyOptimizationData true");
-            argsBuilder.Append($" -officialSourceBranchName {releaseBranch}");
-            argsBuilder.Append($" -officialVisualStudioDropAccessToken {officialVisualStudioDropAccessToken}");
-        }
-
-        // The DOTNET_ROOT_X64 environment variable is used by Arcade.
-        var toolOptions = new ToolInvocationOptions
-        {
-            BlockedEnvironmentVariables = ImmutableArray.Create("MSBuildSDKsPath", "MSBUILD_EXE_PATH"),
-            // Retry build when the file is locked by another process.
-            Retry = new ToolInvocationRetry(
-                new Regex(".+The process cannot access the file.+because it is being used by another process."), 1)
-        };
-
-        return ToolInvocationHelper.InvokePowershell(
-            context.Console,
-            Path.Combine(context.RepoDirectory, "eng", "build.ps1"),
-            argsBuilder.ToString(),
-            context.RepoDirectory,
-            toolOptions);
-    }
 
     public override bool Pack(BuildContext context, BuildSettings settings)
     {
