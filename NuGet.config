<?xml version="1.0" encoding="utf-8"?>
<!-- Licensed to the .NET Foundation under one or more agreements. The .NET Foundation licenses this file to you under the MIT license. See the LICENSE file in the project root for more information. -->
<configuration>
  <packageSources>
    <clear />
<<<<<<< HEAD
=======

    <!-- <Metalama> -->
    <!-- NuGet.org added to avoid delays of upstream fetching of the MetalamaDependencies feed.
         Upstream sources on Azure DevOps are not used, because new versions of packages appear with dozens of minutes of delay,
         and it is not possible to have other source than nuget.org. See https://developercommunity.visualstudio.com/t/custom-public-upstream-sources-in-nuget-package-ma/366068. -->
    <add key="nuget.org" value="https://api.nuget.org/v3/index.json" />
    <!-- MetalamaDependencies feed caches all the above feeds to avoid losing dependencies of old Roslyn versions.
         See docs-Metalama/Merging.md on how to add new packages to the MetalamaDepencies feed. -->
    <add key="MetalamaDependencies" value="https://pkgs.dev.azure.com/postsharp/Metalama/_packaging/MetalamaDependencies/nuget/v3/index.json" />
    <!-- </Metalama> -->

    <!-- <Metalama> -->
    <!-- The original Roslyn package sources are disabled, because packages required by older branches are getting removed from them.
         We use the MetalamaDependencies feed above instead.
         See docs-Metalama/Merging.md on how to add new packages to the MetalamaDepencies feed. -->
    <!--
>>>>>>> 7e93db38
    <add key="dotnet-eng" value="https://pkgs.dev.azure.com/dnceng/public/_packaging/dotnet-eng/nuget/v3/index.json" />
    <add key="dotnet-tools" value="https://pkgs.dev.azure.com/dnceng/public/_packaging/dotnet-tools/nuget/v3/index.json" />
    <add key="dotnet6" value="https://pkgs.dev.azure.com/dnceng/public/_packaging/dotnet6/nuget/v3/index.json" />
    <add key="dotnet7" value="https://pkgs.dev.azure.com/dnceng/public/_packaging/dotnet7/nuget/v3/index.json" />
    <add key="dotnet8" value="https://pkgs.dev.azure.com/dnceng/public/_packaging/dotnet8/nuget/v3/index.json" />
    <add key="dotnet7-transport" value="https://pkgs.dev.azure.com/dnceng/public/_packaging/dotnet7-transport/nuget/v3/index.json" />
    <add key="dotnet-public" value="https://pkgs.dev.azure.com/dnceng/public/_packaging/dotnet-public/nuget/v3/index.json" />
    <add key="nuget-build" value="https://pkgs.dev.azure.com/dnceng/public/_packaging/nuget-build/nuget/v3/index.json" />
    <add key="vssdk" value="https://pkgs.dev.azure.com/azure-public/vside/_packaging/vssdk/nuget/v3/index.json" />
    <add key="vssdk-archived" value="https://pkgs.dev.azure.com/azure-public/vside/_packaging/vssdk-archived/nuget/v3/index.json" />
    <add key="vs-impl" value="https://pkgs.dev.azure.com/azure-public/vside/_packaging/vs-impl/nuget/v3/index.json" />
    <add key="vs-impl-archived" value="https://pkgs.dev.azure.com/azure-public/vside/_packaging/vs-impl-archived/nuget/v3/index.json" />
    <add key="vs-buildservices" value="https://pkgs.dev.azure.com/azure-public/vside/_packaging/vs-buildservices/nuget/v3/index.json" />
<<<<<<< HEAD

    <!-- <Metalama> -->
    <!-- MetalamaDependencies feed caches all the above feeds to avoid loosing dependencies of old Roslyn versions. -->
    <add key="MetalamaDependencies" value="https://pkgs.dev.azure.com/postsharp/Metalama/_packaging/MetalamaDependencies/nuget/v3/index.json" />
    <!-- NuGet.org added to avoid delays of upstream fetching of the MetalamaDependencies feed. -->
    <add key="nuget.org" value="https://api.nuget.org/v3/index.json" />
    <!-- </Metalama> -->
=======
    -->
>>>>>>> 7e93db38
  </packageSources>
  <disabledPackageSources>
    <clear />
  </disabledPackageSources>
</configuration><|MERGE_RESOLUTION|>--- conflicted
+++ resolved
@@ -3,8 +3,6 @@
 <configuration>
   <packageSources>
     <clear />
-<<<<<<< HEAD
-=======
 
     <!-- <Metalama> -->
     <!-- NuGet.org added to avoid delays of upstream fetching of the MetalamaDependencies feed.
@@ -21,7 +19,6 @@
          We use the MetalamaDependencies feed above instead.
          See docs-Metalama/Merging.md on how to add new packages to the MetalamaDepencies feed. -->
     <!--
->>>>>>> 7e93db38
     <add key="dotnet-eng" value="https://pkgs.dev.azure.com/dnceng/public/_packaging/dotnet-eng/nuget/v3/index.json" />
     <add key="dotnet-tools" value="https://pkgs.dev.azure.com/dnceng/public/_packaging/dotnet-tools/nuget/v3/index.json" />
     <add key="dotnet6" value="https://pkgs.dev.azure.com/dnceng/public/_packaging/dotnet6/nuget/v3/index.json" />
@@ -35,17 +32,7 @@
     <add key="vs-impl" value="https://pkgs.dev.azure.com/azure-public/vside/_packaging/vs-impl/nuget/v3/index.json" />
     <add key="vs-impl-archived" value="https://pkgs.dev.azure.com/azure-public/vside/_packaging/vs-impl-archived/nuget/v3/index.json" />
     <add key="vs-buildservices" value="https://pkgs.dev.azure.com/azure-public/vside/_packaging/vs-buildservices/nuget/v3/index.json" />
-<<<<<<< HEAD
-
-    <!-- <Metalama> -->
-    <!-- MetalamaDependencies feed caches all the above feeds to avoid loosing dependencies of old Roslyn versions. -->
-    <add key="MetalamaDependencies" value="https://pkgs.dev.azure.com/postsharp/Metalama/_packaging/MetalamaDependencies/nuget/v3/index.json" />
-    <!-- NuGet.org added to avoid delays of upstream fetching of the MetalamaDependencies feed. -->
-    <add key="nuget.org" value="https://api.nuget.org/v3/index.json" />
-    <!-- </Metalama> -->
-=======
     -->
->>>>>>> 7e93db38
   </packageSources>
   <disabledPackageSources>
     <clear />
