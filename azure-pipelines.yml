# Branches that trigger a build on commit
trigger:
- main
- main-vs-deps
- community
- release/*
- features/*
- demos/*

# Branches that trigger builds on PR
pr:
  branches:
    include:
    - main
    - main-vs-deps
    - community
    - release/*
    - features/*
    - demos/*
  paths:
    exclude:
      - docs/*
      - eng/config/OptProf.json
      - eng/config/PublishData.json
      - eng/setup-pr-validation.ps1
      - src/LanguageServer/Microsoft.CommonLanguageServerProtocol.Framework/README.md
      - .vscode/*
      - .github/*
      - .devcontainer/*
      - .git-blame-ignore-revs
      - .vsconfig
      - azure-pipelines-compliance.yml
      - azure-pipelines-integration-dartlab.yml
      - azure-pipelines-integration-scouting.yml
      - azure-pipelines-official.yml
      - azure-pipelines-pr-validation.yml
      - CODE-OF-CONDUCT.md
      - CONTRIBUTING.md
      - README.md

variables:
  # This value is conditionally overriden by the variable group DotNet-HelixApi-Access.
  # ADO only lets us conditionally include a variable group on individual stages.
  - name: HelixApiAccessToken
    value: ''

  - name: Codeql.Enabled
    value: false
  - name: Codeql.SkipTaskAutoInjection
    value: true

  # Set pool / queue name variables depending on which instance we're running in.
  - name: PoolName
    ${{ if eq(variables['System.TeamProject'], 'public') }}:
      value: NetCore-Public
    ${{ else }}:
      value: NetCore1ESPool-Internal

  - name: Vs2026PreviewQueueName
    # As of 2025-06-12, the non-scouting queue does not have a new enough of an MSBuild to build Roslyn; use the scouting
    # queue which is on 17.14. This likely can be removed by 2025-06-18 when the upgrade to 17.14 Preview 4 is scheduled to complete.
    ${{ if eq(variables['System.TeamProject'], 'public') }}:
      value: windows.vs2026preview.scout.amd64.open
    ${{ else }}:
      value: windows.vs2026preview.scout.amd64

  - name: Vs2026RegularQueueName
    ${{ if eq(variables['System.TeamProject'], 'public') }}:
      value: windows.vs2026.amd64.open
    ${{ else }}:
      value: windows.vs2026.amd64

  - name: Vs2026PreviewQueueName
    ${{ if eq(variables['System.TeamProject'], 'public') }}:
      value: windows.vs2026preview.scout.amd64.open
    ${{ else }}:
      value: windows.vs2026preview.scout.amd64

  - name: UbuntuQueueName
    ${{ if eq(variables['System.TeamProject'], 'public') }}:
      value: Build.Ubuntu.2204.Amd64.Open
    ${{ else }}:
      value: Build.Ubuntu.2204.Amd64

  - name: WindowsQueueName
    ${{ if eq(variables['System.TeamProject'], 'public') }}:
      value: 1es-windows-2022-open
    ${{ else }}:
      value: 1es-windows-2022

  - name: HelixWindowsQueueName
    ${{ if eq(variables['System.TeamProject'], 'public') }}:
      value: Windows.10.Amd64.Open
    ${{ else }}:
      value: Windows.10.Amd64

  - name: HelixWindowsVsQueueName
    ${{ if eq(variables['System.TeamProject'], 'public') }}:
      value: windows.amd64.vs2026.pre.scout.open
    ${{ else }}:
      value: windows.amd64.vs2026.pre.scout

  - name: HelixWindowsSpanishQueueName
    ${{ if eq(variables['System.TeamProject'], 'public') }}:
      value: Windows.10.Amd64.Server2022.ES.Open
    ${{ else }}:
      value: Windows.10.Amd64.Server2022.ES

  - name: HelixUbuntuQueueName
    ${{ if eq(variables['System.TeamProject'], 'public') }}:
      value: Ubuntu.2204.Amd64.Open
    ${{ else }}:
      value: Ubuntu.2204.Amd64

  - name: HelixMacOsQueueName
    ${{ if eq(variables['System.TeamProject'], 'public') }}:
      value: OSX.15.Amd64.Open
    ${{ else }}:
      value: OSX.15.Amd64

parameters:
  # These pools allow us to configure the pools once for multiple jobs.
  # We have to use parameters here as these are object typed.
  - name: ubuntuPool
    type: object
    default:
      name: $(PoolName)
      demands: ImageOverride -equals $(UbuntuQueueName)
  - name: windowsPool
    type: object
    default:
      name: $(PoolName)
      demands: ImageOverride -equals $(WindowsQueueName)
  - name: macOSPool
    type: object
    default:
      vmImage: macOS-15
  - name: vs2026PreviewPool
<<<<<<< HEAD
    type: object
    default:
      name: $(PoolName)
      demands: ImageOverride -equals $(Vs2026PreviewQueueName)
  - name: vs2026RegularPool
    type: object
    default:
      name: $(PoolName)
      demands: ImageOverride -equals $(Vs2026RegularQueueName)
=======
    type: object
    default:
      name: $(PoolName)
      demands: ImageOverride -equals $(Vs2026PreviewQueueName)
>>>>>>> 2d90717a

stages:
- stage: Windows_Debug_Build
  dependsOn: []
  jobs:
  - template: eng/pipelines/build-windows-job.yml
    parameters:
      jobName: Build_Windows_Debug
      testArtifactName: Transport_Artifacts_Windows_Debug
      configuration: Debug
      poolParameters: ${{ parameters.vs2026PreviewPool }}
      restoreArguments: -msbuildEngine dotnet /p:UsingToolVSSDK=false /p:GenerateSatelliteAssemblies=false
      buildArguments: -msbuildEngine dotnet /p:UsingToolVSSDK=false /p:GenerateSatelliteAssemblies=false /p:PublishReadyToRun=false

- stage: Windows_Release_Build
  dependsOn: []
  jobs:
  - template: eng/pipelines/build-windows-job.yml
    parameters:
      jobName: Build_Windows_Release
      testArtifactName: Transport_Artifacts_Windows_Release
      configuration: Release
      poolParameters: ${{ parameters.vs2026PreviewPool }}
      restoreArguments: -msbuildEngine dotnet /p:UsingToolVSSDK=false /p:GenerateSatelliteAssemblies=false
      buildArguments: -msbuildEngine dotnet /p:UsingToolVSSDK=false /p:GenerateSatelliteAssemblies=false /p:PublishReadyToRun=false

- stage: Unix_Build
  dependsOn: []
  jobs:
  - template: eng/pipelines/build-unix-job.yml
    parameters:
      jobName: Build_Unix_Debug
      testArtifactName: Transport_Artifacts_Unix_Debug
      poolParameters: ${{ parameters.ubuntuPool }}

- ${{ if ne(variables['Build.Reason'], 'PullRequest') }}:
  - stage: MacOS_Build
    dependsOn: []
    jobs:
    - template: eng/pipelines/build-unix-job.yml
      parameters:
        jobName: Build_macOS_Debug
        testArtifactName: Transport_Artifacts_macOS_Debug
        poolParameters: ${{ parameters.macOSPool }}

- stage: Source_Build
  dependsOn: []
  jobs:
  # Like template `eng/common/templates/jobs/source-build.yml`
  - job: Source_Build_Managed
    displayName: Source-Build (Managed)
    container: mcr.microsoft.com/dotnet-buildtools/prereqs:centos-stream9
    pool:
      ${{ if eq(variables['System.TeamProject'], 'public') }}:
        name: $[replace(replace(eq(contains(coalesce(variables['System.PullRequest.TargetBranch'], variables['Build.SourceBranch'], 'refs/heads/main'), 'release'), 'true'), True, 'NetCore-Svc-Public' ), False, 'NetCore-Public')]
        demands: ImageOverride -equals Build.Ubuntu.2204.Amd64.Open

      ${{ if eq(variables['System.TeamProject'], 'internal') }}:
        name: $[replace(replace(eq(contains(coalesce(variables['System.PullRequest.TargetBranch'], variables['Build.SourceBranch'], 'refs/heads/main'), 'release'), 'true'), True, 'NetCore1ESPool-Svc-Internal'), False, 'NetCore1ESPool-Internal')]
        demands: ImageOverride -equals Build.Ubuntu.2204.Amd64
    workspace:
      clean: all
    steps:
    - template: /eng/common/templates/steps/source-build.yml
      parameters:
        platform:
          name: 'Managed'
          container: 'mcr.microsoft.com/dotnet-buildtools/prereqs:centos-stream9'

- stage: Windows_Debug_Desktop
  dependsOn: Windows_Debug_Build
  variables:
  - ${{ if ne(variables['System.TeamProject'], 'public') }}:
    - group: DotNet-HelixApi-Access
  jobs:
  - ${{ if ne(variables['Build.Reason'], 'PullRequest') }}:
    - template: eng/pipelines/test-windows-job.yml
      parameters:
        testRunName: 'Test Windows Desktop Debug 32'
        jobName: Test_Windows_Desktop_Debug_32
        testArtifactName: Transport_Artifacts_Windows_Debug
        configuration: Debug
        testArguments: -testDesktop -testArch x86
        helixQueueName: $(HelixWindowsVsQueueName)
        helixApiAccessToken: $(HelixApiAccessToken)
        poolParameters: ${{ parameters.windowsPool }}

  - template: eng/pipelines/test-windows-job.yml
    parameters:
      testRunName: 'Test Windows Desktop Debug 64'
      jobName: Test_Windows_Desktop_Debug_64
      testArtifactName: Transport_Artifacts_Windows_Debug
      configuration: Debug
      testArguments: -testDesktop -testArch x64
      helixQueueName: $(HelixWindowsVsQueueName)
      helixApiAccessToken: $(HelixApiAccessToken)
      poolParameters: ${{ parameters.windowsPool }}

- stage: Windows_Release_Desktop
  dependsOn: Windows_Release_Build
  variables:
  - ${{ if ne(variables['System.TeamProject'], 'public') }}:
    - group: DotNet-HelixApi-Access
  jobs:
  - template: eng/pipelines/test-windows-job.yml
    parameters:
      testRunName: 'Test Windows Desktop Release 32'
      jobName: Test_Windows_Desktop_Release_32
      testArtifactName: Transport_Artifacts_Windows_Release
      configuration: Release
      testArguments: -testDesktop -testArch x86
      helixQueueName: $(HelixWindowsVsQueueName)
      helixApiAccessToken: $(HelixApiAccessToken)
      poolParameters: ${{ parameters.windowsPool }}

  - ${{ if ne(variables['Build.Reason'], 'PullRequest') }}:
    - template: eng/pipelines/test-windows-job.yml
      parameters:
        testRunName: 'Test Windows Desktop Release 64'
        jobName: Test_Windows_Desktop_Release_64
        testArtifactName: Transport_Artifacts_Windows_Release
        configuration: Release
        testArguments: -testDesktop -testArch x64
        helixQueueName: $(HelixWindowsVsQueueName)
        helixApiAccessToken: $(HelixApiAccessToken)
        poolParameters: ${{ parameters.windowsPool }}

  - template: eng/pipelines/test-windows-job.yml
    parameters:
      testRunName: 'Test Windows Desktop Spanish Release 64'
      jobName: Test_Windows_Desktop_Spanish_Release_64
      testArtifactName: Transport_Artifacts_Windows_Release
      configuration: Release
      testArguments: -testDesktop -testArch x64
      helixQueueName: $(HelixWindowsSpanishQueueName)
      helixApiAccessToken: $(HelixApiAccessToken)
      poolParameters: ${{ parameters.windowsPool }}

- stage: Windows_Debug_CoreClr
  dependsOn: Windows_Debug_Build
  variables:
  - ${{ if ne(variables['System.TeamProject'], 'public') }}:
    - group: DotNet-HelixApi-Access
  jobs:
  - template: eng/pipelines/test-windows-job.yml
    parameters:
      testRunName: 'Test Windows CoreClr Debug'
      jobName: Test_Windows_CoreClr_Debug
      testArtifactName: Transport_Artifacts_Windows_Debug
      configuration: Debug
      testArguments: -testCoreClr
      helixQueueName: $(HelixWindowsQueueName)
      helixApiAccessToken: $(HelixApiAccessToken)
      poolParameters: ${{ parameters.windowsPool }}

  - ${{ if ne(variables['Build.Reason'], 'PullRequest') }}:
    - template: eng/pipelines/test-windows-job.yml
      parameters:
        testRunName: 'Test Windows CoreClr Debug Spanish'
        jobName: Test_Windows_CoreClr_Debug_Spanish
        testArtifactName: Transport_Artifacts_Windows_Debug
        configuration: Debug
        testArguments: -testCoreClr
        helixQueueName: $(HelixWindowsSpanishQueueName)
        helixApiAccessToken: $(HelixApiAccessToken)
        poolParameters: ${{ parameters.windowsPool }}

  - ${{ if ne(variables['Build.Reason'], 'PullRequest') }}:
    - template: eng/pipelines/test-windows-job-single-machine.yml
      parameters:
        testRunName: 'Test Windows CoreClr Debug Single Machine'
        jobName: Test_Windows_CoreClr_Debug_Single_Machine
        testArtifactName: Transport_Artifacts_Windows_Debug
        configuration: Debug
        poolParameters: ${{ parameters.vs2026PreviewPool }}
        testArguments: -testCoreClr

  - template: eng/pipelines/test-windows-job.yml
    parameters:
      testRunName: 'Test Windows CoreCLR IOperation Debug'
      jobName: Test_Windows_CoreClr_IOperation_Debug
      testArtifactName: Transport_Artifacts_Windows_Debug
      configuration: Debug
      testArguments: -testCoreClr -testIOperation -testCompilerOnly
      helixQueueName: $(HelixWindowsQueueName)
      helixApiAccessToken: $(HelixApiAccessToken)
      poolParameters: ${{ parameters.windowsPool }}

  - template: eng/pipelines/test-windows-job.yml
    parameters:
      testRunName: 'Test Windows CoreCLR RuntimeAsync Debug'
      jobName: Test_Windows_CoreClr_RuntimeAsync_Debug
      testArtifactName: Transport_Artifacts_Windows_Debug
      configuration: Debug
      testArguments: -testCoreClr -testRuntimeAsync -testCompilerOnly
      helixQueueName: $(HelixWindowsQueueName)
      helixApiAccessToken: $(HelixApiAccessToken)
      poolParameters: ${{ parameters.windowsPool }}

  # This leg runs almost all the compiler tests supported on CoreCLR, but
  #  with additional validation for used assemblies and GetEmitDiagnostics
  - template: eng/pipelines/test-windows-job.yml
    parameters:
      testRunName: 'Test Windows CoreCLR UsedAssemblies Debug'
      jobName: Test_Windows_CoreClr_UsedAssemblies_Debug
      testArtifactName: Transport_Artifacts_Windows_Debug
      configuration: Debug
      testArguments: -testCoreClr -testUsedAssemblies -testCompilerOnly
      helixQueueName: $(HelixWindowsQueueName)
      helixApiAccessToken: $(HelixApiAccessToken)
      poolParameters: ${{ parameters.windowsPool }}

- stage: Windows_Release_CoreClr
  dependsOn: Windows_Release_Build
  variables:
  - ${{ if ne(variables['System.TeamProject'], 'public') }}:
    - group: DotNet-HelixApi-Access
  jobs:
  - template: eng/pipelines/test-windows-job.yml
    parameters:
      testRunName: 'Test Windows CoreClr Release'
      jobName: Test_Windows_CoreClr_Release
      testArtifactName: Transport_Artifacts_Windows_Release
      configuration: Release
      testArguments: -testCoreClr
      helixQueueName: $(HelixWindowsQueueName)
      helixApiAccessToken: $(HelixApiAccessToken)
      poolParameters: ${{ parameters.windowsPool }}

- stage: Unix_Debug_CoreClr
  dependsOn: Unix_Build
  variables:
  - ${{ if ne(variables['System.TeamProject'], 'public') }}:
    - group: DotNet-HelixApi-Access
  jobs:
  - template: eng/pipelines/test-unix-job.yml
    parameters:
      testRunName: 'Test Linux Debug'
      jobName: Test_Linux_Debug
      testArtifactName: Transport_Artifacts_Unix_Debug
      configuration: Debug
      testArguments: --testCoreClr
      helixQueueName: $(HelixUbuntuQueueName)
      helixApiAccessToken: $(HelixApiAccessToken)
      poolParameters: ${{ parameters.ubuntuPool }}

  - ${{ if ne(variables['Build.Reason'], 'PullRequest') }}:
    - template: eng/pipelines/test-unix-job-single-machine.yml
      parameters:
        testRunName: 'Test Linux Debug Single Machine'
        jobName: Test_Linux_Debug_Single_Machine
        testArtifactName: Transport_Artifacts_Unix_Debug
        configuration: Debug
        testArguments: --testCoreClr
        poolParameters: ${{ parameters.ubuntuPool }}

- ${{ if ne(variables['Build.Reason'], 'PullRequest') }}:
  - stage: MacOS_Debug_CoreClr
    dependsOn: MacOS_Build
    variables:
    - ${{ if ne(variables['System.TeamProject'], 'public') }}:
      - group: DotNet-HelixApi-Access
    jobs:
    # https://github.com/dotnet/runtime/issues/97186
    - template: eng/pipelines/test-unix-job.yml
      parameters:
        testRunName: 'Test macOS Debug'
        jobName: Test_macOS_Debug
        testArtifactName: Transport_Artifacts_macOS_Debug
        configuration: Debug
        testArguments: --testCoreClr 
        helixQueueName: $(HelixMacOsQueueName)
        helixApiAccessToken: $(HelixApiAccessToken)
        poolParameters: ${{ parameters.ubuntuPool }}

- stage: Correctness
  dependsOn: []
  jobs:
  - template: eng/pipelines/evaluate-changed-files.yml
    parameters:
      jobName: Determine_Changes
      poolParameters: ${{ parameters.ubuntuPool }}
      paths:
        # this subset includes infra changes (we want to run all legs when there are infra changes)
        - subset: compilers
          include:
          - src/Compilers/*
          - src/Dependencies/*
          - src/NuGet/Microsoft.Net.Compilers.Toolset/*
          - eng/*
          - src/Tools/Source/CompilerGeneratorTools/*
          - '*.sln*'
          - '*.yml'
          - '*.props'
          - '*.targets'
          - '*.rsp'
          - '*.*config'
          - 'global.json'

  - job: Correctness_Build_Artifacts
    dependsOn: Determine_Changes
    pool: ${{ parameters.vs2026PreviewPool }}
    timeoutInMinutes: 90
    variables:
      - template: eng/pipelines/variables-build.yml
        parameters:
          configuration: Release
      - name: compilerChange
        value: $[dependencies.Determine_Changes.outputs['SetPathVars_compilers.containsChange']]
      # Set NUGET_PACKAGES to fix issues with package Restore when building with `-ci`.
      # Workaround for https://github.com/dotnet/arcade/issues/15970
      - name: NUGET_PACKAGES
        value: $(Build.SourcesDirectory)\.packages
    steps:
      - template: eng/pipelines/checkout-windows-task.yml

      - powershell: eng/build.ps1 -configuration Release -prepareMachine -ci -restore -binaryLogName Restore.binlog 
        displayName: Restore

      # We additionally restore during the build because the Microsoft.DotNet.Build.Tasks.Feed package only restores when we pass `-publish`. See https://github.com/dotnet/arcade/blob/37ccfd66358af6a37a0ec385ec31d1d71bdd8723/src/Microsoft.DotNet.Arcade.Sdk/tools/Tools.proj#L61-L66
      # Passing `-publish` during the restore step above fails due to no items needing published.
      - powershell: eng/build.ps1 -configuration Release -prepareMachine -ci -restore -build -pack -publish -sign -binaryLogName Build.binlog /p:DotnetPublishUsingPipelines=true /p:ContinuousIntegrationBuildCorrectness=true
        displayName: Build

      # While this task is not executed in the official build, this serves as a PR check for whether symbol exclusions
      # are properly set up.
      - task: PowerShell@2
        displayName: Publish Symbols Dry-Run
        inputs:
          filePath: eng\common\sdk-task.ps1
          arguments: -task PublishToSymbolServers /p:DryRun="true" -restore -msbuildEngine dotnet
            /p:DotNetSymbolServerTokenMsdl=DryRunPTA
            /p:DotNetSymbolServerTokenSymWeb=DryRunPTA
            /p:PDBArtifactsDirectory='$(Build.ArtifactStagingDirectory)/PDBArtifacts/'
            /p:BlobBasePath='$(Build.SourcesDirectory)/artifacts/tmp/Release/SymbolPackages/'
            /p:SymbolPublishingExclusionsFile='$(Build.SourcesDirectory)/eng/SymbolPublishingExclusionsFile.txt'
            /p:Configuration=Release
            /p:PublishToMSDL=false

      - script: $(Build.SourcesDirectory)\artifacts\bin\BuildBoss\Release\net472\BuildBoss.exe  -r "$(Build.SourcesDirectory)/" -c Release -p Roslyn.slnx
        displayName: Validate Build Artifacts

      - powershell: eng/validate-rules-missing-documentation.ps1 -ci
        displayName: Validate rules missing documentation

      - task: DotNetCoreCLI@2
        displayName: Generate Syntax Files
        inputs:
          command: 'custom'
          custom: 'run'
          arguments: '--file $(Build.SourcesDirectory)/eng/generate-compiler-code.cs -- -test -configuration Release'

      - task: DotNetCoreCLI@2
        displayName: Verify Synchronized Sources
        inputs:
          command: 'custom'
          custom: 'run'
          arguments: '--file $(Build.SourcesDirectory)/eng/ensure-sources-synced.cs'

      - powershell: eng/validate-code-formatting.ps1 -ci -rootDirectory $(Build.SourcesDirectory)\src -includeDirectories Compilers\CSharp\Portable\Generated\, Compilers\VisualBasic\Portable\Generated\, ExpressionEvaluator\VisualBasic\Source\ResultProvider\Generated\ 
        displayName: Validate Generated Syntax Files
        condition: or(ne(variables['Build.Reason'], 'PullRequest'), eq(variables['compilerChange'], 'true'))

      - template: eng/pipelines/publish-logs.yml
        parameters:
          jobName: Correctness_Build_Artifacts
          configuration: Release

  - job: Correctness_Determinism
    dependsOn: Determine_Changes
    condition: or(ne(variables['Build.Reason'], 'PullRequest'), eq(dependencies.Determine_Changes.outputs['SetPathVars_compilers.containsChange'], 'true'))
    pool: ${{ parameters.vs2026PreviewPool }}
    timeoutInMinutes: 90
    variables:
      - template: eng/pipelines/variables-build.yml
        parameters:
          configuration: Debug
      - name: bootstrapDir
        value: $(Build.SourcesDirectory)/artifacts/bootstrap/determinism
    steps:
      - template: eng/pipelines/checkout-windows-task.yml

      - powershell: eng/make-bootstrap.ps1 -output $(bootstrapDir) -ci
        displayName: Build Bootstrap Compiler

      - powershell: eng/test-determinism.ps1 -configuration Debug -bootstrapDir $(bootstrapDir) -ci
        displayName: Build - Validate determinism

      - template: eng/pipelines/publish-logs.yml
        parameters:
          jobName: Correctness_Determinism
          configuration: Debug

  - job: Correctness_Bootstrap_Build_Default
    dependsOn: Determine_Changes
    condition: or(ne(variables['Build.Reason'], 'PullRequest'), eq(dependencies.Determine_Changes.outputs['SetPathVars_compilers.containsChange'], 'true'))
    pool: ${{ parameters.vs2026PreviewPool }}
    timeoutInMinutes: 90
    variables:
      - template: eng/pipelines/variables-build.yml
        parameters:
          configuration: Release
    steps:
      - template: eng/pipelines/build-bootstrap.yml
        parameters:
          toolset: Default

  - job: Correctness_Bootstrap_Build_Framework
    dependsOn: Determine_Changes
    condition: ne(variables['Build.Reason'], 'PullRequest')
    pool: ${{ parameters.vs2026PreviewPool }}
    timeoutInMinutes: 90
    variables:
      - template: eng/pipelines/variables-build.yml
        parameters:
          configuration: Release
    steps:
      - template: eng/pipelines/build-bootstrap.yml
        parameters:
          toolset: Framework

  - job: Correctness_TodoCheck
    pool: ${{ parameters.ubuntuPool }}
    timeoutInMinutes: 10
    steps:
      - template: eng/pipelines/checkout-unix-task.yml

      - powershell: eng/todo-check.ps1
        displayName: Validate TODO/PROTOTYPE comments are not present

  - job: Correctness_Rebuild
    dependsOn: Determine_Changes
    condition: or(ne(variables['Build.Reason'], 'PullRequest'), eq(dependencies.Determine_Changes.outputs['SetPathVars_compilers.containsChange'], 'true'))
    pool: ${{ parameters.vs2026PreviewPool }}
    timeoutInMinutes: 90
    variables:
      - template: eng/pipelines/variables-build.yml
        parameters:
          configuration: Release
    steps:
      - template: eng/pipelines/checkout-windows-task.yml

      - script: .\eng\test-rebuild.cmd -ci -configuration Release -bootstrap
        displayName: Run BuildValidator

      - task: PublishBuildArtifacts@1
        displayName: Publish BuildValidator debug outputs
        inputs:
          PathtoPublish: '$(Build.SourcesDirectory)/artifacts/BuildValidator'
          ArtifactName: 'BuildValidator_DebugOut'
          publishLocation: Container
        continueOnError: true
        condition: failed()

      - template: eng/pipelines/publish-logs.yml
        parameters:
          jobName: Correctness_Rebuild
          configuration: Release

  - job: Correctness_Analyzers
    pool: ${{ parameters.ubuntuPool }}
    timeoutInMinutes: 35
    variables:
      - template: eng/pipelines/variables-build.yml
        parameters:
          configuration: Debug

    steps:
      - template: eng/pipelines/checkout-unix-task.yml

      - script: ./eng/build.sh --solution Roslyn.slnx --restore --build --configuration Debug --prepareMachine --ci --binaryLog --runanalyzers --warnaserror /p:RoslynEnforceCodeStyle=true
        displayName: Build with analyzers

      - template: eng/pipelines/publish-logs.yml
        parameters:
          jobName: Correctness_Analyzers
          configuration: Debug<|MERGE_RESOLUTION|>--- conflicted
+++ resolved
@@ -136,22 +136,10 @@
     default:
       vmImage: macOS-15
   - name: vs2026PreviewPool
-<<<<<<< HEAD
     type: object
     default:
       name: $(PoolName)
       demands: ImageOverride -equals $(Vs2026PreviewQueueName)
-  - name: vs2026RegularPool
-    type: object
-    default:
-      name: $(PoolName)
-      demands: ImageOverride -equals $(Vs2026RegularQueueName)
-=======
-    type: object
-    default:
-      name: $(PoolName)
-      demands: ImageOverride -equals $(Vs2026PreviewQueueName)
->>>>>>> 2d90717a
 
 stages:
 - stage: Windows_Debug_Build
