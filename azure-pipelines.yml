# Branches that trigger a build on commit
trigger:
- master
- master-vs-deps
- dev16.0-preview3
- dev16.0-preview3-vs-deps
- dev16.0
- dev16.0-vs-deps

# Branches that trigger builds on PR
pr:
- master
- master-vs-deps
- features/*
- demos/*
- dev16.0-preview3
- dev16.0-preview3-vs-deps
- dev16.0
- dev16.0-vs-deps

jobs:
- job: Windows_Desktop_Unit_Tests
  pool: dotnet-external-temp
  strategy:
    maxParallel: 4
    matrix:
      debug_32:
        _configuration: Debug
        _testKind: Test32
      debug_64:
        _configuration: Debug
        _testKind: Test64
      release_32:
        _configuration: Release
        _testKind: Test32
      release_64:
        _configuration: Release
        _testKind: Test64
  timeoutInMinutes: 90

  steps:
    - script: eng/cibuild.cmd -configuration $(_configuration) -prepareMachine -testDesktop -$(_testKind) -procdump
      displayName: Build and Test

    - task: PublishTestResults@1
      displayName: Publish xUnit Test Results
      inputs:
        testRunner: XUnit
        testResultsFiles: '$(Build.SourcesDirectory)\artifacts\TestResults\$(_configuration)\*.xml'
        mergeTestResults: true
        testRunTitle: 'Windows Desktop $(_configuration) $(_testKind)'
      condition: always()

    - task: PublishBuildArtifacts@1
      displayName: Publish Logs
      inputs:
        PathtoPublish: '$(Build.SourcesDirectory)\artifacts\log\$(_configuration)'
        ArtifactName: 'Windows Desktop $(_configuration) $(_testKind)' 
        publishLocation: Container
      continueOnError: true
      condition: not(succeeded())

- job: Windows_Desktop_Spanish_Unit_Tests
  pool: dnceng-windows-spanish-external-temp
  timeoutInMinutes: 90

  steps:
    - script: eng/cibuild.cmd -configuration Debug -prepareMachine -testDesktop
      displayName: Build and Test

<<<<<<< HEAD
    - task: PublishTestResults@2
=======
    - task: PublishTestResults@1
      displayName: Publish xUnit Test Results
>>>>>>> 45aa7a2d
      inputs:
        testRunner: XUnit
        testResultsFiles: '**/*.xml' 
        searchFolder: '$(Build.SourcesDirectory)\artifacts\TestResults\Debug'
        configuration: 'Debug'
        publishRunAttachments: true
        mergeTestResults: true
        testRunTitle: 'Windows Desktop Spanish'
      condition: always()

    - task: PublishBuildArtifacts@1
      inputs:
        PathtoPublish: '$(Build.SourcesDirectory)\artifacts\log\Debug'
        ArtifactName: 'Windows Desktop Spanish' 
        publishLocation: Container
      continueOnError: true
      condition: not(succeeded())

- job: Windows_CoreClr_Unit_Tests
  pool: dotnet-external-temp
  strategy:
    maxParallel: 2
    matrix:
      debug:
        _configuration: Debug
      release:
        _configuration: Release
  timeoutInMinutes: 90

  steps:
    - script: eng/cibuild.cmd -configuration $(_configuration) -prepareMachine -msbuildEngine:dotnet -testCoreClr
      displayName: Build and Test

    - task: PublishTestResults@1
      displayName: Publish xUnit Test Results
      inputs:
        testRunner: XUnit
        testResultsFiles: '$(Build.SourcesDirectory)\artifacts\TestResults\$(_configuration)\*.xml'
        mergeTestResults: true
        testRunTitle: 'Windows CoreClr $(_configuration)'
      condition: always()

    - task: PublishBuildArtifacts@1
      displayName: Publish Logs
      inputs:
        PathtoPublish: '$(Build.SourcesDirectory)\artifacts\log\$(_configuration)'
        ArtifactName: 'Windows CoreClr $(_configuration)'
        publishLocation: Container
      continueOnError: true
      condition: not(succeeded())
           
- job: Windows_Determinism_Test
  pool: dotnet-external-temp
  timeoutInMinutes: 90
  steps:
    - script: eng/test-determinism.cmd -configuration Debug
      displayName: Build - Validate determinism

    - task: PublishBuildArtifacts@1
      displayName: Publish Logs
      inputs:
        PathtoPublish: '$(Build.SourcesDirectory)\artifacts\log\Debug'
        ArtifactName: 'Build Determinism Files'
        publishLocation: Container
      continueOnError: true
      condition: not(succeeded())

- job: Windows_Correctness_Test
  pool: dotnet-external-temp
  timeoutInMinutes: 90
  steps:
    - script: eng/test-build-correctness.cmd -configuration Release
      displayName: Build - Validate correctness

    - task: PublishBuildArtifacts@1
      displayName: Publish Logs
      inputs:
        PathtoPublish: '$(Build.SourcesDirectory)\artifacts\log\Release'
        ArtifactName: 'Build Correctness Files'
        publishLocation: Container
      continueOnError: true
      condition: not(succeeded())

    - task: PublishBuildArtifacts@1
      displayName: Publish Artifact Packages
      inputs:
        PathtoPublish: '$(Build.SourcesDirectory)\artifacts\packages\Release\PreRelease'
        ArtifactName: 'Packages - PreRelease'
        publishLocation: Container
      condition: succeeded()

    - task: PublishBuildArtifacts@1
      displayName: Publish VSIX Packages
      inputs:
        PathtoPublish: '$(Build.SourcesDirectory)\artifacts\VSSetup\Release\Installer'
        ArtifactName: 'VSIX - PreRelease'
        publishLocation: Container
      condition: succeeded()

- job: Linux_Test
  pool: DotNetCore-Linux
  strategy:
    maxParallel: 2
    matrix:
      coreclr:
        _args: --testCoreClr
        _name: CoreClr
        _configuration: Debug
      mono:
        _args: --testMono --docker
        _name: Mono
        _configuration: Debug
  timeoutInMinutes: 90
  steps:
    - script: ./eng/cibuild.sh --configuration $(_configuration) --prepareMachine $(_args)
      displayName: Build and Test
    - task: PublishTestResults@1
      displayName: Publish xUnit Test Results
      inputs:
        testRunner: XUnit
        testResultsFiles: '$(Build.SourcesDirectory)/artifacts/TestResults/$(_configuration)/*.xml'
        mergeTestResults: true
        testRunTitle: 'Linux $(_name)'
      condition: always()

    - task: PublishBuildArtifacts@1
      displayName: Publish Logs
      inputs:
        PathtoPublish: '$(Build.SourcesDirectory)/artifacts/log/$(_configuration)'
        ArtifactName: 'Linux $(_name)'
        publishLocation: Container
      continueOnError: true
      condition: not(succeeded())
<|MERGE_RESOLUTION|>--- conflicted
+++ resolved
@@ -68,12 +68,8 @@
     - script: eng/cibuild.cmd -configuration Debug -prepareMachine -testDesktop
       displayName: Build and Test
 
-<<<<<<< HEAD
     - task: PublishTestResults@2
-=======
-    - task: PublishTestResults@1
-      displayName: Publish xUnit Test Results
->>>>>>> 45aa7a2d
+      displayName: Publish xUnit Test Results
       inputs:
         testRunner: XUnit
         testResultsFiles: '**/*.xml' 
