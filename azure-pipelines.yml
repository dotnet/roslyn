--- conflicted
+++ resolved
@@ -410,11 +410,7 @@
       - powershell: eng/build.ps1 -configuration Release -prepareMachine -ci -restore -binaryLogName Restore.binlog 
         displayName: Restore
 
-<<<<<<< HEAD
-      # We additionally restore during the build because a package we require for publish only restores when we pass `-publish`.
-=======
       # We additionally restore during the build because the Microsoft.DotNet.Build.Tasks.Feed package only restores when we pass `-publish`. See https://github.com/dotnet/arcade/blob/37ccfd66358af6a37a0ec385ec31d1d71bdd8723/src/Microsoft.DotNet.Arcade.Sdk/tools/Tools.proj#L61-L66
->>>>>>> 53e743b7
       # Passing `-publish` during the restore step above fails due to no items needing published.
       - powershell: eng/build.ps1 -configuration Release -prepareMachine -ci -restore -build -pack -publish -sign -binaryLogName Build.binlog /p:DotnetPublishUsingPipelines=true /p:ContinuousIntegrationBuildCorrectness=true
         displayName: Build
