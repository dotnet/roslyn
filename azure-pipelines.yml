# Branches that trigger a build on commit
trigger:
- main
- main-vs-deps
- release/*
- features/*
- demos/*

# Branches that trigger builds on PR
pr:
  branches:
    include:
    - main
    - main-vs-deps
    - release/*
    - features/*
    - demos/*
  paths:
    exclude:
      - docs/*
      - .github/*

# Windows Build and Test Jobs
jobs:
- template: eng/pipelines/build-windows-job.yml
  parameters:
    jobName: Build_Windows_Debug
    testArtifactName: Transport_Artifacts_Windows_Debug
    configuration: Debug
    queueName: Build.Windows.Amd64.VS2022.Open

- template: eng/pipelines/build-windows-job.yml
  parameters:
    jobName: Build_Windows_Release
    testArtifactName: Transport_Artifacts_Windows_Release
    configuration: Release
    queueName: Build.Windows.Amd64.VS2022.Open

- ${{ if ne(variables['Build.Reason'], 'PullRequest') }}:
  - template: eng/pipelines/test-windows-job.yml
    parameters:
      testRunName: 'Test Windows Desktop Debug 32'
      jobName: Test_Windows_Desktop_Debug_32
      buildJobName: Build_Windows_Debug
      testArtifactName: Transport_Artifacts_Windows_Debug
      configuration: Debug
      testArguments: -testDesktop -test32

- template: eng/pipelines/test-windows-job.yml
  parameters:
    testRunName: 'Test Windows Desktop Debug 64'
    jobName: Test_Windows_Desktop_Debug_64
    buildJobName: Build_Windows_Debug
    testArtifactName: Transport_Artifacts_Windows_Debug
    configuration: Debug
    testArguments: -testDesktop -test64

- template: eng/pipelines/test-windows-job.yml
  parameters:
    testRunName: 'Test Windows CoreClr Debug'
    jobName: Test_Windows_CoreClr_Debug
    buildJobName: Build_Windows_Debug
    testArtifactName: Transport_Artifacts_Windows_Debug
    configuration: Debug
    testArguments: -testCoreClr

- ${{ if ne(variables['Build.Reason'], 'PullRequest') }}:
  - template: eng/pipelines/test-windows-job-single-machine.yml
    parameters:
      testRunName: 'Test Windows CoreClr Debug Single Machine'
      jobName: Test_Windows_CoreClr_Debug_Single_Machine
      buildJobName: Build_Windows_Debug
      testArtifactName: Transport_Artifacts_Windows_Debug
      configuration: Debug
      testArguments: -testCoreClr

- template: eng/pipelines/test-windows-job.yml
  parameters:
    testRunName: 'Test Windows Desktop Release 32'
    jobName: Test_Windows_Desktop_Release_32
    buildJobName: Build_Windows_Release
    testArtifactName: Transport_Artifacts_Windows_Release
    configuration: Release
    testArguments: -testDesktop -test32

- template: eng/pipelines/test-windows-job.yml
  parameters:
    testRunName: 'Test Windows Desktop Spanish Release 64'
    jobName: Test_Windows_Desktop_Spanish_Release_64
    buildJobName: Build_Windows_Release
    testArtifactName: Transport_Artifacts_Windows_Release
    configuration: Release
    testArguments: -testDesktop -test64 -helixQueueName Windows.10.Amd64.Server19H1.ES.Open

- ${{ if ne(variables['Build.Reason'], 'PullRequest') }}:
  - template: eng/pipelines/test-windows-job.yml
    parameters:
      testRunName: 'Test Windows Desktop Release 64'
      jobName: Test_Windows_Desktop_Release_64
      buildJobName: Build_Windows_Release
      testArtifactName: Transport_Artifacts_Windows_Release
      configuration: Release
      testArguments: -testDesktop -test64

- template: eng/pipelines/test-windows-job.yml
  parameters:
    testRunName: 'Test Windows CoreClr Release'
    jobName: Test_Windows_CoreClr_Release
    buildJobName: Build_Windows_Release
    testArtifactName: Transport_Artifacts_Windows_Release
    configuration: Release
    testArguments: -testCoreClr

- template: eng/pipelines/test-windows-job.yml
  parameters:
    testRunName: 'Test Windows CoreCLR IOperation Debug'
    jobName: Test_Windows_CoreClr_IOperation_Debug
    buildJobName: Build_Windows_Debug
    testArtifactName: Transport_Artifacts_Windows_Debug
    configuration: Debug
    testArguments: -testCoreClr -testIOperation -testCompilerOnly

# Unix Build and Test Jobs
- template: eng/pipelines/build-unix-job.yml
  parameters:
    jobName: Build_Unix_Debug
    testArtifactName: Transport_Artifacts_Unix_Debug
    configuration: Debug
    queueName: Build.Ubuntu.1804.Amd64.Open

- template: eng/pipelines/test-unix-job.yml
  parameters:
    testRunName: 'Test Linux Debug'
    jobName: Test_Linux_Debug
    buildJobName: Build_Unix_Debug
    testArtifactName: Transport_Artifacts_Unix_Debug
    configuration: Debug
    testArguments: --testCoreClr --helixQueueName Ubuntu.1804.Amd64.Open

<<<<<<< HEAD
- template: eng/pipelines/test-unix-job-single-machine.yml
  parameters:
    testRunName: 'Test Linux Debug Single Machine'
    jobName: Test_Linux_Debug_Single_Machine
    buildJobName: Build_Unix_Debug
    testArtifactName: Transport_Artifacts_Unix_Debug
    configuration: Debug
    testArguments: --testCoreClr
    queueName: Build.Ubuntu.1804.Amd64.Open
=======
- ${{ if ne(variables['Build.Reason'], 'PullRequest') }}:
  - template: eng/pipelines/test-unix-job-single-machine.yml
    parameters:
      testRunName: 'Test Linux Debug Single Machine'
      jobName: Test_Linux_Debug_Single_Machine
      buildJobName: Build_Unix_Debug
      testArtifactName: Transport_Artifacts_Unix_Debug
      configuration: Debug
      testArguments: --testCoreClr
      queueName: 'Build.Ubuntu.1804.amd64.Open'
>>>>>>> 02a56599

- template: eng/pipelines/test-unix-job.yml
  parameters:
    testRunName: 'Test macOS Debug'
    jobName: Test_macOS_Debug
    buildJobName: Build_Unix_Debug
    testArtifactName: Transport_Artifacts_Unix_Debug
    configuration: Debug
    testArguments: --testCoreClr --helixQueueName OSX.1015.Amd64.Open

- template: eng/common/templates/jobs/source-build.yml

# Build Correctness Jobs

- job: Correctness_Determinism
  pool:
<<<<<<< HEAD
    name: NetCore1ESPool-Svc-Public
    demands: ImageOverride -equals Build.Windows.Amd64.VS2022.Open
=======
    name: NetCore1ESPool-Public
    demands: ImageOverride -equals Build.Windows.Amd64.VS2022.Pre.Open
>>>>>>> 02a56599
  timeoutInMinutes: 90
  steps:
    - template: eng/pipelines/checkout-windows-task.yml

    - script: eng/test-determinism.cmd -configuration Debug
      displayName: Build - Validate determinism

    - template: eng/pipelines/publish-logs.yml
      parameters:
        jobName: Correctness_Determinism
        configuration: Debug

- job: Correctness_Build
  pool:
<<<<<<< HEAD
    name: NetCore1ESPool-Svc-Public
    demands: ImageOverride -equals Build.Windows.Amd64.VS2022.Open
=======
    name: NetCore1ESPool-Public
    demands: ImageOverride -equals Build.Windows.Amd64.VS2022.Pre.Open
>>>>>>> 02a56599
  timeoutInMinutes: 90
  steps:
    - template: eng/pipelines/checkout-windows-task.yml

    - script: eng/test-build-correctness.cmd -configuration Release -enableDumps
      displayName: Build - Validate correctness

    - template: eng/pipelines/publish-logs.yml
      parameters:
        jobName: Correctness_Build
        configuration: Release

    - task: PublishBuildArtifacts@1
      displayName: Publish Artifact Packages
      inputs:
        PathtoPublish: '$(Build.SourcesDirectory)\artifacts\packages\Release\PreRelease'
        ArtifactName: 'Packages - PreRelease'
        publishLocation: Container
      condition: succeeded()

    - task: PublishBuildArtifacts@1
      displayName: Publish VSIX Packages
      inputs:
        PathtoPublish: '$(Build.SourcesDirectory)\artifacts\VSSetup\Release\Installer'
        ArtifactName: 'VSIX - PreRelease'
        publishLocation: Container
      condition: succeeded()

- job: Correctness_Rebuild
  pool:
<<<<<<< HEAD
    name: NetCore1ESPool-Svc-Public
    demands: ImageOverride -equals Build.Windows.Amd64.VS2022.Open
=======
    name: NetCore1ESPool-Public
    demands: ImageOverride -equals Build.Windows.Amd64.VS2022.Pre.Open
>>>>>>> 02a56599
  timeoutInMinutes: 90
  steps:
    - template: eng/pipelines/checkout-windows-task.yml

    - task: PowerShell@2
      displayName: Restore
      inputs:
        filePath: eng/build.ps1
        arguments: -configuration Debug -prepareMachine -ci -restore -binaryLog

    - powershell: .\eng\test-rebuild.ps1 -ci -configuration Release
      displayName: Run BuildValidator

    - task: PublishBuildArtifacts@1
      displayName: Publish BuildValidator debug outputs
      inputs:
        PathtoPublish: '$(Build.SourcesDirectory)/artifacts/BuildValidator'
        ArtifactName: 'BuildValidator_DebugOut'
        publishLocation: Container
      continueOnError: true
      condition: failed()

    - template: eng/pipelines/publish-logs.yml
      parameters:
        jobName: Correctness_Rebuild
        configuration: Release<|MERGE_RESOLUTION|>--- conflicted
+++ resolved
@@ -137,17 +137,6 @@
     configuration: Debug
     testArguments: --testCoreClr --helixQueueName Ubuntu.1804.Amd64.Open
 
-<<<<<<< HEAD
-- template: eng/pipelines/test-unix-job-single-machine.yml
-  parameters:
-    testRunName: 'Test Linux Debug Single Machine'
-    jobName: Test_Linux_Debug_Single_Machine
-    buildJobName: Build_Unix_Debug
-    testArtifactName: Transport_Artifacts_Unix_Debug
-    configuration: Debug
-    testArguments: --testCoreClr
-    queueName: Build.Ubuntu.1804.Amd64.Open
-=======
 - ${{ if ne(variables['Build.Reason'], 'PullRequest') }}:
   - template: eng/pipelines/test-unix-job-single-machine.yml
     parameters:
@@ -157,8 +146,7 @@
       testArtifactName: Transport_Artifacts_Unix_Debug
       configuration: Debug
       testArguments: --testCoreClr
-      queueName: 'Build.Ubuntu.1804.amd64.Open'
->>>>>>> 02a56599
+      queueName: Build.Ubuntu.1804.Amd64.Open
 
 - template: eng/pipelines/test-unix-job.yml
   parameters:
@@ -175,13 +163,8 @@
 
 - job: Correctness_Determinism
   pool:
-<<<<<<< HEAD
-    name: NetCore1ESPool-Svc-Public
+    name: NetCore1ESPool-Public
     demands: ImageOverride -equals Build.Windows.Amd64.VS2022.Open
-=======
-    name: NetCore1ESPool-Public
-    demands: ImageOverride -equals Build.Windows.Amd64.VS2022.Pre.Open
->>>>>>> 02a56599
   timeoutInMinutes: 90
   steps:
     - template: eng/pipelines/checkout-windows-task.yml
@@ -196,13 +179,8 @@
 
 - job: Correctness_Build
   pool:
-<<<<<<< HEAD
-    name: NetCore1ESPool-Svc-Public
+    name: NetCore1ESPool-Public
     demands: ImageOverride -equals Build.Windows.Amd64.VS2022.Open
-=======
-    name: NetCore1ESPool-Public
-    demands: ImageOverride -equals Build.Windows.Amd64.VS2022.Pre.Open
->>>>>>> 02a56599
   timeoutInMinutes: 90
   steps:
     - template: eng/pipelines/checkout-windows-task.yml
@@ -233,13 +211,8 @@
 
 - job: Correctness_Rebuild
   pool:
-<<<<<<< HEAD
-    name: NetCore1ESPool-Svc-Public
+    name: NetCore1ESPool-Public
     demands: ImageOverride -equals Build.Windows.Amd64.VS2022.Open
-=======
-    name: NetCore1ESPool-Public
-    demands: ImageOverride -equals Build.Windows.Amd64.VS2022.Pre.Open
->>>>>>> 02a56599
   timeoutInMinutes: 90
   steps:
     - template: eng/pipelines/checkout-windows-task.yml
