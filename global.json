--- conflicted
+++ resolved
@@ -1,33 +1,19 @@
 {
   "sdk": {
-<<<<<<< HEAD
-    "version": "9.0.103",
-=======
     "version": "9.0.105",
->>>>>>> 8edf7bcd
     "allowPrerelease": false,
     "rollForward": "disable"
   },
   "tools": {
-<<<<<<< HEAD
-    "dotnet": "9.0.103",
-=======
     "dotnet": "9.0.105",
->>>>>>> 8edf7bcd
     "vs": {
       "version": "17.8.0"
     }
   },
   "msbuild-sdks": {
-<<<<<<< HEAD
-    "Microsoft.DotNet.Arcade.Sdk": "9.0.0-beta.25111.5",
-    "Microsoft.DotNet.Helix.Sdk": "9.0.0-beta.25111.5",
+    "Microsoft.DotNet.Arcade.Sdk": "9.0.0-beta.25255.5",
+    "Microsoft.DotNet.Helix.Sdk": "9.0.0-beta.25255.5",
     "Microsoft.Build.Traversal": "3.4.0",
     "PostSharp.Engineering.Sdk": "2023.2.157"
-=======
-    "Microsoft.DotNet.Arcade.Sdk": "9.0.0-beta.25255.5",
-    "Microsoft.DotNet.Helix.Sdk": "9.0.0-beta.25255.5",
-    "Microsoft.Build.Traversal": "3.4.0"
->>>>>>> 8edf7bcd
   }
 }