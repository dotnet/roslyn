--- conflicted
+++ resolved
@@ -1,10 +1,6 @@
 {
   "sdk": {
-<<<<<<< HEAD
-    "version": "9.0.100-preview.7.24407.12",
-=======
     "version": "9.0.100-rc.1.24452.12",
->>>>>>> ce78d606
     "allowPrerelease": false,
     "rollForward": "disable"
   },
