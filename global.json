{
  "sdk": {
<<<<<<< HEAD
    "version": "8.0.100-rtm.23506.1",
=======
    "version": "8.0.100-rc.1.23463.5",
>>>>>>> a3bb3700
    "allowPrerelease": false,
    "rollForward": "latestPatch"
  },
  "tools": {
<<<<<<< HEAD
    "dotnet": "8.0.100-rtm.23506.1",
=======
    "dotnet": "8.0.100-rc.1.23463.5",
>>>>>>> a3bb3700
    "vs": {
      "version": "17.7.2"
    },
    "xcopy-msbuild": "17.7.2-1"
  },
  "msbuild-sdks": {
    "Microsoft.DotNet.Arcade.Sdk": "9.0.0-beta.23516.5",
    "Microsoft.DotNet.Helix.Sdk": "9.0.0-beta.23516.5"
  }
}<|MERGE_RESOLUTION|>--- conflicted
+++ resolved
@@ -1,19 +1,11 @@
 {
   "sdk": {
-<<<<<<< HEAD
     "version": "8.0.100-rtm.23506.1",
-=======
-    "version": "8.0.100-rc.1.23463.5",
->>>>>>> a3bb3700
     "allowPrerelease": false,
     "rollForward": "latestPatch"
   },
   "tools": {
-<<<<<<< HEAD
     "dotnet": "8.0.100-rtm.23506.1",
-=======
-    "dotnet": "8.0.100-rc.1.23463.5",
->>>>>>> a3bb3700
     "vs": {
       "version": "17.7.2"
     },
