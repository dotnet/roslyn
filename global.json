--- conflicted
+++ resolved
@@ -12,13 +12,8 @@
     "xcopy-msbuild": "17.2.1"
   },
   "msbuild-sdks": {
-<<<<<<< HEAD
-    "Microsoft.DotNet.Arcade.Sdk": "8.0.0-beta.22463.5",
-    "Microsoft.DotNet.Helix.Sdk": "8.0.0-beta.22463.5",
+    "Microsoft.DotNet.Arcade.Sdk": "8.0.0-beta.22524.5",
+    "Microsoft.DotNet.Helix.Sdk": "8.0.0-beta.22524.5",
     "PostSharp.Engineering.Sdk":"1.0.99-preview"
-=======
-    "Microsoft.DotNet.Arcade.Sdk": "8.0.0-beta.22524.5",
-    "Microsoft.DotNet.Helix.Sdk": "8.0.0-beta.22524.5"
->>>>>>> d7e8a398
   }
 }