{
  "sdk": {
    "version": "9.0.100-preview.5.24307.3",
    "allowPrerelease": false,
    "rollForward": "minor"
  },
  "tools": {
    "dotnet": "9.0.100-preview.5.24307.3",
    "vs": {
      "version": "17.8.0"
    }
  },
  "msbuild-sdks": {
<<<<<<< HEAD
    "Microsoft.DotNet.Arcade.Sdk": "9.0.0-beta.24321.4",
    "Microsoft.DotNet.Helix.Sdk": "9.0.0-beta.24321.4",
    "Microsoft.Build.Traversal": "3.4.0",
    "PostSharp.Engineering.Sdk": "2023.2.129"
=======
    "Microsoft.DotNet.Arcade.Sdk": "9.0.0-beta.24416.2",
    "Microsoft.DotNet.Helix.Sdk": "9.0.0-beta.24416.2",
    "Microsoft.Build.Traversal": "3.4.0"
>>>>>>> d30a570b
  }
}<|MERGE_RESOLUTION|>--- conflicted
+++ resolved
@@ -11,15 +11,9 @@
     }
   },
   "msbuild-sdks": {
-<<<<<<< HEAD
-    "Microsoft.DotNet.Arcade.Sdk": "9.0.0-beta.24321.4",
-    "Microsoft.DotNet.Helix.Sdk": "9.0.0-beta.24321.4",
+    "Microsoft.DotNet.Arcade.Sdk": "9.0.0-beta.24416.2",
+    "Microsoft.DotNet.Helix.Sdk": "9.0.0-beta.24416.2",
     "Microsoft.Build.Traversal": "3.4.0",
     "PostSharp.Engineering.Sdk": "2023.2.129"
-=======
-    "Microsoft.DotNet.Arcade.Sdk": "9.0.0-beta.24416.2",
-    "Microsoft.DotNet.Helix.Sdk": "9.0.0-beta.24416.2",
-    "Microsoft.Build.Traversal": "3.4.0"
->>>>>>> d30a570b
   }
 }