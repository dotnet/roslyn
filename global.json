--- conflicted
+++ resolved
@@ -17,12 +17,7 @@
     "xcopy-msbuild": "17.1.0"
   },
   "msbuild-sdks": {
-<<<<<<< HEAD
-    "Microsoft.DotNet.Arcade.Sdk": "7.0.0-beta.22371.8",
-    "Microsoft.DotNet.Helix.Sdk": "7.0.0-beta.22371.8"
-=======
     "Microsoft.DotNet.Arcade.Sdk": "7.0.0-beta.22376.3",
     "Microsoft.DotNet.Helix.Sdk": "7.0.0-beta.22376.3"
->>>>>>> 1ac12583
   }
 }