{
  "sdk": {
    "version": "8.0.100-preview.1.23115.2",
    "allowPrerelease": false,
    "rollForward": "latestPatch"
  },
  "tools": {
    "dotnet": "8.0.100-preview.1.23115.2",
    "vs": {
      "version": "17.4.1"
    },
    "xcopy-msbuild": "17.4.1"
  },
  "msbuild-sdks": {
<<<<<<< HEAD
    "Microsoft.DotNet.Arcade.Sdk": "8.0.0-beta.23168.1",
    "Microsoft.DotNet.Helix.Sdk": "8.0.0-beta.23168.1",
    "PostSharp.Engineering.Sdk": "2023.2.23"
=======
    "Microsoft.DotNet.Arcade.Sdk": "8.0.0-beta.23052.2",
    "Microsoft.DotNet.Helix.Sdk": "8.0.0-beta.23052.2",
    "PostSharp.Engineering.Sdk": "2023.2.24"
>>>>>>> aca3097a
  }
}<|MERGE_RESOLUTION|>--- conflicted
+++ resolved
@@ -12,14 +12,8 @@
     "xcopy-msbuild": "17.4.1"
   },
   "msbuild-sdks": {
-<<<<<<< HEAD
     "Microsoft.DotNet.Arcade.Sdk": "8.0.0-beta.23168.1",
     "Microsoft.DotNet.Helix.Sdk": "8.0.0-beta.23168.1",
-    "PostSharp.Engineering.Sdk": "2023.2.23"
-=======
-    "Microsoft.DotNet.Arcade.Sdk": "8.0.0-beta.23052.2",
-    "Microsoft.DotNet.Helix.Sdk": "8.0.0-beta.23052.2",
     "PostSharp.Engineering.Sdk": "2023.2.24"
->>>>>>> aca3097a
   }
 }