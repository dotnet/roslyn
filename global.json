{
  "sdk": {
    "version": "9.0.201",
    "allowPrerelease": false,
    "rollForward": "patch"
  },
  "tools": {
    "dotnet": "9.0.201",
    "vs": {
      "version": "17.8.0"
    }
  },
  "msbuild-sdks": {
    "Microsoft.DotNet.Arcade.Sdk": "9.0.0-beta.25255.5",
    "Microsoft.DotNet.Helix.Sdk": "9.0.0-beta.25255.5",
    "Microsoft.Build.Traversal": "3.4.0",
<<<<<<< HEAD
    "PostSharp.Engineering.Sdk": "2023.2.178"
=======
    "PostSharp.Engineering.Sdk": "2023.2.201"
>>>>>>> 43d3aa5a
  }
}<|MERGE_RESOLUTION|>--- conflicted
+++ resolved
@@ -14,10 +14,6 @@
     "Microsoft.DotNet.Arcade.Sdk": "9.0.0-beta.25255.5",
     "Microsoft.DotNet.Helix.Sdk": "9.0.0-beta.25255.5",
     "Microsoft.Build.Traversal": "3.4.0",
-<<<<<<< HEAD
-    "PostSharp.Engineering.Sdk": "2023.2.178"
-=======
     "PostSharp.Engineering.Sdk": "2023.2.201"
->>>>>>> 43d3aa5a
   }
 }