--- conflicted
+++ resolved
@@ -1,19 +1,11 @@
 {
   "sdk": {
-<<<<<<< HEAD
-    "version": "10.0.100-preview.7.25322.101",
-=======
     "version": "10.0.100-preview.6.25358.103",
->>>>>>> 37a47b7e
     "allowPrerelease": false,
     "rollForward": "patch"
   },
   "tools": {
-<<<<<<< HEAD
-    "dotnet": "10.0.100-preview.7.25322.101",
-=======
     "dotnet": "10.0.100-preview.6.25358.103",
->>>>>>> 37a47b7e
     "vs": {
       "version": "17.14.0"
     },
