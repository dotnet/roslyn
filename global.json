{
  "sdk": {
    "version": "8.0.101",
    "allowPrerelease": false,
<<<<<<< HEAD
    "rollForward": "minor"
=======
    "rollForward": "patch"
>>>>>>> 3af0081a
  },
  "tools": {
    "dotnet": "8.0.101",
    "vs": {
      "version": "17.8.0"
    },
    "xcopy-msbuild": "17.8.1-2"
  },
  "msbuild-sdks": {
<<<<<<< HEAD
    "Microsoft.DotNet.Arcade.Sdk": "9.0.0-beta.23613.3",
    "Microsoft.DotNet.Helix.Sdk": "9.0.0-beta.23613.3",
    "PostSharp.Engineering.Sdk": "2023.2.83"
=======
    "Microsoft.DotNet.Arcade.Sdk": "8.0.0-beta.24170.6",
    "Microsoft.DotNet.Helix.Sdk": "8.0.0-beta.24170.6",
    "Microsoft.Build.Traversal": "3.4.0"
>>>>>>> 3af0081a
  }
}<|MERGE_RESOLUTION|>--- conflicted
+++ resolved
@@ -2,11 +2,7 @@
   "sdk": {
     "version": "8.0.101",
     "allowPrerelease": false,
-<<<<<<< HEAD
     "rollForward": "minor"
-=======
-    "rollForward": "patch"
->>>>>>> 3af0081a
   },
   "tools": {
     "dotnet": "8.0.101",
@@ -16,14 +12,9 @@
     "xcopy-msbuild": "17.8.1-2"
   },
   "msbuild-sdks": {
-<<<<<<< HEAD
-    "Microsoft.DotNet.Arcade.Sdk": "9.0.0-beta.23613.3",
-    "Microsoft.DotNet.Helix.Sdk": "9.0.0-beta.23613.3",
-    "PostSharp.Engineering.Sdk": "2023.2.83"
-=======
     "Microsoft.DotNet.Arcade.Sdk": "8.0.0-beta.24170.6",
     "Microsoft.DotNet.Helix.Sdk": "8.0.0-beta.24170.6",
-    "Microsoft.Build.Traversal": "3.4.0"
->>>>>>> 3af0081a
+    "Microsoft.Build.Traversal": "3.4.0",
+    "PostSharp.Engineering.Sdk": "2023.2.90"
   }
 }