{
  "sdk": {
    "version": "10.0.100-rc.1.25451.107",
    "allowPrerelease": false,
    "rollForward": "patch"
  },
  "tools": {
    "dotnet": "10.0.100-rc.1.25451.107",
    "vs": {
      "version": "17.14.0"
    },
    "vswhere": "3.1.7"
  },
  "msbuild-sdks": {
<<<<<<< HEAD
    "Microsoft.DotNet.Arcade.Sdk": "10.0.0-beta.25358.3",
    "Microsoft.DotNet.Helix.Sdk": "10.0.0-beta.25358.3",
    "Microsoft.Build.Traversal": "3.4.0",
    "PostSharp.Engineering.Sdk": "2023.2.257"
=======
    "Microsoft.DotNet.Arcade.Sdk": "11.0.0-beta.25469.3",
    "Microsoft.DotNet.Helix.Sdk": "11.0.0-beta.25469.3",
    "Microsoft.Build.Traversal": "3.4.0"
>>>>>>> ebf60fd9
  }
}<|MERGE_RESOLUTION|>--- conflicted
+++ resolved
@@ -12,15 +12,9 @@
     "vswhere": "3.1.7"
   },
   "msbuild-sdks": {
-<<<<<<< HEAD
-    "Microsoft.DotNet.Arcade.Sdk": "10.0.0-beta.25358.3",
-    "Microsoft.DotNet.Helix.Sdk": "10.0.0-beta.25358.3",
+    "Microsoft.DotNet.Arcade.Sdk": "11.0.0-beta.25469.3",
+    "Microsoft.DotNet.Helix.Sdk": "11.0.0-beta.25469.3",
     "Microsoft.Build.Traversal": "3.4.0",
     "PostSharp.Engineering.Sdk": "2023.2.257"
-=======
-    "Microsoft.DotNet.Arcade.Sdk": "11.0.0-beta.25469.3",
-    "Microsoft.DotNet.Helix.Sdk": "11.0.0-beta.25469.3",
-    "Microsoft.Build.Traversal": "3.4.0"
->>>>>>> ebf60fd9
   }
 }