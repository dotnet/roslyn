trigger:
  branches:
    include:
    - main
    - main-vs-deps
    - community
    - release/dev16.*-vs-deps
    - release/dev17.*
    - release/dev18.*
    - features/lsp_tools_host
    - features/runtime-async
    exclude:
    - release/dev17.0
pr: none

resources:
  repositories:
  - repository: 1ESPipelineTemplates
    type: git
    name: 1ESPipelineTemplates/1ESPipelineTemplates
    ref: refs/tags/release
  pipelines:
    - pipeline: profilingInputs
      source: dotnet-vscode-csharp-profiling
      branch: main
      trigger: none

parameters:
- name: IbcDrop
  type: string
  default: default

- name: SignType
  default: real
  type: string
  values:
  - real
  - test

- name: SkipApplyOptimizationData
  type: boolean
  default: false

- name: SkipTests
  type: boolean
  default: true

# An optional VS commit SHA that will be automatically cherry-picked
# to the insertion PR created by this build.
- name: VisualStudioCherryPickSHA
  type: string
  default: '(default)'

schedules:
  - cron: "0 8 23-29 * 0"
    displayName: "Monthly smoke test"
    branches:
      include: 
        - main
        - release/*
      exclude: 
        - ""
    always: true # Run even if there have been no source code changes since the last successful scheduled run
    batch: false # Do not run the pipeline if the previously scheduled run is in-progress

variables:
  # Defines $(DncEngInternalBuildPool)
  - template: /eng/common/templates-official/variables/pool-providers.yml@self

  - group: DotNet-Roslyn-SDLValidation-Params
  - name: Codeql.Enabled
    value: true

  # To retrieve OptProf data we need to authenticate to the VS drop storage.
  # Get access token with $dn-bot-devdiv-drop-rw-code-rw and dn-bot-dnceng-build-rw-code-rw from DotNet-VSTS-Infra-Access
  # Get $AccessToken-dotnet-build-bot-public-repo from DotNet-Versions-Publish
  - group: DotNet-Versions-Publish
  - group: DotNet-VSTS-Infra-Access
  - group: DotNet-DevDiv-Insertion-Workflow-Variables
  - group: AzureDevOps-Artifact-Feeds-Pats
  - name: _DevDivDropAccessToken
    value: $(dn-bot-devdiv-drop-rw-code-rw)
  - name: ArtifactServices.Drop.PAT
    value: $(dn-bot-devdiv-drop-rw-code-rw)
  - group: DotNet-Roslyn-Insertion-Variables
  - group: AzureDevOps-Artifact-Feeds-Pats

  - name: BuildConfiguration
    value: release
  - name: Roslyn.GitHubEmail
    value: dotnet-build-bot@microsoft.com
  - name: Roslyn.GitHubToken
    value: $(AccessToken-dotnet-build-bot-public-repo)
  - name: Roslyn.GitHubUserName
    value: dotnet-build-bot

  - name: Insertion.InsertToolset
    value: true
  - name: Insertion.CreateDraftPR
    value: true
  - name: Insertion.TitlePrefix
    value: '[Auto Insertion]'
  - name: Insertion.TitleSuffix
    value: ''

  - ${{ if and(notin(variables['Build.Reason'], 'PullRequest'), eq(variables['Build.SourceBranch'], 'refs/heads/main')) }}:
    - name: enableSourceIndex
      value: true
  - name: VSCodeOptimizationDataRoot
    value: $(Pipeline.Workspace)/profilingInputs/merged mibc


extends:
  template: v1/1ES.Official.PipelineTemplate.yml@1ESPipelineTemplates
  parameters:
    featureFlags:
      autoBaseline: true
      autoEnablePREfastWithNewRuleset: false
      autoEnableRoslynWithNewRuleset: false
    sdl:
      sourceAnalysisPool:
        name: $(DncEngInternalBuildPool)
        image: 1es-windows-2022
        os: windows
      sbom:
        enabled: false
      suppression:
        suppressionFile: $(Build.SourcesDirectory)\eng\config\guardian\.gdnsuppres
      policheck:
          enabled: true
      tsa:
        enabled: true
        configFile: '$(Build.SourcesDirectory)/eng/TSAConfig.gdntsa'
    pool:
<<<<<<< HEAD
      name: NetCore1ESPool-Internal
      image: windows.vs2026preview.scout.amd64
=======
      name: $(DncEngInternalBuildPool)
      image: windows.vs2022preview.scout.amd64
>>>>>>> 7fe9a6c9
      os: windows
    customBuildTags:
    - ES365AIMigrationTooling
    stages:

    - stage: build
      displayName: Build and Test

      jobs:
      - ${{ if eq(variables['Build.SourceBranch'], 'refs/heads/release/dev18.0') }}:
        - template: /eng/common/templates-official/job/onelocbuild.yml@self
          parameters:
            MirrorRepo: roslyn
            MirrorBranch: release/dev18.0
            LclSource: lclFilesfromPackage
            LclPackageId: 'LCL-JUNO-PROD-ROSLYN'

      - template: /eng/common/templates-official/jobs/source-build.yml@self

      - job: OfficialBuild
        displayName: Official Build
        timeoutInMinutes: 360
        templateContext:
          outputs:

          # Publish OptProf generated JSON files as a pipeline artifact. This allows for easy inspection from
          # a build execution.
          - output: pipelineArtifact
            displayName: 'Publish OptProf Data Files'
            condition: succeeded()
            targetPath: '$(Build.SourcesDirectory)\artifacts\OptProf\$(BuildConfiguration)\Data'
            artifactName: 'OptProf Data Files'

          - output: pipelineArtifact
            displayName: 'Publish Logs'
            condition: succeededOrFailed()
            targetPath: '$(Build.SourcesDirectory)\artifacts\log\$(BuildConfiguration)'
            artifactName: 'Build Diagnostic Files'
            publishLocation: Container

          - output: pipelineArtifact
            displayName: 'Publish Ngen Logs'
            condition: and(succeeded(), ${{ not(parameters.SkipApplyOptimizationData) }})
            targetPath: '$(Build.SourcesDirectory)\artifacts\log\$(BuildConfiguration)\ngen'
            artifactName: 'NGen Logs'
            publishLocation: Container

          # Publishes setup VSIXes to a drop.
          # Note: The insertion tool looks for the display name of this task in the logs.
          - output: microBuildVstsDrop
            displayName: Upload VSTS Drop
            condition: succeeded()
            dropFolder: 'artifacts\VSSetup\$(BuildConfiguration)\Insertion'
            dropName: $(VisualStudio.DropName)
            accessToken: $(_DevDivDropAccessToken)
            dropRetentionDays: 90

          # Publish insertion packages to CoreXT store.
          - output: nuget
            displayName: 'Publish CoreXT Packages'
            condition: succeeded()
            packageParentPath: '$(Build.SourcesDirectory)\artifacts\VSSetup\$(BuildConfiguration)\DevDivPackages'
            packagesToPush: '$(Build.SourcesDirectory)\artifacts\VSSetup\$(BuildConfiguration)\DevDivPackages\**\*.nupkg'
            allowPackageConflicts: true
            nuGetFeedType: external
            publishFeedCredentials: 'DevDiv - VS package feed'

          # Publish an artifact that the RoslynInsertionTool is able to find by its name.
          - output: pipelineArtifact
            displayName: 'Publish Artifact VSSetup'
            condition: succeeded()
            targetPath: 'artifacts\VSSetup\$(BuildConfiguration)'
            artifactName: 'VSSetup'

          # Publish our NuPkgs as an artifact. The name of this artifact must be PackageArtifacts as the
          # arcade templates depend on the name.
          - output: buildArtifacts
            displayName: 'Publish Artifact Packages'
            condition: succeeded()
            PathtoPublish: 'artifacts\packages\$(BuildConfiguration)'
            ArtifactName: 'PackageArtifacts'

          # Publish Asset Manifests for Build Asset Registry job
          - output: buildArtifacts
            displayName: 'Publish Asset Manifests'
            condition: succeeded()
            PathtoPublish: '$(Build.SourcesDirectory)/artifacts/log/$(BuildConfiguration)/AssetManifest'
            ArtifactName: AssetManifests

        steps:
        - pwsh: Set-MpPreference -DisableRealtimeMonitoring $true
          displayName: Disable Real-time Monitoring
          
        - powershell: Write-Host "##vso[task.setvariable variable=SourceBranchName]$('$(Build.SourceBranch)'.Substring('refs/heads/'.Length))"
          displayName: Setting SourceBranchName variable
          condition: succeeded()

        - task: Powershell@2
          displayName: Tag official build
          inputs:
            targetType: inline
            script: |
              Write-Host "##vso[build.addBuildTag]OfficialBuild"
          condition: succeeded()

        # Don't run this while we don't have a main-vs-deps to merge. Should be uncommented when the branch comes back. Also need to change the condition of the tagging task above.
        #
        # - task: Powershell@2
        #  displayName: Tag main validation build
        #  inputs:
        #    targetType: inline
        #    script: |
        #      Write-Host "##vso[build.addBuildTag]MainValidationBuild"
        #  condition: and(succeeded(), eq(variables['SourceBranchName'], 'main'))

        # Don't run this while we don't have a main-vs-deps to merge. Should be uncommented when the branch comes back.
        #
        # - task: PowerShell@2
        #  displayName: Merge main-vs-deps into source branch
        #  inputs:
        #    filePath: 'scripts\merge-vs-deps.ps1'
        #    arguments: '-accessToken $(dn-bot-dnceng-build-rw-code-rw)'
        #  condition: and(succeeded(), eq(variables['SourceBranchName'], 'main'))

        - powershell: Write-Host "##vso[task.setvariable variable=VisualStudio.DropName]Products/$(System.TeamProject)/$(Build.Repository.Name)/$(SourceBranchName)/$(Build.BuildNumber)"
          displayName: Setting VisualStudio.DropName variable

        - task: NodeTool@0
          inputs:
            versionSpec: '16.x'
          displayName: 'Install Node.js'

        - task: NuGetToolInstaller@0
          inputs:
            versionSpec: '4.9.2'

        # Authenticate with service connections to be able to publish packages to external nuget feeds.
        - task: NuGetAuthenticate@1
          inputs:
            nuGetServiceConnections: azure-public/vs-impl, azure-public/vssdk, devdiv/engineering, devdiv/dotnet-core-internal-tooling

        # Needed for SBOM tool
        - task: UseDotNet@2
          displayName: 'Use .NET Core 3.1 runtime'
          inputs:
            packageType: runtime
            version: 3.1.28
            installationPath: '$(Build.SourcesDirectory)\.dotnet'

        # Needed because the build fails the NuGet Tools restore without it
        - task: UseDotNet@2
          displayName: 'Use .NET Core sdk'
          inputs:
            packageType: sdk
            useGlobalJson: true
            workingDirectory: '$(Build.SourcesDirectory)'

        - task: MicroBuildSigningPlugin@4
          inputs:
            signType: ${{ parameters.SignType }}
            zipSources: false
            feedSource: https://dnceng.pkgs.visualstudio.com/_packaging/MicroBuildToolset/nuget/v3/index.json
            # Set ConnectedPMEServiceName if the build is a CI build, otherwise it is not needed
            ${{ if eq(variables['Build.Reason'], 'IndividualCI') }}:
              ConnectedPMEServiceName: 248d384a-b39b-46e3-8ad5-c2c210d5e7ca
          condition: and(succeeded(), in('${{ parameters.SignType }}', 'test', 'real'))

        - download: profilingInputs
          artifact: merged mibc
          displayName: Download VSCode optimization inputs

        - task: PowerShell@2
          displayName: Build
          inputs:
            filePath: eng/build.ps1
            arguments: -ci
                       -prepareMachine
                       -restore
                       -build
                       -pack
                       -sign
                       -publish
                       -binaryLog
                       -configuration $(BuildConfiguration)
                       -officialBuildId $(Build.BuildNumber)
                       -officialSkipTests $(SkipTests)
                       -officialSkipApplyOptimizationData ${{ parameters.SkipApplyOptimizationData }}
                       -officialSourceBranchName $(SourceBranchName)
                       -officialIbcDrop $(IbcDrop)
                       -officialVisualStudioDropAccessToken $(_DevDivDropAccessToken)
                       /p:RepositoryName=$(Build.Repository.Name)
                       /p:VisualStudioDropName=$(VisualStudio.DropName)
                       /p:VSCodeOptimizationDataRoot="$(VSCodeOptimizationDataRoot)"
                       /p:DotNetSignType=${{ parameters.SignType }}
                       /p:DotnetPublishUsingPipelines=true
                       /p:IgnoreIbcMergeErrors=true
                       /p:GenerateSbom=true
          condition: succeeded()

        - template: /eng/common/templates-official/steps/generate-sbom.yml@self

        - task: PowerShell@2
          displayName: Publish Assets
          inputs:
            filePath: 'eng\publish-assets.ps1'
            arguments: '-configuration $(BuildConfiguration)'
          condition: succeeded()

        # Publish OptProf configuration files to the artifact service
        # This uses the ArtifactServices.Drop.PAT build variable which is required to enable cross account access using PAT (dnceng -> devdiv)
        - task: 1ES.PublishArtifactsDrop@1
          inputs:
            dropServiceURI: 'https://devdiv.artifacts.visualstudio.com'
            buildNumber: 'ProfilingInputs/$(System.TeamProject)/$(Build.Repository.Name)/$(SourceBranchName)/$(Build.BuildNumber)'
            sourcePath: '$(Build.SourcesDirectory)\artifacts\OptProf\$(BuildConfiguration)\Data'
            toLowerCase: false
            usePat: false
            retentionDays: 90
          displayName: 'OptProf - Publish to Artifact Services - ProfilingInputs'
          condition: succeeded()

        - task: PublishTestResults@2
          displayName: Publish xUnit Test Results
          inputs:
            testRunner: XUnit
            testResultsFiles: '$(Build.SourcesDirectory)\artifacts\TestResults\$(BuildConfiguration)\*.xml'
            mergeTestResults: true
            testRunTitle: 'Unit Tests'
          condition: and(succeededOrFailed(), ne(variables['SkipTests'], 'true'))

      # Publish to Build Asset Registry
      - template: /eng/common/templates-official/job/publish-build-assets.yml@self
        parameters:
          publishUsingPipelines: true
          dependsOn:
          - OfficialBuild
          pool:
<<<<<<< HEAD
            name: NetCore1ESPool-Internal
            demands: ImageOverride -equals windows.vs2026preview.scout.amd64
=======
            name: $(DncEngInternalBuildPool)
            demands: ImageOverride -equals windows.vs2022.amd64
>>>>>>> 7fe9a6c9

      - ${{ if eq(variables.enableSourceIndex, 'true') }}:
        - template: /eng/common/templates-official/job/source-index-stage1.yml@self
          parameters:
            sourceIndexBuildCommand: powershell -NoLogo -NoProfile -ExecutionPolicy Bypass -Command "eng\build.ps1 -configuration Release -prepareMachine -ci -restore -build -binaryLogName Build.binlog -skipDocumentation -msbuildEngine dotnet /p:UsingToolVSSDK=false /p:GenerateSatelliteAssemblies=false /p:PublishReadyToRun=false"
            binlogPath: artifacts/log/$(BuildConfiguration)/Build.binlog
            pool:
              name: $(DncEngInternalBuildPool)
              demands: ImageOverride -equals 1es-windows-2022

    - stage: insert
      dependsOn:
      - publish_using_darc
      displayName: Insert to VS

      jobs:
      - job: insert
        displayName: Insert to VS
        steps:
        - download: current
          artifact: VSSetup
        - powershell: |
            $branchName = "$(Build.SourceBranch)".Substring("refs/heads/".Length)
            Write-Host "##vso[task.setvariable variable=ComponentBranchName]$branchName"
          displayName: Get Branch Name
        - template: /eng/pipelines/insert.yml@self
          parameters:
            buildUserName: "dn-bot@microsoft.com"
            buildPassword: $(dn-bot-devdiv-build-e-code-full-release-e-packaging-r)
            componentUserName: "dn-bot@microsoft.com"
            componentPassword: $(dn-bot-dnceng-build-e-code-full-release-e-packaging-r)
            componentBuildProjectName: internal
            sourceBranch: "$(ComponentBranchName)"
            publishDataURI: "https://dev.azure.com/dnceng/internal/_apis/git/repositories/dotnet-roslyn/items?path=eng/config/PublishData.json&version=$(ComponentBranchName)&api-version=6.0"
            publishDataAccessToken: "$(System.AccessToken)"
            dropPath: '$(Pipeline.Workspace)\VSSetup'
            cherryPick: ${{ parameters.VisualStudioCherryPickSHA }}

    - ${{ if and(ne(variables['System.TeamProject'], 'public'), notin(variables['Build.Reason'], 'PullRequest')) }}:
      - template: /eng/common/templates-official/post-build/post-build.yml@self
        parameters:
          publishingInfraVersion: 3
          enableSourceLinkValidation: false
          # Enable SDL validation, passing through values from the 'DotNet-Roslyn-SDLValidation-Params' group.
          SDLValidationParameters:
            enable: true
            params: >-
              -SourceToolsList @("policheck","credscan")
              -ArtifactToolsList @("binskim")
              -BinskimAdditionalRunConfigParams @("IgnorePdbLoadError < True","Recurse < True","SymbolsPath < SRV*https://msdl.microsoft.com/download/symbols")
              -TsaInstanceURL $(_TsaInstanceURL)
              -TsaProjectName $(_TsaProjectName)
              -TsaNotificationEmail $(_TsaNotificationEmail)
              -TsaCodebaseAdmin $(_TsaCodebaseAdmin)
              -TsaBugAreaPath $(_TsaBugAreaPath)
              -TsaIterationPath $(_TsaIterationPath)
              -TsaRepositoryName $(_TsaRepositoryName)
              -TsaCodebaseName $(_TsaCodebaseName)
              -TsaPublish $True<|MERGE_RESOLUTION|>--- conflicted
+++ resolved
@@ -132,13 +132,8 @@
         enabled: true
         configFile: '$(Build.SourcesDirectory)/eng/TSAConfig.gdntsa'
     pool:
-<<<<<<< HEAD
-      name: NetCore1ESPool-Internal
+      name: $(DncEngInternalBuildPool)
       image: windows.vs2026preview.scout.amd64
-=======
-      name: $(DncEngInternalBuildPool)
-      image: windows.vs2022preview.scout.amd64
->>>>>>> 7fe9a6c9
       os: windows
     customBuildTags:
     - ES365AIMigrationTooling
@@ -376,13 +371,8 @@
           dependsOn:
           - OfficialBuild
           pool:
-<<<<<<< HEAD
-            name: NetCore1ESPool-Internal
+            name: $(DncEngInternalBuildPool)
             demands: ImageOverride -equals windows.vs2026preview.scout.amd64
-=======
-            name: $(DncEngInternalBuildPool)
-            demands: ImageOverride -equals windows.vs2022.amd64
->>>>>>> 7fe9a6c9
 
       - ${{ if eq(variables.enableSourceIndex, 'true') }}:
         - template: /eng/common/templates-official/job/source-index-stage1.yml@self
