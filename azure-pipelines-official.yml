--- conflicted
+++ resolved
@@ -129,13 +129,8 @@
         enabled: true
         configFile: '$(Build.SourcesDirectory)/eng/TSAConfig.gdntsa'
     pool:
-<<<<<<< HEAD
-      name: NetCore1ESPool-Svc-Internal
+      name: NetCore1ESPool-Internal
       image: windows.vs2026preview.scout.amd64
-=======
-      name: NetCore1ESPool-Internal
-      image: windows.vs2022preview.scout.amd64
->>>>>>> 85dda97a
       os: windows
     customBuildTags:
     - ES365AIMigrationTooling
@@ -373,13 +368,8 @@
           dependsOn:
           - OfficialBuild
           pool:
-<<<<<<< HEAD
-            name: NetCore1ESPool-Svc-Internal
+            name: NetCore1ESPool-Internal
             demands: ImageOverride -equals windows.vs2026.amd64
-=======
-            name: NetCore1ESPool-Internal
-            demands: ImageOverride -equals windows.vs2022.amd64
->>>>>>> 85dda97a
 
       - ${{ if eq(variables.enableSourceIndex, 'true') }}:
         - template: /eng/common/templates-official/job/source-index-stage1.yml@self
