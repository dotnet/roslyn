--- conflicted
+++ resolved
@@ -26,7 +26,6 @@
           "${workspaceFolder}/Build.ps1",
           "build"
         ],
-<<<<<<< HEAD
       },
       "problemMatcher": "$msCompile",
       "group": "build"
@@ -38,13 +37,22 @@
     "args": [
       "test"
     ],
-    "windows": {
-      "command": "powershell",
-      "args": [
-        "${workspaceFolder}/Build.ps1",
-        "test"
-      ],
-=======
+        "problemMatcher": "$msCompile",
+        "group": "build"
+    },
+    {
+        "label": "build current project",
+        "type": "shell",
+        "command": "dotnet",
+        "args": [
+          "pwsh",
+          "-noprofile",
+          "${workspaceFolder}/scripts/vscode-build.ps1",
+          "-filePath",
+          "${file}",
+          "-msbuildEngine",
+          "dotnet"
+        ],
         "problemMatcher": "$msCompile",
         "group": "build"
     },
@@ -65,19 +73,12 @@
         "label": "msbuild current project",
         "type": "shell",
         "command": "echo 'Task not supported on this OS'",
-        "windows": {
-          "command": "powershell",
-          "args": [
-            "${workspaceFolder}/scripts/vscode-build.ps1",
-            "-filePath",
-            "${file}",
-            "-msbuildEngine",
-            "vs"
-          ],
-        },
-        "problemMatcher": "$msCompile",
-        "group": "build"
->>>>>>> 37a47b7e
+    "windows": {
+      "command": "powershell",
+      "args": [
+        "${workspaceFolder}/Build.ps1",
+        "test"
+      ],
     },
     "problemMatcher": "$msCompile",
     "group": "build"
@@ -105,8 +106,6 @@
         },
         "problemMatcher": "$msCompile",
         "group": "build"
-<<<<<<< HEAD
-=======
     },
     {
       "label": "build language server",
@@ -131,7 +130,6 @@
         }
       },
       "dependsOn": [ "build language server" ]
->>>>>>> 37a47b7e
     }
   ]
 }