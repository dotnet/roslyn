--- conflicted
+++ resolved
@@ -14,7 +14,6 @@
   },
   "tasks": [
     {
-<<<<<<< HEAD
       "label": "build metalama",
       "command": "./Build.ps1",
       "type": "shell",
@@ -23,52 +22,6 @@
       ],
       "windows": {
         "command": "powershell",
-=======
-        "label": "build",
-        "command": "./build.sh",
-        "type": "shell",
-        "args": [
-        ],
-        "windows": {
-          "command": "${workspaceFolder}/build.cmd",
-        },
-        "problemMatcher": "$msCompile",
-        "group": "build"
-    },
-    {
-        "label": "build with analyzers",
-        "command": "./build.sh",
-        "type": "shell",
-        "args": [
-          "--runAnalyzers"
-        ],
-        "windows": {
-          "command": "${workspaceFolder}/build.cmd",
-          "args": [
-            "-runAnalyzers"
-          ],
-        },
-        "problemMatcher": "$msCompile",
-        "group": "build"
-    },
-    {
-        "label": "build csc",
-        "command": "dotnet",
-        "type": "shell",
-        "args": [
-          "msbuild",
-          "-p:RunAnalyzersDuringBuild=false",
-          "-p:GenerateFullPaths=true",
-          "src/Compilers/CSharp/csc/csc.csproj"
-        ],
-        "problemMatcher": "$msCompile",
-        "group": "build"
-    },
-    {
-        "label": "build current project",
-        "type": "shell",
-        "command": "dotnet",
->>>>>>> 651d32d8
         "args": [
           "${workspaceFolder}/Build.ps1",
           "build"
