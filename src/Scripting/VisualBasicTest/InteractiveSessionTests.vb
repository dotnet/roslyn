--- conflicted
+++ resolved
@@ -105,72 +105,7 @@
                     End Function").WithLocation(1, 3))
         End Sub
 
-<<<<<<< HEAD
-        ''' <summary>
-        ''' LookupSymbols should not include the submission class.
-        ''' </summary>
-        <WorkItem(530986)>
-        <Fact()>
-        Public Sub LookupSymbols()
-            Dim text = "1 + "
-            Dim compilation = CreateSubmission(text, TestOptions.Interactive, expectedErrorCount:=1)
-            Dim tree = compilation.SyntaxTrees.Single()
-            Dim model = compilation.GetSemanticModel(tree)
-            Dim symbols = model.LookupSymbols(text.Length)
-
-            ' Should return some symbols, but not the submission class.
-            Assert.True(symbols.Length > 0)
-            For Each symbol In symbols
-                If symbol.Kind = SymbolKind.NamedType Then
-                    Dim type = DirectCast(symbol, NamedTypeSymbol)
-                    Assert.False(type.IsScriptClass)
-                    Assert.False(type.IsSubmissionClass)
-                    Assert.NotEqual(type.TypeKind, TypeKind.Submission)
-                End If
-            Next
-
-            ' #1010871
-            'Assert.False(symbols.Any(Function(s) s.Name = "Roslyn"))
-        End Sub
-
-        <WorkItem(3795, "https:'github.com/dotnet/roslyn/issues/3795")>
         <Fact>
-        Public Sub ErrorInUsing()
-            Dim submission = VisualBasicCompilation.CreateSubmission("sub1", Parse("Imports Unknown", options:=TestOptions.Script), {MscorlibRef})
-
-            Dim expectedErrors = <errors><![CDATA[
-BC40056: Namespace or type specified in the Imports 'Unknown' doesn't contain any public member or cannot be found. Make sure the namespace or the type is defined and contains at least one public member. Make sure the imported element name doesn't use any aliases.
-Imports Unknown
-        ~~~~~~~
-]]></errors>
-
-            ' Emit produces the same diagnostics as GetDiagnostics (below).
-            Using stream As New MemoryStream()
-                Dim emitResult = submission.Emit(stream)
-                Assert.False(emitResult.Success)
-                emitResult.Diagnostics.AssertTheseDiagnostics(expectedErrors)
-            End Using
-
-            submission.GetDiagnostics().AssertTheseDiagnostics(expectedErrors)
-        End Sub
-
-        <WorkItem(3817, "https://github.com/dotnet/roslyn/issues/3817")>
-        <Fact>
-        Public Sub LabelLookup()
-            Const source = "Imports System : 1"
-            Dim tree = Parse(source, options:=TestOptions.Script)
-            Dim submission = VisualBasicCompilation.CreateSubmission("sub1", tree, {MscorlibRef})
-            Dim model = submission.GetSemanticModel(tree)
-            Assert.Empty(model.LookupLabels(source.Length - 1))
-        End Sub
-
-#End Region
-
-#Region "Anonymous types"
-
-=======
->>>>>>> 34078fe4
-        <Fact(Skip:="https://github.com/dotnet/roslyn/issues/4003")>
         Public Sub AnonymousTypes_TopLevel_MultipleSubmissions()
             Dim engine = New VisualBasicScriptEngine()
             Dim session = engine.CreateSession()
