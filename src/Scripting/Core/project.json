﻿{
  "dependencies": {
    "Microsoft.NETCore.Portable.Compatibility": "1.0.0",
    "System.AppContext": "4.0.0",
    "System.Collections": "4.0.10",
    "System.Collections.Immutable": "1.1.37",
    "System.Diagnostics.Debug": "4.0.10",
    "System.Diagnostics.StackTrace": "4.0.0",
    "System.Diagnostics.Tools": "4.0.0",
    "System.Globalization": "4.0.10",
    "System.IO": "4.0.10",
    "System.IO.FileSystem": "4.0.0",
    "System.Linq": "4.0.0",
    "System.Linq.Expressions": "4.0.10",
    "System.Reflection": "4.0.10",
    "System.Reflection.Extensions": "4.0.0",
    "System.Resources.ResourceManager": "4.0.0",
    "System.Runtime": "4.0.20",
    "System.Runtime.Extensions": "4.0.10",
    "System.Runtime.InteropServices": "4.0.20",
    "System.Threading": "4.0.10",
    "System.Threading.Tasks": "4.0.10"
  },
  "frameworks": {
<<<<<<< HEAD
    "dotnet5.4": {
      "imports": "portable-net452"
=======
    "netstandard1.3": {
      "imports": [ "portable-net452", "dotnet5.4" ]
>>>>>>> 108a1a88
    }
  }
}<|MERGE_RESOLUTION|>--- conflicted
+++ resolved
@@ -22,13 +22,8 @@
     "System.Threading.Tasks": "4.0.10"
   },
   "frameworks": {
-<<<<<<< HEAD
-    "dotnet5.4": {
-      "imports": "portable-net452"
-=======
     "netstandard1.3": {
       "imports": [ "portable-net452", "dotnet5.4" ]
->>>>>>> 108a1a88
     }
   }
 }