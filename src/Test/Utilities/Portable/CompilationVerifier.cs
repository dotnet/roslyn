﻿// Copyright (c) Microsoft.  All Rights Reserved.  Licensed under the Apache License, Version 2.0.  See License.txt in the project root for license information.

using System;
using System.Collections.Generic;
using System.Collections.Immutable;
using System.Diagnostics;
using System.IO;
using System.Linq;
using System.Runtime.CompilerServices;
using System.Xml.Linq;
using ICSharpCode.Decompiler.Metadata;
using Microsoft.CodeAnalysis;
using Microsoft.CodeAnalysis.CodeGen;
using Microsoft.CodeAnalysis.Emit;
using Microsoft.DiaSymReader.Tools;
using Roslyn.Test.Utilities;
using Xunit;

namespace Microsoft.CodeAnalysis.Test.Utilities
{
    public sealed class CompilationVerifier
    {
        private readonly Compilation _compilation;
        private CompilationTestData _testData;
        private readonly IEnumerable<ModuleData> _dependencies;
        private ImmutableArray<Diagnostic> _diagnostics;
        private IModuleSymbol _lazyModuleSymbol;
        private IList<ModuleData> _allModuleData;

        public ImmutableArray<byte> EmittedAssemblyData;
        public ImmutableArray<byte> EmittedAssemblyPdb;

        private readonly Func<IModuleSymbol, CompilationTestData.MethodData, IReadOnlyDictionary<int, string>, string> _visualizeRealIL;

        internal CompilationVerifier(
            Compilation compilation,
            Func<IModuleSymbol, CompilationTestData.MethodData, IReadOnlyDictionary<int, string>, string> visualizeRealIL = null,
            IEnumerable<ModuleData> dependencies = null)
        {
            _compilation = compilation;
            _dependencies = dependencies;
            _visualizeRealIL = visualizeRealIL;
        }

        internal CompilationTestData TestData => _testData;
        public Compilation Compilation => _compilation;
        internal ImmutableArray<Diagnostic> Diagnostics => _diagnostics;

        internal Metadata GetMetadata()
        {
            if (EmittedAssemblyData == null)
            {
                throw new InvalidOperationException("You must call Emit before calling GetAllModuleMetadata.");
            }

            if (_compilation.Options.OutputKind.IsNetModule())
            {
                var metadata = ModuleMetadata.CreateFromImage(EmittedAssemblyData);
                metadata.Module.PretendThereArentNoPiaLocalTypes();
                return metadata;
            }
            else
            {
                var images = new List<ImmutableArray<byte>>
                {
                    EmittedAssemblyData
                };

                if (_allModuleData != null)
                {
                    images.AddRange(_allModuleData.Where(m => m.Kind == OutputKind.NetModule).Select(m => m.Image));
                }

                return AssemblyMetadata.Create(images.Select(image =>
                {
                    var metadata = ModuleMetadata.CreateFromImage(image);
                    metadata.Module.PretendThereArentNoPiaLocalTypes();
                    return metadata;
                }));
            }
        }

        public string Dump(string methodName = null)
        {
            using (var testEnvironment = RuntimeEnvironmentFactory.Create(_dependencies))
            {
                string mainModuleFullName = Emit(testEnvironment, manifestResources: null, EmitOptions.Default);
                IList<ModuleData> moduleDatas = testEnvironment.GetAllModuleData();
                var mainModule = moduleDatas.Single(md => md.FullName == mainModuleFullName);
                RuntimeEnvironmentUtilities.DumpAssemblyData(moduleDatas, out var dumpDir);

                string extension = mainModule.Kind == OutputKind.ConsoleApplication ? ".exe" : ".dll";
                string modulePath = Path.Combine(dumpDir, mainModule.SimpleName + extension);

                var decompiler = new ICSharpCode.Decompiler.CSharp.CSharpDecompiler(modulePath,
                    new ICSharpCode.Decompiler.DecompilerSettings() { AsyncAwait = false });

                if (methodName != null)
                {
                    var map = new Dictionary<string, ICSharpCode.Decompiler.TypeSystem.IMethod>();
                    listMethods(decompiler.TypeSystem.MainModule.RootNamespace, map);

                    if (map.TryGetValue(methodName, out var method))
                    {
                        return decompiler.DecompileAsString(method.MetadataToken);
                    }
                    else
                    {
                        throw new Exception($"Didn't find method '{methodName}'. Available/distinguishable methods are: \r\n{string.Join("\r\n", map.Keys)}");
                    }
                }

                return decompiler.DecompileWholeModuleAsString();
            }

            void listMethods(ICSharpCode.Decompiler.TypeSystem.INamespace @namespace, Dictionary<string, ICSharpCode.Decompiler.TypeSystem.IMethod> result)
            {
                foreach (var nestedNS in @namespace.ChildNamespaces)
                {
                    if (nestedNS.FullName != "System" &&
                        nestedNS.FullName != "Microsoft")
                    {
                        listMethods(nestedNS, result);
                    }
                }

                foreach (var type in @namespace.Types)
                {
                    listMethodsInType(type, result);
                }
            }

            void listMethodsInType(ICSharpCode.Decompiler.TypeSystem.ITypeDefinition type, Dictionary<string, ICSharpCode.Decompiler.TypeSystem.IMethod> result)
            {
                foreach (var nestedType in type.NestedTypes)
                {
                    listMethodsInType(nestedType, result);
                }

                foreach (var method in type.Methods)
                {
                    if (result.ContainsKey(method.FullName))
                    {
                        // There is a bug with FullName on methods in generic types
                        result.Remove(method.FullName);
                    }
                    else
                    {
                        result.Add(method.FullName, method);
                    }
                }
            }
        }

<<<<<<< HEAD
        /// <summary>
		/// Asserts that the emited IL for a type is the same as the expected IL
		/// </summary>
		/// <param name="typeName">The non-fully-qualified name of the type</param>
		/// <param name="expected">The expected IL</param>
		/// <param name="normalize">Normalize the expected and actual strings to ignore differences between output for .Net Core and .Net Framework</param>
        public void VerifyTypeIL(string typeName, string expected, bool normalize = true)
=======
        public void VerifyTypeIL(string typeName, string expected)
>>>>>>> f5a9d937
        {
            var output = new ICSharpCode.Decompiler.PlainTextOutput();
            using (var testEnvironment = RuntimeEnvironmentFactory.Create(_dependencies))
            {
                string mainModuleFullName = Emit(testEnvironment, manifestResources: null, EmitOptions.Default);
                IList<ModuleData> moduleData = testEnvironment.GetAllModuleData();
                var mainModule = moduleData.Single(md => md.FullName == mainModuleFullName);
                using (var moduleMetadata = ModuleMetadata.CreateFromImage(testEnvironment.GetMainImage()))
                {
                    var peFile = new PEFile(mainModuleFullName, moduleMetadata.Module.PEReaderOpt);
                    var metadataReader = moduleMetadata.GetMetadataReader();

                    bool found = false;
                    foreach (var typeDefHandle in metadataReader.TypeDefinitions)
                    {
                        var typeDef = metadataReader.GetTypeDefinition(typeDefHandle);
                        if (metadataReader.GetString(typeDef.Name) == typeName)
                        {
                            var disassembler = new ICSharpCode.Decompiler.Disassembler.ReflectionDisassembler(output, default);
                            disassembler.DisassembleType(peFile, typeDefHandle);
                            found = true;
                            break;
                        }
                    }
                    Assert.True(found, "Could not find type named " + typeName);
                }
            }
<<<<<<< HEAD

            var outputString = output.ToString();
            if (normalize)
            {
                expected = NormalizePlatformSpecificCode(expected);
                outputString = NormalizePlatformSpecificCode(outputString);
            }
            AssertEx.AssertEqualToleratingWhitespaceDifferences(expected, outputString, escapeQuotes: false);
        }

        /// <summary>
        /// Used by <see cref="NormalizePlatformSpecificCode(string)"/>
        /// </summary>
        private static readonly (string toReplace, string replaceWith)[] PlatformSpecificNormalizations =
        {
            ("[mscorlib]", "[netstandard]")
        };

        /// <summary>
        /// Attempts to replace .Net Framework specific emitted IL with its .Net Core equivalent
        /// </summary>
        /// <param name="str"></param>
        /// <returns></returns>
        private string NormalizePlatformSpecificCode(string str)
        {
            foreach (var (toReplace, replaceWith) in PlatformSpecificNormalizations)
            {
                str = str.Replace(toReplace, replaceWith);
            }
			return str;
=======
            AssertEx.AssertEqualToleratingWhitespaceDifferences(expected, output.ToString(), escapeQuotes: false);
>>>>>>> f5a9d937
        }

        public void Emit(string expectedOutput, int? expectedReturnCode, string[] args, IEnumerable<ResourceDescription> manifestResources, EmitOptions emitOptions, Verification peVerify, SignatureDescription[] expectedSignatures)
        {
            using (var testEnvironment = RuntimeEnvironmentFactory.Create(_dependencies))
            {
                string mainModuleName = Emit(testEnvironment, manifestResources, emitOptions);
                _allModuleData = testEnvironment.GetAllModuleData();
                testEnvironment.Verify(peVerify);

                if (expectedSignatures != null)
                {
                    MetadataSignatureUnitTestHelper.VerifyMemberSignatures(testEnvironment, expectedSignatures);
                }

                if (expectedOutput != null || expectedReturnCode != null)
                {
                    var returnCode = testEnvironment.Execute(mainModuleName, args, expectedOutput);

                    if (expectedReturnCode is int exCode)
                    {
                        Assert.Equal(exCode, returnCode);
                    }
                }
            }
        }

        // TODO(tomat): Fold into CompileAndVerify. 
        // Replace bool verify parameter with string[] expectedPeVerifyOutput. If null, no verification. If empty verify have to succeed. Otherwise compare errors.
        public void EmitAndVerify(params string[] expectedPeVerifyOutput)
        {
            using (var testEnvironment = RuntimeEnvironmentFactory.Create(_dependencies))
            {
                string mainModuleName = Emit(testEnvironment, null, null);
                string[] actualOutput = testEnvironment.VerifyModules(new[] { mainModuleName });
                Assert.Equal(expectedPeVerifyOutput, actualOutput);
            }
        }

        private string Emit(IRuntimeEnvironment testEnvironment, IEnumerable<ResourceDescription> manifestResources, EmitOptions emitOptions)
        {
            testEnvironment.Emit(_compilation, manifestResources, emitOptions);

            _diagnostics = testEnvironment.GetDiagnostics();
            EmittedAssemblyData = testEnvironment.GetMainImage();
            EmittedAssemblyPdb = testEnvironment.GetMainPdb();
            _testData = ((IInternalRuntimeEnvironment)testEnvironment).GetCompilationTestData();

            return _compilation.Assembly.Identity.GetDisplayName();
        }

        public CompilationVerifier VerifyIL(
            string qualifiedMethodName,
            XCData expectedIL,
            bool realIL = false,
            string sequencePoints = null,
            [CallerFilePath]string callerPath = null,
            [CallerLineNumber]int callerLine = 0)
        {
            return VerifyILImpl(qualifiedMethodName, expectedIL.Value, realIL, sequencePoints, callerPath, callerLine, escapeQuotes: false);
        }

        public CompilationVerifier VerifyIL(
            string qualifiedMethodName,
            string expectedIL,
            bool realIL = false,
            string sequencePoints = null,
            [CallerFilePath]string callerPath = null,
            [CallerLineNumber]int callerLine = 0,
            string source = null)
        {
            return VerifyILImpl(qualifiedMethodName, expectedIL, realIL, sequencePoints, callerPath, callerLine, escapeQuotes: true, source: source);
        }

        public void VerifyLocalSignature(
            string qualifiedMethodName,
            string expectedSignature,
            [CallerLineNumber]int callerLine = 0,
            [CallerFilePath]string callerPath = null)
        {
            var ilBuilder = _testData.GetMethodData(qualifiedMethodName).ILBuilder;
            string actualSignature = ILBuilderVisualizer.LocalSignatureToString(ilBuilder);
            AssertEx.AssertEqualToleratingWhitespaceDifferences(expectedSignature, actualSignature, escapeQuotes: true, expectedValueSourcePath: callerPath, expectedValueSourceLine: callerLine);
        }

        private CompilationVerifier VerifyILImpl(
            string qualifiedMethodName,
            string expectedIL,
            bool realIL,
            string sequencePoints,
            string callerPath,
            int callerLine,
            bool escapeQuotes,
            string source = null)
        {
            string actualIL = VisualizeIL(qualifiedMethodName, realIL, sequencePoints, source);
            AssertEx.AssertEqualToleratingWhitespaceDifferences(expectedIL, actualIL, escapeQuotes, callerPath, callerLine);
            return this;
        }

        public string VisualizeIL(string qualifiedMethodName, bool realIL = false, string sequencePoints = null, string source = null)
        {
            // TODO: Currently the qualifiedMethodName is a symbol display name while PDB need metadata name.
            // So we need to pass the PDB metadata name of the method to sequencePoints (instead of just bool).

            return VisualizeIL(_testData.GetMethodData(qualifiedMethodName), realIL, sequencePoints, source);
        }

        internal string VisualizeIL(CompilationTestData.MethodData methodData, bool realIL, string sequencePoints = null, string source = null)
        {
            Dictionary<int, string> markers = null;

            if (sequencePoints != null)
            {
                if (EmittedAssemblyPdb == null)
                {
                    throw new InvalidOperationException($"{nameof(EmittedAssemblyPdb)} is not set");
                }

                if (EmittedAssemblyData == null)
                {
                    throw new InvalidOperationException($"{nameof(EmittedAssemblyData)} is not set");
                }

                var actualPdbXml = PdbToXmlConverter.ToXml(
                    pdbStream: new MemoryStream(EmittedAssemblyPdb.ToArray()),
                    peStream: new MemoryStream(EmittedAssemblyData.ToArray()),
                    options: PdbToXmlOptions.ResolveTokens |
                             PdbToXmlOptions.ThrowOnError |
                             PdbToXmlOptions.ExcludeDocuments |
                             PdbToXmlOptions.ExcludeCustomDebugInformation |
                             PdbToXmlOptions.ExcludeScopes,
                    methodName: sequencePoints);

                if (actualPdbXml.StartsWith("<error>"))
                {
                    throw new Exception($"Failed to extract PDB information for method '{sequencePoints}'. PdbToXmlConverter returned:\r\n{actualPdbXml}");
                }

                markers = ILValidation.GetSequencePointMarkers(actualPdbXml, source);
            }

            if (!realIL)
            {
                return ILBuilderVisualizer.ILBuilderToString(methodData.ILBuilder, markers: markers);
            }

            if (_lazyModuleSymbol == null)
            {
                var targetReference = LoadTestEmittedExecutableForSymbolValidation(EmittedAssemblyData, _compilation.Options.OutputKind, display: _compilation.AssemblyName);
                _lazyModuleSymbol = GetSymbolFromMetadata(targetReference, MetadataImportOptions.All);
            }

            if (_lazyModuleSymbol != null)
            {
                if (_visualizeRealIL == null)
                {
                    throw new InvalidOperationException("IL visualization function is not set");
                }


                return _visualizeRealIL(_lazyModuleSymbol, methodData, markers);
            }

            return null;
        }

        public CompilationVerifier VerifyMemberInIL(string methodName, bool expected)
        {
            Assert.Equal(expected, _testData.GetMethodsByName().ContainsKey(methodName));
            return this;
        }

        public CompilationVerifier VerifyDiagnostics(params DiagnosticDescription[] expected)
        {
            _diagnostics.Verify(expected);
            return this;
        }

        internal IModuleSymbol GetSymbolFromMetadata(MetadataReference metadataReference, MetadataImportOptions importOptions)
        {
            var dummy = _compilation
                .RemoveAllSyntaxTrees()
                .AddReferences(metadataReference)
                .WithAssemblyName("Dummy")
                .WithOptions(_compilation.Options.WithMetadataImportOptions(importOptions));

            var symbol = dummy.GetAssemblyOrModuleSymbol(metadataReference);

            if (metadataReference.Properties.Kind == MetadataImageKind.Assembly)
            {
                return ((IAssemblySymbol)symbol).Modules.First();
            }
            else
            {
                return (IModuleSymbol)symbol;
            }
        }

        internal static MetadataReference LoadTestEmittedExecutableForSymbolValidation(
            ImmutableArray<byte> image,
            OutputKind outputKind,
            string display = null)
        {
            var moduleMetadata = ModuleMetadata.CreateFromImage(image);
            moduleMetadata.Module.PretendThereArentNoPiaLocalTypes();

            if (outputKind == OutputKind.NetModule)
            {
                return moduleMetadata.GetReference(display: display);
            }
            else
            {
                return AssemblyMetadata.Create(moduleMetadata).GetReference(display: display);
            }
        }

        public void VerifyOperationTree(string expectedOperationTree, bool skipImplicitlyDeclaredSymbols = false)
        {
            _compilation.VerifyOperationTree(expectedOperationTree, skipImplicitlyDeclaredSymbols);
        }

        public void VerifyOperationTree(string symbolToVerify, string expectedOperationTree, bool skipImplicitlyDeclaredSymbols = false)
        {
            _compilation.VerifyOperationTree(symbolToVerify, expectedOperationTree, skipImplicitlyDeclaredSymbols);
        }

        /// <summary>
        /// Useful for verifying the expected variables are hoisted for closures, async, and iterator methods.
        /// </summary>
        public void VerifySynthesizedFields(string containingTypeName, params string[] expectedFields)
        {
            var types = TestData.Module.GetSynthesizedMembers();
            Assert.Contains(types.Keys, t => containingTypeName == t.ToString());
            var members = TestData.Module.GetSynthesizedMembers()
                .Where(e => e.Key.ToString() == containingTypeName)
                .Single()
                .Value
                .OfType<IFieldSymbol>()
                .Select(f => $"{f.Type.ToString()} {f.Name}")
                .ToList();
            AssertEx.SetEqual(expectedFields, members);
        }
    }
}<|MERGE_RESOLUTION|>--- conflicted
+++ resolved
@@ -152,17 +152,7 @@
             }
         }
 
-<<<<<<< HEAD
-        /// <summary>
-		/// Asserts that the emited IL for a type is the same as the expected IL
-		/// </summary>
-		/// <param name="typeName">The non-fully-qualified name of the type</param>
-		/// <param name="expected">The expected IL</param>
-		/// <param name="normalize">Normalize the expected and actual strings to ignore differences between output for .Net Core and .Net Framework</param>
-        public void VerifyTypeIL(string typeName, string expected, bool normalize = true)
-=======
         public void VerifyTypeIL(string typeName, string expected)
->>>>>>> f5a9d937
         {
             var output = new ICSharpCode.Decompiler.PlainTextOutput();
             using (var testEnvironment = RuntimeEnvironmentFactory.Create(_dependencies))
@@ -190,7 +180,42 @@
                     Assert.True(found, "Could not find type named " + typeName);
                 }
             }
-<<<<<<< HEAD
+        }
+
+        /// <summary>
+		/// Asserts that the emited IL for a type is the same as the expected IL
+		/// </summary>
+		/// <param name="typeName">The non-fully-qualified name of the type</param>
+		/// <param name="expected">The expected IL</param>
+		/// <param name="normalize">Normalize the expected and actual strings to ignore differences between output for .Net Core and .Net Framework</param>
+        public void VerifyTypeIL(string typeName, string expected, bool normalize = true)
+        {
+            var output = new ICSharpCode.Decompiler.PlainTextOutput();
+            using (var testEnvironment = RuntimeEnvironmentFactory.Create(_dependencies))
+            {
+                string mainModuleFullName = Emit(testEnvironment, manifestResources: null, EmitOptions.Default);
+                IList<ModuleData> moduleData = testEnvironment.GetAllModuleData();
+                var mainModule = moduleData.Single(md => md.FullName == mainModuleFullName);
+                using (var moduleMetadata = ModuleMetadata.CreateFromImage(testEnvironment.GetMainImage()))
+                {
+                    var peFile = new PEFile(mainModuleFullName, moduleMetadata.Module.PEReaderOpt);
+                    var metadataReader = moduleMetadata.GetMetadataReader();
+
+                    bool found = false;
+                    foreach (var typeDefHandle in metadataReader.TypeDefinitions)
+                    {
+                        var typeDef = metadataReader.GetTypeDefinition(typeDefHandle);
+                        if (metadataReader.GetString(typeDef.Name) == typeName)
+                        {
+                            var disassembler = new ICSharpCode.Decompiler.Disassembler.ReflectionDisassembler(output, default);
+                            disassembler.DisassembleType(peFile, typeDefHandle);
+                            found = true;
+                            break;
+                        }
+                    }
+                    Assert.True(found, "Could not find type named " + typeName);
+                }
+            }
 
             var outputString = output.ToString();
             if (normalize)
@@ -221,9 +246,6 @@
                 str = str.Replace(toReplace, replaceWith);
             }
 			return str;
-=======
-            AssertEx.AssertEqualToleratingWhitespaceDifferences(expected, output.ToString(), escapeQuotes: false);
->>>>>>> f5a9d937
         }
 
         public void Emit(string expectedOutput, int? expectedReturnCode, string[] args, IEnumerable<ResourceDescription> manifestResources, EmitOptions emitOptions, Verification peVerify, SignatureDescription[] expectedSignatures)
