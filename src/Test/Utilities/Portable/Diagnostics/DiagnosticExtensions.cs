﻿// Licensed to the .NET Foundation under one or more agreements.
// The .NET Foundation licenses this file to you under the MIT license.
// See the LICENSE file in the project root for more information.

using System;
using System.Collections.Generic;
using System.Collections.Immutable;
using System.Globalization;
using System.IO;
using System.Linq;
using System.Text;
using System.Threading;
using Microsoft.CodeAnalysis.Diagnostics;
using Microsoft.CodeAnalysis.Emit;
using Microsoft.CodeAnalysis.PooledObjects;
using Microsoft.CodeAnalysis.Test.Utilities;
using Roslyn.Test.Utilities;
using Roslyn.Utilities;
using Xunit;

namespace Microsoft.CodeAnalysis
{
    public static class DiagnosticExtensions
    {
        /// <summary>
        /// This is obsolete. Use Verify instead.
        /// </summary>
        public static void VerifyErrorCodes(this IEnumerable<Diagnostic> actual, params DiagnosticDescription[] expected)
        {
            Verify(actual, expected, errorCodeOnly: true);
        }

        public static void VerifyErrorCodes(this ImmutableArray<Diagnostic> actual, params DiagnosticDescription[] expected)
        {
            VerifyErrorCodes((IEnumerable<Diagnostic>)actual, expected);
        }

        internal static void Verify(this DiagnosticBag actual, params DiagnosticDescription[] expected)
        {
            Verify(actual.AsEnumerable(), expected, errorCodeOnly: false);
        }

        public static void Verify(this IEnumerable<Diagnostic> actual, params DiagnosticDescription[] expected)
        {
            Verify(actual, expected, errorCodeOnly: false);
        }

        public static void Verify(this IEnumerable<Diagnostic> actual, bool fallbackToErrorCodeOnlyForNonEnglish, params DiagnosticDescription[] expected)
        {
            Verify(actual, expected, errorCodeOnly: fallbackToErrorCodeOnlyForNonEnglish && EnsureEnglishUICulture.PreferredOrNull != null);
        }

        public static void VerifyWithFallbackToErrorCodeOnlyForNonEnglish(this IEnumerable<Diagnostic> actual, params DiagnosticDescription[] expected)
        {
            Verify(actual, true, expected);
        }

        public static void Verify(this ImmutableArray<Diagnostic> actual, params DiagnosticDescription[] expected)
        {
            Verify((IEnumerable<Diagnostic>)actual, expected);
        }

        private static void Verify(IEnumerable<Diagnostic> actual, DiagnosticDescription[] expected, bool errorCodeOnly)
        {
            if (expected == null)
            {
                throw new ArgumentException("Must specify expected errors.", nameof(expected));
            }

            var includeDefaultSeverity = expected.Any() && expected.All(e => e.DefaultSeverity != null);
            var includeEffectiveSeverity = expected.Any() && expected.All(e => e.EffectiveSeverity != null);
            var unmatched = actual.Select(d => new DiagnosticDescription(d, errorCodeOnly, includeDefaultSeverity, includeEffectiveSeverity))
                                  .ToList();

            // Try to match each of the 'expected' errors to one of the 'actual' ones.
            // If any of the expected errors don't appear, fail test.
            foreach (var d in expected)
            {
                int index = unmatched.IndexOf(d);
                if (index > -1)
                {
                    unmatched.RemoveAt(index);
                }
                else
                {
                    Assert.True(false, DiagnosticDescription.GetAssertText(expected, actual));
                }
            }

            // If any 'extra' errors appear that were not in the 'expected' list, fail test.
            if (unmatched.Count > 0)
            {
                Assert.True(false, DiagnosticDescription.GetAssertText(expected, actual));
            }
        }

        public static TCompilation VerifyDiagnostics<TCompilation>(this TCompilation c, params DiagnosticDescription[] expected)
            where TCompilation : Compilation
        {
            var diagnostics = c.GetDiagnostics();
            diagnostics.Verify(expected);
            VerifyAssemblyIds(c, diagnostics);

            return c;
        }

        private static void VerifyAssemblyIds<TCompilation>(
            TCompilation c, ImmutableArray<Diagnostic> diagnostics) where TCompilation : Compilation
        {
            foreach (var diagnostic in diagnostics)
            {
                // If this is a diagnostic about a missing assembly, make sure that we can get back
                // an AssemblyIdentity when we query the compiler.  If it's not a diagnostic about
                // a missing assembly, make sure we get no results back.
                if (c.IsUnreferencedAssemblyIdentityDiagnosticCode(diagnostic.Code))
                {
                    var assemblyIds = c.GetUnreferencedAssemblyIdentities(diagnostic);
                    Assert.False(assemblyIds.IsEmpty);

                    var diagnosticMessage = diagnostic.GetMessage();
                    foreach (var id in assemblyIds)
                    {
                        Assert.Contains(id.GetDisplayName(), diagnosticMessage);
                    }
                }
                else
                {
                    var assemblyIds = c.GetUnreferencedAssemblyIdentities(diagnostic);
                    Assert.True(assemblyIds.IsEmpty);
                }
            }
        }

        public static void VerifyAnalyzerOccurrenceCount<TCompilation>(
            this TCompilation c,
            DiagnosticAnalyzer[] analyzers,
            int expectedCount,
            Action<Exception, DiagnosticAnalyzer, Diagnostic> onAnalyzerException = null)
            where TCompilation : Compilation
        {
            Assert.Equal(expectedCount, c.GetAnalyzerDiagnostics(analyzers, null, onAnalyzerException).Length);
        }

        public static TCompilation VerifyAnalyzerDiagnostics<TCompilation>(
            this TCompilation c,
            DiagnosticAnalyzer[] analyzers,
            AnalyzerOptions options = null,
            Action<Exception, DiagnosticAnalyzer, Diagnostic> onAnalyzerException = null,
            params DiagnosticDescription[] expected)
            where TCompilation : Compilation
        {
            return VerifyAnalyzerDiagnostics(c, analyzers, reportSuppressedDiagnostics: false, options, onAnalyzerException, expected);
        }

        public static TCompilation VerifyAnalyzerDiagnostics<TCompilation>(
            this TCompilation c,
            DiagnosticAnalyzer[] analyzers,
            bool reportSuppressedDiagnostics,
            AnalyzerOptions options = null,
            Action<Exception, DiagnosticAnalyzer, Diagnostic> onAnalyzerException = null,
            params DiagnosticDescription[] expected)
            where TCompilation : Compilation
        {
            var newCompilation = c.GetCompilationWithAnalyzerDiagnostics(analyzers, options, onAnalyzerException, reportSuppressedDiagnostics, includeCompilerDiagnostics: false, CancellationToken.None, out var diagnostics);
            diagnostics.Verify(expected);
            return newCompilation;
        }

        public static ImmutableArray<Diagnostic> GetAnalyzerDiagnostics<TCompilation>(
            this TCompilation c,
            DiagnosticAnalyzer[] analyzers,
            AnalyzerOptions options = null,
            Action<Exception, DiagnosticAnalyzer, Diagnostic> onAnalyzerException = null,
            CancellationToken cancellationToken = default)
            where TCompilation : Compilation
        {
            return GetAnalyzerDiagnostics(c, analyzers, reportSuppressedDiagnostics: false, options, onAnalyzerException, cancellationToken);
        }

        public static ImmutableArray<Diagnostic> GetAnalyzerDiagnostics<TCompilation>(
            this TCompilation c,
            DiagnosticAnalyzer[] analyzers,
            bool reportSuppressedDiagnostics,
            AnalyzerOptions options = null,
            Action<Exception, DiagnosticAnalyzer, Diagnostic> onAnalyzerException = null,
            CancellationToken cancellationToken = default)
            where TCompilation : Compilation
        {
            _ = GetCompilationWithAnalyzerDiagnostics(c, analyzers, options, onAnalyzerException, reportSuppressedDiagnostics, includeCompilerDiagnostics: false, cancellationToken, out var diagnostics);
            return diagnostics;
        }

        public static TCompilation VerifySuppressedDiagnostics<TCompilation>(
            this TCompilation c,
            DiagnosticAnalyzer[] analyzers,
            AnalyzerOptions options = null,
            Action<Exception, DiagnosticAnalyzer, Diagnostic> onAnalyzerException = null,
            CancellationToken cancellationToken = default,
            params DiagnosticDescription[] expected)
            where TCompilation : Compilation
        {
            // Verify suppression is unaffected by toggling /warnaserror.
            // Only perform this additional verification if the caller hasn't
            // explicitly overridden specific or general diagnostic options.
            if (c.Options.GeneralDiagnosticOption == ReportDiagnostic.Default &&
                c.Options.SpecificDiagnosticOptions.IsEmpty)
            {
                _ = c.VerifySuppressedDiagnostics(toggleWarnAsError: true, analyzers, options, onAnalyzerException, expected, cancellationToken);
            }

            return c.VerifySuppressedDiagnostics(toggleWarnAsError: false, analyzers, options, onAnalyzerException, expected, cancellationToken);
        }

        private static TCompilation VerifySuppressedDiagnostics<TCompilation>(
            this TCompilation c,
            bool toggleWarnAsError,
            DiagnosticAnalyzer[] analyzers,
            AnalyzerOptions options,
            Action<Exception, DiagnosticAnalyzer, Diagnostic> onAnalyzerException,
            DiagnosticDescription[] expectedDiagnostics,
            CancellationToken cancellationToken)
            where TCompilation : Compilation
        {
            if (toggleWarnAsError)
            {
                var toggledOption = c.Options.GeneralDiagnosticOption == ReportDiagnostic.Error ?
                    ReportDiagnostic.Default :
                    ReportDiagnostic.Error;
                c = (TCompilation)c.WithOptions(c.Options.WithGeneralDiagnosticOption(toggledOption));

                var builder = ArrayBuilder<DiagnosticDescription>.GetInstance(expectedDiagnostics.Length);
                foreach (var expected in expectedDiagnostics)
                {
                    // Toggle warnaserror and effective severity if following are true:
                    //  1. Default severity is not specified or specified as Warning
                    //  2. Effective severity is not specified or specified as Warning or Error
                    var defaultSeverityCheck = !expected.DefaultSeverity.HasValue ||
                        expected.DefaultSeverity.Value == DiagnosticSeverity.Warning;
                    var effectiveSeverityCheck = !expected.EffectiveSeverity.HasValue ||
                         expected.EffectiveSeverity.Value == DiagnosticSeverity.Warning ||
                         expected.EffectiveSeverity.Value == DiagnosticSeverity.Error;

                    DiagnosticDescription newExpected;
                    if (defaultSeverityCheck && effectiveSeverityCheck)
                    {
                        newExpected = expected.WithWarningAsError(!expected.IsWarningAsError);

                        if (expected.EffectiveSeverity.HasValue)
                        {
                            var newEffectiveSeverity = expected.EffectiveSeverity.Value == DiagnosticSeverity.Error ?
                                DiagnosticSeverity.Warning :
                                DiagnosticSeverity.Error;
                            newExpected = newExpected.WithEffectiveSeverity(newEffectiveSeverity);
                        }
                    }
                    else
                    {
                        newExpected = expected;
                    }

                    builder.Add(newExpected);
                }

                expectedDiagnostics = builder.ToArrayAndFree();
            }

            c = c.GetCompilationWithAnalyzerDiagnostics(analyzers, options, onAnalyzerException, reportSuppressedDiagnostics: true, includeCompilerDiagnostics: true, cancellationToken, out var diagnostics);
            diagnostics = diagnostics.WhereAsArray(d => d.IsSuppressed);
            diagnostics.Verify(expectedDiagnostics);
            return c; // note this is a new compilation
        }

        private static TCompilation GetCompilationWithAnalyzerDiagnostics<TCompilation>(
            this TCompilation c,
            DiagnosticAnalyzer[] analyzers,
            AnalyzerOptions options,
            Action<Exception, DiagnosticAnalyzer, Diagnostic> onAnalyzerException,
            bool reportSuppressedDiagnostics,
            bool includeCompilerDiagnostics,
            CancellationToken cancellationToken,
            out ImmutableArray<Diagnostic> diagnostics)
            where TCompilation : Compilation
        {
            var analyzersArray = analyzers.ToImmutableArray();
            if (reportSuppressedDiagnostics != c.Options.ReportSuppressedDiagnostics)
            {
                c = (TCompilation)c.WithOptions(c.Options.WithReportSuppressedDiagnostics(reportSuppressedDiagnostics));
            }

            var analyzerManager = new AnalyzerManager(analyzersArray);
<<<<<<< HEAD
            Compilation newCompilation;
            using (var driver = AnalyzerDriver.CreateAndAttachToCompilation(c, analyzersArray, options, analyzerManager, onAnalyzerException, null, false, out newCompilation, CancellationToken.None))
            {
                var discarded = newCompilation.GetDiagnostics();
                diagnostics = driver.GetDiagnosticsAsync(newCompilation).Result.AddRange(exceptionDiagnostics);
            }
=======
            var driver = AnalyzerDriver.CreateAndAttachToCompilation(c, analyzersArray, options, analyzerManager, onAnalyzerException, null, false, out var newCompilation, cancellationToken);

            var compilerDiagnostics = newCompilation.GetDiagnostics(cancellationToken);
            var analyzerDiagnostics = driver.GetDiagnosticsAsync(newCompilation).Result;
            var allDiagnostics = includeCompilerDiagnostics ?
                compilerDiagnostics.AddRange(analyzerDiagnostics) :
                analyzerDiagnostics;
            diagnostics = driver.ApplyProgrammaticSuppressions(allDiagnostics, newCompilation);
>>>>>>> 3daf78ee

            if (!reportSuppressedDiagnostics)
            {
                Assert.True(diagnostics.All(d => !d.IsSuppressed));
            }

            return (TCompilation)newCompilation; // note this is a new compilation
        }

        /// <summary>
        /// Given a set of compiler or <see cref="DiagnosticAnalyzer"/> generated <paramref name="diagnostics"/>, returns the effective diagnostics after applying the below filters:
        /// 1) <see cref="CompilationOptions.SpecificDiagnosticOptions"/> specified for the given <paramref name="compilation"/>.
        /// 2) <see cref="CompilationOptions.GeneralDiagnosticOption"/> specified for the given <paramref name="compilation"/>.
        /// 3) Diagnostic suppression through applied <see cref="System.Diagnostics.CodeAnalysis.SuppressMessageAttribute"/>.
        /// 4) Pragma directives for the given <paramref name="compilation"/>.
        /// </summary>
        public static IEnumerable<Diagnostic> GetEffectiveDiagnostics(this Compilation compilation, IEnumerable<Diagnostic> diagnostics)
        {
            return CompilationWithAnalyzers.GetEffectiveDiagnostics(diagnostics, compilation);
        }

        /// <summary>
        /// Returns true if all the diagnostics that can be produced by this analyzer are suppressed through options.
        /// </summary>
        public static bool IsDiagnosticAnalyzerSuppressed(this DiagnosticAnalyzer analyzer, CompilationOptions options)
        {
            return CompilationWithAnalyzers.IsDiagnosticAnalyzerSuppressed(analyzer, options);
        }

        public static TCompilation VerifyEmitDiagnostics<TCompilation>(this TCompilation c, EmitOptions options, params DiagnosticDescription[] expected)
            where TCompilation : Compilation
        {
            c.GetEmitDiagnostics(options: options).Verify(expected);
            return c;
        }

        public static ImmutableArray<Diagnostic> GetEmitDiagnostics<TCompilation>(
            this TCompilation c,
            EmitOptions options = null,
            IEnumerable<ResourceDescription> manifestResources = null)
            where TCompilation : Compilation
        {
            var pdbStream = MonoHelpers.IsRunningOnMono() ? null : new MemoryStream();
            return c.Emit(new MemoryStream(), pdbStream: pdbStream, options: options, manifestResources: manifestResources).Diagnostics;
        }

        public static TCompilation VerifyEmitDiagnostics<TCompilation>(this TCompilation c, params DiagnosticDescription[] expected)
            where TCompilation : Compilation
        {
            return VerifyEmitDiagnostics(c, EmitOptions.Default, expected);
        }

        public static ImmutableArray<Diagnostic> GetEmitDiagnostics<TCompilation>(this TCompilation c)
            where TCompilation : Compilation
        {
            return GetEmitDiagnostics(c, EmitOptions.Default);
        }

        public static TCompilation VerifyEmitDiagnostics<TCompilation>(this TCompilation c, IEnumerable<ResourceDescription> manifestResources, params DiagnosticDescription[] expected)
            where TCompilation : Compilation
        {
            c.GetEmitDiagnostics(manifestResources: manifestResources).Verify(expected);
            return c;
        }

        public static string Concat(this string[] str)
        {
            return str.Aggregate(new StringBuilder(), (sb, s) => sb.AppendLine(s), sb => sb.ToString());
        }

        public static DiagnosticAnalyzer GetCompilerDiagnosticAnalyzer(string languageName)
        {
            return languageName == LanguageNames.CSharp ?
                (DiagnosticAnalyzer)new Diagnostics.CSharp.CSharpCompilerDiagnosticAnalyzer() :
                new Diagnostics.VisualBasic.VisualBasicCompilerDiagnosticAnalyzer();
        }

        public static ImmutableDictionary<string, ImmutableArray<DiagnosticAnalyzer>> GetCompilerDiagnosticAnalyzersMap()
        {
            var builder = ImmutableDictionary.CreateBuilder<string, ImmutableArray<DiagnosticAnalyzer>>();
            builder.Add(LanguageNames.CSharp, ImmutableArray.Create(GetCompilerDiagnosticAnalyzer(LanguageNames.CSharp)));
            builder.Add(LanguageNames.VisualBasic, ImmutableArray.Create(GetCompilerDiagnosticAnalyzer(LanguageNames.VisualBasic)));
            return builder.ToImmutable();
        }

        public static AnalyzerReference GetCompilerDiagnosticAnalyzerReference(string languageName)
        {
            var analyzer = GetCompilerDiagnosticAnalyzer(languageName);
            return new AnalyzerImageReference(ImmutableArray.Create(analyzer), display: analyzer.GetType().FullName);
        }

        public static ImmutableDictionary<string, ImmutableArray<AnalyzerReference>> GetCompilerDiagnosticAnalyzerReferencesMap()
        {
            var builder = ImmutableDictionary.CreateBuilder<string, ImmutableArray<AnalyzerReference>>();
            builder.Add(LanguageNames.CSharp, ImmutableArray.Create(GetCompilerDiagnosticAnalyzerReference(LanguageNames.CSharp)));
            builder.Add(LanguageNames.VisualBasic, ImmutableArray.Create(GetCompilerDiagnosticAnalyzerReference(LanguageNames.VisualBasic)));
            return builder.ToImmutable();
        }

        internal static string GetExpectedErrorLogHeader(CommonCompiler compiler)
        {
            var expectedToolName = compiler.GetToolName();
            var expectedVersion = compiler.GetAssemblyVersion();
            var expectedSemanticVersion = compiler.GetAssemblyVersion().ToString(fieldCount: 3);
            var expectedFileVersion = compiler.GetCompilerVersion();
            var expectedLanguage = compiler.GetCultureName();

            return string.Format(@"{{
  ""$schema"": ""http://json.schemastore.org/sarif-1.0.0"",
  ""version"": ""1.0.0"",
  ""runs"": [
    {{
      ""tool"": {{
        ""name"": ""{0}"",
        ""version"": ""{1}"",
        ""fileVersion"": ""{2}"",
        ""semanticVersion"": ""{3}"",
        ""language"": ""{4}""
      }},", expectedToolName, expectedVersion, expectedFileVersion, expectedSemanticVersion, expectedLanguage);
        }

        public static string Inspect(this Diagnostic e)
            => e.Location.IsInSource ? $"{e.Severity} {e.Id}: {e.GetMessage(CultureInfo.CurrentCulture)}" :
               e.Location.IsInMetadata ? "metadata: " : "no location: ";

        public static string ToString(this Diagnostic d, IFormatProvider formatProvider)
        {
            IFormattable formattable = d;
            return formattable.ToString(null, formatProvider);
        }
    }
}<|MERGE_RESOLUTION|>--- conflicted
+++ resolved
@@ -288,15 +288,7 @@
             }
 
             var analyzerManager = new AnalyzerManager(analyzersArray);
-<<<<<<< HEAD
-            Compilation newCompilation;
-            using (var driver = AnalyzerDriver.CreateAndAttachToCompilation(c, analyzersArray, options, analyzerManager, onAnalyzerException, null, false, out newCompilation, CancellationToken.None))
-            {
-                var discarded = newCompilation.GetDiagnostics();
-                diagnostics = driver.GetDiagnosticsAsync(newCompilation).Result.AddRange(exceptionDiagnostics);
-            }
-=======
-            var driver = AnalyzerDriver.CreateAndAttachToCompilation(c, analyzersArray, options, analyzerManager, onAnalyzerException, null, false, out var newCompilation, cancellationToken);
+            using var driver = AnalyzerDriver.CreateAndAttachToCompilation(c, analyzersArray, options, analyzerManager, onAnalyzerException, null, false, out var newCompilation, cancellationToken);
 
             var compilerDiagnostics = newCompilation.GetDiagnostics(cancellationToken);
             var analyzerDiagnostics = driver.GetDiagnosticsAsync(newCompilation).Result;
@@ -304,7 +296,6 @@
                 compilerDiagnostics.AddRange(analyzerDiagnostics) :
                 analyzerDiagnostics;
             diagnostics = driver.ApplyProgrammaticSuppressions(allDiagnostics, newCompilation);
->>>>>>> 3daf78ee
 
             if (!reportSuppressedDiagnostics)
             {
