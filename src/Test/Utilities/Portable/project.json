--- conflicted
+++ resolved
@@ -1,19 +1,7 @@
 ﻿{
   "dependencies": {
     "Microsoft.CSharp": "4.0.0",
-<<<<<<< HEAD
-    "Microsoft.NETCore.Platforms": "1.0.0",
-    "Microsoft.NETCore.Portable.Compatibility": "1.0.1-beta-23504",
-    "System.Collections.Concurrent": "4.0.10",
-    "System.Collections.Immutable": "[1.1.37]",
-    "System.Console": "4.0.0-beta-23504",
-    "System.Diagnostics.Tools": "4.0.0",
-    "System.IO.FileSystem": "4.0.0",
-    "System.Reflection.TypeExtensions": "4.0.0",
-    "System.Threading.Thread": "4.0.0-beta-23504",
-=======
     "Microsoft.NETCore.Platforms": "1.0.1-rc2-23931",
-    "Microsoft.NETCore.Portable.Compatibility": "1.0.0",
     "System.Collections.Concurrent": "4.0.10",
     "System.Collections.Immutable": "1.1.37",
     "System.Console": "4.0.0-rc2-23931",
@@ -22,23 +10,18 @@
     "System.IO.FileSystem": "4.0.0",
     "System.Reflection.TypeExtensions": "4.0.0",
     "System.Threading.Thread": "4.0.0-rc2-23931",
->>>>>>> 108a1a88
+    "Microsoft.NETCore.Portable.Compatibility": "1.0.1-beta-23504",
     "System.Xml.XDocument": "4.0.10",
     "System.Xml.XmlDocument": "4.0.0",
     "xunit": "2.1.0",
     "xunit.extensibility.execution": "2.1.0"
   },
   "frameworks": {
-<<<<<<< HEAD
-    "dotnet5.4": {
-      "imports": "portable-net452"
-=======
     "netstandard1.3": {
       "imports": [
         "portable-net452",
         "dotnet"
       ]
->>>>>>> 108a1a88
     }
   }
 }