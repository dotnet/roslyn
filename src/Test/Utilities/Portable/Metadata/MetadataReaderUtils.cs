﻿// Copyright (c) Microsoft.  All Rights Reserved.  Licensed under the Apache License, Version 2.0.  See License.txt in the project root for license information.

using System;
using System.Collections.Generic;
using System.Collections.Immutable;
using System.Linq;
using System.Reflection;
using System.Reflection.Metadata;
using System.Reflection.Metadata.Ecma335;
using System.Reflection.PortableExecutable;
using Microsoft.CodeAnalysis;
using Roslyn.Utilities;
using Microsoft.CodeAnalysis.Debugging;
using Microsoft.CodeAnalysis.PooledObjects;
using Microsoft.CodeAnalysis.Text;
using System.IO;
using System.IO.Compression;

namespace Roslyn.Test.Utilities
{
    internal static class MetadataReaderUtils
    {
        internal static IEnumerable<ConstantHandle> GetConstants(this MetadataReader reader)
        {
            for (int i = 1, n = reader.GetTableRowCount(TableIndex.Constant); i <= n; i++)
            {
                yield return MetadataTokens.ConstantHandle(i);
            }
        }

        internal static IEnumerable<ParameterHandle> GetParameters(this MetadataReader reader)
        {
            for (int i = 1, n = reader.GetTableRowCount(TableIndex.Param); i <= n; i++)
            {
                yield return MetadataTokens.ParameterHandle(i);
            }
        }

        internal static IEnumerable<GenericParameterHandle> GetGenericParameters(this MetadataReader reader)
        {
            for (int i = 1, n = reader.GetTableRowCount(TableIndex.GenericParam); i <= n; i++)
            {
                yield return MetadataTokens.GenericParameterHandle(i);
            }
        }

        internal static IEnumerable<GenericParameterConstraintHandle> GetGenericParameterConstraints(this MetadataReader reader)
        {
            for (int i = 1, n = reader.GetTableRowCount(TableIndex.GenericParamConstraint); i <= n; i++)
            {
                yield return MetadataTokens.GenericParameterConstraintHandle(i);
            }
        }

        internal static IEnumerable<ModuleReferenceHandle> GetModuleReferences(this MetadataReader reader)
        {
            for (int i = 1, n = reader.GetTableRowCount(TableIndex.ModuleRef); i <= n; i++)
            {
                yield return MetadataTokens.ModuleReferenceHandle(i);
            }
        }

        internal static IEnumerable<MethodDefinition> GetImportedMethods(this MetadataReader reader)
        {
            return from handle in reader.MethodDefinitions
                   let method = reader.GetMethodDefinition(handle)
                   let import = method.GetImport()
                   where !import.Name.IsNil
                   select method;
        }

        internal static bool RequiresAmdInstructionSet(this PEHeaders headers)
        {
            return headers.CoffHeader.Machine == Machine.Amd64;
        }

        internal static bool Requires64Bits(this PEHeaders headers)
        {
            return headers.PEHeader != null && headers.PEHeader.Magic == PEMagic.PE32Plus
                || headers.CoffHeader.Machine == Machine.Amd64
                || headers.CoffHeader.Machine == Machine.IA64;
        }

        public static string GetString(this MetadataReader[] readers, StringHandle handle)
        {
            int index = MetadataTokens.GetHeapOffset(handle);
            foreach (var reader in readers)
            {
                int length = reader.GetHeapSize(HeapIndex.String);
                if (index < length)
                {
                    return reader.GetString(MetadataTokens.StringHandle(index));
                }
                index -= length;
            }
            return null;
        }

        public static string[] GetStrings(this MetadataReader[] readers, StringHandle[] handles)
        {
            return handles.Select(handle => readers.GetString(handle)).ToArray();
        }

        public static Guid GetModuleVersionId(this MetadataReader reader)
        {
            return reader.GetGuid(reader.GetModuleDefinition().Mvid);
        }

        public static StringHandle[] GetAssemblyRefNames(this MetadataReader reader)
        {
            return reader.AssemblyReferences.Select(handle => reader.GetAssemblyReference(handle).Name).ToArray();
        }

        public static StringHandle[] GetTypeDefNames(this MetadataReader reader)
        {
            return reader.TypeDefinitions.Select(handle => reader.GetTypeDefinition(handle).Name).ToArray();
        }

        public static StringHandle[] GetTypeRefNames(this MetadataReader reader)
        {
            return reader.TypeReferences.Select(handle => reader.GetTypeReference(handle).Name).ToArray();
        }

        public static StringHandle[] GetEventDefNames(this MetadataReader reader)
        {
            return reader.EventDefinitions.Select(handle => reader.GetEventDefinition(handle).Name).ToArray();
        }

        public static StringHandle[] GetFieldDefNames(this MetadataReader reader)
        {
            return reader.FieldDefinitions.Select(handle => reader.GetFieldDefinition(handle).Name).ToArray();
        }

        public static StringHandle[] GetMethodDefNames(this MetadataReader reader)
        {
            return reader.MethodDefinitions.Select(handle => reader.GetMethodDefinition(handle).Name).ToArray();
        }

        public static StringHandle[] GetMemberRefNames(this MetadataReader reader)
        {
            return reader.MemberReferences.Select(handle => reader.GetMemberReference(handle).Name).ToArray();
        }

        public static StringHandle[] GetParameterDefNames(this MetadataReader reader)
        {
            return reader.GetParameters().Select(handle => reader.GetParameter(handle).Name).ToArray();
        }

        public static StringHandle[] GetPropertyDefNames(this MetadataReader reader)
        {
            return reader.PropertyDefinitions.Select(handle => reader.GetPropertyDefinition(handle).Name).ToArray();
        }

        public static StringHandle GetName(this MetadataReader reader, EntityHandle token)
        {
            switch (token.Kind)
            {
                case HandleKind.TypeReference:
                    return reader.GetTypeReference((TypeReferenceHandle)token).Name;
                case HandleKind.TypeDefinition:
                    return reader.GetTypeDefinition((TypeDefinitionHandle)token).Name;
                default:
                    throw ExceptionUtilities.UnexpectedValue(token.Kind);
            }
        }

        private delegate T ReadBlobItemDelegate<T>(ref BlobReader blobReader);

        private static ImmutableArray<T> ReadArray<T>(this MetadataReader reader, BlobHandle blobHandle, ReadBlobItemDelegate<T> readItem)
        {
            var blobReader = reader.GetBlobReader(blobHandle);
            // Prolog
            blobReader.ReadUInt16();
            // Array size
            int n = blobReader.ReadInt32();
            var builder = ArrayBuilder<T>.GetInstance(n);
            for (int i = 0; i < n; i++)
            {
                builder.Add(readItem(ref blobReader));
            }
            return builder.ToImmutableAndFree();
        }

        public static ImmutableArray<bool> ReadBoolArray(this MetadataReader reader, BlobHandle blobHandle)
        {
            return ReadArray(reader, blobHandle, (ref BlobReader blobReader) => blobReader.ReadBoolean());
        }

        public static IEnumerable<CustomAttributeRow> GetCustomAttributeRows(this MetadataReader reader)
        {
            foreach (var handle in reader.CustomAttributes)
            {
                var attribute = reader.GetCustomAttribute(handle);
                yield return new CustomAttributeRow(attribute.Parent, attribute.Constructor);
            }
        }

        public static string GetCustomAttributeName(this MetadataReader reader, CustomAttributeRow row)
        {
            EntityHandle parent;
            var token = row.ConstructorToken;
            switch (token.Kind)
            {
                case HandleKind.MemberReference:
                    parent = reader.GetMemberReference((MemberReferenceHandle)token).Parent;
                    break;
                case HandleKind.MethodDefinition:
                    parent = reader.GetMethodDefinition((MethodDefinitionHandle)token).GetDeclaringType();
                    break;
                default:
                    throw ExceptionUtilities.UnexpectedValue(token.Kind);
            }
            var strHandle = reader.GetName(parent);
            return reader.GetString(strHandle);
        }

        public static bool IsIncluded(this ImmutableArray<byte> metadata, string str)
        {
            var builder = ArrayBuilder<byte>.GetInstance();
            builder.AddRange(System.Text.Encoding.UTF8.GetBytes(str));
            builder.Add(0); // Add null terminator.
            var bytes = builder.ToImmutableAndFree();

            for (int i = 0; i < metadata.Length - bytes.Length; i++)
            {
                if (metadata.IsAtIndex(bytes, i))
                {
                    return true;
                }
            }
            return false;
        }

        public static bool IsAtIndex(this ImmutableArray<byte> metadata, ImmutableArray<byte> bytes, int offset)
        {
            for (int i = 0; i < bytes.Length; i++)
            {
                if (metadata[i + offset] != bytes[i])
                {
                    return false;
                }
            }
            return true;
        }

        public static ImmutableArray<byte> GetSourceLinkBlob(this MetadataReader reader)
        {
            return (from handle in reader.CustomDebugInformation
                    let cdi = reader.GetCustomDebugInformation(handle)
                    where reader.GetGuid(cdi.Kind) == PortableCustomDebugInfoKinds.SourceLink
                    select reader.GetBlobContent(cdi.Value)).Single();
        }

        public static SourceText GetEmbeddedSource(this MetadataReader reader, DocumentHandle document)
        {
            byte[] bytes = (from handle in reader.GetCustomDebugInformation(document)
                            let cdi = reader.GetCustomDebugInformation(handle)
                            where reader.GetGuid(cdi.Kind) == PortableCustomDebugInfoKinds.EmbeddedSource
                            select reader.GetBlobBytes(cdi.Value)).SingleOrDefault();

            if (bytes == null)
            {
                return null;
            }

            int uncompressedSize = BitConverter.ToInt32(bytes, 0);
            var stream = new MemoryStream(bytes, sizeof(int), bytes.Length - sizeof(int));

            if (uncompressedSize != 0)
            {
                var decompressed = new MemoryStream(uncompressedSize);

                using (var deflater = new DeflateStream(stream, CompressionMode.Decompress))
                {
                    deflater.CopyTo(decompressed);
                }

                if (decompressed.Length != uncompressedSize)
                {
                    throw new InvalidDataException();
                }

                stream = decompressed;
            }

            using (stream)
            {
                return EncodedStringText.Create(stream);
            }
        }

        public static IEnumerable<string> DumpAssemblyReferences(this MetadataReader reader)
        {
            return reader.AssemblyReferences.Select(r => reader.GetAssemblyReference(r))
                .Select(row => $"{reader.GetString(row.Name)} {row.Version.Major}.{row.Version.Minor}");
        }

        public static IEnumerable<string> DumpTypeReferences(this MetadataReader reader)
        {
            return reader.TypeReferences
                .Select(t => reader.GetTypeReference(t))
                .Select(t => $"{reader.GetString(t.Name)}, {reader.GetString(t.Namespace)}, {reader.Dump(t.ResolutionScope)}");
        }

        public static string Dump(this MetadataReader reader, EntityHandle handle)
        {
            string value = DumpRec(reader, handle);
            string kind = handle.Kind.ToString();
            if (value != null)
            {
                return $"{kind}:{value}";
            }
            else
            {
                return kind;
            }
        }

        private static string DumpRec(this MetadataReader reader, EntityHandle handle)
        {
            switch (handle.Kind)
            {
                case HandleKind.AssemblyReference:
                    return reader.GetString(reader.GetAssemblyReference((AssemblyReferenceHandle)handle).Name);
                case HandleKind.TypeDefinition:
                    {
<<<<<<< HEAD
                        var type = reader.GetTypeDefinition((TypeDefinitionHandle)handle);
=======
                        TypeDefinition type = reader.GetTypeDefinition((TypeDefinitionHandle)handle);
>>>>>>> 7cea7086
                        return getQualifiedName(type.Namespace, type.Name);
                    }
                case HandleKind.MethodDefinition:
                    {
                        MethodDefinition method = reader.GetMethodDefinition((MethodDefinitionHandle)handle);
                        var blob = reader.GetBlobReader(method.Signature);
                        var decoder = new SignatureDecoder<string, object>(ConstantSignatureVisualizer.Instance, reader, genericContext: null);
                        var signature = decoder.DecodeMethodSignature(ref blob);
                        var parameters = signature.ParameterTypes.Join(", ");
                        return $"{signature.ReturnType} {DumpRec(reader, method.GetDeclaringType())}.{reader.GetString(method.Name)}({parameters})";
                    }
                case HandleKind.MemberReference:
                    {
                        MemberReference member = reader.GetMemberReference((MemberReferenceHandle)handle);
                        var blob = reader.GetBlobReader(member.Signature);
                        var decoder = new SignatureDecoder<string, object>(ConstantSignatureVisualizer.Instance, reader, genericContext: null);
                        var signature = decoder.DecodeMethodSignature(ref blob);
                        var parameters = signature.ParameterTypes.Join(", ");
                        return $"{signature.ReturnType} {DumpRec(reader, member.Parent)}.{reader.GetString(member.Name)}({parameters})";
                    }
                case HandleKind.TypeReference:
                    {
<<<<<<< HEAD
                        var type = reader.GetTypeReference((TypeReferenceHandle)handle);
=======
                        TypeReference type = reader.GetTypeReference((TypeReferenceHandle)handle);
>>>>>>> 7cea7086
                        return getQualifiedName(type.Namespace, type.Name);
                    }
                default:
                    return null;
            }

            string getQualifiedName(StringHandle leftHandle, StringHandle rightHandle)
            {
                string name = reader.GetString(rightHandle);
                if (!leftHandle.IsNil)
                {
                    name = reader.GetString(leftHandle) + "." + name;
                }
                return name;
            }
        }

        private sealed class ConstantSignatureVisualizer : ISignatureTypeProvider<string, object>
        {
            public static readonly ConstantSignatureVisualizer Instance = new ConstantSignatureVisualizer();

            public string GetArrayType(string elementType, ArrayShape shape)
                => elementType + "[" + new string(',', shape.Rank) + "]";

            public string GetByReferenceType(string elementType)
                => elementType + "&";

            public string GetFunctionPointerType(MethodSignature<string> signature)
                => "method-ptr";

            public string GetGenericInstantiation(string genericType, ImmutableArray<string> typeArguments)
                => genericType + "{" + string.Join(", ", typeArguments) + "}";

            public string GetGenericMethodParameter(object genericContext, int index)
                => "!!" + index;

            public string GetGenericTypeParameter(object genericContext, int index)
                => "!" + index;

            public string GetModifiedType(string modifier, string unmodifiedType, bool isRequired)
                => (isRequired ? "modreq" : "modopt") + "(" + modifier + ") " + unmodifiedType;

            public string GetPinnedType(string elementType)
                => "pinned " + elementType;

            public string GetPointerType(string elementType)
                => elementType + "*";

            public string GetPrimitiveType(PrimitiveTypeCode typeCode)
                => typeCode.ToString();

            public string GetSZArrayType(string elementType)
                => elementType + "[]";

            public string GetTypeFromDefinition(MetadataReader reader, TypeDefinitionHandle handle, byte rawTypeKind)
            {
                var typeDef = reader.GetTypeDefinition(handle);
                var name = reader.GetString(typeDef.Name);
                return typeDef.Namespace.IsNil ? name : reader.GetString(typeDef.Namespace) + "." + name;
            }

            public string GetTypeFromReference(MetadataReader reader, TypeReferenceHandle handle, byte rawTypeKind)
            {
                var typeRef = reader.GetTypeReference(handle);
                var name = reader.GetString(typeRef.Name);
                return typeRef.Namespace.IsNil ? name : reader.GetString(typeRef.Namespace) + "." + name;
            }

            public string GetTypeFromSpecification(MetadataReader reader, object genericContext, TypeSpecificationHandle handle, byte rawTypeKind)
            {
                var sigReader = reader.GetBlobReader(reader.GetTypeSpecification(handle).Signature);
                return new SignatureDecoder<string, object>(Instance, reader, genericContext).DecodeType(ref sigReader);
            }
        }

        internal static void VerifyPEMetadata(string pePath, string[] types, string[] methods, string[] attributes)
        {
            using (var peStream = File.OpenRead(pePath))
            using (var refPeReader = new PEReader(peStream))
            {
                var metadataReader = refPeReader.GetMetadataReader();

                AssertEx.SetEqual(metadataReader.TypeDefinitions.Select(t => metadataReader.Dump(t)), types);
                AssertEx.SetEqual(metadataReader.MethodDefinitions.Select(t => metadataReader.Dump(t)), methods);

                AssertEx.SetEqual(
                    metadataReader.CustomAttributes.Select(a => metadataReader.GetCustomAttribute(a).Constructor)
                        .Select(c => metadataReader.GetMemberReference((MemberReferenceHandle)c).Parent)
                        .Select(p => metadataReader.GetTypeReference((TypeReferenceHandle)p).Name)
                        .Select(n => metadataReader.GetString(n)),
                    attributes);
            }
        }

        internal static void VerifyMethodBodies(ImmutableArray<byte> peImage, Action<byte[]> ilValidator)
        {
            using (var peReader = new PEReader(peImage))
            {
                var metadataReader = peReader.GetMetadataReader();
                foreach (var method in metadataReader.MethodDefinitions)
                {
                    var rva = metadataReader.GetMethodDefinition(method).RelativeVirtualAddress;
                    if (rva != 0)
                    {
                        var il = peReader.GetMethodBody(rva).GetILBytes();
                        ilValidator(il);
                    }
                    else
                    {
                        ilValidator(null);
                    }
                }
            }
        }

        static readonly byte[] ThrowNull = new[] { (byte)ILOpCode.Ldnull, (byte)ILOpCode.Throw };

        internal static void AssertEmptyOrThrowNull(ImmutableArray<byte> peImage)
        {
            VerifyMethodBodies(peImage, (il) =>
            {
                if (il != null)
                {
                    AssertEx.Equal(ThrowNull, il);
                }
            });
        }

        internal static void AssertNotThrowNull(ImmutableArray<byte> peImage)
        {
            VerifyMethodBodies(peImage, (il) =>
            {
                if (il != null)
                {
                    AssertEx.NotEqual(ThrowNull, il);
                }
            });
        }
    }
}<|MERGE_RESOLUTION|>--- conflicted
+++ resolved
@@ -324,11 +324,7 @@
                     return reader.GetString(reader.GetAssemblyReference((AssemblyReferenceHandle)handle).Name);
                 case HandleKind.TypeDefinition:
                     {
-<<<<<<< HEAD
-                        var type = reader.GetTypeDefinition((TypeDefinitionHandle)handle);
-=======
                         TypeDefinition type = reader.GetTypeDefinition((TypeDefinitionHandle)handle);
->>>>>>> 7cea7086
                         return getQualifiedName(type.Namespace, type.Name);
                     }
                 case HandleKind.MethodDefinition:
@@ -351,11 +347,7 @@
                     }
                 case HandleKind.TypeReference:
                     {
-<<<<<<< HEAD
-                        var type = reader.GetTypeReference((TypeReferenceHandle)handle);
-=======
                         TypeReference type = reader.GetTypeReference((TypeReferenceHandle)handle);
->>>>>>> 7cea7086
                         return getQualifiedName(type.Namespace, type.Name);
                     }
                 default:
