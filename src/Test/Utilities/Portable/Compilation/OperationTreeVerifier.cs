--- conflicted
+++ resolved
@@ -1337,10 +1337,7 @@
                 Unindent();
             }
 
-<<<<<<< HEAD
             LogLocals(operation.Locals);
-=======
->>>>>>> 9888b3a4
             base.VisitPropertyInitializer(operation);
         }
 
@@ -1644,7 +1641,6 @@
             VisitArguments(operation.Arguments);
         }
 
-<<<<<<< HEAD
         public override void VisitConstructorBodyOperation(IConstructorBodyOperation operation)
         {
             LogString(nameof(IConstructorBodyOperation));
@@ -1662,14 +1658,14 @@
             LogCommonPropertiesAndNewLine(operation);
             Visit(operation.BlockBody, "BlockBody");
             Visit(operation.ExpressionBody, "ExpressionBody");
-=======
+        }
+
         public override void VisitStaticLocalInitialzationSemaphore(IStaticLocalInitializationSemaphoreOperation operation)
         {
             LogString(nameof(IStaticLocalInitializationSemaphoreOperation));
             LogSymbol(operation.Local, " (Local Symbol");
             LogString(")");
             LogCommonPropertiesAndNewLine(operation);
->>>>>>> 9888b3a4
         }
 
         #endregion
