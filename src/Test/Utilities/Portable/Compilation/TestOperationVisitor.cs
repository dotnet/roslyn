--- conflicted
+++ resolved
@@ -1112,7 +1112,43 @@
             }
         }
 
-<<<<<<< HEAD
+        public override void VisitFlowCapture(IFlowCaptureOperation operation)
+        {
+            Assert.Equal(OperationKind.FlowCapture, operation.Kind);
+            Assert.True(operation.IsImplicit);
+            Assert.Same(operation.Value, operation.Children.Single());
+        }
+
+        public override void VisitFlowCaptureReference(IFlowCaptureReferenceOperation operation)
+        {
+            Assert.Equal(OperationKind.FlowCaptureReference, operation.Kind);
+            Assert.True(operation.IsImplicit);
+            Assert.Empty(operation.Children);
+        }
+
+        public override void VisitIsNull(IIsNullOperation operation)
+        {
+            Assert.Equal(OperationKind.IsNull, operation.Kind);
+            Assert.True(operation.IsImplicit);
+            Assert.Same(operation.Operand, operation.Children.Single());
+        }
+
+        public override void VisitCaughtException(ICaughtExceptionOperation operation)
+        {
+            Assert.Equal(OperationKind.CaughtException, operation.Kind);
+            Assert.True(operation.IsImplicit);
+            Assert.Empty(operation.Children);
+        }
+
+        public override void VisitStaticLocalInitialzationSemaphore(IStaticLocalInitializationSemaphoreOperation operation)
+        {
+            Assert.Equal(OperationKind.StaticLocalInitializationSemaphore, operation.Kind);
+            Assert.True(operation.IsImplicit);
+            Assert.Empty(operation.Children);
+            Assert.NotNull(operation.Local);
+            Assert.True(operation.Local.IsStatic);
+        }
+
         public override void VisitConstructorBodyOperation(IConstructorBodyOperation operation)
         {
             Assert.Equal(OperationKind.ConstructorBodyOperation, operation.Kind);
@@ -1162,43 +1198,6 @@
             {
                 Assert.Empty(operation.Children);
             }
-=======
-        public override void VisitFlowCapture(IFlowCaptureOperation operation)
-        {
-            Assert.Equal(OperationKind.FlowCapture, operation.Kind);
-            Assert.True(operation.IsImplicit);
-            Assert.Same(operation.Value, operation.Children.Single());
-        }
-
-        public override void VisitFlowCaptureReference(IFlowCaptureReferenceOperation operation)
-        {
-            Assert.Equal(OperationKind.FlowCaptureReference, operation.Kind);
-            Assert.True(operation.IsImplicit);
-            Assert.Empty(operation.Children);
-        }
-
-        public override void VisitIsNull(IIsNullOperation operation)
-        {
-            Assert.Equal(OperationKind.IsNull, operation.Kind);
-            Assert.True(operation.IsImplicit);
-            Assert.Same(operation.Operand, operation.Children.Single());
-        }
-
-        public override void VisitCaughtException(ICaughtExceptionOperation operation)
-        {
-            Assert.Equal(OperationKind.CaughtException, operation.Kind);
-            Assert.True(operation.IsImplicit);
-            Assert.Empty(operation.Children);
-        }
-
-        public override void VisitStaticLocalInitialzationSemaphore(IStaticLocalInitializationSemaphoreOperation operation)
-        {
-            Assert.Equal(OperationKind.StaticLocalInitializationSemaphore, operation.Kind);
-            Assert.True(operation.IsImplicit);
-            Assert.Empty(operation.Children);
-            Assert.NotNull(operation.Local);
-            Assert.True(operation.Local.IsStatic);
->>>>>>> 9888b3a4
         }
     }
 }