--- conflicted
+++ resolved
@@ -2024,13 +2024,8 @@
 
             // Bail out if configured not to execute interprocedural analysis.
             var skipInterproceduralAnalysis = !isLambdaOrLocalFunction && InterproceduralAnalysisKind == InterproceduralAnalysisKind.None ||
-<<<<<<< HEAD
                 DataFlowAnalysisContext.InterproceduralAnalysisPredicateOpt?.SkipInterproceduralAnalysis(invokedMethod, isLambdaOrLocalFunction) == true ||
                 DataFlowAnalysisContext.AnalyzerOptions.IsConfiguredToSkipAnalysis(s_dummyDataflowAnalysisDescriptor, invokedMethod, OwningSymbol, WellKnownTypeProvider.Compilation, CancellationToken.None);
-=======
-                DataFlowAnalysisContext.InterproceduralAnalysisPredicate?.SkipInterproceduralAnalysis(invokedMethod, isLambdaOrLocalFunction) == true ||
-                invokedMethod.IsConfiguredToSkipAnalysis(OwningSymbol, DataFlowAnalysisContext.AnalyzerOptions, s_dummyDataflowAnalysisDescriptor, WellKnownTypeProvider.Compilation, CancellationToken.None);
->>>>>>> 6f6a48d3
 
             // Also bail out for non-source methods and methods where we are not sure about the actual runtime target method.
             if (skipInterproceduralAnalysis ||
