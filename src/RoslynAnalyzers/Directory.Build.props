<!-- Copyright (c)  Microsoft.  All Rights Reserved.  Licensed under the MIT license.  See License.txt in the project root for license information. -->
<Project>
  <Import Project="$([MSBuild]::GetPathOfFileAbove('Directory.Build.props', '$(MSBuildThisFileDirectory)../'))" />

  <PropertyGroup>
    <RoslynAnalyzersProject>true</RoslynAnalyzersProject>
    <AssetsDir>$(MSBuildThisFileDirectory)assets\</AssetsDir>

    <!-- Set 'NoDefaultExcludes' to ensure that we can package .editorconfig files into our analyzer NuGet packages -->
    <NoDefaultExcludes>true</NoDefaultExcludes>

    <AllowUnsafeBlocks>true</AllowUnsafeBlocks>
  </PropertyGroup>

<<<<<<< HEAD
=======
  <PropertyGroup Condition="'$(DotNetBuildSourceOnly)' != 'true'">
    <DefineConstants>$(DefineConstants),ROSLYN_4_12_OR_LOWER</DefineConstants>
  </PropertyGroup>

>>>>>>> 37a47b7e
  <PropertyGroup>
    <!-- Do not ship packages by default -->
    <IsShippingPackage>false</IsShippingPackage>
  </PropertyGroup>

  <PropertyGroup>
    <!-- Enable flow-analysis feature flag (can be removed when we move to Microsoft.CodeAnalysis 3.0 or larger) -->
    <Features>$(Features);flow-analysis</Features>

    <DefineConstants Condition="'$(LEGACY_CODE_METRICS_MODE)' == 'true'">$(DefineConstants),LEGACY_CODE_METRICS_MODE</DefineConstants>
  </PropertyGroup>

  <PropertyGroup Condition="'$(DotNetBuildSourceOnly)' != 'true'">
    <!-- Since SourceBuild uses project references and brings additional nullability annotations, -->
    <!-- suppressions were added that are unncessary when building against older Roslyn packages. -->
    <NoWarn>$(NoWarn);IDE0079</NoWarn>
  </PropertyGroup>

  <PropertyGroup Condition="'$(DotNetBuildSourceOnly)' == 'true'">
    <!-- When building in source build mode, treat this set of warnings not as errors.-->
    <!-- Some crefs reference internal APIs not present in the reference package. -->
    <NoWarn>$(NoWarn);CS1574;CS8602</NoWarn>
    <!-- Source build reference assemblies are not correctly annotated.
      https://github.com/dotnet/source-build/issues/3531 -->
    <NoWarn>$(NoWarn);CS8603</NoWarn>
  </PropertyGroup>
</Project><|MERGE_RESOLUTION|>--- conflicted
+++ resolved
@@ -12,13 +12,10 @@
     <AllowUnsafeBlocks>true</AllowUnsafeBlocks>
   </PropertyGroup>
 
-<<<<<<< HEAD
-=======
   <PropertyGroup Condition="'$(DotNetBuildSourceOnly)' != 'true'">
     <DefineConstants>$(DefineConstants),ROSLYN_4_12_OR_LOWER</DefineConstants>
   </PropertyGroup>
 
->>>>>>> 37a47b7e
   <PropertyGroup>
     <!-- Do not ship packages by default -->
     <IsShippingPackage>false</IsShippingPackage>
