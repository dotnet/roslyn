--- conflicted
+++ resolved
@@ -59,213 +59,119 @@
 
         public static Task<int> Main(string[] args)
         {
-<<<<<<< HEAD
-            var rootCommand = new CliRootCommand("Generate documentation and configuration files for analyzers");
-
-            var validateOnlyOption = new CliOption<bool>("--validateOnly")
-=======
             var rootCommand = new RootCommand("Generate documentation and configuration files for analyzers");
 
             var validateOnlyOption = new Option<bool>("--validateOnly")
->>>>>>> 37a47b7e
             {
                 Description = "Validate files instead of generating them",
                 Required = true
             };
-<<<<<<< HEAD
-            var analyzerRulesetsDirOption = new CliOption<string>("--analyzerRulesetsDir")
-=======
             var analyzerRulesetsDirOption = new Option<string>("--analyzerRulesetsDir")
->>>>>>> 37a47b7e
             {
                 Description = "Directory for analyzer rulesets",
                 Required = true
             };
-<<<<<<< HEAD
-            var analyzerEditorConfigsDirOption = new CliOption<string>("--analyzerEditorconfigsDir")
-=======
             var analyzerEditorConfigsDirOption = new Option<string>("--analyzerEditorconfigsDir")
->>>>>>> 37a47b7e
             {
                 Description = "Directory for analyzer editorconfigs",
                 Required = true
             };
-<<<<<<< HEAD
-            var analyzerGlobalConfigsDirOption = new CliOption<string>("--analyzerGlobalconfigsDir")
-=======
             var analyzerGlobalConfigsDirOption = new Option<string>("--analyzerGlobalconfigsDir")
->>>>>>> 37a47b7e
             {
                 Description = "Directory for analyzer global configs",
                 Required = true
             };
-<<<<<<< HEAD
-            var binDirectoryOption = new CliOption<string>("--binDirectory")
-=======
             var binDirectoryOption = new Option<string>("--binDirectory")
->>>>>>> 37a47b7e
             {
                 Description = "Binary directory path",
                 Required = true
             };
-<<<<<<< HEAD
-            var configurationOption = new CliOption<string>("--configuration")
-=======
             var configurationOption = new Option<string>("--configuration")
->>>>>>> 37a47b7e
             {
                 Description = "Build configuration",
                 Required = true
             };
-<<<<<<< HEAD
-            var tfmOption = new CliOption<string>("--tfm")
-=======
             var tfmOption = new Option<string>("--tfm")
->>>>>>> 37a47b7e
             {
                 Description = "Target framework moniker",
                 Required = true
             };
-<<<<<<< HEAD
-            var assembliesOption = new CliOption<string>("--assemblies")
-=======
             var assembliesOption = new Option<string>("--assemblies")
->>>>>>> 37a47b7e
             {
                 Description = "Semicolon-separated list of assemblies",
                 Required = true
             };
-<<<<<<< HEAD
-            var propsFileDirOption = new CliOption<string>("--propsFileDir")
-=======
             var propsFileDirOption = new Option<string>("--propsFileDir")
->>>>>>> 37a47b7e
             {
                 Description = "Props file directory",
                 Required = true
             };
-<<<<<<< HEAD
-            var propsFileNameOption = new CliOption<string>("--propsFileName")
-=======
             var propsFileNameOption = new Option<string>("--propsFileName")
->>>>>>> 37a47b7e
             {
                 Description = "Props file name",
                 Required = true
             };
-<<<<<<< HEAD
-            var targetsFileDirOption = new CliOption<string>("--targetsFileDir")
-=======
             var targetsFileDirOption = new Option<string>("--targetsFileDir")
->>>>>>> 37a47b7e
             {
                 Description = "Targets file directory",
                 Required = true
             };
-<<<<<<< HEAD
-            var targetsFileNameOption = new CliOption<string>("--targetsFileName")
-=======
             var targetsFileNameOption = new Option<string>("--targetsFileName")
->>>>>>> 37a47b7e
             {
                 Description = "Targets file name",
                 Required = true
             };
-<<<<<<< HEAD
-            var propsFileToDisableNetAnalyzersInNuGetPackageNameOption = new CliOption<string>("--propsFileToDisableNetAnalyzers")
-=======
             var propsFileToDisableNetAnalyzersInNuGetPackageNameOption = new Option<string>("--propsFileToDisableNetAnalyzers")
->>>>>>> 37a47b7e
             {
                 Description = "Props file name to disable .NET analyzers",
                 Required = true
             };
-<<<<<<< HEAD
-            var analyzerDocumentationFileDirOption = new CliOption<string>("--analyzerDocumentationFileDir")
-=======
             var analyzerDocumentationFileDirOption = new Option<string>("--analyzerDocumentationFileDir")
->>>>>>> 37a47b7e
             {
                 Description = "Documentation file directory",
                 Required = true
             };
-<<<<<<< HEAD
-            var analyzerDocumentationFileNameOption = new CliOption<string>("--analyzerDocumentationFileName")
-=======
             var analyzerDocumentationFileNameOption = new Option<string>("--analyzerDocumentationFileName")
->>>>>>> 37a47b7e
             {
                 Description = "Documentation file name",
                 Required = true
             };
-<<<<<<< HEAD
-            var analyzerSarifFileDirOption = new CliOption<string>("--analyzerSarifFileDir")
-=======
             var analyzerSarifFileDirOption = new Option<string>("--analyzerSarifFileDir")
->>>>>>> 37a47b7e
             {
                 Description = "SARIF file directory",
                 Required = true
             };
-<<<<<<< HEAD
-            var analyzerSarifFileNameOption = new CliOption<string>("--analyzerSarifFileName")
-=======
             var analyzerSarifFileNameOption = new Option<string>("--analyzerSarifFileName")
->>>>>>> 37a47b7e
             {
                 Description = "SARIF file name",
                 Required = true
             };
-<<<<<<< HEAD
-            var analyzerVersionOption = new CliOption<string>("--analyzerVersion")
-=======
             var analyzerVersionOption = new Option<string>("--analyzerVersion")
->>>>>>> 37a47b7e
             {
                 Description = "Analyzer version",
                 Required = true
             };
-<<<<<<< HEAD
-            var analyzerPackageNameOption = new CliOption<string>("--analyzerPackageName")
-=======
             var analyzerPackageNameOption = new Option<string>("--analyzerPackageName")
->>>>>>> 37a47b7e
             {
                 Description = "Analyzer package name",
                 Required = true
             };
-<<<<<<< HEAD
-            var containsPortedFxCopRulesOption = new CliOption<bool>("--containsPortedFxcopRules")
-=======
             var containsPortedFxCopRulesOption = new Option<bool>("--containsPortedFxcopRules")
->>>>>>> 37a47b7e
             {
                 Description = "Indicates if contains ported FxCop rules",
                 Required = true
             };
-<<<<<<< HEAD
-            var generateAnalyzerRulesMissingDocumentationFileOption = new CliOption<bool>("--generateAnalyzerRulesMissingDocumentationFile")
-=======
             var generateAnalyzerRulesMissingDocumentationFileOption = new Option<bool>("--generateAnalyzerRulesMissingDocumentationFile")
->>>>>>> 37a47b7e
             {
                 Description = "Generate a file listing rules with missing documentation",
                 Required = true
             };
-<<<<<<< HEAD
-            var releaseTrackingOptOutOption = new CliOption<bool>("--releaseTrackingOptOut")
-=======
             var releaseTrackingOptOutOption = new Option<bool>("--releaseTrackingOptOut")
->>>>>>> 37a47b7e
             {
                 Description = "Opt out of release tracking",
                 Required = true
             };
-<<<<<<< HEAD
-            var validateOfflineOption = new CliOption<bool>("--validateOffline")
-=======
             var validateOfflineOption = new Option<bool>("--validateOffline")
->>>>>>> 37a47b7e
             {
                 Description = "Validate files without checking external links",
                 Required = true
@@ -306,11 +212,7 @@
                 var configuration = parseResult.GetValue(configurationOption) ?? string.Empty;
                 var tfm = parseResult.GetValue(tfmOption) ?? string.Empty;
                 var assembliesString = parseResult.GetValue(assembliesOption) ?? string.Empty;
-<<<<<<< HEAD
-                var assemblyList = assembliesString.Split(new[] { ';' }, StringSplitOptions.RemoveEmptyEntries).ToList();
-=======
                 var assemblyList = assembliesString.Split([';'], StringSplitOptions.RemoveEmptyEntries).ToList();
->>>>>>> 37a47b7e
                 var propsFileDir = parseResult.GetValue(propsFileDirOption) ?? string.Empty;
                 var propsFileName = parseResult.GetValue(propsFileNameOption) ?? string.Empty;
                 var targetsFileDir = parseResult.GetValue(targetsFileDirOption) ?? string.Empty;
