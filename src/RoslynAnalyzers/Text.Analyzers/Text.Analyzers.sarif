--- conflicted
+++ resolved
@@ -5,11 +5,7 @@
     {
       "tool": {
         "name": "Humanizer",
-<<<<<<< HEAD
-        "version": "4.14.0",
-=======
         "version": "5.0.0",
->>>>>>> 37a47b7e
         "language": "en-US"
       },
       "rules": {
@@ -18,11 +14,7 @@
     {
       "tool": {
         "name": "Text.Analyzers",
-<<<<<<< HEAD
-        "version": "4.14.0",
-=======
         "version": "5.0.0",
->>>>>>> 37a47b7e
         "language": "en-US"
       },
       "rules": {
@@ -94,11 +86,7 @@
     {
       "tool": {
         "name": "Text.CSharp.Analyzers",
-<<<<<<< HEAD
-        "version": "4.14.0",
-=======
         "version": "5.0.0",
->>>>>>> 37a47b7e
         "language": "en-US"
       },
       "rules": {
@@ -107,11 +95,7 @@
     {
       "tool": {
         "name": "Text.VisualBasic.Analyzers",
-<<<<<<< HEAD
-        "version": "4.14.0",
-=======
         "version": "5.0.0",
->>>>>>> 37a47b7e
         "language": "en-US"
       },
       "rules": {
