--- conflicted
+++ resolved
@@ -5,11 +5,7 @@
     {
       "tool": {
         "name": "Microsoft.CodeAnalysis.BannedApiAnalyzers",
-<<<<<<< HEAD
-        "version": "4.14.0",
-=======
         "version": "5.0.0",
->>>>>>> 37a47b7e
         "language": "en-US"
       },
       "rules": {
@@ -18,11 +14,7 @@
     {
       "tool": {
         "name": "Microsoft.CodeAnalysis.CSharp.BannedApiAnalyzers",
-<<<<<<< HEAD
-        "version": "4.14.0",
-=======
         "version": "5.0.0",
->>>>>>> 37a47b7e
         "language": "en-US"
       },
       "rules": {
@@ -85,11 +77,7 @@
     {
       "tool": {
         "name": "Microsoft.CodeAnalysis.VisualBasic.BannedApiAnalyzers",
-<<<<<<< HEAD
-        "version": "4.14.0",
-=======
         "version": "5.0.0",
->>>>>>> 37a47b7e
         "language": "en-US"
       },
       "rules": {
