--- conflicted
+++ resolved
@@ -5,11 +5,7 @@
     {
       "tool": {
         "name": "Microsoft.CodeAnalysis.Analyzers",
-<<<<<<< HEAD
-        "version": "4.14.0",
-=======
         "version": "5.0.0",
->>>>>>> 37a47b7e
         "language": "en-US"
       },
       "rules": {
@@ -728,11 +724,7 @@
     {
       "tool": {
         "name": "Microsoft.CodeAnalysis.CSharp.Analyzers",
-<<<<<<< HEAD
-        "version": "4.14.0",
-=======
         "version": "5.0.0",
->>>>>>> 37a47b7e
         "language": "en-US"
       },
       "rules": {
@@ -965,11 +957,7 @@
     {
       "tool": {
         "name": "Microsoft.CodeAnalysis.VisualBasic.Analyzers",
-<<<<<<< HEAD
-        "version": "4.14.0",
-=======
         "version": "5.0.0",
->>>>>>> 37a47b7e
         "language": "en-US"
       },
       "rules": {
