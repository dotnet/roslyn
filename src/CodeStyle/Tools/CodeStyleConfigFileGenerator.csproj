--- conflicted
+++ resolved
@@ -4,11 +4,7 @@
     <TargetFramework>net6.0</TargetFramework>
     <NonShipping>true</NonShipping>
     <UseAppHost>false</UseAppHost>
-<<<<<<< HEAD
-=======
-    <AutoGenerateBindingRedirects>true</AutoGenerateBindingRedirects>
     <IsShipping>false</IsShipping>
->>>>>>> ce20bca5
   </PropertyGroup>  
   <ItemGroup>
     <Compile Include="..\..\Analyzers\Core\Analyzers\EnforceOnBuild.cs" Link="EnforceOnBuild.cs" />
