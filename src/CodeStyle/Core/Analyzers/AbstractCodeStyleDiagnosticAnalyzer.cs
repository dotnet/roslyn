--- conflicted
+++ resolved
@@ -82,35 +82,12 @@
             bool isUnneccessary = false,
             bool isConfigurable = true,
             params string[] customTags)
-<<<<<<< HEAD
-        {
-            return CreateDescriptorWithId(id, title, messageFormat, _configurable, customTags);
-        }
-
-        protected static DiagnosticDescriptor CreateDescriptorWithId(
-            string id, LocalizableString title, LocalizableString messageFormat, bool configurable,
-            params string[] customTags)
-        {
-            if (!configurable)
-            {
-                customTags = customTags.Concat(new[] { WellKnownDiagnosticTags.NotConfigurable }).ToArray();
-            }
-
-            return new DiagnosticDescriptor(
-                id, title, messageFormat,
-                DiagnosticCategory.Style,
-                DiagnosticSeverity.Hidden,
-                isEnabledByDefault: true,
-                customTags: customTags);
-        }
-=======
             => new DiagnosticDescriptor(
                     id, title, messageFormat,
                     DiagnosticCategory.Style,
                     DiagnosticSeverity.Hidden,
                     isEnabledByDefault: true,
                     customTags: DiagnosticCustomTags.Create(isUnneccessary, isConfigurable, customTags));
->>>>>>> 45aa7a2d
 
         public sealed override void Initialize(AnalysisContext context)
         {
