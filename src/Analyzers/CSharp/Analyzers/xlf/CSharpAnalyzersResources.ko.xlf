﻿<?xml version="1.0" encoding="utf-8"?>
<xliff xmlns="urn:oasis:names:tc:xliff:document:1.2" xmlns:xsi="http://www.w3.org/2001/XMLSchema-instance" version="1.2" xsi:schemaLocation="urn:oasis:names:tc:xliff:document:1.2 xliff-core-1.2-transitional.xsd">
  <file datatype="xml" source-language="en" target-language="ko" original="../CSharpAnalyzersResources.resx">
    <body>
      <trans-unit id="Add_braces">
        <source>Add braces</source>
        <target state="translated">중괄호 추가</target>
        <note />
      </trans-unit>
      <trans-unit id="Add_braces_to_0_statement">
        <source>Add braces to '{0}' statement.</source>
        <target state="translated">'{0}' 문에 중괄호를 추가합니다.</target>
        <note />
      </trans-unit>
      <trans-unit id="Blank_line_not_allowed_after_constructor_initializer_colon">
        <source>Blank line not allowed after constructor initializer colon</source>
        <target state="translated">생성자 이니셜라이저 콜론 뒤에 빈 줄을 사용할 수 없음</target>
        <note />
      </trans-unit>
      <trans-unit id="Consecutive_braces_must_not_have_a_blank_between_them">
        <source>Consecutive braces must not have blank line between them</source>
        <target state="translated">연속 중괄호 사이에 빈 줄이 없어야 함</target>
        <note />
      </trans-unit>
      <trans-unit id="Anonymous_function_can_be_made_static">
        <source>Anonymous function can be made static</source>
        <target state="new">Anonymous function can be made static</target>
        <note />
      </trans-unit>
      <trans-unit id="Convert_switch_statement_to_expression">
        <source>Convert switch statement to expression</source>
        <target state="translated">switch 문을 식으로 변환</target>
        <note />
      </trans-unit>
      <trans-unit id="Convert_to_Program_Main_style_program">
        <source>Convert to 'Program.Main' style program</source>
        <target state="new">Convert to 'Program.Main' style program</target>
        <note>{Locked="Program.Main"} this is the C# syntax we are going to generate</note>
      </trans-unit>
      <trans-unit id="Convert_to_UTF8_string_literal">
        <source>Convert to UTF-8 string literal</source>
        <target state="new">Convert to UTF-8 string literal</target>
        <note />
      </trans-unit>
      <trans-unit id="Convert_to_block_scoped_namespace">
        <source>Convert to block scoped namespace</source>
        <target state="translated">블록 범위 namespace 스로 변환</target>
        <note>{Locked="namespace"} "namespace" is a C# keyword and should not be localized.</note>
      </trans-unit>
      <trans-unit id="Convert_to_file_scoped_namespace">
        <source>Convert to file-scoped namespace</source>
        <target state="translated">파일 범위 namespace 스로 변환</target>
        <note>{Locked="namespace"} "namespace" is a C# keyword and should not be localized.</note>
      </trans-unit>
      <trans-unit id="Convert_to_top_level_statements">
        <source>Convert to top-level statements</source>
        <target state="new">Convert to top-level statements</target>
        <note />
      </trans-unit>
      <trans-unit id="Deconstruct_variable_declaration">
        <source>Deconstruct variable declaration</source>
        <target state="translated">변수 선언 분해</target>
        <note />
      </trans-unit>
      <trans-unit id="Delegate_invocation_can_be_simplified">
        <source>Delegate invocation can be simplified.</source>
        <target state="translated">대리자 호출을 단순화할 수 있습니다.</target>
        <note />
      </trans-unit>
      <trans-unit id="Discard_can_be_removed">
        <source>Discard can be removed</source>
        <target state="translated">무시 항목은 제거할 수 있습니다.</target>
        <note />
      </trans-unit>
      <trans-unit id="Embedded_statements_must_be_on_their_own_line">
        <source>Embedded statements must be on their own line</source>
        <target state="translated">포함 문은 고유한 줄에 있어야 합니다.</target>
        <note />
      </trans-unit>
      <trans-unit id="Indexing_can_be_simplified">
        <source>Indexing can be simplified</source>
        <target state="translated">인덱싱을 단순화할 수 있습니다.</target>
        <note />
      </trans-unit>
      <trans-unit id="Inline_variable_declaration">
        <source>Inline variable declaration</source>
        <target state="translated">인라인 변수 선언</target>
        <note />
      </trans-unit>
<<<<<<< HEAD
      <trans-unit id="Make_anonymous_function_static">
        <source>Make anonymous function static</source>
        <target state="new">Make anonymous function static</target>
=======
      <trans-unit id="Lambda_expression_can_be_removed">
        <source>Lambda expression can be removed</source>
        <target state="translated">람다 식을 제거할 수 있습니다.</target>
>>>>>>> dbbf6a97
        <note />
      </trans-unit>
      <trans-unit id="Misplaced_using_directive">
        <source>Misplaced using directive</source>
        <target state="translated">위치가 잘못된 using 지시문</target>
        <note>{Locked="using"} "using" is a C# keyword and should not be localized.</note>
      </trans-unit>
      <trans-unit id="Move_misplaced_using_directives">
        <source>Move misplaced using directives</source>
        <target state="translated">위치가 잘못된 using 지시문 이동</target>
        <note>{Locked="using"} "using" is a C# keyword and should not be localized.</note>
      </trans-unit>
      <trans-unit id="Make_readonly_fields_writable">
        <source>Make readonly fields writable</source>
        <target state="translated">readonly 필드를 쓰기 가능으로 지정</target>
        <note>{Locked="readonly"} "readonly" is C# keyword and should not be localized.</note>
      </trans-unit>
      <trans-unit id="Local_function_can_be_made_static">
        <source>Local function can be made static</source>
        <target state="translated">로컬 함수를 정적으로 지정할 수 있습니다.</target>
        <note />
      </trans-unit>
      <trans-unit id="Make_local_function_static">
        <source>Make local function 'static'</source>
        <target state="translated">로컬 함수를 '정적'으로 지정</target>
        <note />
      </trans-unit>
      <trans-unit id="Negate_expression_changes_semantics">
        <source>Negate expression (changes semantics)</source>
        <target state="translated">식 부정(의미 체계를 변경함)</target>
        <note />
      </trans-unit>
      <trans-unit id="Null_check_can_be_clarified">
        <source>Null check can be clarified</source>
        <target state="translated">Null 검사를 명확히 할 수 있습니다.</target>
        <note />
      </trans-unit>
      <trans-unit id="Prefer_null_check_over_type_check">
        <source>Prefer 'null' check over type check</source>
        <target state="translated">형식 검사보다 'null' 검사 선호</target>
        <note />
      </trans-unit>
      <trans-unit id="Property_pattern_can_be_simplified">
        <source>Property pattern can be simplified</source>
        <target state="translated">속성 패턴을 간소화할 수 있습니다.</target>
        <note />
      </trans-unit>
      <trans-unit id="Remove_operator_preserves_semantics">
        <source>Remove operator (preserves semantics)</source>
        <target state="translated">연산자 제거(의미 체계를 유지함)</target>
        <note />
      </trans-unit>
      <trans-unit id="Remove_suppression_operators">
        <source>Remove suppression operators</source>
        <target state="translated">비표시 오류(Suppression) 연산자 제거</target>
        <note />
      </trans-unit>
      <trans-unit id="Remove_unnecessary_lambda_expression">
        <source>Remove unnecessary lambda expression</source>
        <target state="translated">불필요한 람다 식 제거</target>
        <note />
      </trans-unit>
      <trans-unit id="Remove_unnecessary_suppression_operator">
        <source>Remove unnecessary suppression operator</source>
        <target state="translated">불필요한 비표시 오류(Suppression) 연산자 제거</target>
        <note />
      </trans-unit>
      <trans-unit id="Remove_unnessary_discard">
        <source>Remove unnecessary discard</source>
        <target state="translated">불필요한 무시 항목 제거</target>
        <note />
      </trans-unit>
      <trans-unit id="Simplify_default_expression">
        <source>Simplify 'default' expression</source>
        <target state="translated">default' 식 단순화</target>
        <note />
      </trans-unit>
      <trans-unit id="Simplify_delegate_invocation">
        <source>Simplify delegate invocation</source>
        <target state="translated">대리자 호출 간소화</target>
        <note />
      </trans-unit>
      <trans-unit id="Simplify_property_pattern">
        <source>Simplify property pattern</source>
        <target state="translated">속성 패턴 간소화</target>
        <note />
      </trans-unit>
      <trans-unit id="Struct_contains_assignment_to_this_outside_of_constructor_Make_readonly_fields_writable">
        <source>Struct contains assignment to 'this' outside of constructor. Make readonly fields writable.</source>
        <target state="translated">Struct에서 'this'에 대한 할당이 생성자 외부에 있습니다. 읽기 전용 필드를 쓰기 가능으로 설정하세요.</target>
        <note>{Locked="Struct"}{Locked="this"} these are C#/VB keywords and should not be localized.</note>
      </trans-unit>
      <trans-unit id="Suppression_operator_has_no_effect_and_can_be_misinterpreted">
        <source>Suppression operator has no effect and can be misinterpreted</source>
        <target state="translated">비표시 오류(Suppression) 연산자는 아무런 영향을 주지 않으며 잘못 해석될 수 있습니다.</target>
        <note />
      </trans-unit>
      <trans-unit id="Unreachable_code_detected">
        <source>Unreachable code detected</source>
        <target state="translated">접근할 수 없는 코드가 있습니다.</target>
        <note />
      </trans-unit>
      <trans-unit id="Use_UTF8_string_literal">
        <source>Use UTF-8 string literal</source>
        <target state="new">Use UTF-8 string literal</target>
        <note />
      </trans-unit>
      <trans-unit id="Use_block_body_for_accessors">
        <source>Use block body for accessors</source>
        <target state="translated">접근자에 블록 본문 사용</target>
        <note />
      </trans-unit>
      <trans-unit id="Use_block_body_for_constructors">
        <source>Use block body for constructors</source>
        <target state="translated">생성자에 블록 본문 사용</target>
        <note />
      </trans-unit>
      <trans-unit id="Use_block_body_for_conversion_operators">
        <source>Use block body for conversion operators</source>
        <target state="new">Use block body for conversion operators</target>
        <note />
      </trans-unit>
      <trans-unit id="Use_block_body_for_indexers">
        <source>Use block body for indexers</source>
        <target state="translated">인덱서에 블록 본문 사용</target>
        <note />
      </trans-unit>
      <trans-unit id="Use_block_body_for_local_functions">
        <source>Use block body for local functions</source>
        <target state="translated">로컬 함수에 블록 본문 사용</target>
        <note />
      </trans-unit>
      <trans-unit id="Use_block_body_for_methods">
        <source>Use block body for methods</source>
        <target state="translated">메서드에 블록 본문 사용</target>
        <note />
      </trans-unit>
      <trans-unit id="Use_block_body_for_operators">
        <source>Use block body for operators</source>
        <target state="translated">연산자에 블록 본문 사용</target>
        <note />
      </trans-unit>
      <trans-unit id="Use_block_body_for_properties">
        <source>Use block body for properties</source>
        <target state="translated">속성에 블록 본문 사용</target>
        <note />
      </trans-unit>
      <trans-unit id="Use_explicit_type">
        <source>Use explicit type</source>
        <target state="translated">명시적 형식 사용</target>
        <note />
      </trans-unit>
      <trans-unit id="Use_explicit_type_instead_of_var">
        <source>Use explicit type instead of 'var'</source>
        <target state="translated">var' 대신에 명시적 형식을 사용합니다.</target>
        <note />
      </trans-unit>
      <trans-unit id="Use_expression_body_for_accessors">
        <source>Use expression body for accessors</source>
        <target state="translated">접근자에 식 본문 사용</target>
        <note />
      </trans-unit>
      <trans-unit id="Use_expression_body_for_constructors">
        <source>Use expression body for constructors</source>
        <target state="translated">생성자에 식 본문 사용</target>
        <note />
      </trans-unit>
      <trans-unit id="Use_expression_body_for_conversion_operators">
        <source>Use expression body for conversion operators</source>
        <target state="new">Use expression body for conversion operators</target>
        <note />
      </trans-unit>
      <trans-unit id="Use_expression_body_for_indexers">
        <source>Use expression body for indexers</source>
        <target state="translated">인덱서에 식 본문 사용</target>
        <note />
      </trans-unit>
      <trans-unit id="Use_expression_body_for_local_functions">
        <source>Use expression body for local functions</source>
        <target state="translated">로컬 함수의 식 본문 사용</target>
        <note />
      </trans-unit>
      <trans-unit id="Use_expression_body_for_methods">
        <source>Use expression body for methods</source>
        <target state="translated">메서드에 식 본문 사용</target>
        <note />
      </trans-unit>
      <trans-unit id="Use_expression_body_for_operators">
        <source>Use expression body for operators</source>
        <target state="translated">연산자에 식 본문 사용</target>
        <note />
      </trans-unit>
      <trans-unit id="Use_expression_body_for_properties">
        <source>Use expression body for properties</source>
        <target state="translated">속성에 식 본문 사용</target>
        <note />
      </trans-unit>
      <trans-unit id="Use_implicit_type">
        <source>Use implicit type</source>
        <target state="translated">암시적 형식 사용</target>
        <note />
      </trans-unit>
      <trans-unit id="Use_index_operator">
        <source>Use index operator</source>
        <target state="translated">인덱스 연산자 사용</target>
        <note />
      </trans-unit>
      <trans-unit id="Use_is_not_null_check">
        <source>Use 'is not null' check</source>
        <target state="translated">'is not null' 검사 사용</target>
        <note />
      </trans-unit>
      <trans-unit id="Use_is_null_check">
        <source>Use 'is null' check</source>
        <target state="translated">is null' 검사 사용</target>
        <note />
      </trans-unit>
      <trans-unit id="Use_is_object_check">
        <source>Use 'is object' check</source>
        <target state="translated">'is object' 검사 사용</target>
        <note />
      </trans-unit>
      <trans-unit id="Use_local_function">
        <source>Use local function</source>
        <target state="translated">로컬 함수 사용</target>
        <note />
      </trans-unit>
      <trans-unit id="Use_new">
        <source>Use 'new(...)'</source>
        <target state="translated">'new(...)' 사용</target>
        <note>{Locked="new(...)"} This is a C# construct and should not be localized.</note>
      </trans-unit>
      <trans-unit id="Use_pattern_matching">
        <source>Use pattern matching</source>
        <target state="translated">패턴 일치 사용</target>
        <note />
      </trans-unit>
      <trans-unit id="Use_pattern_matching_may_change_code_meaning">
        <source>Use pattern matching (may change code meaning)</source>
        <target state="translated">패턴 일치 사용(코드 의미를 변경할 수 있음)</target>
        <note />
      </trans-unit>
      <trans-unit id="Use_range_operator">
        <source>Use range operator</source>
        <target state="translated">범위 연산자 사용</target>
        <note />
      </trans-unit>
      <trans-unit id="Use_simple_using_statement">
        <source>Use simple 'using' statement</source>
        <target state="translated">간단한 'using' 문 사용</target>
        <note />
      </trans-unit>
      <trans-unit id="Use_switch_expression">
        <source>Use 'switch' expression</source>
        <target state="translated">'switch' 식 사용</target>
        <note />
      </trans-unit>
      <trans-unit id="Use_tuple_to_swap_values">
        <source>Use tuple to swap values</source>
        <target state="translated">튜플을 사용하여 값 바꾸기</target>
        <note />
      </trans-unit>
      <trans-unit id="Using_directives_must_be_placed_inside_of_a_namespace_declaration">
        <source>Using directives must be placed inside of a namespace declaration</source>
        <target state="translated">Using 지시문은 namespace 선언 내부에 배치되어야 합니다.</target>
        <note>{Locked="using"} "using" is a C# keyword and should not be localized. {Locked="namespace"} "namespace" is a C# keyword and should not be localized.</note>
      </trans-unit>
      <trans-unit id="Using_directives_must_be_placed_outside_of_a_namespace_declaration">
        <source>Using directives must be placed outside of a namespace declaration</source>
        <target state="translated">Using 지시문은 namespace 선언 외부에 배치되어야 합니다.</target>
        <note>{Locked="using"} "using" is a C# keyword and should not be localized. {Locked="namespace"} "namespace" is a C# keyword and should not be localized.</note>
      </trans-unit>
      <trans-unit id="Variable_declaration_can_be_deconstructed">
        <source>Variable declaration can be deconstructed</source>
        <target state="translated">변수 선언을 분해할 수 있습니다.</target>
        <note />
      </trans-unit>
      <trans-unit id="Variable_declaration_can_be_inlined">
        <source>Variable declaration can be inlined</source>
        <target state="translated">변수 선언은 인라인될 수 있습니다.</target>
        <note />
      </trans-unit>
      <trans-unit id="Warning_colon_Moving_using_directives_may_change_code_meaning">
        <source>Warning: Moving using directives may change code meaning.</source>
        <target state="translated">경고: using 지시문을 이동하면 코드 의미가 변경될 수 있습니다.</target>
        <note>{Locked="using"} "using" is a C# keyword and should not be localized.</note>
      </trans-unit>
      <trans-unit id="_0_can_be_simplified">
        <source>{0} can be simplified</source>
        <target state="translated">{0}을(를) 단순화할 수 있습니다.</target>
        <note />
      </trans-unit>
      <trans-unit id="default_expression_can_be_simplified">
        <source>'default' expression can be simplified</source>
        <target state="translated">'default' 식을 단순화할 수 있습니다.</target>
        <note />
      </trans-unit>
      <trans-unit id="if_statement_can_be_simplified">
        <source>'if' statement can be simplified</source>
        <target state="translated">'if' 문을 단순화할 수 있습니다.</target>
        <note />
      </trans-unit>
      <trans-unit id="new_expression_can_be_simplified">
        <source>'new' expression can be simplified</source>
        <target state="translated">'new' 식을 단순화할 수 있습니다.</target>
        <note />
      </trans-unit>
      <trans-unit id="typeof_can_be_converted_ to_nameof">
        <source>'typeof' can be converted  to 'nameof'</source>
        <target state="translated">'typeof'를 'nameof'로 변환할 수 있습니다.</target>
        <note />
      </trans-unit>
      <trans-unit id="use_var_instead_of_explicit_type">
        <source>use 'var' instead of explicit type</source>
        <target state="translated">대신 명시적 형식의 'var'을 사용합니다.</target>
        <note />
      </trans-unit>
      <trans-unit id="Using_directive_is_unnecessary">
        <source>Using directive is unnecessary.</source>
        <target state="translated">Using 지시문은 필요하지 않습니다.</target>
        <note />
      </trans-unit>
      <trans-unit id="using_statement_can_be_simplified">
        <source>'using' statement can be simplified</source>
        <target state="translated">'using' 문을 단순화할 수 있습니다.</target>
        <note />
      </trans-unit>
    </body>
  </file>
</xliff><|MERGE_RESOLUTION|>--- conflicted
+++ resolved
@@ -12,6 +12,11 @@
         <target state="translated">'{0}' 문에 중괄호를 추가합니다.</target>
         <note />
       </trans-unit>
+      <trans-unit id="Anonymous_function_can_be_made_static">
+        <source>Anonymous function can be made static</source>
+        <target state="new">Anonymous function can be made static</target>
+        <note />
+      </trans-unit>
       <trans-unit id="Blank_line_not_allowed_after_constructor_initializer_colon">
         <source>Blank line not allowed after constructor initializer colon</source>
         <target state="translated">생성자 이니셜라이저 콜론 뒤에 빈 줄을 사용할 수 없음</target>
@@ -20,11 +25,6 @@
       <trans-unit id="Consecutive_braces_must_not_have_a_blank_between_them">
         <source>Consecutive braces must not have blank line between them</source>
         <target state="translated">연속 중괄호 사이에 빈 줄이 없어야 함</target>
-        <note />
-      </trans-unit>
-      <trans-unit id="Anonymous_function_can_be_made_static">
-        <source>Anonymous function can be made static</source>
-        <target state="new">Anonymous function can be made static</target>
         <note />
       </trans-unit>
       <trans-unit id="Convert_switch_statement_to_expression">
@@ -87,15 +87,14 @@
         <target state="translated">인라인 변수 선언</target>
         <note />
       </trans-unit>
-<<<<<<< HEAD
+      <trans-unit id="Lambda_expression_can_be_removed">
+        <source>Lambda expression can be removed</source>
+        <target state="translated">람다 식을 제거할 수 있습니다.</target>
+        <note />
+      </trans-unit>
       <trans-unit id="Make_anonymous_function_static">
         <source>Make anonymous function static</source>
         <target state="new">Make anonymous function static</target>
-=======
-      <trans-unit id="Lambda_expression_can_be_removed">
-        <source>Lambda expression can be removed</source>
-        <target state="translated">람다 식을 제거할 수 있습니다.</target>
->>>>>>> dbbf6a97
         <note />
       </trans-unit>
       <trans-unit id="Misplaced_using_directive">
