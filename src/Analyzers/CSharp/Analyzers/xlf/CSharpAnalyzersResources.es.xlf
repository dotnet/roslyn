﻿<?xml version="1.0" encoding="utf-8"?>
<xliff xmlns="urn:oasis:names:tc:xliff:document:1.2" xmlns:xsi="http://www.w3.org/2001/XMLSchema-instance" version="1.2" xsi:schemaLocation="urn:oasis:names:tc:xliff:document:1.2 xliff-core-1.2-transitional.xsd">
  <file datatype="xml" source-language="en" target-language="es" original="../CSharpAnalyzersResources.resx">
    <body>
      <trans-unit id="Add_braces">
        <source>Add braces</source>
        <target state="translated">Agregar llaves</target>
        <note />
      </trans-unit>
      <trans-unit id="Add_braces_to_0_statement">
        <source>Add braces to '{0}' statement.</source>
        <target state="translated">Agregar llaves a la instrucción '{0}'.</target>
        <note />
      </trans-unit>
      <trans-unit id="Anonymous_function_can_be_made_static">
        <source>Anonymous function can be made static</source>
        <target state="translated">La función anónima se puede hacer estática</target>
        <note />
      </trans-unit>
      <trans-unit id="Blank_line_not_allowed_after_arrow_expression_clause_token">
        <source>Blank line not allowed after arrow expression clause token</source>
        <target state="translated">No se permite una línea en blanco después del token de la cláusula de expresión de flecha</target>
        <note />
      </trans-unit>
      <trans-unit id="Blank_line_not_allowed_after_conditional_expression_token">
        <source>Blank line not allowed after conditional expression token</source>
        <target state="translated">No se permite una línea en blanco después del token de expresión condicional</target>
        <note />
      </trans-unit>
      <trans-unit id="Blank_line_not_allowed_after_constructor_initializer_colon">
        <source>Blank line not allowed after constructor initializer colon</source>
        <target state="translated">No se permite una línea en blanco después del signo de dos puntos del inicializador del constructor</target>
        <note />
      </trans-unit>
      <trans-unit id="Consecutive_braces_must_not_have_a_blank_between_them">
        <source>Consecutive braces must not have blank line between them</source>
        <target state="translated">Las llaves consecutivas no deben tener una línea en blanco entre ellas</target>
        <note />
      </trans-unit>
      <trans-unit id="Convert_switch_statement_to_expression">
        <source>Convert switch statement to expression</source>
        <target state="translated">Convertir una instrucción switch en expresión</target>
        <note />
      </trans-unit>
      <trans-unit id="Convert_to_Program_Main_style_program">
        <source>Convert to 'Program.Main' style program</source>
        <target state="translated">Convertir en programa de estilo 'Program.Main'</target>
        <note>{Locked="Program.Main"} this is the C# syntax we are going to generate</note>
      </trans-unit>
      <trans-unit id="Convert_to_block_scoped_namespace">
        <source>Convert to block scoped namespace</source>
        <target state="translated">Convertir en namespace con ámbito de bloque</target>
        <note>{Locked="namespace"} "namespace" is a C# keyword and should not be localized.</note>
      </trans-unit>
      <trans-unit id="Convert_to_file_scoped_namespace">
        <source>Convert to file-scoped namespace</source>
        <target state="translated">Convertir en namespace con ámbito de archivo</target>
        <note>{Locked="namespace"} "namespace" is a C# keyword and should not be localized.</note>
      </trans-unit>
      <trans-unit id="Convert_to_top_level_statements">
        <source>Convert to top-level statements</source>
        <target state="translated">Convertir en instrucciones de nivel superior</target>
        <note />
      </trans-unit>
      <trans-unit id="Deconstruct_variable_declaration">
        <source>Deconstruct variable declaration</source>
        <target state="translated">Desconstruir la declaración de variable</target>
        <note />
      </trans-unit>
      <trans-unit id="Delegate_invocation_can_be_simplified">
        <source>Delegate invocation can be simplified.</source>
        <target state="translated">La invocación del delegado se puede simplificar.</target>
        <note />
      </trans-unit>
      <trans-unit id="Discard_can_be_removed">
        <source>Discard can be removed</source>
        <target state="translated">El descarte se puede quitar.</target>
        <note />
      </trans-unit>
      <trans-unit id="Embedded_statements_must_be_on_their_own_line">
        <source>Embedded statements must be on their own line</source>
        <target state="translated">Las instrucciones incrustadas deben estar en su propia línea</target>
        <note />
      </trans-unit>
      <trans-unit id="Indexing_can_be_simplified">
        <source>Indexing can be simplified</source>
        <target state="translated">La indexación de direcciones se puede simplificar</target>
        <note />
      </trans-unit>
      <trans-unit id="Inline_variable_declaration">
        <source>Inline variable declaration</source>
        <target state="translated">Declaración de variables alineada</target>
        <note />
      </trans-unit>
      <trans-unit id="Lambda_expression_can_be_removed">
        <source>Lambda expression can be removed</source>
        <target state="translated">Se puede quitar la expresión lambda</target>
        <note />
      </trans-unit>
      <trans-unit id="Make_anonymous_function_static">
        <source>Make anonymous function static</source>
        <target state="translated">Hacer que la función anónima sea estática</target>
        <note />
      </trans-unit>
      <trans-unit id="Make_member_readonly">
        <source>Make member 'readonly'</source>
        <target state="translated">Convertir el miembro en 'readonly'</target>
        <note>{Locked="readonly"} "readonly" is a C# keyword and should not be localized.</note>
      </trans-unit>
      <trans-unit id="Make_struct_readonly">
        <source>Make struct 'readonly'</source>
        <target state="translated">Convertir estructura en "readonly"</target>
        <note />
      </trans-unit>
      <trans-unit id="Member_can_be_made_readonly">
        <source>Member can be made 'readonly'</source>
        <target state="translated">El miembro se puede hacer "readonly"</target>
        <note>{Locked="readonly"} "readonly" is a C# keyword and should not be localized.</note>
      </trans-unit>
      <trans-unit id="Misplaced_using_directive">
        <source>Misplaced using directive</source>
        <target state="translated">Directiva using mal colocada</target>
        <note>{Locked="using"} "using" is a C# keyword and should not be localized.</note>
      </trans-unit>
      <trans-unit id="Move_misplaced_using_directives">
        <source>Move misplaced using directives</source>
        <target state="translated">Mover directivas using mal colocadas</target>
        <note>{Locked="using"} "using" is a C# keyword and should not be localized.</note>
      </trans-unit>
      <trans-unit id="Make_readonly_fields_writable">
        <source>Make readonly fields writable</source>
        <target state="translated">Convertir en editables los campos readonly</target>
        <note>{Locked="readonly"} "readonly" is C# keyword and should not be localized.</note>
      </trans-unit>
      <trans-unit id="Local_function_can_be_made_static">
        <source>Local function can be made static</source>
        <target state="translated">La función local se puede convertir en estática</target>
        <note />
      </trans-unit>
      <trans-unit id="Make_local_function_static">
        <source>Make local function 'static'</source>
        <target state="translated">Convertir la función local "static"</target>
        <note />
      </trans-unit>
      <trans-unit id="Negate_expression_changes_semantics">
        <source>Negate expression (changes semantics)</source>
        <target state="translated">Negar expresión (cambia la semántica)</target>
        <note />
      </trans-unit>
      <trans-unit id="Null_check_can_be_clarified">
        <source>Null check can be clarified</source>
        <target state="translated">Se puede aclarar la comprobación de valores NULL</target>
        <note />
      </trans-unit>
      <trans-unit id="Nullable_directive_is_redundant">
        <source>Nullable directive is redundant</source>
        <target state="translated">La directiva que admite un valor NULL es redundante</target>
        <note />
      </trans-unit>
      <trans-unit id="Nullable_directive_is_unnecessary">
        <source>Nullable directive is unnecessary</source>
        <target state="translated">La directiva que admite un valor NULL no es necesaria.</target>
        <note />
      </trans-unit>
      <trans-unit id="Prefer_null_check_over_type_check">
        <source>Prefer 'null' check over type check</source>
        <target state="translated">Preferir comprobación "null' sobre comprobación de tipo</target>
        <note />
      </trans-unit>
      <trans-unit id="Property_pattern_can_be_simplified">
        <source>Property pattern can be simplified</source>
        <target state="translated">El patrón de propiedad puede ser simplificado</target>
        <note />
      </trans-unit>
      <trans-unit id="Remove_operator_preserves_semantics">
        <source>Remove operator (preserves semantics)</source>
        <target state="translated">Quitar operador (conserva la semántica)</target>
        <note />
      </trans-unit>
      <trans-unit id="Remove_redundant_nullable_directive">
        <source>Remove redundant nullable directive</source>
        <target state="translated">Quitar directiva redundante que admite un valor NULL</target>
        <note />
      </trans-unit>
      <trans-unit id="Remove_unnecessary_lambda_expression">
        <source>Remove unnecessary lambda expression</source>
        <target state="translated">Quitar la expresión lambda innecesaria</target>
        <note />
      </trans-unit>
      <trans-unit id="Remove_unnecessary_nullable_directive">
        <source>Remove unnecessary nullable directive</source>
        <target state="translated">Quitar directiva innecesaria que admite un valor NULL</target>
        <note />
      </trans-unit>
      <trans-unit id="Remove_unnecessary_suppression_operator">
        <source>Remove unnecessary suppression operator</source>
        <target state="translated">Quitar operador de supresión innecesario</target>
        <note />
      </trans-unit>
      <trans-unit id="Remove_unnessary_discard">
        <source>Remove unnecessary discard</source>
        <target state="translated">Quitar un descarte innecesario</target>
        <note />
      </trans-unit>
      <trans-unit id="Simplify_default_expression">
        <source>Simplify 'default' expression</source>
        <target state="translated">Simplificar la expresión "predeterminada"</target>
        <note />
      </trans-unit>
      <trans-unit id="Simplify_delegate_invocation">
        <source>Simplify delegate invocation</source>
        <target state="translated">Simplificar la invocación del delegado</target>
        <note />
      </trans-unit>
      <trans-unit id="Simplify_property_pattern">
        <source>Simplify property pattern</source>
        <target state="translated">Simplificar el patrón de propiedad</target>
        <note />
      </trans-unit>
      <trans-unit id="Struct_can_be_made_readonly">
        <source>Struct can be made 'readonly'</source>
        <target state="translated">La estructura se puede convertir en "readonly"</target>
        <note />
      </trans-unit>
      <trans-unit id="Struct_contains_assignment_to_this_outside_of_constructor_Make_readonly_fields_writable">
        <source>Struct contains assignment to 'this' outside of constructor. Make readonly fields writable.</source>
        <target state="translated">Struct contiene una asignación a "this" fuera del constructor. Convierta en editables los campos de solo lectura.</target>
        <note>{Locked="Struct"}{Locked="this"} these are C#/VB keywords and should not be localized.</note>
      </trans-unit>
      <trans-unit id="Suppression_operator_has_no_effect_and_can_be_misinterpreted">
        <source>Suppression operator has no effect and can be misinterpreted</source>
        <target state="translated">El operador de supresión no tiene efecto y se puede interpretar incorrectamente</target>
        <note />
      </trans-unit>
      <trans-unit id="Unreachable_code_detected">
        <source>Unreachable code detected</source>
        <target state="translated">Se detectó código inaccesible</target>
        <note />
      </trans-unit>
      <trans-unit id="Use_System_Threading_Lock">
        <source>Use 'System.Threading.Lock'</source>
<<<<<<< HEAD
        <target state="new">Use 'System.Threading.Lock'</target>
=======
        <target state="translated">Usar "System.Threading.Lock"</target>
>>>>>>> a573b409
        <note>{Locked="System.Threading.Lock"} "System.Threading.Lock" is the name of a .Net type and should not be localized.</note>
      </trans-unit>
      <trans-unit id="Use_Utf8_string_literal">
        <source>Use UTF-8 string literal</source>
        <target state="translated">Usar literal de cadena UTF-8</target>
        <note />
      </trans-unit>
      <trans-unit id="Use_block_body_for_accessor">
        <source>Use block body for accessor</source>
        <target state="translated">Usar cuerpo del bloque para el descriptor de acceso</target>
        <note />
      </trans-unit>
      <trans-unit id="Use_block_body_for_constructor">
        <source>Use block body for constructor</source>
        <target state="translated">Usar cuerpo del bloque para el constructor</target>
        <note />
      </trans-unit>
      <trans-unit id="Use_block_body_for_conversion_operator">
        <source>Use block body for conversion operator</source>
        <target state="translated">Usar cuerpo del bloque para el operador de conversión</target>
        <note />
      </trans-unit>
      <trans-unit id="Use_block_body_for_indexer">
        <source>Use block body for indexer</source>
        <target state="translated">Usar cuerpo del bloque para el indizador</target>
        <note />
      </trans-unit>
      <trans-unit id="Use_block_body_for_lambda_expression">
        <source>Use block body for lambda expression</source>
        <target state="translated">Usar cuerpo del bloque para la expresión lambda</target>
        <note />
      </trans-unit>
      <trans-unit id="Use_block_body_for_local_function">
        <source>Use block body for local function</source>
        <target state="translated">Usar cuerpo del bloque para la función local</target>
        <note />
      </trans-unit>
      <trans-unit id="Use_block_body_for_method">
        <source>Use block body for method</source>
        <target state="translated">Usar cuerpo del bloque para el método</target>
        <note />
      </trans-unit>
      <trans-unit id="Use_block_body_for_operator">
        <source>Use block body for operator</source>
        <target state="translated">Usar cuerpo del bloque para el operador</target>
        <note />
      </trans-unit>
      <trans-unit id="Use_block_body_for_property">
        <source>Use block body for property</source>
        <target state="translated">Usar cuerpo del bloque para la propiedad</target>
        <note />
      </trans-unit>
      <trans-unit id="Use_explicit_type">
        <source>Use explicit type</source>
        <target state="translated">Usar un tipo explícito</target>
        <note />
      </trans-unit>
      <trans-unit id="Use_explicit_type_instead_of_var">
        <source>Use explicit type instead of 'var'</source>
        <target state="translated">Usar un tipo explícito en lugar de 'var'</target>
        <note />
      </trans-unit>
      <trans-unit id="Use_expression_body_for_accessor">
        <source>Use expression body for accessor</source>
        <target state="translated">Usar cuerpo de expresiones para el descriptor de acceso</target>
        <note />
      </trans-unit>
      <trans-unit id="Use_expression_body_for_constructor">
        <source>Use expression body for constructor</source>
        <target state="translated">Usar cuerpo de expresiones para el constructor</target>
        <note />
      </trans-unit>
      <trans-unit id="Use_expression_body_for_conversion_operator">
        <source>Use expression body for conversion operator</source>
        <target state="translated">Usar cuerpo de expresiones para el operador de conversión</target>
        <note />
      </trans-unit>
      <trans-unit id="Use_expression_body_for_indexer">
        <source>Use expression body for indexer</source>
        <target state="translated">Usar cuerpo de expresiones para los indizadores</target>
        <note />
      </trans-unit>
      <trans-unit id="Use_expression_body_for_lambda_expression">
        <source>Use expression body for lambda expression</source>
        <target state="translated">Usar cuerpo de expresiones para la expresión lambda</target>
        <note />
      </trans-unit>
      <trans-unit id="Use_expression_body_for_local_function">
        <source>Use expression body for local function</source>
        <target state="translated">Usar el cuerpo de expresiones para la función local</target>
        <note />
      </trans-unit>
      <trans-unit id="Use_expression_body_for_method">
        <source>Use expression body for method</source>
        <target state="translated">Usar cuerpo de expresiones para el método</target>
        <note />
      </trans-unit>
      <trans-unit id="Use_expression_body_for_operator">
        <source>Use expression body for operator</source>
        <target state="translated">Usar cuerpo de expresiones para el operador</target>
        <note />
      </trans-unit>
      <trans-unit id="Use_expression_body_for_property">
        <source>Use expression body for property</source>
        <target state="translated">Usar cuerpo de expresiones para la propiedad</target>
        <note />
      </trans-unit>
      <trans-unit id="Use_implicit_type">
        <source>Use implicit type</source>
        <target state="translated">Usar un tipo implícito</target>
        <note />
      </trans-unit>
      <trans-unit id="Use_index_operator">
        <source>Use index operator</source>
        <target state="translated">Usar operador de índice</target>
        <note />
      </trans-unit>
      <trans-unit id="Use_is_not_null_check">
        <source>Use 'is not null' check</source>
        <target state="translated">Use la comprobación \"is not null\"</target>
        <note />
      </trans-unit>
      <trans-unit id="Use_is_null_check">
        <source>Use 'is null' check</source>
        <target state="translated">Usar comprobación "is null"</target>
        <note />
      </trans-unit>
      <trans-unit id="Use_is_object_check">
        <source>Use 'is object' check</source>
        <target state="translated">Use la comprobación \"is object\"</target>
        <note />
      </trans-unit>
      <trans-unit id="Use_local_function">
        <source>Use local function</source>
        <target state="translated">Usar función local</target>
        <note />
      </trans-unit>
      <trans-unit id="Use_nameof">
        <source>Use 'nameof'</source>
        <target state="translated">Usar "nameof"</target>
        <note />
      </trans-unit>
      <trans-unit id="Use_new">
        <source>Use 'new(...)'</source>
        <target state="translated">Usar "new(...)"</target>
        <note>{Locked="new(...)"} This is a C# construct and should not be localized.</note>
      </trans-unit>
      <trans-unit id="Use_pattern_matching">
        <source>Use pattern matching</source>
        <target state="translated">Usar coincidencia de patrones</target>
        <note />
      </trans-unit>
      <trans-unit id="Use_pattern_matching_may_change_code_meaning">
        <source>Use pattern matching (may change code meaning)</source>
        <target state="translated">Usar coincidencia de patrones (puede cambiar el significado del código)</target>
        <note />
      </trans-unit>
      <trans-unit id="Use_primary_constructor">
        <source>Use primary constructor</source>
        <target state="translated">Usar constructor principal</target>
        <note />
      </trans-unit>
      <trans-unit id="Use_range_operator">
        <source>Use range operator</source>
        <target state="translated">Usar el operador de intervalo</target>
        <note />
      </trans-unit>
      <trans-unit id="Use_simple_using_statement">
        <source>Use simple 'using' statement</source>
        <target state="translated">Use la instrucción "using" simple</target>
        <note />
      </trans-unit>
      <trans-unit id="Use_switch_expression">
        <source>Use 'switch' expression</source>
        <target state="translated">Usar la expresión "switch"</target>
        <note />
      </trans-unit>
      <trans-unit id="Use_tuple_to_swap_values">
        <source>Use tuple to swap values</source>
        <target state="translated">Utilizar tupla para intercambiar valores</target>
        <note />
      </trans-unit>
      <trans-unit id="Using_directives_must_be_placed_inside_of_a_namespace_declaration">
        <source>Using directives must be placed inside of a namespace declaration</source>
        <target state="translated">Las directivas using deben colocarse dentro de una declaración de namespace</target>
        <note>{Locked="using"} "using" is a C# keyword and should not be localized. {Locked="namespace"} "namespace" is a C# keyword and should not be localized.</note>
      </trans-unit>
      <trans-unit id="Using_directives_must_be_placed_outside_of_a_namespace_declaration">
        <source>Using directives must be placed outside of a namespace declaration</source>
        <target state="translated">Las directivas using deben colocarse fuera de una declaración de namespace</target>
        <note>{Locked="using"} "using" is a C# keyword and should not be localized. {Locked="namespace"} "namespace" is a C# keyword and should not be localized.</note>
      </trans-unit>
      <trans-unit id="Variable_declaration_can_be_deconstructed">
        <source>Variable declaration can be deconstructed</source>
        <target state="translated">La declaración de variables se puede desconstruir.</target>
        <note />
      </trans-unit>
      <trans-unit id="Variable_declaration_can_be_inlined">
        <source>Variable declaration can be inlined</source>
        <target state="translated">La declaración de variables se puede insertar</target>
        <note />
      </trans-unit>
      <trans-unit id="Warning_colon_Moving_using_directives_may_change_code_meaning">
        <source>Warning: Moving using directives may change code meaning.</source>
        <target state="translated">Advertencia: El movimiento de directivas using puede cambiar el significado del código.</target>
        <note>{Locked="using"} "using" is a C# keyword and should not be localized.</note>
      </trans-unit>
      <trans-unit id="_0_can_be_simplified">
        <source>{0} can be simplified</source>
        <target state="translated">{0} se puede simplificar.</target>
        <note />
      </trans-unit>
      <trans-unit id="default_expression_can_be_simplified">
        <source>'default' expression can be simplified</source>
        <target state="translated">'La expresión "predeterminada" se puede simplificar</target>
        <note />
      </trans-unit>
      <trans-unit id="if_statement_can_be_simplified">
        <source>'if' statement can be simplified</source>
        <target state="translated">La instrucción "if" se puede simplificar</target>
        <note />
      </trans-unit>
      <trans-unit id="new_expression_can_be_simplified">
        <source>'new' expression can be simplified</source>
        <target state="translated">La expresión "new" se puede simplificar.</target>
        <note />
      </trans-unit>
      <trans-unit id="typeof_can_be_converted_to_nameof">
        <source>'typeof' can be converted to 'nameof'</source>
        <target state="translated">"typeof" puede convertirse en "nameof"</target>
        <note />
      </trans-unit>
      <trans-unit id="use_var_instead_of_explicit_type">
        <source>use 'var' instead of explicit type</source>
        <target state="translated">Usar 'var' en lugar de un tipo explícito</target>
        <note />
      </trans-unit>
      <trans-unit id="Using_directive_is_unnecessary">
        <source>Using directive is unnecessary.</source>
        <target state="translated">El uso de la directiva no es necesario.</target>
        <note />
      </trans-unit>
      <trans-unit id="using_statement_can_be_simplified">
        <source>'using' statement can be simplified</source>
        <target state="translated">La instrucción "using" se puede simplificar</target>
        <note />
      </trans-unit>
    </body>
  </file>
</xliff><|MERGE_RESOLUTION|>--- conflicted
+++ resolved
@@ -239,11 +239,7 @@
       </trans-unit>
       <trans-unit id="Use_System_Threading_Lock">
         <source>Use 'System.Threading.Lock'</source>
-<<<<<<< HEAD
-        <target state="new">Use 'System.Threading.Lock'</target>
-=======
         <target state="translated">Usar "System.Threading.Lock"</target>
->>>>>>> a573b409
         <note>{Locked="System.Threading.Lock"} "System.Threading.Lock" is the name of a .Net type and should not be localized.</note>
       </trans-unit>
       <trans-unit id="Use_Utf8_string_literal">
