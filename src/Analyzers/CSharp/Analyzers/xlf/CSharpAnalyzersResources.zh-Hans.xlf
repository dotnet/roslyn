﻿<?xml version="1.0" encoding="utf-8"?>
<xliff xmlns="urn:oasis:names:tc:xliff:document:1.2" xmlns:xsi="http://www.w3.org/2001/XMLSchema-instance" version="1.2" xsi:schemaLocation="urn:oasis:names:tc:xliff:document:1.2 xliff-core-1.2-transitional.xsd">
  <file datatype="xml" source-language="en" target-language="zh-Hans" original="../CSharpAnalyzersResources.resx">
    <body>
      <trans-unit id="Add_braces">
        <source>Add braces</source>
        <target state="translated">添加大括号</target>
        <note />
      </trans-unit>
      <trans-unit id="Add_braces_to_0_statement">
        <source>Add braces to '{0}' statement.</source>
        <target state="translated">向 “{0}” 语句添加大括号。</target>
        <note />
      </trans-unit>
      <trans-unit id="Blank_line_not_allowed_after_constructor_initializer_colon">
        <source>Blank line not allowed after constructor initializer colon</source>
        <target state="translated">构造函数初始值设定项冒号后面不允许有空白行</target>
        <note />
      </trans-unit>
      <trans-unit id="Consecutive_braces_must_not_have_a_blank_between_them">
        <source>Consecutive braces must not have blank line between them</source>
        <target state="translated">连续大括号之间不能有空白行</target>
        <note />
      </trans-unit>
      <trans-unit id="Anonymous_function_can_be_made_static">
        <source>Anonymous function can be made static</source>
        <target state="new">Anonymous function can be made static</target>
        <note />
      </trans-unit>
      <trans-unit id="Convert_switch_statement_to_expression">
        <source>Convert switch statement to expression</source>
        <target state="translated">将 switch 语句转换为表达式</target>
        <note />
      </trans-unit>
      <trans-unit id="Convert_to_Program_Main_style_program">
        <source>Convert to 'Program.Main' style program</source>
        <target state="new">Convert to 'Program.Main' style program</target>
        <note>{Locked="Program.Main"} this is the C# syntax we are going to generate</note>
      </trans-unit>
      <trans-unit id="Convert_to_UTF8_string_literal">
        <source>Convert to UTF-8 string literal</source>
        <target state="new">Convert to UTF-8 string literal</target>
        <note />
      </trans-unit>
      <trans-unit id="Convert_to_block_scoped_namespace">
        <source>Convert to block scoped namespace</source>
        <target state="translated">转换为块范围限定的 namespace</target>
        <note>{Locked="namespace"} "namespace" is a C# keyword and should not be localized.</note>
      </trans-unit>
      <trans-unit id="Convert_to_file_scoped_namespace">
        <source>Convert to file-scoped namespace</source>
        <target state="translated">转换为文件范围限定的 namespace</target>
        <note>{Locked="namespace"} "namespace" is a C# keyword and should not be localized.</note>
      </trans-unit>
      <trans-unit id="Convert_to_top_level_statements">
        <source>Convert to top-level statements</source>
        <target state="new">Convert to top-level statements</target>
        <note />
      </trans-unit>
      <trans-unit id="Deconstruct_variable_declaration">
        <source>Deconstruct variable declaration</source>
        <target state="translated">析构变量声明</target>
        <note />
      </trans-unit>
      <trans-unit id="Delegate_invocation_can_be_simplified">
        <source>Delegate invocation can be simplified.</source>
        <target state="translated">可简化委托调用。</target>
        <note />
      </trans-unit>
      <trans-unit id="Discard_can_be_removed">
        <source>Discard can be removed</source>
        <target state="translated">可删除放弃项</target>
        <note />
      </trans-unit>
      <trans-unit id="Embedded_statements_must_be_on_their_own_line">
        <source>Embedded statements must be on their own line</source>
        <target state="translated">嵌入的语句必须放在其自己的行上</target>
        <note />
      </trans-unit>
      <trans-unit id="Indexing_can_be_simplified">
        <source>Indexing can be simplified</source>
        <target state="translated">索引可以简化</target>
        <note />
      </trans-unit>
      <trans-unit id="Inline_variable_declaration">
        <source>Inline variable declaration</source>
        <target state="translated">内联变量声明</target>
        <note />
      </trans-unit>
<<<<<<< HEAD
      <trans-unit id="Make_anonymous_function_static">
        <source>Make anonymous function static</source>
        <target state="new">Make anonymous function static</target>
=======
      <trans-unit id="Lambda_expression_can_be_removed">
        <source>Lambda expression can be removed</source>
        <target state="translated">可以删除 Lambda 表达式</target>
>>>>>>> dbbf6a97
        <note />
      </trans-unit>
      <trans-unit id="Misplaced_using_directive">
        <source>Misplaced using directive</source>
        <target state="translated">错放了 using 指令</target>
        <note>{Locked="using"} "using" is a C# keyword and should not be localized.</note>
      </trans-unit>
      <trans-unit id="Move_misplaced_using_directives">
        <source>Move misplaced using directives</source>
        <target state="translated">移动错放的 using 指令</target>
        <note>{Locked="using"} "using" is a C# keyword and should not be localized.</note>
      </trans-unit>
      <trans-unit id="Make_readonly_fields_writable">
        <source>Make readonly fields writable</source>
        <target state="translated">使 readonly 字段可写</target>
        <note>{Locked="readonly"} "readonly" is C# keyword and should not be localized.</note>
      </trans-unit>
      <trans-unit id="Local_function_can_be_made_static">
        <source>Local function can be made static</source>
        <target state="translated">可以使本地函数成为静态函数</target>
        <note />
      </trans-unit>
      <trans-unit id="Make_local_function_static">
        <source>Make local function 'static'</source>
        <target state="translated">使本地函数成为静态函数</target>
        <note />
      </trans-unit>
      <trans-unit id="Negate_expression_changes_semantics">
        <source>Negate expression (changes semantics)</source>
        <target state="translated">使用求反表达式(更改语义)</target>
        <note />
      </trans-unit>
      <trans-unit id="Null_check_can_be_clarified">
        <source>Null check can be clarified</source>
        <target state="translated">可以阐明 Null 检查</target>
        <note />
      </trans-unit>
      <trans-unit id="Prefer_null_check_over_type_check">
        <source>Prefer 'null' check over type check</source>
        <target state="translated">与类型检查相比，首选 “Null” 检查</target>
        <note />
      </trans-unit>
      <trans-unit id="Property_pattern_can_be_simplified">
        <source>Property pattern can be simplified</source>
        <target state="translated">可以简化属性模式</target>
        <note />
      </trans-unit>
      <trans-unit id="Remove_operator_preserves_semantics">
        <source>Remove operator (preserves semantics)</source>
        <target state="translated">删除运算符(保留语义)</target>
        <note />
      </trans-unit>
      <trans-unit id="Remove_suppression_operators">
        <source>Remove suppression operators</source>
        <target state="translated">请删除忽略运算符</target>
        <note />
      </trans-unit>
      <trans-unit id="Remove_unnecessary_lambda_expression">
        <source>Remove unnecessary lambda expression</source>
        <target state="translated">删除不必要的 lambda 表达式</target>
        <note />
      </trans-unit>
      <trans-unit id="Remove_unnecessary_suppression_operator">
        <source>Remove unnecessary suppression operator</source>
        <target state="translated">请删除不必要的忽略运算符</target>
        <note />
      </trans-unit>
      <trans-unit id="Remove_unnessary_discard">
        <source>Remove unnecessary discard</source>
        <target state="translated">删除不必要的放弃项</target>
        <note />
      </trans-unit>
      <trans-unit id="Simplify_default_expression">
        <source>Simplify 'default' expression</source>
        <target state="translated">简化 "default" 表达式</target>
        <note />
      </trans-unit>
      <trans-unit id="Simplify_delegate_invocation">
        <source>Simplify delegate invocation</source>
        <target state="translated">简化委托调用</target>
        <note />
      </trans-unit>
      <trans-unit id="Simplify_property_pattern">
        <source>Simplify property pattern</source>
        <target state="translated">简化属性模式</target>
        <note />
      </trans-unit>
      <trans-unit id="Struct_contains_assignment_to_this_outside_of_constructor_Make_readonly_fields_writable">
        <source>Struct contains assignment to 'this' outside of constructor. Make readonly fields writable.</source>
        <target state="translated">Struct 包含对构造函数之外的 "this" 的赋值。使只读字段可写。</target>
        <note>{Locked="Struct"}{Locked="this"} these are C#/VB keywords and should not be localized.</note>
      </trans-unit>
      <trans-unit id="Suppression_operator_has_no_effect_and_can_be_misinterpreted">
        <source>Suppression operator has no effect and can be misinterpreted</source>
        <target state="translated">抑制运算符不起任何作用且可能被误解</target>
        <note />
      </trans-unit>
      <trans-unit id="Unreachable_code_detected">
        <source>Unreachable code detected</source>
        <target state="translated">检测到无法访问的代码</target>
        <note />
      </trans-unit>
      <trans-unit id="Use_UTF8_string_literal">
        <source>Use UTF-8 string literal</source>
        <target state="new">Use UTF-8 string literal</target>
        <note />
      </trans-unit>
      <trans-unit id="Use_block_body_for_accessors">
        <source>Use block body for accessors</source>
        <target state="translated">使用访问器的程序块主体</target>
        <note />
      </trans-unit>
      <trans-unit id="Use_block_body_for_constructors">
        <source>Use block body for constructors</source>
        <target state="translated">使用构造函数的程序块主体</target>
        <note />
      </trans-unit>
      <trans-unit id="Use_block_body_for_conversion_operators">
        <source>Use block body for conversion operators</source>
        <target state="new">Use block body for conversion operators</target>
        <note />
      </trans-unit>
      <trans-unit id="Use_block_body_for_indexers">
        <source>Use block body for indexers</source>
        <target state="translated">使用索引器的程序块主体</target>
        <note />
      </trans-unit>
      <trans-unit id="Use_block_body_for_local_functions">
        <source>Use block body for local functions</source>
        <target state="translated">对本地函数使用块主体</target>
        <note />
      </trans-unit>
      <trans-unit id="Use_block_body_for_methods">
        <source>Use block body for methods</source>
        <target state="translated">使用方法的程序块主体</target>
        <note />
      </trans-unit>
      <trans-unit id="Use_block_body_for_operators">
        <source>Use block body for operators</source>
        <target state="translated">使用运算符的程序块主体</target>
        <note />
      </trans-unit>
      <trans-unit id="Use_block_body_for_properties">
        <source>Use block body for properties</source>
        <target state="translated">使用属性的程序块主体</target>
        <note />
      </trans-unit>
      <trans-unit id="Use_explicit_type">
        <source>Use explicit type</source>
        <target state="translated">使用显式类型</target>
        <note />
      </trans-unit>
      <trans-unit id="Use_explicit_type_instead_of_var">
        <source>Use explicit type instead of 'var'</source>
        <target state="translated">用显式类型代替 "var"</target>
        <note />
      </trans-unit>
      <trans-unit id="Use_expression_body_for_accessors">
        <source>Use expression body for accessors</source>
        <target state="translated">使用访问器的表达式主体</target>
        <note />
      </trans-unit>
      <trans-unit id="Use_expression_body_for_constructors">
        <source>Use expression body for constructors</source>
        <target state="translated">使用构造函数的表达式主体</target>
        <note />
      </trans-unit>
      <trans-unit id="Use_expression_body_for_conversion_operators">
        <source>Use expression body for conversion operators</source>
        <target state="new">Use expression body for conversion operators</target>
        <note />
      </trans-unit>
      <trans-unit id="Use_expression_body_for_indexers">
        <source>Use expression body for indexers</source>
        <target state="translated">使用索引器的表达式主体</target>
        <note />
      </trans-unit>
      <trans-unit id="Use_expression_body_for_local_functions">
        <source>Use expression body for local functions</source>
        <target state="translated">将表达式主体用于本地函数</target>
        <note />
      </trans-unit>
      <trans-unit id="Use_expression_body_for_methods">
        <source>Use expression body for methods</source>
        <target state="translated">使用方法的表达式主体</target>
        <note />
      </trans-unit>
      <trans-unit id="Use_expression_body_for_operators">
        <source>Use expression body for operators</source>
        <target state="translated">使用运算符的表达式主体</target>
        <note />
      </trans-unit>
      <trans-unit id="Use_expression_body_for_properties">
        <source>Use expression body for properties</source>
        <target state="translated">使用属性的表达式主体</target>
        <note />
      </trans-unit>
      <trans-unit id="Use_implicit_type">
        <source>Use implicit type</source>
        <target state="translated">使用隐式类型</target>
        <note />
      </trans-unit>
      <trans-unit id="Use_index_operator">
        <source>Use index operator</source>
        <target state="translated">使用索引运算符</target>
        <note />
      </trans-unit>
      <trans-unit id="Use_is_not_null_check">
        <source>Use 'is not null' check</source>
        <target state="translated">使用 \"is null\" 检查</target>
        <note />
      </trans-unit>
      <trans-unit id="Use_is_null_check">
        <source>Use 'is null' check</source>
        <target state="translated">使用 "is null" 检查</target>
        <note />
      </trans-unit>
      <trans-unit id="Use_is_object_check">
        <source>Use 'is object' check</source>
        <target state="translated">使用 \"is object\" 检查</target>
        <note />
      </trans-unit>
      <trans-unit id="Use_local_function">
        <source>Use local function</source>
        <target state="translated">使用本地函数</target>
        <note />
      </trans-unit>
      <trans-unit id="Use_new">
        <source>Use 'new(...)'</source>
        <target state="translated">使用 "new(...)"</target>
        <note>{Locked="new(...)"} This is a C# construct and should not be localized.</note>
      </trans-unit>
      <trans-unit id="Use_pattern_matching">
        <source>Use pattern matching</source>
        <target state="translated">使用模式匹配</target>
        <note />
      </trans-unit>
      <trans-unit id="Use_pattern_matching_may_change_code_meaning">
        <source>Use pattern matching (may change code meaning)</source>
        <target state="translated">使用模式匹配(可能会更改代码含义)</target>
        <note />
      </trans-unit>
      <trans-unit id="Use_range_operator">
        <source>Use range operator</source>
        <target state="translated">使用范围运算符</target>
        <note />
      </trans-unit>
      <trans-unit id="Use_simple_using_statement">
        <source>Use simple 'using' statement</source>
        <target state="translated">使用简单的 "using" 语句</target>
        <note />
      </trans-unit>
      <trans-unit id="Use_switch_expression">
        <source>Use 'switch' expression</source>
        <target state="translated">使用 "switch" 表达式</target>
        <note />
      </trans-unit>
      <trans-unit id="Use_tuple_to_swap_values">
        <source>Use tuple to swap values</source>
        <target state="translated">使用元组交换值</target>
        <note />
      </trans-unit>
      <trans-unit id="Using_directives_must_be_placed_inside_of_a_namespace_declaration">
        <source>Using directives must be placed inside of a namespace declaration</source>
        <target state="translated">using 指令必须放在 namespace 声明的内部</target>
        <note>{Locked="using"} "using" is a C# keyword and should not be localized. {Locked="namespace"} "namespace" is a C# keyword and should not be localized.</note>
      </trans-unit>
      <trans-unit id="Using_directives_must_be_placed_outside_of_a_namespace_declaration">
        <source>Using directives must be placed outside of a namespace declaration</source>
        <target state="translated">using 指令必须放在 namespace 声明之外</target>
        <note>{Locked="using"} "using" is a C# keyword and should not be localized. {Locked="namespace"} "namespace" is a C# keyword and should not be localized.</note>
      </trans-unit>
      <trans-unit id="Variable_declaration_can_be_deconstructed">
        <source>Variable declaration can be deconstructed</source>
        <target state="translated">可以析构变量声明</target>
        <note />
      </trans-unit>
      <trans-unit id="Variable_declaration_can_be_inlined">
        <source>Variable declaration can be inlined</source>
        <target state="translated">可以内联变量声明</target>
        <note />
      </trans-unit>
      <trans-unit id="Warning_colon_Moving_using_directives_may_change_code_meaning">
        <source>Warning: Moving using directives may change code meaning.</source>
        <target state="translated">警告: 移动 using 指令可能会更改代码含义。</target>
        <note>{Locked="using"} "using" is a C# keyword and should not be localized.</note>
      </trans-unit>
      <trans-unit id="_0_can_be_simplified">
        <source>{0} can be simplified</source>
        <target state="translated">{0} 可以简化</target>
        <note />
      </trans-unit>
      <trans-unit id="default_expression_can_be_simplified">
        <source>'default' expression can be simplified</source>
        <target state="translated">可以简化 "default" 表达式</target>
        <note />
      </trans-unit>
      <trans-unit id="if_statement_can_be_simplified">
        <source>'if' statement can be simplified</source>
        <target state="translated">可简化 "if" 语句</target>
        <note />
      </trans-unit>
      <trans-unit id="new_expression_can_be_simplified">
        <source>'new' expression can be simplified</source>
        <target state="translated">可简化 "new" 表达式</target>
        <note />
      </trans-unit>
      <trans-unit id="typeof_can_be_converted_ to_nameof">
        <source>'typeof' can be converted  to 'nameof'</source>
        <target state="translated">"typeof" 可以转换为 "nameof"</target>
        <note />
      </trans-unit>
      <trans-unit id="use_var_instead_of_explicit_type">
        <source>use 'var' instead of explicit type</source>
        <target state="translated">用 "var" 代替显式类型</target>
        <note />
      </trans-unit>
      <trans-unit id="Using_directive_is_unnecessary">
        <source>Using directive is unnecessary.</source>
        <target state="translated">Using 指令是不需要的。</target>
        <note />
      </trans-unit>
      <trans-unit id="using_statement_can_be_simplified">
        <source>'using' statement can be simplified</source>
        <target state="translated">可简化 "using" 语句</target>
        <note />
      </trans-unit>
    </body>
  </file>
</xliff><|MERGE_RESOLUTION|>--- conflicted
+++ resolved
@@ -12,6 +12,11 @@
         <target state="translated">向 “{0}” 语句添加大括号。</target>
         <note />
       </trans-unit>
+      <trans-unit id="Anonymous_function_can_be_made_static">
+        <source>Anonymous function can be made static</source>
+        <target state="new">Anonymous function can be made static</target>
+        <note />
+      </trans-unit>
       <trans-unit id="Blank_line_not_allowed_after_constructor_initializer_colon">
         <source>Blank line not allowed after constructor initializer colon</source>
         <target state="translated">构造函数初始值设定项冒号后面不允许有空白行</target>
@@ -20,11 +25,6 @@
       <trans-unit id="Consecutive_braces_must_not_have_a_blank_between_them">
         <source>Consecutive braces must not have blank line between them</source>
         <target state="translated">连续大括号之间不能有空白行</target>
-        <note />
-      </trans-unit>
-      <trans-unit id="Anonymous_function_can_be_made_static">
-        <source>Anonymous function can be made static</source>
-        <target state="new">Anonymous function can be made static</target>
         <note />
       </trans-unit>
       <trans-unit id="Convert_switch_statement_to_expression">
@@ -87,15 +87,14 @@
         <target state="translated">内联变量声明</target>
         <note />
       </trans-unit>
-<<<<<<< HEAD
+      <trans-unit id="Lambda_expression_can_be_removed">
+        <source>Lambda expression can be removed</source>
+        <target state="translated">可以删除 Lambda 表达式</target>
+        <note />
+      </trans-unit>
       <trans-unit id="Make_anonymous_function_static">
         <source>Make anonymous function static</source>
         <target state="new">Make anonymous function static</target>
-=======
-      <trans-unit id="Lambda_expression_can_be_removed">
-        <source>Lambda expression can be removed</source>
-        <target state="translated">可以删除 Lambda 表达式</target>
->>>>>>> dbbf6a97
         <note />
       </trans-unit>
       <trans-unit id="Misplaced_using_directive">
