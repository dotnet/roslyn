--- conflicted
+++ resolved
@@ -79,11 +79,7 @@
       </trans-unit>
       <trans-unit id="Lambda_expression_can_be_removed">
         <source>Lambda expression can be removed</source>
-<<<<<<< HEAD
-        <target state="new">Lambda expression can be removed</target>
-=======
         <target state="translated">可以删除 Lambda 表达式</target>
->>>>>>> 80a8ce8d
         <note />
       </trans-unit>
       <trans-unit id="Misplaced_using_directive">
@@ -158,16 +154,12 @@
       </trans-unit>
       <trans-unit id="Remove_unnecessary_lambda_expression">
         <source>Remove unnecessary lambda expression</source>
-<<<<<<< HEAD
-        <target state="new">Remove unnecessary lambda expression</target>
-=======
         <target state="translated">删除不必要的 lambda 表达式</target>
         <note />
       </trans-unit>
       <trans-unit id="Remove_unnecessary_nullable_directive">
         <source>Remove unnecessary nullable directive</source>
         <target state="translated">删除不必要的可为空的指令</target>
->>>>>>> 80a8ce8d
         <note />
       </trans-unit>
       <trans-unit id="Remove_unnecessary_suppression_operator">
@@ -187,11 +179,7 @@
       </trans-unit>
       <trans-unit id="Simplify_delegate_invocation">
         <source>Simplify delegate invocation</source>
-<<<<<<< HEAD
-        <target state="new">Simplify delegate invocation</target>
-=======
         <target state="translated">简化委托调用</target>
->>>>>>> 80a8ce8d
         <note />
       </trans-unit>
       <trans-unit id="Simplify_property_pattern">
@@ -321,11 +309,7 @@
       </trans-unit>
       <trans-unit id="Use_is_not_null_check">
         <source>Use 'is not null' check</source>
-<<<<<<< HEAD
-        <target state="new">Use 'is not null' check</target>
-=======
         <target state="translated">使用 \"is null\" 检查</target>
->>>>>>> 80a8ce8d
         <note />
       </trans-unit>
       <trans-unit id="Use_is_null_check">
@@ -335,11 +319,7 @@
       </trans-unit>
       <trans-unit id="Use_is_object_check">
         <source>Use 'is object' check</source>
-<<<<<<< HEAD
-        <target state="new">Use 'is object' check</target>
-=======
         <target state="translated">使用 \"is object\" 检查</target>
->>>>>>> 80a8ce8d
         <note />
       </trans-unit>
       <trans-unit id="Use_local_function">
@@ -352,11 +332,6 @@
         <target state="translated">使用 "new(...)"</target>
         <note>{Locked="new(...)"} This is a C# construct and should not be localized.</note>
       </trans-unit>
-      <trans-unit id="Use_parameter_null_checking">
-        <source>Use parameter null checking</source>
-        <target state="new">Use parameter null checking</target>
-        <note />
-      </trans-unit>
       <trans-unit id="Use_pattern_matching">
         <source>Use pattern matching</source>
         <target state="translated">使用模式匹配</target>
