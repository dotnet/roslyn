﻿// Licensed to the .NET Foundation under one or more agreements.
// The .NET Foundation licenses this file to you under the MIT license.
// See the LICENSE file in the project root for more information.

using System.Collections.Immutable;
using System.Linq;
using Microsoft.CodeAnalysis.CodeStyle;
using Microsoft.CodeAnalysis.CSharp.Syntax;
using Microsoft.CodeAnalysis.Diagnostics;
using Microsoft.CodeAnalysis.Text;
using Microsoft.CodeAnalysis.Utilities;
using Roslyn.Utilities;

namespace Microsoft.CodeAnalysis.CSharp.RemoveUnreachableCode
{
    [DiagnosticAnalyzer(LanguageNames.CSharp)]
    internal class CSharpRemoveUnreachableCodeDiagnosticAnalyzer : AbstractBuiltInCodeStyleDiagnosticAnalyzer
    {
        private const string CS0162 = nameof(CS0162); // Unreachable code detected

        public const string IsSubsequentSection = nameof(IsSubsequentSection);
        private static readonly ImmutableDictionary<string, string?> s_subsequentSectionProperties = ImmutableDictionary<string, string?>.Empty.Add(IsSubsequentSection, "");

        public CSharpRemoveUnreachableCodeDiagnosticAnalyzer()
            : base(IDEDiagnosticIds.RemoveUnreachableCodeDiagnosticId,
                   EnforceOnBuildValues.RemoveUnreachableCode,
                   option: null,
                   new LocalizableResourceString(nameof(CSharpAnalyzersResources.Unreachable_code_detected), CSharpAnalyzersResources.ResourceManager, typeof(CSharpAnalyzersResources)),
                   // This analyzer supports fading through AdditionalLocations since it's a user-controlled option
                   isUnnecessary: false,
                   configurable: false)
        {
        }

        public override DiagnosticAnalyzerCategory GetAnalyzerCategory()
            => DiagnosticAnalyzerCategory.SemanticSpanAnalysis;

        protected override void InitializeWorker(AnalysisContext context)
            => context.RegisterSemanticModelAction(AnalyzeSemanticModel);

        private void AnalyzeSemanticModel(SemanticModelAnalysisContext context)
        {
<<<<<<< HEAD
            var fadeCode = context.Options.GetIdeOptions().FadeOutUnreachableCode;
=======
            var fadeCode = context.GetIdeAnalyzerOptions().FadeOutUnreachableCode;
>>>>>>> 80a8ce8d
            var semanticModel = context.SemanticModel;
            var cancellationToken = context.CancellationToken;

            // There is no good existing API to check if a statement is unreachable in an efficient
            // manner.  While there is SemanticModel.AnalyzeControlFlow, it can only operate on a 
            // statement at a time, and it will reanalyze and allocate on each call.  
            //
            // To avoid this, we simply ask the semantic model for all the diagnostics for this
            // block and we look for any reported "unreachable code detected" diagnostics.
            //
            // This is actually quite fast to do because the compiler does not actually need to
            // recompile things to determine the diagnostics.  It will have already stashed the
            // binding diagnostics directly on the SourceMethodSymbol containing this block, and
            // so it can retrieve the diagnostics at practically no cost.
            var root = semanticModel.SyntaxTree.GetRoot(cancellationToken);
            var diagnostics = semanticModel.GetDiagnostics(cancellationToken: cancellationToken);
            foreach (var diagnostic in diagnostics)
            {
                cancellationToken.ThrowIfCancellationRequested();

                if (diagnostic.Id == CS0162)
                {
                    ProcessUnreachableDiagnostic(context, root, diagnostic.Location.SourceSpan, fadeCode);
                }
            }
        }

        private void ProcessUnreachableDiagnostic(
            SemanticModelAnalysisContext context, SyntaxNode root, TextSpan sourceSpan, bool fadeOutCode)
        {
            var node = root.FindNode(sourceSpan);

            // Note: this approach works as the language only supports the concept of 
            // unreachable statements.  If we ever get unreachable subexpressions, then
            // we'll need to revise this code accordingly.
            var firstUnreachableStatement = node.FirstAncestorOrSelf<StatementSyntax>();
            if (firstUnreachableStatement == null ||
                firstUnreachableStatement.SpanStart != sourceSpan.Start)
            {
                return;
            }

            // At a high level, we can think about us wanting to fade out a "section" of unreachable
            // statements.  However, the compiler only reports the first statement in that "section".
            // We want to figure out what other statements are in that section and fade them all out
            // along with the first statement.  This is made somewhat tricky due to the fact that
            // subsequent sibling statements possibly being reachable due to explicit gotos+labels.
            //
            // On top of this, an unreachable section might not be contiguous.  This is possible 
            // when there is unreachable code that contains a local function declaration in-situ.
            // This is legal, and the local function declaration may be called from other reachable code.
            //
            // As such, it's not possible to just get first unreachable statement, and the last, and
            // then report that whole region as unreachable.  Instead, when we are told about an
            // unreachable statement, we simply determine which other statements are also unreachable
            // and bucket them into contiguous chunks. 
            //
            // We then fade each of these contiguous chunks, while also having each diagnostic we
            // report point back to the first unreachable statement so that we can easily determine
            // what to remove if the user fixes the issue.  (The fix itself has to go recompute this
            // as the total set of statements to remove may be larger than the actual faded code
            // that that diagnostic corresponds to).

            // Get the location of this first unreachable statement.  It will be given to all
            // the diagnostics we create off of this single compiler diagnostic so that we always
            // know how to find it regardless of which of our diagnostics the user invokes the 
            // fix off of.
            var firstStatementLocation = root.SyntaxTree.GetLocation(firstUnreachableStatement.FullSpan);

            // 'additionalLocations' is how we always pass along the locaiton of the first unreachable
            // statement in this group.
            var additionalLocations = ImmutableArray.Create(firstStatementLocation);

            if (fadeOutCode)
            {
                context.ReportDiagnostic(DiagnosticHelper.CreateWithLocationTags(
                    Descriptor,
                    firstStatementLocation,
                    ReportDiagnostic.Default,
                    additionalLocations: ImmutableArray<Location>.Empty,
                    additionalUnnecessaryLocations: additionalLocations));
            }
            else
            {
                context.ReportDiagnostic(
                    Diagnostic.Create(Descriptor, firstStatementLocation, additionalLocations));
            }

            var sections = RemoveUnreachableCodeHelpers.GetSubsequentUnreachableSections(firstUnreachableStatement);
            foreach (var section in sections)
            {
                var span = TextSpan.FromBounds(section[0].FullSpan.Start, section.Last().FullSpan.End);
                var location = root.SyntaxTree.GetLocation(span);
                var additionalUnnecessaryLocations = ImmutableArray<Location>.Empty;

                // Mark subsequent sections as being 'cascaded'.  We don't need to actually process them
                // when doing a fix-all as they'll be scooped up when we process the fix for the first
                // section.
                if (fadeOutCode)
                {
                    additionalUnnecessaryLocations = ImmutableArray.Create(location);
                }

                context.ReportDiagnostic(DiagnosticHelper.CreateWithLocationTags(
                    Descriptor,
                    location,
                    ReportDiagnostic.Default,
                    additionalLocations,
                    additionalUnnecessaryLocations,
                    s_subsequentSectionProperties));
            }
        }
    }
}<|MERGE_RESOLUTION|>--- conflicted
+++ resolved
@@ -40,11 +40,7 @@
 
         private void AnalyzeSemanticModel(SemanticModelAnalysisContext context)
         {
-<<<<<<< HEAD
-            var fadeCode = context.Options.GetIdeOptions().FadeOutUnreachableCode;
-=======
             var fadeCode = context.GetIdeAnalyzerOptions().FadeOutUnreachableCode;
->>>>>>> 80a8ce8d
             var semanticModel = context.SemanticModel;
             var cancellationToken = context.CancellationToken;
 
