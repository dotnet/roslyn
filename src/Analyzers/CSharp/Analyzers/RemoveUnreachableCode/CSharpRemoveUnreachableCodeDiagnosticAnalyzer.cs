--- conflicted
+++ resolved
@@ -57,32 +57,10 @@
         // binding diagnostics directly on the SourceMethodSymbol containing this block, and
         // so it can retrieve the diagnostics at practically no cost.
         var root = semanticModel.SyntaxTree.GetRoot(cancellationToken);
-        var diagnostics = semanticModel.GetDiagnostics(context.FilterSpan, cancellationToken);
+        var diagnostics = semanticModel.GetMethodBodyDiagnostics(context.FilterSpan, cancellationToken);
         foreach (var diagnostic in diagnostics)
         {
-<<<<<<< HEAD
-            var semanticModel = context.SemanticModel;
-            var cancellationToken = context.CancellationToken;
-
-            // There is no good existing API to check if a statement is unreachable in an efficient
-            // manner.  While there is SemanticModel.AnalyzeControlFlow, it can only operate on a 
-            // statement at a time, and it will reanalyze and allocate on each call.  
-            //
-            // To avoid this, we simply ask the semantic model for all the diagnostics for this
-            // block and we look for any reported "unreachable code detected" diagnostics.
-            //
-            // This is actually quite fast to do because the compiler does not actually need to
-            // recompile things to determine the diagnostics.  It will have already stashed the
-            // binding diagnostics directly on the SourceMethodSymbol containing this block, and
-            // so it can retrieve the diagnostics at practically no cost.
-            var root = semanticModel.SyntaxTree.GetRoot(cancellationToken);
-            var diagnostics = semanticModel.GetMethodBodyDiagnostics(context.FilterSpan, cancellationToken);
-            foreach (var diagnostic in diagnostics)
-            {
-                cancellationToken.ThrowIfCancellationRequested();
-=======
             cancellationToken.ThrowIfCancellationRequested();
->>>>>>> b9c705ac
 
             if (diagnostic.Id == CS0162)
             {
