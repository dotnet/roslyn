﻿// Licensed to the .NET Foundation under one or more agreements.
// The .NET Foundation licenses this file to you under the MIT license.
// See the LICENSE file in the project root for more information.

using System;
using System.Collections.Immutable;
using System.Diagnostics.CodeAnalysis;
using System.Threading;
using Microsoft.CodeAnalysis.CodeStyle;
using Microsoft.CodeAnalysis.CSharp.CodeStyle;
using Microsoft.CodeAnalysis.CSharp.Syntax;
using Microsoft.CodeAnalysis.Diagnostics;
using Microsoft.CodeAnalysis.Operations;

namespace Microsoft.CodeAnalysis.CSharp.UseIndexOrRangeOperator
{
    using static Helpers;

    /// <summary>
    /// <para>Analyzer that looks for code like:</para>
    ///
    /// <list type="number">
    /// <item><description><c>s[s.Length - n]</c> and offers to change that to <c>s[^n]</c></description></item>
    /// <item><description></description><c>s.Get(s.Length - n)</c> and offers to change that to <c>s.Get(^n)</c></item>
    /// </list>
    ///
    /// <para>In order to do convert between indexers, the type must look 'indexable'.  Meaning, it must
    /// have an <see cref="int"/>-returning property called <c>Length</c> or <c>Count</c>, and it must have both an
    /// <see cref="int"/>-indexer, and a <see cref="T:System.Index"/>-indexer.  In order to convert between methods, the type
    /// must have identical overloads except that one takes an <see cref="int"/>, and the other a <see cref="T:System.Index"/>.</para>
    ///
    /// <para>It is assumed that if the type follows this shape that it is well behaved and that this
    /// transformation will preserve semantics.  If this assumption is not good in practice, we
    /// could always limit the feature to only work on an allow list of known safe types.</para>
    ///
    /// <para>Note that this feature only works if the code literally has <c>expr1.Length - expr2</c>. If
    /// code has this, and is calling into a method that takes either an <see cref="int"/> or a <see cref="T:System.Index"/>,
    /// it feels very safe to assume this is well behaved and switching to <c>^expr2</c> is going to
    /// preserve semantics.</para>
    /// </summary>
    [DiagnosticAnalyzer(LanguageNames.CSharp)]
    [SuppressMessage("Documentation", "CA1200:Avoid using cref tags with a prefix", Justification = "Required to avoid ambiguous reference warnings.")]
    internal sealed partial class CSharpUseIndexOperatorDiagnosticAnalyzer : AbstractBuiltInCodeStyleDiagnosticAnalyzer
    {
        public CSharpUseIndexOperatorDiagnosticAnalyzer()
            : base(IDEDiagnosticIds.UseIndexOperatorDiagnosticId,
                   EnforceOnBuildValues.UseIndexOperator,
                   CSharpCodeStyleOptions.PreferIndexOperator,
                   LanguageNames.CSharp,
                   new LocalizableResourceString(nameof(CSharpAnalyzersResources.Use_index_operator), CSharpAnalyzersResources.ResourceManager, typeof(CSharpAnalyzersResources)),
                   new LocalizableResourceString(nameof(CSharpAnalyzersResources.Indexing_can_be_simplified), CSharpAnalyzersResources.ResourceManager, typeof(CSharpAnalyzersResources)))
        {
        }

        public override DiagnosticAnalyzerCategory GetAnalyzerCategory() => DiagnosticAnalyzerCategory.SemanticSpanAnalysis;

        protected override void InitializeWorker(AnalysisContext context)
        {
            context.RegisterCompilationStartAction(context =>
            {
                var compilation = (CSharpCompilation)context.Compilation;

                // Only supported on C# 8 and above.
                if (compilation.LanguageVersion < LanguageVersion.CSharp8)
                    return;

                // We're going to be checking every property-reference and invocation in the
                // compilation. Cache information we compute in this object so we don't have to
                // continually recompute it.
                if (!InfoCache.TryCreate(compilation, out var infoCache))
                    return;

                // Register to hear property references, so we can hear about calls to indexers
                // like: s[s.Length - n]
                context.RegisterOperationAction(
                    c => AnalyzePropertyReference(c, infoCache),
                    OperationKind.PropertyReference);

                // Register to hear about methods for: s.Get(s.Length - n)
                context.RegisterOperationAction(
                    c => AnalyzeInvocation(c, infoCache),
                    OperationKind.Invocation);

                var arrayType = compilation.GetSpecialType(SpecialType.System_Array);
                var arrayLengthProperty = TryGetNoArgInt32Property(arrayType, nameof(Array.Length));

                if (arrayLengthProperty != null)
                {
                    // Array indexing is represented with a different operation kind.  Register
                    // specifically for that.
                    context.RegisterOperationAction(
                        c => AnalyzeArrayElementReference(c, infoCache, arrayLengthProperty),
                        OperationKind.ArrayElementReference);
                }
            });
        }

        private void AnalyzeInvocation(
            OperationAnalysisContext context, InfoCache infoCache)
        {
            var cancellationToken = context.CancellationToken;
            var invocationOperation = (IInvocationOperation)context.Operation;

            if (invocationOperation.Arguments.Length != 1)
                return;

            AnalyzeInvokedMember(
                context, infoCache,
                invocationOperation.Instance,
                invocationOperation.TargetMethod,
                invocationOperation.Arguments[0].Value,
                lengthLikeProperty: null,
                cancellationToken);
        }

        private void AnalyzePropertyReference(
            OperationAnalysisContext context, InfoCache infoCache)
        {
            var cancellationToken = context.CancellationToken;
            var propertyReference = (IPropertyReferenceOperation)context.Operation;

            // Only analyze indexer calls.
            if (!propertyReference.Property.IsIndexer)
                return;

            if (propertyReference.Arguments.Length != 1)
                return;

            AnalyzeInvokedMember(
                context, infoCache,
                propertyReference.Instance,
                propertyReference.Property.GetMethod,
                propertyReference.Arguments[0].Value,
                lengthLikeProperty: null,
                cancellationToken);
        }

        private void AnalyzeArrayElementReference(
            OperationAnalysisContext context, InfoCache infoCache, IPropertySymbol arrayLengthProperty)
        {
            var cancellationToken = context.CancellationToken;
            var arrayElementReference = (IArrayElementReferenceOperation)context.Operation;

            // Has to be a single-dimensional element access.
            if (arrayElementReference.Indices.Length != 1)
                return;

            AnalyzeInvokedMember(
                context, infoCache,
                arrayElementReference.ArrayReference,
                targetMethod: null,
                arrayElementReference.Indices[0],
                lengthLikeProperty: arrayLengthProperty,
                cancellationToken);
        }

        private void AnalyzeInvokedMember(
            OperationAnalysisContext context,
            InfoCache infoCache,
            IOperation? instance,
            IMethodSymbol? targetMethod,
            IOperation argumentValue,
            IPropertySymbol? lengthLikeProperty,
            CancellationToken cancellationToken)
        {
            // look for `s[s.Length - value]` or `s.Get(s.Length- value)`.

            // Needs to have the one arg for `s.Length - value`, and that arg needs to be
            // a subtraction.
            if (instance is null ||
                !IsSubtraction(argumentValue, out var subtraction))
            {
                return;
            }

            if (subtraction.Syntax is not BinaryExpressionSyntax binaryExpression)
                return;

            // Don't bother analyzing if the user doesn't like using Index/Range operators.
<<<<<<< HEAD
            var option = context.Options.GetOption(CSharpCodeStyleOptions.PreferIndexOperator, binaryExpression.SyntaxTree, cancellationToken);
=======
            var option = context.GetCSharpAnalyzerOptions().PreferIndexOperator;
>>>>>>> 80a8ce8d
            if (!option.Value)
                return;

            // Ok, looks promising.  We're indexing in with some subtraction expression. Examine the
            // type this indexer is in to see if there's another member that takes a System.Index
            // that we can convert to.
            //
            // Also ensure that the left side of the subtraction : `s.Length - value` is actually
            // getting the length off the same instance we're indexing into.

            lengthLikeProperty ??= TryGetLengthLikeProperty(infoCache, targetMethod);
            if (lengthLikeProperty == null ||
                !IsInstanceLengthCheck(lengthLikeProperty, instance, subtraction.LeftOperand))
            {
                return;
            }

            if (CSharpSemanticFacts.Instance.IsInExpressionTree(instance.SemanticModel, instance.Syntax, infoCache.ExpressionOfTType, cancellationToken))
                return;

            // Everything looks good.  We can update this to use the System.Index member instead.
            context.ReportDiagnostic(
                DiagnosticHelper.Create(
                    Descriptor,
                    binaryExpression.GetLocation(),
                    option.Notification.Severity,
                    ImmutableArray<Location>.Empty,
                    ImmutableDictionary<string, string?>.Empty));
        }

        private static IPropertySymbol? TryGetLengthLikeProperty(InfoCache infoCache, IMethodSymbol? targetMethod)
            => targetMethod != null && infoCache.TryGetMemberInfo(targetMethod, out var memberInfo)
                ? memberInfo.LengthLikeProperty
                : null;
    }
}<|MERGE_RESOLUTION|>--- conflicted
+++ resolved
@@ -177,11 +177,7 @@
                 return;
 
             // Don't bother analyzing if the user doesn't like using Index/Range operators.
-<<<<<<< HEAD
-            var option = context.Options.GetOption(CSharpCodeStyleOptions.PreferIndexOperator, binaryExpression.SyntaxTree, cancellationToken);
-=======
             var option = context.GetCSharpAnalyzerOptions().PreferIndexOperator;
->>>>>>> 80a8ce8d
             if (!option.Value)
                 return;
 
