﻿// Licensed to the .NET Foundation under one or more agreements.
// The .NET Foundation licenses this file to you under the MIT license.
// See the LICENSE file in the project root for more information.

using System.Collections.Immutable;
using Microsoft.CodeAnalysis.CodeStyle;
using Microsoft.CodeAnalysis.CSharp.CodeGeneration;
using Microsoft.CodeAnalysis.CSharp.CodeStyle;
using Microsoft.CodeAnalysis.CSharp.Syntax;
using Microsoft.CodeAnalysis.Diagnostics;

namespace Microsoft.CodeAnalysis.CSharp.UseExpressionBody
{
    internal class UseExpressionBodyForConstructorsHelper :
        UseExpressionBodyHelper<ConstructorDeclarationSyntax>
    {
        public static readonly UseExpressionBodyForConstructorsHelper Instance = new();

        private UseExpressionBodyForConstructorsHelper()
            : base(IDEDiagnosticIds.UseExpressionBodyForConstructorsDiagnosticId,
                   EnforceOnBuildValues.UseExpressionBodyForConstructors,
                   new LocalizableResourceString(nameof(CSharpAnalyzersResources.Use_expression_body_for_constructors), CSharpAnalyzersResources.ResourceManager, typeof(CSharpAnalyzersResources)),
                   new LocalizableResourceString(nameof(CSharpAnalyzersResources.Use_block_body_for_constructors), CSharpAnalyzersResources.ResourceManager, typeof(CSharpAnalyzersResources)),
                   CSharpCodeStyleOptions.PreferExpressionBodiedConstructors,
                   ImmutableArray.Create(SyntaxKind.ConstructorDeclaration))
        {
        }

<<<<<<< HEAD
=======
        public override CodeStyleOption2<ExpressionBodyPreference> GetExpressionBodyPreference(CSharpCodeGenerationOptions options)
            => options.PreferExpressionBodiedConstructors;

>>>>>>> 80a8ce8d
        protected override BlockSyntax? GetBody(ConstructorDeclarationSyntax declaration)
            => declaration.Body;

        protected override ArrowExpressionClauseSyntax? GetExpressionBody(ConstructorDeclarationSyntax declaration)
            => declaration.ExpressionBody;

        protected override SyntaxToken GetSemicolonToken(ConstructorDeclarationSyntax declaration)
            => declaration.SemicolonToken;

        protected override ConstructorDeclarationSyntax WithSemicolonToken(ConstructorDeclarationSyntax declaration, SyntaxToken token)
            => declaration.WithSemicolonToken(token);

        protected override ConstructorDeclarationSyntax WithExpressionBody(ConstructorDeclarationSyntax declaration, ArrowExpressionClauseSyntax? expressionBody)
            => declaration.WithExpressionBody(expressionBody);

        protected override ConstructorDeclarationSyntax WithBody(ConstructorDeclarationSyntax declaration, BlockSyntax? body)
            => declaration.WithBody(body);

        protected override bool CreateReturnStatementForExpression(SemanticModel semanticModel, ConstructorDeclarationSyntax declaration) => false;
    }
}<|MERGE_RESOLUTION|>--- conflicted
+++ resolved
@@ -26,12 +26,9 @@
         {
         }
 
-<<<<<<< HEAD
-=======
         public override CodeStyleOption2<ExpressionBodyPreference> GetExpressionBodyPreference(CSharpCodeGenerationOptions options)
             => options.PreferExpressionBodiedConstructors;
 
->>>>>>> 80a8ce8d
         protected override BlockSyntax? GetBody(ConstructorDeclarationSyntax declaration)
             => declaration.Body;
 
