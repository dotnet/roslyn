﻿// Licensed to the .NET Foundation under one or more agreements.
// The .NET Foundation licenses this file to you under the MIT license.
// See the LICENSE file in the project root for more information.

using System.Collections.Immutable;
using System.Linq;
using Microsoft.CodeAnalysis.CodeGeneration;
using Microsoft.CodeAnalysis.CodeStyle;
using Microsoft.CodeAnalysis.CSharp.CodeGeneration;
using Microsoft.CodeAnalysis.Diagnostics;
using Microsoft.CodeAnalysis.Options;
using Microsoft.CodeAnalysis.Shared.Extensions;

#if CODE_STYLE
using OptionSet = Microsoft.CodeAnalysis.Diagnostics.AnalyzerConfigOptions;
#endif

namespace Microsoft.CodeAnalysis.CSharp.UseExpressionBody
{
    [DiagnosticAnalyzer(LanguageNames.CSharp)]
    internal class UseExpressionBodyDiagnosticAnalyzer : AbstractBuiltInCodeStyleDiagnosticAnalyzer
    {
        public const string FixesError = nameof(FixesError);

        private readonly ImmutableArray<SyntaxKind> _syntaxKinds;

        private static readonly ImmutableArray<UseExpressionBodyHelper> _helpers = UseExpressionBodyHelper.Helpers;

        public UseExpressionBodyDiagnosticAnalyzer()
            : base(GetSupportedDescriptorsWithOptions(), LanguageNames.CSharp)
        {
            _syntaxKinds = _helpers.SelectMany(h => h.SyntaxKinds).ToImmutableArray();
        }

        private static ImmutableDictionary<DiagnosticDescriptor, ILanguageSpecificOption> GetSupportedDescriptorsWithOptions()
        {
            var builder = ImmutableDictionary.CreateBuilder<DiagnosticDescriptor, ILanguageSpecificOption>();
            foreach (var helper in _helpers)
            {
                var descriptor = CreateDescriptorWithId(helper.DiagnosticId, helper.EnforceOnBuild, helper.UseExpressionBodyTitle, helper.UseExpressionBodyTitle);
                builder.Add(descriptor, helper.Option);
            }

            return builder.ToImmutable();
        }

        public override DiagnosticAnalyzerCategory GetAnalyzerCategory()
            => DiagnosticAnalyzerCategory.SemanticSpanAnalysis;

        protected override void InitializeWorker(AnalysisContext context)
            => context.RegisterSyntaxNodeAction(AnalyzeSyntax, _syntaxKinds);

        private void AnalyzeSyntax(SyntaxNodeAnalysisContext context)
        {
            var options = context.GetCSharpAnalyzerOptions().GetCodeGenerationOptions();

            var nodeKind = context.Node.Kind();

            // Don't offer a fix on an accessor, if we would also offer it on the property/indexer.
            if (UseExpressionBodyForAccessorsHelper.Instance.SyntaxKinds.Contains(nodeKind))
            {
                var grandparent = context.Node.GetRequiredParent().GetRequiredParent();

                if (grandparent.Kind() == SyntaxKind.PropertyDeclaration &&
                    AnalyzeSyntax(options, grandparent, UseExpressionBodyForPropertiesHelper.Instance) != null)
                {
                    return;
                }

                if (grandparent.Kind() == SyntaxKind.IndexerDeclaration &&
                    AnalyzeSyntax(options, grandparent, UseExpressionBodyForIndexersHelper.Instance) != null)
                {
                    return;
                }
            }

            foreach (var helper in _helpers)
            {
                if (helper.SyntaxKinds.Contains(nodeKind))
                {
                    var diagnostic = AnalyzeSyntax(options, context.Node, helper);
                    if (diagnostic != null)
                    {
                        context.ReportDiagnostic(diagnostic);
                        return;
                    }
                }
            }
        }

        private static Diagnostic? AnalyzeSyntax(
            CSharpCodeGenerationOptions options, SyntaxNode declaration, UseExpressionBodyHelper helper)
        {
            var preference = helper.GetExpressionBodyPreference(options);
            var severity = preference.Notification.Severity;

            if (helper.CanOfferUseExpressionBody(preference, declaration, forAnalyzer: true))
            {
                var location = severity.WithDefaultSeverity(DiagnosticSeverity.Hidden) == ReportDiagnostic.Hidden
                    ? declaration.GetLocation()
                    : helper.GetDiagnosticLocation(declaration);

                var additionalLocations = ImmutableArray.Create(declaration.GetLocation());
                var properties = ImmutableDictionary<string, string?>.Empty.Add(nameof(UseExpressionBody), "");
                return DiagnosticHelper.Create(
                    CreateDescriptorWithId(helper.DiagnosticId, helper.EnforceOnBuild, helper.UseExpressionBodyTitle, helper.UseExpressionBodyTitle),
                    location, severity, additionalLocations: additionalLocations, properties: properties);
            }

<<<<<<< HEAD
            if (helper.CanOfferUseBlockBody(optionSet, declaration, forAnalyzer: true, out var fixesError, out var expressionBody))
=======
            if (helper.CanOfferUseBlockBody(preference, declaration, forAnalyzer: true, out var fixesError, out var expressionBody))
>>>>>>> 80a8ce8d
            {
                // They have an expression body.  Create a diagnostic to convert it to a block
                // if they don't want expression bodies for this member.  
                var location = severity.WithDefaultSeverity(DiagnosticSeverity.Hidden) == ReportDiagnostic.Hidden
                    ? declaration.GetLocation()
                    : expressionBody.GetLocation();

                var properties = ImmutableDictionary<string, string?>.Empty;
                if (fixesError)
                    properties = properties.Add(FixesError, "");

                var additionalLocations = ImmutableArray.Create(declaration.GetLocation());
                return DiagnosticHelper.Create(
                    CreateDescriptorWithId(helper.DiagnosticId, helper.EnforceOnBuild, helper.UseBlockBodyTitle, helper.UseBlockBodyTitle),
                    location, severity, additionalLocations: additionalLocations, properties: properties);
            }

            return null;
        }
    }
}<|MERGE_RESOLUTION|>--- conflicted
+++ resolved
@@ -107,11 +107,7 @@
                     location, severity, additionalLocations: additionalLocations, properties: properties);
             }
 
-<<<<<<< HEAD
-            if (helper.CanOfferUseBlockBody(optionSet, declaration, forAnalyzer: true, out var fixesError, out var expressionBody))
-=======
             if (helper.CanOfferUseBlockBody(preference, declaration, forAnalyzer: true, out var fixesError, out var expressionBody))
->>>>>>> 80a8ce8d
             {
                 // They have an expression body.  Create a diagnostic to convert it to a block
                 // if they don't want expression bodies for this member.  
