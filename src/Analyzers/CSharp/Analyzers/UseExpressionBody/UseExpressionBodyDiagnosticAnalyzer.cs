﻿// Licensed to the .NET Foundation under one or more agreements.
// The .NET Foundation licenses this file to you under the MIT license.
// See the LICENSE file in the project root for more information.

using System.Collections.Immutable;
using System.Linq;
using System.Threading;
using Microsoft.CodeAnalysis.CodeStyle;
using Microsoft.CodeAnalysis.CSharp.CodeGeneration;
using Microsoft.CodeAnalysis.Diagnostics;
using Microsoft.CodeAnalysis.Options;
using Microsoft.CodeAnalysis.Shared.Extensions;

namespace Microsoft.CodeAnalysis.CSharp.UseExpressionBody
{
    [DiagnosticAnalyzer(LanguageNames.CSharp)]
    internal class UseExpressionBodyDiagnosticAnalyzer : AbstractBuiltInCodeStyleDiagnosticAnalyzer
    {
        public const string FixesError = nameof(FixesError);

        private readonly ImmutableArray<SyntaxKind> _syntaxKinds;

        private static readonly ImmutableArray<UseExpressionBodyHelper> _helpers = UseExpressionBodyHelper.Helpers;

        public UseExpressionBodyDiagnosticAnalyzer()
            : base(GetSupportedDescriptorsWithOptions())
        {
            _syntaxKinds = _helpers.SelectMany(h => h.SyntaxKinds).ToImmutableArray();
        }

        private static ImmutableDictionary<DiagnosticDescriptor, IOption2> GetSupportedDescriptorsWithOptions()
        {
            var builder = ImmutableDictionary.CreateBuilder<DiagnosticDescriptor, IOption2>();
            foreach (var helper in _helpers)
            {
                var descriptor = CreateDescriptorWithId(helper.DiagnosticId, helper.EnforceOnBuild, hasAnyCodeStyleOption: true, helper.UseExpressionBodyTitle, helper.UseExpressionBodyTitle);
                builder.Add(descriptor, helper.Option);
            }

            return builder.ToImmutable();
        }

        public override DiagnosticAnalyzerCategory GetAnalyzerCategory()
            => DiagnosticAnalyzerCategory.SemanticSpanAnalysis;

        protected override void InitializeWorker(AnalysisContext context)
            => context.RegisterSyntaxNodeAction(AnalyzeSyntax, _syntaxKinds);

        private void AnalyzeSyntax(SyntaxNodeAnalysisContext context)
        {
            var cancellationToken = context.CancellationToken;
            var options = context.GetCSharpAnalyzerOptions().GetCodeGenerationOptions();

            var nodeKind = context.Node.Kind();

            // Don't offer a fix on an accessor, if we would also offer it on the property/indexer.
            if (UseExpressionBodyForAccessorsHelper.Instance.SyntaxKinds.Contains(nodeKind))
            {
                var grandparent = context.Node.GetRequiredParent().GetRequiredParent();

                if (grandparent.Kind() == SyntaxKind.PropertyDeclaration &&
<<<<<<< HEAD
                    AnalyzeSyntax(options, grandparent, context, UseExpressionBodyForPropertiesHelper.Instance) != null)
=======
                    AnalyzeSyntax(options, grandparent, UseExpressionBodyForPropertiesHelper.Instance, cancellationToken) != null)
>>>>>>> 211e2607
                {
                    return;
                }

                if (grandparent.Kind() == SyntaxKind.IndexerDeclaration &&
<<<<<<< HEAD
                    AnalyzeSyntax(options, grandparent, context, UseExpressionBodyForIndexersHelper.Instance) != null)
=======
                    AnalyzeSyntax(options, grandparent, UseExpressionBodyForIndexersHelper.Instance, cancellationToken) != null)
>>>>>>> 211e2607
                {
                    return;
                }
            }

            foreach (var helper in _helpers)
            {
                cancellationToken.ThrowIfCancellationRequested();

                if (helper.SyntaxKinds.Contains(nodeKind))
                {
<<<<<<< HEAD
                    var diagnostic = AnalyzeSyntax(options, context.Node, context, helper);
=======
                    var diagnostic = AnalyzeSyntax(options, context.Node, helper, cancellationToken);
>>>>>>> 211e2607
                    if (diagnostic != null)
                    {
                        context.ReportDiagnostic(diagnostic);
                        return;
                    }
                }
            }
        }

<<<<<<< HEAD
        private Diagnostic? AnalyzeSyntax(
            CSharpCodeGenerationOptions options, SyntaxNode declaration, SyntaxNodeAnalysisContext context, UseExpressionBodyHelper helper)
=======
        private static Diagnostic? AnalyzeSyntax(
            CSharpCodeGenerationOptions options, SyntaxNode declaration, UseExpressionBodyHelper helper, CancellationToken cancellationToken)
>>>>>>> 211e2607
        {
            var preference = helper.GetExpressionBodyPreference(options);
            if (ShouldSkipAnalysis(context, preference.Notification))
                return null;

<<<<<<< HEAD
            var severity = preference.Notification.Severity;
            if (helper.CanOfferUseExpressionBody(preference, declaration, forAnalyzer: true))
=======
            if (helper.CanOfferUseExpressionBody(preference, declaration, forAnalyzer: true, cancellationToken))
>>>>>>> 211e2607
            {
                var location = severity.WithDefaultSeverity(DiagnosticSeverity.Hidden) == ReportDiagnostic.Hidden
                    ? declaration.GetLocation()
                    : helper.GetDiagnosticLocation(declaration);

                var additionalLocations = ImmutableArray.Create(declaration.GetLocation());
                var properties = ImmutableDictionary<string, string?>.Empty.Add(nameof(UseExpressionBody), "");
                return DiagnosticHelper.Create(
                    CreateDescriptorWithId(helper.DiagnosticId, helper.EnforceOnBuild, hasAnyCodeStyleOption: true, helper.UseExpressionBodyTitle, helper.UseExpressionBodyTitle),
                    location, preference.Notification, additionalLocations: additionalLocations, properties: properties);
            }

            if (helper.CanOfferUseBlockBody(preference, declaration, forAnalyzer: true, out var fixesError, out var expressionBody))
            {
                // They have an expression body.  Create a diagnostic to convert it to a block
                // if they don't want expression bodies for this member.  
                var location = severity.WithDefaultSeverity(DiagnosticSeverity.Hidden) == ReportDiagnostic.Hidden
                    ? declaration.GetLocation()
                    : expressionBody.GetLocation();

                var properties = ImmutableDictionary<string, string?>.Empty;
                if (fixesError)
                    properties = properties.Add(FixesError, "");

                var additionalLocations = ImmutableArray.Create(declaration.GetLocation());
                return DiagnosticHelper.Create(
                    CreateDescriptorWithId(helper.DiagnosticId, helper.EnforceOnBuild, hasAnyCodeStyleOption: true, helper.UseBlockBodyTitle, helper.UseBlockBodyTitle),
                    location, preference.Notification, additionalLocations: additionalLocations, properties: properties);
            }

            return null;
        }
    }
}<|MERGE_RESOLUTION|>--- conflicted
+++ resolved
@@ -59,21 +59,13 @@
                 var grandparent = context.Node.GetRequiredParent().GetRequiredParent();
 
                 if (grandparent.Kind() == SyntaxKind.PropertyDeclaration &&
-<<<<<<< HEAD
-                    AnalyzeSyntax(options, grandparent, context, UseExpressionBodyForPropertiesHelper.Instance) != null)
-=======
-                    AnalyzeSyntax(options, grandparent, UseExpressionBodyForPropertiesHelper.Instance, cancellationToken) != null)
->>>>>>> 211e2607
+                    AnalyzeSyntax(options, grandparent, context, UseExpressionBodyForPropertiesHelper.Instance, cancellationToken) != null)
                 {
                     return;
                 }
 
                 if (grandparent.Kind() == SyntaxKind.IndexerDeclaration &&
-<<<<<<< HEAD
-                    AnalyzeSyntax(options, grandparent, context, UseExpressionBodyForIndexersHelper.Instance) != null)
-=======
-                    AnalyzeSyntax(options, grandparent, UseExpressionBodyForIndexersHelper.Instance, cancellationToken) != null)
->>>>>>> 211e2607
+                    AnalyzeSyntax(options, grandparent, context, UseExpressionBodyForIndexersHelper.Instance, cancellationToken) != null)
                 {
                     return;
                 }
@@ -85,11 +77,7 @@
 
                 if (helper.SyntaxKinds.Contains(nodeKind))
                 {
-<<<<<<< HEAD
-                    var diagnostic = AnalyzeSyntax(options, context.Node, context, helper);
-=======
-                    var diagnostic = AnalyzeSyntax(options, context.Node, helper, cancellationToken);
->>>>>>> 211e2607
+                    var diagnostic = AnalyzeSyntax(options, context.Node, context, helper, cancellationToken);
                     if (diagnostic != null)
                     {
                         context.ReportDiagnostic(diagnostic);
@@ -99,24 +87,16 @@
             }
         }
 
-<<<<<<< HEAD
         private Diagnostic? AnalyzeSyntax(
-            CSharpCodeGenerationOptions options, SyntaxNode declaration, SyntaxNodeAnalysisContext context, UseExpressionBodyHelper helper)
-=======
-        private static Diagnostic? AnalyzeSyntax(
-            CSharpCodeGenerationOptions options, SyntaxNode declaration, UseExpressionBodyHelper helper, CancellationToken cancellationToken)
->>>>>>> 211e2607
+            CSharpCodeGenerationOptions options, SyntaxNode declaration, SyntaxNodeAnalysisContext context, UseExpressionBodyHelper helper, CancellationToken cancellationToken)
         {
             var preference = helper.GetExpressionBodyPreference(options);
             if (ShouldSkipAnalysis(context, preference.Notification))
                 return null;
 
-<<<<<<< HEAD
             var severity = preference.Notification.Severity;
-            if (helper.CanOfferUseExpressionBody(preference, declaration, forAnalyzer: true))
-=======
+
             if (helper.CanOfferUseExpressionBody(preference, declaration, forAnalyzer: true, cancellationToken))
->>>>>>> 211e2607
             {
                 var location = severity.WithDefaultSeverity(DiagnosticSeverity.Hidden) == ReportDiagnostic.Hidden
                     ? declaration.GetLocation()
