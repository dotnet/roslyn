--- conflicted
+++ resolved
@@ -323,10 +323,9 @@
   <data name="Blank_line_not_allowed_after_constructor_initializer_colon" xml:space="preserve">
     <value>Blank line not allowed after constructor initializer colon</value>
   </data>
-<<<<<<< HEAD
   <data name="Use_constant_interpolated_string" xml:space="preserve">
     <value>Use constant interpolated string</value>
-=======
+  </data>
   <data name="Null_check_can_be_clarified" xml:space="preserve">
     <value>Null check can be clarified</value>
   </data>
@@ -386,6 +385,5 @@
   </data>
   <data name="Remove_redundant_nullable_directive" xml:space="preserve">
     <value>Remove redundant nullable directive</value>
->>>>>>> f7634f75
   </data>
 </root>