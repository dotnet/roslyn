--- conflicted
+++ resolved
@@ -59,10 +59,7 @@
 
             // "x is Type y" is only available in C# 7.0 and above.  Don't offer this refactoring
             // in projects targeting a lesser version.
-<<<<<<< HEAD
-=======
             var syntaxTree = syntaxContext.Node.SyntaxTree;
->>>>>>> 80a8ce8d
             if (syntaxTree.Options.LanguageVersion() < LanguageVersion.CSharp7)
             {
                 return;
