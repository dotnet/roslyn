﻿// Licensed to the .NET Foundation under one or more agreements.
// The .NET Foundation licenses this file to you under the MIT license.
// See the LICENSE file in the project root for more information.

#nullable disable

using System.Collections.Generic;
using System.Composition;
using System.Diagnostics;
using System.Diagnostics.CodeAnalysis;
using Microsoft.CodeAnalysis;
using Microsoft.CodeAnalysis.CodeFixes;
using Microsoft.CodeAnalysis.CSharp.Extensions;
using Microsoft.CodeAnalysis.CSharp.Formatting;
<<<<<<< HEAD
using Microsoft.CodeAnalysis.CSharp.Shared.Extensions;
=======
>>>>>>> 80a8ce8d
using Microsoft.CodeAnalysis.CSharp.Syntax;
using Microsoft.CodeAnalysis.Editing;
using Microsoft.CodeAnalysis.Formatting;
using Microsoft.CodeAnalysis.LanguageServices;
using Microsoft.CodeAnalysis.RemoveUnusedParametersAndValues;
using Microsoft.CodeAnalysis.Shared.Extensions;
using Roslyn.Utilities;

namespace Microsoft.CodeAnalysis.CSharp.RemoveUnusedParametersAndValues
{
    [ExportCodeFixProvider(LanguageNames.CSharp, Name = PredefinedCodeFixProviderNames.RemoveUnusedValues), Shared]
    [ExtensionOrder(After = PredefinedCodeFixProviderNames.AddImport)]
    internal class CSharpRemoveUnusedValuesCodeFixProvider :
        AbstractRemoveUnusedValuesCodeFixProvider<ExpressionSyntax, StatementSyntax, BlockSyntax,
            ExpressionStatementSyntax, LocalDeclarationStatementSyntax, VariableDeclaratorSyntax,
            ForEachStatementSyntax, SwitchSectionSyntax, SwitchLabelSyntax, CatchClauseSyntax, CatchClauseSyntax>
    {
        [ImportingConstructor]
        [SuppressMessage("RoslynDiagnosticsReliability", "RS0033:Importing constructor should be [Obsolete]", Justification = "Used in test code: https://github.com/dotnet/roslyn/issues/42814")]
        public CSharpRemoveUnusedValuesCodeFixProvider()
        {
        }

<<<<<<< HEAD
#if CODE_STYLE
        protected override ISyntaxFormattingService GetSyntaxFormattingService()
            => CSharpSyntaxFormattingService.Instance;
#endif
=======
        protected override ISyntaxFormatting GetSyntaxFormatting()
            => CSharpSyntaxFormatting.Instance;
>>>>>>> 80a8ce8d

        protected override BlockSyntax WrapWithBlockIfNecessary(IEnumerable<StatementSyntax> statements)
            => SyntaxFactory.Block(statements);

        protected override SyntaxToken GetForEachStatementIdentifier(ForEachStatementSyntax node)
            => node.Identifier;

        protected override LocalDeclarationStatementSyntax GetCandidateLocalDeclarationForRemoval(VariableDeclaratorSyntax declarator)
            => declarator.Parent?.Parent as LocalDeclarationStatementSyntax;

        protected override SyntaxNode TryUpdateNameForFlaggedNode(SyntaxNode node, SyntaxToken newName)
        {
            switch (node.Kind())
            {
                case SyntaxKind.IdentifierName:
                    var identifierName = (IdentifierNameSyntax)node;
                    return identifierName.WithIdentifier(newName.WithTriviaFrom(identifierName.Identifier));

                case SyntaxKind.VariableDeclarator:
                    var variableDeclarator = (VariableDeclaratorSyntax)node;
                    return variableDeclarator.WithIdentifier(newName.WithTriviaFrom(variableDeclarator.Identifier));

                case SyntaxKind.SingleVariableDesignation:
                    return newName.ValueText == AbstractRemoveUnusedParametersAndValuesDiagnosticAnalyzer.DiscardVariableName
                        ? SyntaxFactory.DiscardDesignation().WithTriviaFrom(node)
                        : SyntaxFactory.SingleVariableDesignation(newName).WithTriviaFrom(node);

                case SyntaxKind.CatchDeclaration:
                    var catchDeclaration = (CatchDeclarationSyntax)node;
                    return catchDeclaration.WithIdentifier(newName.WithTriviaFrom(catchDeclaration.Identifier));

                case SyntaxKind.VarPattern:
                    return node.IsParentKind(SyntaxKind.Subpattern)
                        ? SyntaxFactory.DiscardPattern().WithTriviaFrom(node)
                        : SyntaxFactory.DiscardDesignation();

                default:
                    Debug.Fail($"Unexpected node kind for local/parameter declaration or reference: '{node.Kind()}'");
                    return null;
            }
        }

        protected override SyntaxNode TryUpdateParentOfUpdatedNode(SyntaxNode parent, SyntaxNode newNameNode, SyntaxEditor editor, ISyntaxFacts syntaxFacts)
        {
            if (newNameNode.IsKind(SyntaxKind.DiscardDesignation)
                && parent.IsKind(SyntaxKind.DeclarationPattern, out DeclarationPatternSyntax declarationPattern)
                && parent.SyntaxTree.Options.LanguageVersion() >= LanguageVersion.CSharp9)
            {
                var trailingTrivia = declarationPattern.Type.GetTrailingTrivia()
                    .AddRange(newNameNode.GetLeadingTrivia())
                    .AddRange(newNameNode.GetTrailingTrivia());

                return SyntaxFactory.TypePattern(declarationPattern.Type).WithTrailingTrivia(trailingTrivia);
            }

            return null;
        }

        protected override void InsertAtStartOfSwitchCaseBlockForDeclarationInCaseLabelOrClause(SwitchSectionSyntax switchCaseBlock, SyntaxEditor editor, LocalDeclarationStatementSyntax declarationStatement)
        {
            var firstStatement = switchCaseBlock.Statements.FirstOrDefault();
            if (firstStatement != null)
            {
                editor.InsertBefore(firstStatement, declarationStatement);
            }
            else
            {
                // Switch section without any statements is an error case.
                // Insert before containing switch statement.
                editor.InsertBefore(switchCaseBlock.Parent, declarationStatement);
            }
        }

        protected override SyntaxNode GetReplacementNodeForCompoundAssignment(
            SyntaxNode originalCompoundAssignment,
            SyntaxNode newAssignmentTarget,
            SyntaxEditor editor,
            ISyntaxFactsService syntaxFacts)
        {
            // 1. Compound assignment is changed to simple assignment.
            // For example, "x += MethodCall();", where assignment to 'x' is redundant
            // is replaced with "_ = MethodCall();" or "var unused = MethodCall();
            //
            // 2. Null coalesce assignment is changed to assignment with null coalesce
            // expression on the right.
            // For example, "x ??= MethodCall();", where assignment to 'x' is redundant
            // is replaced with "_ = x ?? MethodCall();" or "var unused = x ?? MethodCall();
            //
            // 3. However, if the node is not parented by an expression statement then we
            // don't generate an assignment, but just the expression.
            // For example, "return x += MethodCall();" is replaced with "return x + MethodCall();"
            // and "return x ??= MethodCall();" is replaced with "return x ?? MethodCall();"

            if (originalCompoundAssignment is not AssignmentExpressionSyntax assignmentExpression)
            {
                Debug.Fail($"Unexpected kind for originalCompoundAssignment: {originalCompoundAssignment.Kind()}");
                return originalCompoundAssignment;
            }

            var leftOfAssignment = assignmentExpression.Left;
            var rightOfAssignment = assignmentExpression.Right;

            if (originalCompoundAssignment.Parent.IsKind(SyntaxKind.ExpressionStatement))
            {
                if (!originalCompoundAssignment.IsKind(SyntaxKind.CoalesceAssignmentExpression))
                {
                    // Case 1. Simple compound assignment parented by an expression statement.
                    return editor.Generator.AssignmentStatement(newAssignmentTarget, rightOfAssignment);
                }
                else
                {
                    // Case 2. Null coalescing compound assignment parented by an expression statement.
                    // Remove leading trivia from 'leftOfAssignment' as it should have been moved to 'newAssignmentTarget'.
                    leftOfAssignment = leftOfAssignment.WithoutLeadingTrivia();
                    return editor.Generator.AssignmentStatement(newAssignmentTarget,
                        SyntaxFactory.BinaryExpression(SyntaxKind.CoalesceExpression, leftOfAssignment, rightOfAssignment));
                }
            }
            else
            {
                // Case 3. Compound assignment not parented by an expression statement.
                var mappedBinaryExpressionKind = originalCompoundAssignment.Kind().MapCompoundAssignmentKindToBinaryExpressionKind();
                if (mappedBinaryExpressionKind == SyntaxKind.None)
                {
                    return originalCompoundAssignment;
                }

                return SyntaxFactory.BinaryExpression(mappedBinaryExpressionKind, leftOfAssignment, rightOfAssignment);
            }
        }

        protected override SyntaxNode GetReplacementNodeForVarPattern(SyntaxNode originalVarPattern, SyntaxNode newNameNode)
        {
            if (originalVarPattern is not VarPatternSyntax pattern)
                throw ExceptionUtilities.Unreachable;

            // If the replacement node is DiscardDesignationSyntax
            // then we need to just change the incoming var's pattern designation
            if (newNameNode is DiscardDesignationSyntax discardDesignation)
            {
                return pattern.WithDesignation(discardDesignation.WithTriviaFrom(pattern.Designation));
            }

            // Otherwise just return new node as a replacement.
            // This would be the default behaviour if there was no special case described above
            return newNameNode;
        }
    }
}<|MERGE_RESOLUTION|>--- conflicted
+++ resolved
@@ -12,10 +12,6 @@
 using Microsoft.CodeAnalysis.CodeFixes;
 using Microsoft.CodeAnalysis.CSharp.Extensions;
 using Microsoft.CodeAnalysis.CSharp.Formatting;
-<<<<<<< HEAD
-using Microsoft.CodeAnalysis.CSharp.Shared.Extensions;
-=======
->>>>>>> 80a8ce8d
 using Microsoft.CodeAnalysis.CSharp.Syntax;
 using Microsoft.CodeAnalysis.Editing;
 using Microsoft.CodeAnalysis.Formatting;
@@ -39,15 +35,8 @@
         {
         }
 
-<<<<<<< HEAD
-#if CODE_STYLE
-        protected override ISyntaxFormattingService GetSyntaxFormattingService()
-            => CSharpSyntaxFormattingService.Instance;
-#endif
-=======
         protected override ISyntaxFormatting GetSyntaxFormatting()
             => CSharpSyntaxFormatting.Instance;
->>>>>>> 80a8ce8d
 
         protected override BlockSyntax WrapWithBlockIfNecessary(IEnumerable<StatementSyntax> statements)
             => SyntaxFactory.Block(statements);
