﻿// Licensed to the .NET Foundation under one or more agreements.
// The .NET Foundation licenses this file to you under the MIT license.
// See the LICENSE file in the project root for more information.

using System.Collections.Generic;
using System.Composition;
using System.Diagnostics;
using System.Diagnostics.CodeAnalysis;
using Microsoft.CodeAnalysis.CodeFixes;
using Microsoft.CodeAnalysis.CSharp.Extensions;
using Microsoft.CodeAnalysis.CSharp.Formatting;
using Microsoft.CodeAnalysis.CSharp.Syntax;
using Microsoft.CodeAnalysis.Editing;
using Microsoft.CodeAnalysis.Formatting;
using Microsoft.CodeAnalysis.LanguageService;
using Microsoft.CodeAnalysis.RemoveUnusedParametersAndValues;
using Roslyn.Utilities;

namespace Microsoft.CodeAnalysis.CSharp.RemoveUnusedParametersAndValues
{
    [ExportCodeFixProvider(LanguageNames.CSharp, Name = PredefinedCodeFixProviderNames.RemoveUnusedValues), Shared]
    [ExtensionOrder(After = PredefinedCodeFixProviderNames.AddImport)]
    internal class CSharpRemoveUnusedValuesCodeFixProvider :
        AbstractRemoveUnusedValuesCodeFixProvider<ExpressionSyntax, StatementSyntax, BlockSyntax,
            ExpressionStatementSyntax, LocalDeclarationStatementSyntax, VariableDeclaratorSyntax,
            ForEachStatementSyntax, SwitchSectionSyntax, SwitchLabelSyntax, CatchClauseSyntax, CatchClauseSyntax>
    {
        [ImportingConstructor]
        [SuppressMessage("RoslynDiagnosticsReliability", "RS0033:Importing constructor should be [Obsolete]", Justification = "Used in test code: https://github.com/dotnet/roslyn/issues/42814")]
        public CSharpRemoveUnusedValuesCodeFixProvider()
        {
        }

        protected override ISyntaxFormatting GetSyntaxFormatting()
            => CSharpSyntaxFormatting.Instance;

        protected override BlockSyntax WrapWithBlockIfNecessary(IEnumerable<StatementSyntax> statements)
            => SyntaxFactory.Block(statements);

        protected override SyntaxToken GetForEachStatementIdentifier(ForEachStatementSyntax node)
            => node.Identifier;

        protected override LocalDeclarationStatementSyntax? GetCandidateLocalDeclarationForRemoval(VariableDeclaratorSyntax declarator)
            => declarator.Parent?.Parent as LocalDeclarationStatementSyntax;

        protected override SyntaxNode? TryUpdateNameForFlaggedNode(SyntaxNode node, SyntaxToken newName)
        {
            switch (node.Kind())
            {
                case SyntaxKind.IdentifierName:
                    var identifierName = (IdentifierNameSyntax)node;
                    return identifierName.WithIdentifier(newName.WithTriviaFrom(identifierName.Identifier));

                case SyntaxKind.VariableDeclarator:
                    var variableDeclarator = (VariableDeclaratorSyntax)node;
                    if (newName.ValueText == AbstractRemoveUnusedParametersAndValuesDiagnosticAnalyzer.DiscardVariableName &&
                        variableDeclarator.Initializer?.Value is ImplicitObjectCreationExpressionSyntax implicitObjectCreation &&
                        variableDeclarator.Parent is VariableDeclarationSyntax parent)
                    {
                        // If we are generating a discard on the left of an initialization with an implicit object creation on the right,
                        // then we need to replace the implicit object creation with an explicit one.
                        // For example: 'TypeName v = new();' must be changed to '_ = new TypeName();'
                        var objectCreationNode = SyntaxFactory.ObjectCreationExpression(
                            newKeyword: implicitObjectCreation.NewKeyword,
                            type: parent.Type,
                            argumentList: implicitObjectCreation.ArgumentList,
                            initializer: implicitObjectCreation.Initializer);
                        variableDeclarator = variableDeclarator.WithInitializer(variableDeclarator.Initializer.WithValue(objectCreationNode));
                    }

                    return variableDeclarator.WithIdentifier(newName.WithTriviaFrom(variableDeclarator.Identifier));

                case SyntaxKind.SingleVariableDesignation:
                    return newName.ValueText == AbstractRemoveUnusedParametersAndValuesDiagnosticAnalyzer.DiscardVariableName
                        ? SyntaxFactory.DiscardDesignation().WithTriviaFrom(node)
                        : SyntaxFactory.SingleVariableDesignation(newName).WithTriviaFrom(node);

                case SyntaxKind.CatchDeclaration:
                    var catchDeclaration = (CatchDeclarationSyntax)node;
                    return catchDeclaration.WithIdentifier(newName.WithTriviaFrom(catchDeclaration.Identifier));

                case SyntaxKind.VarPattern:
                    return node.IsParentKind(SyntaxKind.Subpattern)
                        ? SyntaxFactory.DiscardPattern().WithTriviaFrom(node)
                        : SyntaxFactory.DiscardDesignation();

                default:
                    Debug.Fail($"Unexpected node kind for local/parameter declaration or reference: '{node.Kind()}'");
                    return null;
            }
        }

<<<<<<< HEAD
        protected override SyntaxNode? TryUpdateParentOfUpdatedNode(SyntaxNode parent, SyntaxNode newNameNode, SyntaxEditor editor, ISyntaxFacts syntaxFacts)
        {
            if (newNameNode.IsKind(SyntaxKind.DiscardDesignation)
                && parent.IsKind(SyntaxKind.DeclarationPattern, out DeclarationPatternSyntax? declarationPattern)
=======
        protected override SyntaxNode TryUpdateParentOfUpdatedNode(SyntaxNode parent, SyntaxNode newNameNode, SyntaxEditor editor, ISyntaxFacts syntaxFacts, SemanticModel semanticModel)
        {
            if (newNameNode.IsKind(SyntaxKind.DiscardDesignation)
                && parent is DeclarationPatternSyntax declarationPattern
>>>>>>> 9c04fee5
                && parent.SyntaxTree.Options.LanguageVersion() >= LanguageVersion.CSharp9)
            {
                var trailingTrivia = declarationPattern.Type.GetTrailingTrivia()
                    .AddRange(newNameNode.GetLeadingTrivia())
                    .AddRange(newNameNode.GetTrailingTrivia());

                return SyntaxFactory.TypePattern(declarationPattern.Type).WithTrailingTrivia(trailingTrivia);
            }
            else if (parent is AssignmentExpressionSyntax assignment &&
                assignment.Right is ImplicitObjectCreationExpressionSyntax implicitObjectCreation &&
                newNameNode is IdentifierNameSyntax { Identifier.ValueText: AbstractRemoveUnusedParametersAndValuesDiagnosticAnalyzer.DiscardVariableName } &&
                semanticModel.GetTypeInfo(implicitObjectCreation).Type is { } type)
            {
                // If we are generating a discard on the left of an assignment with an implicit object creation on the right,
                // then we need to replace the implicit object creation with an explicit one.
                // For example: 'v = new();' must be changed to '_ = new TypeOfV();'
                var objectCreationNode = SyntaxFactory.ObjectCreationExpression(
                    newKeyword: implicitObjectCreation.NewKeyword,
                    type: type.GenerateTypeSyntax(allowVar: false),
                    argumentList: implicitObjectCreation.ArgumentList,
                    initializer: implicitObjectCreation.Initializer);
                return assignment.Update((ExpressionSyntax)newNameNode, assignment.OperatorToken, objectCreationNode);
            }

            return null;
        }

        protected override void InsertAtStartOfSwitchCaseBlockForDeclarationInCaseLabelOrClause(SwitchSectionSyntax switchCaseBlock, SyntaxEditor editor, LocalDeclarationStatementSyntax declarationStatement)
        {
            var firstStatement = switchCaseBlock.Statements.FirstOrDefault();
            if (firstStatement != null)
            {
                editor.InsertBefore(firstStatement, declarationStatement);
            }
            else
            {
                // Switch section without any statements is an error case.
                // Insert before containing switch statement.
                editor.InsertBefore(switchCaseBlock.Parent!, declarationStatement);
            }
        }

        protected override SyntaxNode GetReplacementNodeForCompoundAssignment(
            SyntaxNode originalCompoundAssignment,
            SyntaxNode newAssignmentTarget,
            SyntaxEditor editor,
            ISyntaxFactsService syntaxFacts)
        {
            // 1. Compound assignment is changed to simple assignment.
            // For example, "x += MethodCall();", where assignment to 'x' is redundant
            // is replaced with "_ = MethodCall();" or "var unused = MethodCall();
            //
            // 2. Null coalesce assignment is changed to assignment with null coalesce
            // expression on the right.
            // For example, "x ??= MethodCall();", where assignment to 'x' is redundant
            // is replaced with "_ = x ?? MethodCall();" or "var unused = x ?? MethodCall();
            //
            // 3. However, if the node is not parented by an expression statement then we
            // don't generate an assignment, but just the expression.
            // For example, "return x += MethodCall();" is replaced with "return x + MethodCall();"
            // and "return x ??= MethodCall();" is replaced with "return x ?? MethodCall();"

            if (originalCompoundAssignment is not AssignmentExpressionSyntax assignmentExpression)
            {
                Debug.Fail($"Unexpected kind for originalCompoundAssignment: {originalCompoundAssignment.Kind()}");
                return originalCompoundAssignment;
            }

            var leftOfAssignment = assignmentExpression.Left;
            var rightOfAssignment = assignmentExpression.Right;

            if (originalCompoundAssignment.Parent.IsKind(SyntaxKind.ExpressionStatement))
            {
                if (!originalCompoundAssignment.IsKind(SyntaxKind.CoalesceAssignmentExpression))
                {
                    // Case 1. Simple compound assignment parented by an expression statement.
                    return editor.Generator.AssignmentStatement(newAssignmentTarget, rightOfAssignment);
                }
                else
                {
                    // Case 2. Null coalescing compound assignment parented by an expression statement.
                    // Remove leading trivia from 'leftOfAssignment' as it should have been moved to 'newAssignmentTarget'.
                    leftOfAssignment = leftOfAssignment.WithoutLeadingTrivia();
                    return editor.Generator.AssignmentStatement(newAssignmentTarget,
                        SyntaxFactory.BinaryExpression(SyntaxKind.CoalesceExpression, leftOfAssignment, rightOfAssignment));
                }
            }
            else
            {
                // Case 3. Compound assignment not parented by an expression statement.
                var mappedBinaryExpressionKind = originalCompoundAssignment.Kind().MapCompoundAssignmentKindToBinaryExpressionKind();
                if (mappedBinaryExpressionKind == SyntaxKind.None)
                {
                    return originalCompoundAssignment;
                }

                return SyntaxFactory.BinaryExpression(mappedBinaryExpressionKind, leftOfAssignment, rightOfAssignment);
            }
        }

        protected override SyntaxNode GetReplacementNodeForVarPattern(SyntaxNode originalVarPattern, SyntaxNode newNameNode)
        {
            if (originalVarPattern is not VarPatternSyntax pattern)
                throw ExceptionUtilities.Unreachable();

            // If the replacement node is DiscardDesignationSyntax
            // then we need to just change the incoming var's pattern designation
            if (newNameNode is DiscardDesignationSyntax discardDesignation)
            {
                return pattern.WithDesignation(discardDesignation.WithTriviaFrom(pattern.Designation));
            }

            // Otherwise just return new node as a replacement.
            // This would be the default behaviour if there was no special case described above
            return newNameNode;
        }
    }
}<|MERGE_RESOLUTION|>--- conflicted
+++ resolved
@@ -90,17 +90,10 @@
             }
         }
 
-<<<<<<< HEAD
-        protected override SyntaxNode? TryUpdateParentOfUpdatedNode(SyntaxNode parent, SyntaxNode newNameNode, SyntaxEditor editor, ISyntaxFacts syntaxFacts)
-        {
-            if (newNameNode.IsKind(SyntaxKind.DiscardDesignation)
-                && parent.IsKind(SyntaxKind.DeclarationPattern, out DeclarationPatternSyntax? declarationPattern)
-=======
-        protected override SyntaxNode TryUpdateParentOfUpdatedNode(SyntaxNode parent, SyntaxNode newNameNode, SyntaxEditor editor, ISyntaxFacts syntaxFacts, SemanticModel semanticModel)
+        protected override SyntaxNode? TryUpdateParentOfUpdatedNode(SyntaxNode parent, SyntaxNode newNameNode, SyntaxEditor editor, ISyntaxFacts syntaxFacts, SemanticModel semanticModel)
         {
             if (newNameNode.IsKind(SyntaxKind.DiscardDesignation)
                 && parent is DeclarationPatternSyntax declarationPattern
->>>>>>> 9c04fee5
                 && parent.SyntaxTree.Options.LanguageVersion() >= LanguageVersion.CSharp9)
             {
                 var trailingTrivia = declarationPattern.Type.GetTrailingTrivia()
