--- conflicted
+++ resolved
@@ -153,11 +153,7 @@
             // i.e.   (int x, int y) t = ...   will be converted to (int x, int y) = ...
             //
             // If we had the "var t" form we'll convert that to the declaration expression "var (x, y)"
-<<<<<<< HEAD
-            return typeNode.IsKind(SyntaxKind.TupleType, out TupleTypeSyntax? tupleTypeSyntax)
-=======
             return typeNode is TupleTypeSyntax tupleTypeSyntax
->>>>>>> 9c04fee5
                 ? CreateTupleExpression(tupleTypeSyntax)
                 : CreateDeclarationExpression(tupleType, typeNode);
         }
