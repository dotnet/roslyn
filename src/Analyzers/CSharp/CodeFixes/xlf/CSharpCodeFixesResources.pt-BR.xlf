﻿<?xml version="1.0" encoding="utf-8"?>
<xliff xmlns="urn:oasis:names:tc:xliff:document:1.2" xmlns:xsi="http://www.w3.org/2001/XMLSchema-instance" version="1.2" xsi:schemaLocation="urn:oasis:names:tc:xliff:document:1.2 xliff-core-1.2-transitional.xsd">
  <file datatype="xml" source-language="en" target-language="pt-BR" original="../CSharpCodeFixesResources.resx">
    <body>
      <trans-unit id="Add_Obsolete">
        <source>Add [Obsolete]</source>
        <target state="translated">Adicionar [Obsolete]</target>
        <note />
      </trans-unit>
      <trans-unit id="Add_await">
        <source>Add 'await'</source>
        <target state="translated">Adicionar 'await'</target>
        <note>{Locked="await"} "await" is a C# keyword and should not be localized.</note>
      </trans-unit>
      <trans-unit id="Add_this">
        <source>Add 'this.'</source>
        <target state="translated">Adicionar 'isso.'</target>
        <note />
      </trans-unit>
      <trans-unit id="Assign_to_0">
        <source>Assign to '{0}'</source>
        <target state="translated">Atribuir a '{0}'</target>
        <note />
      </trans-unit>
      <trans-unit id="Change_return_type_from_0_to_1">
        <source>Change return type from {0} to {1}</source>
        <target state="translated">Alterar tipo de retorno de {0} para {1}</target>
        <note />
      </trans-unit>
      <trans-unit id="Compare_to_0">
        <source>Compare to '{0}'</source>
        <target state="translated">Comparar a '{0}'</target>
        <note />
      </trans-unit>
      <trans-unit id="Convert_typeof_to_nameof">
        <source>Convert 'typeof' to 'nameof'</source>
        <target state="translated">Converter 'typeof' em 'nameof'</target>
        <note />
      </trans-unit>
<<<<<<< HEAD
      <trans-unit id="Fix_record_declaration">
        <source>Fix_record_declaration</source>
        <target state="new">Fix_record_declaration</target>
=======
      <trans-unit id="Fix_constraint">
        <source>Fix constraint</source>
        <target state="translated">Corrigir restrição</target>
        <note />
      </trans-unit>
      <trans-unit id="Declare_as_nullable">
        <source>Declare as nullable</source>
        <target state="translated">Declarar como anulável</target>
        <note />
      </trans-unit>
      <trans-unit id="Explicitly_inherit_documentation">
        <source>Explicitly inherit documentation</source>
        <target state="translated">Herdar explicitamente a documentação</target>
        <note />
      </trans-unit>
      <trans-unit id="Fix_record_declaration">
        <source>Fix record declaration</source>
        <target state="translated">Correção do registro de declaração</target>
        <note />
      </trans-unit>
      <trans-unit id="Fix_return_type">
        <source>Fix return type</source>
        <target state="translated">Corrigir o tipo de retorno</target>
        <note />
      </trans-unit>
      <trans-unit id="Hide_base_member">
        <source>Hide base member</source>
        <target state="translated">Ocultar o membro base</target>
>>>>>>> 80a8ce8d
        <note />
      </trans-unit>
      <trans-unit id="Pass_in_captured_variables_as_arguments">
        <source>Pass in captured variables as arguments</source>
        <target state="translated">Passar variáveis capturadas como argumentos</target>
        <note />
      </trans-unit>
      <trans-unit id="Place_colon_on_following_line">
        <source>Place colon on following line</source>
        <target state="translated">Colocar os dois-pontos na próxima linha</target>
        <note />
      </trans-unit>
      <trans-unit id="Place_statement_on_following_line">
        <source>Place statement on following line</source>
        <target state="translated">Colocar a instrução na linha seguinte</target>
        <note />
      </trans-unit>
      <trans-unit id="Remove_Unnecessary_Usings">
        <source>Remove Unnecessary Usings</source>
        <target state="translated">Remover Usos Desnecessários</target>
        <note />
      </trans-unit>
      <trans-unit id="Remove_blank_lines_between_braces">
        <source>Remove blank line between braces</source>
        <target state="translated">Remover a linha em branco entre chaves</target>
        <note />
      </trans-unit>
      <trans-unit id="Remove_unreachable_code">
        <source>Remove unreachable code</source>
        <target state="translated">Remover código inacessível</target>
        <note />
      </trans-unit>
      <trans-unit id="Replace_return_with_yield_return">
        <source>Replace return with yield return</source>
        <target state="translated">Substituir return por yield return</target>
        <note />
      </trans-unit>
      <trans-unit id="Unseal_class_0">
        <source>Unseal class '{0}'</source>
        <target state="translated">Desselar a classe '{0}'</target>
        <note />
      </trans-unit>
      <trans-unit id="Use_interpolated_verbatim_string">
        <source>Use interpolated verbatim string</source>
        <target state="translated">Usar cadeia de caracteres verbatim interpolada</target>
        <note />
      </trans-unit>
      <trans-unit id="Warning_colon_Adding_parameters_to_local_function_declaration_may_produce_invalid_code">
        <source>Warning: Adding parameters to local function declaration may produce invalid code.</source>
        <target state="translated">Aviso: a adição de parâmetros à declaração de função local pode produzir um código inválido.</target>
        <note />
      </trans-unit>
    </body>
  </file>
</xliff><|MERGE_RESOLUTION|>--- conflicted
+++ resolved
@@ -37,11 +37,6 @@
         <target state="translated">Converter 'typeof' em 'nameof'</target>
         <note />
       </trans-unit>
-<<<<<<< HEAD
-      <trans-unit id="Fix_record_declaration">
-        <source>Fix_record_declaration</source>
-        <target state="new">Fix_record_declaration</target>
-=======
       <trans-unit id="Fix_constraint">
         <source>Fix constraint</source>
         <target state="translated">Corrigir restrição</target>
@@ -70,7 +65,6 @@
       <trans-unit id="Hide_base_member">
         <source>Hide base member</source>
         <target state="translated">Ocultar o membro base</target>
->>>>>>> 80a8ce8d
         <note />
       </trans-unit>
       <trans-unit id="Pass_in_captured_variables_as_arguments">
