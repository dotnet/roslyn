--- conflicted
+++ resolved
@@ -64,11 +64,7 @@
         {
             var semanticModel = await document.GetRequiredSemanticModelAsync(cancellationToken).ConfigureAwait(false);
             var root = await document.GetRequiredSyntaxRootAsync(cancellationToken).ConfigureAwait(false);
-<<<<<<< HEAD
-            var editor = new SyntaxEditor(root, document.Project.Solution.Services);
-=======
             var editor = document.GetSyntaxEditor(root);
->>>>>>> 1ac12583
             var generator = editor.Generator;
             var generatorInternal = document.GetRequiredLanguageService<SyntaxGeneratorInternal>();
 
