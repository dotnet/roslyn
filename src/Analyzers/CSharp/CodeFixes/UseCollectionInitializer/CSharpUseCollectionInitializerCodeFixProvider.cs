--- conflicted
+++ resolved
@@ -70,11 +70,7 @@
 
                 var newExpression = ConvertExpression(expressionStatement.Expression)
                     .WithoutTrivia()
-<<<<<<< HEAD
-                    .WithPrependedLeadingTrivia(expressionStatement.GetLeadingTrivia());
-=======
                     .WithPrependedLeadingTrivia(newTrivia);
->>>>>>> 80a8ce8d
 
                 if (i < matches.Length - 1)
                 {
