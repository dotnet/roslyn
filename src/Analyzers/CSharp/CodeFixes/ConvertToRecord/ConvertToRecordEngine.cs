--- conflicted
+++ resolved
@@ -149,19 +149,11 @@
                     .WithInitializer(
                         SyntaxFactory.EqualsValueClause(SyntaxFactory.IdentifierName(property.Identifier.WithoutTrivia())))
                     .WithSemicolonToken(SyntaxFactory.Token(SyntaxKind.SemicolonToken)));
-<<<<<<< HEAD
             }
             else
             {
                 documentEditor.RemoveNode(property);
             }
-=======
-            }
-            else
-            {
-                documentEditor.RemoveNode(property);
-            }
->>>>>>> e9f639cd
         }
 
         // We will fill in defaults when we see the primary constructor again if we saw it in the first place
@@ -218,13 +210,8 @@
                     var modifiedConstructor = constructor
                         .RemoveNodes(expressionStatementsToRemove, RemovalOptions)!
                         .WithInitializer(SyntaxFactory.ConstructorInitializer(
-                                SyntaxKind.ThisConstructorInitializer,
-<<<<<<< HEAD
+                            SyntaxKind.ThisConstructorInitializer,
                                 SyntaxFactory.ArgumentList([.. expressions.Select(SyntaxFactory.Argument)])));
-=======
-                                SyntaxFactory.ArgumentList(SyntaxFactory.SeparatedList(
-                                expressions.Select(SyntaxFactory.Argument)))));
->>>>>>> e9f639cd
 
                     documentEditor.ReplaceNode(constructor, modifiedConstructor);
                 }
@@ -260,21 +247,12 @@
             {
                 // remove clone method as clone is a reserved method name in records
                 documentEditor.RemoveNode(method);
-<<<<<<< HEAD
             }
             else if (ConvertToRecordHelpers.IsSimpleHashCodeMethod(
                 semanticModel.Compilation, methodSymbol, operation, expectedFields))
             {
                 documentEditor.RemoveNode(method);
             }
-=======
-            }
-            else if (ConvertToRecordHelpers.IsSimpleHashCodeMethod(
-                semanticModel.Compilation, methodSymbol, operation, expectedFields))
-            {
-                documentEditor.RemoveNode(method);
-            }
->>>>>>> e9f639cd
             else if (ConvertToRecordHelpers.IsSimpleEqualsMethod(
                 semanticModel.Compilation, methodSymbol, operation, expectedFields))
             {
@@ -361,18 +339,13 @@
 
                     typeList = typeList.Replace(baseRecord,
                         SyntaxFactory.PrimaryConstructorBaseType(baseRecord.Type.WithoutTrailingTrivia(),
-<<<<<<< HEAD
                             SyntaxFactory.ArgumentList([.. inheritedPositionalParams])
-=======
-                            SyntaxFactory.ArgumentList(SyntaxFactory.SeparatedList(inheritedPositionalParams))
->>>>>>> e9f639cd
                             .WithTrailingTrivia(baseTrailingTrivia)));
                 }
 
                 baseList = baseList.WithTypes(typeList);
             }
         }
-<<<<<<< HEAD
 
         documentEditor.ReplaceNode(typeDeclaration, (declaration, _) =>
             CreateRecordDeclaration(type, (TypeDeclarationSyntax)declaration, modifiedClassTrivia,
@@ -443,78 +416,6 @@
             .WithAdditionalAnnotations(Formatter.Annotation);
     }
 
-=======
-
-        documentEditor.ReplaceNode(typeDeclaration, (declaration, _) =>
-            CreateRecordDeclaration(type, (TypeDeclarationSyntax)declaration, modifiedClassTrivia,
-                propertiesToAddAsParams, recordKeyword, constructorTrivia, baseList));
-
-        return solutionEditor.GetChangedSolution();
-    }
-
-    private static RecordDeclarationSyntax CreateRecordDeclaration(
-        INamedTypeSymbol type,
-        TypeDeclarationSyntax typeDeclaration,
-        SyntaxTriviaList modifiedClassTrivia,
-        IEnumerable<ParameterSyntax> propertiesToAddAsParams,
-        SyntaxToken recordKeyword,
-        SyntaxTriviaList constructorTrivia,
-        BaseListSyntax? baseList)
-    {
-        // if we have no members, use semicolon instead of braces
-        // use default if we don't want it, otherwise use the original token if it exists or a generated one
-        SyntaxToken openBrace, closeBrace, semicolon;
-        if (typeDeclaration.Members.IsEmpty())
-        {
-            openBrace = default;
-            closeBrace = default;
-            semicolon = typeDeclaration.SemicolonToken == default
-                ? SyntaxFactory.Token(SyntaxKind.SemicolonToken)
-                : typeDeclaration.SemicolonToken;
-        }
-        else
-        {
-            openBrace = typeDeclaration.OpenBraceToken == default
-                ? SyntaxFactory.Token(SyntaxKind.OpenBraceToken)
-                : typeDeclaration.OpenBraceToken;
-            closeBrace = typeDeclaration.CloseBraceToken == default
-                ? SyntaxFactory.Token(SyntaxKind.CloseBraceToken)
-                : typeDeclaration.CloseBraceToken;
-            semicolon = default;
-
-            // remove any potential leading blank lines right after the class declaration, as we could have
-            // something like a method which was spaced out from the previous properties, but now shouldn't
-            // have that leading space
-            typeDeclaration = typeDeclaration.ReplaceNode(
-                typeDeclaration.Members[0], typeDeclaration.Members[0].GetNodeWithoutLeadingBlankLines());
-        }
-
-        return SyntaxFactory.RecordDeclaration(
-            type.TypeKind == TypeKind.Class
-                ? SyntaxKind.RecordDeclaration
-                : SyntaxKind.RecordStructDeclaration,
-            typeDeclaration.AttributeLists,
-            typeDeclaration.Modifiers,
-            recordKeyword,
-            type.TypeKind == TypeKind.Class
-                ? default
-                : typeDeclaration.Keyword.WithTrailingTrivia(SyntaxFactory.ElasticMarker),
-            // remove trailing trivia from places where we would want to insert the parameter list before a line break
-            typeDeclaration.Identifier.WithTrailingTrivia(SyntaxFactory.ElasticMarker),
-            typeDeclaration.TypeParameterList?.WithTrailingTrivia(SyntaxFactory.ElasticMarker),
-            SyntaxFactory.ParameterList(SyntaxFactory.SeparatedList(propertiesToAddAsParams))
-                .WithAppendedTrailingTrivia(constructorTrivia),
-            baseList,
-            typeDeclaration.ConstraintClauses,
-            openBrace,
-            typeDeclaration.Members,
-            closeBrace,
-            semicolon)
-            .WithLeadingTrivia(modifiedClassTrivia)
-            .WithAdditionalAnnotations(Formatter.Annotation);
-    }
-
->>>>>>> e9f639cd
     private static SyntaxList<AttributeListSyntax> GetModifiedAttributeListsForProperty(PositionalParameterInfo result)
     {
         if (result.IsInherited || result.KeepAsOverride)
@@ -529,17 +430,10 @@
             // but then decide that we want to keep the definition, then the attribute can stay on the original
             // definition, and our primary constructor param can associate that attribute when we add:
             // public int Foo { get; private set; } = Foo;
-<<<<<<< HEAD
             return [];
         }
 
-        return [.. result.Declaration.AttributeLists.Select(attributeList =>
-=======
-            return SyntaxFactory.List<AttributeListSyntax>();
-        }
-
-        return SyntaxFactory.List(result.Declaration.AttributeLists.SelectAsArray(attributeList =>
->>>>>>> e9f639cd
+        return [.. result.Declaration.AttributeLists.SelectAsArray(attributeList =>
         {
             if (attributeList.Target == null)
             {
@@ -552,11 +446,7 @@
             {
                 return attributeList.WithoutTrivia();
             }
-<<<<<<< HEAD
         })];
-=======
-        }));
->>>>>>> e9f639cd
     }
 
     private static async Task RefactorInitializersAsync(
@@ -572,11 +462,7 @@
         foreach (var (documentID, documentLocations) in documentLookup)
         {
             var documentEditor = await solutionEditor
-<<<<<<< HEAD
-                    .GetDocumentEditorAsync(documentID, cancellationToken).ConfigureAwait(false);
-=======
                 .GetDocumentEditorAsync(documentID, cancellationToken).ConfigureAwait(false);
->>>>>>> e9f639cd
             if (documentEditor.OriginalDocument.Project.Language != LanguageNames.CSharp)
             {
                 // since this is a CSharp-dependent file, we need to have specific VB support.
@@ -594,38 +480,20 @@
 
             foreach (var objectCreationExpression in objectCreationExpressions)
             {
-<<<<<<< HEAD
-                var objectCreationOperation = (IObjectCreationOperation)documentEditor.SemanticModel
-                    .GetRequiredOperation(objectCreationExpression, cancellationToken);
+                var operation = documentEditor.SemanticModel.GetRequiredOperation(objectCreationExpression, cancellationToken);
+                if (operation is not IObjectCreationOperation objectCreationOperation)
+                    continue;
 
                 var expressions = ConvertToRecordHelpers.GetAssignmentValuesFromObjectCreation(
                     objectCreationOperation, positionalParameters);
                 if (expressions.IsEmpty)
-                {
-=======
-                var operation = documentEditor.SemanticModel.GetRequiredOperation(objectCreationExpression, cancellationToken);
-                if (operation is not IObjectCreationOperation objectCreationOperation)
->>>>>>> e9f639cd
                     continue;
 
-<<<<<<< HEAD
                 var expressionIndices = expressions.SelectAsArray(
                     // if initializer was null we wouldn't have found expressions
                     // any constructed nodes (default/null) should give -1 because parent is null
                     expression => objectCreationExpression.Initializer!.Expressions.IndexOf(expression.Parent));
 
-=======
-                var expressions = ConvertToRecordHelpers.GetAssignmentValuesFromObjectCreation(
-                    objectCreationOperation, positionalParameters);
-                if (expressions.IsEmpty)
-                    continue;
-
-                var expressionIndices = expressions.SelectAsArray(
-                    // if initializer was null we wouldn't have found expressions
-                    // any constructed nodes (default/null) should give -1 because parent is null
-                    expression => objectCreationExpression.Initializer!.Expressions.IndexOf(expression.Parent));
-
->>>>>>> e9f639cd
                 documentEditor.ReplaceNode(objectCreationExpression, (node, generator) =>
                 {
                     var updatedObjectCreation = (ObjectCreationExpressionSyntax)node;
@@ -666,13 +534,7 @@
                     return SyntaxFactory.ObjectCreationExpression(
                         updatedObjectCreation.NewKeyword,
                         updatedObjectCreation.Type.WithoutTrailingTrivia(),
-<<<<<<< HEAD
-                        SyntaxFactory.ArgumentList([.. updatedExpressions
-                            .Select(expression => SyntaxFactory.Argument(expression.WithoutTrivia()))]),
-=======
-                        SyntaxFactory.ArgumentList(SyntaxFactory.SeparatedList(updatedExpressions
-                            .Select(expression => SyntaxFactory.Argument(expression.WithoutTrivia())))),
->>>>>>> e9f639cd
+                        SyntaxFactory.ArgumentList([.. updatedExpressions.Select(expression => SyntaxFactory.Argument(expression.WithoutTrivia()))]),
                         newInitializer);
                 });
             }
@@ -731,7 +593,6 @@
         if (exteriorTrivia == null)
         {
             // we didn't find any substantive doc comments, just give the current non-doc comments
-<<<<<<< HEAD
             return [.. classTrivia.Concat(propertyNonDocComments).Select(trivia => trivia.AsElastic())];
         }
 
@@ -739,15 +600,6 @@
         var classDocComment = classTrivia.FirstOrNull(trivia => trivia.IsDocComment());
         DocumentationCommentTriviaSyntax newClassDocComment;
 
-=======
-            return SyntaxFactory.TriviaList(classTrivia.Concat(propertyNonDocComments).Select(trivia => trivia.AsElastic()));
-        }
-
-        var propertyParamComments = CreateParamComments(propertyResults, exteriorTrivia!.Value, lineFormattingOptions);
-        var classDocComment = classTrivia.FirstOrNull(trivia => trivia.IsDocComment());
-        DocumentationCommentTriviaSyntax newClassDocComment;
-
->>>>>>> e9f639cd
         if (classDocComment?.GetStructure() is DocumentationCommentTriviaSyntax originalClassDoc)
         {
             // insert parameters after summary node and the extra newline or at start if no summary
@@ -776,23 +628,13 @@
                     // Our parameter method gives a newline (without leading trivia) to start
                     // because we assume we're following some other comment, we replace that newline to add
                     // the start of comment leading trivia as well since we're not following another comment
-<<<<<<< HEAD
                     [.. propertyParamComments.Skip(1)
                         .Prepend(SyntaxFactory.XmlText(SyntaxFactory.XmlTextNewLine(lineFormattingOptions.NewLine, continueXmlDocumentationComment: false)
                             .WithLeadingTrivia(SyntaxFactory.DocumentationCommentExterior("/**"))
                             .WithTrailingTrivia(exteriorTrivia)))
                         .Append(SyntaxFactory.XmlText(SyntaxFactory.XmlTextNewLine(lineFormattingOptions.NewLine, continueXmlDocumentationComment: false)))],
-                    SyntaxFactory.Token(SyntaxKind.EndOfDocumentationCommentToken)
-                        .WithTrailingTrivia(SyntaxFactory.DocumentationCommentExterior("*/"), SyntaxFactory.ElasticCarriageReturnLineFeed));
-=======
-                    SyntaxFactory.List(propertyParamComments.Skip(1)
-                        .Prepend(SyntaxFactory.XmlText(SyntaxFactory.XmlTextNewLine(lineFormattingOptions.NewLine, continueXmlDocumentationComment: false)
-                            .WithLeadingTrivia(SyntaxFactory.DocumentationCommentExterior("/**"))
-                            .WithTrailingTrivia(exteriorTrivia)))
-                        .Append(SyntaxFactory.XmlText(SyntaxFactory.XmlTextNewLine(lineFormattingOptions.NewLine, continueXmlDocumentationComment: false)))),
                         SyntaxFactory.Token(SyntaxKind.EndOfDocumentationCommentToken)
                             .WithTrailingTrivia(SyntaxFactory.DocumentationCommentExterior("*/"), SyntaxFactory.ElasticCarriageReturnLineFeed));
->>>>>>> e9f639cd
             }
             else
             {
@@ -800,20 +642,14 @@
                 // also skip first newline and replace with non-newline
                 newClassDocComment = SyntaxFactory.DocumentationCommentTrivia(
                     SyntaxKind.MultiLineDocumentationCommentTrivia,
-<<<<<<< HEAD
                     [.. propertyParamComments.Skip(1)
                         .Prepend(SyntaxFactory.XmlText(SyntaxFactory.XmlTextLiteral(" ").WithLeadingTrivia(exteriorTrivia)))])
-=======
-                    SyntaxFactory.List(propertyParamComments.Skip(1)
-                        .Prepend(SyntaxFactory.XmlText(SyntaxFactory.XmlTextLiteral(" ").WithLeadingTrivia(exteriorTrivia)))))
->>>>>>> e9f639cd
                     .WithAppendedTrailingTrivia(SyntaxFactory.ElasticCarriageReturnLineFeed);
             }
         }
 
         var lastComment = classTrivia.LastOrDefault(trivia => trivia.IsRegularOrDocComment());
         if (classDocComment == null || lastComment == classDocComment)
-<<<<<<< HEAD
         {
             // doc comment was last non-whitespace/newline trivia or there was no class doc comment originally
             return [.. classTrivia
@@ -829,23 +665,6 @@
                 .Replace(classDocComment.Value, SyntaxFactory.Trivia(newClassDocComment))
                 .Concat(propertyNonDocComments)
                 .Select(trivia => trivia.AsElastic())];
-=======
-        {
-            // doc comment was last non-whitespace/newline trivia or there was no class doc comment originally
-            return SyntaxFactory.TriviaList(classTrivia
-                .Where(trivia => !trivia.IsDocComment())
-                .Concat(propertyNonDocComments)
-                .Append(SyntaxFactory.Trivia(newClassDocComment))
-                .Select(trivia => trivia.AsElastic()));
-        }
-        else
-        {
-            // there were comments after doc comment
-            return SyntaxFactory.TriviaList(classTrivia
-                .Replace(classDocComment.Value, SyntaxFactory.Trivia(newClassDocComment))
-                .Concat(propertyNonDocComments)
-                .Select(trivia => trivia.AsElastic()));
->>>>>>> e9f639cd
         }
     }
 
@@ -972,11 +791,7 @@
                                     tokens = tokens.Replace(tokens[^1], tokens[^1].WithoutLeadingTrivia());
                                 }
 
-<<<<<<< HEAD
                                 return text.WithTextTokens([.. tokens]);
-=======
-                                return text.WithTextTokens(SyntaxFactory.TokenList(tokens));
->>>>>>> e9f639cd
                             }
                             return node;
                         }).AsImmutable();
