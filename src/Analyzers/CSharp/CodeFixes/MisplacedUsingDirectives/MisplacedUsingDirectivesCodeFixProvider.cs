﻿// Licensed to the .NET Foundation under one or more agreements.
// The .NET Foundation licenses this file to you under the MIT license.
// See the LICENSE file in the project root for more information.

using System.Collections.Generic;
using System.Collections.Immutable;
using System.Composition;
using System.Diagnostics.CodeAnalysis;
using System.Linq;
using System.Threading;
using System.Threading.Tasks;
using Microsoft.CodeAnalysis.AddImport;
using Microsoft.CodeAnalysis.CodeActions;
using Microsoft.CodeAnalysis.CodeFixes;
using Microsoft.CodeAnalysis.CodeStyle;
using Microsoft.CodeAnalysis.CSharp.Simplification;
using Microsoft.CodeAnalysis.CSharp.Extensions;
using Microsoft.CodeAnalysis.CSharp.Syntax;
using Microsoft.CodeAnalysis.Diagnostics;
using Microsoft.CodeAnalysis.Formatting;
using Microsoft.CodeAnalysis.LanguageService;
using Microsoft.CodeAnalysis.Options;
using Microsoft.CodeAnalysis.PooledObjects;
using Microsoft.CodeAnalysis.Shared.Extensions;
using Microsoft.CodeAnalysis.Simplification;
using Roslyn.Utilities;
using Microsoft.CodeAnalysis.CSharp.CodeStyle;

namespace Microsoft.CodeAnalysis.CSharp.MisplacedUsingDirectives;

/// <summary>
/// Implements a code fix for all misplaced using statements.
/// </summary>
[ExportCodeFixProvider(LanguageNames.CSharp, Name = PredefinedCodeFixProviderNames.MoveMisplacedUsingDirectives), Shared]
[method: ImportingConstructor]
[method: SuppressMessage("RoslynDiagnosticsReliability", "RS0033:Importing constructor should be [Obsolete]", Justification = "Used in test code: https://github.com/dotnet/roslyn/issues/42814")]
internal sealed partial class MisplacedUsingDirectivesCodeFixProvider() : CodeFixProvider
{
    private static readonly SyntaxAnnotation s_usingPlacementCodeFixAnnotation = new(nameof(s_usingPlacementCodeFixAnnotation));

    /// <summary>
    /// A blanket warning that this codefix may change code so that it does not compile.
    /// </summary>
    private static readonly SyntaxAnnotation s_warningAnnotation = WarningAnnotation.Create(
        CSharpAnalyzersResources.Warning_colon_Moving_using_directives_may_change_code_meaning);

    public override ImmutableArray<string> FixableDiagnosticIds => [IDEDiagnosticIds.MoveMisplacedUsingDirectivesDiagnosticId];

    public override FixAllProvider GetFixAllProvider()
    {
        // Since we work on an entire document at a time fixing all contained diagnostics, the batch fixer should not have merge conflicts.
        return WellKnownFixAllProviders.BatchFixer;
    }

    public override async Task RegisterCodeFixesAsync(CodeFixContext context)
    {
        var document = context.Document;
        var cancellationToken = context.CancellationToken;

        var syntaxRoot = await document.GetRequiredSyntaxRootAsync(cancellationToken).ConfigureAwait(false);
        var compilationUnit = (CompilationUnitSyntax)syntaxRoot;

<<<<<<< HEAD
        var configOptions = await document.GetAnalyzerConfigOptionsAsync(cancellationToken).ConfigureAwait(false);
=======
        var configOptions = await document.GetHostAnalyzerConfigOptionsAsync(cancellationToken).ConfigureAwait(false);
>>>>>>> a573b409
        var simplifierOptions = new CSharpSimplifierOptions(configOptions);

        // Read the preferred placement option and verify if it can be applied to this code file. There are cases
        // where we will not be able to fix the diagnostic and the user will need to resolve it manually.
        var (placement, preferPreservation) = DeterminePlacement(compilationUnit, configOptions.GetOption(CSharpCodeStyleOptions.PreferredUsingDirectivePlacement));
        if (preferPreservation)
            return;

        foreach (var diagnostic in context.Diagnostics)
        {
            context.RegisterCodeFix(
                CodeAction.Create(
                    CSharpAnalyzersResources.Move_misplaced_using_directives,
                    token => GetTransformedDocumentAsync(document, compilationUnit, GetAllUsingDirectives(compilationUnit), placement, simplifierOptions, token),
                    nameof(CSharpAnalyzersResources.Move_misplaced_using_directives)),
                diagnostic);
        }
    }

    internal static async Task<Document> TransformDocumentIfRequiredAsync(
        Document document,
        SimplifierOptions simplifierOptions,
        CodeStyleOption2<AddImportPlacement> importPlacementStyleOption,
        CancellationToken cancellationToken)
    {
        var compilationUnit = (CompilationUnitSyntax)await document.GetRequiredSyntaxRootAsync(cancellationToken).ConfigureAwait(false);

        var (placement, preferPreservation) = DeterminePlacement(compilationUnit, importPlacementStyleOption);
        if (preferPreservation)
            return document;

        // We are called from a diagnostic, but also for all new documents, so check if there are any usings at all
        // otherwise there is nothing to do.
        var allUsingDirectives = GetAllUsingDirectives(compilationUnit);
        if (allUsingDirectives.Length == 0)
            return document;

        return await GetTransformedDocumentAsync(
            document, compilationUnit, allUsingDirectives, placement, simplifierOptions, cancellationToken).ConfigureAwait(false);
    }

    private static ImmutableArray<UsingDirectiveSyntax> GetAllUsingDirectives(CompilationUnitSyntax compilationUnit)
    {
        using var _ = ArrayBuilder<UsingDirectiveSyntax>.GetInstance(out var result);

        foreach (var usingDirective in compilationUnit.Usings)
        {
            // ignore global usings in teh compilation unit, they cannot be moved.
            if (usingDirective.GlobalKeyword == default)
                result.Add(usingDirective);
        }

        Recurse(compilationUnit.Members);

        return result.ToImmutableAndClear();

        void Recurse(SyntaxList<MemberDeclarationSyntax> members)
        {
            foreach (var member in members)
            {
                if (member is NamespaceDeclarationSyntax namespaceDeclaration)
                {
                    result.AddRange(namespaceDeclaration.Usings);
                    Recurse(namespaceDeclaration.Members);
                }
            }
        }
    }

    private static async Task<Document> GetTransformedDocumentAsync(
        Document document,
        CompilationUnitSyntax compilationUnit,
        ImmutableArray<UsingDirectiveSyntax> allUsingDirectives,
        AddImportPlacement placement,
        SimplifierOptions simplifierOptions,
        CancellationToken cancellationToken)
    {
        var bannerService = document.GetRequiredLanguageService<IFileBannerFactsService>();

        // Expand usings so that they can be properly simplified after they are relocated.
        var compilationUnitWithExpandedUsings = await ExpandUsingDirectivesAsync(
            document, compilationUnit, allUsingDirectives, cancellationToken).ConfigureAwait(false);

        // Remove the file header from the compilation unit so that we do not lose it when making changes to usings.
        var (compilationUnitWithoutHeader, fileHeader) = RemoveFileHeader(compilationUnitWithExpandedUsings, bannerService);

        var newCompilationUnit = placement == AddImportPlacement.InsideNamespace
            ? MoveUsingsInsideNamespace(compilationUnitWithoutHeader)
            : MoveUsingsOutsideNamespaces(compilationUnitWithoutHeader);

        // Re-attach the header now that using have been moved and LeadingTrivia is no longer being altered.
        var newCompilationUnitWithHeader = AddFileHeader(newCompilationUnit, fileHeader);
        var newDocument = document.WithSyntaxRoot(newCompilationUnitWithHeader);

        // Simplify usings now that they have been moved and are in the proper context.
#if CODE_STYLE
#pragma warning disable RS0030 // Do not used banned APIs (ReduceAsync with SimplifierOptions isn't public)
        return await Simplifier.ReduceAsync(newDocument, Simplifier.Annotation, optionSet: null, cancellationToken).ConfigureAwait(false);
#pragma warning restore
#else
        return await Simplifier.ReduceAsync(newDocument, Simplifier.Annotation, simplifierOptions, cancellationToken).ConfigureAwait(false);
#endif
    }

    private static async Task<CompilationUnitSyntax> ExpandUsingDirectivesAsync(
        Document document, CompilationUnitSyntax compilationUnit, ImmutableArray<UsingDirectiveSyntax> allUsingDirectives, CancellationToken cancellationToken)
    {
        // Create a map between the original node and the future expanded node.
        var expandUsingDirectiveTasks = allUsingDirectives.ToDictionary(
            usingDirective => (SyntaxNode)usingDirective,
            usingDirective => ExpandUsingDirectiveAsync(document, usingDirective, cancellationToken));

        // Wait for all using directives to be expanded
        await Task.WhenAll(expandUsingDirectiveTasks.Values).ConfigureAwait(false);

        // Replace using directives with their expanded version.
        return compilationUnit.ReplaceNodes(
            expandUsingDirectiveTasks.Keys,
            (node, _) => expandUsingDirectiveTasks[node].Result);
    }

    private static async Task<SyntaxNode> ExpandUsingDirectiveAsync(Document document, UsingDirectiveSyntax usingDirective, CancellationToken cancellationToken)
    {
        var newType = await Simplifier.ExpandAsync(usingDirective.NamespaceOrType, document, cancellationToken: cancellationToken).ConfigureAwait(false);
        return usingDirective.WithNamespaceOrType(newType);
    }

    private static CompilationUnitSyntax MoveUsingsInsideNamespace(CompilationUnitSyntax compilationUnit)
    {
        // Get the compilation unit usings and set them up to format when moved.
        var usingsToAdd = compilationUnit.Usings
            .Where(u => u.GlobalKeyword == default)
            .Select(d => d.WithAdditionalAnnotations(Formatter.Annotation, s_warningAnnotation));

        // Remove usings and fix leading trivia for compilation unit.
        var compilationUnitWithoutUsings = compilationUnit.WithUsings([.. compilationUnit.Usings.Where(u => u.GlobalKeyword != default)]);
        var compilationUnitWithoutBlankLine = compilationUnitWithoutUsings.Usings.Count == 0
            ? RemoveLeadingBlankLinesFromFirstMember(compilationUnitWithoutUsings)
            : compilationUnitWithoutUsings;

        // Fix the leading trivia for the namespace declaration.
        var namespaceDeclaration = (BaseNamespaceDeclarationSyntax)compilationUnitWithoutBlankLine.Members[0];
        var namespaceDeclarationWithBlankLine = EnsureLeadingBlankLineBeforeFirstMember(namespaceDeclaration);

        // Update the namespace declaration with the usings from the compilation unit.
        var newUsings = namespaceDeclarationWithBlankLine.Usings.InsertRange(0, usingsToAdd);
        var namespaceDeclarationWithUsings = namespaceDeclarationWithBlankLine.WithUsings(newUsings);

        // Update the compilation unit with the new namespace declaration 
        return compilationUnitWithoutBlankLine.ReplaceNode(namespaceDeclaration, namespaceDeclarationWithUsings);
    }

    private static CompilationUnitSyntax MoveUsingsOutsideNamespaces(CompilationUnitSyntax compilationUnit)
    {
        var namespaceDeclarations = compilationUnit.Members.OfType<BaseNamespaceDeclarationSyntax>();
        var namespaceDeclarationMap = namespaceDeclarations.ToDictionary(
            namespaceDeclaration => namespaceDeclaration, RemoveUsingsFromNamespace);

        // Replace the namespace declarations in the compilation with the ones without using directives.
        var compilationUnitWithReplacedNamespaces = compilationUnit.ReplaceNodes(
            namespaceDeclarations, (node, _) => namespaceDeclarationMap[node].namespaceWithoutUsings);

        // Get the using directives from the namespaces and set them up to format when moved.
        var usingsToAdd = namespaceDeclarationMap.Values.SelectMany(result => result.usingsFromNamespace)
            .Select(directive => directive.WithAdditionalAnnotations(Formatter.Annotation, s_warningAnnotation));

        var (deduplicatedUsings, orphanedTrivia) = RemoveDuplicateUsings(compilationUnit.Usings, usingsToAdd.ToImmutableArray());

        // Update the compilation unit with the usings from the namespace declaration.
        var newUsings = compilationUnitWithReplacedNamespaces.Usings.AddRange(deduplicatedUsings);
        var compilationUnitWithUsings = compilationUnitWithReplacedNamespaces.WithUsings(newUsings);

        // Fix the leading trivia for the compilation unit. 
        var compilationUnitWithSeparatorLine = EnsureLeadingBlankLineBeforeFirstMember(compilationUnitWithUsings);

        if (!orphanedTrivia.Any())
        {
            return compilationUnitWithSeparatorLine;
        }

        // Add leading trivia that was orphaned from removing duplicate using directives to the first member in the compilation unit.
        var firstMember = compilationUnitWithSeparatorLine.Members[0];
        return compilationUnitWithSeparatorLine.ReplaceNode(firstMember, firstMember.WithPrependedLeadingTrivia(orphanedTrivia));
    }

    private static (BaseNamespaceDeclarationSyntax namespaceWithoutUsings, ImmutableArray<UsingDirectiveSyntax> usingsFromNamespace) RemoveUsingsFromNamespace(
        BaseNamespaceDeclarationSyntax usingContainer)
    {
        var namespaceDeclarations = usingContainer.Members.OfType<BaseNamespaceDeclarationSyntax>();
        var namespaceDeclarationMap = namespaceDeclarations.ToDictionary(
            namespaceDeclaration => namespaceDeclaration, namespaceDeclaration => RemoveUsingsFromNamespace(namespaceDeclaration));

        // Get the using directives from the namespaces.
        var usingsFromNamespaces = namespaceDeclarationMap.Values.SelectMany(result => result.usingsFromNamespace);
        var allUsings = usingContainer.Usings.AsEnumerable().Concat(usingsFromNamespaces).ToImmutableArray();

        // Replace the namespace declarations in the compilation with the ones without using directives.
        var namespaceDeclarationWithReplacedNamespaces = usingContainer.ReplaceNodes(
            namespaceDeclarations, (node, _) => namespaceDeclarationMap[node].namespaceWithoutUsings);

        // Remove usings and fix leading trivia for namespace declaration.
        var namespaceDeclarationWithoutUsings = namespaceDeclarationWithReplacedNamespaces.WithUsings(default);
        var namespaceDeclarationWithoutBlankLine = RemoveLeadingBlankLinesFromFirstMember(namespaceDeclarationWithoutUsings);

        return (namespaceDeclarationWithoutBlankLine, allUsings);
    }

    private static (IEnumerable<UsingDirectiveSyntax> deduplicatedUsings, IEnumerable<SyntaxTrivia> orphanedTrivia) RemoveDuplicateUsings(
        IEnumerable<UsingDirectiveSyntax> existingUsings,
        ImmutableArray<UsingDirectiveSyntax> usingsToAdd)
    {
        var seenUsings = existingUsings.ToList();

        var deduplicatedUsingsBuilder = ImmutableArray.CreateBuilder<UsingDirectiveSyntax>();
        var orphanedTrivia = Enumerable.Empty<SyntaxTrivia>();

        foreach (var usingDirective in usingsToAdd)
        {
            // Check is the node is a duplicate.
            if (seenUsings.Any(seenUsingDirective => seenUsingDirective.IsEquivalentTo(usingDirective, topLevel: false)))
            {
                // If there was trivia from the duplicate node, check if any of the trivia is necessary to keep.
                var leadingTrivia = usingDirective.GetLeadingTrivia();
                if (leadingTrivia.Any(trivia => !trivia.IsWhitespaceOrEndOfLine()))
                {
                    // Capture the meaningful trivia so we can prepend it to the next kept node.
                    orphanedTrivia = orphanedTrivia.Concat(leadingTrivia);
                }
            }
            else
            {
                seenUsings.Add(usingDirective);

                // Add any orphaned trivia to this node.
                deduplicatedUsingsBuilder.Add(usingDirective.WithPrependedLeadingTrivia(orphanedTrivia));
                orphanedTrivia = [];
            }
        }

        return (deduplicatedUsingsBuilder.ToImmutable(), orphanedTrivia);
    }

    private static SyntaxList<MemberDeclarationSyntax> GetMembers(SyntaxNode node)
        => node switch
        {
            CompilationUnitSyntax compilationUnit => compilationUnit.Members,
            BaseNamespaceDeclarationSyntax namespaceDeclaration => namespaceDeclaration.Members,
            _ => throw ExceptionUtilities.UnexpectedValue(node)
        };

    private static TSyntaxNode RemoveLeadingBlankLinesFromFirstMember<TSyntaxNode>(TSyntaxNode node) where TSyntaxNode : SyntaxNode
    {
        var members = GetMembers(node);
        if (members.Count == 0)
            return node;

        var firstMember = members.First();
        var firstMemberTrivia = firstMember.GetLeadingTrivia();

        // If there is no leading trivia, then return the node as it is.
        if (firstMemberTrivia.Count == 0)
            return node;

        var newTrivia = SplitIntoLines(firstMemberTrivia)
            .SkipWhile(trivia => trivia.All(t => t.IsWhitespaceOrEndOfLine()) && trivia.Last().IsKind(SyntaxKind.EndOfLineTrivia))
            .SelectMany(t => t);

        var newFirstMember = firstMember.WithLeadingTrivia(newTrivia);
        return node.ReplaceNode(firstMember, newFirstMember);
    }

    private static IEnumerable<IEnumerable<SyntaxTrivia>> SplitIntoLines(SyntaxTriviaList triviaList)
    {
        var index = 0;
        for (var i = 0; i < triviaList.Count; i++)
        {
            if (triviaList[i].IsEndOfLine())
            {
                yield return triviaList.TakeRange(index, i);
                index = i + 1;
            }
        }

        if (index < triviaList.Count)
        {
            yield return triviaList.TakeRange(index, triviaList.Count - 1);
        }
    }

    private static TSyntaxNode EnsureLeadingBlankLineBeforeFirstMember<TSyntaxNode>(TSyntaxNode node) where TSyntaxNode : SyntaxNode
    {
        var members = GetMembers(node);
        if (members.Count == 0)
            return node;

        var firstMember = members.First();
        var firstMemberTrivia = firstMember.GetLeadingTrivia();

        // If the first member already contains a leading new line then, this will already break up the usings from these members.
        if (firstMemberTrivia is [(kind: SyntaxKind.EndOfLineTrivia), ..])
            return node;

        var newFirstMember = firstMember.WithLeadingTrivia(firstMemberTrivia.Insert(0, SyntaxFactory.CarriageReturnLineFeed));
        return node.ReplaceNode(firstMember, newFirstMember);
    }

    private static (AddImportPlacement placement, bool preferPreservation) DeterminePlacement(CompilationUnitSyntax compilationUnit, CodeStyleOption2<AddImportPlacement> styleOption)
    {
        var placement = styleOption.Value;
        var preferPreservation = styleOption.Notification == NotificationOption2.None;

        if (preferPreservation || placement == AddImportPlacement.OutsideNamespace)
            return (placement, preferPreservation);

        // Determine if we can safely apply the InsideNamespace preference.

        // Do not offer a code fix when there are multiple namespaces in the source file. When there are
        // nested namespaces it is not clear if inner usings can be moved outwards without causing 
        // collisions. Also, when moving usings inwards it is complex to determine which namespaces they
        // should be moved into.

        // Only move using declarations inside the namespace when
        // - There are no global attributes
        // - There are no type definitions outside of the single top level namespace
        // - There is only a single namespace declared at the top level
        var forcePreservation = compilationUnit.AttributeLists.Any()
            || compilationUnit.Members.Count > 1
            || !HasOneNamespace(compilationUnit);

        return (AddImportPlacement.InsideNamespace, forcePreservation);
    }

    private static bool HasOneNamespace(CompilationUnitSyntax compilationUnit)
    {
        // Find all the NamespaceDeclarations
        var allNamespaces = compilationUnit
            .DescendantNodes(node => node is CompilationUnitSyntax or BaseNamespaceDeclarationSyntax)
            .OfType<BaseNamespaceDeclarationSyntax>();

        // To determine if there are multiple namespaces we only need to look for at least two.
        return allNamespaces.Take(2).Count() == 1;
    }

    private static (CompilationUnitSyntax compilationUnitWithoutHeader, ImmutableArray<SyntaxTrivia> header) RemoveFileHeader(
        CompilationUnitSyntax syntaxRoot, IFileBannerFactsService bannerService)
    {
        var fileHeader = bannerService.GetFileBanner(syntaxRoot);
        var leadingTrivia = syntaxRoot.GetLeadingTrivia();

        for (var i = fileHeader.Length - 1; i >= 0; i--)
        {
            leadingTrivia = leadingTrivia.RemoveAt(i);
        }

        var newCompilationUnit = syntaxRoot.WithLeadingTrivia(leadingTrivia);

        return (newCompilationUnit, fileHeader);
    }

    private static CompilationUnitSyntax AddFileHeader(CompilationUnitSyntax compilationUnit, ImmutableArray<SyntaxTrivia> fileHeader)
    {
        if (fileHeader.IsEmpty)
        {
            return compilationUnit;
        }

        // Add leading trivia to the first token.
        var firstToken = compilationUnit.GetFirstToken(includeZeroWidth: true);
        var newLeadingTrivia = firstToken.LeadingTrivia.InsertRange(0, fileHeader);
        var newFirstToken = firstToken.WithLeadingTrivia(newLeadingTrivia);

        return compilationUnit.ReplaceToken(firstToken, newFirstToken);
    }
}<|MERGE_RESOLUTION|>--- conflicted
+++ resolved
@@ -60,11 +60,7 @@
         var syntaxRoot = await document.GetRequiredSyntaxRootAsync(cancellationToken).ConfigureAwait(false);
         var compilationUnit = (CompilationUnitSyntax)syntaxRoot;
 
-<<<<<<< HEAD
-        var configOptions = await document.GetAnalyzerConfigOptionsAsync(cancellationToken).ConfigureAwait(false);
-=======
         var configOptions = await document.GetHostAnalyzerConfigOptionsAsync(cancellationToken).ConfigureAwait(false);
->>>>>>> a573b409
         var simplifierOptions = new CSharpSimplifierOptions(configOptions);
 
         // Read the preferred placement option and verify if it can be applied to this code file. There are cases
