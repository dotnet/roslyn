--- conflicted
+++ resolved
@@ -61,14 +61,9 @@
                 var lambda = ((InvocationExpressionSyntax)memberAccess.Expression).ArgumentList;
 
                 // Get the data or object the query is being called on
-<<<<<<< HEAD
-                var t = model.GetOperation(memberAccess.Expression) as Operations.IInvocationOperation;
-                var r = model.GetOperation(memberAccess.Expression).Children;
-=======
                 var t = (Operations.IInvocationOperation)model.GetOperation(memberAccess.Expression);
                 var r = model.GetOperation(memberAccess.Expression).Children;
                 var g = model.GetSymbolInfo(memberAccess.Expression);
->>>>>>> 4da68b28
                 var y = model.GetOperation(memberAccess.Expression).Children.FirstOrDefault();
                 var x = model.GetOperation(memberAccess.Expression).Children.FirstOrDefault().Syntax;
                 var objectNodeSyntax = model.GetOperation(memberAccess.Expression).Children.FirstOrDefault().Syntax;
