﻿// Licensed to the .NET Foundation under one or more agreements.
// The .NET Foundation licenses this file to you under the MIT license.
// See the LICENSE file in the project root for more information.

using System;
using System.Composition;
using System.Diagnostics.CodeAnalysis;
using System.Linq;
using System.Threading;
using Microsoft.CodeAnalysis;
using Microsoft.CodeAnalysis.CSharp.Extensions;
using Microsoft.CodeAnalysis.CSharp.Extensions.ContextQuery;
using Microsoft.CodeAnalysis.CSharp.GenerateMember.GenerateParameterizedMember;
using Microsoft.CodeAnalysis.CSharp.Syntax;
using Microsoft.CodeAnalysis.GenerateMember.GenerateParameterizedMember;
using Microsoft.CodeAnalysis.Host.Mef;
using Microsoft.CodeAnalysis.LanguageService;
using Microsoft.CodeAnalysis.Shared.Extensions;

namespace Microsoft.CodeAnalysis.CSharp.GenerateMember.GenerateMethod;

[ExportLanguageService(typeof(IGenerateParameterizedMemberService), LanguageNames.CSharp), Shared]
[method: ImportingConstructor]
[method: Obsolete(MefConstruction.ImportingConstructorMessage, error: true)]
internal sealed class CSharpGenerateMethodService() :
    AbstractGenerateMethodService<CSharpGenerateMethodService, SimpleNameSyntax, ExpressionSyntax, InvocationExpressionSyntax>
{
    protected override bool IsExplicitInterfaceGeneration(SyntaxNode node)
        => node is MethodDeclarationSyntax;

    protected override bool IsSimpleNameGeneration(SyntaxNode node)
        => node is SimpleNameSyntax;

    protected override bool ContainingTypesOrSelfHasUnsafeKeyword(INamedTypeSymbol containingType)
        => containingType.ContainingTypesOrSelfHasUnsafeKeyword();

    protected override AbstractInvocationInfo CreateInvocationMethodInfo(SemanticDocument document, AbstractGenerateParameterizedMemberService<CSharpGenerateMethodService, SimpleNameSyntax, ExpressionSyntax, InvocationExpressionSyntax>.State state)
        => new CSharpGenerateParameterizedMemberService<CSharpGenerateMethodService>.InvocationExpressionInfo(document, state);

    protected override bool AreSpecialOptionsActive(SemanticModel semanticModel)
        => CSharpCommonGenerationServiceMethods.AreSpecialOptionsActive();

    protected override bool IsValidSymbol(ISymbol symbol, SemanticModel semanticModel)
        => CSharpCommonGenerationServiceMethods.IsValidSymbol();

    protected override bool TryInitializeExplicitInterfaceState(
        SemanticDocument document,
        SyntaxNode node,
        CancellationToken cancellationToken,
        out SyntaxToken identifierToken,
        [NotNullWhen(true)] out IMethodSymbol? methodSymbol,
        [NotNullWhen(true)] out INamedTypeSymbol? typeToGenerateIn)
    {
        var methodDeclaration = (MethodDeclarationSyntax)node;
        identifierToken = methodDeclaration.Identifier;

        if (methodDeclaration.ExplicitInterfaceSpecifier != null &&
            !methodDeclaration.ParameterList.OpenParenToken.IsMissing &&
            !methodDeclaration.ParameterList.CloseParenToken.IsMissing)
        {
            var semanticModel = document.SemanticModel;
            methodSymbol = semanticModel.GetRequiredDeclaredSymbol(methodDeclaration, cancellationToken);
            if (methodSymbol != null && !methodSymbol.ExplicitInterfaceImplementations.Any())
            {
                var semanticInfo = semanticModel.GetTypeInfo(methodDeclaration.ExplicitInterfaceSpecifier.Name, cancellationToken);
                typeToGenerateIn = semanticInfo.Type as INamedTypeSymbol;
                return typeToGenerateIn != null;
            }
        }

        identifierToken = default;
        methodSymbol = null;
        typeToGenerateIn = null;
        return false;
    }

    protected override bool TryInitializeSimpleNameState(
        SemanticDocument document,
        SimpleNameSyntax simpleName,
        CancellationToken cancellationToken,
        out SyntaxToken identifierToken,
        [NotNullWhen(true)] out ExpressionSyntax? simpleNameOrMemberAccessExpression,
        out InvocationExpressionSyntax? invocationExpressionOpt,
        out bool isInConditionalAccessExpression)
    {
        identifierToken = simpleName.Identifier;

<<<<<<< HEAD
        var memberAccess = simpleName.GetRequiredParent() as MemberAccessExpressionSyntax;
        var conditionalMemberAccess = simpleName.GetRequiredParent()?.Parent?.Parent as ConditionalAccessExpressionSyntax;
        var inConditionalMemberAccess = conditionalMemberAccess != null;
=======
        var memberAccess = simpleName?.Parent as MemberAccessExpressionSyntax;
        var (conditionalAccessExpression, invocation) =
            simpleName is { Parent: MemberBindingExpressionSyntax { Parent: InvocationExpressionSyntax { Parent: ConditionalAccessExpressionSyntax conditionalAccessExpression1 } invocation1 } memberBinding } &&
            conditionalAccessExpression1.WhenNotNull == invocation1 &&
            invocation1.Expression == memberBinding &&
            memberBinding.Name == simpleName ? (conditionalAccessExpression1, invocation1) : default;
>>>>>>> 1a06295e
        if (memberAccess != null)
        {
            simpleNameOrMemberAccessExpression = memberAccess;
        }
        else if (conditionalAccessExpression != null)
        {
<<<<<<< HEAD
            simpleNameOrMemberAccessExpression = conditionalMemberAccess!;
=======
            simpleNameOrMemberAccessExpression = conditionalAccessExpression;
>>>>>>> 1a06295e
        }
        else
        {
            simpleNameOrMemberAccessExpression = simpleName;
        }

        if (memberAccess == null || memberAccess.Name == simpleName)
        {
            if (simpleNameOrMemberAccessExpression.IsParentKind(SyntaxKind.InvocationExpression, out invocationExpressionOpt))
            {
                // want to look for anything of the form:  a?.B()   a?.B.C()    a?.B.C.D()   etc
                isInConditionalAccessExpression = invocationExpressionOpt.Parent is ConditionalAccessExpressionSyntax { WhenNotNull: var whenNotNull } &&
                    whenNotNull == invocationExpressionOpt;
                return !invocationExpressionOpt.ArgumentList.CloseParenToken.IsMissing;
            }
<<<<<<< HEAD
            // We need to check that the tree is structured like so:
            // ConditionalAccessExpressionSyntax
            //    ->  InvocationExpressionSyntax
            //          ->   MemberBindingExpressionSyntax
            // and that the name at the end of this expression matches the simple name we were given
            else if (simpleNameOrMemberAccessExpression is ConditionalAccessExpressionSyntax
            {
                WhenNotNull: InvocationExpressionSyntax
                {
                    Expression: MemberBindingExpressionSyntax
                    {
                        Name: var bindingName
                    }
                } invocationExpression
            } && bindingName == simpleName)
            {
                invocationExpressionOpt = invocationExpression;
                isInConditionalAccessExpression = inConditionalMemberAccess;
=======

            if (conditionalAccessExpression != null)
            {
                invocationExpressionOpt = invocation;
                isInConditionalAccessExpression = true;
>>>>>>> 1a06295e
                return !invocationExpressionOpt.ArgumentList.CloseParenToken.IsMissing;
            }

            // If we don't have an invocation node, then see if we can infer a delegate in
            // this location. Check if this is a place where a delegate can go.  Only do this
            // for identifier names. for now.  It gets really funky if you have to deal with
            // a generic name here.
            if (simpleName is IdentifierNameSyntax &&
                !simpleNameOrMemberAccessExpression.IsLeftSideOfAnyAssignExpression())
            {
                invocationExpressionOpt = null;
                isInConditionalAccessExpression = conditionalAccessExpression != null;
                return true;
            }
        }

        identifierToken = default;
        simpleNameOrMemberAccessExpression = null;
        invocationExpressionOpt = null;
        isInConditionalAccessExpression = false;
        return false;
    }

    protected override ITypeSymbol? DetermineReturnTypeForSimpleNameOrMemberAccessExpression(
        ITypeInferenceService typeInferenceService,
        SemanticModel semanticModel,
        ExpressionSyntax expression,
        CancellationToken cancellationToken)
    {
        if (semanticModel.SyntaxTree.IsNameOfContext(expression.SpanStart, semanticModel, cancellationToken))
        {
            return typeInferenceService.InferType(semanticModel, expression, true, cancellationToken);
        }

        return null;
    }
}<|MERGE_RESOLUTION|>--- conflicted
+++ resolved
@@ -85,29 +85,19 @@
     {
         identifierToken = simpleName.Identifier;
 
-<<<<<<< HEAD
         var memberAccess = simpleName.GetRequiredParent() as MemberAccessExpressionSyntax;
-        var conditionalMemberAccess = simpleName.GetRequiredParent()?.Parent?.Parent as ConditionalAccessExpressionSyntax;
-        var inConditionalMemberAccess = conditionalMemberAccess != null;
-=======
-        var memberAccess = simpleName?.Parent as MemberAccessExpressionSyntax;
         var (conditionalAccessExpression, invocation) =
-            simpleName is { Parent: MemberBindingExpressionSyntax { Parent: InvocationExpressionSyntax { Parent: ConditionalAccessExpressionSyntax conditionalAccessExpression1 } invocation1 } memberBinding } &&
+            simpleName.GetRequiredParent() is { Parent: MemberBindingExpressionSyntax { Parent: InvocationExpressionSyntax { Parent: ConditionalAccessExpressionSyntax conditionalAccessExpression1 } invocation1 } memberBinding } &&
             conditionalAccessExpression1.WhenNotNull == invocation1 &&
             invocation1.Expression == memberBinding &&
             memberBinding.Name == simpleName ? (conditionalAccessExpression1, invocation1) : default;
->>>>>>> 1a06295e
         if (memberAccess != null)
         {
             simpleNameOrMemberAccessExpression = memberAccess;
         }
         else if (conditionalAccessExpression != null)
         {
-<<<<<<< HEAD
-            simpleNameOrMemberAccessExpression = conditionalMemberAccess!;
-=======
             simpleNameOrMemberAccessExpression = conditionalAccessExpression;
->>>>>>> 1a06295e
         }
         else
         {
@@ -123,32 +113,11 @@
                     whenNotNull == invocationExpressionOpt;
                 return !invocationExpressionOpt.ArgumentList.CloseParenToken.IsMissing;
             }
-<<<<<<< HEAD
-            // We need to check that the tree is structured like so:
-            // ConditionalAccessExpressionSyntax
-            //    ->  InvocationExpressionSyntax
-            //          ->   MemberBindingExpressionSyntax
-            // and that the name at the end of this expression matches the simple name we were given
-            else if (simpleNameOrMemberAccessExpression is ConditionalAccessExpressionSyntax
-            {
-                WhenNotNull: InvocationExpressionSyntax
-                {
-                    Expression: MemberBindingExpressionSyntax
-                    {
-                        Name: var bindingName
-                    }
-                } invocationExpression
-            } && bindingName == simpleName)
-            {
-                invocationExpressionOpt = invocationExpression;
-                isInConditionalAccessExpression = inConditionalMemberAccess;
-=======
 
             if (conditionalAccessExpression != null)
             {
                 invocationExpressionOpt = invocation;
                 isInConditionalAccessExpression = true;
->>>>>>> 1a06295e
                 return !invocationExpressionOpt.ArgumentList.CloseParenToken.IsMissing;
             }
 
