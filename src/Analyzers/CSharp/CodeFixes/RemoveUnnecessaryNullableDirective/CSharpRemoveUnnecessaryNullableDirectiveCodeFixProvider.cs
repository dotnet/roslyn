﻿// Licensed to the .NET Foundation under one or more agreements.
// The .NET Foundation licenses this file to you under the MIT license.
// See the LICENSE file in the project root for more information.

using System;
using System.Collections.Immutable;
using System.Composition;
using System.Threading;
using System.Threading.Tasks;
using Microsoft.CodeAnalysis.CodeActions;
using Microsoft.CodeAnalysis.CodeFixes;
using Microsoft.CodeAnalysis.Diagnostics;
using Microsoft.CodeAnalysis.Editing;
using Microsoft.CodeAnalysis.Host.Mef;
using Microsoft.CodeAnalysis.Shared.Extensions;

namespace Microsoft.CodeAnalysis.CSharp.CodeFixes.RemoveUnnecessaryNullableDirective;

[ExportCodeFixProvider(LanguageNames.CSharp, Name = PredefinedCodeFixProviderNames.RemoveUnnecessaryNullableDirective)]
[Shared]
[method: ImportingConstructor]
[method: Obsolete(MefConstruction.ImportingConstructorMessage, error: true)]
internal sealed class CSharpRemoveUnnecessaryNullableDirectiveCodeFixProvider()
    : SyntaxEditorBasedCodeFixProvider
{
    public override ImmutableArray<string> FixableDiagnosticIds
        => [
            IDEDiagnosticIds.RemoveRedundantNullableDirectiveDiagnosticId,
            IDEDiagnosticIds.RemoveUnnecessaryNullableDirectiveDiagnosticId,
        ];

    public override Task RegisterCodeFixesAsync(CodeFixContext context)
    {
        foreach (var diagnostic in context.Diagnostics)
        {
            if (diagnostic.Id == IDEDiagnosticIds.RemoveRedundantNullableDirectiveDiagnosticId)
                RegisterCodeFix(context, CSharpAnalyzersResources.Remove_redundant_nullable_directive, nameof(CSharpAnalyzersResources.Remove_redundant_nullable_directive), diagnostic);
            else
                RegisterCodeFix(context, CSharpAnalyzersResources.Remove_unnecessary_nullable_directive, nameof(CSharpAnalyzersResources.Remove_unnecessary_nullable_directive), diagnostic);
        }

        return Task.CompletedTask;
    }

    protected override Task FixAllAsync(
        Document document,
        ImmutableArray<Diagnostic> diagnostics,
        SyntaxEditor editor,
        CodeActionOptionsProvider fallbackOptions,
        CancellationToken cancellationToken)
    {
        // We first group the nullable directives by the token they are attached This allows to replace each token
        // separately even if they have multiple nullable directives.
        var nullableDirectives = diagnostics
            .Select(d => d.Location.FindNode(findInsideTrivia: true, getInnermostNodeForTie: true, cancellationToken))
            .OfType<NullableDirectiveTriviaSyntax>();

        foreach (var (token, directives) in nullableDirectives.GroupBy(d => d.ParentTrivia.Token))
        {
<<<<<<< HEAD
            foreach (var diagnostic in diagnostics)
            {
                // Remove the directive. Use SyntaxRemoveOptions.AddElasticMarker so the code action post-processing
                // steps know to remove extraneous blank lines appearing after the removal.
                var nullableDirective = diagnostic.Location.FindNode(findInsideTrivia: true, getInnermostNodeForTie: true, cancellationToken);
                editor.RemoveNode(nullableDirective, SyntaxRemoveOptions.AddElasticMarker);
=======
            var leadingTrivia = token.LeadingTrivia;
            var nullableDirectiveIndices = nullableDirectives
                .Select(x => leadingTrivia.IndexOf(x.ParentTrivia));

            // Walk backwards through the nullable directives on the token.  That way our indices stay correct as we
            // are removing later directives.
            foreach (var index in nullableDirectiveIndices.OrderByDescending(x => x))
            {
                // Remove the directive itself.
                leadingTrivia = leadingTrivia.RemoveAt(index);

                // If we have a blank line both before and after the directive, then remove the one that follows to
                // keep the code clean.
                if (HasPrecedingBlankLine(leadingTrivia, index - 1) &&
                    HasFollowingBlankLine(leadingTrivia, index))
                {
                    // Delete optional following whitespace.
                    if (leadingTrivia[index].IsWhitespace())
                        leadingTrivia = leadingTrivia.RemoveAt(index);

                    // Then the following blank line.
                    leadingTrivia = leadingTrivia.RemoveAt(index);
                }
>>>>>>> 4222a81c
            }

            // Update the token and replace it within its parent.
            var node = token.GetRequiredParent();
            editor.ReplaceNode(
                node,
                node.ReplaceToken(token, token.WithLeadingTrivia(leadingTrivia)));
        }
<<<<<<< HEAD
=======

        return Task.CompletedTask;
    }

    private static bool HasPrecedingBlankLine(SyntaxTriviaList leadingTrivia, int index)
    {
        if (index >= 0 && leadingTrivia[index].IsWhitespace())
            index--;

        return index >= 0 && leadingTrivia[index].IsEndOfLine();
    }

    private static bool HasFollowingBlankLine(SyntaxTriviaList leadingTrivia, int index)
    {
        if (index < leadingTrivia.Count && leadingTrivia[index].IsWhitespace())
            index++;

        return index < leadingTrivia.Count && leadingTrivia[index].IsEndOfLine();
>>>>>>> 4222a81c
    }
}<|MERGE_RESOLUTION|>--- conflicted
+++ resolved
@@ -49,74 +49,14 @@
         CodeActionOptionsProvider fallbackOptions,
         CancellationToken cancellationToken)
     {
-        // We first group the nullable directives by the token they are attached This allows to replace each token
-        // separately even if they have multiple nullable directives.
-        var nullableDirectives = diagnostics
-            .Select(d => d.Location.FindNode(findInsideTrivia: true, getInnermostNodeForTie: true, cancellationToken))
-            .OfType<NullableDirectiveTriviaSyntax>();
-
-        foreach (var (token, directives) in nullableDirectives.GroupBy(d => d.ParentTrivia.Token))
+        foreach (var diagnostic in diagnostics)
         {
-<<<<<<< HEAD
-            foreach (var diagnostic in diagnostics)
-            {
-                // Remove the directive. Use SyntaxRemoveOptions.AddElasticMarker so the code action post-processing
-                // steps know to remove extraneous blank lines appearing after the removal.
-                var nullableDirective = diagnostic.Location.FindNode(findInsideTrivia: true, getInnermostNodeForTie: true, cancellationToken);
-                editor.RemoveNode(nullableDirective, SyntaxRemoveOptions.AddElasticMarker);
-=======
-            var leadingTrivia = token.LeadingTrivia;
-            var nullableDirectiveIndices = nullableDirectives
-                .Select(x => leadingTrivia.IndexOf(x.ParentTrivia));
-
-            // Walk backwards through the nullable directives on the token.  That way our indices stay correct as we
-            // are removing later directives.
-            foreach (var index in nullableDirectiveIndices.OrderByDescending(x => x))
-            {
-                // Remove the directive itself.
-                leadingTrivia = leadingTrivia.RemoveAt(index);
-
-                // If we have a blank line both before and after the directive, then remove the one that follows to
-                // keep the code clean.
-                if (HasPrecedingBlankLine(leadingTrivia, index - 1) &&
-                    HasFollowingBlankLine(leadingTrivia, index))
-                {
-                    // Delete optional following whitespace.
-                    if (leadingTrivia[index].IsWhitespace())
-                        leadingTrivia = leadingTrivia.RemoveAt(index);
-
-                    // Then the following blank line.
-                    leadingTrivia = leadingTrivia.RemoveAt(index);
-                }
->>>>>>> 4222a81c
-            }
-
-            // Update the token and replace it within its parent.
-            var node = token.GetRequiredParent();
-            editor.ReplaceNode(
-                node,
-                node.ReplaceToken(token, token.WithLeadingTrivia(leadingTrivia)));
+            // Remove the directive. Use SyntaxRemoveOptions.AddElasticMarker so the code action post-processing
+            // steps know to remove extraneous blank lines appearing after the removal.
+            var nullableDirective = diagnostic.Location.FindNode(findInsideTrivia: true, getInnermostNodeForTie: true, cancellationToken);
+            editor.RemoveNode(nullableDirective, SyntaxRemoveOptions.AddElasticMarker);
         }
-<<<<<<< HEAD
-=======
 
         return Task.CompletedTask;
     }
-
-    private static bool HasPrecedingBlankLine(SyntaxTriviaList leadingTrivia, int index)
-    {
-        if (index >= 0 && leadingTrivia[index].IsWhitespace())
-            index--;
-
-        return index >= 0 && leadingTrivia[index].IsEndOfLine();
-    }
-
-    private static bool HasFollowingBlankLine(SyntaxTriviaList leadingTrivia, int index)
-    {
-        if (index < leadingTrivia.Count && leadingTrivia[index].IsWhitespace())
-            index++;
-
-        return index < leadingTrivia.Count && leadingTrivia[index].IsEndOfLine();
->>>>>>> 4222a81c
-    }
 }