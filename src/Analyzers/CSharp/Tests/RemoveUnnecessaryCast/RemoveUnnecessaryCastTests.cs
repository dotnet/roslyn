﻿// Licensed to the .NET Foundation under one or more agreements.
// The .NET Foundation licenses this file to you under the MIT license.
// See the LICENSE file in the project root for more information.

using System;
using System.Threading.Tasks;
using Microsoft.CodeAnalysis.CSharp;
using Microsoft.CodeAnalysis.CSharp.RemoveUnnecessaryCast;
using Microsoft.CodeAnalysis.Editor.UnitTests.CodeActions;
using Microsoft.CodeAnalysis.Test.Utilities;
using Microsoft.CodeAnalysis.Testing;
using Roslyn.Test.Utilities;
using Xunit;

namespace Microsoft.CodeAnalysis.Editor.CSharp.UnitTests.RemoveUnnecessaryCast
{
    using VerifyCS = CSharpCodeFixVerifier<
        CSharpRemoveUnnecessaryCastDiagnosticAnalyzer,
        CSharpRemoveUnnecessaryCastCodeFixProvider>;

    public class RemoveUnnecessaryCastTests
    {
        [Theory, CombinatorialData, Trait(Traits.Feature, Traits.Features.CodeActionsRemoveUnnecessaryCast)]
        public void TestStandardProperty(AnalyzerProperty property)
            => VerifyCS.VerifyStandardProperty(property);

        [WorkItem(545979, "http://vstfdevdiv:8080/DevDiv2/DevDiv/_workitems/edit/545979")]
        [Fact, Trait(Traits.Feature, Traits.Features.CodeActionsRemoveUnnecessaryCast)]
        public async Task DoNotRemoveCastToErrorType()
        {
            var source =
@"class Program
{
    static void Main()
    {
        object s = "";
        foreach (object x in ({|CS0246:ErrorType|})s)
        {
        }
    }
}";

            await VerifyCS.VerifyCodeFixAsync(
                source,
                new[]
                {
                    // /0/Test0.cs(5,20): error CS1010: Newline in constant
                    DiagnosticResult.CompilerError("CS1010").WithSpan(5, 20, 5, 20),
                    // /0/Test0.cs(5,22): error CS1002: ; expected
                    DiagnosticResult.CompilerError("CS1002").WithSpan(5, 22, 5, 22),
                },
                source);
        }

        [WorkItem(545137, "http://vstfdevdiv:8080/DevDiv2/DevDiv/_workitems/edit/545137"), WorkItem(870550, "http://vstfdevdiv:8080/DevDiv2/DevDiv/_workitems/edit/870550")]
        [Fact, Trait(Traits.Feature, Traits.Features.CodeActionsRemoveUnnecessaryCast)]
        public async Task ParenthesizeToKeepParseTheSame1()
        {
            await VerifyCS.VerifyCodeFixAsync(
            @"
class Program
{
    static void Main()
    {
        int x = 2;
        int i = 1;
        Goo(x < [|(int)|]i, x > (2 + 3));
    }
 
    static void Goo(bool a, bool b) { }
}",

            @"
class Program
{
    static void Main()
    {
        int x = 2;
        int i = 1;
        Goo(x < (i), x > (2 + 3));
    }
 
    static void Goo(bool a, bool b) { }
}");
        }

        [WorkItem(545146, "http://vstfdevdiv:8080/DevDiv2/DevDiv/_workitems/edit/545146")]
        [Fact, Trait(Traits.Feature, Traits.Features.CodeActionsRemoveUnnecessaryCast)]
        public async Task ParenthesizeToKeepParseTheSame2()
        {
            await VerifyCS.VerifyCodeFixAsync(
            @"
using System;
 
class C
{
    static void Main()
    {
        Action a = Console.WriteLine;
        ([|(Action)|]a)();
    }
}",

            @"
using System;
 
class C
{
    static void Main()
    {
        Action a = Console.WriteLine;
        a();
    }
}");
        }

        [WorkItem(545160, "http://vstfdevdiv:8080/DevDiv2/DevDiv/_workitems/edit/545160")]
        [Fact, Trait(Traits.Feature, Traits.Features.CodeActionsRemoveUnnecessaryCast)]
        public async Task ParenthesizeToKeepParseTheSame3()
        {
            await VerifyCS.VerifyCodeFixAsync(
            @"
using System;
 
class Program
{
    static void Main()
    {
        var x = (Decimal)[|(int)|]-1;
    }
}",

            @"
using System;
 
class Program
{
    static void Main()
    {
        var x = (Decimal)(-1);
    }
}");
        }

        [WorkItem(545138, "http://vstfdevdiv:8080/DevDiv2/DevDiv/_workitems/edit/545138")]
        [Fact, Trait(Traits.Feature, Traits.Features.CodeActionsRemoveUnnecessaryCast)]
        public async Task DoNotRemoveTypeParameterCastToObject()
        {
            var source =
@"class D
{
    void Goo<T>(T obj)
    {
        int x = (int)(object)obj;
    }
}";

            await VerifyCS.VerifyCodeFixAsync(source, source);
        }

        [WorkItem(545139, "http://vstfdevdiv:8080/DevDiv2/DevDiv/_workitems/edit/545139")]
        [Fact, Trait(Traits.Feature, Traits.Features.CodeActionsRemoveUnnecessaryCast)]
        public async Task DoNotRemoveCastInIsTest()
        {
            var source =
@"using System;

class D
{
    static void Main()
    {
        DayOfWeek[] a = { };
        Console.WriteLine((object)a is int[]);
    }
}";

            await VerifyCS.VerifyCodeFixAsync(source, source);
        }

        [WorkItem(545142, "http://vstfdevdiv:8080/DevDiv2/DevDiv/_workitems/edit/545142")]
        [Fact, Trait(Traits.Feature, Traits.Features.CodeActionsRemoveUnnecessaryCast)]
        public async Task DoNotRemoveCastNeedForUserDefinedOperator()
        {
            var source =
@"class A
{
    public static implicit operator A(string x)
    {
        return new A();
    }
}

class Program
{
    static void Main()
    {
        A x = (string)null;
    }
}";

            await VerifyCS.VerifyCodeFixAsync(source, source);
        }

        [WorkItem(545142, "http://vstfdevdiv:8080/DevDiv2/DevDiv/_workitems/edit/545142")]
        [Fact, Trait(Traits.Feature, Traits.Features.CodeActionsRemoveUnnecessaryCast)]
        public async Task DoRemoveCastNotNeededForUserDefinedOperator()
        {
            await VerifyCS.VerifyCodeFixAsync(
                @"class A
{
    public static implicit operator A(string x)
    {
        return new A();
    }
}

class Program
{
    static void Main()
    {
        A x = [|(string)|]"""";
    }
}", @"class A
{
    public static implicit operator A(string x)
    {
        return new A();
    }
}

class Program
{
    static void Main()
    {
        A x = """";
    }
}");
        }

        [WorkItem(545143, "http://vstfdevdiv:8080/DevDiv2/DevDiv/_workitems/edit/545143")]
        [Fact, Trait(Traits.Feature, Traits.Features.CodeActionsRemoveUnnecessaryCast)]
        public async Task DoNotRemovePointerCast1()
        {
            var source =
@"unsafe class C
{
    static unsafe void Main()
    {
        var x = (int)(int*)null;
    }
}";

            await VerifyCS.VerifyCodeFixAsync(source, source);
        }

        [WorkItem(545144, "http://vstfdevdiv:8080/DevDiv2/DevDiv/_workitems/edit/545144")]
        [Fact, Trait(Traits.Feature, Traits.Features.CodeActionsRemoveUnnecessaryCast)]
        public async Task DoNotRemoveCastToObjectFromDelegateComparison()
        {
            // The cast below can't be removed because it would result in the Delegate
            // op_Equality operator overload being used over reference equality.

            var source =
@"using System;

class Program
{
    static void Main()
    {
        Action a = Console.WriteLine;
        Action b = Console.WriteLine;
        Console.WriteLine(a == (object)b);
    }
}";

            await VerifyCS.VerifyCodeFixAsync(source, source);
        }

        [WorkItem(545145, "http://vstfdevdiv:8080/DevDiv2/DevDiv/_workitems/edit/545145")]
        [Fact, Trait(Traits.Feature, Traits.Features.CodeActionsRemoveUnnecessaryCast)]
        public async Task DoNotRemoveCastToAnonymousMethodWhenOnLeftOfAsCast()
        {
            await VerifyCS.VerifyCodeFixAsync(
@"using System;

class C
{
    static void Main()
    {
        var x = (Action)delegate {
        }

        [|as Action|];
    }
}",
@"using System;

class C
{
    static void Main()
    {
        var x = (Action)delegate {
        };
    }
}");
        }

        [WorkItem(545147, "http://vstfdevdiv:8080/DevDiv2/DevDiv/_workitems/edit/545147")]
        [Fact, Trait(Traits.Feature, Traits.Features.CodeActionsRemoveUnnecessaryCast)]
        public async Task DoNotRemoveCastInFloatingPointOperation()
        {
            var source =
@"class C
{
    static void Main()
    {
        int x = 1;
        double y = (double)x / 2;
    }
}";

            await VerifyCS.VerifyCodeFixAsync(source, source);
        }

        [WorkItem(545157, "http://vstfdevdiv:8080/DevDiv2/DevDiv/_workitems/edit/545157")]
        [Fact, Trait(Traits.Feature, Traits.Features.CodeActionsRemoveUnnecessaryCast)]
        public async Task DoNotRemoveIdentityCastWhichAffectsOverloadResolution1()
        {
            var source =
@"using System;

class Program
{
    static void Main()
    {
        Goo(x => (int)x);
    }

    static void Goo(Func<int, object> x)
    {
    }

    static void Goo(Func<string, object> x)
    {
    }
}";

            await VerifyCS.VerifyCodeFixAsync(source, source);
        }

        [WorkItem(545158, "http://vstfdevdiv:8080/DevDiv2/DevDiv/_workitems/edit/545158")]
        [Fact, Trait(Traits.Feature, Traits.Features.CodeActionsRemoveUnnecessaryCast)]
        public async Task DoNotRemoveIdentityCastWhichAffectsOverloadResolution2()
        {
            var source =
@"using System;

class Program
{
    static void Main()
    {
        var x = (IComparable<int>)1;
        Goo(x);
    }

    static void Goo(IComparable<int> x)
    {
    }

    static void Goo(int x)
    {
    }
}";

            await VerifyCS.VerifyCodeFixAsync(source, source);
        }

        [WorkItem(545158, "http://vstfdevdiv:8080/DevDiv2/DevDiv/_workitems/edit/545158")]
        [Fact, Trait(Traits.Feature, Traits.Features.CodeActionsRemoveUnnecessaryCast)]
        public async Task DoNotRemoveIdentityCastWhichAffectsOverloadResolution3()
        {
            var source =
@"using System;

class Program
{
    static void Main()
    {
        var x = (IComparable<int>)1;
        var y = x;
        Goo(y);
    }

    static void Goo(IComparable<int> x)
    {
    }

    static void Goo(int x)
    {
    }
}";

            await VerifyCS.VerifyCodeFixAsync(source, source);
        }

        [WorkItem(545747, "http://vstfdevdiv:8080/DevDiv2/DevDiv/_workitems/edit/545747")]
        [Fact, Trait(Traits.Feature, Traits.Features.CodeActionsRemoveUnnecessaryCast)]
        public async Task DoNotRemoveCastWhichChangesTypeOfInferredLocal()
        {
            var source =
@"class C
{
    static void Main()
    {
        var x = (long)1;
        x = long.MaxValue;
    }
}";

            await VerifyCS.VerifyCodeFixAsync(source, source);
        }

        [WorkItem(545159, "http://vstfdevdiv:8080/DevDiv2/DevDiv/_workitems/edit/545159")]
        [Fact, Trait(Traits.Feature, Traits.Features.CodeActionsRemoveUnnecessaryCast)]
        public async Task DoNotRemoveNeededCastToIListOfObject()
        {
            var source =
@"using System;
using System.Collections.Generic;

class C
{
    static void Main()
    {
        Action<object>[] x = {
        };
        Goo(x);
    }

    static void Goo<T>(Action<T>[] x)
    {
        var y = (IList<Action<object>>)(IList<object>)x;
        Console.WriteLine(y.Count);
    }
}";

            await VerifyCS.VerifyCodeFixAsync(source, source);
        }

        [WorkItem(545287, "http://vstfdevdiv:8080/DevDiv2/DevDiv/_workitems/edit/545287"), WorkItem(880752, "http://vstfdevdiv:8080/DevDiv2/DevDiv/_workitems/edit/880752")]
        [Fact, Trait(Traits.Feature, Traits.Features.CodeActionsRemoveUnnecessaryCast)]
        public async Task RemoveUnneededCastInParameterDefaultValue()
        {
            await VerifyCS.VerifyCodeFixAsync(
            @"
class Program
{
    static void M1(int? i1 = [|(int?)|]null)
    {
    }
}",

@"
class Program
{
    static void M1(int? i1 = null)
    {
    }
}");
        }

        [WorkItem(545289, "http://vstfdevdiv:8080/DevDiv2/DevDiv/_workitems/edit/545289")]
        [Fact, Trait(Traits.Feature, Traits.Features.CodeActionsRemoveUnnecessaryCast)]
        public async Task RemoveUnneededCastInReturnStatement()
        {
            await VerifyCS.VerifyCodeFixAsync(
            @"
class Program
{
    static long M2()
    {
        return [|(long)|]5;
    }
}",

@"
class Program
{
    static long M2()
    {
        return 5;
    }
}");
        }

        [WorkItem(545288, "http://vstfdevdiv:8080/DevDiv2/DevDiv/_workitems/edit/545288")]
        [Fact, Trait(Traits.Feature, Traits.Features.CodeActionsRemoveUnnecessaryCast)]
        public async Task RemoveUnneededCastInLambda1()
        {
            await VerifyCS.VerifyCodeFixAsync(
            @"
using System;
class Program
{
    static void M1()
    {
        Func<long> f1 = () => [|(long)|]5;
    }
}",

@"
using System;
class Program
{
    static void M1()
    {
        Func<long> f1 = () => 5;
    }
}");
        }

        [WorkItem(545288, "http://vstfdevdiv:8080/DevDiv2/DevDiv/_workitems/edit/545288")]
        [Fact, Trait(Traits.Feature, Traits.Features.CodeActionsRemoveUnnecessaryCast)]
        public async Task RemoveUnneededCastInLambda2()
        {
            await VerifyCS.VerifyCodeFixAsync(
            @"
using System;
class Program
{
    static void M1()
    {
        Func<long> f1 = () => { return [|(long)|]5; };
    }
}",

@"
using System;
class Program
{
    static void M1()
    {
        Func<long> f1 = () => { return 5; };
    }
}");
        }

        [WorkItem(545288, "http://vstfdevdiv:8080/DevDiv2/DevDiv/_workitems/edit/545288")]
        [Fact, Trait(Traits.Feature, Traits.Features.CodeActionsRemoveUnnecessaryCast)]
        public async Task RemoveUnneededCastInLambda3()
        {
            var source =
            @"
using System;
class Program
{
    static void M1()
    {
        Func<long> f1 = () => { return [|(long)|]5; };
    }
}";
            var fixedSource =
@"
using System;
class Program
{
    static void M1()
    {
        Func<long> f1 = () => { return 5; };
    }
}";

            await new VerifyCS.Test
            {
                TestState =
                {
                    Sources = { source },
                },
                FixedState =
                {
                    Sources = { fixedSource },
                },
            }.RunAsync();
        }

        [WorkItem(545288, "http://vstfdevdiv:8080/DevDiv2/DevDiv/_workitems/edit/545288")]
        [Fact, Trait(Traits.Feature, Traits.Features.CodeActionsRemoveUnnecessaryCast)]
        public async Task RemoveUnneededCastInLambda4()
        {
            var source =
            @"
using System;
class Program
{
    static void M1()
    {
        Func<long> f1 = () => [|(long)|]5;
    }
}";
            var fixedSource =
@"
using System;
class Program
{
    static void M1()
    {
        Func<long> f1 = () => 5;
    }
}";

            await new VerifyCS.Test
            {
                TestState =
                {
                    Sources = { source },
                },
                FixedState =
                {
                    Sources = { fixedSource },
                },
            }.RunAsync();
        }

        [WorkItem(545291, "http://vstfdevdiv:8080/DevDiv2/DevDiv/_workitems/edit/545291")]
        [Fact, Trait(Traits.Feature, Traits.Features.CodeActionsRemoveUnnecessaryCast)]
        public async Task RemoveUnneededCastInConditionalExpression1()
        {
            var source =
            @"
class Test
{
    public static void Main()
    {
        int b = 5;

        long f1 = (b == 5) ? [|(long)|]4 : [|(long)|]5;
    }
}";
            var fixedSource =
@"
class Test
{
    public static void Main()
    {
        int b = 5;

        long f1 = (b == 5) ? 4 : 5;
    }
}";

            await new VerifyCS.Test
            {
                TestState =
                {
                    Sources = { source },
                },
                FixedState =
                {
                    Sources = { fixedSource },
                },
            }.RunAsync();
        }

        [WorkItem(545291, "http://vstfdevdiv:8080/DevDiv2/DevDiv/_workitems/edit/545291")]
        [Fact, Trait(Traits.Feature, Traits.Features.CodeActionsRemoveUnnecessaryCast)]
        public async Task DoNotRemoveUnneededCastInConditionalExpression3()
        {
            await VerifyCS.VerifyCodeFixAsync(
                @"
class Test
{
    public static void Main()
    {
        int b = 5;

        long f1 = (b == 5) ? 4 : [|(long)|]5;
    }
}",
                @"
class Test
{
    public static void Main()
    {
        int b = 5;

        long f1 = (b == 5) ? 4 : 5;
    }
}");
        }

        [WorkItem(545291, "http://vstfdevdiv:8080/DevDiv2/DevDiv/_workitems/edit/545291")]
        [Fact, Trait(Traits.Feature, Traits.Features.CodeActionsRemoveUnnecessaryCast)]
        public async Task DoNotRemoveNeededCastInConditionalExpression()
        {
            var source =
@"class Test
{
    public static void Main()
    {
        int b = 5;
        var f1 = (b == 5) ? 4 : (long)5;
    }
}";

            await VerifyCS.VerifyCodeFixAsync(source, source);
        }

        [WorkItem(545291, "http://vstfdevdiv:8080/DevDiv2/DevDiv/_workitems/edit/545291")]
        [Fact, Trait(Traits.Feature, Traits.Features.CodeActionsRemoveUnnecessaryCast)]
        public async Task RemoveUnneededCastInConditionalExpression4()
        {
            var source =
            @"
class Test
{
    public static void Main()
    {
        int b = 5;

        var f1 = (b == 5) ? [|(long)|]4 : [|(long)|]5;
    }
}";
            var fixedSource =
@"
class Test
{
    public static void Main()
    {
        int b = 5;

        var f1 = (b == 5) ? (long)4 : 5;
    }
}";
            var batchFixedSource =
@"
class Test
{
    public static void Main()
    {
        int b = 5;

        var f1 = (b == 5) ? 4 : (long)5;
    }
}";

            await new VerifyCS.Test
            {
                TestCode = source,
                FixedCode = fixedSource,
                BatchFixedCode = batchFixedSource,
                CodeFixTestBehaviors = CodeFixTestBehaviors.FixOne,
                DiagnosticSelector = diagnostics => diagnostics[1],
            }.RunAsync();
        }

        [WorkItem(545459, "http://vstfdevdiv:8080/DevDiv2/DevDiv/_workitems/edit/545459")]
        [Fact(Skip = "https://github.com/dotnet/roslyn/issues/56938"), Trait(Traits.Feature, Traits.Features.CodeActionsRemoveUnnecessaryCast)]
        public async Task RemoveUnneededCastInsideADelegateConstructor()
        {
            await VerifyCS.VerifyCodeFixAsync(
            @"
using System;
class Test
{
    delegate void D(int x);

    static void Main(string[] args)
    {
        var cd1 = new D([|(Action<int>)|]M1);
    }

    public static void M1(int i) { }
}",

@"
using System;
class Test
{
    delegate void D(int x);

    static void Main(string[] args)
    {
        var cd1 = new D(M1);
    }

    public static void M1(int i) { }
}");
        }

        [WorkItem(545419, "http://vstfdevdiv:8080/DevDiv2/DevDiv/_workitems/edit/545419")]
        [Fact, Trait(Traits.Feature, Traits.Features.CodeActionsRemoveUnnecessaryCast)]
        public async Task DoNotRemoveTriviaWhenRemovingCast()
        {
            await VerifyCS.VerifyCodeFixAsync(
            @"
using System;
class Test
{
    public static void Main()
    {
        Func<Func<int>> f2 = () =>
        {
            return [|(Func<int>)|](/*Lambda returning int const*/() => 5 /*Const returned is 5*/);
        };
    }
}",

@"
using System;
class Test
{
    public static void Main()
    {
        Func<Func<int>> f2 = () =>
        {
            return /*Lambda returning int const*/() => 5 /*Const returned is 5*/;
        };
    }
}");
        }

        [WorkItem(545422, "http://vstfdevdiv:8080/DevDiv2/DevDiv/_workitems/edit/545422")]
        [Fact, Trait(Traits.Feature, Traits.Features.CodeActionsRemoveUnnecessaryCast)]
        public async Task RemoveUnneededCastInsideCaseLabel()
        {
            await VerifyCS.VerifyCodeFixAsync(
            @"
class Test
{
    static void Main()
    {
        switch (5L)
        {
            case [|(long)|]5:
                break;
        }
    }
}",

@"
class Test
{
    static void Main()
    {
        switch (5L)
        {
            case 5:
                break;
        }
    }
}");
        }

        [WorkItem(545578, "http://vstfdevdiv:8080/DevDiv2/DevDiv/_workitems/edit/545578")]
        [Fact(Skip = "https://github.com/dotnet/roslyn/issues/56938"), Trait(Traits.Feature, Traits.Features.CodeActionsRemoveUnnecessaryCast)]
        public async Task RemoveUnneededCastInsideGotoCaseStatement()
        {
            await VerifyCS.VerifyCodeFixAsync(
            @"
class Test
{
    static void Main()
    {
        switch (5L)
        {
            case 5:
                goto case [|(long)|]5;
                break;
        }
    }
}",

@"
class Test
{
    static void Main()
    {
        switch (5L)
        {
            case 5:
                goto case 5;
                break;
        }
    }
}");
        }

        [WorkItem(545595, "http://vstfdevdiv:8080/DevDiv2/DevDiv/_workitems/edit/545595")]
        [WpfFact(Skip = "529787"), Trait(Traits.Feature, Traits.Features.CodeActionsRemoveUnnecessaryCast)]
        public async Task RemoveUnneededCastInCollectionInitializer()
        {
            await VerifyCS.VerifyCodeFixAsync(
            @"
using System.Collections.Generic;

class Program
{
    static void Main()
    {
        var z = new List<long> { [|(long)0|] };
    }
}",

@"
using System.Collections.Generic;

class Program
{
    static void Main()
    {
        var z = new List<long> { 0 };
    }
}");
        }

        [WorkItem(529787, "http://vstfdevdiv:8080/DevDiv2/DevDiv/_workitems/edit/529787")]
        [WpfFact(Skip = "529787"), Trait(Traits.Feature, Traits.Features.CodeActionsRemoveUnnecessaryCast)]
        public async Task DoNotRemoveNecessaryCastWhichInCollectionInitializer1()
        {
            var source =
@"using System;
using System.Collections.Generic;

class X : List<int>
{
    void Add(object x)
    {
        Console.WriteLine(1);
    }

    void Add(string x)
    {
        Console.WriteLine(2);
    }

    static void Main()
    {
        var z = new X { [|(object)""""|] };
    }
}";

            await VerifyCS.VerifyCodeFixAsync(source, source);
        }

        [WorkItem(529787, "http://vstfdevdiv:8080/DevDiv2/DevDiv/_workitems/edit/529787")]
        [WpfFact(Skip = "529787"), Trait(Traits.Feature, Traits.Features.CodeActionsRemoveUnnecessaryCast)]
        public async Task DoNotRemoveNecessaryCastWhichInCollectionInitializer2()
        {
            var source =
@"using System;
using System.Collections.Generic;

class X : List<int>
{
    void Add(object x)
    {
        Console.WriteLine(1);
    }

    void Add(string x)
    {
        Console.WriteLine(2);
    }

    static void Main()
    {
        X z = new X { [|(object)""""|] };
    }
}";

            await VerifyCS.VerifyCodeFixAsync(source, source);
        }

        [WorkItem(545607, "http://vstfdevdiv:8080/DevDiv2/DevDiv/_workitems/edit/545607")]
        [Fact, Trait(Traits.Feature, Traits.Features.CodeActionsRemoveUnnecessaryCast)]
        public async Task RemoveUnneededCastInArrayInitializer()
        {
            await VerifyCS.VerifyCodeFixAsync(
            @"
class X
{
    static void Goo()
    {
        string x = "";
        var s = new object[] { [|(object)|]x };
    }
}",
                new[]
                {
                    // /0/Test0.cs(6,20): error CS1010: Newline in constant
                    DiagnosticResult.CompilerError("CS1010").WithSpan(6, 20, 6, 20),
                    // /0/Test0.cs(6,22): error CS1002: ; expected
                    DiagnosticResult.CompilerError("CS1002").WithSpan(6, 22, 6, 22),
                },
@"
class X
{
    static void Goo()
    {
        string x = "";
        var s = new object[] { x };
    }
}");
        }

        [WorkItem(545616, "http://vstfdevdiv:8080/DevDiv2/DevDiv/_workitems/edit/545616")]
        [Fact, Trait(Traits.Feature, Traits.Features.CodeActionsRemoveUnnecessaryCast)]
        public async Task RemoveUnneededCastWithOverloadedBinaryOperator()
        {
            await VerifyCS.VerifyCodeFixAsync(
            @"
using System;
class MyAction
{
    static void Goo()
    {
        MyAction x = null;
        var y = x + [|(Action)|]delegate { };
    }
 
    public static MyAction operator +(MyAction x, Action y)
    {
        throw new NotImplementedException();
    }
}",

@"
using System;
class MyAction
{
    static void Goo()
    {
        MyAction x = null;
        var y = x + delegate { };
    }
 
    public static MyAction operator +(MyAction x, Action y)
    {
        throw new NotImplementedException();
    }
}");
        }

        [WorkItem(545616, "http://vstfdevdiv:8080/DevDiv2/DevDiv/_workitems/edit/545616")]
        [Fact, Trait(Traits.Feature, Traits.Features.CodeActionsRemoveUnnecessaryCast)]
        public async Task DoNotRemoveCastFromLambdaToDelegateWithVar1()
        {
            var source = @"
using System;
class MyAction
{
    static void Goo()
    {
        var y = (Action)(() => {});
    }
}";

            await VerifyCS.VerifyCodeFixAsync(source, source);
        }

        [WorkItem(545616, "http://vstfdevdiv:8080/DevDiv2/DevDiv/_workitems/edit/545616")]
        [Fact, Trait(Traits.Feature, Traits.Features.CodeActionsRemoveUnnecessaryCast)]
        public async Task DoRemoveCastFromLambdaToDelegateWithTypedVariable()
        {
            await VerifyCS.VerifyCodeFixAsync(
                @"
using System;
class MyAction
{
    static void Goo()
    {
        Action y = [|(Action)|](() => { });
    }
}",
                @"
using System;
class MyAction
{
    static void Goo()
    {
        Action y = () => { };
    }
}");
        }

        [WorkItem(545822, "http://vstfdevdiv:8080/DevDiv2/DevDiv/_workitems/edit/545822")]
        [Fact, Trait(Traits.Feature, Traits.Features.CodeActionsRemoveUnnecessaryCast)]
        public async Task RemoveUnnecessaryCastShouldInsertWhitespaceWhereNeededToKeepCorrectParsing()
        {
            await VerifyCS.VerifyCodeFixAsync(
            @"
using System;
 
class Program
{
    static void Goo<T>()
    {
        Action a = null;
        var x = [|(Action)|](Goo<Guid>)==a;
    }
}",

@"
using System;
 
class Program
{
    static void Goo<T>()
    {
        Action a = null;
        var x = (Goo<Guid>) == a;
    }
}");
        }

        [WorkItem(545560, "http://vstfdevdiv:8080/DevDiv2/DevDiv/_workitems/edit/545560")]
        [Fact, Trait(Traits.Feature, Traits.Features.CodeActionsRemoveUnnecessaryCast)]
        public async Task DoNotRemoveNecessaryCastWithExplicitUserDefinedConversion()
        {
            var source =
@"using System;

class A
{
    public static explicit operator long(A x)
    {
        return 1;
    }

    public static implicit operator int(A x)
    {
        return 2;
    }

    static void Main()
    {
        var a = new A();
        long x = (long)a;
        long y = a;
        Console.WriteLine(x); // 1
        Console.WriteLine(y); // 2
    }
}";

            await VerifyCS.VerifyCodeFixAsync(source, source);
        }

        [WorkItem(545608, "http://vstfdevdiv:8080/DevDiv2/DevDiv/_workitems/edit/545608")]
        [Fact, Trait(Traits.Feature, Traits.Features.CodeActionsRemoveUnnecessaryCast)]
        public async Task DoNotRemoveNecessaryCastWithImplicitUserDefinedConversion()
        {
            var source =
@"class X
{
    static void Goo()
    {
        X x = null;
        object y = (string)x;
    }

    public static implicit operator string(X x)
    {
        return "";
    }
}";

            await VerifyCS.VerifyCodeFixAsync(
                source,
                new[]
                {
                    // /0/Test0.cs(11,16): error CS1010: Newline in constant
                    DiagnosticResult.CompilerError("CS1010").WithSpan(11, 16, 11, 16),
                    // /0/Test0.cs(11,18): error CS1002: ; expected
                    DiagnosticResult.CompilerError("CS1002").WithSpan(11, 18, 11, 18),
                },
                source);
        }

        [WorkItem(545941, "http://vstfdevdiv:8080/DevDiv2/DevDiv/_workitems/edit/545941")]
        [Fact, Trait(Traits.Feature, Traits.Features.CodeActionsRemoveUnnecessaryCast)]
        public async Task DoNotRemoveNecessaryCastWithImplicitConversionInThrow()
        {
            // The cast below can't be removed because the throw statement expects
            // an expression of type Exception -- not an expression convertible to
            // Exception.

            var source =
@"using System;

class E
{
    public static implicit operator Exception(E e)
    {
        return new Exception();
    }

    static void Main()
    {
        throw (Exception)new E();
    }
}";

            await VerifyCS.VerifyCodeFixAsync(source, source);
        }

        [WorkItem(545981, "http://vstfdevdiv:8080/DevDiv2/DevDiv/_workitems/edit/545981")]
        [Fact, Trait(Traits.Feature, Traits.Features.CodeActionsRemoveUnnecessaryCast)]
        public async Task DoNotRemoveNecessaryCastInThrow()
        {
            // The cast below can't be removed because the throw statement expects
            // an expression of type Exception -- not an expression convertible to
            // Exception.

            var source =
@"using System;

class C
{
    static void Main()
    {
        object ex = new Exception();
        throw (Exception)ex;
    }
}";

            await VerifyCS.VerifyCodeFixAsync(source, source);
        }

        [WorkItem(545941, "http://vstfdevdiv:8080/DevDiv2/DevDiv/_workitems/edit/545941")]
        [Fact, Trait(Traits.Feature, Traits.Features.CodeActionsRemoveUnnecessaryCast)]
        public async Task RemoveUnnecessaryCastInThrow()
        {
            await VerifyCS.VerifyCodeFixAsync(
            @"
using System;

class E
{
    static void Main()
    {
        throw [|(Exception)|]new Exception();
    }
}
",

@"
using System;

class E
{
    static void Main()
    {
        throw new Exception();
    }
}
");
        }

        [WorkItem(545945, "http://vstfdevdiv:8080/DevDiv2/DevDiv/_workitems/edit/545945")]
        [Fact, Trait(Traits.Feature, Traits.Features.CodeActionsRemoveUnnecessaryCast)]
        public async Task DoNotRemoveNecessaryDowncast()
        {
            var source =
@"class C
{
    void Goo(object y)
    {
        int x = (int)y;
    }
}";

            await VerifyCS.VerifyCodeFixAsync(source, source);
        }

        [WorkItem(545591, "http://vstfdevdiv:8080/DevDiv2/DevDiv/_workitems/edit/545591")]
        [Fact, Trait(Traits.Feature, Traits.Features.CodeActionsRemoveUnnecessaryCast)]
        public async Task DoNotRemoveNecessaryCastWithinLambda()
        {
            var source =
@"using System;

class Program
{
    static void Main()
    {
        Boo(x => Goo(x, y => (int)x), null);
    }

    static void Boo(Action<int> x, object y)
    {
        Console.WriteLine(1);
    }

    static void Boo(Action<string> x, string y)
    {
        Console.WriteLine(2);
    }

    static void Goo(int x, Func<int, int> y)
    {
    }

    static void Goo(string x, Func<string, string> y)
    {
    }

    static void Goo(string x, Func<int, int> y)
    {
    }
}";

            await VerifyCS.VerifyCodeFixAsync(source, source);
        }

        [WorkItem(545606, "http://vstfdevdiv:8080/DevDiv2/DevDiv/_workitems/edit/545606")]
        [Fact, Trait(Traits.Feature, Traits.Features.CodeActionsRemoveUnnecessaryCast)]
        public async Task DoNotRemoveNecessaryCastFromNullToTypeParameter()
        {
            var source =
@"class X
{
    static void Goo<T, S>() where T : class, S
    {
        S y = (T)null;
    }
}";

            await VerifyCS.VerifyCodeFixAsync(source, source);
        }

        [WorkItem(545744, "http://vstfdevdiv:8080/DevDiv2/DevDiv/_workitems/edit/545744")]
        [Fact, Trait(Traits.Feature, Traits.Features.CodeActionsRemoveUnnecessaryCast)]
        public async Task DoNotRemoveNecessaryCastInImplicitlyTypedArray()
        {
            var source =
@"class X
{
    static void Goo()
    {
        string x = "";
        var s = new[] { (object)x };
        s[0] = 1;
    }
}";

            await VerifyCS.VerifyCodeFixAsync(
                source,
                new[]
                {
                    // /0/Test0.cs(5,20): error CS1010: Newline in constant
                    DiagnosticResult.CompilerError("CS1010").WithSpan(5, 20, 5, 20),
                    // /0/Test0.cs(5,22): error CS1002: ; expected
                    DiagnosticResult.CompilerError("CS1002").WithSpan(5, 22, 5, 22),
                },
                source);
        }

        [WorkItem(545750, "http://vstfdevdiv:8080/DevDiv2/DevDiv/_workitems/edit/545750")]
        [Fact, Trait(Traits.Feature, Traits.Features.CodeActionsRemoveUnnecessaryCast)]
        public async Task RemoveUnnecessaryCastToBaseType()
        {
            await VerifyCS.VerifyCodeFixAsync(
            @"
class X
{
    static void Main()
    {
        var s = ([|(object)|]new X()).ToString();
    }

    public override string ToString()
    {
        return "";
    }
}",
                new[]
                {
                    // /0/Test0.cs(11,16): error CS1010: Newline in constant
                    DiagnosticResult.CompilerError("CS1010").WithSpan(11, 16, 11, 16),
                    // /0/Test0.cs(11,18): error CS1002: ; expected
                    DiagnosticResult.CompilerError("CS1002").WithSpan(11, 18, 11, 18),
                },
@"
class X
{
    static void Main()
    {
        var s = new X().ToString();
    }

    public override string ToString()
    {
        return "";
    }
}");
        }

        [WorkItem(545855, "http://vstfdevdiv:8080/DevDiv2/DevDiv/_workitems/edit/545855")]
        [Fact, Trait(Traits.Feature, Traits.Features.CodeActionsRemoveUnnecessaryCast)]
        public async Task RemoveUnnecessaryLambdaToDelegateCast()
        {
            await VerifyCS.VerifyCodeFixAsync(
            @"
using System;
using System.Collections.Generic;
using System.Reflection;

static class Program
{
    static void Main()
    {
        FieldInfo[] fields = typeof(Exception).GetFields();
        Console.WriteLine(fields.Any([|(Func<FieldInfo, bool>)|](field => field.IsStatic)));
    }

    static bool Any<T>(this IEnumerable<T> s, Func<T, bool> predicate)
    {
        return false;
    }

    static bool Any<T>(this ICollection<T> s, Func<T, bool> predicate)
    {
        return true;
    }
}
",

@"
using System;
using System.Collections.Generic;
using System.Reflection;

static class Program
{
    static void Main()
    {
        FieldInfo[] fields = typeof(Exception).GetFields();
        Console.WriteLine(fields.Any(field => field.IsStatic));
    }

    static bool Any<T>(this IEnumerable<T> s, Func<T, bool> predicate)
    {
        return false;
    }

    static bool Any<T>(this ICollection<T> s, Func<T, bool> predicate)
    {
        return true;
    }
}
");
        }

        [WorkItem(529816, "http://vstfdevdiv:8080/DevDiv2/DevDiv/_workitems/edit/529816")]
        [Fact, Trait(Traits.Feature, Traits.Features.CodeActionsRemoveUnnecessaryCast)]
        public async Task RemoveUnnecessaryCastInQueryExpression()
        {
            await VerifyCS.VerifyCodeFixAsync(
            @"
using System;

class A
{
    int Select(Func<int, long> x) { return 1; }

    static void Main()
    {
        Console.WriteLine(from y in new A() select [|(long)|]0);
    }
}",

@"
using System;

class A
{
    int Select(Func<int, long> x) { return 1; }

    static void Main()
    {
        Console.WriteLine(from y in new A() select 0);
    }
}");
        }

        [WorkItem(529816, "http://vstfdevdiv:8080/DevDiv2/DevDiv/_workitems/edit/529816")]
        [Fact, Trait(Traits.Feature, Traits.Features.CodeActionsRemoveUnnecessaryCast)]
        public async Task DoNotRemoveNecessaryCastInQueryExpression()
        {
            var source =
@"using System;

class A
{
    int Select(Func<int, long> x)
    {
        return 1;
    }

    int Select(Func<int, int> x)
    {
        return 2;
    }

    static void Main()
    {
        Console.WriteLine(from y in new A()
                          select (long)0);
    }
}";

            await VerifyCS.VerifyCodeFixAsync(source, source);
        }

        [WorkItem(545848, "http://vstfdevdiv:8080/DevDiv2/DevDiv/_workitems/edit/545848")]
        [Fact, Trait(Traits.Feature, Traits.Features.CodeActionsRemoveUnnecessaryCast)]
        public async Task DoNotRemoveNecessaryCastInConstructorInitializer()
        {
            var source =
@"using System;

class C
{
    static void Goo(int x, Func<int, int> y)
    {
    }

    static void Goo(string x, Func<string, string> y)
    {
    }

    C(Action<int> x, object y)
    {
        Console.WriteLine(1);
    }

    C(Action<string> x, string y)
    {
        Console.WriteLine(2);
    }

    C() : this(x => Goo(x, y => (int)x), null)
    {
    }

    static void Main()
    {
        new C();
    }
}";

            await VerifyCS.VerifyCodeFixAsync(source, source);
        }

        [WorkItem(529831, "http://vstfdevdiv:8080/DevDiv2/DevDiv/_workitems/edit/529831")]
        [Fact, Trait(Traits.Feature, Traits.Features.CodeActionsRemoveUnnecessaryCast)]
        public async Task DoNotRemoveNecessaryCastFromTypeParameterToInterface()
        {
            await VerifyCS.VerifyCodeFixAsync(
@"using System;

interface IIncrementable
{
    int Value { get; }

    void Increment();
}

struct S : IIncrementable
{
    public int Value { get; private set; }

    public void Increment()
    {
        Value++;
    }
}

class C : IIncrementable
{
    public int Value { get; private set; }

    public void Increment()
    {
        Value++;
    }
}

static class Program
{
    static void Main()
    {
        Goo(new S(), new C());
    }

    static void Goo<TAny, TClass>(TAny x, TClass y)
        where TAny : IIncrementable
        where TClass : class, IIncrementable
    {
        ((IIncrementable)x).Increment(); // False Unnecessary Cast
        ([|(IIncrementable)|]y).Increment(); // Unnecessary Cast - OK

        Console.WriteLine(x.Value);
        Console.WriteLine(y.Value);
    }
}",
@"using System;

interface IIncrementable
{
    int Value { get; }

    void Increment();
}

struct S : IIncrementable
{
    public int Value { get; private set; }

    public void Increment()
    {
        Value++;
    }
}

class C : IIncrementable
{
    public int Value { get; private set; }

    public void Increment()
    {
        Value++;
    }
}

static class Program
{
    static void Main()
    {
        Goo(new S(), new C());
    }

    static void Goo<TAny, TClass>(TAny x, TClass y)
        where TAny : IIncrementable
        where TClass : class, IIncrementable
    {
        ((IIncrementable)x).Increment(); // False Unnecessary Cast
        y.Increment(); // Unnecessary Cast - OK

        Console.WriteLine(x.Value);
        Console.WriteLine(y.Value);
    }
}");
        }

        [WorkItem(529831, "http://vstfdevdiv:8080/DevDiv2/DevDiv/_workitems/edit/529831")]
        [Fact, Trait(Traits.Feature, Traits.Features.CodeActionsRemoveUnnecessaryCast)]
        public async Task RemoveUnnecessaryCastFromTypeParameterToInterface()
        {
            await VerifyCS.VerifyCodeFixAsync(
            @"
using System;

interface IIncrementable
{
    int Value { get; }
    void Increment();
}

struct S : IIncrementable
{
    public int Value { get; private set; }
    public void Increment() { Value++; }
}

class C: IIncrementable
{
    public int Value { get; private set; }
    public void Increment() { Value++; }
}

static class Program
{
    static void Main()
    {
        Goo(new S(), new C());
    }

    static void Goo<TAny, TClass>(TAny x, TClass y) 
        where TAny : IIncrementable
        where TClass : class, IIncrementable
    {
        ((IIncrementable)x).Increment(); // False Unnecessary Cast
        ([|(IIncrementable)|]y).Increment(); // Unnecessary Cast - OK

        Console.WriteLine(x.Value);
        Console.WriteLine(y.Value);
    }
}
",
 @"
using System;

interface IIncrementable
{
    int Value { get; }
    void Increment();
}

struct S : IIncrementable
{
    public int Value { get; private set; }
    public void Increment() { Value++; }
}

class C: IIncrementable
{
    public int Value { get; private set; }
    public void Increment() { Value++; }
}

static class Program
{
    static void Main()
    {
        Goo(new S(), new C());
    }

    static void Goo<TAny, TClass>(TAny x, TClass y) 
        where TAny : IIncrementable
        where TClass : class, IIncrementable
    {
        ((IIncrementable)x).Increment(); // False Unnecessary Cast
        y.Increment(); // Unnecessary Cast - OK

        Console.WriteLine(x.Value);
        Console.WriteLine(y.Value);
    }
}
");
        }

        [WorkItem(545877, "http://vstfdevdiv:8080/DevDiv2/DevDiv/_workitems/edit/545877")]
        [Fact, Trait(Traits.Feature, Traits.Features.CodeActionsRemoveUnnecessaryCast)]
        public async Task DoNotCrashOnIncompleteMethodDeclaration()
        {
            // This test has intentional syntax errors
            var source =
@"using System;

class A
{
    static void Main()
    {
        byte{|CS1001:|}{|CS1002:|}
        {|CS0411:Goo|}(x => 1, (byte)1);
    }

    static void Goo<T, S>(T x, {|CS1001:{|CS1031:)|}|}
    {
    }
}";

            await VerifyCS.VerifyCodeFixAsync(source, source);
        }

        [WorkItem(46423, "https://github.com/dotnet/roslyn/issues/46423")]
        [Fact, Trait(Traits.Feature, Traits.Features.CodeActionsRemoveUnnecessaryCast)]
        public async Task RemoveUnneededTargetTypedCast()
        {
            await VerifyCS.VerifyCodeFixAsync(@"
class Other
{
    public short GetScopeIdForTelemetry(FixAllScope scope)
        => [|(short)|](scope switch
        {
            FixAllScope.Document => 1,
            FixAllScope.Project => 2,
            FixAllScope.Solution => 3,
            _ => 4,
        });

    public enum FixAllScope
    {
        Document,
        Project,
        Solution,
        Other
    }
}",
@"
class Other
{
    public short GetScopeIdForTelemetry(FixAllScope scope)
        => scope switch
        {
            FixAllScope.Document => 1,
            FixAllScope.Project => 2,
            FixAllScope.Solution => 3,
            _ => 4,
        };

    public enum FixAllScope
    {
        Document,
        Project,
        Solution,
        Other
    }
}"
);
        }

        [WorkItem(545777, "http://vstfdevdiv:8080/DevDiv2/DevDiv/_workitems/edit/545777")]
        [Fact, Trait(Traits.Feature, Traits.Features.CodeActionsRemoveUnnecessaryCast)]
        public async Task DoNotRemoveImportantTrailingTrivia()
        {
            await VerifyCS.VerifyCodeFixAsync(
            @"
class Program
{
    static void Main()
    {
        long x =
#if true
            [|(long)|] // Remove Unnecessary Cast
#endif
            1;
    }
}
",

            @"
class Program
{
    static void Main()
    {
        long x =
#if true
            // Remove Unnecessary Cast
#endif
            1;
    }
}
");
        }

        [WorkItem(529791, "http://vstfdevdiv:8080/DevDiv2/DevDiv/_workitems/edit/529791")]
        [Fact, Trait(Traits.Feature, Traits.Features.CodeActionsRemoveUnnecessaryCast)]
        public async Task RemoveUnnecessaryCastToNullable1()
        {
            await VerifyCS.VerifyCodeFixAsync(
            @"
class X
{
    static void Goo()
    {
        object x = [|(string)|]null;
        object y = [|(int?)|]null;
    }
}
",

            @"
class X
{
    static void Goo()
    {
        object x = null;
        object y = null;
    }
}
");
        }

        [WorkItem(545842, "http://vstfdevdiv:8080/DevDiv2/DevDiv/_workitems/edit/545842")]
        [Fact, Trait(Traits.Feature, Traits.Features.CodeActionsRemoveUnnecessaryCast)]
        public async Task RemoveUnnecessaryCastToNullable2()
        {
            await VerifyCS.VerifyCodeFixAsync(
            @"
static class C
{
    static void Main()
    {
        int? x = 1;
        long y = 2;
        long? z = x + [|(long?)|] y;
    }
}
",

            @"
static class C
{
    static void Main()
    {
        int? x = 1;
        long y = 2;
        long? z = x + y;
    }
}
");
        }

        [WorkItem(545850, "http://vstfdevdiv:8080/DevDiv2/DevDiv/_workitems/edit/545850")]
        [Fact, Trait(Traits.Feature, Traits.Features.CodeActionsRemoveUnnecessaryCast)]
        public async Task RemoveSurroundingParentheses()
        {
            await VerifyCS.VerifyCodeFixAsync(
            @"
class Program
{
    static void Main()
    {
        int x = 1;
        ([|(int)|]x).ToString();
    }
}
",

            @"
class Program
{
    static void Main()
    {
        int x = 1;
        x.ToString();
    }
}
");
        }

        [WorkItem(529846, "http://vstfdevdiv:8080/DevDiv2/DevDiv/_workitems/edit/529846")]
        [Fact, Trait(Traits.Feature, Traits.Features.CodeActionsRemoveUnnecessaryCast)]
        public async Task DoNotRemoveNecessaryCastFromTypeParameterToObject()
        {
            var source =
@"class C
{
    static void Goo<T>(T x, object y)
    {
        if ((object)x == y)
        {
        }
    }
}";

            await VerifyCS.VerifyCodeFixAsync(source, source);
        }

        [WorkItem(545858, "http://vstfdevdiv:8080/DevDiv2/DevDiv/_workitems/edit/545858")]
        [Fact, Trait(Traits.Feature, Traits.Features.CodeActionsRemoveUnnecessaryCast)]
        public async Task DoNotRemoveNecessaryCastFromDelegateTypeToMulticastDelegate()
        {
            var source =
@"using System;

class C
{
    static void Main()
    {
        Action x = Console.WriteLine;
        Action y = Console.WriteLine;
        Console.WriteLine((MulticastDelegate)x == y);
    }
}";

            await VerifyCS.VerifyCodeFixAsync(source, source);
        }

        [WorkItem(545857, "http://vstfdevdiv:8080/DevDiv2/DevDiv/_workitems/edit/545857")]
        [Fact, Trait(Traits.Feature, Traits.Features.CodeActionsRemoveUnnecessaryCast)]
        public async Task DoNotRemoveNecessaryCastInSizeOfArrayCreationExpression1()
        {
            // The cast below can't be removed because it would result in the implicit
            // conversion to int being called instead.

            var source =
@"using System;

class C
{
    static void Main()
    {
        Console.WriteLine(new int[(long)default(C)].Length);
    }

    public static implicit operator long(C x)
    {
        return 1;
    }

    public static implicit operator int(C x)
    {
        return 2;
    }
}";

            await VerifyCS.VerifyCodeFixAsync(source, source);
        }

        [WorkItem(545980, "http://vstfdevdiv:8080/DevDiv2/DevDiv/_workitems/edit/545980")]
        [Fact, Trait(Traits.Feature, Traits.Features.CodeActionsRemoveUnnecessaryCast)]
        public async Task DoNotRemoveNecessaryCastInSizeOfArrayCreationExpression2()
        {
            // Array bounds must be an int, so the cast below can't be removed.

            var source =
@"class C
{
    static void Main()
    {
        var a = new int[(int)decimal.Zero];
    }
}";

            await VerifyCS.VerifyCodeFixAsync(source, source);
        }

        [WorkItem(529842, "http://vstfdevdiv:8080/DevDiv2/DevDiv/_workitems/edit/529842")]
        [Fact, Trait(Traits.Feature, Traits.Features.CodeActionsRemoveUnnecessaryCast)]
        public async Task DoNotRemoveNecessaryCastInTernaryExpression()
        {
            var source =
@"using System;

class X
{
    public static implicit operator string(X x)
    {
        return x.ToString();
    }

    static void Main()
    {
        bool b = true;
        X x = new X();
        Console.WriteLine(b ? (string)null : x);
    }
}";

            await VerifyCS.VerifyCodeFixAsync(source, source);
        }

        [WorkItem(545882, "http://vstfdevdiv:8080/DevDiv2/DevDiv/_workitems/edit/545882"), WorkItem(880752, "http://vstfdevdiv:8080/DevDiv2/DevDiv/_workitems/edit/880752")]
        [Fact, Trait(Traits.Feature, Traits.Features.CodeActionsRemoveUnnecessaryCast)]
        public async Task RemoveCastInConstructorInitializer1()
        {
            await VerifyCS.VerifyCodeFixAsync(
@"
class C
{
    C(int x) { }
    C() : this([|(int)|]1) { }
}
",

@"
class C
{
    C(int x) { }
    C() : this(1) { }
}
");
        }

        [WorkItem(545958, "http://vstfdevdiv:8080/DevDiv2/DevDiv/_workitems/edit/545958"), WorkItem(880752, "http://vstfdevdiv:8080/DevDiv2/DevDiv/_workitems/edit/880752")]
        [Fact, Trait(Traits.Feature, Traits.Features.CodeActionsRemoveUnnecessaryCast)]
        public async Task RemoveCastInConstructorInitializer2()
        {
            await VerifyCS.VerifyCodeFixAsync(
@"
using System.Collections;

class C
{
    C(int x) { }
    C(object x) { }
    C() : this([|(IEnumerable)|]"""") { }
}
",

@"
using System.Collections;

class C
{
    C(int x) { }
    C(object x) { }
    C() : this("""") { }
}
");
        }

        [WorkItem(545957, "http://vstfdevdiv:8080/DevDiv2/DevDiv/_workitems/edit/545957")]
        [Fact, Trait(Traits.Feature, Traits.Features.CodeActionsRemoveUnnecessaryCast)]
        public async Task DoNotRemoveCastInConstructorInitializer3()
        {
            var source =
@"class C
{
    C(int x)
    {
    }

    C() : this((long)1)
    {
    }
}";

            await VerifyCS.VerifyCodeFixAsync(
                source,
                // /0/Test0.cs(7,16): error CS1503: Argument 1: cannot convert from 'long' to 'int'
                DiagnosticResult.CompilerError("CS1503").WithSpan(7, 16, 7, 23).WithArguments("1", "long", "int"),
                source);
        }

        [WorkItem(545842, "http://vstfdevdiv:8080/DevDiv2/DevDiv/_workitems/edit/545842")]
        [Fact, Trait(Traits.Feature, Traits.Features.CodeActionsRemoveUnnecessaryCast)]
        public async Task RemoveCastToNullableInArithmeticExpression()
        {
            await VerifyCS.VerifyCodeFixAsync(
@"
static class C
{
    static void Main()
    {
        int? x = 1;
        long y = 2;
        long? z = x + [|(long?)|]y;
    }
}
",

@"
static class C
{
    static void Main()
    {
        int? x = 1;
        long y = 2;
        long? z = x + y;
    }
}
");
        }

        [WorkItem(545942, "http://vstfdevdiv:8080/DevDiv2/DevDiv/_workitems/edit/545942")]
        [Fact, Trait(Traits.Feature, Traits.Features.CodeActionsRemoveUnnecessaryCast)]
        public async Task DoNotRemoveCastFromValueTypeToObjectInReferenceEquality()
        {
            // Note: The cast below can't be removed because it would result in an
            // illegal reference equality test between object and a value type.

            var source =
@"using System;

class Program
{
    static void Main()
    {
        object x = 1;
        Console.WriteLine(x == (object)1);
    }
}";

            await VerifyCS.VerifyCodeFixAsync(source, source);
        }

        [WorkItem(545962, "http://vstfdevdiv:8080/DevDiv2/DevDiv/_workitems/edit/545962")]
        [Fact, Trait(Traits.Feature, Traits.Features.CodeActionsRemoveUnnecessaryCast)]
        public async Task DoNotRemoveCastWhenExpressionDoesntBind()
        {
            // Note: The cast below can't be removed because its expression doesn't bind.

            var source =
@"using System;

class Program
{
    static void Main()
    {
        ((IDisposable){|CS0103:x|}).Dispose();
    }
}";

            await VerifyCS.VerifyCodeFixAsync(source, source);
        }

        [WorkItem(545944, "http://vstfdevdiv:8080/DevDiv2/DevDiv/_workitems/edit/545944")]
        [Fact, Trait(Traits.Feature, Traits.Features.CodeActionsRemoveUnnecessaryCast)]
        public async Task DoNotRemoveNecessaryCastBeforePointerDereference1()
        {
            // Note: The cast below can't be removed because it would result in *null,
            // which is illegal.

            var source =
@"unsafe class C
{
    int x = *(int*)null;
}";

            await VerifyCS.VerifyCodeFixAsync(source, source);
        }

        [WorkItem(545978, "http://vstfdevdiv:8080/DevDiv2/DevDiv/_workitems/edit/545978")]
        [Fact, Trait(Traits.Feature, Traits.Features.CodeActionsRemoveUnnecessaryCast)]
        public async Task DoNotRemoveNecessaryCastBeforePointerDereference2()
        {
            // Note: The cast below can't be removed because it would result in dereferencing
            // void*, which is illegal.

            var source =
@"unsafe class C
{
    static void Main()
    {
        void* p = null;
        int x = *(int*)p;
    }
}";

            await VerifyCS.VerifyCodeFixAsync(source, source);
        }

        [WorkItem(2691, "https://github.com/dotnet/roslyn/issues/2691")]
        [WorkItem(2987, "https://github.com/dotnet/roslyn/issues/2987")]
        [Fact, Trait(Traits.Feature, Traits.Features.CodeActionsRemoveUnnecessaryCast)]
        public async Task DoNotRemoveNecessaryCastBeforePointerDereference3()
        {
            // Conservatively disable cast simplifications for casts involving pointer conversions.
            // https://github.com/dotnet/roslyn/issues/2987 tracks improving cast simplification for this scenario.

            var source =
@"class C
{
    public unsafe float ReadSingle(byte* ptr)
    {
        return *(float*)ptr;
    }
}";

            await VerifyCS.VerifyCodeFixAsync(source, source);
        }

        [WorkItem(2691, "https://github.com/dotnet/roslyn/issues/2691")]
        [WorkItem(2987, "https://github.com/dotnet/roslyn/issues/2987")]
        [Fact, Trait(Traits.Feature, Traits.Features.CodeActionsRemoveUnnecessaryCast)]
        public async Task DoNotRemoveNumericCastInUncheckedExpression()
        {
            // Conservatively disable cast simplifications within explicit checked/unchecked expressions.
            // https://github.com/dotnet/roslyn/issues/2987 tracks improving cast simplification for this scenario.

            var source =
@"class C
{
    private unsafe readonly byte* _endPointer;
    private unsafe byte* _currentPointer;

    private unsafe void CheckBounds(int byteCount)
    {
        if (unchecked((uint)byteCount) > (_endPointer - _currentPointer))
        {
        }
    }
}";

            await VerifyCS.VerifyCodeFixAsync(source, source);
        }

        [WorkItem(2691, "https://github.com/dotnet/roslyn/issues/2691")]
        [WorkItem(2987, "https://github.com/dotnet/roslyn/issues/2987")]
        [Fact, Trait(Traits.Feature, Traits.Features.CodeActionsRemoveUnnecessaryCast)]
        public async Task DoNotRemoveNumericCastInUncheckedStatement()
        {
            // Conservatively disable cast simplifications within explicit checked/unchecked statements.
            // https://github.com/dotnet/roslyn/issues/2987 tracks improving cast simplification for this scenario.

            var source =
@"class C
{
    private unsafe readonly byte* _endPointer;
    private unsafe byte* _currentPointer;

    private unsafe void CheckBounds(int byteCount)
    {
        unchecked
        {
            if (((uint)byteCount) > (_endPointer - _currentPointer))
            {
            }
        }
    }
}";

            await VerifyCS.VerifyCodeFixAsync(source, source);
        }

        [WorkItem(2691, "https://github.com/dotnet/roslyn/issues/2691")]
        [WorkItem(2987, "https://github.com/dotnet/roslyn/issues/2987")]
        [Fact, Trait(Traits.Feature, Traits.Features.CodeActionsRemoveUnnecessaryCast)]
        public async Task DoNotRemoveNumericCastInCheckedExpression()
        {
            // Conservatively disable cast simplifications within explicit checked/unchecked expressions.
            // https://github.com/dotnet/roslyn/issues/2987 tracks improving cast simplification for this scenario.

            var source =
@"class C
{
    private unsafe readonly byte* _endPointer;
    private unsafe byte* _currentPointer;

    private unsafe void CheckBounds(int byteCount)
    {
        if (checked((uint)byteCount) > (_endPointer - _currentPointer))
        {
        }
    }
}";

            await VerifyCS.VerifyCodeFixAsync(source, source);
        }

        [WorkItem(2691, "https://github.com/dotnet/roslyn/issues/2691")]
        [WorkItem(2987, "https://github.com/dotnet/roslyn/issues/2987")]
        [Fact, Trait(Traits.Feature, Traits.Features.CodeActionsRemoveUnnecessaryCast)]
        public async Task DoNotRemoveNumericCastInCheckedStatement()
        {
            // Conservatively disable cast simplifications within explicit checked/unchecked statements.
            // https://github.com/dotnet/roslyn/issues/2987 tracks improving cast simplification for this scenario.

            var source =
@"class C
{
    private unsafe readonly byte* _endPointer;
    private unsafe byte* _currentPointer;

    private unsafe void CheckBounds(int byteCount)
    {
        checked
        {
            if (((uint)byteCount) > (_endPointer - _currentPointer))
            {
            }
        }
    }
}";

            await VerifyCS.VerifyCodeFixAsync(source, source);
        }

        [WorkItem(26640, "https://github.com/dotnet/roslyn/issues/26640")]
        [Fact, Trait(Traits.Feature, Traits.Features.CodeActionsRemoveUnnecessaryCast)]
        public async Task DoNotRemoveCastToByteFromIntInConditionalExpression()
        {
            var source = @"class C
{
    object M1(bool b)
    {
        return b ? (byte)1 : (byte)0;
    }
}";
            await VerifyCS.VerifyCodeFixAsync(source, source);
        }

        [WorkItem(26640, "https://github.com/dotnet/roslyn/issues/26640")]
        [Fact, Trait(Traits.Feature, Traits.Features.CodeActionsRemoveUnnecessaryCast)]
        public async Task RemoveCastToDoubleFromIntWithTwoInConditionalExpression()
        {
            await VerifyCS.VerifyCodeFixAsync(
@"class C
{
    object M1(bool b)
    {
        return b ? [|(double)|]1 : [|(double)|]0;
    }
}",
@"class C
{
    object M1(bool b)
    {
        return b ? 1 : (double)0;
    }
}");
        }

        [WorkItem(26640, "https://github.com/dotnet/roslyn/issues/26640")]
        [Fact, Trait(Traits.Feature, Traits.Features.CodeActionsRemoveUnnecessaryCast)]
        public async Task DoNotRemoveCastToDoubleFromIntInConditionalExpression()
        {
            var source =
@"class C
{
    object M1(bool b)
    {
        return b ? 1 : (double)0;
    }
}";

            await VerifyCS.VerifyCodeFixAsync(source, source);
        }

        [WorkItem(26640, "https://github.com/dotnet/roslyn/issues/26640")]
        [Fact, Trait(Traits.Feature, Traits.Features.CodeActionsRemoveUnnecessaryCast)]
        public async Task DoNotRemoveCastToUIntFromCharInConditionalExpression()
        {
            var source =
@"class C
{
    object M1(bool b)
    {
        return b ? '1' : (uint)'0';
    }
}";

            await VerifyCS.VerifyCodeFixAsync(source, source);
        }

        [WorkItem(26640, "https://github.com/dotnet/roslyn/issues/26640")]
        [Fact, Trait(Traits.Feature, Traits.Features.CodeActionsRemoveUnnecessaryCast)]
        public async Task RemoveUnnecessaryNumericCastToSameTypeInConditionalExpression()
        {
            await VerifyCS.VerifyCodeFixAsync(
@"class C
{
    object M1(bool b)
    {
        return b ? [|(int)|]1 : 0;
    }
}",
@"class C
{
    object M1(bool b)
    {
        return b ? 1 : 0;
    }
}");
        }

        [WorkItem(545894, "http://vstfdevdiv:8080/DevDiv2/DevDiv/_workitems/edit/545894")]
        [Fact, Trait(Traits.Feature, Traits.Features.CodeActionsRemoveUnnecessaryCast)]
        public async Task DoNotRemoveNecessaryCastInAttribute()
        {
            var source =
@"using System;

[A((byte)0)]
class A : Attribute
{
    public A(object x)
    {
    }
}";

            await VerifyCS.VerifyCodeFixAsync(source, source);
        }

        [WorkItem(545894, "http://vstfdevdiv:8080/DevDiv2/DevDiv/_workitems/edit/545894")]
        [Fact, Trait(Traits.Feature, Traits.Features.CodeActionsRemoveUnnecessaryCast)]
        public async Task DoRemoveUnnecessaryCastInAttribute()
        {
            await VerifyCS.VerifyCodeFixAsync(
                @"using System;

[A([|(int)|]0)]
class A : Attribute
{
    public A(object x)
    {
    }
}",
                @"using System;

[A(0)]
class A : Attribute
{
    public A(object x)
    {
    }
}");
        }

        [WorkItem(545894, "http://vstfdevdiv:8080/DevDiv2/DevDiv/_workitems/edit/545894")]
        [Fact, Trait(Traits.Feature, Traits.Features.CodeActionsRemoveUnnecessaryCast)]
        public async Task DoNotRemoveImplicitConstantConversionToDifferentType()
        {
            var source =
@"using System;

class A : Attribute
{
    public A()
    {
        object x = (byte)0;
    }
}";

            await VerifyCS.VerifyCodeFixAsync(source, source);
        }

        [WorkItem(545894, "http://vstfdevdiv:8080/DevDiv2/DevDiv/_workitems/edit/545894")]
        [Fact, Trait(Traits.Feature, Traits.Features.CodeActionsRemoveUnnecessaryCast)]
        public async Task DoRemoveImplicitConstantConversionToSameType()
        {
            await VerifyCS.VerifyCodeFixAsync(
                @"using System;

class A : Attribute
{
    public A()
    {
        object x = [|(int)|]0;
    }
}",
                @"using System;

class A : Attribute
{
    public A()
    {
        object x = 0;
    }
}");
        }

        [WorkItem(545894, "http://vstfdevdiv:8080/DevDiv2/DevDiv/_workitems/edit/545894")]
        [Fact, Trait(Traits.Feature, Traits.Features.CodeActionsRemoveUnnecessaryCast)]
        public async Task DoNotRemoveNumericConversionBoxed()
        {
            var source =
@"using System;

class A : Attribute
{
    public A(int i)
    {
        object x = (long)i;
    }
}";

            await VerifyCS.VerifyCodeFixAsync(source, source);
        }

        [WorkItem(545894, "http://vstfdevdiv:8080/DevDiv2/DevDiv/_workitems/edit/545894")]
        [Fact, Trait(Traits.Feature, Traits.Features.CodeActionsRemoveUnnecessaryCast)]
        public async Task DoRemoveNumericConversionNotBoxed()
        {
            await VerifyCS.VerifyCodeFixAsync(
                @"using System;

class A : Attribute
{
    public A(int i)
    {
        long x = [|(long)|]i;
    }
}",
                @"using System;

class A : Attribute
{
    public A(int i)
    {
        long x = i;
    }
}");
        }

        [WorkItem(545894, "http://vstfdevdiv:8080/DevDiv2/DevDiv/_workitems/edit/545894")]
        [Fact, Trait(Traits.Feature, Traits.Features.CodeActionsRemoveUnnecessaryCast)]
        public async Task DoRemoveNonConstantCastInAttribute()
        {
            await VerifyCS.VerifyCodeFixAsync(
                @"using System;

[A({|CS0182:[|(IComparable)|]0|})]
class A : Attribute
{
    public A(object x)
    {
    }
}",
                @"using System;

[A(0)]
class A : Attribute
{
    public A(object x)
    {
    }
}");
        }

        [WorkItem(39042, "https://github.com/dotnet/roslyn/issues/39042")]
        [Fact, Trait(Traits.Feature, Traits.Features.CodeActionsRemoveUnnecessaryCast)]
        public async Task DoNotRemoveNecessaryCastForImplicitNumericCastsThatLoseInformation()
        {
            var source =
@"using System;

class A
{
    public A(long x)
    {
        long y = (long)(double)x;
    }
}";

            await VerifyCS.VerifyCodeFixAsync(source, source);
        }

        #region Interface Casts

        [WorkItem(545889, "http://vstfdevdiv:8080/DevDiv2/DevDiv/_workitems/edit/545889")]
        [Fact, Trait(Traits.Feature, Traits.Features.CodeActionsRemoveUnnecessaryCast)]
        public async Task DoNotRemoveCastToInterfaceForUnsealedType()
        {
            // Note: The cast below can't be removed because X is not sealed.

            var source =
@"using System;

class X : IDisposable
{
    static void Main()
    {
        X x = new Y();
        ((IDisposable)x).Dispose();
    }

    public void Dispose()
    {
        Console.WriteLine(""X.Dispose"");
    }
}

class Y : X, IDisposable
{
    void IDisposable.Dispose()
    {
        Console.WriteLine(""Y.Dispose"");
    }
}";

            await VerifyCS.VerifyCodeFixAsync(source, source);
        }

        [WorkItem(34326, "https://github.com/dotnet/roslyn/issues/34326")]
        [WorkItem(545890, "http://vstfdevdiv:8080/DevDiv2/DevDiv/_workitems/edit/545890")]
        [Fact, Trait(Traits.Feature, Traits.Features.CodeActionsRemoveUnnecessaryCast)]
        public async Task DoRemoveCastToInterfaceForSealedType1()
        {
            await VerifyCS.VerifyCodeFixAsync(@"
using System;

interface I
{
    void Goo(int x = 0);
}

sealed class C : I
{
    public void Goo(int x = 0)
    {
        Console.WriteLine(x);
    }

    static void Main()
    {
        ([|(I)|]new C()).Goo();
    }
}
",
@"
using System;

interface I
{
    void Goo(int x = 0);
}

sealed class C : I
{
    public void Goo(int x = 0)
    {
        Console.WriteLine(x);
    }

    static void Main()
    {
        new C().Goo();
    }
}
");
        }

        [WorkItem(34326, "https://github.com/dotnet/roslyn/issues/34326")]
        [WorkItem(545890, "http://vstfdevdiv:8080/DevDiv2/DevDiv/_workitems/edit/545890")]
        [Fact, Trait(Traits.Feature, Traits.Features.CodeActionsRemoveUnnecessaryCast)]
        public async Task DoRemoveCastToInterfaceForSealedType2()
        {
            await VerifyCS.VerifyCodeFixAsync(
                @"
using System;

interface I
{
    string Goo { get; }
}

sealed class C : I
{
    public string Goo
    {
        get
        {
            return ""Nikov Rules"";
        }
    }

    static void Main()
    {
        Console.WriteLine(([|(I)|]new C()).Goo);
    }
}
",
                @"
using System;

interface I
{
    string Goo { get; }
}

sealed class C : I
{
    public string Goo
    {
        get
        {
            return ""Nikov Rules"";
        }
    }

    static void Main()
    {
        Console.WriteLine(new C().Goo);
    }
}
");
        }

        [WorkItem(34326, "https://github.com/dotnet/roslyn/issues/34326")]
        [WorkItem(545890, "http://vstfdevdiv:8080/DevDiv2/DevDiv/_workitems/edit/545890")]
        [Fact, Trait(Traits.Feature, Traits.Features.CodeActionsRemoveUnnecessaryCast)]
        public async Task DoRemoveCastToInterfaceForSealedType3()
        {
            await VerifyCS.VerifyCodeFixAsync(
                @"
using System;

interface I
{
    string Goo { get; }
}

sealed class C : I
{
    public C Instance { get { return new C(); } }

    public string Goo
    {
        get
        {
            return ""Nikov Rules"";
        }
    }

    void Main()
    {
        Console.WriteLine(([|(I)|]Instance).Goo);
    }
}
",
                @"
using System;

interface I
{
    string Goo { get; }
}

sealed class C : I
{
    public C Instance { get { return new C(); } }

    public string Goo
    {
        get
        {
            return ""Nikov Rules"";
        }
    }

    void Main()
    {
        Console.WriteLine(Instance.Goo);
    }
}
");
        }

        [WorkItem(545890, "http://vstfdevdiv:8080/DevDiv2/DevDiv/_workitems/edit/545890")]
        [Fact, Trait(Traits.Feature, Traits.Features.CodeActionsRemoveUnnecessaryCast)]
        public async Task DoNotRemoveCastToInterfaceForSealedType4()
        {
            var source =
@"using System;

interface I
{
    void Goo(int x = 0);
}

sealed class C : I
{
    public void Goo(int x = 1)
    {
        Console.WriteLine(x);
    }

    static void Main()
    {
        ((I)new C()).Goo();
    }
}";

            await VerifyCS.VerifyCodeFixAsync(source, source);
        }

        [WorkItem(34326, "https://github.com/dotnet/roslyn/issues/34326")]
        [WorkItem(545890, "http://vstfdevdiv:8080/DevDiv2/DevDiv/_workitems/edit/545890")]
        [Fact, Trait(Traits.Feature, Traits.Features.CodeActionsRemoveUnnecessaryCast)]
        public async Task DoRemoveCastToInterfaceForSealedTypeWhenParameterValuesDifferButExplicitValueIsProvided()
        {
            await VerifyCS.VerifyCodeFixAsync(
@"
using System;

interface I
{
    void Goo(int x = 0);
}

sealed class C : I
{
    public void Goo(int x = 1)
    {
        Console.WriteLine(x);
    }

    static void Main()
    {
        ([|(I)|]new C()).Goo(2);
    }
}
",
@"
using System;

interface I
{
    void Goo(int x = 0);
}

sealed class C : I
{
    public void Goo(int x = 1)
    {
        Console.WriteLine(x);
    }

    static void Main()
    {
        new C().Goo(2);
    }
}
");
        }

        [WorkItem(545888, "http://vstfdevdiv:8080/DevDiv2/DevDiv/_workitems/edit/545888")]
        [Fact, Trait(Traits.Feature, Traits.Features.CodeActionsRemoveUnnecessaryCast)]
        public async Task DoNotRemoveCastToInterfaceForSealedType6()
        {
            // Note: The cast below can't be removed (even though C is sealed)
            // because the specified named arguments refer to parameters that
            // appear at different positions in the member signatures.

            var source =
@"using System;

interface I
{
    void Goo(int x = 0, int y = 0);
}

sealed class C : I
{
    public void Goo(int y = 0, int x = 0)
    {
        Console.WriteLine(x);
    }

    static void Main()
    {
        ((I)new C()).Goo(x: 1);
    }
}";

            await VerifyCS.VerifyCodeFixAsync(source, source);
        }

        [WorkItem(545888, "http://vstfdevdiv:8080/DevDiv2/DevDiv/_workitems/edit/545888")]
        [Fact, Trait(Traits.Feature, Traits.Features.CodeActionsRemoveUnnecessaryCast)]
        public async Task DoRemoveCastToInterfaceWhenNoDefaultArgsPassedAndValuesAreTheSame()
        {
            await VerifyCS.VerifyCodeFixAsync(
@"using System;

interface I
{
    void Goo(int x = 0);
}

sealed class C : I
{
    public void Goo(int x = 0)
    {
        Console.WriteLine(x);
    }

    static void Main()
    {
        ([|(I)|]new C()).Goo();
    }
}",
@"using System;

interface I
{
    void Goo(int x = 0);
}

sealed class C : I
{
    public void Goo(int x = 0)
    {
        Console.WriteLine(x);
    }

    static void Main()
    {
        new C().Goo();
    }
}");
        }

        [WorkItem(545888, "http://vstfdevdiv:8080/DevDiv2/DevDiv/_workitems/edit/545888")]
        [Fact, Trait(Traits.Feature, Traits.Features.CodeActionsRemoveUnnecessaryCast)]
        public async Task DoRemoveCastToInterfaceWhenDefaultArgPassedAndValuesAreDifferent()
        {
            await VerifyCS.VerifyCodeFixAsync(
@"using System;

interface I
{
    void Goo(int x = 0);
}

sealed class C : I
{
    public void Goo(int x = 1)
    {
        Console.WriteLine(x);
    }

    static void Main()
    {
        ([|(I)|]new C()).Goo(2);
    }
}",
@"using System;

interface I
{
    void Goo(int x = 0);
}

sealed class C : I
{
    public void Goo(int x = 1)
    {
        Console.WriteLine(x);
    }

    static void Main()
    {
        new C().Goo(2);
    }
}");
        }

        [WorkItem(545888, "http://vstfdevdiv:8080/DevDiv2/DevDiv/_workitems/edit/545888")]
        [Fact, Trait(Traits.Feature, Traits.Features.CodeActionsRemoveUnnecessaryCast)]
        public async Task DoNotRemoveCastToInterfaceWhenNoDefaultArgsPassedAndValuesAreDifferent()
        {
            var source = @"using System;

interface I
{
    void Goo(int x = 0);
}

sealed class C : I
{
    public void Goo(int x = 1)
    {
        Console.WriteLine(x);
    }

    static void Main()
    {
        ((I)new C()).Goo();
    }
}";

            await VerifyCS.VerifyCodeFixAsync(source, source);
        }

        [WorkItem(545888, "http://vstfdevdiv:8080/DevDiv2/DevDiv/_workitems/edit/545888")]
        [Fact, Trait(Traits.Feature, Traits.Features.CodeActionsRemoveUnnecessaryCast)]
        public async Task DoRemoveCastToInterfaceWhenNamesAreTheSameAndNoNameProvided()
        {
            await VerifyCS.VerifyCodeFixAsync(
@"using System;

interface I
{
    void Goo(int x);
}

sealed class C : I
{
    public void Goo(int x)
    {
        Console.WriteLine(x);
    }

    static void Main()
    {
        ([|(I)|]new C()).Goo(0);
    }
}",
@"using System;

interface I
{
    void Goo(int x);
}

sealed class C : I
{
    public void Goo(int x)
    {
        Console.WriteLine(x);
    }

    static void Main()
    {
        new C().Goo(0);
    }
}");
        }

        [WorkItem(545888, "http://vstfdevdiv:8080/DevDiv2/DevDiv/_workitems/edit/545888")]
        [Fact, Trait(Traits.Feature, Traits.Features.CodeActionsRemoveUnnecessaryCast)]
        public async Task DoRemoveCastToInterfaceWhenNamesAreDifferentAndNoNameProvided()
        {
            await VerifyCS.VerifyCodeFixAsync(
@"using System;

interface I
{
    void Goo(int x);
}

sealed class C : I
{
    public void Goo(int y)
    {
        Console.WriteLine(y);
    }

    static void Main()
    {
        ([|(I)|]new C()).Goo(0);
    }
}",
@"using System;

interface I
{
    void Goo(int x);
}

sealed class C : I
{
    public void Goo(int y)
    {
        Console.WriteLine(y);
    }

    static void Main()
    {
        new C().Goo(0);
    }
}");
        }

        [WorkItem(545888, "http://vstfdevdiv:8080/DevDiv2/DevDiv/_workitems/edit/545888")]
        [Fact, Trait(Traits.Feature, Traits.Features.CodeActionsRemoveUnnecessaryCast)]
        public async Task DoNotRemoveCastToInterfaceWhenNamesAreDifferentAndNameProvided()
        {
            var source = @"using System;

interface I
{
    void Goo(int x);
}

sealed class C : I
{
    public void Goo(int y)
    {
        Console.WriteLine(y);
    }

    static void Main()
    {
        ((I)new C()).Goo(x: 0);
    }
}";

            await VerifyCS.VerifyCodeFixAsync(source, source);
        }

        [WorkItem(34326, "https://github.com/dotnet/roslyn/issues/34326")]
        [WorkItem(545888, "http://vstfdevdiv:8080/DevDiv2/DevDiv/_workitems/edit/545888")]
        [Fact, Trait(Traits.Feature, Traits.Features.CodeActionsRemoveUnnecessaryCast)]
        public async Task DoNotRemoveCastToInterfaceForSealedType7()
        {
            var source =
@"
using System;

interface I
{
    int this[int x = 0, int y = 0] { get; }
}

sealed class C : I
{
    public int this[int x = 0, int y = 0]
    {
        get
        {
            return x * 2;
        }
    }

    static void Main()
    {
        Console.WriteLine(((I)new C())[x: 1]);
    }
}
";

            await VerifyCS.VerifyCodeFixAsync(source, source);
        }

        [WorkItem(545888, "http://vstfdevdiv:8080/DevDiv2/DevDiv/_workitems/edit/545888")]
        [Fact, Trait(Traits.Feature, Traits.Features.CodeActionsRemoveUnnecessaryCast)]
        public async Task DoNotRemoveCastToInterfaceForSealedType8()
        {
            // Note: The cast below can't be removed (even though C is sealed)
            // because the specified named arguments refer to parameters that
            // appear at different positions in the member signatures.

            var source =
@"using System;

interface I
{
    int this[int x = 0, int y = 0] { get; }
}

sealed class C : I
{
    public int this(int y = 0, int x = 0)
    {
        get
        {
            return x * 2;
        }
    }

    static void Main()
    {
        Console.WriteLine(((I)new C())[x: 1]);
    }
}";

            await VerifyCS.VerifyCodeFixAsync(
                source,
                new[]
                {
                    // /0/Test0.cs(8,18): error CS0535: 'C' does not implement interface member 'I.this[int, int]'
                    DiagnosticResult.CompilerError("CS0535").WithSpan(8, 18, 8, 19).WithArguments("C", "I.this[int, int]"),
                    // /0/Test0.cs(10,16): error CS0548: 'C.this[(int y, ?), int]': property or indexer must have at least one accessor
                    DiagnosticResult.CompilerError("CS0548").WithSpan(10, 16, 10, 20).WithArguments("C.this[(int y, ?), int]"),
                    // /0/Test0.cs(10,20): error CS1003: Syntax error, '[' expected
                    DiagnosticResult.CompilerError("CS1003").WithSpan(10, 20, 10, 21).WithArguments("[", "("),
                    // /0/Test0.cs(10,27): error CS1750: A value of type 'int' cannot be used as a default parameter because there are no standard conversions to type '(int y, ?)'
                    DiagnosticResult.CompilerError("CS1750").WithSpan(10, 27, 10, 27).WithArguments("int", "(int y, ?)"),
                    // /0/Test0.cs(10,27): error CS1001: Identifier expected
                    DiagnosticResult.CompilerError("CS1001").WithSpan(10, 27, 10, 28),
                    // /0/Test0.cs(10,27): error CS1026: ) expected
                    DiagnosticResult.CompilerError("CS1026").WithSpan(10, 27, 10, 28),
                    // /0/Test0.cs(10,27): error CS8124: Tuple must contain at least two elements.
                    DiagnosticResult.CompilerError("CS8124").WithSpan(10, 27, 10, 28),
                    // /0/Test0.cs(10,41): error CS1003: Syntax error, ']' expected
                    DiagnosticResult.CompilerError("CS1003").WithSpan(10, 41, 10, 42).WithArguments("]", ")"),
                    // /0/Test0.cs(10,41): error CS1014: A get or set accessor expected
                    DiagnosticResult.CompilerError("CS1014").WithSpan(10, 41, 10, 42),
                    // /0/Test0.cs(10,41): error CS1514: { expected
                    DiagnosticResult.CompilerError("CS1514").WithSpan(10, 41, 10, 42),
                    // /0/Test0.cs(10,42): error CS1014: A get or set accessor expected
                    DiagnosticResult.CompilerError("CS1014").WithSpan(10, 42, 10, 42),
                    // /0/Test0.cs(12,12): error CS1002: ; expected
                    DiagnosticResult.CompilerError("CS1002").WithSpan(12, 12, 12, 12),
                    // /0/Test0.cs(16,6): error CS1513: } expected
                    DiagnosticResult.CompilerError("CS1513").WithSpan(16, 6, 16, 6),
                },
                source);
        }

        [WorkItem(545883, "http://vstfdevdiv:8080/DevDiv2/DevDiv/_workitems/edit/545883")]
        [Fact, Trait(Traits.Feature, Traits.Features.CodeActionsRemoveUnnecessaryCast)]
        public async Task DoNotRemoveCastToInterfaceForSealedType9()
        {
            // Note: The cast below can't be removed (even though C is sealed)
            // because it would result in binding to a Dispose method that doesn't
            // implement IDisposable.Dispose().

            var source =
@"using System;
using System.IO;

sealed class C : MemoryStream
{
    static void Main()
    {
        C s = new C();
        ((IDisposable)s).Dispose();
    }

    new public void Dispose()
    {
        Console.WriteLine(""new Dispose()"");
    }
}";

            await VerifyCS.VerifyCodeFixAsync(source, source);
        }

        [WorkItem(545887, "http://vstfdevdiv:8080/DevDiv2/DevDiv/_workitems/edit/545887")]
        [Fact, Trait(Traits.Feature, Traits.Features.CodeActionsRemoveUnnecessaryCast)]
        public async Task DoNotRemoveCastToInterfaceForStruct1()
        {
            // Note: The cast below can't be removed because the cast boxes 's' and
            // unboxing would change program behavior.

            var source =
@"using System;

interface IIncrementable
{
    int Value { get; }

    void Increment();
}

struct S : IIncrementable
{
    public int Value { get; private set; }

    public void Increment()
    {
        Value++;
    }

    static void Main()
    {
        var s = new S();
        ((IIncrementable)s).Increment();
        Console.WriteLine(s.Value);
    }
}";

            await VerifyCS.VerifyCodeFixAsync(source, source);
        }

        [WorkItem(34326, "https://github.com/dotnet/roslyn/issues/34326")]
        [WorkItem(545834, "http://vstfdevdiv:8080/DevDiv2/DevDiv/_workitems/edit/545834")]
        [Fact, Trait(Traits.Feature, Traits.Features.CodeActionsRemoveUnnecessaryCast)]
        public async Task RemoveCastToInterfaceForStruct2()
        {
            await VerifyCS.VerifyCodeFixAsync(
            @"
using System;
using System.Collections.Generic;

class Program
{
    static void Main()
    {
        ([|(IDisposable)|]GetEnumerator()).Dispose();
    }

    static List<int>.Enumerator GetEnumerator()
    {
        var x = new List<int> { 1, 2, 3 };
        return x.GetEnumerator();
    }
}
",
@"
using System;
using System.Collections.Generic;

class Program
{
    static void Main()
    {
        GetEnumerator().Dispose();
    }

    static List<int>.Enumerator GetEnumerator()
    {
        var x = new List<int> { 1, 2, 3 };
        return x.GetEnumerator();
    }
}
");
        }

        [WorkItem(544655, "http://vstfdevdiv:8080/DevDiv2/DevDiv/_workitems/edit/544655")]
        [Fact, Trait(Traits.Feature, Traits.Features.CodeActionsRemoveUnnecessaryCast)]
        public async Task RemoveCastToICloneableForDelegate()
        {
            // Note: The cast below can be removed because delegates are implicitly
            // sealed.

            await VerifyCS.VerifyCodeFixAsync(
            @"
using System;

class C
{
    static void Main()
    {
        Action a = () => { };
        var c = ([|(ICloneable)|]a).Clone();
    }
}
",

@"
using System;

class C
{
    static void Main()
    {
        Action a = () => { };
        var c = a.Clone();
    }
}
");
        }

        [WorkItem(545926, "http://vstfdevdiv:8080/DevDiv2/DevDiv/_workitems/edit/545926")]
        [Fact, Trait(Traits.Feature, Traits.Features.CodeActionsRemoveUnnecessaryCast)]
        public async Task RemoveCastToICloneableForArray()
        {
            // Note: The cast below can be removed because arrays are implicitly
            // sealed.

            await VerifyCS.VerifyCodeFixAsync(
            @"
using System;

class C
{
    static void Main()
    {
        var a = new[] { 1, 2, 3 };
        var c = ([|(ICloneable)|]a).Clone(); 
    }
}
",

@"
using System;

class C
{
    static void Main()
    {
        var a = new[] { 1, 2, 3 };
        var c = a.Clone(); 
    }
}
");
        }

        [Fact, Trait(Traits.Feature, Traits.Features.CodeActionsRemoveUnnecessaryCast)]
        public async Task RemoveCastToInterfaceForString()
        {
            await VerifyCS.VerifyCodeFixAsync(
            @"
using System;
using System.Collections.Generic;

class C
{
    static void Main(string s)
    {
        IEnumerable<char> i = [|(IEnumerable<char>)|]s;
    }
}
",

@"
using System;
using System.Collections.Generic;

class C
{
    static void Main(string s)
    {
        IEnumerable<char> i = s;
    }
}
");
        }

        [WorkItem(529897, "http://vstfdevdiv:8080/DevDiv2/DevDiv/_workitems/edit/529897")]
        [Fact, Trait(Traits.Feature, Traits.Features.CodeActionsRemoveUnnecessaryCast)]
        public async Task RemoveCastToIConvertibleForEnum()
        {
            // Note: The cast below can be removed because enums are implicitly
            // sealed.

            await VerifyCS.VerifyCodeFixAsync(
            @"
using System;

class Program
{
    static void Main()
    {
        Enum e = DayOfWeek.Monday;
        var y = ([|(IConvertible)|]e).GetTypeCode();
    }
}
",

@"
using System;

class Program
{
    static void Main()
    {
        Enum e = DayOfWeek.Monday;
        var y = e.GetTypeCode();
    }
}
");
        }

        [WorkItem(529897, "http://vstfdevdiv:8080/DevDiv2/DevDiv/_workitems/edit/529897")]
        [Fact, Trait(Traits.Feature, Traits.Features.CodeActionsRemoveUnnecessaryCast)]
        public async Task KeepCastToIConvertibleOnNonCopiedStruct()
        {
            var source = @"
using System;

class Program
{
    static void Main(DateTime dt)
    {
        var y = ((IConvertible)dt).GetTypeCode();
    }
}
";
            await VerifyCS.VerifyCodeFixAsync(source, source);
        }

        [WorkItem(529897, "http://vstfdevdiv:8080/DevDiv2/DevDiv/_workitems/edit/529897")]
        [Fact, Trait(Traits.Feature, Traits.Features.CodeActionsRemoveUnnecessaryCast)]
        public async Task RemoveCastToIConvertibleOnCopiedStruct1()
        {
            await VerifyCS.VerifyCodeFixAsync(
                @"
using System;

class Program
{
    static void Main()
    {
        var y = ([|(IConvertible)|](DateTime.Now + TimeSpan.Zero)).GetTypeCode();
    }
}
", @"
using System;

class Program
{
    static void Main()
    {
        var y = (DateTime.Now + TimeSpan.Zero).GetTypeCode();
    }
}
");
        }

        [WorkItem(529897, "http://vstfdevdiv:8080/DevDiv2/DevDiv/_workitems/edit/529897")]
        [Fact, Trait(Traits.Feature, Traits.Features.CodeActionsRemoveUnnecessaryCast)]
        public async Task KeepCastToIConvertibleOnByRefIndexer()
        {
            var source = @"
using System;

class Program
{
    ref DateTime this[int i] => ref this[i];

    void Main()
    {
        var y = ((IConvertible)this[0]).GetTypeCode();
    }
}
";
            await VerifyCS.VerifyCodeFixAsync(source, source);
        }

        [WorkItem(529897, "http://vstfdevdiv:8080/DevDiv2/DevDiv/_workitems/edit/529897")]
        [Fact, Trait(Traits.Feature, Traits.Features.CodeActionsRemoveUnnecessaryCast)]
        public async Task RemoveCastToIConvertibleOnIndexer()
        {
            await VerifyCS.VerifyCodeFixAsync(
                @"
using System;

class Program
{
    DateTime this[int i] => default;

    void Main()
    {
        var y = ([|(IConvertible)|]this[0]).GetTypeCode();
    }
}
",
                @"
using System;

class Program
{
    DateTime this[int i] => default;

    void Main()
    {
        var y = this[0].GetTypeCode();
    }
}
");
        }

        [WorkItem(529897, "http://vstfdevdiv:8080/DevDiv2/DevDiv/_workitems/edit/529897")]
        [Fact, Trait(Traits.Feature, Traits.Features.CodeActionsRemoveUnnecessaryCast)]
        public async Task KeepCastToIConvertibleOnByRefProperty()
        {
            var source = @"
using System;

class Program
{
    ref DateTime X => ref X;

    void Main()
    {
        var y = ((IConvertible)X).GetTypeCode();
    }
}
";
            await VerifyCS.VerifyCodeFixAsync(source, source);
        }

        [WorkItem(529897, "http://vstfdevdiv:8080/DevDiv2/DevDiv/_workitems/edit/529897")]
        [Fact, Trait(Traits.Feature, Traits.Features.CodeActionsRemoveUnnecessaryCast)]
        public async Task RemoveCastToIConvertibleOnProperty()
        {
            await VerifyCS.VerifyCodeFixAsync(
                @"
using System;

class Program
{
    DateTime X => default;

    void Main()
    {
        var y = ([|(IConvertible)|]X).GetTypeCode();
    }
}
",
                @"
using System;

class Program
{
    DateTime X => default;

    void Main()
    {
        var y = X.GetTypeCode();
    }
}
");
        }

        [WorkItem(529897, "http://vstfdevdiv:8080/DevDiv2/DevDiv/_workitems/edit/529897")]
        [Fact, Trait(Traits.Feature, Traits.Features.CodeActionsRemoveUnnecessaryCast)]
        public async Task KeepCastToIConvertibleOnByRefMethod()
        {
            var source = @"
using System;

class Program
{
    ref DateTime X() => ref X();

    void Main()
    {
        var y = ((IConvertible)X()).GetTypeCode();
    }
}
";
            await VerifyCS.VerifyCodeFixAsync(source, source);
        }

        [WorkItem(529897, "http://vstfdevdiv:8080/DevDiv2/DevDiv/_workitems/edit/529897")]
        [Fact, Trait(Traits.Feature, Traits.Features.CodeActionsRemoveUnnecessaryCast)]
        public async Task RemoveCastToIConvertibleOnMethod()
        {
            await VerifyCS.VerifyCodeFixAsync(
                @"
using System;

class Program
{
    DateTime X() => default;

    void Main()
    {
        var y = ([|(IConvertible)|]X()).GetTypeCode();
    }
}
",
                @"
using System;

class Program
{
    DateTime X() => default;

    void Main()
    {
        var y = X().GetTypeCode();
    }
}
");
        }

        #endregion

        #region ParamArray Parameter Casts

        [WorkItem(545141, "http://vstfdevdiv:8080/DevDiv2/DevDiv/_workitems/edit/545141")]
        [Fact, Trait(Traits.Feature, Traits.Features.CodeActionsRemoveUnnecessaryCast)]
        public async Task DoNotRemoveCastToObjectInParamArrayArg1()
        {
            var source =
@"using System;

class C
{
    static void Main()
    {
        Goo((object)null);
    }

    static void Goo(params object[] x)
    {
        Console.WriteLine(x.Length);
    }
}";

            await VerifyCS.VerifyCodeFixAsync(source, source);
        }

        [WorkItem(529911, "http://vstfdevdiv:8080/DevDiv2/DevDiv/_workitems/edit/529911")]
        [Fact, Trait(Traits.Feature, Traits.Features.CodeActionsRemoveUnnecessaryCast)]
        public async Task DoNotRemoveCastToIntArrayInParamArrayArg2()
        {
            var source =
@"using System;

class C
{
    static void Main()
    {
        Goo((int[])null);
    }

    static void Goo(params object[] x)
    {
        Console.WriteLine(x.Length);
    }
}";

            await VerifyCS.VerifyCodeFixAsync(source, source);
        }

        [WorkItem(529911, "http://vstfdevdiv:8080/DevDiv2/DevDiv/_workitems/edit/529911")]
        [Fact, Trait(Traits.Feature, Traits.Features.CodeActionsRemoveUnnecessaryCast)]
        public async Task DoNotRemoveCastToObjectArrayInParamArrayArg3()
        {
            var source =
@"using System;

class C
{
    static void Main()
    {
        Goo((object[])null);
    }

    static void Goo(params object[][] x)
    {
        Console.WriteLine(x.Length);
    }
}";

            await VerifyCS.VerifyCodeFixAsync(source, source);
        }

        [WorkItem(529911, "http://vstfdevdiv:8080/DevDiv2/DevDiv/_workitems/edit/529911")]
        [Fact, Trait(Traits.Feature, Traits.Features.CodeActionsRemoveUnnecessaryCast)]
        public async Task RemoveCastToObjectArrayInParamArrayArg1()
        {
            await VerifyCS.VerifyCodeFixAsync(
            @"
class C
{
    static void Goo(params object[] x) { }

    static void Main()
    {
        Goo([|(object[])|]null);
    }
}
",

@"
class C
{
    static void Goo(params object[] x) { }

    static void Main()
    {
        Goo(null);
    }
}
");
        }

        [WorkItem(529911, "http://vstfdevdiv:8080/DevDiv2/DevDiv/_workitems/edit/529911")]
        [Fact, Trait(Traits.Feature, Traits.Features.CodeActionsRemoveUnnecessaryCast)]
        public async Task RemoveCastToStringArrayInParamArrayArg2()
        {
            await VerifyCS.VerifyCodeFixAsync(
            @"
class C
{
    static void Goo(params object[] x) { }

    static void Main()
    {
        Goo([|(string[])|]null);
    }
}
",

@"
class C
{
    static void Goo(params object[] x) { }

    static void Main()
    {
        Goo(null);
    }
}
");
        }

        [WorkItem(529911, "http://vstfdevdiv:8080/DevDiv2/DevDiv/_workitems/edit/529911")]
        [Fact, Trait(Traits.Feature, Traits.Features.CodeActionsRemoveUnnecessaryCast)]
        public async Task RemoveCastToIntArrayInParamArrayArg3()
        {
            await VerifyCS.VerifyCodeFixAsync(
            @"
class C
{
    static void Goo(params int[] x) { }

    static void Main()
    {
        Goo([|(int[])|]null);
    }
}
",

@"
class C
{
    static void Goo(params int[] x) { }

    static void Main()
    {
        Goo(null);
    }
}
");
        }

        [WorkItem(529911, "http://vstfdevdiv:8080/DevDiv2/DevDiv/_workitems/edit/529911")]
        [Fact, Trait(Traits.Feature, Traits.Features.CodeActionsRemoveUnnecessaryCast)]
        public async Task RemoveCastToObjectArrayInParamArrayArg4()
        {
            await VerifyCS.VerifyCodeFixAsync(
            @"
class C
{
    static void Goo(params object[] x) { }

    static void Main()
    {
        Goo([|(object[])|]null, null);
    }
}
",

@"
class C
{
    static void Goo(params object[] x) { }

    static void Main()
    {
        Goo(null, null);
    }
}
");
        }

        [WorkItem(529911, "http://vstfdevdiv:8080/DevDiv2/DevDiv/_workitems/edit/529911")]
        [Fact, Trait(Traits.Feature, Traits.Features.CodeActionsRemoveUnnecessaryCast)]
        public async Task RemoveCastToObjectInParamArrayArg5()
        {
            await VerifyCS.VerifyCodeFixAsync(
            @"
class C
{
    static void Goo(params object[] x) { }

    static void Main()
    {
        Goo([|(object)|]null, null);
    }
}
",

@"
class C
{
    static void Goo(params object[] x) { }

    static void Main()
    {
        Goo(null, null);
    }
}
");
        }

        [Fact, Trait(Traits.Feature, Traits.Features.CodeActionsRemoveUnnecessaryCast)]
        public async Task RemoveCastToObjectArrayInParamArrayWithNamedArgument()
        {
            await VerifyCS.VerifyCodeFixAsync(
                @"
class C
{
    static void Main()
    {
        Goo(x: [|(object[])|]null);
    }

    static void Goo(params object[] x) { }
}
",
                @"
class C
{
    static void Main()
    {
        Goo(x: null);
    }

    static void Goo(params object[] x) { }
}
");
        }

        #endregion

        #region ForEach Statements

        [WorkItem(545961, "http://vstfdevdiv:8080/DevDiv2/DevDiv/_workitems/edit/545961")]
        [Fact, Trait(Traits.Feature, Traits.Features.CodeActionsRemoveUnnecessaryCast)]
        public async Task DoNotRemoveNecessaryCastInForEach1()
        {
            // The cast below can't be removed because it would result an error
            // in the foreach statement.

            var source =
@"using System.Collections;

class Program
{
    static void Main()
    {
        object s = "";
        foreach (object x in (IEnumerable)s)
        {
        }
    }
}";

            await VerifyCS.VerifyCodeFixAsync(
                source,
                new[]
                {
                    // /0/Test0.cs(7,20): error CS1010: Newline in constant
                    DiagnosticResult.CompilerError("CS1010").WithSpan(7, 20, 7, 20),
                    // /0/Test0.cs(7,22): error CS1002: ; expected
                    DiagnosticResult.CompilerError("CS1002").WithSpan(7, 22, 7, 22),
                },
                source);
        }

        [WorkItem(545961, "http://vstfdevdiv:8080/DevDiv2/DevDiv/_workitems/edit/545961")]
        [Fact, Trait(Traits.Feature, Traits.Features.CodeActionsRemoveUnnecessaryCast)]
        public async Task DoNotRemoveNecessaryCastInForEach2()
        {
            // The cast below can't be removed because it would result an error
            // in the foreach statement.

            var source =
@"using System.Collections.Generic;

class Program
{
    static void Main()
    {
        object s = "";
        foreach (object x in (IEnumerable<char>)s)
        {
        }
    }
}";

            await VerifyCS.VerifyCodeFixAsync(
                source,
                new[]
                {
                    // /0/Test0.cs(7,20): error CS1010: Newline in constant
                    DiagnosticResult.CompilerError("CS1010").WithSpan(7, 20, 7, 20),
                    // /0/Test0.cs(7,22): error CS1002: ; expected
                    DiagnosticResult.CompilerError("CS1002").WithSpan(7, 22, 7, 22),
                },
                source);
        }

        [WorkItem(545961, "http://vstfdevdiv:8080/DevDiv2/DevDiv/_workitems/edit/545961")]
        [Fact, Trait(Traits.Feature, Traits.Features.CodeActionsRemoveUnnecessaryCast)]
        public async Task DoNotRemoveNecessaryCastInForEach3()
        {
            // The cast below can't be removed because it would result an error
            // in the foreach statement since C doesn't contain a GetEnumerator()
            // method.

            var source =
@"using System.Collections;

class D
{
    public IEnumerator GetEnumerator()
    {
        yield return 1;
    }
}

class C
{
    public static implicit operator D(C c)
    {
        return new D();
    }

    static void Main()
    {
        object s = "";
        foreach (object x in (D)new C())
        {
        }
    }
}";

            await VerifyCS.VerifyCodeFixAsync(
                source,
                new[]
                {
                    // /0/Test0.cs(20,20): error CS1010: Newline in constant
                    DiagnosticResult.CompilerError("CS1010").WithSpan(20, 20, 20, 20),
                    // /0/Test0.cs(20,22): error CS1002: ; expected
                    DiagnosticResult.CompilerError("CS1002").WithSpan(20, 22, 20, 22),
                },
                source);
        }

        [WorkItem(545961, "http://vstfdevdiv:8080/DevDiv2/DevDiv/_workitems/edit/545961")]
        [Fact, Trait(Traits.Feature, Traits.Features.CodeActionsRemoveUnnecessaryCast)]
        public async Task DoNotRemoveNecessaryCastInForEach4()
        {
            // The cast below can't be removed because it would result in
            // C.GetEnumerator() being called rather than D.GetEnumerator().

            var source =
@"using System;
using System.Collections;

class D
{
    public IEnumerator GetEnumerator()
    {
        yield return 1;
    }
}

class C
{
    public IEnumerator GetEnumerator()
    {
        yield return 2;
    }

    public static implicit operator D(C c)
    {
        return new D();
    }

    static void Main()
    {
        object s = "";
        foreach (object x in (D)new C())
        {
            Console.WriteLine(x);
        }
    }
}";

            await VerifyCS.VerifyCodeFixAsync(
                source,
                new[]
                {
                    // /0/Test0.cs(26,20): error CS1010: Newline in constant
                    DiagnosticResult.CompilerError("CS1010").WithSpan(26, 20, 26, 20),
                    // /0/Test0.cs(26,22): error CS1002: ; expected
                    DiagnosticResult.CompilerError("CS1002").WithSpan(26, 22, 26, 22),
                },
                source);
        }

        [WorkItem(545961, "http://vstfdevdiv:8080/DevDiv2/DevDiv/_workitems/edit/545961")]
        [Fact, Trait(Traits.Feature, Traits.Features.CodeActionsRemoveUnnecessaryCast)]
        public async Task DoNotRemoveNecessaryCastInForEach5()
        {
            // The cast below can't be removed because it would change the
            // type of 'x'.

            var source =
@"using System;

class Program
{
    static void Main()
    {
        string[] s = {
            ""A""
        };
        foreach (var x in (Array)s)
        {
            var y = x;
            y = 1;
        }
    }
}";

            await VerifyCS.VerifyCodeFixAsync(source, source);
        }

        #endregion

        [WorkItem(545925, "http://vstfdevdiv:8080/DevDiv2/DevDiv/_workitems/edit/545925")]
        [Fact, Trait(Traits.Feature, Traits.Features.CodeActionsRemoveUnnecessaryCast)]
        public async Task DoNotRemoveCastIfOverriddenMethodHasIncompatibleParameterList()
        {
            // Note: The cast below can't be removed because the parameter list
            // of Goo and its override have different default values.

            var source =
@"using System;

abstract class Y
{
    public abstract void Goo(int x = 1);
}

class X : Y
{
    static void Main()
    {
        ((Y)new X()).Goo();
    }

    public override void Goo(int x = 2)
    {
        Console.WriteLine(x);
    }
}";

            await VerifyCS.VerifyCodeFixAsync(source, source);
        }

        [WorkItem(545925, "http://vstfdevdiv:8080/DevDiv2/DevDiv/_workitems/edit/545925")]
        [Fact, Trait(Traits.Feature, Traits.Features.CodeActionsRemoveUnnecessaryCast)]
        public async Task RemoveCastIfOverriddenMethodHaveCompatibleParameterList()
        {
            // Note: The cast below can be removed because the parameter list
            // of Goo and its override have the same default values.

            await VerifyCS.VerifyCodeFixAsync(
@"
using System;

abstract class Y
{
    public abstract void Goo(int x = 1);
}

class X : Y
{
    static void Main()
    {
        ([|(Y)|]new X()).Goo();
    }

    public override void Goo(int x = 1)
    {
        Console.WriteLine(x);
    }
}
",

@"
using System;

abstract class Y
{
    public abstract void Goo(int x = 1);
}

class X : Y
{
    static void Main()
    {
        new X().Goo();
    }

    public override void Goo(int x = 1)
    {
        Console.WriteLine(x);
    }
}
");
        }

        [WorkItem(529916, "http://vstfdevdiv:8080/DevDiv2/DevDiv/_workitems/edit/529916")]
        [Fact, Trait(Traits.Feature, Traits.Features.CodeActionsRemoveUnnecessaryCast)]
        public async Task RemoveCastInReceiverForMethodGroup()
        {
            // Note: The cast below can be removed because the it results in
            // the same method group.

            await VerifyCS.VerifyCodeFixAsync(
@"
using System;

static class Program
{
    static void Main()
    {
        Action a = ([|(string)|]"""").Goo;
    }

    static void Goo(this string x) { }
}
",

@"
using System;

static class Program
{
    static void Main()
    {
        Action a = """".Goo;
    }

    static void Goo(this string x) { }
}
");
        }

        [WorkItem(609497, "http://vstfdevdiv:8080/DevDiv2/DevDiv/_workitems/edit/609497")]
        [Fact, Trait(Traits.Feature, Traits.Features.CodeActionsRemoveUnnecessaryCast)]
        public async Task Bugfix_609497()
        {
            var source =
@"using System;
using System.Threading.Tasks;

class Program
{
    static void Main()
    {
        Goo().Wait();
    }

    static async Task Goo()
    {
        Task task = Task.FromResult(0);
        Console.WriteLine(await (dynamic)task);
    }
}";

            await VerifyCS.VerifyCodeFixAsync(source, source);
        }

        [WorkItem(545995, "http://vstfdevdiv:8080/DevDiv2/DevDiv/_workitems/edit/545995")]
        [Fact, Trait(Traits.Feature, Traits.Features.CodeActionsRemoveUnnecessaryCast)]
        public async Task DoNotRemoveCastToDifferentTypeWithSameName()
        {
            // Note: The cast below cannot be removed because the it results in
            // a different overload being picked.

            var source =
@"using System;
using MyInt = System.Int32;

namespace System
{
    public struct Int32
    {
        public static implicit operator Int32(int x)
        {
            return default(Int32);
        }
    }
}

class A
{
    static void Goo(int x)
    {
        Console.WriteLine(""int"");
    }

    static void Goo(MyInt x)
    {
        Console.WriteLine(""MyInt"");
    }

    static void Main()
    {
        Goo((MyInt)0);
    }
}";

            await VerifyCS.VerifyCodeFixAsync(source, source);
        }

        [WorkItem(545921, "http://vstfdevdiv:8080/DevDiv2/DevDiv/_workitems/edit/545921")]
        [Fact, Trait(Traits.Feature, Traits.Features.CodeActionsRemoveUnnecessaryCast)]
        public async Task DoNotRemoveCastWhichWouldChangeAttributeOverloadResolution1()
        {
            // Note: The cast below cannot be removed because it would result in
            // a different attribute constructor being picked

            var source =
@"using System;

[Flags]
enum EEEnum
{
    Flag1 = 0x2,
    Flag2 = 0x1,
}

class MyAttributeAttribute : Attribute
{
    public MyAttributeAttribute(EEEnum e)
    {
    }

    public MyAttributeAttribute(short e)
    {
    }

    public void Goo(EEEnum e)
    {
    }

    public void Goo(short e)
    {
    }

    [MyAttribute((EEEnum)0x0)]
    public void Bar()
    {
        Goo((EEEnum)0x0);
    }
}";

            await VerifyCS.VerifyCodeFixAsync(source, source);
        }

        [WorkItem(608180, "http://vstfdevdiv:8080/DevDiv2/DevDiv/_workitems/edit/608180")]
        [WorkItem(624252, "http://vstfdevdiv:8080/DevDiv2/DevDiv/_workitems/edit/624252")]
        [Fact, Trait(Traits.Feature, Traits.Features.CodeActionsRemoveUnnecessaryCast)]
        public async Task DoNotRemoveCastIfArgumentIsRestricted_TypedReference()
        {
            var source =
@"using System;

class Program
{
    static void Main(string[] args)
    {
    }

    static void v(dynamic x)
    {
        var y = default(TypedReference);
        dd((object)x, y);
    }

    static void dd(object obj, TypedReference d)
    {
    }
}";

            await VerifyCS.VerifyCodeFixAsync(source, source);
        }

        [WorkItem(627107, "http://vstfdevdiv:8080/DevDiv2/DevDiv/_workitems/edit/627107")]
        [Fact, Trait(Traits.Feature, Traits.Features.CodeActionsRemoveUnnecessaryCast)]
        public async Task DoNotRemoveCastOnArgumentsWithOtherDynamicArguments()
        {
            var source =
@"using System;

class Program
{
    static void Main()
    {
        C<string>.InvokeGoo(0);
    }
}

class C<T>
{
    public static void InvokeGoo(dynamic x)
    {
        Console.WriteLine(Goo(x, (object)"""", """"));
    }

    static void Goo(int x, string y, T z)
    {
    }

    static bool Goo(int x, object y, object z)
    {
        return true;
    }
}";

            await VerifyCS.VerifyCodeFixAsync(source, source);
        }

        [WorkItem(627107, "http://vstfdevdiv:8080/DevDiv2/DevDiv/_workitems/edit/627107")]
        [Fact, Trait(Traits.Feature, Traits.Features.CodeActionsRemoveUnnecessaryCast)]
        public async Task DoNotRemoveCastOnArgumentsWithOtherDynamicArguments_Bracketed()
        {
            var source =
@"class C<T>
{
    int this[int x, T s, string d = ""abc""]
    {
        get
        {
            return 0;
        }

        set
        {
        }
    }

    int this[int x, object s, object d]
    {
        get
        {
            return 0;
        }

        set
        {
        }
    }

    void Goo(dynamic xx)
    {
        var y = this[x: xx, s: """", d: (object)""""];
    }
}";

            await VerifyCS.VerifyCodeFixAsync(source, source);
        }

        [WorkItem(627107, "http://vstfdevdiv:8080/DevDiv2/DevDiv/_workitems/edit/627107")]
        [Fact, Trait(Traits.Feature, Traits.Features.CodeActionsRemoveUnnecessaryCast)]
        public async Task DoNotRemoveCastOnArgumentsWithDynamicReceiverOpt()
        {
            var source =
@"class C
{
    static bool Goo(dynamic d)
    {
        d((object)"""");
        return true;
    }
}";

            await VerifyCS.VerifyCodeFixAsync(source, source);
        }

        [WorkItem(627107, "http://vstfdevdiv:8080/DevDiv2/DevDiv/_workitems/edit/627107")]
        [Fact, Trait(Traits.Feature, Traits.Features.CodeActionsRemoveUnnecessaryCast)]
        public async Task DoNotRemoveCastOnArgumentsWithDynamicReceiverOpt_1()
        {
            var source =
@"class C
{
    static bool Goo(dynamic d)
    {
        d.goo((object)"""");
        return true;
    }
}";

            await VerifyCS.VerifyCodeFixAsync(source, source);
        }

        [WorkItem(627107, "http://vstfdevdiv:8080/DevDiv2/DevDiv/_workitems/edit/627107")]
        [Fact, Trait(Traits.Feature, Traits.Features.CodeActionsRemoveUnnecessaryCast)]
        public async Task DoNotRemoveCastOnArgumentsWithDynamicReceiverOpt_2()
        {
            var source =
@"class C
{
    static bool Goo(dynamic d)
    {
        d.goo.bar.goo((object)"""");
        return true;
    }
}";

            await VerifyCS.VerifyCodeFixAsync(source, source);
        }

        [WorkItem(627107, "http://vstfdevdiv:8080/DevDiv2/DevDiv/_workitems/edit/627107")]
        [Fact, Trait(Traits.Feature, Traits.Features.CodeActionsRemoveUnnecessaryCast)]
        public async Task DoNotRemoveCastOnArgumentsWithDynamicReceiverOpt_3()
        {
            var source =
@"class C
{
    static bool Goo(dynamic d)
    {
        d.goo().bar().goo((object)"""");
        return true;
    }
}";

            await VerifyCS.VerifyCodeFixAsync(source, source);
        }

        [WorkItem(627107, "http://vstfdevdiv:8080/DevDiv2/DevDiv/_workitems/edit/627107")]
        [Fact, Trait(Traits.Feature, Traits.Features.CodeActionsRemoveUnnecessaryCast)]
        public async Task DoNotRemoveCastOnArgumentsWithOtherDynamicArguments_1()
        {
            var source =
@"using System;

class Program
{
    static void Main()
    {
        C<string>.InvokeGoo(0);
    }
}

class C<T>
{
    public static void InvokeGoo(dynamic x)
    {
        Console.WriteLine(Goo((object)"""", x, """"));
    }

    static void Goo(string y, int x, T z)
    {
    }

    static bool Goo(object y, int x, object z)
    {
        return true;
    }
}";

            await VerifyCS.VerifyCodeFixAsync(source, source);
        }

        [WorkItem(545998, "http://vstfdevdiv:8080/DevDiv2/DevDiv/_workitems/edit/545998")]
        [Fact, Trait(Traits.Feature, Traits.Features.CodeActionsRemoveUnnecessaryCast)]
        public async Task DoNotRemoveCastWhichWouldChangeAttributeOverloadResolution2()
        {
            // Note: The cast below cannot be removed because it would result in
            // a different attribute constructor being picked

            var source =
@"using System;

[A(new[] { (long)0 })]
class A : Attribute
{
    public A(long[] x)
    {
    }
}";

            await VerifyCS.VerifyCodeFixAsync(source, source);
        }

        [WorkItem(529894, "http://vstfdevdiv:8080/DevDiv2/DevDiv/_workitems/edit/529894")]
        [Fact, Trait(Traits.Feature, Traits.Features.CodeActionsRemoveUnnecessaryCast)]
        public async Task DoNotUnnecessaryCastFromEnumToUint()
        {
            var source =
@"using System;

enum E
{
    X = -1
}

class C
{
    static void Main()
    {
        E x = E.X;
        Console.WriteLine((uint)x > 0);
    }
}";

            await VerifyCS.VerifyCodeFixAsync(source, source);
        }

        [WorkItem(529846, "http://vstfdevdiv:8080/DevDiv2/DevDiv/_workitems/edit/529846")]
        [Fact, Trait(Traits.Feature, Traits.Features.CodeActionsRemoveUnnecessaryCast)]
        public async Task DoNotUnnecessaryCastFromTypeParameterToObject()
        {
            var source =
@"class C
{
    static void Goo<T>(T x, object y)
    {
        if ((object)x == y)
        {
        }
    }
}";

            await VerifyCS.VerifyCodeFixAsync(source, source);
        }

        [WorkItem(640136, "http://vstfdevdiv:8080/DevDiv2/DevDiv/_workitems/edit/640136")]
        [Fact, Trait(Traits.Feature, Traits.Features.CodeActionsRemoveUnnecessaryCast)]
        public async Task RemoveUnnecessaryCastAndParseCorrect()
        {
            var source =
@"
using System;
using System.Threading.Tasks;
 
class C
{
    void Goo(Task<Action> x)
    {
        (([|(Task<Action>)|]x).Result)();
    }
}
";
            var fixedSource =
@"
using System;
using System.Threading.Tasks;
 
class C
{
    void Goo(Task<Action> x)
    {
        (x.Result)();
    }
}
";

            await new VerifyCS.Test
            {
                TestCode = source,
                FixedState =
                {
                    Sources = { fixedSource },
                    ExpectedDiagnostics =
                    {
                        // /0/Test0.cs(9,10): error CS0118: 'x' is a variable but is used like a type
                        DiagnosticResult.CompilerError("CS0118").WithSpan(9, 10, 9, 11),
                        // /0/Test0.cs(9,20): error CS1525: Invalid expression term ')'
                        DiagnosticResult.CompilerError("CS1525").WithSpan(9, 20, 9, 21).WithArguments(")"),
                    },
                },
                // The code fix in this case does not produce valid code or a valid syntax tree
                CodeActionValidationMode = CodeActionValidationMode.None,
            }.RunAsync();
        }

        [WorkItem(626026, "http://vstfdevdiv:8080/DevDiv2/DevDiv/_workitems/edit/626026")]
        [Fact, Trait(Traits.Feature, Traits.Features.CodeActionsRemoveUnnecessaryCast)]
        public async Task DoNotRemoveCastIfUserDefinedExplicitCast()
        {
            var source =
@"class Program
{
    static void Main(string[] args)
    {
        B bar = new B();
        A a = (A)bar;
    }
}

public struct A
{
    public static explicit operator A(B b)
    {
        return new A();
    }
}

public struct B
{
}";

            await VerifyCS.VerifyCodeFixAsync(source, source);
        }

        [WorkItem(768895, "http://vstfdevdiv:8080/DevDiv2/DevDiv/_workitems/edit/768895")]
        [Fact, Trait(Traits.Feature, Traits.Features.CodeActionsRemoveUnnecessaryCast)]
        public async Task DoNotRemoveNecessaryCastInTernary()
        {
            var source =
@"class Program
{
    static void Main(string[] args)
    {
        object x = null;
        int y = (bool)x ? 1 : 0;
    }
}";

            await VerifyCS.VerifyCodeFixAsync(source, source);
        }

        [WorkItem(770187, "http://vstfdevdiv:8080/DevDiv2/DevDiv/_workitems/edit/770187")]
        [Fact, Trait(Traits.Feature, Traits.Features.CodeActionsRemoveUnnecessaryCast)]
        public async Task DoNotRemoveNecessaryCastInSwitchExpression()
        {
            var source =
@"namespace ConsoleApplication23
{
    class Program
    {
        static void Main(string[] args)
        {
            int goo = 0;
            switch ((E)goo)
            {
                case E.A:
                case E.B:
                    return;
            }
        }
    }

    enum E
    {
        A,
        B,
        C
    }
}";

            await VerifyCS.VerifyCodeFixAsync(source, source);
        }

        [WorkItem(844482, "http://vstfdevdiv:8080/DevDiv2/DevDiv/_workitems/edit/844482")]
        [WorkItem(2761, "https://github.com/dotnet/roslyn/issues/2761")]
        [Fact, Trait(Traits.Feature, Traits.Features.CodeActionsRemoveUnnecessaryCast)]
        public async Task DoNotRemoveCastFromBaseToDerivedWithExplicitReference()
        {
            var source =
@"class Program
{
    static void Main(string[] args)
    {
        C x = null;
        C y = null;
        y = (D)x;
    }
}

class C
{
}

class D : C
{
}";

            await VerifyCS.VerifyCodeFixAsync(source, source);
        }

        [WorkItem(3254, "https://github.com/dotnet/roslyn/issues/3254")]
        [Fact, Trait(Traits.Feature, Traits.Features.CodeActionsRemoveUnnecessaryCast)]
        public async Task DoNotRemoveCastToTypeParameterWithExceptionConstraint()
        {
            var source =
@"using System;

class Program
{
    private static void RequiresCondition<TException>(bool condition, string messageOnFalseCondition) where TException : Exception
    {
        if (!condition)
        {
            throw (TException)Activator.CreateInstance(typeof(TException), messageOnFalseCondition);
        }
    }
}";

            await VerifyCS.VerifyCodeFixAsync(source, source);
        }

        [WorkItem(3254, "https://github.com/dotnet/roslyn/issues/3254")]
        [Fact, Trait(Traits.Feature, Traits.Features.CodeActionsRemoveUnnecessaryCast)]
        public async Task DoNotRemoveCastToTypeParameterWithExceptionSubTypeConstraint()
        {
            var source =
@"using System;

class Program
{
    private static void RequiresCondition<TException>(bool condition, string messageOnFalseCondition) where TException : ArgumentException
    {
        if (!condition)
        {
            throw (TException)Activator.CreateInstance(typeof(TException), messageOnFalseCondition);
        }
    }
}";

            await VerifyCS.VerifyCodeFixAsync(source, source);
        }

        [WorkItem(8111, "https://github.com/dotnet/roslyn/issues/8111")]
        [Fact, Trait(Traits.Feature, Traits.Features.CodeActionsRemoveUnnecessaryCast)]
        public async Task DoNotRemoveCastThatChangesShapeOfAnonymousTypeObject()
        {
            var source =
@"class Program
{
    static void Main(string[] args)
    {
        object thing = new { shouldBeAnInt = (int)Directions.South };
    }

    public enum Directions
    {
        North,
        East,
        South,
        West
    }
}";

            await VerifyCS.VerifyCodeFixAsync(source, source);
        }

        [WorkItem(8111, "https://github.com/dotnet/roslyn/issues/8111")]
        [Fact, Trait(Traits.Feature, Traits.Features.CodeActionsRemoveUnnecessaryCast)]
        public async Task RemoveCastThatDoesntChangeShapeOfAnonymousTypeObject()
        {
            await VerifyCS.VerifyCodeFixAsync(
@"class Program
{
    static void Main(string[] args)
    {
        object thing = new { shouldBeAnInt = [|(Directions)|]Directions.South };
    }

    public enum Directions
    {
        North,
        East,
        South,
        West
    }
}",

@"class Program
{
    static void Main(string[] args)
    {
        object thing = new { shouldBeAnInt = Directions.South };
    }

    public enum Directions
    {
        North,
        East,
        South,
        West
    }
}");
        }

        [Fact, Trait(Traits.Feature, Traits.Features.CodeActionsRemoveUnnecessaryCast)]
        public async Task Tuple()
        {
            await VerifyCS.VerifyCodeFixAsync(
@"class C
{
    void Main()
    {
        (int, string) tuple = [|((int, string))|](1, ""hello"");
    }
}",
@"class C
{
    void Main()
    {
        (int, string) tuple = (1, ""hello"");
    }
}");
        }

        [Fact, Trait(Traits.Feature, Traits.Features.CodeActionsRemoveUnnecessaryCast)]
        public async Task TupleWithDifferentNames()
        {
            await VerifyCS.VerifyCodeFixAsync(
@"class C
{
    void Main()
    {
        (int a, string) tuple = [|((int, string d))|](1, f: ""hello"");
    }
}",
@"class C
{
    void Main()
    {
        (int a, string) tuple = (1, f: ""hello"");
    }
}");
        }

        [Fact, Trait(Traits.Feature, Traits.Features.CodeActionsRemoveUnnecessaryCast)]
        [WorkItem(24791, "https://github.com/dotnet/roslyn/issues/24791")]
        public async Task SimpleBoolCast()
        {
            await VerifyCS.VerifyCodeFixAsync(
@"class C
{
    bool M()
    {
        if (![|(bool)|]M()) throw null;
        throw null;
    }
}",
@"class C
{
    bool M()
    {
        if (!M()) throw null;
        throw null;
    }
}");
        }

        [WorkItem(12572, "https://github.com/dotnet/roslyn/issues/12572")]
        [Fact, Trait(Traits.Feature, Traits.Features.CodeActionsRemoveUnnecessaryCast)]
        public async Task DoNotRemoveCastThatUnboxes()
        {
            // The cast below can't be removed because it could throw a null ref exception.
            var source =
@"using System;

class Program
{
    static void Main()
    {
        object i = null;
        switch ((int)i)
        {
            case 0:
                Console.WriteLine(0);
                break;
            case 1:
                Console.WriteLine(1);
                break;
            case 2:
                Console.WriteLine(2);
                break;
        }
    }
}";

            await VerifyCS.VerifyCodeFixAsync(source, source);
        }

        [WorkItem(17029, "https://github.com/dotnet/roslyn/issues/17029")]
        [Fact, Trait(Traits.Feature, Traits.Features.CodeActionsRemoveUnnecessaryCast)]
        public async Task DoNotRemoveCastOnEnumComparison1()
        {
            var source =
@"
enum TransferTypeKey
{
    Transfer,
    TransferToBeneficiary
}

class Program
{
    static void Main(dynamic p)
    {
        if (p.TYP != (int)TransferTypeKey.TransferToBeneficiary)
          throw new InvalidOperationException();
    }
}";

            await VerifyCS.VerifyCodeFixAsync(
                source,
                // /0/Test0.cs(13,21): error CS0246: The type or namespace name 'InvalidOperationException' could not be found (are you missing a using directive or an assembly reference?)
                DiagnosticResult.CompilerError("CS0246").WithSpan(13, 21, 13, 46).WithArguments("InvalidOperationException"),
                source);
        }

        [WorkItem(17029, "https://github.com/dotnet/roslyn/issues/17029")]
        [Fact, Trait(Traits.Feature, Traits.Features.CodeActionsRemoveUnnecessaryCast)]
        public async Task DoNotRemoveCastOnEnumComparison2()
        {
            var source =
@"
enum TransferTypeKey
{
    Transfer,
    TransferToBeneficiary
}

class Program
{
    static void Main(dynamic p)
    {
        if ((int)TransferTypeKey.TransferToBeneficiary != p.TYP)
          throw new InvalidOperationException();
    }
}";

            await VerifyCS.VerifyCodeFixAsync(
                source,
                // /0/Test0.cs(13,21): error CS0246: The type or namespace name 'InvalidOperationException' could not be found (are you missing a using directive or an assembly reference?)
                DiagnosticResult.CompilerError("CS0246").WithSpan(13, 21, 13, 46).WithArguments("InvalidOperationException"),
                source);
        }

        [WorkItem(18978, "https://github.com/dotnet/roslyn/issues/18978")]
        [Fact, Trait(Traits.Feature, Traits.Features.CodeActionsRemoveUnnecessaryCast)]
        public async Task DoNotRemoveCastOnCallToMethodWithParamsArgs()
        {
            var source =
@"
class Program
{
    public static void Main(string[] args)
    {
        var takesArgs = new[] { ""Hello"", ""World"" };
        TakesParams((object)takesArgs);
    }

    private static void TakesParams(params object[] goo)
    {
        Console.WriteLine(goo.Length);
    }
}";

            await VerifyCS.VerifyCodeFixAsync(
                source,
                // /0/Test0.cs(12,9): error CS0103: The name 'Console' does not exist in the current context
                DiagnosticResult.CompilerError("CS0103").WithSpan(12, 9, 12, 16).WithArguments("Console"),
                source);
        }

        [Fact, Trait(Traits.Feature, Traits.Features.CodeActionsRemoveUnnecessaryCast)]
        public async Task DoRemoveCastOnCallToMethodWithInvalidParamsArgs()
        {
            await VerifyCS.VerifyCodeFixAsync(
                @"
class Program
{
    public static void Main(string[] args)
    {
        TakesParams([|(string)|]null);
    }

    private static void TakesParams({|CS0225:params|} string wrongDefined)
    {
    }
}",
                @"
class Program
{
    public static void Main(string[] args)
    {
        TakesParams(null);
    }

    private static void TakesParams({|CS0225:params|} string wrongDefined)
    {
    }
}");
        }

        [WorkItem(18978, "https://github.com/dotnet/roslyn/issues/18978")]
        [Fact, Trait(Traits.Feature, Traits.Features.CodeActionsRemoveUnnecessaryCast)]
        public async Task RemoveCastOnCallToMethodWithParamsArgsIfImplicitConversionExists()
        {
            await VerifyCS.VerifyCodeFixAsync(
@"
class Program
{
    public static void Main(string[] args)
    {
        var takesArgs = new[] { ""Hello"", ""World"" };
        TakesParams([|(System.IComparable[])|]takesArgs);
    }

    private static void TakesParams(params object[] goo)
    {
        System.Console.WriteLine(goo.Length);
    }
}",
@"
class Program
{
    public static void Main(string[] args)
    {
        var takesArgs = new[] { ""Hello"", ""World"" };
        TakesParams(takesArgs);
    }

    private static void TakesParams(params object[] goo)
    {
        System.Console.WriteLine(goo.Length);
    }
}");
        }

        [WorkItem(20630, "https://github.com/dotnet/roslyn/issues/20630")]
        [Fact, Trait(Traits.Feature, Traits.Features.CodeActionsRemoveUnnecessaryCast)]
        public async Task DoNotRemoveCastOnCallToAttributeWithParamsArgs()
        {
            var source =
@"
using System;
using System.Reflection;

sealed class MarkAttribute : Attribute
{
  public readonly string[] Arr;

  public MarkAttribute(params string[] arr)
  {
    Arr = arr;
  }
}
[Mark((string)null)]   // wrong instance of: IDE0004 Cast is redundant.
static class Program
{
  static void Main()
  {
  }
}";

            await VerifyCS.VerifyCodeFixAsync(source, source);
        }

        [WorkItem(29264, "https://github.com/dotnet/roslyn/issues/29264")]
        [Fact, Trait(Traits.Feature, Traits.Features.CodeActionsRemoveUnnecessaryCast)]
        public async Task DoNotRemoveCastOnDictionaryIndexer()
        {
            var source =
@"
using System;
using System.Reflection;
using System.Collections.Generic;

static class Program
{
    enum TestEnum
    {
        Test,
    }

    static void Main()
    {
        Dictionary<int, string> Icons = new Dictionary<int, string>
        {
            [(int) TestEnum.Test] = null,
        };
    }
}";

            await VerifyCS.VerifyCodeFixAsync(source, source);
        }

        [WorkItem(29264, "https://github.com/dotnet/roslyn/issues/29264")]
        [Fact, Trait(Traits.Feature, Traits.Features.CodeActionsRemoveUnnecessaryCast)]
        public async Task RemoveCastOnDictionaryIndexer()
        {
            await VerifyCS.VerifyCodeFixAsync(
                @"
using System;
using System.Reflection;
using System.Collections.Generic;

static class Program
{
    enum TestEnum
    {
        Test,
    }

    static void Main()
    {
        Dictionary<int, string> Icons = new Dictionary<int, string>
        {
            [[|(int)|] 0] = null,
        };
    }
}",
                @"
using System;
using System.Reflection;
using System.Collections.Generic;

static class Program
{
    enum TestEnum
    {
        Test,
    }

    static void Main()
    {
        Dictionary<int, string> Icons = new Dictionary<int, string>
        {
            [0] = null,
        };
    }
}");
        }

        [WorkItem(20630, "https://github.com/dotnet/roslyn/issues/20630")]
        [Fact, Trait(Traits.Feature, Traits.Features.CodeActionsRemoveUnnecessaryCast)]
        public async Task DoNotRemoveCastOnCallToAttributeWithParamsArgsAndProperty()
        {
            var source =
@"
using System;
sealed class MarkAttribute : Attribute
{
    public MarkAttribute(params string[] arr)
    {
    }
    public int Prop { get; set; }
}

[Mark((string)null, Prop = 1)] 
static class Program
{
}";

            await VerifyCS.VerifyCodeFixAsync(source, source);
        }

        [WorkItem(20630, "https://github.com/dotnet/roslyn/issues/20630")]
        [Fact, Trait(Traits.Feature, Traits.Features.CodeActionsRemoveUnnecessaryCast)]
        public async Task DoNotRemoveCastOnCallToAttributeWithParamsArgsPropertyAndOtherArg()
        {
            var source =
@"
using System;
sealed class MarkAttribute : Attribute
{
    public MarkAttribute(bool otherArg, params string[] arr)
    {
    }
    public int Prop { get; set; }
}

[Mark(true, (string)null, Prop = 1)] 
static class Program
{
}";

            await VerifyCS.VerifyCodeFixAsync(source, source);
        }

        [WorkItem(20630, "https://github.com/dotnet/roslyn/issues/20630")]
        [Fact, Trait(Traits.Feature, Traits.Features.CodeActionsRemoveUnnecessaryCast)]
        public async Task DoNotRemoveCastOnCallToAttributeWithParamsArgsNamedArgsAndProperty()
        {
            var source =
@"
using System;
sealed class MarkAttribute : Attribute
{
    public MarkAttribute(bool otherArg, params string[] arr)
    {
    }
    public int Prop { get; set; }
}

[Mark(arr: (string)null, otherArg: true, Prop = 1)]
static class Program
{
}";

            await VerifyCS.VerifyCodeFixAsync(source, source);
        }

        [WorkItem(20630, "https://github.com/dotnet/roslyn/issues/20630")]
        [Fact, Trait(Traits.Feature, Traits.Features.CodeActionsRemoveUnnecessaryCast)]
        public async Task DoRemoveCastOnCallToAttributeWithInvalidParamsArgs()
        {
            await VerifyCS.VerifyCodeFixAsync(
                @"
using System;
sealed class MarkAttribute : Attribute
{
    public MarkAttribute(bool otherArg, {|CS0225:params|} string wrongDefined)
    {
    }
    public int Prop { get; set; }
}

[Mark(true, [|(string)|]null, Prop = 1)]
static class Program
{
}",
                @"
using System;
sealed class MarkAttribute : Attribute
{
    public MarkAttribute(bool otherArg, {|CS0225:params|} string wrongDefined)
    {
    }
    public int Prop { get; set; }
}

[Mark(true, null, Prop = 1)]
static class Program
{
}");
        }

        [WorkItem(20630, "https://github.com/dotnet/roslyn/issues/20630")]
        [Fact, Trait(Traits.Feature, Traits.Features.CodeActionsRemoveUnnecessaryCast)]
        public async Task RemoveCastOnCallToAttributeWithParamsArgsWithImplicitCast()
        {
            var source =
@"
using System;
sealed class MarkAttribute : Attribute
{
    public MarkAttribute(bool otherArg, params object[] arr)
    {
    }
    public int Prop { get; set; }
}

[Mark(arr: [|(object[])|]new[] { ""Hello"", ""World"" }, otherArg: true, Prop = 1)]
static class Program
{
}";
            var fixedSource =
@"
using System;
sealed class MarkAttribute : Attribute
{
    public MarkAttribute(bool otherArg, params object[] arr)
    {
    }
    public int Prop { get; set; }
}

[Mark(arr: (new[] { ""Hello"", ""World"" }), otherArg: true, Prop = 1)]
static class Program
{
}";

            await new VerifyCS.Test
            {
                TestState =
                {
                    Sources = { source },
                    ExpectedDiagnostics =
                    {
                        // /0/Test0.cs(11,2): error CS0182: An attribute argument must be a constant expression, typeof expression or array creation expression of an attribute parameter type
                        DiagnosticResult.CompilerError("CS0182").WithSpan(11, 2, 11, 75),
                    },
                },
                FixedState =
                {
                    Sources = { fixedSource },
                    ExpectedDiagnostics =
                    {
                        // /0/Test0.cs(11,2): error CS0182: An attribute argument must be a constant expression, typeof expression or array creation expression of an attribute parameter type
                        DiagnosticResult.CompilerError("CS0182").WithSpan(11, 2, 11, 67),
                    },
                },
            }.RunAsync();
        }

        [WorkItem(20630, "https://github.com/dotnet/roslyn/issues/20630")]
        [Fact, Trait(Traits.Feature, Traits.Features.CodeActionsRemoveUnnecessaryCast)]
        public async Task RemoveCastOnCallToAttributeWithCastInPropertySetter()
        {
            await VerifyCS.VerifyCodeFixAsync(
@"
using System;
sealed class MarkAttribute : Attribute
{
    public MarkAttribute()
    {
    }
    public int Prop { get; set; }
}

[Mark(Prop = [|(int)|]1)]
static class Program
{
}",
@"
using System;
sealed class MarkAttribute : Attribute
{
    public MarkAttribute()
    {
    }
    public int Prop { get; set; }
}

[Mark(Prop = 1)]
static class Program
{
}");
        }

        [WorkItem(18510, "https://github.com/dotnet/roslyn/issues/18510")]
        [Theory, Trait(Traits.Feature, Traits.Features.CodeActionsRemoveUnnecessaryCast)]
        [InlineData("-")]
        [InlineData("+")]
        public async Task DoNotRemoveCastOnInvalidUnaryOperatorEnumValue1(string op)
        {
            var source =
$@"
enum Sign
    {{
        Positive = 1,
        Negative = -1
    }}

    class T
    {{
        void Goo()
        {{
            Sign mySign = Sign.Positive;
            Sign invertedSign = (Sign) ( {op}((int) mySign) );
        }}
    }}";

            await VerifyCS.VerifyCodeFixAsync(source, source);
        }

        [WorkItem(18510, "https://github.com/dotnet/roslyn/issues/18510")]
        [Theory, Trait(Traits.Feature, Traits.Features.CodeActionsRemoveUnnecessaryCast)]
        [InlineData("-")]
        [InlineData("+")]
        public async Task DoNotRemoveCastOnInvalidUnaryOperatorEnumValue2(string op)
        {
            var source =
$@"
enum Sign
    {{
        Positive = 1,
        Negative = -1
    }}

    class T
    {{
        void Goo()
        {{
            Sign mySign = Sign.Positive;
            Sign invertedSign = (Sign) ( {op}(int) mySign );
        }}
    }}";

            await VerifyCS.VerifyCodeFixAsync(source, source);
        }

        [WorkItem(18510, "https://github.com/dotnet/roslyn/issues/18510")]
        [Fact, Trait(Traits.Feature, Traits.Features.CodeActionsRemoveUnnecessaryCast)]
        public async Task RemoveCastOnValidUnaryOperatorEnumValue()
        {
            var source =
@"
enum Sign
    {
        Positive = 1,
        Negative = -1
    }

    class T
    {
        void Goo()
        {
            Sign mySign = Sign.Positive;
            Sign invertedSign = (Sign) ( ~[|(int)|] mySign );
        }
    }";
            var fixedSource =
@"
enum Sign
    {
        Positive = 1,
        Negative = -1
    }

    class T
    {
        void Goo()
        {
            Sign mySign = Sign.Positive;
            Sign invertedSign = [|(Sign)|] ( ~mySign);
        }
    }";

            await new VerifyCS.Test
            {
                TestCode = source,
                FixedState =
                {
                    Sources = { fixedSource },
                    MarkupHandling = MarkupMode.Allow,
                },
                CodeFixTestBehaviors = CodeFixTestBehaviors.FixOne,
            }.RunAsync();
        }

        [WorkItem(18510, "https://github.com/dotnet/roslyn/issues/18510")]
        [Fact, Trait(Traits.Feature, Traits.Features.CodeActionsRemoveUnnecessaryCast)]
        public async Task RemoveCastOnValidUnaryOperatorEnumValue_Nullable()
        {
            var source =
@"
enum Sign
{
    Positive = 1,
    Negative = -1
}

class T
{
    void Goo()
    {
        Sign mySign = Sign.Positive;
        Sign? invertedSign = (Sign?)(~[|(int)|] mySign);
    }
}";
            var fixedSource =
@"
enum Sign
{
    Positive = 1,
    Negative = -1
}

class T
{
    void Goo()
    {
        Sign mySign = Sign.Positive;
        Sign? invertedSign = (Sign?)(~mySign);
    }
}";

            await new VerifyCS.Test
            {
                TestCode = source,
                FixedCode = fixedSource,
            }.RunAsync();
        }

        [WorkItem(18510, "https://github.com/dotnet/roslyn/issues/18510")]
        [Fact, Trait(Traits.Feature, Traits.Features.CodeActionsRemoveUnnecessaryCast)]
        public async Task DoNotRemoveEnumCastToDifferentRepresentation()
        {
            var source =
@"
enum Sign
    {
        Positive = 1,
        Negative = -1
    }

    class T
    {
        void Goo()
        {
            Sign mySign = Sign.Positive;
            Sign invertedSign = (Sign) ( ~(long) mySign );
        }
    }";

            await new VerifyCS.Test
            {
                TestCode = source,
                FixedCode = source,
            }.RunAsync();
        }

        [WorkItem(25456, "https://github.com/dotnet/roslyn/issues/25456#issuecomment-373549735")]
        [Fact, Trait(Traits.Feature, Traits.Features.CodeActionsRemoveUnnecessaryCast)]
        public async Task DoNotIntroduceDefaultLiteralInSwitchCase()
        {
            var source =
@"
class C
{
    void M()
    {
        switch (true)
        {
            case (bool)default:
                break;
        }
    }
}";

            await new VerifyCS.Test
            {
                TestCode = source,
                FixedCode = source,
                LanguageVersion = LanguageVersion.CSharp7_1,
            }.RunAsync();
        }

        [Fact, Trait(Traits.Feature, Traits.Features.CodeActionsRemoveUnnecessaryCast)]
        public async Task DoNotIntroduceDefaultLiteralInSwitchCase_CastInsideParentheses()
        {
            var source =
@"
class C
{
    void M()
    {
        switch (true)
        {
            case ((bool)default):
                break;
        }
    }
}";

            await new VerifyCS.Test
            {
                TestCode = source,
                FixedCode = source,
                LanguageVersion = LanguageVersion.CSharp7_1,
            }.RunAsync();
        }

        [Fact, Trait(Traits.Feature, Traits.Features.CodeActionsRemoveUnnecessaryCast)]
        public async Task DoNotIntroduceDefaultLiteralInSwitchCase_DefaultInsideParentheses()
        {
            var source =
@"
class C
{
    void M()
    {
        switch (true)
        {
            case (bool)(default):
                break;
        }
    }
}";

            await new VerifyCS.Test
            {
                TestCode = source,
                FixedCode = source,
                LanguageVersion = LanguageVersion.CSharp7_1,
            }.RunAsync();
        }

        [Fact, Trait(Traits.Feature, Traits.Features.CodeActionsRemoveUnnecessaryCast)]
        public async Task DoNotIntroduceDefaultLiteralInSwitchCase_RemoveDoubleCast()
        {
            var source =
@"
class C
{
    void M()
    {
        switch (true)
        {
            case [|(bool)|][|(bool)|]default:
                break;
        }
    }
}";
            var fixedSource =
@"
class C
{
    void M()
    {
        switch (true)
        {
            case (bool)default:
                break;
        }
    }
}";

            await new VerifyCS.Test
            {
                TestCode = source,
                FixedCode = fixedSource,
                LanguageVersion = LanguageVersion.CSharp7_1,
            }.RunAsync();
        }

        [WorkItem(12631, "https://github.com/dotnet/roslyn/issues/12631")]
        [Fact, Trait(Traits.Feature, Traits.Features.CodeActionsRemoveUnnecessaryCast)]
        public async Task RemoveRedundantBoolCast()
        {
            await VerifyCS.VerifyCodeFixAsync(
@"
class C
{
    void M()
    {
        var a = true;
        var b = ![|(bool)|]a;
    }
}",
@"
class C
{
    void M()
    {
        var a = true;
        var b = !a;
    }
}");
        }

        [Fact, Trait(Traits.Feature, Traits.Features.CodeActionsRemoveUnnecessaryCast)]
        public async Task DoNotIntroduceDefaultLiteralInPatternSwitchCase()
        {
            var source =
@"
class C
{
    void M()
    {
        switch (true)
        {
            case (bool)default when true:
                break;
        }
    }
}";

            await new VerifyCS.Test
            {
                TestCode = source,
                FixedCode = source,
                LanguageVersion = LanguageVersion.CSharp7_1,
            }.RunAsync();
        }

        [Fact, Trait(Traits.Feature, Traits.Features.CodeActionsRemoveUnnecessaryCast)]
        public async Task DoNotIntroduceDefaultLiteralInPatternSwitchCase_CastInsideParentheses()
        {
            var source =
@"
class C
{
    void M()
    {
        switch (true)
        {
            case ((bool)default) when true:
                break;
        }
    }
}";

            await new VerifyCS.Test
            {
                TestCode = source,
                FixedCode = source,
                LanguageVersion = LanguageVersion.CSharp7_1,
            }.RunAsync();
        }

        [Fact, Trait(Traits.Feature, Traits.Features.CodeActionsRemoveUnnecessaryCast)]
        public async Task DoNotIntroduceDefaultLiteralInPatternSwitchCase_DefaultInsideParentheses()
        {
            var source =
@"
class C
{
    void M()
    {
        switch (true)
        {
            case (bool)(default) when true:
                break;
        }
    }
}";

            await new VerifyCS.Test
            {
                TestCode = source,
                FixedCode = source,
                LanguageVersion = LanguageVersion.CSharp7_1,
            }.RunAsync();
        }

        [Fact, Trait(Traits.Feature, Traits.Features.CodeActionsRemoveUnnecessaryCast)]
        public async Task DoNotIntroduceDefaultLiteralInPatternSwitchCase_RemoveDoubleCast()
        {
            var source =
@"
class C
{
    void M()
    {
        switch (true)
        {
            case [|(bool)|][|(bool)|]default when true:
                break;
        }
    }
}";
            var fixedSource =
@"
class C
{
    void M()
    {
        switch (true)
        {
            case (bool)default when true:
                break;
        }
    }
}";

            await new VerifyCS.Test
            {
                TestCode = source,
                FixedCode = fixedSource,
                LanguageVersion = LanguageVersion.CSharp7_1,
            }.RunAsync();
        }

        [Fact, Trait(Traits.Feature, Traits.Features.CodeActionsRemoveUnnecessaryCast)]
        public async Task DoNotIntroduceDefaultLiteralInPatternSwitchCase_RemoveInsideWhenClause()
        {
            var source =
@"
class C
{
    void M()
    {
        switch (true)
        {
            case (bool)default when [|(bool)|]default:
                break;
        }
    }
}";
            var fixedSource =
@"
class C
{
    void M()
    {
        switch (true)
        {
            case (bool)default when default:
                break;
        }
    }
}";

            await new VerifyCS.Test
            {
                TestCode = source,
                FixedCode = fixedSource,
                LanguageVersion = LanguageVersion.CSharp7_1,
            }.RunAsync();
        }

        [Fact, Trait(Traits.Feature, Traits.Features.CodeActionsRemoveUnnecessaryCast)]
        public async Task DoNotIntroduceDefaultLiteralInPatternIs()
        {
            var source =
@"
class C
{
    void M()
    {
        if (true is (bool)default);
    }
}";

            await new VerifyCS.Test
            {
                TestCode = source,
                FixedCode = source,
                LanguageVersion = LanguageVersion.CSharp7_1,
            }.RunAsync();
        }

        [Fact, Trait(Traits.Feature, Traits.Features.CodeActionsRemoveUnnecessaryCast)]
        public async Task DoNotIntroduceDefaultLiteralInPatternIs_CastInsideParentheses()
        {
            var source =
@"
class C
{
    void M()
    {
        if (true is ((bool)default));
    }
}";

            await new VerifyCS.Test
            {
                TestCode = source,
                FixedCode = source,
                LanguageVersion = LanguageVersion.CSharp7_1,
            }.RunAsync();
        }

        [Fact, Trait(Traits.Feature, Traits.Features.CodeActionsRemoveUnnecessaryCast)]
        public async Task DoNotIntroduceDefaultLiteralInPatternIs_DefaultInsideParentheses()
        {
            var source =
@"
class C
{
    void M()
    {
        if (true is (bool)(default));
    }
}";

            await new VerifyCS.Test
            {
                TestCode = source,
                FixedCode = source,
                LanguageVersion = LanguageVersion.CSharp7_1,
            }.RunAsync();
        }

        [Fact, Trait(Traits.Feature, Traits.Features.CodeActionsRemoveUnnecessaryCast)]
        public async Task DoNotIntroduceDefaultLiteralInPatternIs_RemoveDoubleCast()
        {
            var source =
@"
class C
{
    void M()
    {
        if (true is [|(bool)|][|(bool)|]default);
    }
}";
            var fixedSource =
@"
class C
{
    void M()
    {
        if (true is (bool)default) ;
    }
}";

            await new VerifyCS.Test
            {
                TestCode = source,
                FixedCode = fixedSource,
                LanguageVersion = LanguageVersion.CSharp7_1,
            }.RunAsync();
        }

        [Fact, Trait(Traits.Feature, Traits.Features.CodeActionsRemoveUnnecessaryCast)]
        public async Task DoNotIntroduceDefaultLiteralInPropertyPattern1()
        {
            var source =
@"
class C
{
    void M(string s)
    {
        if (s is { Length: (int)default })
        {
        }
    }
}";

            await new VerifyCS.Test
            {
                TestCode = source,
                FixedCode = source,
                LanguageVersion = LanguageVersion.CSharp10,
            }.RunAsync();
        }

        [Fact, Trait(Traits.Feature, Traits.Features.CodeActionsRemoveUnnecessaryCast)]
        public async Task DoNotIntroduceDefaultLiteralInPropertyPattern2()
        {
            var source =
@"
class C
{
    void M(string s)
    {
        if (s is { Length: ((int)default) })
        {
        }
    }
}";

            await new VerifyCS.Test
            {
                TestCode = source,
                FixedCode = source,
                LanguageVersion = LanguageVersion.CSharp10,
            }.RunAsync();
        }

        [WorkItem(27239, "https://github.com/dotnet/roslyn/issues/27239")]
        [Fact, Trait(Traits.Feature, Traits.Features.CodeActionsRemoveUnnecessaryCast)]
        public async Task DoNotOfferToRemoveCastWhereNoConversionExists()
        {
            var source =
                @"
using System;

class C
{
    void M()
    {
        object o = null;
        TypedReference r2 = {|CS0030:(TypedReference)o|};
    }
}";

            await VerifyCS.VerifyCodeFixAsync(source, source);
        }

        [WorkItem(28412, "https://github.com/dotnet/roslyn/issues/28412")]
        [Fact, Trait(Traits.Feature, Traits.Features.CodeActionsRemoveUnnecessaryCast)]
        public async Task DoNotOfferToRemoveCastWhenAccessingHiddenProperty()
        {
            var source = @"
using System.Collections.Generic;
class Fruit
{
    public IDictionary<string, object> Properties { get; set; }
}
class Apple : Fruit
{
    public new IDictionary<string, object> Properties { get; }
}
class Tester
{
    public void Test()
    {
        var a = new Apple();
        ((Fruit)a).Properties[""Color""] = ""Red"";
    }
}";

            await VerifyCS.VerifyCodeFixAsync(source, source);
        }

        [WorkItem(31963, "https://github.com/dotnet/roslyn/issues/31963")]
        [Fact, Trait(Traits.Feature, Traits.Features.CodeActionsRemoveUnnecessaryCast)]
        public async Task DoNotOfferToRemoveCastInConstructorWhenItNeeded()
        {
            var source = @"
class IntegerWrapper
{
    public IntegerWrapper(int value)
    {
    }
}
enum Goo
{
    First,
    Second
}
class Tester
{
    public void Test()
    {
        var a = new IntegerWrapper((int)Goo.First);
    }
}";

            await VerifyCS.VerifyCodeFixAsync(source, source);
        }

        [WorkItem(31963, "https://github.com/dotnet/roslyn/issues/31963")]
        [Fact, Trait(Traits.Feature, Traits.Features.CodeActionsRemoveUnnecessaryCast)]
        public async Task DoNotOfferToRemoveCastInBaseConstructorInitializerWhenItNeeded()
        {
            var source =
@"
class B
{
    B(int a)
    {
    }
}
class C : B
{
    C(double a) : base((int)a)
    {
    }
}";

            await VerifyCS.VerifyCodeFixAsync(
                source,
                // /0/Test0.cs(10,19): error CS0122: 'B.B(int)' is inaccessible due to its protection level
                DiagnosticResult.CompilerError("CS0122").WithSpan(10, 19, 10, 23).WithArguments("B.B(int)"),
                source);
        }

        [WorkItem(31963, "https://github.com/dotnet/roslyn/issues/31963")]
        [Fact, Trait(Traits.Feature, Traits.Features.CodeActionsRemoveUnnecessaryCast)]
        public async Task DoNotOfferToRemoveCastInConstructorInitializerWhenItNeeded()
        {
            var source =
@"
class B
{
    B(int a)
    {
    }

    B(double a) : this((int)a)
    {
    }
}";

            await VerifyCS.VerifyCodeFixAsync(source, source);
        }

        [WorkItem(10220, "https://github.com/dotnet/roslyn/issues/10220")]
        [Fact, Trait(Traits.Feature, Traits.Features.CodeActionsRemoveUnnecessaryCast)]
        public async Task DoNotRemoveObjectCastInParamsCall()
        {
            var source =
@"
using System;
using System.Diagnostics;

class Program
{
    static void Main(string[] args)
    {
        object[] arr = { 1, 2, 3 };
        testParams((object)arr);
    }

    static void testParams(params object[] ps)
    {
        Console.WriteLine(ps.Length);
    }
}";

            await VerifyCS.VerifyCodeFixAsync(source, source);
        }

        [WorkItem(22804, "https://github.com/dotnet/roslyn/issues/22804")]
        [Fact, Trait(Traits.Feature, Traits.Features.CodeActionsRemoveUnnecessaryCast)]
        public async Task DoNotRemoveCastFromNullableToUnderlyingType()
        {
            var source =
            @"
using System.Text;

class C
{
    private void M()
    {
        StringBuilder numbers = new StringBuilder();
        int?[] position = new int?[2];
        numbers[(int)position[1]] = 'x';
    }
}";

            await VerifyCS.VerifyCodeFixAsync(source, source);
        }

        [WorkItem(41433, "https://github.com/dotnet/roslyn/issues/41433")]
        [Fact, Trait(Traits.Feature, Traits.Features.CodeActionsRemoveUnnecessaryCast)]
        public async Task DoNotRemoveCastFromIntPtrToPointer()
        {
            var source =
            @"
using System;

class C
{
    unsafe int Test(IntPtr safePointer)
    {
        return ((int*)safePointer)[0];
    }
}";

            await VerifyCS.VerifyCodeFixAsync(source, source);
        }

        [WorkItem(38599, "https://github.com/dotnet/roslyn/issues/38599")]
        [Fact, Trait(Traits.Feature, Traits.Features.CodeActionsRemoveUnnecessaryCast)]
        public async Task DoNotRemoveCastFromIntPtrToPointerInReturn()
        {
            var source =
            @"
using System;

class Program
{
    public static unsafe int Read(IntPtr pointer, int offset)
    {
        return ((int*)pointer)[offset];
    }
}";

            await VerifyCS.VerifyCodeFixAsync(source, source);
        }

        [WorkItem(32491, "https://github.com/dotnet/roslyn/issues/32491")]
        [Fact, Trait(Traits.Feature, Traits.Features.CodeActionsRemoveUnnecessaryCast)]
        public async Task DoNotRemoveCastFromIntPtrToPointerWithTypeParameter()
        {
            var source =
            @"
using System;

struct Block<T>
    where T : unmanaged
{
    IntPtr m_ptr;
    unsafe ref T GetRef( int index )
    {
        return ref ((T*)m_ptr)[index];
    }
}";

            await VerifyCS.VerifyCodeFixAsync(source, source);
        }

        [WorkItem(25021, "https://github.com/dotnet/roslyn/issues/25021")]
        [Fact, Trait(Traits.Feature, Traits.Features.CodeActionsRemoveUnnecessaryCast)]
        public async Task DoNotRemoveCastFromIntPtrToPointerWithAddressAndCast()
        {
            var source =
            @"
using System;

class C
{
    private unsafe void goo()
    {
        var address = IntPtr.Zero;
        var bar = (int*)&((long*)address)[10];
    }
}";

            await VerifyCS.VerifyCodeFixAsync(source, source);
        }

        [WorkItem(38347, "https://github.com/dotnet/roslyn/issues/38347")]
        [Fact, Trait(Traits.Feature, Traits.Features.CodeActionsRemoveUnnecessaryCast)]
        public async Task TestArgToLocalFunction1()
        {
            await VerifyCS.VerifyCodeFixAsync(
@"
class Program
{
    public static void M()
    {
        for (int i = 0; i < 1; i++)
        {
            long a = 0, b = 0;

            SameScope([|(decimal)|]a + [|(decimal)|]b);

            static void SameScope(decimal sum) { }
        }
    }
}",
@"
class Program
{
    public static void M()
    {
        for (int i = 0; i < 1; i++)
        {
            long a = 0, b = 0;

            SameScope(a + (decimal)b);

            static void SameScope(decimal sum) { }
        }
    }
}");
        }

        [WorkItem(38347, "https://github.com/dotnet/roslyn/issues/38347")]
        [Fact, Trait(Traits.Feature, Traits.Features.CodeActionsRemoveUnnecessaryCast)]
        public async Task TestArgToLocalFunction2()
        {
            var source =
@"
class Program
{
    public static void M()
    {
        for (int i = 0; i < 1; i++)
        {
            long a = 0, b = 0;

            SameScope([|(decimal)|]a + [|(decimal)|]b);

            static void SameScope(decimal sum) { }
        }
    }
}";
            var fixedSource =
@"
class Program
{
    public static void M()
    {
        for (int i = 0; i < 1; i++)
        {
            long a = 0, b = 0;

            SameScope((decimal)a + b);

            static void SameScope(decimal sum) { }
        }
    }
}";
            var batchFixedSource =
@"
class Program
{
    public static void M()
    {
        for (int i = 0; i < 1; i++)
        {
            long a = 0, b = 0;

            SameScope(a + (decimal)b);

            static void SameScope(decimal sum) { }
        }
    }
}";

            await new VerifyCS.Test
            {
                TestCode = source,
                FixedCode = fixedSource,
                BatchFixedCode = batchFixedSource,
                CodeFixTestBehaviors = CodeFixTestBehaviors.FixOne,
                DiagnosticSelector = diagnostics => diagnostics[1],
            }.RunAsync();
        }

        [WorkItem(36631, "https://github.com/dotnet/roslyn/issues/36631")]
        [Fact, Trait(Traits.Feature, Traits.Features.CodeActionsRemoveUnnecessaryCast)]
        public async Task TestFormattableString1()
        {
            var source =
            @"
using System;

class C
{
    private void goo()
    {
        object x = (IFormattable)$"""";
    }
}";

            await VerifyCS.VerifyCodeFixAsync(source, source);
        }

        [WorkItem(36631, "https://github.com/dotnet/roslyn/issues/36631")]
        [Fact, Trait(Traits.Feature, Traits.Features.CodeActionsRemoveUnnecessaryCast)]
        public async Task TestFormattableString1_1()
        {
            await VerifyCS.VerifyCodeFixAsync(
                @"
using System;

class C
{
    private void goo()
    {
        IFormattable x = [|(IFormattable)|]$"""";
    }
}",
                @"
using System;

class C
{
    private void goo()
    {
        IFormattable x = $"""";
    }
}");
        }

        [WorkItem(36631, "https://github.com/dotnet/roslyn/issues/36631")]
        [Fact, Trait(Traits.Feature, Traits.Features.CodeActionsRemoveUnnecessaryCast)]
        public async Task TestFormattableString2()
        {
            var source =
            @"
using System;

class C
{
    private void goo()
    {
        object x = (FormattableString)$"""";
    }
}";

            await VerifyCS.VerifyCodeFixAsync(source, source);
        }

        [WorkItem(36631, "https://github.com/dotnet/roslyn/issues/36631")]
        [Fact, Trait(Traits.Feature, Traits.Features.CodeActionsRemoveUnnecessaryCast)]
        public async Task TestFormattableString2_2()
        {
            await VerifyCS.VerifyCodeFixAsync(
                @"
using System;

class C
{
    private void goo()
    {
        FormattableString x = [|(FormattableString)|]$"""";
    }
}",
                @"
using System;

class C
{
    private void goo()
    {
        FormattableString x = $"""";
    }
}");
        }

        [WorkItem(36631, "https://github.com/dotnet/roslyn/issues/36631")]
        [Fact, Trait(Traits.Feature, Traits.Features.CodeActionsRemoveUnnecessaryCast)]
        public async Task TestFormattableString3()
        {
            var source =
            @"
using System;

class C
{
    private void goo()
    {
        bar((FormattableString)$"""");
    }

    private void bar(string s) { }
    private void bar(FormattableString s) { }
}";

            await VerifyCS.VerifyCodeFixAsync(source, source);
        }

        [WorkItem(36631, "https://github.com/dotnet/roslyn/issues/36631")]
        [Fact, Trait(Traits.Feature, Traits.Features.CodeActionsRemoveUnnecessaryCast)]
        public async Task TestFormattableString4()
        {
            await VerifyCS.VerifyCodeFixAsync(
@"
using System;

class C
{
    private void goo()
    {
        bar([|(FormattableString)|]$"""");
    }

    private void bar(FormattableString s) { }
}",
@"
using System;

class C
{
    private void goo()
    {
        bar($"""");
    }

    private void bar(FormattableString s) { }
}");
        }

        [WorkItem(36631, "https://github.com/dotnet/roslyn/issues/36631")]
        [Fact, Trait(Traits.Feature, Traits.Features.CodeActionsRemoveUnnecessaryCast)]
        public async Task TestFormattableString5()
        {
            await VerifyCS.VerifyCodeFixAsync(
@"
using System;

class C
{
    private void goo()
    {
        object o = [|(string)|]$"""";
    }
}",
@"
using System;

class C
{
    private void goo()
    {
        object o = $"""";
    }
}");
        }

        [WorkItem(36631, "https://github.com/dotnet/roslyn/issues/36631")]
        [Fact, Trait(Traits.Feature, Traits.Features.CodeActionsRemoveUnnecessaryCast)]
        public async Task TestFormattableString6()
        {
            await VerifyCS.VerifyCodeFixAsync(
@"
using System;

class C
{
    private void goo()
    {
        bar([|(IFormattable)|]$"""");
    }

    private void bar(IFormattable s) { }
}",
@"
using System;

class C
{
    private void goo()
    {
        bar($"""");
    }

    private void bar(IFormattable s) { }
}");
        }

        [WorkItem(36631, "https://github.com/dotnet/roslyn/issues/36631")]
        [Fact, Trait(Traits.Feature, Traits.Features.CodeActionsRemoveUnnecessaryCast)]
        public async Task TestFormattableString7()
        {
            var source =
            @"
using System;

class C
{
    private void goo()
    {
        object x = (IFormattable)$@"""";
    }
}";

            await VerifyCS.VerifyCodeFixAsync(source, source);
        }

        [WorkItem(34326, "https://github.com/dotnet/roslyn/issues/34326")]
        [Fact, Trait(Traits.Feature, Traits.Features.CodeActionsRemoveUnnecessaryCast)]
        public async Task TestMissingOnInterfaceCallOnNonSealedClass()
        {
            var source =
@"
using System;

public class DbContext : IDisposable
{
    public void Dispose()
    {
        Console.WriteLine(""Base called"");
    }
}

public class MyContext : DbContext, IDisposable
{
    void IDisposable.Dispose()
    {
        Console.WriteLine(""Derived called"");
    }
}

class C
{
    private readonly DbContext _dbContext = new MyContext();

    static void Main()
    {
        ((IDisposable)_dbContext).Dispose();
    }
}";

            await VerifyCS.VerifyCodeFixAsync(
                source,
                // /0/Test0.cs(26,23): error CS0120: An object reference is required for the non-static field, method, or property 'C._dbContext'
                DiagnosticResult.CompilerError("CS0120").WithSpan(26, 23, 26, 33).WithArguments("C._dbContext"),
                source);
        }

        [WorkItem(34326, "https://github.com/dotnet/roslyn/issues/34326")]
        [Fact, Trait(Traits.Feature, Traits.Features.CodeActionsRemoveUnnecessaryCast)]
        public async Task TestMissingOnInterfaceCallOnNonReadOnlyStruct()
        {
            var source =
@"
using System;

public struct DbContext : IDisposable
{
    public int DisposeCount;
    public void Dispose()
    {
        DisposeCount++'
    }
}

class C
{
    private DbContext _dbContext = new MyContext();

    static void Main()
    {
        ((IDisposable)_dbContext).Dispose();
    }
}";

            await VerifyCS.VerifyCodeFixAsync(
                source,
                new[]
                {
                    // /0/Test0.cs(9,23): error CS1010: Newline in constant
                    DiagnosticResult.CompilerError("CS1010").WithSpan(9, 23, 9, 23),
                    // /0/Test0.cs(9,23): error CS1011: Empty character literal
                    DiagnosticResult.CompilerError("CS1011").WithSpan(9, 23, 9, 23),
                    // /0/Test0.cs(9,23): error CS1002: ; expected
                    DiagnosticResult.CompilerError("CS1002").WithSpan(9, 23, 9, 24),
                    // /0/Test0.cs(9,24): error CS1002: ; expected
                    DiagnosticResult.CompilerError("CS1002").WithSpan(9, 24, 9, 24),
                    // /0/Test0.cs(15,40): error CS0246: The type or namespace name 'MyContext' could not be found (are you missing a using directive or an assembly reference?)
                    DiagnosticResult.CompilerError("CS0246").WithSpan(15, 40, 15, 49).WithArguments("MyContext"),
                    // /0/Test0.cs(19,23): error CS0120: An object reference is required for the non-static field, method, or property 'C._dbContext'
                    DiagnosticResult.CompilerError("CS0120").WithSpan(19, 23, 19, 33).WithArguments("C._dbContext"),
                },
                source);
        }

        [WorkItem(34326, "https://github.com/dotnet/roslyn/issues/34326")]
        [Fact, Trait(Traits.Feature, Traits.Features.CodeActionsRemoveUnnecessaryCast)]
        public async Task TestMissingOnInterfaceCallOnReadOnlyStruct()
        {
            // We technically could support this.  But we choose not to for simplicity. While semantics could be
            // preserved, the semantics around interfaces are subtle and we don't want to make a change that might
            // negatively impact the user if they make other code changes.
            var source =
@"
using System;

public struct DbContext : IDisposable
{
    public int DisposeCount;
    public void Dispose()
    {
        DisposeCount++'
    }
}

class C
{
    private readonly DbContext _dbContext = new MyContext();

    static void Main()
    {
        ((IDisposable)_dbContext).Dispose();
    }
}";

            await VerifyCS.VerifyCodeFixAsync(
                source,
                new[]
                {
                    // /0/Test0.cs(9,23): error CS1010: Newline in constant
                    DiagnosticResult.CompilerError("CS1010").WithSpan(9, 23, 9, 23),
                    // /0/Test0.cs(9,23): error CS1011: Empty character literal
                    DiagnosticResult.CompilerError("CS1011").WithSpan(9, 23, 9, 23),
                    // /0/Test0.cs(9,23): error CS1002: ; expected
                    DiagnosticResult.CompilerError("CS1002").WithSpan(9, 23, 9, 24),
                    // /0/Test0.cs(9,24): error CS1002: ; expected
                    DiagnosticResult.CompilerError("CS1002").WithSpan(9, 24, 9, 24),
                    // /0/Test0.cs(15,49): error CS0246: The type or namespace name 'MyContext' could not be found (are you missing a using directive or an assembly reference?)
                    DiagnosticResult.CompilerError("CS0246").WithSpan(15, 49, 15, 58).WithArguments("MyContext"),
                    // /0/Test0.cs(19,23): error CS0120: An object reference is required for the non-static field, method, or property 'C._dbContext'
                    DiagnosticResult.CompilerError("CS0120").WithSpan(19, 23, 19, 33).WithArguments("C._dbContext"),
                },
                source);
        }

        [WorkItem(34326, "https://github.com/dotnet/roslyn/issues/34326")]
        [Fact, Trait(Traits.Feature, Traits.Features.CodeActionsRemoveUnnecessaryCast)]
        public async Task TestOnInterfaceCallOnSealedClass()
        {
            await VerifyCS.VerifyCodeFixAsync(
                @"
using System;

public sealed class DbContext : IDisposable
{
    public void Dispose()
    {
        Console.WriteLine(""Base called"");
    }
}

class C
{
    private readonly DbContext _dbContext = null;

    void Main()
    {
        ([|(IDisposable)|]_dbContext).Dispose();
    }
}",
                @"
using System;

public sealed class DbContext : IDisposable
{
    public void Dispose()
    {
        Console.WriteLine(""Base called"");
    }
}

class C
{
    private readonly DbContext _dbContext = null;

    void Main()
    {
        _dbContext.Dispose();
    }
}");
        }

        [WorkItem(29726, "https://github.com/dotnet/roslyn/issues/29726")]
        [Fact, Trait(Traits.Feature, Traits.Features.CodeActionsRemoveUnnecessaryCast)]
        public async Task TestDefaultLiteralWithNullableCastInCoalesce()
        {
            var source =
@"
using System;

public class C
{
    public void Goo()
    {
        int x = (int?)(int)default ?? 42;
    }
}";

            await VerifyCS.VerifyCodeFixAsync(source, source);
        }

        [WorkItem(6309, "https://github.com/dotnet/roslyn/issues/6309")]
        [Fact, Trait(Traits.Feature, Traits.Features.CodeActionsRemoveUnnecessaryCast)]
        public async Task TestFPIdentityThatMustRemain1()
        {
            var source =
@"
using System;

public class C
{
    float X() => 2 / (float)X();
}";

            await VerifyCS.VerifyCodeFixAsync(source, source);
        }

        [WorkItem(34873, "https://github.com/dotnet/roslyn/issues/34873")]
        [Fact, Trait(Traits.Feature, Traits.Features.CodeActionsRemoveUnnecessaryCast)]
        public async Task TestFPIdentityThatMustRemain2()
        {
            var source =
@"
using System;

public class C
{
    void M()
    {
        float f1 = 0.00000000002f;
        float f2 = 1 / f1;
        double d = (float)f2;
    }
}";

            await VerifyCS.VerifyCodeFixAsync(source, source);
        }

        [WorkItem(34873, "https://github.com/dotnet/roslyn/issues/34873")]
        [Fact, Trait(Traits.Feature, Traits.Features.CodeActionsRemoveUnnecessaryCast)]
        public async Task TestFPIdentityThatMustRemain3()
        {
            var source =
@"
using System;

public class C
{
    void M()
    {
        float f1 = 0.00000000002f;
        float f2 = 1 / f1;
        float f3 = (float)f2;
    }
}";

            await VerifyCS.VerifyCodeFixAsync(source, source);
        }

        [WorkItem(34873, "https://github.com/dotnet/roslyn/issues/34873")]
        [Fact, Trait(Traits.Feature, Traits.Features.CodeActionsRemoveUnnecessaryCast)]
        public async Task TestCanRemoveFPIdentityOnFieldRead()
        {
            await VerifyCS.VerifyCodeFixAsync(
@"
using System;

public class C
{
    float f;

    void M()
    {
        var v = [|(float)|]f;
    }
}",
@"
using System;

public class C
{
    float f;

    void M()
    {
        var v = f;
    }
}");
        }

        [WorkItem(34873, "https://github.com/dotnet/roslyn/issues/34873")]
        [Fact, Trait(Traits.Feature, Traits.Features.CodeActionsRemoveUnnecessaryCast)]
        public async Task TestCanRemoveFPIdentityOnFieldWrite()
        {
            await VerifyCS.VerifyCodeFixAsync(
@"
using System;

public class C
{
    float f;

    void M(float f1)
    {
        f = [|(float)|]f1;
    }
}",
@"
using System;

public class C
{
    float f;

    void M(float f1)
    {
        f = f1;
    }
}");
        }

        [WorkItem(34873, "https://github.com/dotnet/roslyn/issues/34873")]
        [Fact, Trait(Traits.Feature, Traits.Features.CodeActionsRemoveUnnecessaryCast)]
        public async Task TestCanRemoveFPIdentityInFieldInitializer()
        {
            await VerifyCS.VerifyCodeFixAsync(
@"
using System;

public class C
{
    static float f1;
    static float f2 = [|(float)|]f1;
}",
@"
using System;

public class C
{
    static float f1;
    static float f2 = f1;
}");
        }

        [WorkItem(34873, "https://github.com/dotnet/roslyn/issues/34873")]
        [Fact, Trait(Traits.Feature, Traits.Features.CodeActionsRemoveUnnecessaryCast)]
        public async Task TestCanRemoveFPIdentityOnArrayRead()
        {
            await VerifyCS.VerifyCodeFixAsync(
@"
using System;

public class C
{
    float[] f;

    void M()
    {
        var v = [|(float)|]f[0];
    }
}",
@"
using System;

public class C
{
    float[] f;

    void M()
    {
        var v = f[0];
    }
}");
        }

        [WorkItem(34873, "https://github.com/dotnet/roslyn/issues/34873")]
        [Fact, Trait(Traits.Feature, Traits.Features.CodeActionsRemoveUnnecessaryCast)]
        public async Task TestCanRemoveFPIdentityOnArrayWrite()
        {
            await VerifyCS.VerifyCodeFixAsync(
@"
using System;

public class C
{
    float[] f;

    void M(float f2)
    {
        f[0] = [|(float)|]f2;
    }
}",
@"
using System;

public class C
{
    float[] f;

    void M(float f2)
    {
        f[0] = f2;
    }
}");
        }

        [WorkItem(34873, "https://github.com/dotnet/roslyn/issues/34873")]
        [Fact, Trait(Traits.Feature, Traits.Features.CodeActionsRemoveUnnecessaryCast)]
        public async Task TestCanRemoveFPIdentityOnArrayInitializer1()
        {
            await VerifyCS.VerifyCodeFixAsync(
@"
using System;

public class C
{
    void M(float f2)
    {
        float[] f = { [|(float)|]f2 };
    }
}",
@"
using System;

public class C
{
    void M(float f2)
    {
        float[] f = { f2 };
    }
}");
        }

        [WorkItem(34873, "https://github.com/dotnet/roslyn/issues/34873")]
        [Fact, Trait(Traits.Feature, Traits.Features.CodeActionsRemoveUnnecessaryCast)]
        public async Task TestCanRemoveFPIdentityOnArrayInitializer2()
        {
            await VerifyCS.VerifyCodeFixAsync(
@"
using System;

public class C
{
    void M(float f2)
    {
        float[] f = new float[] { [|(float)|]f2 };
    }
}",
@"
using System;

public class C
{
    void M(float f2)
    {
        float[] f = new float[] { f2 };
    }
}");
        }

        [WorkItem(34873, "https://github.com/dotnet/roslyn/issues/34873")]
        [Fact, Trait(Traits.Feature, Traits.Features.CodeActionsRemoveUnnecessaryCast)]
        public async Task TestCanRemoveFPIdentityOnImplicitArrayInitializer()
        {
            await VerifyCS.VerifyCodeFixAsync(
@"
using System;

public class C
{
    void M(float f2)
    {
        float[] f = new[] { [|(float)|]f2 };
    }
}",
@"
using System;

public class C
{
    void M(float f2)
    {
        float[] f = new[] { f2 };
    }
}");
        }

        [WorkItem(34873, "https://github.com/dotnet/roslyn/issues/34873")]
        [Fact, Trait(Traits.Feature, Traits.Features.CodeActionsRemoveUnnecessaryCast)]
        public async Task TestCanRemoveFPWithBoxing1()
        {
            await VerifyCS.VerifyCodeFixAsync(
@"
using System;

public class C
{
    void M()
    {
        float value = 0.0f;
        object boxed = [|(float)|]value;
    }
}",
@"
using System;

public class C
{
    void M()
    {
        float value = 0.0f;
        object boxed = value;
    }
}");
        }

        [WorkItem(34873, "https://github.com/dotnet/roslyn/issues/34873")]
        [Fact, Trait(Traits.Feature, Traits.Features.CodeActionsRemoveUnnecessaryCast)]
        public async Task TestCanRemoveFPWithBoxing2()
        {
            await VerifyCS.VerifyCodeFixAsync(
@"
using System;

public class C
{
    void M()
    {
        double value = 0.0;
        object boxed = [|(double)|]value;
    }
}",
@"
using System;

public class C
{
    void M()
    {
        double value = 0.0;
        object boxed = value;
    }
}");
        }

        [WorkItem(37953, "https://github.com/dotnet/roslyn/issues/37953")]
        [Fact, Trait(Traits.Feature, Traits.Features.CodeActionsRemoveUnnecessaryCast)]
        public async Task TestCanRemoveFromUnnecessarySwitchExpressionCast1()
        {
            await VerifyCS.VerifyCodeFixAsync(
@"
using System;

class Program
{
    public static void Main() { }

    public static string GetValue(DayOfWeek value)
        => [|(DayOfWeek)|]value switch
        {
            DayOfWeek.Monday => ""Monday"",
            _ => ""Other"",
        };
}",
@"
using System;

class Program
{
    public static void Main() { }

    public static string GetValue(DayOfWeek value)
        => value switch
        {
            DayOfWeek.Monday => ""Monday"",
            _ => ""Other"",
        };
}");
        }

        [WorkItem(37953, "https://github.com/dotnet/roslyn/issues/37953")]
        [Fact, Trait(Traits.Feature, Traits.Features.CodeActionsRemoveUnnecessaryCast)]
        public async Task TestLeaveNecessarySwitchExpressionCast1()
        {
            var source =
@"
using System;

class Program
{
    public static void Main() { }

    public static string GetValue(int value)
        => (DayOfWeek)value switch
        {
            DayOfWeek.Monday => ""Monday"",
            _ => ""Other"",
        };
}";

            await VerifyCS.VerifyCodeFixAsync(source, source);
        }

        [WorkItem(40414, "https://github.com/dotnet/roslyn/issues/40414")]
        [Fact, Trait(Traits.Feature, Traits.Features.CodeActionsRemoveUnnecessaryCast)]
        public async Task TestSignExtensionWithOrAssignment1()
        {
            var source =
@"
using System;

class C
{
    private long Repro()
    {
        var random = new Random();
        long result = random.Next();
        result <<= 32;
        result |= (long)random.Next();
        return result;
    }
}";

            await VerifyCS.VerifyCodeFixAsync(source, source);
        }

        [WorkItem(40414, "https://github.com/dotnet/roslyn/issues/40414")]
        [Fact, Trait(Traits.Feature, Traits.Features.CodeActionsRemoveUnnecessaryCast)]
        public async Task TestSignExtensionWithOrBinary1()
        {
            var source =
@"
using System;

class C
{
    private long Repro()
    {
        var random = new Random();
        long result = random.Next();
        result <<= 32;
        var v = result | (long)random.Next();
        return result;
    }
}";

            await VerifyCS.VerifyCodeFixAsync(source, source);
        }

        [WorkItem(40414, "https://github.com/dotnet/roslyn/issues/40414")]
        [Fact, Trait(Traits.Feature, Traits.Features.CodeActionsRemoveUnnecessaryCast)]
        public async Task TestSignExtensionWithOrBinary2()
        {
            var source =
@"
using System;

class C
{
    private long Repro()
    {
        var random = new Random();
        long result = random.Next();
        result <<= 32;
        var v = (long)random.Next() | result;
        return result;
    }
}";

            await VerifyCS.VerifyCodeFixAsync(source, source);
        }

        [WorkItem(40414, "https://github.com/dotnet/roslyn/issues/40414")]
        [Fact, Trait(Traits.Feature, Traits.Features.CodeActionsRemoveUnnecessaryCast)]
        public async Task TestSignExtensionWithAndAssignment1()
        {

            await VerifyCS.VerifyCodeFixAsync(@"
using System;

class C
{
    private long Repro()
    {
        var random = new Random();
        long result = random.Next();
        result <<= 32;
        result &= [|(long)|]random.Next();
        return result;
    }
}",
@"
using System;

class C
{
    private long Repro()
    {
        var random = new Random();
        long result = random.Next();
        result <<= 32;
        result &= random.Next();
        return result;
    }
}");
        }

        [WorkItem(40414, "https://github.com/dotnet/roslyn/issues/40414")]
        [Fact, Trait(Traits.Feature, Traits.Features.CodeActionsRemoveUnnecessaryCast)]
        public async Task TestSignExtensionWithAndBinary1()
        {

            await VerifyCS.VerifyCodeFixAsync(@"
using System;

class C
{
    private long Repro()
    {
        var random = new Random();
        long result = random.Next();
        result <<= 32;
        var x = result & [|(long)|]random.Next();
        return result;
    }
}",
@"
using System;

class C
{
    private long Repro()
    {
        var random = new Random();
        long result = random.Next();
        result <<= 32;
        var x = result & random.Next();
        return result;
    }
}");
        }

        [WorkItem(40414, "https://github.com/dotnet/roslyn/issues/40414")]
        [Fact, Trait(Traits.Feature, Traits.Features.CodeActionsRemoveUnnecessaryCast)]
        public async Task TestSignExtensionWithAndBinary2()
        {

            await VerifyCS.VerifyCodeFixAsync(@"
using System;

class C
{
    private long Repro()
    {
        var random = new Random();
        long result = random.Next();
        result <<= 32;
        var x = [|(long)|]random.Next() & result;
        return result;
    }
}",
@"
using System;

class C
{
    private long Repro()
    {
        var random = new Random();
        long result = random.Next();
        result <<= 32;
        var x = random.Next() & result;
        return result;
    }
}");
        }

        [WorkItem(40414, "https://github.com/dotnet/roslyn/issues/40414")]
        [Fact, Trait(Traits.Feature, Traits.Features.CodeActionsRemoveUnnecessaryCast)]
        public async Task TestSignExtensionWithOrCompilerCase1()
        {
            var source =
@"
public class sign
{
    public static void Main()
    {
        int i32_hi = 1;
        int i32_lo = 1;
        ulong u64 = 1;
        sbyte i08 = 1;
        short i16 = -1;

        object v1 = (((long)i32_hi) << 32) | (long)i32_lo;
    }
}";

            await VerifyCS.VerifyCodeFixAsync(source, source);
        }

        [WorkItem(40414, "https://github.com/dotnet/roslyn/issues/40414")]
        [Fact, Trait(Traits.Feature, Traits.Features.CodeActionsRemoveUnnecessaryCast)]
        public async Task TestSignExtensionWithOrCompilerCase2()
        {
            // there is a sign extension warning both before and after.  so this is not worse to remove the cast.
            await VerifyCS.VerifyCodeFixAsync(
@"
public class sign
{
    public static void Main()
    {
        int i32_hi = 1;
        int i32_lo = 1;
        ulong u64 = 1;
        sbyte i08 = 1;
        short i16 = -1;

        object v2 = (ulong)i32_hi | [|(ulong)|]u64;
    }
}",
@"
public class sign
{
    public static void Main()
    {
        int i32_hi = 1;
        int i32_lo = 1;
        ulong u64 = 1;
        sbyte i08 = 1;
        short i16 = -1;

        object v2 = (ulong)i32_hi | u64;
    }
}");
        }

        [WorkItem(40414, "https://github.com/dotnet/roslyn/issues/40414")]
        [Fact, Trait(Traits.Feature, Traits.Features.CodeActionsRemoveUnnecessaryCast)]
        public async Task TestSignExtensionWithOrCompilerCase3()
        {
            var source =
@"
public class sign
{
    public static void Main()
    {
        int i32_hi = 1;
        int i32_lo = 1;
        ulong u64 = 1;
        sbyte i08 = 1;
        short i16 = -1;

        object v3 = (ulong)i32_hi | (ulong)i32_lo;
    }
}";

            await VerifyCS.VerifyCodeFixAsync(source, source);
        }

        [WorkItem(40414, "https://github.com/dotnet/roslyn/issues/40414")]
        [Fact, Trait(Traits.Feature, Traits.Features.CodeActionsRemoveUnnecessaryCast)]
        public async Task TestSignExtensionWithOrCompilerCase4()
        {
            // there is a sign extension warning both before and after.  so this is not worse to remove the cast.
            await VerifyCS.VerifyCodeFixAsync(
@"
public class sign
{
    public static void Main()
    {
        int i32_hi = 1;
        int i32_lo = 1;
        ulong u64 = 1;
        sbyte i08 = 1;
        short i16 = -1;

        object v4 = [|(ulong)|](uint)(ushort)i08 | (ulong)i32_lo;
    }
}",
@"
public class sign
{
    public static void Main()
    {
        int i32_hi = 1;
        int i32_lo = 1;
        ulong u64 = 1;
        sbyte i08 = 1;
        short i16 = -1;

        object v4 = (ushort)i08 | (ulong)i32_lo;
    }
}");
        }

        [WorkItem(40414, "https://github.com/dotnet/roslyn/issues/40414")]
        [Fact, Trait(Traits.Feature, Traits.Features.CodeActionsRemoveUnnecessaryCast)]
        public async Task TestSignExtensionWithOrCompilerCase5()
        {

            await VerifyCS.VerifyCodeFixAsync(@"
public class sign
{
    public static void Main()
    {
        int i32_hi = 1;
        int i32_lo = 1;
        ulong u64 = 1;
        sbyte i08 = 1;
        short i16 = -1;

        object v5 = (int)i08 | [|(int)|]i32_lo;
    }
}",
@"
public class sign
{
    public static void Main()
    {
        int i32_hi = 1;
        int i32_lo = 1;
        ulong u64 = 1;
        sbyte i08 = 1;
        short i16 = -1;

        object v5 = (int)i08 | i32_lo;
    }
}");
        }

        [WorkItem(40414, "https://github.com/dotnet/roslyn/issues/40414")]
        [Fact, Trait(Traits.Feature, Traits.Features.CodeActionsRemoveUnnecessaryCast)]
        public async Task TestSignExtensionWithOrCompilerCase6()
        {
            var source =
@"
public class sign
{
    public static void Main()
    {
        int i32_hi = 1;
        int i32_lo = 1;
        ulong u64 = 1;
        sbyte i08 = 1;
        short i16 = -1;

        object v6 = (((ulong)i32_hi) << 32) | (uint) i32_lo;
    }
}";

            await VerifyCS.VerifyCodeFixAsync(source, source);
        }

        [WorkItem(40414, "https://github.com/dotnet/roslyn/issues/40414")]
        [Fact, Trait(Traits.Feature, Traits.Features.CodeActionsRemoveUnnecessaryCast)]
        public async Task TestSignExtensionWithOrCompilerCase7()
        {
            var source =
@"
public class sign
{
    public static void Main()
    {
        int i32_hi = 1;
        int i32_lo = 1;
        ulong u64 = 1;
        sbyte i08 = 1;
        short i16 = -1;

        object v7 = 0x0000BEEFU | (uint)i16;
    }
}";

            await VerifyCS.VerifyCodeFixAsync(source, source);
        }

        [WorkItem(40414, "https://github.com/dotnet/roslyn/issues/40414")]
        [Fact, Trait(Traits.Feature, Traits.Features.CodeActionsRemoveUnnecessaryCast)]
        public async Task TestSignExtensionWithOrCompilerCase8()
        {
            var source =
@"
public class sign
{
    public static void Main()
    {
        int i32_hi = 1;
        int i32_lo = 1;
        ulong u64 = 1;
        sbyte i08 = 1;
        short i16 = -1;

        object v8 = 0xFFFFBEEFU | (uint)i16;
    }
}";

            await VerifyCS.VerifyCodeFixAsync(source, source);
        }

        [WorkItem(40414, "https://github.com/dotnet/roslyn/issues/40414")]
        [Fact, Trait(Traits.Feature, Traits.Features.CodeActionsRemoveUnnecessaryCast)]
        public async Task TestSignExtensionWithOrCompilerCase9()
        {
            var source =
@"
public class sign
{
    public static void Main()
    {
        int i32_hi = 1;
        int i32_lo = 1;
        ulong u64 = 1;
        sbyte i08 = 1;
        short i16 = -1;

        object v9 = 0xDEADBEEFU | (uint)i16;
    }
}";

            await VerifyCS.VerifyCodeFixAsync(source, source);
        }

        [WorkItem(40414, "https://github.com/dotnet/roslyn/issues/40414")]
        [Fact, Trait(Traits.Feature, Traits.Features.CodeActionsRemoveUnnecessaryCast)]
        public async Task TestSignExtensionWithOrCompilerCaseNullable1()
        {
            var source =
@"
public class sign
{
    public static void Main()
    {
        int? i32_hi = 1;
        int? i32_lo = 1;
        ulong? u64 = 1;
        sbyte? i08 = 1;
        short? i16 = -1;

        object v1 = (((long?)i32_hi) << 32) | (long?)i32_lo;
    }
}";

            await VerifyCS.VerifyCodeFixAsync(source, source);
        }

        [WorkItem(40414, "https://github.com/dotnet/roslyn/issues/40414")]
        [Fact, Trait(Traits.Feature, Traits.Features.CodeActionsRemoveUnnecessaryCast)]
        public async Task TestSignExtensionWithOrCompilerCaseNullable2()
        {
            // there is a sign extension warning both before and after.  so this is not worse to remove the cast.
            await VerifyCS.VerifyCodeFixAsync(@"
public class sign
{
    public static void Main()
    {
        int? i32_hi = 1;
        int? i32_lo = 1;
        ulong? u64 = 1;
        sbyte? i08 = 1;
        short? i16 = -1;

        object v2 = (ulong?)i32_hi | [|(ulong?)|]u64;
    }
}", @"
public class sign
{
    public static void Main()
    {
        int? i32_hi = 1;
        int? i32_lo = 1;
        ulong? u64 = 1;
        sbyte? i08 = 1;
        short? i16 = -1;

        object v2 = (ulong?)i32_hi | u64;
    }
}");
        }

        [WorkItem(40414, "https://github.com/dotnet/roslyn/issues/40414")]
        [Fact, Trait(Traits.Feature, Traits.Features.CodeActionsRemoveUnnecessaryCast)]
        public async Task TestSignExtensionWithOrCompilerCaseNullable3()
        {
            var source =
@"
public class sign
{
    public static void Main()
    {
        int? i32_hi = 1;
        int? i32_lo = 1;
        ulong? u64 = 1;
        sbyte? i08 = 1;
        short? i16 = -1;

        object v3 = (ulong?)i32_hi | (ulong?)i32_lo;
    }
}";

            await VerifyCS.VerifyCodeFixAsync(source, source);
        }

        [WorkItem(40414, "https://github.com/dotnet/roslyn/issues/40414")]
        [Fact, Trait(Traits.Feature, Traits.Features.CodeActionsRemoveUnnecessaryCast)]
        public async Task TestSignExtensionWithOrCompilerCaseNullable4()
        {
            // there is a sign extension warning both before and after.  so this is not worse to remove the cast.
            await VerifyCS.VerifyCodeFixAsync(@"
public class sign
{
    public static void Main()
    {
        int? i32_hi = 1;
        int? i32_lo = 1;
        ulong? u64 = 1;
        sbyte? i08 = 1;
        short? i16 = -1;

        object v4 = [|(ulong?)|][|(uint?)|](ushort?)i08 | (ulong?)i32_lo;
    }
}", @"
public class sign
{
    public static void Main()
    {
        int? i32_hi = 1;
        int? i32_lo = 1;
        ulong? u64 = 1;
        sbyte? i08 = 1;
        short? i16 = -1;

        object v4 = (ushort?)i08 | (ulong?)i32_lo;
    }
}");
        }

        [WorkItem(40414, "https://github.com/dotnet/roslyn/issues/40414")]
        [Fact, Trait(Traits.Feature, Traits.Features.CodeActionsRemoveUnnecessaryCast)]
        public async Task TestSignExtensionWithOrCompilerCaseNullable5()
        {

            await VerifyCS.VerifyCodeFixAsync(@"
public class sign
{
    public static void Main()
    {
        int? i32_hi = 1;
        int? i32_lo = 1;
        ulong? u64 = 1;
        sbyte? i08 = 1;
        short? i16 = -1;

        object v5 = (int?)i08 | [|(int?)|]i32_lo;
    }
}",
@"
public class sign
{
    public static void Main()
    {
        int? i32_hi = 1;
        int? i32_lo = 1;
        ulong? u64 = 1;
        sbyte? i08 = 1;
        short? i16 = -1;

        object v5 = (int?)i08 | i32_lo;
    }
}");
        }

        [WorkItem(40414, "https://github.com/dotnet/roslyn/issues/40414")]
        [Fact, Trait(Traits.Feature, Traits.Features.CodeActionsRemoveUnnecessaryCast)]
        public async Task TestSignExtensionWithOrCompilerCaseNullable6()
        {
            var source =
@"
public class sign
{
    public static void Main()
    {
        int? i32_hi = 1;
        int? i32_lo = 1;
        ulong? u64 = 1;
        sbyte? i08 = 1;
        short? i16 = -1;

        object v6 = (((ulong?)i32_hi) << 32) | (uint?)i32_lo;
    }
}";

            await VerifyCS.VerifyCodeFixAsync(source, source);
        }

        [WorkItem(40414, "https://github.com/dotnet/roslyn/issues/40414")]
        [Fact, Trait(Traits.Feature, Traits.Features.CodeActionsRemoveUnnecessaryCast)]
        public async Task TestSignExtensionWithOrCompilerCaseNullable7()
        {
            var source =
@"
public class sign
{
    public static void Main()
    {
        int? i32_hi = 1;
        int? i32_lo = 1;
        ulong? u64 = 1;
        sbyte? i08 = 1;
        short? i16 = -1;

        object v7 = 0x0000BEEFU | (uint?)i16;
    }
}";

            await VerifyCS.VerifyCodeFixAsync(source, source);
        }

        [WorkItem(40414, "https://github.com/dotnet/roslyn/issues/40414")]
        [Fact, Trait(Traits.Feature, Traits.Features.CodeActionsRemoveUnnecessaryCast)]
        public async Task TestSignExtensionWithOrCompilerCaseNullable8()
        {
            var source =
@"
public class sign
{
    public static void Main()
    {
        int? i32_hi = 1;
        int? i32_lo = 1;
        ulong? u64 = 1;
        sbyte? i08 = 1;
        short? i16 = -1;

        object v8 = 0xFFFFBEEFU | (uint?)i16;
    }
}";

            await VerifyCS.VerifyCodeFixAsync(source, source);
        }

        [WorkItem(40414, "https://github.com/dotnet/roslyn/issues/40414")]
        [Fact, Trait(Traits.Feature, Traits.Features.CodeActionsRemoveUnnecessaryCast)]
        public async Task TestSignExtensionWithOrCompilerCaseNullable9()
        {
            var source =
@"
public class sign
{
    public static void Main()
    {
        int? i32_hi = 1;
        int? i32_lo = 1;
        ulong? u64 = 1;
        sbyte? i08 = 1;
        short? i16 = -1;

        object v9 = 0xDEADBEEFU | (uint?)i16;
    }
}";

            await VerifyCS.VerifyCodeFixAsync(source, source);
        }

        [WorkItem(20211, "https://github.com/dotnet/roslyn/issues/20211")]
        [Fact, Trait(Traits.Feature, Traits.Features.CodeActionsRemoveUnnecessaryCast)]
        public async Task DoNotRemoveNullCastInSwitch1()
        {
            var source =
@"class Program
{
    static void Main()
    {
        switch ((object)null)
        {
          case bool _:
            break;
        }
    }
}";

            await VerifyCS.VerifyCodeFixAsync(source, source);
        }

        [WorkItem(20211, "https://github.com/dotnet/roslyn/issues/20211")]
        [Fact, Trait(Traits.Feature, Traits.Features.CodeActionsRemoveUnnecessaryCast)]
        public async Task DoNotRemoveNullCastInSwitch2()
        {
            var source =
@"class Program
{
    static void Main()
    {
        switch ((object)(null))
        {
          case bool _:
            break;
        }
    }
}";

            await VerifyCS.VerifyCodeFixAsync(source, source);
        }

        [WorkItem(20211, "https://github.com/dotnet/roslyn/issues/20211")]
        [Fact, Trait(Traits.Feature, Traits.Features.CodeActionsRemoveUnnecessaryCast)]
        public async Task DoNotRemoveNullCastInSwitch3()
        {
            var source =
@"class Program
{
    static void Main()
    {
        switch ((bool?)null)
        {
          case bool _:
            break;
        }
    }
}";

            await VerifyCS.VerifyCodeFixAsync(source, source);
        }

        [WorkItem(20211, "https://github.com/dotnet/roslyn/issues/20211")]
        [Fact, Trait(Traits.Feature, Traits.Features.CodeActionsRemoveUnnecessaryCast)]
        public async Task DoNotRemoveNullCastInSwitch4()
        {
            var source =
@"class Program
{
    static void Main()
    {
        switch ((bool?)(null))
        {
          case bool _:
            break;
        }
    }
}";

            await VerifyCS.VerifyCodeFixAsync(source, source);
        }

        [WorkItem(20211, "https://github.com/dotnet/roslyn/issues/20211")]
        [Fact, Trait(Traits.Feature, Traits.Features.CodeActionsRemoveUnnecessaryCast)]
        public async Task DoNotRemoveNullCastInSwitch5()
        {
            var source =
@"class Program
{
    static void Main()
    {
        switch (((object)null))
        {
          case bool _:
            break;
        }
    }
}";

            await VerifyCS.VerifyCodeFixAsync(source, source);
        }

        [WorkItem(20211, "https://github.com/dotnet/roslyn/issues/20211")]
        [Fact, Trait(Traits.Feature, Traits.Features.CodeActionsRemoveUnnecessaryCast)]
        public async Task DoNotRemoveDefaultCastInSwitch1()
        {
            var source =
@"class Program
{
    static void Main()
    {
        switch ((object)default)
        {
          case bool _:
            break;
        }
    }
}";

            await VerifyCS.VerifyCodeFixAsync(source, source);
        }

        [WorkItem(20211, "https://github.com/dotnet/roslyn/issues/20211")]
        [Fact, Trait(Traits.Feature, Traits.Features.CodeActionsRemoveUnnecessaryCast)]
        public async Task DoNotRemoveDefaultCastInSwitch2()
        {
            var source =
@"class Program
{
    static void Main()
    {
        switch ((object)(default))
        {
          case bool _:
            break;
        }
    }
}";

            await VerifyCS.VerifyCodeFixAsync(source, source);
        }

        [WorkItem(20211, "https://github.com/dotnet/roslyn/issues/20211")]
        [Fact, Trait(Traits.Feature, Traits.Features.CodeActionsRemoveUnnecessaryCast)]
        public async Task DoNotRemoveDefaultCastInSwitch3()
        {
            var source =
@"class Program
{
    static void Main()
    {
        switch ((bool?)default)
        {
          case bool _:
            break;
        }
    }
}";

            await VerifyCS.VerifyCodeFixAsync(source, source);
        }

        [WorkItem(20211, "https://github.com/dotnet/roslyn/issues/20211")]
        [Fact, Trait(Traits.Feature, Traits.Features.CodeActionsRemoveUnnecessaryCast)]
        public async Task DoNotRemoveDefaultCastInSwitch4()
        {
            var source =
@"class Program
{
    static void Main()
    {
        switch ((bool?)(default))
        {
          case bool _:
            break;
        }
    }
}";

            await VerifyCS.VerifyCodeFixAsync(source, source);
        }

        [WorkItem(20211, "https://github.com/dotnet/roslyn/issues/20211")]
        [Fact, Trait(Traits.Feature, Traits.Features.CodeActionsRemoveUnnecessaryCast)]
        public async Task DoNotRemoveDoubleNullCastInSwitch1()
        {
            // Removing the 'object' cast would make `case object:` unreachable.
            var source =
@"class Program
{
    static int Main()
    {
        switch ((object)(string)null)
        {
            case null:
                return 0;
            case string:
                return 1;
            case object:
                return 2;
        }
    }
}";

            await new VerifyCS.Test
            {
                TestCode = source,
                FixedCode = source,
                LanguageVersion = LanguageVersion.CSharp9,
            }.RunAsync();
        }

        [WorkItem(20211, "https://github.com/dotnet/roslyn/issues/21613")]
        [Fact, Trait(Traits.Feature, Traits.Features.CodeActionsRemoveUnnecessaryCast)]
        public async Task DoNotRemoveNecessaryCastInConditional1()
        {
            var source =
@"class C
{
    void M(bool x)
    {
        int? y = x ? (int?)1 : default;
    }
}";

            await VerifyCS.VerifyCodeFixAsync(source, source);
        }

        [WorkItem(20211, "https://github.com/dotnet/roslyn/issues/21613")]
        [Fact, Trait(Traits.Feature, Traits.Features.CodeActionsRemoveUnnecessaryCast)]
        public async Task DoNotRemoveNecessaryCastInConditional2()
        {
            var source =
@"class C
{
    void M(bool x)
    {
        int? y = x ? ((int?)1) : default;
    }
}";

            await VerifyCS.VerifyCodeFixAsync(source, source);
        }

        [WorkItem(20211, "https://github.com/dotnet/roslyn/issues/21613")]
        [Fact, Trait(Traits.Feature, Traits.Features.CodeActionsRemoveUnnecessaryCast)]
        public async Task DoNotRemoveNecessaryCastInConditional3()
        {
            var source =
@"class C
{
    void M(bool x)
    {
        int? y = x ? (int?)1 : (default);
    }
}";

            await VerifyCS.VerifyCodeFixAsync(source, source);
        }

        [WorkItem(20211, "https://github.com/dotnet/roslyn/issues/21613")]
        [Fact, Trait(Traits.Feature, Traits.Features.CodeActionsRemoveUnnecessaryCast)]
        public async Task DoNotRemoveNecessaryCastInConditional4_CSharp8()
        {
            var source =
@"class C
{
    void M(bool x)
    {
        int? y = x ? (int?)1 : null;
    }
}";

            await new VerifyCS.Test
            {
                TestCode = source,
                FixedCode = source,
                LanguageVersion = LanguageVersion.CSharp8
            }.RunAsync();
        }

        [WorkItem(20211, "https://github.com/dotnet/roslyn/issues/21613")]
        [Fact, Trait(Traits.Feature, Traits.Features.CodeActionsRemoveUnnecessaryCast)]
        public async Task DoRemoveUnnecessaryCastInConditional4()
        {
            await new VerifyCS.Test
            {
                TestCode = @"class C
{
    void M(bool x)
    {
        int? y = x ? [|(int?)|]1 : null;
    }
}",
                FixedCode = @"class C
{
    void M(bool x)
    {
        int? y = x ? 1 : null;
    }
}",
                LanguageVersion = LanguageVersion.CSharp9,
            }.RunAsync();
        }

        [WorkItem(20211, "https://github.com/dotnet/roslyn/issues/21613")]
        [Fact, Trait(Traits.Feature, Traits.Features.CodeActionsRemoveUnnecessaryCast)]
        public async Task DoNotRemoveNecessaryCastInConditional5_CSharp8()
        {
            var source =
@"class C
{
    void M(bool x)
    {
        int? y = x ? ((int?)1) : null;
    }
}";

            await new VerifyCS.Test
            {
                TestCode = source,
                FixedCode = source,
                LanguageVersion = LanguageVersion.CSharp8
            }.RunAsync();
        }

        [WorkItem(20211, "https://github.com/dotnet/roslyn/issues/21613")]
        [Fact, Trait(Traits.Feature, Traits.Features.CodeActionsRemoveUnnecessaryCast)]
        public async Task DoRemoveUnnecessaryCastInConditional5()
        {
            await new VerifyCS.Test
            {
                TestCode = @"class C
{
    void M(bool x)
    {
        int? y = x ? ([|(int?)|]1) : null;
    }
}",
                FixedCode = @"class C
{
    void M(bool x)
    {
        int? y = x ? 1 : null;
    }
}",
                LanguageVersion = LanguageVersion.CSharp9,
            }.RunAsync();
        }

        [WorkItem(20211, "https://github.com/dotnet/roslyn/issues/21613")]
        [Fact, Trait(Traits.Feature, Traits.Features.CodeActionsRemoveUnnecessaryCast)]
        public async Task DoNotRemoveNecessaryCastInConditional6_CSharp8()
        {
            var source =
@"class C
{
    void M(bool x)
    {
        int? y = x ? (int?)1 : (null);
    }
}";

            await new VerifyCS.Test
            {
                TestCode = source,
                FixedCode = source,
                LanguageVersion = LanguageVersion.CSharp8,
            }.RunAsync();
        }

        [WorkItem(20211, "https://github.com/dotnet/roslyn/issues/21613")]
        [Fact, Trait(Traits.Feature, Traits.Features.CodeActionsRemoveUnnecessaryCast)]
        public async Task DoRemoveUnnecessaryCastInConditional6_CSharp8()
        {
            await new VerifyCS.Test
            {
                TestCode = @"class C
{
    void M(bool x)
    {
        int? y = x ? [|(int?)|]1 : (null);
    }
}",
                FixedCode = @"class C
{
    void M(bool x)
    {
        int? y = x ? 1 : (null);
    }
}",
                LanguageVersion = LanguageVersion.CSharp9,
            }.RunAsync();
        }

        [WorkItem(20211, "https://github.com/dotnet/roslyn/issues/21613")]
        [Fact, Trait(Traits.Feature, Traits.Features.CodeActionsRemoveUnnecessaryCast)]
        public async Task DoNotRemoveNecessaryCastInConditional7()
        {
            var source =
@"class C
{
    void M(bool x)
    {
        int? y = x ? default : (int?)1;
    }
}";

            await VerifyCS.VerifyCodeFixAsync(source, source);
        }

        [WorkItem(20211, "https://github.com/dotnet/roslyn/issues/21613")]
        [Fact, Trait(Traits.Feature, Traits.Features.CodeActionsRemoveUnnecessaryCast)]
        public async Task DoNotRemoveNecessaryCastInConditional8()
        {
            var source =
@"class C
{
    void M(bool x)
    {
        int? y = x ? default : ((int?)1);
    }
}";

            await VerifyCS.VerifyCodeFixAsync(source, source);
        }

        [WorkItem(20211, "https://github.com/dotnet/roslyn/issues/21613")]
        [Fact, Trait(Traits.Feature, Traits.Features.CodeActionsRemoveUnnecessaryCast)]
        public async Task DoNotRemoveNecessaryCastInConditional9()
        {
            var source =
@"class C
{
    void M(bool x)
    {
        int? y = x ? (default) : (int?)1;
    }
}";

            await VerifyCS.VerifyCodeFixAsync(source, source);
        }

        [WorkItem(20211, "https://github.com/dotnet/roslyn/issues/21613")]
        [Fact, Trait(Traits.Feature, Traits.Features.CodeActionsRemoveUnnecessaryCast)]
        public async Task DoNotRemoveNecessaryCastInConditional10_CSharp8()
        {
            var source =
@"class C
{
    void M(bool x)
    {
        int? y = x ? null : (int?)1;
    }
}";

            await new VerifyCS.Test
            {
                TestCode = source,
                FixedCode = source,
                LanguageVersion = LanguageVersion.CSharp8
            }.RunAsync();
        }

        [WorkItem(20211, "https://github.com/dotnet/roslyn/issues/21613")]
        [Fact, Trait(Traits.Feature, Traits.Features.CodeActionsRemoveUnnecessaryCast)]
        public async Task DoRemoveUnnecessaryCastInConditional10()
        {
            await new VerifyCS.Test
            {
                TestCode = @"class C
{
    void M(bool x)
    {
        int? y = x ? null : [|(int?)|]1;
    }
}",
                FixedCode = @"class C
{
    void M(bool x)
    {
        int? y = x ? null : 1;
    }
}",
                LanguageVersion = LanguageVersion.CSharp9,
            }.RunAsync();
        }

        [WorkItem(20211, "https://github.com/dotnet/roslyn/issues/21613")]
        [Fact, Trait(Traits.Feature, Traits.Features.CodeActionsRemoveUnnecessaryCast)]
        public async Task DoNotRemoveNecessaryCastInConditional11_CSharp()
        {
            var source =
@"class C
{
    void M(bool x)
    {
        int? y = x ? null : ((int?)1);
    }
}";

            await new VerifyCS.Test
            {
                TestCode = source,
                FixedCode = source,
                LanguageVersion = LanguageVersion.CSharp8
            }.RunAsync();
        }

        [WorkItem(20211, "https://github.com/dotnet/roslyn/issues/21613")]
        [Fact, Trait(Traits.Feature, Traits.Features.CodeActionsRemoveUnnecessaryCast)]
        public async Task DoRemoveUnnecessaryCastInConditional11()
        {
            await new VerifyCS.Test
            {
                TestCode = @"class C
{
    void M(bool x)
    {
        int? y = x ? null : ([|(int?)|]1);
    }
}",
                FixedCode = @"class C
{
    void M(bool x)
    {
        int? y = x ? null : 1;
    }
}",
                LanguageVersion = LanguageVersion.CSharp9,
            }.RunAsync();
        }

        [WorkItem(20211, "https://github.com/dotnet/roslyn/issues/21613")]
        [Fact, Trait(Traits.Feature, Traits.Features.CodeActionsRemoveUnnecessaryCast)]
        public async Task DoNotRemoveNecessaryCastInConditional12_CSharp8()
        {
            var source =
@"class C
{
    void M(bool x)
    {
        int? y = x ? (null) : (int?)1;
    }
}";

            await new VerifyCS.Test
            {
                TestCode = source,
                FixedCode = source,
                LanguageVersion = LanguageVersion.CSharp8
            }.RunAsync();
        }

        [WorkItem(20211, "https://github.com/dotnet/roslyn/issues/21613")]
        [Fact, Trait(Traits.Feature, Traits.Features.CodeActionsRemoveUnnecessaryCast)]
        public async Task DoRemoveUnnecessaryCastInConditional12()
        {
            await new VerifyCS.Test
            {
                TestCode = @"class C
{
    void M(bool x)
    {
        int? y = x ? (null) : [|(int?)|]1;
    }
}",
                FixedCode = @"class C
{
    void M(bool x)
    {
        int? y = x ? (null) : 1;
    }
}",
                LanguageVersion = LanguageVersion.CSharp9,
            }.RunAsync();
        }

        [WorkItem(20211, "https://github.com/dotnet/roslyn/issues/21613")]
        [Fact, Trait(Traits.Feature, Traits.Features.CodeActionsRemoveUnnecessaryCast)]
        public async Task DoNotRemoveNecessaryCastInConditional13()
        {
            var source =
@"class C
{
    void M(bool x, int? z)
    {
        var y = x ? (long?)z : null;
    }
}";

            await VerifyCS.VerifyCodeFixAsync(source, source);
        }

        [WorkItem(20211, "https://github.com/dotnet/roslyn/issues/21613")]
        [Fact, Trait(Traits.Feature, Traits.Features.CodeActionsRemoveUnnecessaryCast)]
        public async Task DoNotRemoveNecessaryCastInConditional14()
        {
            var source =
@"class C
{
    void M(bool x, int? z)
    {
        var y = x ? (long?)z : default;
    }
}";

            await VerifyCS.VerifyCodeFixAsync(source, source);
        }

        [WorkItem(20211, "https://github.com/dotnet/roslyn/issues/21613")]
        [Fact, Trait(Traits.Feature, Traits.Features.CodeActionsRemoveUnnecessaryCast)]
        public async Task RemoveUnecessaryCastInConditional1()
        {
            var source =
@"class C
{
    void M(bool x)
    {
        int? y = x ? [|(int)|]1 : default;
    }
}";

            var fixedCode =
@"class C
{
    void M(bool x)
    {
        int? y = x ? 1 : default;
    }
}";

            await VerifyCS.VerifyCodeFixAsync(source, fixedCode);
        }

        [WorkItem(20211, "https://github.com/dotnet/roslyn/issues/21613")]
        [Fact, Trait(Traits.Feature, Traits.Features.CodeActionsRemoveUnnecessaryCast)]
        public async Task RemoveUnecessaryCastInConditional2()
        {
            var source =
@"class C
{
    void M(bool x)
    {
        int? y = x ? [|(int)|]1 : 0;
    }
}";

            var fixedCode =
@"class C
{
    void M(bool x)
    {
        int? y = x ? 1 : 0;
    }
}";

            await VerifyCS.VerifyCodeFixAsync(source, fixedCode);
        }

        [WorkItem(20211, "https://github.com/dotnet/roslyn/issues/21613")]
        [Fact, Trait(Traits.Feature, Traits.Features.CodeActionsRemoveUnnecessaryCast)]
        public async Task RemoveUnecessaryCastInConditional3()
        {
            var source =
@"class C
{
    void M(bool x, int? z)
    {
        int? y = x ? [|(int)|]1 : z;
    }
}";

            var fixedCode =
@"class C
{
    void M(bool x, int? z)
    {
        int? y = x ? 1 : z;
    }
}";

            await VerifyCS.VerifyCodeFixAsync(source, fixedCode);
        }

        [WorkItem(20211, "https://github.com/dotnet/roslyn/issues/21613")]
        [Fact, Trait(Traits.Feature, Traits.Features.CodeActionsRemoveUnnecessaryCast)]
        public async Task RemoveUnecessaryCastInConditional4()
        {
            var source =
@"class C
{
    void M(bool x, int? z)
    {
        int? y = x ? [|(int?)|]1 : z;
    }
}";

            var fixedCode =
@"class C
{
    void M(bool x, int? z)
    {
        int? y = x ? 1 : z;
    }
}";

            await VerifyCS.VerifyCodeFixAsync(source, fixedCode);
        }

        [WorkItem(20211, "https://github.com/dotnet/roslyn/issues/21613")]
        [Fact, Trait(Traits.Feature, Traits.Features.CodeActionsRemoveUnnecessaryCast)]
        public async Task RemoveUnecessaryCastInConditional5()
        {
            var source =
@"class C
{
    void M(bool x)
    {
        int? y = x ? [|(int?)|]1 : 0;
    }
}";
            var fixedCode =
@"class C
{
    void M(bool x)
    {
        int? y = x ? 1 : 0;
    }
}";

            await new VerifyCS.Test
            {
                TestCode = source,
                FixedCode = fixedCode,
                LanguageVersion = LanguageVersion.CSharp9,
            }.RunAsync();
        }

        [WorkItem(20211, "https://github.com/dotnet/roslyn/issues/21613")]
        [Fact, Trait(Traits.Feature, Traits.Features.CodeActionsRemoveUnnecessaryCast)]
        public async Task RemoveUnnecessaryCastInConditional6()
        {
            var source =
@"class C
{
    void M(bool x, int? z)
    {
        int? y = x ? [|(int?)|]z : null;
    }
}";
            var fixedCode =
@"class C
{
    void M(bool x, int? z)
    {
        int? y = x ? z : null;
    }
}";

            await VerifyCS.VerifyCodeFixAsync(source, fixedCode);
        }

        [WorkItem(20211, "https://github.com/dotnet/roslyn/issues/21613")]
        [Fact, Trait(Traits.Feature, Traits.Features.CodeActionsRemoveUnnecessaryCast)]
        public async Task RemoveUnnecessaryCastInConditional7()
        {
            var source =
@"class C
{
    void M(bool x, int? z)
    {
        int? y = x ? [|(int?)|]z : default;
    }
}";
            var fixedCode =
@"class C
{
    void M(bool x, int? z)
    {
        int? y = x ? z : default;
    }
}";

            await VerifyCS.VerifyCodeFixAsync(source, fixedCode);
        }

        [WorkItem(20742, "https://github.com/dotnet/roslyn/issues/20742")]
        [Fact, Trait(Traits.Feature, Traits.Features.CodeActionsRemoveUnnecessaryCast)]
        public async Task DoNotRemoveNamedArgToParamsParameter1()
        {
            var source =
@"class Program
{
    public void M()
    {
        object[] takesArgs = null;
        TakesParams(bar: (object)takesArgs, goo: true);
    }

    private void TakesParams(bool goo, params object[] bar)
    {
    }
}";

            await VerifyCS.VerifyCodeFixAsync(source, source);
        }

        [WorkItem(20742, "https://github.com/dotnet/roslyn/issues/20742")]
        [Fact, Trait(Traits.Feature, Traits.Features.CodeActionsRemoveUnnecessaryCast)]
        public async Task DoRemoveNamedArgToParamsParameter1()
        {
            var source =
@"class Program
{
    public void M()
    {
        object[] takesArgs = null;
        TakesParams(bar: [|(object[])|]takesArgs, goo: true);
    }

    private void TakesParams(bool goo, params object[] bar)
    {
    }
}";
            var fixedCode =
@"class Program
{
    public void M()
    {
        object[] takesArgs = null;
        TakesParams(bar: takesArgs, goo: true);
    }

    private void TakesParams(bool goo, params object[] bar)
    {
    }
}";

            await VerifyCS.VerifyCodeFixAsync(source, fixedCode);
        }

        [WorkItem(20742, "https://github.com/dotnet/roslyn/issues/20742")]
        [Fact, Trait(Traits.Feature, Traits.Features.CodeActionsRemoveUnnecessaryCast)]
        public async Task DoRemoveNamedArgToParamsParameter2()
        {
            var source =
@"class Program
{
    public void M()
    {
        string[] takesArgs = null;
        TakesParams(bar: [|(object[])|]takesArgs, goo: true);
    }

    private void TakesParams(bool goo, params object[] bar)
    {
    }
}";
            var fixedCode =
@"class Program
{
    public void M()
    {
        string[] takesArgs = null;
        TakesParams(bar: takesArgs, goo: true);
    }

    private void TakesParams(bool goo, params object[] bar)
    {
    }
}";

            await VerifyCS.VerifyCodeFixAsync(source, fixedCode);
        }

        [Fact, Trait(Traits.Feature, Traits.Features.CodeActionsRemoveUnnecessaryCast)]
        public async Task ObjectCastInInterpolation1()
        {
            var source =
@"class Program
{
    public void M(int x, int z)
    {
        var v = $""x {[|(object)|]1} z"";
    }
}";
            var fixedCode =
@"class Program
{
    public void M(int x, int z)
    {
        var v = $""x {1} z"";
    }
}";

            await VerifyCS.VerifyCodeFixAsync(source, fixedCode);
        }

        [Fact, Trait(Traits.Feature, Traits.Features.CodeActionsRemoveUnnecessaryCast)]
        public async Task ObjectCastInInterpolation2()
        {
            var source =
@"class Program
{
    public void M(int x, int z)
    {
        var v = $""x {([|(object)|]1)} z"";
    }
}";
            var fixedCode =
@"class Program
{
    public void M(int x, int z)
    {
        var v = $""x {1} z"";
    }
}";

            await VerifyCS.VerifyCodeFixAsync(source, fixedCode);
        }

        [Fact, Trait(Traits.Feature, Traits.Features.CodeActionsRemoveUnnecessaryCast)]
        public async Task TestIdentityDoubleCast()
        {
            var source =
@"class Program
{
    public void M(object x)
    {
        var v = [|(int)|](int)x;
    }
}";
            var fixedCode =
@"class Program
{
    public void M(object x)
    {
        var v = (int)x;
    }
}";

            await VerifyCS.VerifyCodeFixAsync(source, fixedCode);
        }

        [Fact, Trait(Traits.Feature, Traits.Features.CodeActionsRemoveUnnecessaryCast)]
        public async Task TestUnintendedReferenceComparison1()
        {
            var source = @"using System;

public class Symbol
{
    public static bool operator ==(Symbol a, Symbol b) => false;
    public static bool operator !=(Symbol a, Symbol b) => false;
}

public class MethodSymbol : Symbol
{
}

class Program
{
    void Main()
    {
        Object a1 = null;
        MethodSymbol a2 = new MethodSymbol();

        Console.WriteLine(a1 == (object)a2);
    }
}";
            await VerifyCS.VerifyCodeFixAsync(source, source);
        }

        [Fact, Trait(Traits.Feature, Traits.Features.CodeActionsRemoveUnnecessaryCast)]
        public async Task TestUnintendedReferenceComparison2()
        {
            var source = @"using System;

public class Symbol
{
    public static bool operator ==(Symbol a, Symbol b) => false;
    public static bool operator !=(Symbol a, Symbol b) => false;
}

public class MethodSymbol : Symbol
{
}

class Program
{
    void Main()
    {
        Object a1 = null;
        MethodSymbol a2 = new MethodSymbol();

        Console.WriteLine((object)a1 == a2);
    }
}";
            await VerifyCS.VerifyCodeFixAsync(source, source);
        }

        [Fact, Trait(Traits.Feature, Traits.Features.CodeActionsRemoveUnnecessaryCast)]
        public async Task TestUnintendedReferenceComparison3()
        {
            var source = @"using System;

public class Symbol
{
    public static bool operator ==(Symbol a, Symbol b) => false;
    public static bool operator !=(Symbol a, Symbol b) => false;
}

public class MethodSymbol : Symbol
{
}

class Program
{
    void Main()
    {
        Object a1 = null;
        MethodSymbol a2 = new MethodSymbol();

        Console.WriteLine(a1 != (object)a2);
    }
}";
            await VerifyCS.VerifyCodeFixAsync(source, source);
        }

        [Fact, Trait(Traits.Feature, Traits.Features.CodeActionsRemoveUnnecessaryCast)]
        public async Task TestUnintendedReferenceComparison4()
        {
            var source = @"using System;

public class Symbol
{
    public static bool operator ==(Symbol a, Symbol b) => false;
    public static bool operator !=(Symbol a, Symbol b) => false;
}

public class MethodSymbol : Symbol
{
}

class Program
{
    void Main()
    {
        Object a1 = null;
        MethodSymbol a2 = new MethodSymbol();

        Console.WriteLine(a1 != a2);
    }
}";

            await VerifyCS.VerifyCodeFixAsync(source, source);
        }

        [Fact, Trait(Traits.Feature, Traits.Features.CodeActionsRemoveUnnecessaryCast)]
        public async Task TestUnintendedReferenceComparison5()
        {
            var source = @"using System;

public class Symbol
{
    public static bool operator ==(Symbol a, Symbol b) => false;
    public static bool operator !=(Symbol a, Symbol b) => false;
}

public class MethodSymbol : Symbol
{
}

class Program
{
    void Main()
    {
        Object a1 = null;
        MethodSymbol a2 = new MethodSymbol();

        Console.WriteLine(a2 == a1);
    }
}";

            await VerifyCS.VerifyCodeFixAsync(source, source);
        }

        [Fact, Trait(Traits.Feature, Traits.Features.CodeActionsRemoveUnnecessaryCast)]
        public async Task TestUnintendedReferenceComparison6()
        {
            var source = @"using System;

public class Symbol
{
    public static bool operator ==(Symbol a, Symbol b) => false;
    public static bool operator !=(Symbol a, Symbol b) => false;
}

public class MethodSymbol : Symbol
{
}

class Program
{
    void Main()
    {
        Object a1 = null;
        MethodSymbol a2 = new MethodSymbol();

        Console.WriteLine((object)a2 == a1);
    }
}";
            await VerifyCS.VerifyCodeFixAsync(source, source);
        }

        [Fact, Trait(Traits.Feature, Traits.Features.CodeActionsRemoveUnnecessaryCast)]
        public async Task TestUnintendedReferenceComparison7()
        {
            var source = @"using System;

public class Symbol
{
    public static bool operator ==(Symbol a, Symbol b) => false;
    public static bool operator !=(Symbol a, Symbol b) => false;
}

public class MethodSymbol : Symbol
{
}

class Program
{
    void Main()
    {
        Object a1 = null;
        MethodSymbol a2 = new MethodSymbol();

        Console.WriteLine(a2 != (object)a1);
    }
}";
            await VerifyCS.VerifyCodeFixAsync(source, source);
        }

        [Fact, Trait(Traits.Feature, Traits.Features.CodeActionsRemoveUnnecessaryCast)]
        public async Task TestUnintendedReferenceComparison8()
        {
            var source = @"using System;

public class Symbol
{
    public static bool operator ==(Symbol a, Symbol b) => false;
    public static bool operator !=(Symbol a, Symbol b) => false;
}

public class MethodSymbol : Symbol
{
}

class Program
{
    void Main()
    {
        Object a1 = null;
        MethodSymbol a2 = new MethodSymbol();

        Console.WriteLine((object)a2 != a1);
    }
}";
            await VerifyCS.VerifyCodeFixAsync(source, source);
        }

        [Fact, Trait(Traits.Feature, Traits.Features.CodeActionsRemoveUnnecessaryCast)]
        public async Task TestIntendedReferenceComparison1()
        {
            var source =
@"using System;

public class Symbol
{
    public static bool operator ==(Symbol a, Symbol b) => false;
    public static bool operator !=(Symbol a, Symbol b) => false;
}

public class MethodSymbol : Symbol
{
}

class Program
{
    void Main()
    {
        MethodSymbol a1 = null;
        MethodSymbol a2 = new MethodSymbol();

        Console.WriteLine(a1 == (object)a2);
    }
}";

            await VerifyCS.VerifyCodeFixAsync(source, source);
        }

        [Fact, Trait(Traits.Feature, Traits.Features.CodeActionsRemoveUnnecessaryCast)]
        public async Task TestIntendedReferenceComparison2()
        {
            var source =
@"using System;

public class Symbol
{
    public static bool operator ==(Symbol a, Symbol b) => false;
    public static bool operator !=(Symbol a, Symbol b) => false;
}

public class MethodSymbol : Symbol
{
}

class Program
{
    void Main()
    {
        MethodSymbol a1 = null;
        MethodSymbol a2 = new MethodSymbol();

        Console.WriteLine((object)a1 == a2);
    }
}";

            await VerifyCS.VerifyCodeFixAsync(source, source);
        }

        [Fact, Trait(Traits.Feature, Traits.Features.CodeActionsRemoveUnnecessaryCast)]
        public async Task TestIntendedReferenceComparison3()
        {
            var source =
@"using System;

public class Symbol
{
    public static bool operator ==(Symbol a, Symbol b) => false;
    public static bool operator !=(Symbol a, Symbol b) => false;
}

public class MethodSymbol : Symbol
{
}

class Program
{
    void Main()
    {
        MethodSymbol a1 = null;
        MethodSymbol a2 = new MethodSymbol();

        Console.WriteLine(a1 != (object)a2);
    }
}";

            await VerifyCS.VerifyCodeFixAsync(source, source);
        }

        [Fact, Trait(Traits.Feature, Traits.Features.CodeActionsRemoveUnnecessaryCast)]
        public async Task TestIntendedReferenceComparison4()
        {
            var source =
@"using System;

public class Symbol
{
    public static bool operator ==(Symbol a, Symbol b) => false;
    public static bool operator !=(Symbol a, Symbol b) => false;
}

public class MethodSymbol : Symbol
{
}

class Program
{
    void Main()
    {
        MethodSymbol a1 = null;
        MethodSymbol a2 = new MethodSymbol();

        Console.WriteLine((object)a1 != a2);
    }
}";

            await VerifyCS.VerifyCodeFixAsync(source, source);
        }

        [Fact, Trait(Traits.Feature, Traits.Features.CodeActionsRemoveUnnecessaryCast)]
        public async Task TestIntendedReferenceComparison5()
        {
            var source =
@"using System;

public class Symbol
{
    public static bool operator ==(Symbol a, Symbol b) => false;
    public static bool operator !=(Symbol a, Symbol b) => false;
}

public class MethodSymbol : Symbol
{
}

class Program
{
    void Main()
    {
        MethodSymbol a1 = null;
        MethodSymbol a2 = new MethodSymbol();

        Console.WriteLine(a2 == (object)a1);
    }
}";

            await VerifyCS.VerifyCodeFixAsync(source, source);
        }

        [Fact, Trait(Traits.Feature, Traits.Features.CodeActionsRemoveUnnecessaryCast)]
        public async Task TestIntendedReferenceComparison6()
        {
            var source =
@"using System;

public class Symbol
{
    public static bool operator ==(Symbol a, Symbol b) => false;
    public static bool operator !=(Symbol a, Symbol b) => false;
}

public class MethodSymbol : Symbol
{
}

class Program
{
    void Main()
    {
        MethodSymbol a1 = null;
        MethodSymbol a2 = new MethodSymbol();

        Console.WriteLine((object)a2 == a1);
    }
}";

            await VerifyCS.VerifyCodeFixAsync(source, source);
        }

        [Fact, Trait(Traits.Feature, Traits.Features.CodeActionsRemoveUnnecessaryCast)]
        public async Task TestIntendedReferenceComparison7()
        {
            var source =
@"using System;

public class Symbol
{
    public static bool operator ==(Symbol a, Symbol b) => false;
    public static bool operator !=(Symbol a, Symbol b) => false;
}

public class MethodSymbol : Symbol
{
}

class Program
{
    void Main()
    {
        MethodSymbol a1 = null;
        MethodSymbol a2 = new MethodSymbol();

        Console.WriteLine(a2 != (object)a1);
    }
}";

            await VerifyCS.VerifyCodeFixAsync(source, source);
        }

        [Fact, Trait(Traits.Feature, Traits.Features.CodeActionsRemoveUnnecessaryCast)]
        public async Task TestIntendedReferenceComparison8()
        {
            var source =
@"using System;

public class Symbol
{
    public static bool operator ==(Symbol a, Symbol b) => false;
    public static bool operator !=(Symbol a, Symbol b) => false;
}

public class MethodSymbol : Symbol
{
}

class Program
{
    void Main()
    {
        MethodSymbol a1 = null;
        MethodSymbol a2 = new MethodSymbol();

        Console.WriteLine((object)a2 != a1);
    }
}";

            await VerifyCS.VerifyCodeFixAsync(source, source);
        }

        [WorkItem(44382, "https://github.com/dotnet/roslyn/issues/44382")]
        [Fact, Trait(Traits.Feature, Traits.Features.CodeActionsRemoveUnnecessaryCast)]
        public async Task DoNotRemoveCastOnParameterInitializer1()
        {
            var source =
@"enum E : byte { }
class C { void F() { void f(E e = (E)byte.MaxValue) { } } }";

            await VerifyCS.VerifyCodeFixAsync(source, source);
        }

        [WorkItem(44382, "https://github.com/dotnet/roslyn/issues/44382")]
        [Fact, Trait(Traits.Feature, Traits.Features.CodeActionsRemoveUnnecessaryCast)]
        public async Task DoNotRemoveCastOnParameterInitializer2()
        {
            var source =
@"enum E : byte { }
class C { void f(E e = (E)byte.MaxValue) { } }";

            await VerifyCS.VerifyCodeFixAsync(source, source);
        }

        [WorkItem(45695, "https://github.com/dotnet/roslyn/issues/45695")]
        [Fact, Trait(Traits.Feature, Traits.Features.CodeActionsRemoveUnnecessaryCast)]
        public async Task DoNotRemoveNonObjectCastInsideInterpolation()
        {
            var source =
@"
class Other
{
    void Goo()
    {  
        char c = '4';
        string s = $""{(int)c:X4}"";
    }
}";

            await VerifyCS.VerifyCodeFixAsync(source, source);
        }

        [WorkItem(45695, "https://github.com/dotnet/roslyn/issues/45695")]
        [Fact, Trait(Traits.Feature, Traits.Features.CodeActionsRemoveUnnecessaryCast)]
        public async Task DoRemoveObjectCastInsideInterpolation()
        {
            await VerifyCS.VerifyCodeFixAsync(
@"
class Other
{
    void Goo()
    {  
        char c = '4';
        string s = $""{[|(object)|]c:X4}"";
    }
}",
@"
class Other
{
    void Goo()
    {  
        char c = '4';
        string s = $""{c:X4}"";
    }
}");
        }

        [WorkItem(47800, "https://github.com/dotnet/roslyn/issues/47800")]
        [Fact, Trait(Traits.Feature, Traits.Features.CodeActionsRemoveUnnecessaryCast)]
        public async Task RemoveNativeIntCastsAsIdentity()
        {
            var source =
@"using System;

public class C {
    public nint N(IntPtr x) => [|(nint)|]x;
}";
            var fixedCode =
@"using System;

public class C {
    public nint N(IntPtr x) => x;
}";

            var test = new VerifyCS.Test()
            {
                TestCode = source,
                FixedCode = fixedCode,
                LanguageVersion = LanguageVersion.CSharp9
            };

            await test.RunAsync();
        }

        [WorkItem(47800, "https://github.com/dotnet/roslyn/issues/47800")]
        [Fact, Trait(Traits.Feature, Traits.Features.CodeActionsRemoveUnnecessaryCast)]
        public async Task DoRemoveNativeIntCasts()
        {
            var source =
@"using System;

public class C {
    public nuint N(IntPtr x) => (nuint)(nint)x;
}";

            var test = new VerifyCS.Test()
            {
                TestCode = source,
                FixedCode = source,
                LanguageVersion = LanguageVersion.CSharp9
            };

            await test.RunAsync();
        }

        [WorkItem(47800, "https://github.com/dotnet/roslyn/issues/47800")]
        [Fact, Trait(Traits.Feature, Traits.Features.CodeActionsRemoveUnnecessaryCast)]
        public async Task RemoveNativeUIntCastsAsIdentity()
        {
            var source =
@"using System;

public class C {
    public nuint N(UIntPtr x) => [|(nuint)|]x;
}";
            var fixedCode =
@"using System;

public class C {
    public nuint N(UIntPtr x) => x;
}";

            var test = new VerifyCS.Test()
            {
                TestCode = source,
                FixedCode = fixedCode,
                LanguageVersion = LanguageVersion.CSharp9
            };

            await test.RunAsync();
        }

        [WorkItem(51123, "https://github.com/dotnet/roslyn/issues/51123")]
        [Fact, Trait(Traits.Feature, Traits.Features.CodeActionsRemoveUnnecessaryCast)]
        public async Task DoRemoveNativeIntCastsToInt()
        {
            var source =
@"using System;

public class C {
    public int N(IntPtr x) => (int)(nint)x;
}";

            var test = new VerifyCS.Test()
            {
                TestCode = source,
                FixedCode = source,
                LanguageVersion = LanguageVersion.CSharp9
            };

            await test.RunAsync();
        }

        [WorkItem(47800, "https://github.com/dotnet/roslyn/issues/47800")]
        [Fact, Trait(Traits.Feature, Traits.Features.CodeActionsRemoveUnnecessaryCast)]
        public async Task DoRemoveNativeUIntCasts()
        {
            var source =
@"using System;

public class C {
    public nint N(UIntPtr x) => (nint)(nuint)x;
}";

            var test = new VerifyCS.Test()
            {
                TestCode = source,
                FixedCode = source,
                LanguageVersion = LanguageVersion.CSharp9
            };

            await test.RunAsync();
        }

        [WorkItem(47800, "https://github.com/dotnet/roslyn/issues/47800")]
        [Fact, Trait(Traits.Feature, Traits.Features.CodeActionsRemoveUnnecessaryCast)]
        public async Task RemoveIntPtrCastsAsIdentity()
        {
            var source =
@"
using System;

class C
{
    public void M(IntPtr x)
    {
        var v = [|(IntPtr)|]x;
    }
}";
            var fixedCode =
@"
using System;

class C
{
    public void M(IntPtr x)
    {
        var v = x;
    }
}";

            await VerifyCS.VerifyCodeFixAsync(source, fixedCode);
        }

        [WorkItem(47800, "https://github.com/dotnet/roslyn/issues/47800")]
        [Fact, Trait(Traits.Feature, Traits.Features.CodeActionsRemoveUnnecessaryCast)]
        public async Task RemoveUIntPtrCastsAsIdentity()
        {
            var source =
@"
using System;

class C
{
    public void M(UIntPtr x)
    {
        var v = [|(UIntPtr)|]x;
    }
}";
            var fixedCode =
@"
using System;

class C
{
    public void M(UIntPtr x)
    {
        var v = x;
    }
}";

            await VerifyCS.VerifyCodeFixAsync(source, fixedCode);
        }

        [WorkItem(49140, "https://github.com/dotnet/roslyn/issues/49140")]
        [Fact, Trait(Traits.Feature, Traits.Features.CodeActionsRemoveUnnecessaryCast)]
        public async Task DoNotRemoveBitwiseNotOfUnsignedExtendedValue1()
        {
            var source =
@"
class C
{
    public static ulong P(ulong a, uint b)
    {
        return a & ~(ulong)b;
    }
}";

            var test = new VerifyCS.Test()
            {
                TestCode = source,
                FixedCode = source,
                LanguageVersion = LanguageVersion.CSharp9
            };

            await test.RunAsync();
        }

        [WorkItem(49140, "https://github.com/dotnet/roslyn/issues/49140")]
        [Fact, Trait(Traits.Feature, Traits.Features.CodeActionsRemoveUnnecessaryCast)]
        public async Task DoNotRemoveBitwiseNotOfUnsignedExtendedValue2()
        {
            var source =
@"
class C
{
    public static nuint N(nuint a, uint b)
    {
        return a & ~(nuint)b;
    }
}";

            var test = new VerifyCS.Test()
            {
                TestCode = source,
                FixedCode = source,
                LanguageVersion = LanguageVersion.CSharp9
            };

            await test.RunAsync();
        }

        [WorkItem(49140, "https://github.com/dotnet/roslyn/issues/49140")]
        [Fact, Trait(Traits.Feature, Traits.Features.CodeActionsRemoveUnnecessaryCast)]
        public async Task DoNotRemoveBitwiseNotOfUnsignedExtendedValue3()
        {
            var source =
@"
class C
{
    public static ulong N()
    {
        return ~(ulong)uint.MaxValue;
    }
}";

            var test = new VerifyCS.Test()
            {
                TestCode = source,
                FixedCode = source,
                LanguageVersion = LanguageVersion.CSharp9
            };

            await test.RunAsync();
        }

        [WorkItem(49140, "https://github.com/dotnet/roslyn/issues/49140")]
        [Fact, Trait(Traits.Feature, Traits.Features.CodeActionsRemoveUnnecessaryCast)]
        public async Task DoRemoveBitwiseNotOfSignExtendedValue1()
        {
            var test = new VerifyCS.Test()
            {
                TestCode = @"
class C
{
    public static long P(long a, int b)
    {
        return a & ~[|(long)|]b;
    }
}",
                FixedCode = @"
class C
{
    public static long P(long a, int b)
    {
        return a & ~b;
    }
}",
                LanguageVersion = LanguageVersion.CSharp9
            };

            await test.RunAsync();
        }

        [WorkItem(49140, "https://github.com/dotnet/roslyn/issues/49140")]
        [Fact, Trait(Traits.Feature, Traits.Features.CodeActionsRemoveUnnecessaryCast)]
        public async Task DoRemoveBitwiseNotOfSignExtendedValue2()
        {

            var test = new VerifyCS.Test()
            {
                TestCode = @"
class C
{
    public static nint N(nint a, int b)
    {
        return a & ~[|(nint)|]b;
    }
}",
                FixedCode = @"
class C
{
    public static nint N(nint a, int b)
    {
        return a & ~b;
    }
}",
                LanguageVersion = LanguageVersion.CSharp9
            };

            await test.RunAsync();
        }

        [WorkItem(50000, "https://github.com/dotnet/roslyn/issues/50000")]
        [Fact, Trait(Traits.Feature, Traits.Features.CodeActionsRemoveUnnecessaryCast)]
        public async Task KeepNecessaryCastIfRemovalWouldCreateIllegalConditionalExpression()
        {
            await new VerifyCS.Test
            {
                TestCode = @"
class C
{
    ushort Goo(string s)
        => s is null ? (ushort)1234 : ushort.Parse(s);
}
",
                LanguageVersion = LanguageVersion.CSharp9,
            }.RunAsync();
        }

        [WorkItem(50000, "https://github.com/dotnet/roslyn/issues/50000")]
        [Fact, Trait(Traits.Feature, Traits.Features.CodeActionsRemoveUnnecessaryCast)]
        public async Task RemoveUnnecessaryCastWhenConditionalExpressionIsLegal()
        {
            await new VerifyCS.Test
            {
                TestCode = @"
class C
{
    uint Goo(string s)
        => s is null ? [|(uint)|]1234 : uint.Parse(s);
}",
                FixedCode = @"
class C
{
    uint Goo(string s)
        => s is null ? 1234 : uint.Parse(s);
}",
                LanguageVersion = LanguageVersion.CSharp9,
            }.RunAsync();
        }

        [WorkItem(52524, "https://github.com/dotnet/roslyn/issues/52524")]
        [Fact, Trait(Traits.Feature, Traits.Features.CodeActionsRemoveUnnecessaryCast)]
        public async Task DoNotRemoveForValueTaskConstrutor()
        {
            var source =
@"
#nullable enable

using System.Threading.Tasks;

struct ValueTask<TResult>
{
    public ValueTask(TResult result)
    {
    }

    public ValueTask(Task<TResult> task)
    {
    }
}

class A
{
    static void Main()
    {
        ValueTask<object?> v = new((object?)null);
    }
}";

            await new VerifyCS.Test
            {
                TestCode = source,
                FixedCode = source,
                LanguageVersion = LanguageVersion.CSharp9,
            }.RunAsync();
        }

        [WorkItem(53698, "https://github.com/dotnet/roslyn/issues/53698")]
        [Fact, Trait(Traits.Feature, Traits.Features.CodeActionsRemoveUnnecessaryCast)]
        public async Task DoNotRemoveForConditional()
        {
            var source =
@"
using System.Collections.Generic;

class E
{
    private object _o;

    public E First
    {
        get
        {
            return _o is List<E> es ? es[0] : (E)_o;
        }
    }
}";

            await new VerifyCS.Test
            {
                TestCode = source,
                FixedCode = source,
                LanguageVersion = LanguageVersion.CSharp9,
            }.RunAsync();
        }

        [WorkItem(55621, "https://github.com/dotnet/roslyn/issues/55621")]
        [Fact, Trait(Traits.Feature, Traits.Features.CodeActionsRemoveUnnecessaryCast)]
        public async Task DoNotRemoveForNullWithMultipleMatchingParameterTypes()
        {
            var source =
@"
#nullable enable
using System;
public class TestClass
{
	public TestClass(object? value) { }
	public TestClass(Func<object?> value) { }

    public TestClass Create1() => new ((object?)null);
}";

            await new VerifyCS.Test
            {
                TestCode = source,
                FixedCode = source,
                LanguageVersion = LanguageVersion.CSharp9,
            }.RunAsync();
        }

        [WorkItem(56207, "https://github.com/dotnet/roslyn/issues/56207")]
        [Fact, Trait(Traits.Feature, Traits.Features.CodeActionsRemoveUnnecessaryCast)]
        public async Task DoNotRemoveForNintPointerToVoidPointer()
        {
            var source =
@"
using System;
public class TestClass
{
	unsafe void M(nint** ptr)
    {
        nint value = (nint)(void*)*ptr;
    }
}";

            await new VerifyCS.Test
            {
                TestCode = source,
                FixedCode = source,
                LanguageVersion = LanguageVersion.CSharp9,
            }.RunAsync();
        }

        [Fact, Trait(Traits.Feature, Traits.Features.CodeActionsRemoveUnnecessaryCast)]
        public async Task RemoveUnnecessaryCastInPattern1()
        {
            await VerifyCS.VerifyCodeFixAsync(
            @"
class Program
{
    void Main(int? n)
    {
        var v = n is [|(int)|]0;
    }
}",

            @"
class Program
{
    void Main(int? n)
    {
        var v = n is 0;
    }
}");
        }

        [Fact(Skip = "https://github.com/dotnet/roslyn/issues/56938"), Trait(Traits.Feature, Traits.Features.CodeActionsRemoveUnnecessaryCast)]
        public async Task RemoveUnnecessaryNullableCastInPattern1()
        {
            await VerifyCS.VerifyCodeFixAsync(
            @"
class Program
{
    void Main(int? n)
    {
        var v = n is [|(int?)|]0;
    }
}",

            @"
class Program
{
    void Main(int? n)
    {
        var v = n is 0;
    }
}");
        }

        [Fact, Trait(Traits.Feature, Traits.Features.CodeActionsRemoveUnnecessaryCast)]
        public async Task DoNotRemoveBoxingEnumCast()
        {
            var source = @"
using System;
class Program
{
    static void M()
    {
        object y = (DayOfWeek)0;
        Console.WriteLine(y);
    }
}";
            await VerifyCS.VerifyCodeFixAsync(source, source);
        }

        [Fact, Trait(Traits.Feature, Traits.Features.CodeActionsRemoveUnnecessaryCast)]
        public async Task DoRemoveFPCastFromNonFPTypeToWidenedType1()
        {
            await VerifyCS.VerifyCodeFixAsync(@"
using System;

class Program
{
    static void Main()
    {
        int x = int.MaxValue;
        double y = x;
        double z = [|(float)|]x;
        Console.WriteLine(x);
        Console.WriteLine(y);
        Console.WriteLine(z);
        Console.WriteLine(y == z);
    }
}", @"
using System;

class Program
{
    static void Main()
    {
        int x = int.MaxValue;
        double y = x;
        double z = x;
        Console.WriteLine(x);
        Console.WriteLine(y);
        Console.WriteLine(z);
        Console.WriteLine(y == z);
    }
}");
        }

        [Fact, Trait(Traits.Feature, Traits.Features.CodeActionsRemoveUnnecessaryCast)]
        public async Task DoNotRemoveFPCastToWidenedType2()
        {
            var source = @"
using System;

class Program
{
    static void Main()
    {
        float x = 0;
        double y = x;
        double z = (float)x;
        Console.WriteLine(x);
        Console.WriteLine(y);
        Console.WriteLine(z);
        Console.WriteLine(y == z);
    }
}";
            await VerifyCS.VerifyCodeFixAsync(source, source);
        }

        [Fact, Trait(Traits.Feature, Traits.Features.CodeActionsRemoveUnnecessaryCast)]
        public async Task DoNotRemoveCastIfOverriddenMethodHasDifferentReturnType()
        {
            var source =
@"using System;

abstract class Y
{
    public abstract object Goo();
}

class X : Y
{
    static void Main()
    {
        var v = ((Y)new X()).Goo();
    }

    public override string {|CS8830:Goo|}()
    {
        return null;
    }
}";

            await VerifyCS.VerifyCodeFixAsync(source, source);
        }

        [Fact, Trait(Traits.Feature, Traits.Features.CodeActionsRemoveUnnecessaryCast)]
        public async Task KeepCastToObjectToPreserveDynamicOverload()
        {
            var source =
@"using System;
 
class C
{
    static void Bar(int x, Action y) { }
    static void Bar(dynamic x, Action y) { }
 
    static void Main()
    {
        Bar((object)1, Console.WriteLine);
    }
}";

            await VerifyCS.VerifyCodeFixAsync(source, source);
        }

        [Fact, Trait(Traits.Feature, Traits.Features.CodeActionsRemoveUnnecessaryCast)]
        public async Task KeepIntToLongCastWithIComparable()
        {
            var source =
@"using System;
 
class C
{
    static void Main()
    {
        IComparable<long> result = (long)0;
    }
}";

            await VerifyCS.VerifyCodeFixAsync(source, source);
        }

        [Fact, Trait(Traits.Feature, Traits.Features.CodeActionsRemoveUnnecessaryCast)]
        public async Task KeepCastNeededToPickCorrectOverload()
        {
            // removing the 'byte' cast will switch the overload called.
            var source =
@"
using System;
     
class Program
{
    static void Main()
    {
        byte z = 0;
        Func<byte, byte> p = x => 0;
        Goo(p, y => (byte)0, z, z);
    }
     
    static void Goo<T, S>(Func<S, T> p, Func<T, S> q, T r, S s) { Console.WriteLine(1); }
    static void Goo(Func<byte, byte> p, Func<byte, byte> q, int r, int s) { Console.WriteLine(2); }
}";

            await VerifyCS.VerifyCodeFixAsync(source, source);
        }

        [Fact, Trait(Traits.Feature, Traits.Features.CodeActionsRemoveUnnecessaryCast)]
        public async Task CanRemoveExplicitCastToReferenceTypeWhenPassedToDynamic1()
        {
            await VerifyCS.VerifyCodeFixAsync(
                @"
using System;
 
class C
{
    static void Bar(dynamic x, Action y) { }
 
    static void Main()
    {
        Bar([|(object)|]1, Console.WriteLine);
    }
}",
                @"
using System;
 
class C
{
    static void Bar(dynamic x, Action y) { }
 
    static void Main()
    {
        Bar(1, Console.WriteLine);
    }
}");
        }

        [Fact, Trait(Traits.Feature, Traits.Features.CodeActionsRemoveUnnecessaryCast)]
        public async Task CanRemoveExplicitCastToReferenceTypeWhenPassedToDynamic2()
        {
            await VerifyCS.VerifyCodeFixAsync(
                @"
using System;
 
class C
{
    static void Bar(dynamic x, Action y) { }
 
    static void Main()
    {
        Bar([|(IComparable)|]1, Console.WriteLine);
    }
}",
                @"
using System;
 
class C
{
    static void Bar(dynamic x, Action y) { }
 
    static void Main()
    {
        Bar(1, Console.WriteLine);
    }
}");
        }

        [Fact, Trait(Traits.Feature, Traits.Features.CodeActionsRemoveUnnecessaryCast)]
        public async Task NotOnWidenedNumericStoredInObject1()
        {
            var source =
@"
using System;
     
class Program
{
    static void Main()
    {
        int expr = 0;
        object o1 = (long)expr;
    }
}";

            await VerifyCS.VerifyCodeFixAsync(source, source);
        }

        [Fact, Trait(Traits.Feature, Traits.Features.CodeActionsRemoveUnnecessaryCast)]
        public async Task NotOnWidenedNumericConstantStoredInObject2()
        {
            var source =
@"
using System;
     
class Program
{
    static void Main()
    {
        object o1 = (long)0;
    }
}";

            await VerifyCS.VerifyCodeFixAsync(source, source);
        }

        [Fact, Trait(Traits.Feature, Traits.Features.CodeActionsRemoveUnnecessaryCast)]
        public async Task OnNonWidenedNumericStoredInObject1()
        {
            await VerifyCS.VerifyCodeFixAsync(
                @"
using System;
     
class Program
{
    static void Main()
    {
        long lng = 0;
        object o1 = [|(long)|]lng;
    }
}",
                @"
using System;
     
class Program
{
    static void Main()
    {
        long lng = 0;
        object o1 = lng;
    }
}");
        }

        [Fact, Trait(Traits.Feature, Traits.Features.CodeActionsRemoveUnnecessaryCast)]
        public async Task OnNonWidenedNumericConstantStoredInObject2()
        {
            await VerifyCS.VerifyCodeFixAsync(
                @"
using System;
     
class Program
{
    static void Main()
    {
        object o1 = [|(long)|]0L;
    }
}",
                @"
using System;
     
class Program
{
    static void Main()
    {
        object o1 = 0L;
    }
}");
        }

        [Fact, Trait(Traits.Feature, Traits.Features.CodeActionsRemoveUnnecessaryCast)]
        public async Task DisallowNarrowingNullableNumericAsCast()
        {
            var source =
@"
using System;
     
class Program
{
    static void Main()
    {
        int? data = 1;
        var x = data as byte?;
        Console.WriteLine(x);
    }
}";

            await VerifyCS.VerifyCodeFixAsync(source, source);
        }

        [Fact, Trait(Traits.Feature, Traits.Features.CodeActionsRemoveUnnecessaryCast)]
        public async Task AllowNonNarrowingNullableNumericAsCast()
        {
            await VerifyCS.VerifyCodeFixAsync(
                @"
using System;
     
class Program
{
    static void Main()
    {
        byte? data = 1;
        var x = data [|as byte?|];
        Console.WriteLine(x);
    }
}",
                @"
using System;
     
class Program
{
    static void Main()
    {
        byte? data = 1;
        var x = data;
        Console.WriteLine(x);
    }
}");
        }

        [Fact, Trait(Traits.Feature, Traits.Features.CodeActionsRemoveUnnecessaryCast)]
        public async Task CanNotRemoveStackallocToVarOutsideOfUnsafeRegion()
        {
            var source = @"
using System;
namespace System
{
    public readonly ref struct Span<T> 
    {
        unsafe public Span(void* pointer, int length) { }
    }
}
class Program
{
    static void Main()
    {
        var x = (Span<int>)stackalloc int[8];
    }
}";

            await VerifyCS.VerifyCodeFixAsync(source, source);
        }

        [Fact, Trait(Traits.Feature, Traits.Features.CodeActionsRemoveUnnecessaryCast)]
        public async Task CanRemoveStackallocToSpanOutsideOfUnsafeRegion()
        {
            await VerifyCS.VerifyCodeFixAsync(
                @"
using System;
namespace System
{
    public readonly ref struct Span<T> 
    {
        unsafe public Span(void* pointer, int length) { }
    }
}
class Program
{
    static void Main()
    {
        Span<int> x = [|(Span<int>)|]stackalloc int[8]; // cast can be removed
    }
}",
                @"
using System;
namespace System
{
    public readonly ref struct Span<T> 
    {
        unsafe public Span(void* pointer, int length) { }
    }
}
class Program
{
    static void Main()
    {
        Span<int> x = stackalloc int[8]; // cast can be removed
    }
}");
        }

        [Fact, Trait(Traits.Feature, Traits.Features.CodeActionsRemoveUnnecessaryCast)]
        public async Task CanNotRemoveStackallocToVarInsideOfUnsafeRegion1()
        {
            var source = @"
using System;
namespace System
{
    public readonly ref struct Span<T> 
    {
        unsafe public Span(void* pointer, int length) { }
    }
}
class Program
{
    static void Main()
    {
        unsafe
        {
            var x = (Span<int>)stackalloc int[8]; // cast can not be removed
        }
    }
}";

            await VerifyCS.VerifyCodeFixAsync(source, source);
        }

        [Fact, Trait(Traits.Feature, Traits.Features.CodeActionsRemoveUnnecessaryCast)]
        public async Task CanNotRemoveStackallocToVarInsideOfUnsafeRegion2()
        {
            var source = @"
using System;
namespace System
{
    public readonly ref struct Span<T> 
    {
        unsafe public Span(void* pointer, int length) { }
    }
}
class Program
{
    unsafe static void Main()
    {
        var x = (Span<int>)stackalloc int[8]; // cast can not be removed
    }
}";

            await VerifyCS.VerifyCodeFixAsync(source, source);
        }

        [Fact, Trait(Traits.Feature, Traits.Features.CodeActionsRemoveUnnecessaryCast)]
        public async Task CanRemoveStackallocToSpanInsideOfUnsafeRegion1()
        {
            await VerifyCS.VerifyCodeFixAsync(
                @"
using System;
namespace System
{
    public readonly ref struct Span<T> 
    {
        unsafe public Span(void* pointer, int length) { }
    }
}
class Program
{
    static void Main()
    {
        unsafe
        {
            Span<int> x = [|(Span<int>)|]stackalloc int[8]; // cast can be removed
        }
    }
}",
                @"
using System;
namespace System
{
    public readonly ref struct Span<T> 
    {
        unsafe public Span(void* pointer, int length) { }
    }
}
class Program
{
    static void Main()
    {
        unsafe
        {
            Span<int> x = stackalloc int[8]; // cast can be removed
        }
    }
}");
        }

        [Fact, Trait(Traits.Feature, Traits.Features.CodeActionsRemoveUnnecessaryCast)]
        public async Task CanRemoveStackallocToSpanInsideOfUnsafeRegion2()
        {
            await VerifyCS.VerifyCodeFixAsync(
                @"
using System;
namespace System
{
    public readonly ref struct Span<T> 
    {
        unsafe public Span(void* pointer, int length) { }
    }
}
class Program
{
    unsafe static void Main()
    {
        Span<int> x = [|(Span<int>)|]stackalloc int[8]; // cast can be removed
    }
}",
                @"
using System;
namespace System
{
    public readonly ref struct Span<T> 
    {
        unsafe public Span(void* pointer, int length) { }
    }
}
class Program
{
    unsafe static void Main()
    {
        Span<int> x = stackalloc int[8]; // cast can be removed
    }
}");
        }

        [Fact, Trait(Traits.Feature, Traits.Features.CodeActionsRemoveUnnecessaryCast)]
        public async Task CanRemoveStackallocToVarInsideOfUnsafeRegion1()
        {
            // possibly incorrect error: https://github.com/dotnet/roslyn/issues/57040
            var source = @"
using System;
namespace System
{
    public readonly ref struct Span<T> 
    {
        unsafe public Span(void* pointer, int length) { }
    }
}
class Program
{
    unsafe static void Main()
    {
        var x = {|CS8346:(int*)stackalloc int[8]|}; // cast can be removed
    }
}";
            await VerifyCS.VerifyCodeFixAsync(source, source);
        }

        [Fact, Trait(Traits.Feature, Traits.Features.CodeActionsRemoveUnnecessaryCast)]
        public async Task CanRemoveParenthesizedStackallocToVarInsideOfUnsafeRegion1()
        {
            await VerifyCS.VerifyCodeFixAsync(
                @"
using System;
namespace System
{
    public readonly ref struct Span<T> 
    {
        unsafe public Span(void* pointer, int length) { }
    }
}
class Program
{
    unsafe static void Main()
    {
        var x = [|(Span<int>)|](stackalloc int[8]); // cast can be removed
    }
}",
                @"
using System;
namespace System
{
    public readonly ref struct Span<T> 
    {
        unsafe public Span(void* pointer, int length) { }
    }
}
class Program
{
    unsafe static void Main()
    {
        var x = (stackalloc int[8]); // cast can be removed
    }
}");
        }

        [Fact, Trait(Traits.Feature, Traits.Features.CodeActionsRemoveUnnecessaryCast)]
        public async Task CanRemoveStackallocToPointerInsideOfUnsafeRegion1()
        {
            // Possibly a compiler bug.  Unclear why conversion to `(int*)` not allowed.
            // https://github.com/dotnet/roslyn/issues/57040
            var source = @"
using System;
namespace System
{
    public readonly ref struct Span<T> 
    {
        unsafe public Span(void* pointer, int length) { }
    }
}
class Program
{
    unsafe static void Main()
    {
        int* x = {|CS8346:(int*)stackalloc int[8]|}; // cast can be removed
    }
}";
            await VerifyCS.VerifyCodeFixAsync(source, source);
        }

        [WorkItem(57062, "https://github.com/dotnet/roslyn/issues/57062")]
        [Fact, Trait(Traits.Feature, Traits.Features.CodeActionsRemoveUnnecessaryCast)]
        public async Task DoRemoveIdentityCastInConstantPattern1()
        {
            await VerifyCS.VerifyCodeFixAsync(
                @"
using System;

class C
{
    void M(object o)
    {
        if (o is [|(int)|]0)
        {
        }
    }
}",
                @"
using System;

class C
{
    void M(object o)
    {
        if (o is 0)
        {
        }
    }
}");
        }

        [WorkItem(57062, "https://github.com/dotnet/roslyn/issues/57062")]
        [Fact, Trait(Traits.Feature, Traits.Features.CodeActionsRemoveUnnecessaryCast)]
        public async Task DoRemoveIdentityCastInConstantPattern2()
        {
            await VerifyCS.VerifyCodeFixAsync(
                @"
using System;

class C
{
    void M(object o)
    {
        if (o is [|(long)|]0L)
        {
        }
    }
}",
                @"
using System;

class C
{
    void M(object o)
    {
        if (o is 0L)
        {
        }
    }
}");
        }

        [WorkItem(57062, "https://github.com/dotnet/roslyn/issues/57062")]
        [Fact, Trait(Traits.Feature, Traits.Features.CodeActionsRemoveUnnecessaryCast)]
        public async Task DoNotRemoveNonIdentityCastInConstantPattern1()
        {
            var source =
            @"
using System;

class C
{
    void M(object o)
    {
        if (o is (sbyte)0)
        {
        }
    }
}";

            await VerifyCS.VerifyCodeFixAsync(source, source);
        }

        [WorkItem(57062, "https://github.com/dotnet/roslyn/issues/57062")]
        [Fact, Trait(Traits.Feature, Traits.Features.CodeActionsRemoveUnnecessaryCast)]
        public async Task DoNotRemoveNonIdentityCastInConstantPattern2()
        {
            var source =
            @"
using System;

class C
{
    void M(object o)
    {
        if (o is (sbyte)0 or (short)0)
        {
        }
    }
}";

            await new VerifyCS.Test
            {
                TestCode = source,
                FixedCode = source,
                LanguageVersion = LanguageVersion.CSharp9,
            }.RunAsync();
        }

        [WorkItem(57062, "https://github.com/dotnet/roslyn/issues/57062")]
        [Fact, Trait(Traits.Feature, Traits.Features.CodeActionsRemoveUnnecessaryCast)]
        public async Task DoNotRemoveNonIdentityCastInConstantPattern3()
        {
            await new VerifyCS.Test
            {
                TestCode = @"
using System;

class C
{
    void M(object o)
    {
        if (o is (sbyte)1 or (short)1 or [|(int)|]1 or (long)1 or
                (byte)1 or (ushort)1 or (uint)1 or (ulong)1 or
                1.0 or 1.0f or 1.0m)
        {
        }
    }
}",
                FixedCode = @"
using System;

class C
{
    void M(object o)
    {
        if (o is (sbyte)1 or (short)1 or 1 or (long)1 or
                (byte)1 or (ushort)1 or (uint)1 or (ulong)1 or
                1.0 or 1.0f or 1.0m)
        {
        }
    }
}",
                LanguageVersion = LanguageVersion.CSharp9,
            }.RunAsync();
        }

        [WorkItem(57062, "https://github.com/dotnet/roslyn/issues/57062")]
        [Fact, Trait(Traits.Feature, Traits.Features.CodeActionsRemoveUnnecessaryCast)]
        public async Task DoNotRemoveNonIdentityCastInConstantPattern4()
        {
            var source =
            @"
using System;

class C
{
    void M(object o)
    {
        if (o is (long)0)
        {
        }
    }
}";

            await VerifyCS.VerifyCodeFixAsync(source, source);
        }

        [WorkItem(57065, "https://github.com/dotnet/roslyn/issues/57065")]
        [Fact, Trait(Traits.Feature, Traits.Features.CodeActionsRemoveUnnecessaryCast)]
        public async Task DoNotRemoveEqualityWarningSilencingCast1()
        {
            var source =
            @"
interface IAssembly
{
}

class Assembly : IAssembly
{
    public static bool operator ==(Assembly a1, Assembly a2) => false;
    public static bool operator !=(Assembly a1, Assembly a2) => false;

    public override bool Equals(object obj) => false;
    public override int GetHashCode() => 0;
}

class C
{
    bool M(Assembly a1, IAssembly a2)
        => (object)a1 == a2;
}";

            await VerifyCS.VerifyCodeFixAsync(source, source);
        }

        [WorkItem(57065, "https://github.com/dotnet/roslyn/issues/57065")]
        [Fact, Trait(Traits.Feature, Traits.Features.CodeActionsRemoveUnnecessaryCast)]
        public async Task DoNotRemoveEqualityWarningSilencingCast2()
        {
            var source =
            @"
interface IAssembly
{
}

class Assembly : IAssembly
{
    public static bool operator ==(Assembly a1, Assembly a2) => false;
    public static bool operator !=(Assembly a1, Assembly a2) => false;

    public override bool Equals(object obj) => false;
    public override int GetHashCode() => 0;
}

class C
{
    bool M(Assembly a1, IAssembly a2)
        => a1 == (object)a2;
}";

            await VerifyCS.VerifyCodeFixAsync(source, source);
        }

        [WorkItem(57065, "https://github.com/dotnet/roslyn/issues/57065")]
        [Fact, Trait(Traits.Feature, Traits.Features.CodeActionsRemoveUnnecessaryCast)]
        public async Task DoNotRemoveEqualityWarningSilencingCast3()
        {
            var source =
            @"
interface IAssembly
{
}

class Assembly : IAssembly
{
    public static bool operator ==(Assembly a1, Assembly a2) => false;
    public static bool operator !=(Assembly a1, Assembly a2) => false;

    public override bool Equals(object obj) => false;
    public override int GetHashCode() => 0;
}

class C
{
    bool M(IAssembly a2, Assembly a1)
        => (object)a1 == a2;
}";

            await VerifyCS.VerifyCodeFixAsync(source, source);
        }

        [WorkItem(57065, "https://github.com/dotnet/roslyn/issues/57065")]
        [Fact, Trait(Traits.Feature, Traits.Features.CodeActionsRemoveUnnecessaryCast)]
        public async Task DoNotRemoveEqualityWarningSilencingCast4()
        {
            var source =
            @"
interface IAssembly
{
}

class Assembly : IAssembly
{
    public static bool operator ==(Assembly a1, Assembly a2) => false;
    public static bool operator !=(Assembly a1, Assembly a2) => false;

    public override bool Equals(object obj) => false;
    public override int GetHashCode() => 0;
}

class C
{
    bool M(IAssembly a2, Assembly a1)
        => a1 == (object)a2;
}";

            await VerifyCS.VerifyCodeFixAsync(source, source);
        }

        [WorkItem(57065, "https://github.com/dotnet/roslyn/issues/57065")]
        [Fact, Trait(Traits.Feature, Traits.Features.CodeActionsRemoveUnnecessaryCast)]
        public async Task DoNotRemoveEqualityWarningSilencingCast5()
        {
            await VerifyCS.VerifyCodeFixAsync(
                @"
interface IAssembly
{
}

class Assembly : IAssembly
{
    public static bool operator ==(Assembly a1, Assembly a2) => false;
    public static bool operator !=(Assembly a1, Assembly a2) => false;

    public override bool Equals(object obj) => false;
    public override int GetHashCode() => 0;
}

class C
{
    bool M(IAssembly a2, Assembly a1)
        => [|(object)|]a1 == [|(object)|]a2;
}", @"
interface IAssembly
{
}

class Assembly : IAssembly
{
    public static bool operator ==(Assembly a1, Assembly a2) => false;
    public static bool operator !=(Assembly a1, Assembly a2) => false;

    public override bool Equals(object obj) => false;
    public override int GetHashCode() => 0;
}

class C
{
    bool M(IAssembly a2, Assembly a1)
        => a1 == [|(object)|]a2;
}");
        }

        [WorkItem(57065, "https://github.com/dotnet/roslyn/issues/57065")]
        [Fact, Trait(Traits.Feature, Traits.Features.CodeActionsRemoveUnnecessaryCast)]
        public async Task DoNotRemoveEqualityWarningSilencingCast6()
        {
            var source =
            @"
interface IAssembly
{
}

class Assembly : IAssembly
{
    public static bool operator ==(Assembly a1, Assembly a2) => false;
    public static bool operator !=(Assembly a1, Assembly a2) => false;

    public override bool Equals(object obj) => false;
    public override int GetHashCode() => 0;
}

class C
{
    bool M(Assembly a1, IAssembly a2)
        => a1 as object == a2;
}";

            await VerifyCS.VerifyCodeFixAsync(source, source);
        }

        [WorkItem(57065, "https://github.com/dotnet/roslyn/issues/57065")]
        [Fact, Trait(Traits.Feature, Traits.Features.CodeActionsRemoveUnnecessaryCast)]
        public async Task DoNotRemoveEqualityWarningSilencingCast7()
        {
            var source =
            @"
interface IAssembly
{
}

class Assembly : IAssembly
{
    public static bool operator ==(Assembly a1, Assembly a2) => false;
    public static bool operator !=(Assembly a1, Assembly a2) => false;

    public override bool Equals(object obj) => false;
    public override int GetHashCode() => 0;
}

class C
{
    bool M(Assembly a1, IAssembly a2)
        => a1 == a2 as object;
}";

            await VerifyCS.VerifyCodeFixAsync(source, source);
        }

        [WorkItem(57065, "https://github.com/dotnet/roslyn/issues/57065")]
        [Fact, Trait(Traits.Feature, Traits.Features.CodeActionsRemoveUnnecessaryCast)]
        public async Task DoNotRemoveEqualityWarningSilencingCast8()
        {
            var source =
            @"
interface IAssembly
{
}

class Assembly : IAssembly
{
    public static bool operator ==(Assembly a1, Assembly a2) => false;
    public static bool operator !=(Assembly a1, Assembly a2) => false;

    public override bool Equals(object obj) => false;
    public override int GetHashCode() => 0;
}

class C
{
    bool M(IAssembly a2, Assembly a1)
        => a1 as object == a2;
}";

            await VerifyCS.VerifyCodeFixAsync(source, source);
        }

        [WorkItem(57065, "https://github.com/dotnet/roslyn/issues/57065")]
        [Fact, Trait(Traits.Feature, Traits.Features.CodeActionsRemoveUnnecessaryCast)]
        public async Task DoNotRemoveEqualityWarningSilencingCast9()
        {
            var source =
            @"
interface IAssembly
{
}

class Assembly : IAssembly
{
    public static bool operator ==(Assembly a1, Assembly a2) => false;
    public static bool operator !=(Assembly a1, Assembly a2) => false;

    public override bool Equals(object obj) => false;
    public override int GetHashCode() => 0;
}

class C
{
    bool M(IAssembly a2, Assembly a1)
        => a1 == a2 as object;
}";

            await VerifyCS.VerifyCodeFixAsync(source, source);
        }

        [WorkItem(57065, "https://github.com/dotnet/roslyn/issues/57065")]
        [Fact, Trait(Traits.Feature, Traits.Features.CodeActionsRemoveUnnecessaryCast)]
        public async Task DoNotRemoveEqualityWarningSilencingCast10()
        {
            await VerifyCS.VerifyCodeFixAsync(
                @"
interface IAssembly
{
}

class Assembly : IAssembly
{
    public static bool operator ==(Assembly a1, Assembly a2) => false;
    public static bool operator !=(Assembly a1, Assembly a2) => false;

    public override bool Equals(object obj) => false;
    public override int GetHashCode() => 0;
}

class C
{
    bool M(IAssembly a2, Assembly a1)
        => a1 [|as object|] == a2 [|as object|];
}", @"
interface IAssembly
{
}

class Assembly : IAssembly
{
    public static bool operator ==(Assembly a1, Assembly a2) => false;
    public static bool operator !=(Assembly a1, Assembly a2) => false;

    public override bool Equals(object obj) => false;
    public override int GetHashCode() => 0;
}

class C
{
    bool M(IAssembly a2, Assembly a1)
        => a1 == a2 as object;
}");
        }

        [WorkItem(57065, "https://github.com/dotnet/roslyn/issues/57065")]
        [Fact, Trait(Traits.Feature, Traits.Features.CodeActionsRemoveUnnecessaryCast)]
        public async Task DoNotRemoveObjectCastToCauseReferenceEqualityWhenUserDefinedComparisonExists1()
        {
            var source =
            @"
interface IAssembly
{
}

class Assembly : IAssembly
{
    public static bool operator ==(Assembly a1, Assembly a2) => false;
    public static bool operator !=(Assembly a1, Assembly a2) => false;

    public override bool Equals(object obj) => false;
    public override int GetHashCode() => 0;
}

class C
{
    bool M(Assembly a2, Assembly a1)
        => (object)a1 == a2;
}";

            await VerifyCS.VerifyCodeFixAsync(source, source);
        }

        [WorkItem(57065, "https://github.com/dotnet/roslyn/issues/57065")]
        [Fact, Trait(Traits.Feature, Traits.Features.CodeActionsRemoveUnnecessaryCast)]
        public async Task DoNotRemoveObjectCastToCauseReferenceEqualityWhenUserDefinedComparisonExists2()
        {
            var source =
            @"
interface IAssembly
{
}

class Assembly : IAssembly
{
    public static bool operator ==(Assembly a1, Assembly a2) => false;
    public static bool operator !=(Assembly a1, Assembly a2) => false;

    public override bool Equals(object obj) => false;
    public override int GetHashCode() => 0;
}

class C
{
    bool M(Assembly a2, Assembly a1)
        => a1 == (object)a2;
}";

            await VerifyCS.VerifyCodeFixAsync(source, source);
        }

        [WorkItem(57065, "https://github.com/dotnet/roslyn/issues/57065")]
        [Fact, Trait(Traits.Feature, Traits.Features.CodeActionsRemoveUnnecessaryCast)]
        public async Task DoNotRemoveObjectCastToCauseReferenceEqualityWhenUserDefinedComparisonExists3()
        {
            var source =
            @"
interface IAssembly
{
}

class Assembly : IAssembly
{
    public static bool operator ==(Assembly a1, Assembly a2) => false;
    public static bool operator !=(Assembly a1, Assembly a2) => false;

    public override bool Equals(object obj) => false;
    public override int GetHashCode() => 0;
}

class C
{
    bool M(Assembly a2, Assembly a1)
        => a1 as object == a2;
}";

            await VerifyCS.VerifyCodeFixAsync(source, source);
        }

        [WorkItem(57065, "https://github.com/dotnet/roslyn/issues/57065")]
        [Fact, Trait(Traits.Feature, Traits.Features.CodeActionsRemoveUnnecessaryCast)]
        public async Task DoNotRemoveObjectCastToCauseReferenceEqualityWhenUserDefinedComparisonExists4()
        {
            var source =
            @"
interface IAssembly
{
}

class Assembly : IAssembly
{
    public static bool operator ==(Assembly a1, Assembly a2) => false;
    public static bool operator !=(Assembly a1, Assembly a2) => false;

    public override bool Equals(object obj) => false;
    public override int GetHashCode() => 0;
}

class C
{
    bool M(Assembly a2, Assembly a1)
        => a1 == a2 as object;
}";

            await VerifyCS.VerifyCodeFixAsync(source, source);
        }

        [WorkItem(57065, "https://github.com/dotnet/roslyn/issues/57065")]
        [Fact, Trait(Traits.Feature, Traits.Features.CodeActionsRemoveUnnecessaryCast)]
        public async Task DoRemoveObjectCastToCauseReferenceEqualityOnInterface1()
        {
            await VerifyCS.VerifyCodeFixAsync(
                @"
interface IAssembly
{
}

class C
{
    bool M(IAssembly a2, IAssembly a1)
        => [|(object)|]a1 == a2;
}",
                @"
interface IAssembly
{
}

class C
{
    bool M(IAssembly a2, IAssembly a1)
        => a1 == a2;
}");
        }

        [WorkItem(57065, "https://github.com/dotnet/roslyn/issues/57065")]
        [Fact, Trait(Traits.Feature, Traits.Features.CodeActionsRemoveUnnecessaryCast)]
        public async Task DoRemoveObjectCastToCauseReferenceEqualityOnInterface2()
        {
            await VerifyCS.VerifyCodeFixAsync(
                @"
interface IAssembly
{
}

class C
{
    bool M(IAssembly a2, IAssembly a1)
        => a1 == [|(object)|]a2;
}",
                @"
interface IAssembly
{
}

class C
{
    bool M(IAssembly a2, IAssembly a1)
        => a1 == a2;
}");
        }

        [WorkItem(57065, "https://github.com/dotnet/roslyn/issues/57065")]
        [Fact, Trait(Traits.Feature, Traits.Features.CodeActionsRemoveUnnecessaryCast)]
        public async Task DoRemoveObjectCastToCauseReferenceEqualityOnInterface3()
        {
            await VerifyCS.VerifyCodeFixAsync(
                @"
interface IAssembly
{
}

class C
{
    bool M(IAssembly a2, IAssembly a1)
        => [|(object)|]a1 == [|(object)|]a2;
}",
                @"
interface IAssembly
{
}

class C
{
    bool M(IAssembly a2, IAssembly a1)
        => a1 == a2;
}");
        }

        [WorkItem(57065, "https://github.com/dotnet/roslyn/issues/57065")]
        [Fact, Trait(Traits.Feature, Traits.Features.CodeActionsRemoveUnnecessaryCast)]
        public async Task DoRemoveObjectCastToCauseReferenceEqualityOnInterface4()
        {
            await VerifyCS.VerifyCodeFixAsync(
                @"
interface IAssembly
{
}

class C
{
    bool M(IAssembly a2, IAssembly a1)
        => a1 [|as object|] == a2;
}",
                @"
interface IAssembly
{
}

class C
{
    bool M(IAssembly a2, IAssembly a1)
        => a1 == a2;
}");
        }

        [WorkItem(57065, "https://github.com/dotnet/roslyn/issues/57065")]
        [Fact, Trait(Traits.Feature, Traits.Features.CodeActionsRemoveUnnecessaryCast)]
        public async Task DoRemoveObjectCastToCauseReferenceEqualityOnInterface5()
        {
            await VerifyCS.VerifyCodeFixAsync(
                @"
interface IAssembly
{
}

class C
{
    bool M(IAssembly a2, IAssembly a1)
        => a1 == a2 [|as object|];
}",
                @"
interface IAssembly
{
}

class C
{
    bool M(IAssembly a2, IAssembly a1)
        => a1 == a2;
}");
        }

        [WorkItem(57065, "https://github.com/dotnet/roslyn/issues/57065")]
        [Fact, Trait(Traits.Feature, Traits.Features.CodeActionsRemoveUnnecessaryCast)]
        public async Task DoRemoveObjectCastToCauseReferenceEqualityOnInterface6()
        {
            await VerifyCS.VerifyCodeFixAsync(
                @"
interface IAssembly
{
}

class C
{
    bool M(IAssembly a2, IAssembly a1)
        => a1 [|as object|] == a2 [|as object|];
}",
                @"
interface IAssembly
{
}

class C
{
    bool M(IAssembly a2, IAssembly a1)
        => a1 == a2;
}");
        }

        [WorkItem(57063, "https://github.com/dotnet/roslyn/issues/57063")]
        [Fact, Trait(Traits.Feature, Traits.Features.CodeActionsRemoveUnnecessaryCast)]
        public async Task DoNotRemoveNullableIntToNullableEnumCast()
        {
            var source =
            @"
enum E { }

class Program
{
    static E? Main(object o)
    {
        return (E?)(int?)o;
    }
}";

            await VerifyCS.VerifyCodeFixAsync(source, source);
        }

        [WorkItem(57064, "https://github.com/dotnet/roslyn/issues/57064")]
        [Fact, Trait(Traits.Feature, Traits.Features.CodeActionsRemoveUnnecessaryCast)]
        public async Task DoNotRemoveNRTCast1()
        {
            var source =
            @"
#nullable enable

using System.Collections.Generic;
using System.Linq;

class Node
{
    public readonly string Name = """";
}

class C
{
    void M(IList<Node> nodes)
    {
        Dictionary<string, Node?> map = nodes.ToDictionary(t => t.Name, t => (Node?)t);
    }
}";

            await VerifyCS.VerifyCodeFixAsync(source, source);
        }

        [WorkItem(57064, "https://github.com/dotnet/roslyn/issues/57064")]
        [Fact(Skip = "https://github.com/dotnet/roslyn/issues/56938"), Trait(Traits.Feature, Traits.Features.CodeActionsRemoveUnnecessaryCast)]
        public async Task DoRemoveNRTCastInConditional1()
        {
            await new VerifyCS.Test
            {
                TestCode = @"
#nullable enable

using System.Collections.Generic;
using System.Linq;

class C
{
    string? M(bool b, string s)
    {
        return b ? [|(string?)|]s : null;
    }
}",
                FixedCode =
@"
#nullable enable

using System.Collections.Generic;
using System.Linq;

class C
{
    string? M(bool b, string s)
    {
        return b ? s : null;
    }
}",
                LanguageVersion = LanguageVersion.CSharp10,
            }.RunAsync();
        }

        [WorkItem(57064, "https://github.com/dotnet/roslyn/issues/57064")]
        [Fact, Trait(Traits.Feature, Traits.Features.CodeActionsRemoveUnnecessaryCast)]
        public async Task DoRemoveNRTCastInConditional2()
        {
            await VerifyCS.VerifyCodeFixAsync(
                            @"
#nullable enable

using System.Collections.Generic;
using System.Linq;

class C
{
    string? M(bool b, string s)
    {
        return b ? s : [|(string?)|]null;
    }
}",
                                        @"
#nullable enable

using System.Collections.Generic;
using System.Linq;

class C
{
    string? M(bool b, string s)
    {
        return b ? s : null;
    }
}");
        }

        [WorkItem(57064, "https://github.com/dotnet/roslyn/issues/57064")]
        [Fact, Trait(Traits.Feature, Traits.Features.CodeActionsRemoveUnnecessaryCast)]
        public async Task DoRemoveUnnecessaryWideningConstantCastInConditional1()
        {
            await VerifyCS.VerifyCodeFixAsync(
                            @"
class C
{
    void M(int a)
    {
        long f1 = (a == 5) ? 4 : [|(long)|]5;
    }
}",
                                        @"
class C
{
    void M(int a)
    {
        long f1 = (a == 5) ? 4 : 5;
    }
}");
        }

        [WorkItem(57064, "https://github.com/dotnet/roslyn/issues/57064")]
        [Fact, Trait(Traits.Feature, Traits.Features.CodeActionsRemoveUnnecessaryCast)]
        public async Task DoNotRemoveNnecessaryWideningConstantCastInConditional1()
        {
            var source = @"
class C
{
    void M(int a)
    {
        var f1 = (a == 5) ? 4 : (long)5;
    }
}";

            await VerifyCS.VerifyCodeFixAsync(source, source);
        }

        [WorkItem(57064, "https://github.com/dotnet/roslyn/issues/57064")]
        [Fact, Trait(Traits.Feature, Traits.Features.CodeActionsRemoveUnnecessaryCast)]
        public async Task DoRemoveUnnecessaryWideningCastInConditional2()
        {
            await VerifyCS.VerifyCodeFixAsync(
                            @"
class C
{
    void M(int a, int b, int c)
    {
        long f1 = (a == 5) ? b : [|(long)|]c;
    }
}",
                                        @"
class C
{
    void M(int a, int b, int c)
    {
        long f1 = (a == 5) ? b : c;
    }
}");
        }

        [WorkItem(57064, "https://github.com/dotnet/roslyn/issues/57064")]
        [Fact, Trait(Traits.Feature, Traits.Features.CodeActionsRemoveUnnecessaryCast)]
        public async Task DoNotRemoveNecessaryWideningCastInConditional2()
        {
            var source = @"
class C
{
    void M(int a, int b, int c)
    {
        var f1 = (a == 5) ? b : (long)c;
    }
}";
            await VerifyCS.VerifyCodeFixAsync(source, source);
        }

        [WorkItem(57064, "https://github.com/dotnet/roslyn/issues/57064")]
        [Fact, Trait(Traits.Feature, Traits.Features.CodeActionsRemoveUnnecessaryCast)]
        public async Task DoRemoveUnnecessaryWideningNullableConstantCastInConditional3()
        {
            await VerifyCS.VerifyCodeFixAsync(
                            @"
class C
{
    void M(int a, int b, int c)
    {
        int? f1 = (a == 5) ? [|(int?)|]0 : 1;
    }
}",
                                        @"
class C
{
    void M(int a, int b, int c)
    {
        int? f1 = (a == 5) ? 0 : 1;
    }
}");
        }

        [WorkItem(57064, "https://github.com/dotnet/roslyn/issues/57064")]
        [Fact, Trait(Traits.Feature, Traits.Features.CodeActionsRemoveUnnecessaryCast)]
        public async Task DoNotRemoveNecessaryWideningNullableConstantCastInConditional3()
        {
            var source = @"
class C
{
    void M(int a, int b, int c)
    {
        var f1 = (a == 5) ? (int?)0 : 1;
    }
}";

            await VerifyCS.VerifyCodeFixAsync(source, source);
        }

        [WorkItem(57064, "https://github.com/dotnet/roslyn/issues/57064")]
        [Fact, Trait(Traits.Feature, Traits.Features.CodeActionsRemoveUnnecessaryCast)]
        public async Task DoRemoveUnnecessaryWideningNullableCastInConditional3()
        {
            await VerifyCS.VerifyCodeFixAsync(
                            @"
class C
{
    void M(int a, int b, int c)
    {
        int? f1 = (a == 5) ? [|(int?)|]b : c;
    }
}",
                                        @"
class C
{
    void M(int a, int b, int c)
    {
        int? f1 = (a == 5) ? b : c;
    }
}");
        }

        [WorkItem(57064, "https://github.com/dotnet/roslyn/issues/57064")]
        [Fact, Trait(Traits.Feature, Traits.Features.CodeActionsRemoveUnnecessaryCast)]
        public async Task DoNotRemoveNecessaryWideningNullableCastInConditional3()
        {
            var source = @"
class C
{
    void M(int a, int b, int c)
    {
        var f1 = (a == 5) ? (int?)b : c;
    }
}";

            await VerifyCS.VerifyCodeFixAsync(source, source);
        }

        [WorkItem(57064, "https://github.com/dotnet/roslyn/issues/57064")]
        [Fact, Trait(Traits.Feature, Traits.Features.CodeActionsRemoveUnnecessaryCast)]
        public async Task DoRemoveUnnecessaryWideningConstantCastInConditionalWithDefault3()
        {
            await VerifyCS.VerifyCodeFixAsync(
                @"
class C
{
    void M(int a, int b, int c)
    {
        long f1 = (a == 5) ? [|(long)|]0 : default;
    }
}",
                @"
class C
{
    void M(int a, int b, int c)
    {
        long f1 = (a == 5) ? 0 : default;
    }
}");
        }

        [WorkItem(57064, "https://github.com/dotnet/roslyn/issues/57064")]
        [Fact, Trait(Traits.Feature, Traits.Features.CodeActionsRemoveUnnecessaryCast)]
        public async Task DoNotRemoveNnecessaryWideningConstantCastInConditionalWithDefault3()
        {
            var source = @"
class C
{
    void M(int a, int b, int c)
    {
        var f1 = (a == 5) ? (long)0 : default;
    }
}";
            await VerifyCS.VerifyCodeFixAsync(source, source);
        }

        [WorkItem(57064, "https://github.com/dotnet/roslyn/issues/57064")]
        [Fact, Trait(Traits.Feature, Traits.Features.CodeActionsRemoveUnnecessaryCast)]
        public async Task DoRemoveUnnecessaryWideningConstantCastInConditionalWithDefault4()
        {
            await VerifyCS.VerifyCodeFixAsync(
                @"
class C
{
    void M(int a, int b, int c)
    {
        long f1 = (a == 5) ? [|(long)|]b : default;
    }
}",
                @"
class C
{
    void M(int a, int b, int c)
    {
        long f1 = (a == 5) ? b : default;
    }
}");
        }

        [WorkItem(57064, "https://github.com/dotnet/roslyn/issues/57064")]
        [Fact, Trait(Traits.Feature, Traits.Features.CodeActionsRemoveUnnecessaryCast)]
        public async Task DoNotRemoveNecessaryWideningConstantCastInConditionalWithDefault4()
        {
            var source = @"
class C
{
    void M(int a, int b, int c)
    {
        var f1 = (a == 5) ? (long)b : default;
    }
}";
            await VerifyCS.VerifyCodeFixAsync(source, source);
        }

        [WorkItem(57064, "https://github.com/dotnet/roslyn/issues/57064")]
        [Fact, Trait(Traits.Feature, Traits.Features.CodeActionsRemoveUnnecessaryCast)]
        public async Task DoNotRemoveNecessaryWideningNullableConstantCastInConditionalWithDefault3()
        {
            var source = @"
class C
{
    void M(int a, int b, int c)
    {
        int? f1 = (a == 5) ? (int?)0 : default;
    }
}";
            await VerifyCS.VerifyCodeFixAsync(source, source);
        }

        [WorkItem(57064, "https://github.com/dotnet/roslyn/issues/57064")]
        [Fact, Trait(Traits.Feature, Traits.Features.CodeActionsRemoveUnnecessaryCast)]
        public async Task DoNotRemoveNecessaryWideningNullableCastInConditionalWithDefault3()
        {
            var source = @"
class C
{
    void M(int a, int b, int c)
    {
        int? f1 = (a == 5) ? (int?)b : default;
    }
}";
            await VerifyCS.VerifyCodeFixAsync(source, source);
        }

        [WorkItem(56938, "https://github.com/dotnet/roslyn/issues/56938")]
        [Fact, Trait(Traits.Feature, Traits.Features.CodeActionsRemoveUnnecessaryCast)]
        public async Task CanRemoveDoubleNullableNumericCast1()
        {
            await VerifyCS.VerifyCodeFixAsync(
                @"
using System;

class Program
{
    static void Main()
    {
        Console.WriteLine((int)(float?)[|(int?)|]2147483647); // Prints -2147483648
    }
}",
                @"
using System;

class Program
{
    static void Main()
    {
        Console.WriteLine((int)(float?)2147483647); // Prints -2147483648
    }
}");
        }

        [WorkItem(56938, "https://github.com/dotnet/roslyn/issues/56938")]
        [Fact, Trait(Traits.Feature, Traits.Features.CodeActionsRemoveUnnecessaryCast)]
        public async Task CanRemoveTripleNullableNumericCast1()
        {
            await VerifyCS.VerifyCodeFixAsync(
                @"
using System;

class Program
{
    static void Main()
    {
        Console.WriteLine((int)(double?)[|(long?)|][|(int?)|]1);
    }
}",
                @"
using System;

class Program
{
    static void Main()
    {
        Console.WriteLine((int)(double?)1);
    }
}");
        }

        [WorkItem(57064, "https://github.com/dotnet/roslyn/issues/57064")]
        [Fact, Trait(Traits.Feature, Traits.Features.CodeActionsRemoveUnnecessaryCast)]
        public async Task DoNotRemoveMultipleNullableCastsThroughUserDefinedConversions1()
        {
            var source = @"
struct A
{
}

struct B
{
    public static implicit operator A(B b) => default;
    public static implicit operator B(int a) => default;
}

class P
{
    void M()
    {
        var v = (A?)(B?)0;
    }
}
";
            await VerifyCS.VerifyCodeFixAsync(source, source);
        }

        [WorkItem(57064, "https://github.com/dotnet/roslyn/issues/57064")]
        [Fact, Trait(Traits.Feature, Traits.Features.CodeActionsRemoveUnnecessaryCast)]
        public async Task DoNotRemoveMultipleNullableCastsThroughUserDefinedConversions2()
        {
            var source = @"
struct A
{
}

struct B
{
    public static implicit operator A(B b) => default;
    public static implicit operator B(int a) => default;
}

class P
{
    void M()
    {
        var v = (A?)(B)0;
    }
}
";
            await VerifyCS.VerifyCodeFixAsync(source, source);
        }

        [WorkItem(57064, "https://github.com/dotnet/roslyn/issues/57064")]
        [Fact, Trait(Traits.Feature, Traits.Features.CodeActionsRemoveUnnecessaryCast)]
        public async Task DoNotRemoveMultipleCastsThroughUserDefinedConversions2()
        {
            var source = @"
struct A
{
}

struct B
{
    public static implicit operator A(B b) => default;
    public static implicit operator B(int a) => default;
}

class P
{
    void M()
    {
        var v = (A)(B)0;
    }
}
";
            await VerifyCS.VerifyCodeFixAsync(source, source);
        }

        [WorkItem(58171, "https://github.com/dotnet/roslyn/issues/58171")]
        [Theory, Trait(Traits.Feature, Traits.Features.CodeActionsRemoveUnnecessaryCast)]
        [CombinatorialData]
        public async Task DoNotRemoveMethodGroupToSpecificDelegateType(LanguageVersion version)
        {
            var source = @"
using System;

class KeyEventArgs : EventArgs
{
}

delegate void KeyEventHandler(object sender, KeyEventArgs e);

class C
{

    void M()
    {
        AddHandler((KeyEventHandler)HandleSymbolKindsPreviewKeyDown);
    }

    void HandleSymbolKindsPreviewKeyDown(object sender, KeyEventArgs e) { }
    void AddHandler(Delegate handler) { }
}
";
            await new VerifyCS.Test
            {
                TestCode = source,
                FixedCode = source,
                LanguageVersion = version,
            }.RunAsync();
        }

        [WorkItem(58095, "https://github.com/dotnet/roslyn/issues/58095")]
        [Fact, Trait(Traits.Feature, Traits.Features.CodeActionsRemoveUnnecessaryCast)]
        public async Task DoNotRemoveNullableCastsInTuples()
        {
            var source = @"
using System.Diagnostics;

class C
{
    void M()
    {
        var (isEdge, moreOnes) = (true, false);

        char? expected_a = isEdge ? null : moreOnes ? '1' : '0';
        char? expected_b = isEdge ? null : moreOnes ? '0' : '1';

        (char? expected_a_01, char? expected_b_01) = isEdge ? default : moreOnes ? ((char?)'1', (char?)'0') : ('0', '1');
        (char? expected_a_02, char? expected_b_02) = isEdge ? default : moreOnes ? ('1', '0') : ('0', '1');

        Debug.Assert(expected_a == expected_a_01 && expected_a == expected_a_02);
        Debug.Assert(expected_b == expected_b_01 && expected_b == expected_b_02);
    }
}
";
            await new VerifyCS.Test
            {
                TestCode = source,
                FixedCode = source,
                LanguageVersion = LanguageVersion.CSharp10,
            }.RunAsync();
        }

        [WorkItem(49954, "https://github.com/dotnet/roslyn/issues/49954")]
        [Fact, Trait(Traits.Feature, Traits.Features.CodeActionsRemoveUnnecessaryCast)]
        public async Task DoNotRemoveNullableDefaultCast1()
        {
            var source = @"
using System;

class C
{
    protected bool? IsNewResource() =>
        Boolean.TryParse("""", out var b) ? b : (bool?)default;
}
";
            await new VerifyCS.Test
            {
                TestCode = source,
                FixedCode = source,
            }.RunAsync();
        }

        [WorkItem(34509, "https://github.com/dotnet/roslyn/issues/34509")]
        [Fact, Trait(Traits.Feature, Traits.Features.CodeActionsRemoveUnnecessaryCast)]
        public async Task DoNotRemoveNullableDefaultCast2()
        {
            var source = @"
using System;

class C
{
    static long? TestParse(string val) => long.TryParse(val, out var parseResult) ? (long?)parseResult : default;
}
";
            await new VerifyCS.Test
            {
                TestCode = source,
                FixedCode = source,
                LanguageVersion = LanguageVersion.CSharp10,
            }.RunAsync();
        }

        [WorkItem(49690, "https://github.com/dotnet/roslyn/issues/49690")]
        [Fact, Trait(Traits.Feature, Traits.Features.CodeActionsRemoveUnnecessaryCast)]
        public async Task DoNotRemoveNullableGenericCast()
        {
            var source = @"
#nullable enable

using System.Collections.Generic;
using System.Linq;

class C
{
    static IEnumerable<string> DoThis(IEnumerable<string?> notreallynull)
    {
        return notreallynull.Where(s => s is not null) as IEnumerable<string>;
    }
}
";
            await new VerifyCS.Test
            {
                TestCode = source,
                FixedCode = source,
                LanguageVersion = LanguageVersion.CSharp10,
            }.RunAsync();
        }

        [WorkItem(45925, "https://github.com/dotnet/roslyn/issues/45925")]
        [Fact, Trait(Traits.Feature, Traits.Features.CodeActionsRemoveUnnecessaryCast)]
        public async Task DoNotRemoveNecesssaryPatternCasts1()
        {
            var source = @"
using System;

class C
{
    bool M(object obj)
    {
        return obj is 0 or (uint)0 or (long)0 or (ulong)0 or (short)0 or (ushort)0 or (byte)0 or (sbyte)0 or (float)0
             or (double)0 or (decimal)0 or (AttributeTargets)0;
    }
}
";
            await new VerifyCS.Test
            {
                TestCode = source,
                FixedCode = source,
                LanguageVersion = LanguageVersion.CSharp10,
            }.RunAsync();
        }

        [WorkItem(37473, "https://github.com/dotnet/roslyn/issues/37473")]
        [Fact, Trait(Traits.Feature, Traits.Features.CodeActionsRemoveUnnecessaryCast)]
        public async Task DoNotRemoveNecesssaryCastInTupleWrappedInObject1()
        {
            var source = @"
using System.Collections.Generic;

public class C
{
    public IEnumerable<object> Bar()
    {
        yield return (""test"", (decimal?)1.23);
    }
}
";
            await new VerifyCS.Test
            {
                TestCode = source,
                FixedCode = source,
                LanguageVersion = LanguageVersion.CSharp10,
            }.RunAsync();
        }

        [WorkItem(33143, "https://github.com/dotnet/roslyn/issues/33143")]
        [Fact, Trait(Traits.Feature, Traits.Features.CodeActionsRemoveUnnecessaryCast)]
        public async Task DoNotRemoveNecesssaryCastInTupleWrappedInObject2()
        {
            var source = @"
using System.Collections.Generic;

public class C
{
    void M()
    {
        object x = (true, (IEnumerable<int>)new int[0]);
    }
}
";
            await new VerifyCS.Test
            {
                TestCode = source,
                FixedCode = source,
                LanguageVersion = LanguageVersion.CSharp10,
            }.RunAsync();
        }

        [WorkItem(33043, "https://github.com/dotnet/roslyn/issues/33043")]
        [Fact, Trait(Traits.Feature, Traits.Features.CodeActionsRemoveUnnecessaryCast)]
        public async Task DoNotRemoveNecesssaryCastInIsNullCheck1()
        {
            var source = @"
using System.Collections.Generic;

public class C
{
    void M()
    {
        if ((int?)1 is null)
        {
        }
    }
}
";
            await new VerifyCS.Test
            {
                TestCode = source,
                FixedCode = source,
                LanguageVersion = LanguageVersion.CSharp10,
            }.RunAsync();
        }

        [WorkItem(20617, "https://github.com/dotnet/roslyn/issues/20617")]
        [Fact, Trait(Traits.Feature, Traits.Features.CodeActionsRemoveUnnecessaryCast)]
        public async Task DoNotRemoveNecesssaryBitwiseNotOnUnsignedValue1()
        {
            var source = @"
using System;

public class C
{
    public static void MethodName()
    {
        const long x = ~(long)~1U;
        Console.WriteLine(x);
    }
}
";
            await new VerifyCS.Test
            {
                TestCode = source,
                FixedCode = source,
                LanguageVersion = LanguageVersion.CSharp10,
            }.RunAsync();
        }

        [WorkItem(11008, "https://github.com/dotnet/roslyn/issues/11008")]
        [Fact, Trait(Traits.Feature, Traits.Features.CodeActionsRemoveUnnecessaryCast)]
        public async Task DoNotRemoveCastThatPreventsOverflowInChecked1()
        {
            var source = @"
static class Program
{
    static readonly long x = -(long)int.MinValue;
}
";
            await new VerifyCS.Test
            {
                TestCode = source,
                FixedCode = source,
                LanguageVersion = LanguageVersion.CSharp10,
            }.RunAsync();
        }

        [WorkItem(34553, "https://github.com/dotnet/roslyn/issues/34553")]
        [Fact, Trait(Traits.Feature, Traits.Features.CodeActionsRemoveUnnecessaryCast)]
        public async Task DoNotRemoveCastThatPreventsOverflowInChecked2()
        {
            var source = @"
using System;
class Program
{
    void M()
    {
        Int32 input32 = Int32.MinValue;
        Int64 output64_a = checked(-input32);
        Int64 output64_b = checked(-(Int64)input32);
    }
}
";
            await new VerifyCS.Test
            {
                TestCode = source,
                FixedCode = source,
                LanguageVersion = LanguageVersion.CSharp10,
            }.RunAsync();
        }

        [WorkItem(11008, "https://github.com/dotnet/roslyn/issues/11008")]
        [Fact, Trait(Traits.Feature, Traits.Features.CodeActionsRemoveUnnecessaryCast)]
        public async Task DoNotRemoveCastFromIntToNullableEnum1()
        {
            var source = @"
enum E
{
}

class Program
{
    void M()
    {
        int? num = 1;
        string s = ((E?)num)?.ToString().Replace('a', 'b');
    }
}
";
            await new VerifyCS.Test
            {
                TestCode = source,
                FixedCode = source,
                LanguageVersion = LanguageVersion.CSharp10,
            }.RunAsync();
        }

        [WorkItem(11008, "https://github.com/dotnet/roslyn/issues/11008")]
        [Fact, Trait(Traits.Feature, Traits.Features.CodeActionsRemoveUnnecessaryCast)]
        public async Task DoNotRemoveWideningCastInBitwiseOr1()
        {
            var source = @"
class C
{
    public uint fn1(sbyte a, sbyte b)
    {
        return (uint)((a << 8) | (int)b);
    }
}
";
            await new VerifyCS.Test
            {
                TestCode = source,
                FixedCode = source,
                LanguageVersion = LanguageVersion.CSharp10,
            }.RunAsync();
        }

        [WorkItem(32773, "https://github.com/dotnet/roslyn/issues/32773")]
        [Fact, Trait(Traits.Feature, Traits.Features.CodeActionsRemoveUnnecessaryCast)]
        public async Task DoNotRemoveWideningCastInBitwiseOr2()
        {
            var source = @"
class C
{
    public void fn1(int start, int end)
    {
        var bounds = (((long)end) << 32) | ((long)start);
    }
}
";
            await new VerifyCS.Test
            {
                TestCode = source,
                FixedCode = source,
                LanguageVersion = LanguageVersion.CSharp10,
            }.RunAsync();
        }

        [WorkItem(25165, "https://github.com/dotnet/roslyn/issues/25165")]
        [Fact, Trait(Traits.Feature, Traits.Features.CodeActionsRemoveUnnecessaryCast)]
        public async Task DoNotRemoveCastInIllegalDelegateCast()
        {
            var source = @"
using System;
public delegate void DoSomething();

public class Code
{
    private Action _f;
    public Code(DoSomething f)
    {
        Action doNothing = (() => {});
        _f = f ?? {|CS0030:(DoSomething)doNothing|};  
    }
}
";
            await new VerifyCS.Test
            {
                TestCode = source,
                FixedCode = source,
                LanguageVersion = LanguageVersion.CSharp10,
            }.RunAsync();
        }

        [WorkItem(31303, "https://github.com/dotnet/roslyn/issues/31303")]
        [Fact, Trait(Traits.Feature, Traits.Features.CodeActionsRemoveUnnecessaryCast)]
        public async Task DoNotRemoveUnsignedCastInBitwiseNot1()
        {
            var source = @"
using System;

public class Code
{
    static void CheckRedundantCast()
    {
        ulong number1 = 0xFFFFFFFFFFFFFFFFL;
        uint number2 = 0xFF;
        ulong myResult = number1 & ~(ulong)number2;
    }
}
";
            await new VerifyCS.Test
            {
                TestCode = source,
                FixedCode = source,
                LanguageVersion = LanguageVersion.CSharp10,
            }.RunAsync();
        }

        [WorkItem(36755, "https://github.com/dotnet/roslyn/issues/36755")]
        [Fact, Trait(Traits.Feature, Traits.Features.CodeActionsRemoveUnnecessaryCast)]
        public async Task DoNotRemoveNecessaryCastInSwitchExpressionArm1()
        {
            var source = @"
class Program
{
    void M()
    {
        string numberString = ""One"";
        Numbers? number = numberString switch
        {
            ""One"" => (Numbers?)Numbers.One,
            ""Two"" => Numbers.Two,
            _ => null,
        };
    }
}

enum Numbers
{
    One,
    Two
}
";
            await new VerifyCS.Test
            {
                TestCode = source,
                FixedCode = source,
                LanguageVersion = LanguageVersion.CSharp10,
            }.RunAsync();
        }

        [WorkItem(36782, "https://github.com/dotnet/roslyn/issues/36782")]
        [Fact, Trait(Traits.Feature, Traits.Features.CodeActionsRemoveUnnecessaryCast)]
        public async Task DoNotRemoveNecessaryCastWithOverloadedNegationAndImplicitConversion1()
        {
            var source = @"
using System;

namespace WrongRedundantCastWarning
{
	struct Flag
	{
		public Flag(int value) => this.Value = value;

		public int Value { get; }

		// This cast is wrongly reported as redundant
		public static FlagSet operator ~(Flag flag) => ~(FlagSet)flag;
	}

	struct FlagSet
	{
		public FlagSet(int value) => this.Value = value;

		public int Value { get; }

		public static implicit operator FlagSet(Flag flag) => new FlagSet(flag.Value);

		public static FlagSet operator ~(FlagSet flagSet) => new FlagSet(~flagSet.Value);
	}

	class Program
	{
		static readonly Flag One = new Flag(1);
		static readonly Flag Two = new Flag(2);

		static void Main(string[] args)
		{
			var flipped = ~Two;

			Console.WriteLine(flipped.Value);
		}
	}
}
";
            await new VerifyCS.Test
            {
                TestCode = source,
                FixedCode = source,
                LanguageVersion = LanguageVersion.CSharp10,
            }.RunAsync();
        }

        [WorkItem(37041, "https://github.com/dotnet/roslyn/issues/37041")]
        [Fact, Trait(Traits.Feature, Traits.Features.CodeActionsRemoveUnnecessaryCast)]
        public async Task DoNotRemoveNecessaryMethodGroupToDelegateCast1()
        {
            var source = @"
using System;
using System.Collections.Generic;

namespace RedundantCast
{
    class Program
    {
        class A { }
        class B : A { }

        B Goo() { return null; }

        static void Main()
        {
            (new Program()). Run();
        }

        void Run()
        {
            var list = new List<Func<A>>();
            list. Add((Func<B>) Goo);
            switch (list[0])
            {
                case Func<B> value: Console.WriteLine(""B""); break;
                case Func<A> value: Console.WriteLine(""A""); break;
            }
        }
    }
}
";
            await new VerifyCS.Test
            {
                TestCode = source,
                FixedCode = source,
                LanguageVersion = LanguageVersion.CSharp10,
            }.RunAsync();
        }

        [WorkItem(54388, "https://github.com/dotnet/roslyn/issues/54388")]
        [Fact, Trait(Traits.Feature, Traits.Features.CodeActionsRemoveUnnecessaryCast)]
        public async Task DoNotRemoveCastFromIntToDecimal()
        {
            var source = @"
using System;

class Program
{
    void M()
    {
        X v = new((decimal)-1);
    }
}

class X
{
    public X(decimal d) { }
    public X(double d) { }
}
";
            await new VerifyCS.Test
            {
                TestCode = source,
                FixedCode = source,
                LanguageVersion = LanguageVersion.CSharp10,
            }.RunAsync();
        }

        [WorkItem(33285, "https://github.com/dotnet/roslyn/issues/33285")]
        [Fact, Trait(Traits.Feature, Traits.Features.CodeActionsRemoveUnnecessaryCast)]
        public async Task DoNotRemoveNullableToStructCast1()
        {
            var source = @"
using System;

namespace System
{
    public readonly struct ReadOnlyMemory<T> : IEquatable<ReadOnlyMemory<T>>
    {
        private readonly object _dummy;
        private readonly int _dummyPrimitive;
        public static ReadOnlyMemory<T> Empty => throw new NotImplementedException();
        public bool IsEmpty => throw new NotImplementedException();
        public int Length => throw new NotImplementedException();
        public ReadOnlyMemory(T[] array) => throw new NotImplementedException();
        public ReadOnlyMemory(T[] array, int start, int length) => throw new NotImplementedException();
        public bool Equals(ReadOnlyMemory<T> other) => throw new NotImplementedException();
    }

    public class Lazy<T>
    {
        public bool IsValueCreated => throw new NotImplementedException();
        public T Value => throw new NotImplementedException();
        public Lazy() => throw new NotImplementedException();
        public Lazy(bool isThreadSafe) => throw new NotImplementedException();
        public Lazy(Func<T> valueFactory) => throw new NotImplementedException();
        public Lazy(Func<T> valueFactory, bool isThreadSafe) => throw new NotImplementedException();
        public Lazy(T value) => throw new NotImplementedException();
    }
}

class C
{
    private C(ReadOnlyMemory<byte>? buffer = null)
    {
        var v = new Lazy<ReadOnlyMemory<byte>>((ReadOnlyMemory<byte>)buffer);
    }
}
";
            await new VerifyCS.Test
            {
                TestCode = source,
                FixedCode = source,
                LanguageVersion = LanguageVersion.CSharp10,
            }.RunAsync();
        }

        [WorkItem(58718, "https://github.com/dotnet/roslyn/issues/58718")]
        [Fact, Trait(Traits.Feature, Traits.Features.CodeActionsRemoveUnnecessaryCast)]
        public async Task FunctionPointerWithImplicitOperator()
        {
            var source = @"
unsafe
{
    PointerDelegate<int, int> dp = (PointerDelegate<int, int>)(&Mtd);
}

static int Mtd(int arg) => arg;

public readonly struct PointerDelegate<T, TResult>
{
    private unsafe readonly delegate*<T,TResult> _pointer;

    public unsafe PointerDelegate(delegate*<T, TResult> pointer)
    {
        this._pointer = pointer;
    }

    public TResult Invoke(T param)
    {
        unsafe
        {
            return this._pointer(param);
        }
    }

    public unsafe static implicit operator PointerDelegate<T, TResult>(delegate*<T, TResult> pointer)
    {
        return new(pointer);
    }
}
";
            await new VerifyCS.Test
            {
                TestState =
                {
                    OutputKind = OutputKind.ConsoleApplication,
                },
                TestCode = source,
                FixedCode = source,
                LanguageVersion = LanguageVersion.CSharp10,
            }.RunAsync();
        }

        [WorkItem(58709, "https://github.com/dotnet/roslyn/issues/58709")]
        [Fact, Trait(Traits.Feature, Traits.Features.CodeActionsRemoveUnnecessaryCast)]
        public async Task NotOnNarrowingIntCastInTernary()
        {
            var source = @"
class C
{
    protected sbyte ExtractInt8(object data)
    {
	    return (data is sbyte value) ? value : (sbyte)0;
    }
}
";
            await new VerifyCS.Test
            {
                TestCode = source,
                FixedCode = source,
                LanguageVersion = LanguageVersion.CSharp10,
            }.RunAsync();
        }

        [WorkItem(58898, "https://github.com/dotnet/roslyn/issues/58898")]
        [Fact, Trait(Traits.Feature, Traits.Features.CodeActionsRemoveUnnecessaryCast)]
        public async Task SameNullableTypeOnBothSidesOfConditional1()
        {
            await new VerifyCS.Test
            {
                TestCode = @"
using System;

class C
{
    void M()
    {
        var id = true ? [|(Guid?)|]Guid.NewGuid() : [|(Guid?)|]Guid.Empty;
    }
}",
                FixedCode = @"
using System;

class C
{
    void M()
    {
        var id = true ? Guid.NewGuid() : (Guid?)Guid.Empty;
    }
}",
                LanguageVersion = LanguageVersion.CSharp10,
            }.RunAsync();
        }

        [WorkItem(58898, "https://github.com/dotnet/roslyn/issues/58898")]
        [Fact, Trait(Traits.Feature, Traits.Features.CodeActionsRemoveUnnecessaryCast)]
        public async Task SameNullableTypeOnBothSidesOfConditional2()
        {
            await new VerifyCS.Test
            {
                TestCode = @"
using System;

class C
{
    void M(Guid g1, Guid? g2)
    {
        var id = true ? [|(Guid?)|]g1 : g2;
    }
}",
                FixedCode = @"
using System;

class C
{
    void M(Guid g1, Guid? g2)
    {
        var id = true ? g1 : g2;
    }
}",
                LanguageVersion = LanguageVersion.CSharp10,
            }.RunAsync();
        }

        [WorkItem(58898, "https://github.com/dotnet/roslyn/issues/58898")]
        [Fact, Trait(Traits.Feature, Traits.Features.CodeActionsRemoveUnnecessaryCast)]
        public async Task SameNullableTypeOnBothSidesOfConditional3()
        {
            await new VerifyCS.Test
            {
                TestCode = @"
using System;

class C
{
    void M(Guid? g1, Guid g2)
    {
        var id = true ? g1 : [|(Guid?)|]g2;
    }
}",
                FixedCode = @"
using System;

class C
{
    void M(Guid? g1, Guid g2)
    {
        var id = true ? g1 : g2;
    }
}",
                LanguageVersion = LanguageVersion.CSharp10,
            }.RunAsync();
        }

        [WorkItem(58898, "https://github.com/dotnet/roslyn/issues/58898")]
        [Fact, Trait(Traits.Feature, Traits.Features.CodeActionsRemoveUnnecessaryCast)]
        public async Task SameNullableTypeOnBothSidesOfConditional4()
        {
            await new VerifyCS.Test
            {
                TestCode = @"
using System;

class C
{
    void M(Guid g1, Guid g2)
    {
        Guid? id = true ? [|(Guid?)|]g1 : g2;
    }
}",
                FixedCode = @"
using System;

class C
{
    void M(Guid g1, Guid g2)
    {
        Guid? id = true ? g1 : g2;
    }
}",
                LanguageVersion = LanguageVersion.CSharp10,
            }.RunAsync();
        }

        [WorkItem(58898, "https://github.com/dotnet/roslyn/issues/58898")]
        [Fact, Trait(Traits.Feature, Traits.Features.CodeActionsRemoveUnnecessaryCast)]
        public async Task SameNullableTypeOnBothSidesOfConditional5()
        {
            await new VerifyCS.Test
            {
                TestCode = @"
using System;

class C
{
    void M(Guid g1, Guid g2)
    {
        Guid? id = true ? g1 : [|(Guid?)|]g2;
    }
}",
                FixedCode = @"
using System;

class C
{
    void M(Guid g1, Guid g2)
    {
        Guid? id = true ? g1 : g2;
    }
}",
                LanguageVersion = LanguageVersion.CSharp10,
            }.RunAsync();
        }

        [WorkItem(58898, "https://github.com/dotnet/roslyn/issues/58898")]
        [Fact, Trait(Traits.Feature, Traits.Features.CodeActionsRemoveUnnecessaryCast)]
        public async Task SameNullableTypeOnBothSidesOfConditional6()
        {
            await new VerifyCS.Test
            {
                TestCode = @"
using System;

class C
{
    void M(Guid g1, Guid g2)
    {
        Guid? id = true ? [|(Guid?)|]g1 : [|(Guid?)|]g2;
    }
}",
                FixedCode = @"
using System;

class C
{
    void M(Guid g1, Guid g2)
    {
        Guid? id = true ? g1 : g2;
    }
}",
                LanguageVersion = LanguageVersion.CSharp10,
            }.RunAsync();
        }

        [WorkItem(58804, "https://github.com/dotnet/roslyn/issues/58804")]
        [Fact, Trait(Traits.Feature, Traits.Features.CodeActionsRemoveUnnecessaryCast)]
        public async Task ConvertingMethodGroupToObject_CastIsNecessary()
        {
            var code = @"
class C
{
    static object M(object o)
    {
        return (object)o.ToString;
    }
}
";
            await new VerifyCS.Test
            {
                TestCode = code,
                FixedCode = code,
                LanguageVersion = LanguageVersion.CSharp10,
            }.RunAsync();
        }

        [WorkItem(58804, "https://github.com/dotnet/roslyn/issues/58804")]
        [Fact, Trait(Traits.Feature, Traits.Features.CodeActionsRemoveUnnecessaryCast)]
        public async Task ConvertingMethodGroupToObject_CastIsNecessary2()
        {
            var code = @"
using System;

class C
{
    static T M<T>(object o)
    {
        return (T)(object)o.ToString;
    }

    static T M2<T>(object o) where T : Delegate
    {
        return (T)(object)o.ToString;
    }
}
";
            await new VerifyCS.Test
            {
                TestCode = code,
                FixedCode = code,
                LanguageVersion = LanguageVersion.CSharp10,
            }.RunAsync();
        }

        [WorkItem(58804, "https://github.com/dotnet/roslyn/issues/58804")]
        [Theory, Trait(Traits.Feature, Traits.Features.CodeActionsRemoveUnnecessaryCast)]
        [InlineData("Delegate")]
        [InlineData("MulticastDelegate")]
        [InlineData("Func<string>")]
        public async Task ConvertingMethodGroupToObject_CastIsUnnecessary(string type)
        {
            var code = $@"
using System;

class C
{{
    static {type} M(object o)
    {{
        return ({type})[|(object)|]o.ToString;
    }}
}}
";
            var fixedCode = $@"
using System;

class C
{{
    static {type} M(object o)
    {{
        return o.ToString;
    }}
}}
";
            await new VerifyCS.Test
            {
                TestCode = code,
                FixedCode = fixedCode,
                LanguageVersion = LanguageVersion.CSharp10,
                NumberOfIncrementalIterations = 2,
                NumberOfFixAllIterations = 2,
            }.RunAsync();
        }

        [WorkItem(58804, "https://github.com/dotnet/roslyn/issues/58804")]
        [Fact, Trait(Traits.Feature, Traits.Features.CodeActionsRemoveUnnecessaryCast)]
        public async Task ConvertingMethodGroupToObject_CastIsUnnecessary2()
        {
            var code = @"
using System;

class C
{
    static Delegate M(object o)
    {
        return (Delegate)[|(object)|]o.ToString;
    }
}
";
            var fixedCode = @"
using System;

class C
{
    static Delegate M(object o)
    {
        return o.ToString;
    }
}
";
            await new VerifyCS.Test
            {
                TestCode = code,
                FixedCode = fixedCode,
                LanguageVersion = LanguageVersion.CSharp10,
                NumberOfIncrementalIterations = 2,
                NumberOfFixAllIterations = 2,
            }.RunAsync();
        }

<<<<<<< HEAD
        [WorkItem(60248, "https://github.com/dotnet/roslyn/issues/60248")]
        [Fact, Trait(Traits.Feature, Traits.Features.CodeActionsRemoveUnnecessaryCast)]
        public async Task RemoveCastInTopLevelPrograms()
        {
            var test = new VerifyCS.Test()
            {
                TestCode = @"
int x = 1;
int y = [|(int)|]x;
",
                FixedCode = @"
int x = 1;
int y = x;
",
                LanguageVersion = LanguageVersion.CSharp10,
                TestState =
                {
                    OutputKind = OutputKind.ConsoleApplication,
                },
            };

            await test.RunAsync();
=======
        [WorkItem(60292, "https://github.com/dotnet/roslyn/issues/60292")]
        [Fact, Trait(Traits.Feature, Traits.Features.CodeActionsRemoveUnnecessaryCast)]
        public async Task KeepNecessaryExplicitNullableCast()
        {
            var code = @"
using System;

namespace ConsoleApp1
{
    internal class Program
    {
        static void Main(string[] args)
        {
            for (var i = 0; i < 100; i++)
            {
                bool should = Should();
                Test? test = ShouldTest();
                int? testId = should ? (int?)test : null; // incorrect IDE0004  
            }
        }

        private static bool Should()
        {
            return new Random().Next() % 2 == 0;
        }

        private static Test? ShouldTest()
        {
            var value = new Random().Next(3);
            if (Enum.IsDefined(typeof(Test), value))
                return (Test)value;

            return null;
        }
    }

    public enum Test
    {
        Foo = 1,
        Bar = 2,
    }
}
";
            await new VerifyCS.Test
            {
                TestCode = code,
                FixedCode = code,
                LanguageVersion = LanguageVersion.CSharp10,
            }.RunAsync();
>>>>>>> 38913c8f
        }
    }
}<|MERGE_RESOLUTION|>--- conflicted
+++ resolved
@@ -12769,7 +12769,7 @@
             }.RunAsync();
         }
 
-<<<<<<< HEAD
+
         [WorkItem(60248, "https://github.com/dotnet/roslyn/issues/60248")]
         [Fact, Trait(Traits.Feature, Traits.Features.CodeActionsRemoveUnnecessaryCast)]
         public async Task RemoveCastInTopLevelPrograms()
@@ -12792,7 +12792,8 @@
             };
 
             await test.RunAsync();
-=======
+          }
+
         [WorkItem(60292, "https://github.com/dotnet/roslyn/issues/60292")]
         [Fact, Trait(Traits.Feature, Traits.Features.CodeActionsRemoveUnnecessaryCast)]
         public async Task KeepNecessaryExplicitNullableCast()
@@ -12842,7 +12843,6 @@
                 FixedCode = code,
                 LanguageVersion = LanguageVersion.CSharp10,
             }.RunAsync();
->>>>>>> 38913c8f
         }
     }
 }