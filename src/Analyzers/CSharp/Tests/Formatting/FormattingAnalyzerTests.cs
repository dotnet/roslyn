﻿// Licensed to the .NET Foundation under one or more agreements.
// The .NET Foundation licenses this file to you under the MIT license.
// See the LICENSE file in the project root for more information.

using System;
using System.Threading.Tasks;
using Microsoft.CodeAnalysis.CSharp;
using Microsoft.CodeAnalysis.Editor.UnitTests.CodeActions;
using Microsoft.CodeAnalysis.Test.Utilities;
using Microsoft.CodeAnalysis.Testing;
using Roslyn.Test.Utilities;
using Xunit;

namespace Microsoft.CodeAnalysis.Editor.CSharp.UnitTests.Formatting;

using Verify = CSharpCodeFixVerifier<CodeStyle.CSharpFormattingAnalyzer, CodeStyle.CSharpFormattingCodeFixProvider>;

[Trait(Traits.Feature, Traits.Features.Formatting)]
public sealed class FormattingAnalyzerTests
{
    [Fact]
    public async Task TrailingWhitespace()
    {
        var testCode =
            "class X[| |]" + Environment.NewLine +
            "{" + Environment.NewLine +
            "}" + Environment.NewLine;
        var expected =
            "class X" + Environment.NewLine +
            "{" + Environment.NewLine +
            "}" + Environment.NewLine;
        await Verify.VerifyCodeFixAsync(testCode, expected);
    }

    [Fact]
    public Task TestMissingSpace()
        => Verify.VerifyCodeFixAsync("""
            class TypeName
            {
                void Method()
                {
                    if[||](true)[||]return;
                }
            }
            """, """
            class TypeName
            {
                void Method()
                {
                    if (true) return;
                }
            }
            """);

    [Fact]
    public Task TestAlreadyFormatted()
        => Verify.VerifyAnalyzerAsync("""
            class MyClass
            {
                void MyMethod()
                {
                }
            }
            """);

    [Fact]
    public Task TestNeedsIndentation()
        => Verify.VerifyCodeFixAsync("""
            class MyClass
            {
              $$void MyMethod()
              $${
              $$}
            }
            """, """
            class MyClass
            {
                void MyMethod()
                {
                }
            }
            """);

    [Fact]
    public Task TestNeedsIndentationButSuppressed()
        => Verify.VerifyCodeFixAsync("""
            class MyClass
            {
              $$void MyMethod1()
              $${
              $$}

            #pragma warning disable format
            		void MyMethod2()
              {
              }
            #pragma warning restore format

              void MyMethod3()
              $${
              $$}
            }
            """, """
            class MyClass
            {
                void MyMethod1()
                {
                }

            #pragma warning disable format
            		void MyMethod2()
              {
              }
            #pragma warning restore format

              void MyMethod3()
                {
                }
            }
            """);

    [Fact]
    public Task TestWhitespaceBetweenMethods1()
        => Verify.VerifyCodeFixAsync("""
            class MyClass
            {
                void MyMethod1()
                {
                }
            [| |]
                void MyMethod2()
                {
                }
            }
            """, """
            class MyClass
            {
                void MyMethod1()
                {
                }

                void MyMethod2()
                {
                }
            }
            """);

    [Fact]
    public Task TestWhitespaceBetweenMethods2()
        => Verify.VerifyCodeFixAsync("""
            class MyClass
            {
                void MyMethod1()
                {
                }[| |]

                void MyMethod2()
                {
                }
            }
            """, """
            class MyClass
            {
                void MyMethod1()
                {
                }

                void MyMethod2()
                {
                }
            }
            """);

    [Fact]
    public Task TestWhitespaceBetweenMethods3()
        => Verify.VerifyCodeFixAsync("""
            class MyClass
            {
                void MyMethod1()
                {
                }[| 
                
                |]void MyMethod2()
                {
                }
            }
            """, """
            class MyClass
            {
                void MyMethod1()
                {
                }

                void MyMethod2()
                {
                }
            }
            """);

    [Fact]
    public Task TestOverIndentation()
        => Verify.VerifyCodeFixAsync("""
            class MyClass
            {
                [|    |]void MyMethod()
                [|    |]{
                [|    |]}
            }
            """, """
            class MyClass
            {
                void MyMethod()
                {
                }
            }
            """);

    [Fact]
    public Task TestIncrementalFixesFullLine()
        => new Verify.Test
        {
            TestCode = """
            class MyClass
            {
                int Property1$${$$get;$$set;$$}
                int Property2$${$$get;$$}
            }
            """,
            FixedCode = """
            class MyClass
            {
                int Property1 { get; set; }
                int Property2 { get; }
            }
            """,

            // Each application of a single code fix covers all diagnostics on the same line. In total, two lines
            // require changes so the number of incremental iterations is exactly 2.
            NumberOfIncrementalIterations = 2,
        }.RunAsync();

    [Fact]
    public async Task TestEditorConfigUsed()
    {
        var testCode = """
            class MyClass {
                void MyMethod()[| |]{
                }
            }
            """;
        var fixedCode = """
            class MyClass {
                void MyMethod()
                {
                }
            }
            """;
        await new Verify.Test
        {
            TestState =
            {
                Sources = { testCode },
                AnalyzerConfigFiles =
                {
                    ("/.editorconfig", """
                    root = true
                    [*.cs]
                    csharp_new_line_before_open_brace = methods
                    """),
                },
            },
            FixedState = { Sources = { fixedCode } },
        }.RunAsync();
    }

    [Fact]
    public async Task TestRegion()
    {
        var testCode = """
            class MyClass
            {
            #if true
                public void M()
                {
                    #region ABC1
                    System.Console.WriteLine();
                    #endregion
                }
            #else
                public void M()
                {
                    #region ABC2
                    System.Console.WriteLine();
                    #endregion
                }
            #endif
            }
            """;
        await Verify.VerifyCodeFixAsync(testCode, testCode);
    }

    [Fact]
    public Task TestRegion2()
        => Verify.VerifyCodeFixAsync("""
            class MyClass
            {
            #if true
                public void M()
                {
            [||]#region OUTER1
                    #region ABC1
                    System.Console.WriteLine();
                    #endregion
            [||]#endregion
                }
            #else
                public void M()
                {
            #region OUTER2
                    #region ABC2
                    System.Console.WriteLine();
                    #endregion
            #endregion
                }
            #endif
            }
            """, """
            class MyClass
            {
            #if true
                public void M()
                {
                    #region OUTER1
                    #region ABC1
                    System.Console.WriteLine();
                    #endregion
                    #endregion
                }
            #else
                public void M()
                {
            #region OUTER2
                    #region ABC2
                    System.Console.WriteLine();
                    #endregion
            #endregion
                }
            #endif
            }
            """);

    [Fact]
    public Task TestRegion3()
        => Verify.VerifyCodeFixAsync("""
            class MyClass
            {
            #if true
                public void M()
                {
            [||]#region ABC1
                    System.Console.WriteLine();
            [||]#endregion
                }
            #else
                public void M()
                {
            #region ABC2
                    System.Console.WriteLine();
            #endregion
                }
            #endif
            }
            """, """
            class MyClass
            {
            #if true
                public void M()
                {
                    #region ABC1
                    System.Console.WriteLine();
                    #endregion
                }
            #else
                public void M()
                {
            #region ABC2
                    System.Console.WriteLine();
            #endregion
                }
            #endif
            }
            """);

    [Fact]
    public Task TestRegion4()
        => Verify.VerifyCodeFixAsync("""
            class MyClass
            {
            #if true
                public void M()
                {
            [||]#region ABC1
                    System.Console.WriteLine();
            [||]#endregion
                }
            #else
                                    #region ABC2
                    public void M() { }
                                    #endregion
            #endif
            }
            """, """
            class MyClass
            {
            #if true
                public void M()
                {
                    #region ABC1
                    System.Console.WriteLine();
                    #endregion
                }
            #else
                                    #region ABC2
                    public void M() { }
                                    #endregion
            #endif
            }
            """);

<<<<<<< HEAD
    [Theory, CombinatorialData, WorkItem("https://github.com/dotnet/roslyn/issues/77831")]
    public async Task TestSeparateImportDirectiveGroups_WithGroupedButNotGloballySortedUsings(bool sortSystemDirectivesFirst)
    {
        // Test that usings that are grouped correctly (each group sorted) but not globally sorted
        // still trigger the separator when dotnet_separate_import_directive_groups is true
        // This should work the same regardless of dotnet_sort_system_directives_first setting
        var testCode = """
            namespace TestNamespace;

            using Azure.Storage.Blobs;
            using Azure.Storage.Sas;
            [||]using System.Diagnostics;
            [||]using NuGet.Versioning;

            class TestClass { }
            """;
        var fixedCode = """
            namespace TestNamespace;

            using Azure.Storage.Blobs;
            using Azure.Storage.Sas;

            using System.Diagnostics;

            using NuGet.Versioning;

            class TestClass { }
            """;
        await new Verify.Test
        {
            TestState =
            {
                Sources = { testCode },
                AnalyzerConfigFiles =
                {
                    ("/.editorconfig", $$"""
                    root = true
                    [*.cs]
                    dotnet_separate_import_directive_groups = true
                    dotnet_sort_system_directives_first = {{sortSystemDirectivesFirst}}
                    """),
                },
            },
            FixedState = { Sources = { fixedCode } },
            LanguageVersion = LanguageVersion.CSharp14,
            CompilerDiagnostics = CompilerDiagnostics.None,
        }.RunAsync();
    }

    [Theory, CombinatorialData, WorkItem("https://github.com/dotnet/roslyn/issues/77831")]
    public async Task TestSeparateImportDirectiveGroups_WithAlphabeticallySortedUsings(bool sortSystemDirectivesFirst)
    {
        // Test that usings that are alphabetically sorted trigger the separator
        // This should work the same regardless of dotnet_sort_system_directives_first setting
        var testCode = """
            namespace TestNamespace;

            using Azure.Storage.Blobs;
            using Azure.Storage.Sas;
            [||]using NuGet.Versioning;
            [||]using System.Diagnostics;

            class TestClass { }
            """;
        var fixedCode = """
            namespace TestNamespace;

            using Azure.Storage.Blobs;
            using Azure.Storage.Sas;

            using NuGet.Versioning;

            using System.Diagnostics;

            class TestClass { }
            """;
        await new Verify.Test
        {
            TestState =
            {
                Sources = { testCode },
                AnalyzerConfigFiles =
                {
                    ("/.editorconfig", $$"""
                    root = true
                    [*.cs]
                    dotnet_separate_import_directive_groups = true
                    dotnet_sort_system_directives_first = {{sortSystemDirectivesFirst}}
                    """),
                },
            },
            FixedState = { Sources = { fixedCode } },
            LanguageVersion = LanguageVersion.CSharp14,
            CompilerDiagnostics = CompilerDiagnostics.None,
        }.RunAsync();
    }

    [Theory, CombinatorialData, WorkItem("https://github.com/dotnet/roslyn/issues/77831")]
    public async Task TestSeparateImportDirectiveGroups_WithUnsortedButGroupedUsings(bool sortSystemDirectivesFirst)
    {
        // Test that usings are properly grouped even if not sorted within groups
        // Azure group is not sorted (Sas before Blobs), but still properly grouped
        // This should work the same regardless of dotnet_sort_system_directives_first setting
        var testCode = """
            namespace TestNamespace;

            using Azure.Storage.Sas;
            using Azure.Storage.Blobs;
            [||]using System.Diagnostics;
            [||]using NuGet.Versioning;

            class TestClass { }
            """;
        var fixedCode = """
            namespace TestNamespace;

            using Azure.Storage.Sas;
            using Azure.Storage.Blobs;

            using System.Diagnostics;

            using NuGet.Versioning;

            class TestClass { }
            """;
        await new Verify.Test
        {
            TestState =
            {
                Sources = { testCode },
                AnalyzerConfigFiles =
                {
                    ("/.editorconfig", $$"""
                    root = true
                    [*.cs]
                    dotnet_separate_import_directive_groups = true
                    dotnet_sort_system_directives_first = {{sortSystemDirectivesFirst}}
                    """),
                },
            },
            FixedState = { Sources = { fixedCode } },
            LanguageVersion = LanguageVersion.CSharp14,
            CompilerDiagnostics = CompilerDiagnostics.None,
        }.RunAsync();
    }

    [Theory, CombinatorialData, WorkItem("https://github.com/dotnet/roslyn/issues/77831")]
    public async Task TestSeparateImportDirectiveGroups_WithUngroupedUsingsNoSeparator(bool sortSystemDirectivesFirst)
    {
        // Test that usings that are not grouped don't trigger separator
        // Azure usings at start and end means they're not properly grouped
        // This should work the same regardless of dotnet_sort_system_directives_first setting
        var testCode = """
            namespace TestNamespace;

            using Azure.Storage.Blobs;
            using System.Diagnostics;
            using NuGet.Versioning;
            using Azure.Storage.Sas;

            class TestClass { }
            """;
        await new Verify.Test
        {
            TestState =
            {
                Sources = { testCode },
                AnalyzerConfigFiles =
                {
                    ("/.editorconfig", $$"""
                    root = true
                    [*.cs]
                    dotnet_separate_import_directive_groups = true
                    dotnet_sort_system_directives_first = {{sortSystemDirectivesFirst}}
                    """),
                },
            },
            FixedState = { Sources = { testCode } },
            LanguageVersion = LanguageVersion.CSharp14,
            CompilerDiagnostics = CompilerDiagnostics.None,
        }.RunAsync();
    }

    [Theory, CombinatorialData, WorkItem("https://github.com/dotnet/roslyn/issues/77831")]
    public async Task TestSeparateImportDirectiveGroups_WithGroupedAliases(bool sortSystemDirectivesFirst)
    {
        // Test that aliases are properly grouped
        var testCode = """
            namespace TestNamespace;

            using A = System.String;
            using B = System.Int32;
            [||]using System.Collections.Generic;

            class TestClass { }
            """;
        var fixedCode = """
            namespace TestNamespace;

            using A = System.String;
            using B = System.Int32;

            using System.Collections.Generic;

            class TestClass { }
            """;
        await new Verify.Test
        {
            TestState =
            {
                Sources = { testCode },
                AnalyzerConfigFiles =
                {
                    ("/.editorconfig", $$"""
                    root = true
                    [*.cs]
                    dotnet_separate_import_directive_groups = true
                    dotnet_sort_system_directives_first = {{sortSystemDirectivesFirst}}
                    """),
                },
            },
            FixedState = { Sources = { fixedCode } },
            LanguageVersion = LanguageVersion.CSharp14,
            CompilerDiagnostics = CompilerDiagnostics.None,
        }.RunAsync();
    }

    [Theory, CombinatorialData, WorkItem("https://github.com/dotnet/roslyn/issues/77831")]
    public async Task TestSeparateImportDirectiveGroups_WithUngroupedAliases(bool sortSystemDirectivesFirst)
    {
        // Test that ungrouped aliases (aliases appearing in multiple places) don't trigger separators
        var testCode = """
            namespace TestNamespace;

            using A = System.String;
            using System.Collections.Generic;
            using B = System.Int32;

            class TestClass { }
            """;
        await new Verify.Test
        {
            TestState =
            {
                Sources = { testCode },
                AnalyzerConfigFiles =
                {
                    ("/.editorconfig", $$"""
                    root = true
                    [*.cs]
                    dotnet_separate_import_directive_groups = true
                    dotnet_sort_system_directives_first = {{sortSystemDirectivesFirst}}
                    """),
                },
            },
            FixedState = { Sources = { testCode } },
            LanguageVersion = LanguageVersion.CSharp14,
            CompilerDiagnostics = CompilerDiagnostics.None,
        }.RunAsync();
    }

    [Theory, CombinatorialData, WorkItem("https://github.com/dotnet/roslyn/issues/77831")]
    [InlineData(true)]
    [InlineData(false)]
    public async Task TestSeparateImportDirectiveGroups_WithGroupedStaticUsings(bool sortSystemDirectivesFirst)
    {
        // Test that static usings are properly grouped
        var testCode = """
            namespace TestNamespace;

            using static System.Math;
            using static System.Console;
            [||]using System.Collections.Generic;

            class TestClass { }
            """;
        var fixedCode = """
            namespace TestNamespace;

            using static System.Math;
            using static System.Console;

            using System.Collections.Generic;

            class TestClass { }
            """;
        await new Verify.Test
        {
            TestState =
            {
                Sources = { testCode },
                AnalyzerConfigFiles =
                {
                    ("/.editorconfig", $$"""
                    root = true
                    [*.cs]
                    dotnet_separate_import_directive_groups = true
                    dotnet_sort_system_directives_first = {{sortSystemDirectivesFirst}}
                    """),
                },
            },
            FixedState = { Sources = { fixedCode } },
            LanguageVersion = LanguageVersion.CSharp14,
            CompilerDiagnostics = CompilerDiagnostics.None,
        }.RunAsync();
    }

    [Theory, CombinatorialData, WorkItem("https://github.com/dotnet/roslyn/issues/77831")]
    [InlineData(true)]
    [InlineData(false)]
    public async Task TestSeparateImportDirectiveGroups_WithUngroupedStaticUsings(bool sortSystemDirectivesFirst)
    {
        // Test that ungrouped static usings don't trigger separators
        var testCode = """
            namespace TestNamespace;

            using static System.Math;
            using System.Collections.Generic;
            using static System.Console;

            class TestClass { }
            """;
        await new Verify.Test
        {
            TestState =
            {
                Sources = { testCode },
                AnalyzerConfigFiles =
                {
                    ("/.editorconfig", $$"""
                    root = true
                    [*.cs]
                    dotnet_separate_import_directive_groups = true
                    dotnet_sort_system_directives_first = {{sortSystemDirectivesFirst}}
                    """),
                },
            },
            FixedState = { Sources = { testCode } },
            LanguageVersion = LanguageVersion.CSharp14,
            CompilerDiagnostics = CompilerDiagnostics.None,
        }.RunAsync();
    }

    [Theory, CombinatorialData, WorkItem("https://github.com/dotnet/roslyn/issues/77831")]
    public async Task TestSeparateImportDirectiveGroups_WithMixedAliasesStaticsAndNamespaces(bool sortSystemDirectivesFirst)
    {
        // Test combinations of aliases, static usings, and regular namespaces
        var testCode = """
            namespace TestNamespace;

            using A = System.String;
            using B = System.Int32;
            [||]using static System.Math;
            using static System.Console;
            [||]using System.Collections.Generic;
            using System.Linq;

            class TestClass { }
            """;
        var fixedCode = """
            namespace TestNamespace;

            using A = System.String;
            using B = System.Int32;

            using static System.Math;
            using static System.Console;

            using System.Collections.Generic;
            using System.Linq;

            class TestClass { }
            """;
        await new Verify.Test
        {
            TestState =
            {
                Sources = { testCode },
                AnalyzerConfigFiles =
                {
                    ("/.editorconfig", $$"""
                    root = true
                    [*.cs]
                    dotnet_separate_import_directive_groups = true
                    dotnet_sort_system_directives_first = {{sortSystemDirectivesFirst}}
                    """),
                },
            },
            FixedState = { Sources = { fixedCode } },
            LanguageVersion = LanguageVersion.CSharp14,
            CompilerDiagnostics = CompilerDiagnostics.None,
        }.RunAsync();
    }
=======
>>>>>>> ab58b028
}<|MERGE_RESOLUTION|>--- conflicted
+++ resolved
@@ -426,401 +426,4 @@
             #endif
             }
             """);
-
-<<<<<<< HEAD
-    [Theory, CombinatorialData, WorkItem("https://github.com/dotnet/roslyn/issues/77831")]
-    public async Task TestSeparateImportDirectiveGroups_WithGroupedButNotGloballySortedUsings(bool sortSystemDirectivesFirst)
-    {
-        // Test that usings that are grouped correctly (each group sorted) but not globally sorted
-        // still trigger the separator when dotnet_separate_import_directive_groups is true
-        // This should work the same regardless of dotnet_sort_system_directives_first setting
-        var testCode = """
-            namespace TestNamespace;
-
-            using Azure.Storage.Blobs;
-            using Azure.Storage.Sas;
-            [||]using System.Diagnostics;
-            [||]using NuGet.Versioning;
-
-            class TestClass { }
-            """;
-        var fixedCode = """
-            namespace TestNamespace;
-
-            using Azure.Storage.Blobs;
-            using Azure.Storage.Sas;
-
-            using System.Diagnostics;
-
-            using NuGet.Versioning;
-
-            class TestClass { }
-            """;
-        await new Verify.Test
-        {
-            TestState =
-            {
-                Sources = { testCode },
-                AnalyzerConfigFiles =
-                {
-                    ("/.editorconfig", $$"""
-                    root = true
-                    [*.cs]
-                    dotnet_separate_import_directive_groups = true
-                    dotnet_sort_system_directives_first = {{sortSystemDirectivesFirst}}
-                    """),
-                },
-            },
-            FixedState = { Sources = { fixedCode } },
-            LanguageVersion = LanguageVersion.CSharp14,
-            CompilerDiagnostics = CompilerDiagnostics.None,
-        }.RunAsync();
-    }
-
-    [Theory, CombinatorialData, WorkItem("https://github.com/dotnet/roslyn/issues/77831")]
-    public async Task TestSeparateImportDirectiveGroups_WithAlphabeticallySortedUsings(bool sortSystemDirectivesFirst)
-    {
-        // Test that usings that are alphabetically sorted trigger the separator
-        // This should work the same regardless of dotnet_sort_system_directives_first setting
-        var testCode = """
-            namespace TestNamespace;
-
-            using Azure.Storage.Blobs;
-            using Azure.Storage.Sas;
-            [||]using NuGet.Versioning;
-            [||]using System.Diagnostics;
-
-            class TestClass { }
-            """;
-        var fixedCode = """
-            namespace TestNamespace;
-
-            using Azure.Storage.Blobs;
-            using Azure.Storage.Sas;
-
-            using NuGet.Versioning;
-
-            using System.Diagnostics;
-
-            class TestClass { }
-            """;
-        await new Verify.Test
-        {
-            TestState =
-            {
-                Sources = { testCode },
-                AnalyzerConfigFiles =
-                {
-                    ("/.editorconfig", $$"""
-                    root = true
-                    [*.cs]
-                    dotnet_separate_import_directive_groups = true
-                    dotnet_sort_system_directives_first = {{sortSystemDirectivesFirst}}
-                    """),
-                },
-            },
-            FixedState = { Sources = { fixedCode } },
-            LanguageVersion = LanguageVersion.CSharp14,
-            CompilerDiagnostics = CompilerDiagnostics.None,
-        }.RunAsync();
-    }
-
-    [Theory, CombinatorialData, WorkItem("https://github.com/dotnet/roslyn/issues/77831")]
-    public async Task TestSeparateImportDirectiveGroups_WithUnsortedButGroupedUsings(bool sortSystemDirectivesFirst)
-    {
-        // Test that usings are properly grouped even if not sorted within groups
-        // Azure group is not sorted (Sas before Blobs), but still properly grouped
-        // This should work the same regardless of dotnet_sort_system_directives_first setting
-        var testCode = """
-            namespace TestNamespace;
-
-            using Azure.Storage.Sas;
-            using Azure.Storage.Blobs;
-            [||]using System.Diagnostics;
-            [||]using NuGet.Versioning;
-
-            class TestClass { }
-            """;
-        var fixedCode = """
-            namespace TestNamespace;
-
-            using Azure.Storage.Sas;
-            using Azure.Storage.Blobs;
-
-            using System.Diagnostics;
-
-            using NuGet.Versioning;
-
-            class TestClass { }
-            """;
-        await new Verify.Test
-        {
-            TestState =
-            {
-                Sources = { testCode },
-                AnalyzerConfigFiles =
-                {
-                    ("/.editorconfig", $$"""
-                    root = true
-                    [*.cs]
-                    dotnet_separate_import_directive_groups = true
-                    dotnet_sort_system_directives_first = {{sortSystemDirectivesFirst}}
-                    """),
-                },
-            },
-            FixedState = { Sources = { fixedCode } },
-            LanguageVersion = LanguageVersion.CSharp14,
-            CompilerDiagnostics = CompilerDiagnostics.None,
-        }.RunAsync();
-    }
-
-    [Theory, CombinatorialData, WorkItem("https://github.com/dotnet/roslyn/issues/77831")]
-    public async Task TestSeparateImportDirectiveGroups_WithUngroupedUsingsNoSeparator(bool sortSystemDirectivesFirst)
-    {
-        // Test that usings that are not grouped don't trigger separator
-        // Azure usings at start and end means they're not properly grouped
-        // This should work the same regardless of dotnet_sort_system_directives_first setting
-        var testCode = """
-            namespace TestNamespace;
-
-            using Azure.Storage.Blobs;
-            using System.Diagnostics;
-            using NuGet.Versioning;
-            using Azure.Storage.Sas;
-
-            class TestClass { }
-            """;
-        await new Verify.Test
-        {
-            TestState =
-            {
-                Sources = { testCode },
-                AnalyzerConfigFiles =
-                {
-                    ("/.editorconfig", $$"""
-                    root = true
-                    [*.cs]
-                    dotnet_separate_import_directive_groups = true
-                    dotnet_sort_system_directives_first = {{sortSystemDirectivesFirst}}
-                    """),
-                },
-            },
-            FixedState = { Sources = { testCode } },
-            LanguageVersion = LanguageVersion.CSharp14,
-            CompilerDiagnostics = CompilerDiagnostics.None,
-        }.RunAsync();
-    }
-
-    [Theory, CombinatorialData, WorkItem("https://github.com/dotnet/roslyn/issues/77831")]
-    public async Task TestSeparateImportDirectiveGroups_WithGroupedAliases(bool sortSystemDirectivesFirst)
-    {
-        // Test that aliases are properly grouped
-        var testCode = """
-            namespace TestNamespace;
-
-            using A = System.String;
-            using B = System.Int32;
-            [||]using System.Collections.Generic;
-
-            class TestClass { }
-            """;
-        var fixedCode = """
-            namespace TestNamespace;
-
-            using A = System.String;
-            using B = System.Int32;
-
-            using System.Collections.Generic;
-
-            class TestClass { }
-            """;
-        await new Verify.Test
-        {
-            TestState =
-            {
-                Sources = { testCode },
-                AnalyzerConfigFiles =
-                {
-                    ("/.editorconfig", $$"""
-                    root = true
-                    [*.cs]
-                    dotnet_separate_import_directive_groups = true
-                    dotnet_sort_system_directives_first = {{sortSystemDirectivesFirst}}
-                    """),
-                },
-            },
-            FixedState = { Sources = { fixedCode } },
-            LanguageVersion = LanguageVersion.CSharp14,
-            CompilerDiagnostics = CompilerDiagnostics.None,
-        }.RunAsync();
-    }
-
-    [Theory, CombinatorialData, WorkItem("https://github.com/dotnet/roslyn/issues/77831")]
-    public async Task TestSeparateImportDirectiveGroups_WithUngroupedAliases(bool sortSystemDirectivesFirst)
-    {
-        // Test that ungrouped aliases (aliases appearing in multiple places) don't trigger separators
-        var testCode = """
-            namespace TestNamespace;
-
-            using A = System.String;
-            using System.Collections.Generic;
-            using B = System.Int32;
-
-            class TestClass { }
-            """;
-        await new Verify.Test
-        {
-            TestState =
-            {
-                Sources = { testCode },
-                AnalyzerConfigFiles =
-                {
-                    ("/.editorconfig", $$"""
-                    root = true
-                    [*.cs]
-                    dotnet_separate_import_directive_groups = true
-                    dotnet_sort_system_directives_first = {{sortSystemDirectivesFirst}}
-                    """),
-                },
-            },
-            FixedState = { Sources = { testCode } },
-            LanguageVersion = LanguageVersion.CSharp14,
-            CompilerDiagnostics = CompilerDiagnostics.None,
-        }.RunAsync();
-    }
-
-    [Theory, CombinatorialData, WorkItem("https://github.com/dotnet/roslyn/issues/77831")]
-    [InlineData(true)]
-    [InlineData(false)]
-    public async Task TestSeparateImportDirectiveGroups_WithGroupedStaticUsings(bool sortSystemDirectivesFirst)
-    {
-        // Test that static usings are properly grouped
-        var testCode = """
-            namespace TestNamespace;
-
-            using static System.Math;
-            using static System.Console;
-            [||]using System.Collections.Generic;
-
-            class TestClass { }
-            """;
-        var fixedCode = """
-            namespace TestNamespace;
-
-            using static System.Math;
-            using static System.Console;
-
-            using System.Collections.Generic;
-
-            class TestClass { }
-            """;
-        await new Verify.Test
-        {
-            TestState =
-            {
-                Sources = { testCode },
-                AnalyzerConfigFiles =
-                {
-                    ("/.editorconfig", $$"""
-                    root = true
-                    [*.cs]
-                    dotnet_separate_import_directive_groups = true
-                    dotnet_sort_system_directives_first = {{sortSystemDirectivesFirst}}
-                    """),
-                },
-            },
-            FixedState = { Sources = { fixedCode } },
-            LanguageVersion = LanguageVersion.CSharp14,
-            CompilerDiagnostics = CompilerDiagnostics.None,
-        }.RunAsync();
-    }
-
-    [Theory, CombinatorialData, WorkItem("https://github.com/dotnet/roslyn/issues/77831")]
-    [InlineData(true)]
-    [InlineData(false)]
-    public async Task TestSeparateImportDirectiveGroups_WithUngroupedStaticUsings(bool sortSystemDirectivesFirst)
-    {
-        // Test that ungrouped static usings don't trigger separators
-        var testCode = """
-            namespace TestNamespace;
-
-            using static System.Math;
-            using System.Collections.Generic;
-            using static System.Console;
-
-            class TestClass { }
-            """;
-        await new Verify.Test
-        {
-            TestState =
-            {
-                Sources = { testCode },
-                AnalyzerConfigFiles =
-                {
-                    ("/.editorconfig", $$"""
-                    root = true
-                    [*.cs]
-                    dotnet_separate_import_directive_groups = true
-                    dotnet_sort_system_directives_first = {{sortSystemDirectivesFirst}}
-                    """),
-                },
-            },
-            FixedState = { Sources = { testCode } },
-            LanguageVersion = LanguageVersion.CSharp14,
-            CompilerDiagnostics = CompilerDiagnostics.None,
-        }.RunAsync();
-    }
-
-    [Theory, CombinatorialData, WorkItem("https://github.com/dotnet/roslyn/issues/77831")]
-    public async Task TestSeparateImportDirectiveGroups_WithMixedAliasesStaticsAndNamespaces(bool sortSystemDirectivesFirst)
-    {
-        // Test combinations of aliases, static usings, and regular namespaces
-        var testCode = """
-            namespace TestNamespace;
-
-            using A = System.String;
-            using B = System.Int32;
-            [||]using static System.Math;
-            using static System.Console;
-            [||]using System.Collections.Generic;
-            using System.Linq;
-
-            class TestClass { }
-            """;
-        var fixedCode = """
-            namespace TestNamespace;
-
-            using A = System.String;
-            using B = System.Int32;
-
-            using static System.Math;
-            using static System.Console;
-
-            using System.Collections.Generic;
-            using System.Linq;
-
-            class TestClass { }
-            """;
-        await new Verify.Test
-        {
-            TestState =
-            {
-                Sources = { testCode },
-                AnalyzerConfigFiles =
-                {
-                    ("/.editorconfig", $$"""
-                    root = true
-                    [*.cs]
-                    dotnet_separate_import_directive_groups = true
-                    dotnet_sort_system_directives_first = {{sortSystemDirectivesFirst}}
-                    """),
-                },
-            },
-            FixedState = { Sources = { fixedCode } },
-            LanguageVersion = LanguageVersion.CSharp14,
-            CompilerDiagnostics = CompilerDiagnostics.None,
-        }.RunAsync();
-    }
-=======
->>>>>>> ab58b028
 }