--- conflicted
+++ resolved
@@ -60,11 +60,7 @@
     var test2 = test.Where(x => x.Equals('!')).SingleOrDefault();
     var test3 = test.Where(x => x.Equals('!')).Last();
     var test4 = test.Where(x => x.Equals('!')).Count();
-<<<<<<< HEAD
-    var test5 = test.Where(a => a.Where(s => s.Equals('hello')FirstOrDefault().Equals('hello'))FirstOrDefault();
-=======
     var test5 = test.Where(a => a.Where(s => s.Equals('hello').FirstOrDefault()).Equals('hello')).FirstOrDefault();
->>>>>>> f21c71c1
 }",
 @"
 using System;
@@ -78,11 +74,7 @@
     var test2 = test.SingleOrDefault(x => x.Equals('!'));
     var test3 = test.Last(x => x.Equals('!'));
     var test4 = test.Count(x => x.Equals('!'));
-<<<<<<< HEAD
-    var test5 = test.FirstOrDefault(a => a.FirstOrDefault(s => s.Equals('hello')).Equals('hello'));
-=======
     var test5 = test.FirstOrDefault(a => a.Where(s => s.Equals('hello').FirstOrDefault()).Equals('hello'));
->>>>>>> f21c71c1
 }");
         }
     }
