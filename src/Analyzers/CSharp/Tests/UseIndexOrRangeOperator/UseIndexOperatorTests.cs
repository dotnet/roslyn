﻿// Licensed to the .NET Foundation under one or more agreements.
// The .NET Foundation licenses this file to you under the MIT license.
// See the LICENSE file in the project root for more information.

using System.Threading.Tasks;
using Microsoft.CodeAnalysis.CSharp;
using Microsoft.CodeAnalysis.CSharp.UseIndexOrRangeOperator;
using Microsoft.CodeAnalysis.Editor.UnitTests.CodeActions;
using Microsoft.CodeAnalysis.Test.Utilities;
using Microsoft.CodeAnalysis.Testing;
using Roslyn.Test.Utilities;
using Xunit;

namespace Microsoft.CodeAnalysis.Editor.CSharp.UnitTests.UseIndexOrRangeOperator
{
    using VerifyCS = CSharpCodeFixVerifier<
        CSharpUseIndexOperatorDiagnosticAnalyzer,
        CSharpUseIndexOperatorCodeFixProvider>;

    [Trait(Traits.Feature, Traits.Features.CodeActionsUseIndexOperator)]
    public class UseIndexOperatorTests
    {
        [Fact]
        public async Task TestNotInCSharp7()
        {
            var source =
                """
                class C
                {
                    void Goo(string s)
                    {
                        var v = s[s.Length - 1];
                    }
                }
                """;

            await new VerifyCS.Test
            {
                ReferenceAssemblies = ReferenceAssemblies.NetCore.NetCoreApp31,
                TestCode = source,
                FixedCode = source,
                LanguageVersion = LanguageVersion.CSharp7,
            }.RunAsync();
        }

        [Fact, Trait(Traits.Feature, Traits.Features.CodeActionsUseRangeOperator)]
        public async Task TestWithMissingReference()
        {
            var source =
                """
                class {|#0:C|}
                {
                    {|#1:void|} Goo({|#2:string|} s)
                    {
                        var v = s[s.Length - {|#3:1|}];
                    }
                }
                """;

            await new VerifyCS.Test
            {
                ReferenceAssemblies = new ReferenceAssemblies("custom"),
                TestCode = source,
                ExpectedDiagnostics =
                {
                    // /0/Test0.cs(1,7): error CS0518: Predefined type 'System.Object' is not defined or imported
                    DiagnosticResult.CompilerError("CS0518").WithLocation(0).WithArguments("System.Object"),
                    // /0/Test0.cs(1,7): error CS1729: 'object' does not contain a constructor that takes 0 arguments
                    DiagnosticResult.CompilerError("CS1729").WithLocation(0).WithArguments("object", "0"),
                    // /0/Test0.cs(3,5): error CS0518: Predefined type 'System.Void' is not defined or imported
                    DiagnosticResult.CompilerError("CS0518").WithLocation(1).WithArguments("System.Void"),
                    // /0/Test0.cs(3,14): error CS0518: Predefined type 'System.String' is not defined or imported
                    DiagnosticResult.CompilerError("CS0518").WithLocation(2).WithArguments("System.String"),
                    // /0/Test0.cs(5,30): error CS0518: Predefined type 'System.Int32' is not defined or imported
                    DiagnosticResult.CompilerError("CS0518").WithLocation(3).WithArguments("System.Int32"),
                },
                FixedCode = source,
            }.RunAsync();
        }

        [Fact]
        public async Task TestSimple()
        {
            var source =
                """
                class C
                {
                    void Goo(string s)
                    {
                        var v = s[[|s.Length - 1|]];
                    }
                }
                """;
            var fixedSource =
                """
                class C
                {
                    void Goo(string s)
                    {
                        var v = s[^1];
                    }
                }
                """;

            await new VerifyCS.Test
            {
                ReferenceAssemblies = ReferenceAssemblies.NetCore.NetCoreApp31,
                TestCode = source,
                FixedCode = fixedSource,
            }.RunAsync();
        }

        [Fact(Skip = "Metalama: tests fails on assembly loading of NewtonSoft.Json. The same failure is on release/dev17.4 branch.")]
        public async Task TestMultipleDefinitions()
        {
            var source =
                """
                class C
                {
                    void Goo(string s)
                    {
                        var v = s[[|s.Length - 1|]];
                    }
                }
                """;
            var fixedSource =
                """
                class C
                {
                    void Goo(string s)
                    {
                        var v = s[^1];
                    }
                }
                """;

            // Adding a dependency with internal definitions of Index and Range should not break the feature
            var source1 = "namespace System { internal struct Index { } internal struct Range { } }";

            await new VerifyCS.Test
            {
                ReferenceAssemblies = ReferenceAssemblies.NetCore.NetCoreApp31,
                TestState =
                {
                    Sources = { source },
                    AdditionalProjects =
                    {
                        ["DependencyProject"] =
                        {
                            ReferenceAssemblies = ReferenceAssemblies.NetStandard.NetStandard20,
                            Sources = { source1 },
                        },
                    },
                    AdditionalProjectReferences = { "DependencyProject" },
                },
                FixedCode = fixedSource,
            }.RunAsync();
        }

        [Fact]
        public async Task TestComplexSubtaction()
        {
            var source =
                """
                class C
                {
                    void Goo(string s)
                    {
                        var v = s[[|s.Length - (1 + 1)|]];
                    }
                }
                """;
            var fixedSource =
                """
                class C
                {
                    void Goo(string s)
                    {
                        var v = s[^(1 + 1)];
                    }
                }
                """;

            await new VerifyCS.Test
            {
                ReferenceAssemblies = ReferenceAssemblies.NetCore.NetCoreApp31,
                TestCode = source,
                FixedCode = fixedSource,
            }.RunAsync();
        }

        [Fact]
        public async Task TestComplexInstance()
        {
            var source =
                """
                using System.Linq;

                class C
                {
                    void Goo(string[] ss)
                    {
                        var v = ss.Last()[[|ss.Last().Length - 3|]];
                    }
                }
                """;
            var fixedSource =
                """
                using System.Linq;

                class C
                {
                    void Goo(string[] ss)
                    {
                        var v = ss.Last()[^3];
                    }
                }
                """;

            await new VerifyCS.Test
            {
                ReferenceAssemblies = ReferenceAssemblies.NetCore.NetCoreApp31,
                TestCode = source,
                FixedCode = fixedSource,
            }.RunAsync();
        }

        [Fact]
        public async Task TestNotWithoutSubtraction1()
        {
            var source =
                """
                class C
                {
                    void Goo(string s)
                    {
                        var v = s[s.Length];
                    }
                }
                """;

            await new VerifyCS.Test
            {
                ReferenceAssemblies = ReferenceAssemblies.NetCore.NetCoreApp31,
                TestCode = source,
                FixedCode = source,
            }.RunAsync();
        }

        [Fact]
        public async Task TestNotWithoutSubtraction2()
        {
            var source =
                """
                class C
                {
                    void Goo(string s)
                    {
                        var v = s[s.Length + 1];
                    }
                }
                """;

            await new VerifyCS.Test
            {
                ReferenceAssemblies = ReferenceAssemblies.NetCore.NetCoreApp31,
                TestCode = source,
                FixedCode = source,
            }.RunAsync();
        }

        [Fact]
        public async Task TestNotWithMultipleArgs()
        {
            var source =
                """
                struct S { public int Length { get; } public int this[int i] { get => 0; } public int this[int i, int j] { get => 0; } public int this[System.Index i] { get => 0; } }
                class C
                {
                    void Goo(S s)
                    {
                        var v = s[s.Length - 1, 2];
                    }
                }
                """;

            await new VerifyCS.Test
            {
                ReferenceAssemblies = ReferenceAssemblies.NetCore.NetCoreApp31,
                TestCode = source,
                FixedCode = source,
            }.RunAsync();
        }

        [Fact]
        public async Task TestUserDefinedTypeWithLength()
        {
            var source =
                """
                struct S { public int Length { get; } public int this[int i] { get => 0; } public int this[System.Index i] { get => 0; } }
                class C
                {
                    void Goo(S s)
                    {
                        var v = s[[|s.Length - 2|]];
                    }
                }
                """;
            var fixedSource =
                """
                struct S { public int Length { get; } public int this[int i] { get => 0; } public int this[System.Index i] { get => 0; } }
                class C
                {
                    void Goo(S s)
                    {
                        var v = s[^2];
                    }
                }
                """;

            await new VerifyCS.Test
            {
                ReferenceAssemblies = ReferenceAssemblies.NetCore.NetCoreApp31,
                TestCode = source,
                FixedCode = fixedSource,
            }.RunAsync();
        }

        [Fact]
        public async Task TestUserDefinedTypeWithCount()
        {
            var source =
                """
                struct S { public int Count { get; } public int this[int i] { get => 0; } public int this[System.Index i] { get => 0; } }
                class C
                {
                    void Goo(S s)
                    {
                        var v = s[[|s.Count - 2|]];
                    }
                }
                """;
            var fixedSource =
                """
                struct S { public int Count { get; } public int this[int i] { get => 0; } public int this[System.Index i] { get => 0; } }
                class C
                {
                    void Goo(S s)
                    {
                        var v = s[^2];
                    }
                }
                """;

            await new VerifyCS.Test
            {
                ReferenceAssemblies = ReferenceAssemblies.NetCore.NetCoreApp31,
                TestCode = source,
                FixedCode = fixedSource,
            }.RunAsync();
        }

        [Fact]
        public async Task TestUserDefinedTypeWithNoLengthOrCount()
        {
            var source =
                """
                struct S { public int this[int i] { get => 0; } public int this[System.Index i] { get => 0; } }
                class C
                {
                    void Goo(S s)
                    {
                        var v = s[s.{|CS1061:Count|} - 2];
                    }
                }
                """;

            await new VerifyCS.Test
            {
                ReferenceAssemblies = ReferenceAssemblies.NetCore.NetCoreApp31,
                TestCode = source,
                FixedCode = source,
            }.RunAsync();
        }

        [Fact]
        public async Task TestUserDefinedTypeWithNoInt32Indexer()
        {
            var source =
                """
                struct S { public int Length { get; } public int this[System.Index i] { get => 0; } }
                class C
                {
                    void Goo(S s)
                    {
                        var v = s[s.Length - 2];
                    }
                }
                """;

            await new VerifyCS.Test
            {
                ReferenceAssemblies = ReferenceAssemblies.NetCore.NetCoreApp31,
                TestCode = source,
                FixedCode = source,
            }.RunAsync();
        }

        [Fact]
        public async Task TestUserDefinedTypeWithNoIndexIndexer()
        {
            var source =
                """
                struct S { public int Count { get; } public int this[int i] { get => 0; } }
                class C
                {
                    void Goo(S s)
                    {
                        var v = s[[|s.Count - 2|]];
                    }
                }
                """;
            var fixedSource =
                """
                struct S { public int Count { get; } public int this[int i] { get => 0; } }
                class C
                {
                    void Goo(S s)
                    {
                        var v = s[^2];
                    }
                }
                """;

            await new VerifyCS.Test
            {
                ReferenceAssemblies = ReferenceAssemblies.NetCore.NetCoreApp31,
                TestCode = source,
                FixedCode = fixedSource,
            }.RunAsync();
        }

        [Fact]
        public async Task TestMethodToMethod()
        {
            var source =
                """
                struct S { public int Length { get; } public int Get(int i) => 0; public int Get(System.Index i) => 0; }
                class C
                {
                    void Goo(S s)
                    {
                        var v = s.Get([|s.Length - 1|]);
                    }
                }
                """;
            var fixedSource =
                """
                struct S { public int Length { get; } public int Get(int i) => 0; public int Get(System.Index i) => 0; }
                class C
                {
                    void Goo(S s)
                    {
                        var v = s.Get(^1);
                    }
                }
                """;

            await new VerifyCS.Test
            {
                ReferenceAssemblies = ReferenceAssemblies.NetCore.NetCoreApp31,
                TestCode = source,
                FixedCode = fixedSource,
            }.RunAsync();
        }

        [Fact]
        public async Task TestMethodToMethodMissingIndexIndexer()
        {
            var source =
                """
                struct S { public int Length { get; } public int Get(int i) => 0; }
                class C
                {
                    void Goo(S s)
                    {
                        var v = s.Get(s.Length - 1);
                    }
                }
                """;

            await new VerifyCS.Test
            {
                ReferenceAssemblies = ReferenceAssemblies.NetCore.NetCoreApp31,
                TestCode = source,
                FixedCode = source,
            }.RunAsync();
        }

        [Fact]
        public async Task TestMethodToMethodWithIntIndexer()
        {
            var source =
                """
                struct S { public int Length { get; } public int Get(int i) => 0; public int this[int i] { get => 0; } }
                class C
                {
                    void Goo(S s)
                    {
                        var v = s.Get(s.Length - 1);
                    }
                }
                """;

            await new VerifyCS.Test
            {
                ReferenceAssemblies = ReferenceAssemblies.NetCore.NetCoreApp31,
                TestCode = source,
                FixedCode = source,
            }.RunAsync();
        }

<<<<<<< HEAD
        [Fact(Skip = "Metalama: tests fails on assembly loading of NewtonSoft.Json. The same failure is on release/dev17.4 branch."), WorkItem(36909, "https://github.com/dotnet/roslyn/issues/36909")]
=======
        [Fact, WorkItem("https://github.com/dotnet/roslyn/issues/36909")]
>>>>>>> c3cc1d0c
        public async Task TestMissingWithNoSystemIndex()
        {
            var source =
                """
                class C
                {
                    void Goo(string[] s)
                    {
                        var v = s[s.Length - 1];
                    }
                }
                """;

            await new VerifyCS.Test
            {
                ReferenceAssemblies = ReferenceAssemblies.NetCore.NetCoreApp20,
                TestCode = source,
                FixedCode = source,
                LanguageVersion = LanguageVersion.CSharp8,
            }.RunAsync();
        }

        [Fact(Skip = "Metalama: tests fails on assembly loading of NewtonSoft.Json. The same failure is on release/dev17.4 branch.")]
        public async Task TestMissingWithInaccessibleSystemIndex()
        {
            var source =
                """
                class C
                {
                    void Goo(string[] s)
                    {
                        var v = s[s.Length - 1];
                    }
                }
                """;

            await new VerifyCS.Test
            {
                ReferenceAssemblies = ReferenceAssemblies.NetCore.NetCoreApp20,
                TestState =
                {
                    Sources = { source },
                    AdditionalProjects =
                    {
                        ["AdditionalProject"] =
                        {
                            Sources =
                            {
                                "namespace System { internal struct Index { } }"
                            }
                        }
                    },
                    AdditionalProjectReferences = { "AdditionalProject" },
                },
                FixedCode = source,
                LanguageVersion = LanguageVersion.CSharp8,
            }.RunAsync();
        }

        [Fact]
        public async Task TestArray()
        {
            var source =
                """
                class C
                {
                    void Goo(string[] s)
                    {
                        var v = s[[|s.Length - 1|]];
                    }
                }
                """;
            var fixedSource =
                """
                class C
                {
                    void Goo(string[] s)
                    {
                        var v = s[^1];
                    }
                }
                """;

            await new VerifyCS.Test
            {
                ReferenceAssemblies = ReferenceAssemblies.NetCore.NetCoreApp31,
                TestCode = source,
                FixedCode = fixedSource,
            }.RunAsync();
        }

        [Fact]
        public async Task TestFixAll1()
        {
            var source =
                """
                class C
                {
                    void Goo(string s)
                    {
                        var v1 = s[[|s.Length - 1|]];
                        var v2 = s[[|s.Length - 1|]];
                    }
                }
                """;
            var fixedSource =
                """
                class C
                {
                    void Goo(string s)
                    {
                        var v1 = s[^1];
                        var v2 = s[^1];
                    }
                }
                """;

            await new VerifyCS.Test
            {
                ReferenceAssemblies = ReferenceAssemblies.NetCore.NetCoreApp31,
                TestCode = source,
                FixedCode = fixedSource,
            }.RunAsync();
        }

        [Fact]
        public async Task TestNestedFixAll1()
        {
            var source =
                """
                class C
                {
                    void Goo(string[] s)
                    {
                        var v1 = s[[|s.Length - 2|]][[|s[[|s.Length - 2|]].Length - 1|]];
                    }
                }
                """;
            var fixedSource =
                """
                class C
                {
                    void Goo(string[] s)
                    {
                        var v1 = s[^2][^1];
                    }
                }
                """;

            await new VerifyCS.Test
            {
                ReferenceAssemblies = ReferenceAssemblies.NetCore.NetCoreApp31,
                TestCode = source,
                FixedCode = fixedSource,
            }.RunAsync();
        }

        [Fact]
        public async Task TestNestedFixAll2()
        {
            var source =
                """
                class C
                {
                    void Goo(string[] s)
                    {
                        var v1 = s[[|s.Length - 2|]][[|s[[|s.Length - 2|]].Length - 1|]];
                    }
                }
                """;
            var fixedSource =
                """
                class C
                {
                    void Goo(string[] s)
                    {
                        var v1 = s[^2][^1];
                    }
                }
                """;

            await new VerifyCS.Test
            {
                ReferenceAssemblies = ReferenceAssemblies.NetCore.NetCoreApp31,
                TestCode = source,
                FixedCode = fixedSource,
            }.RunAsync();
        }

        [Fact]
        public async Task TestSimple_NoIndexIndexer_SupportsIntIndexer()
        {
            var source =
                """
                using System.Collections.Generic;
                class C
                {
                    void Goo(List<int> s)
                    {
                        var v = s[[|s.Count - 1|]];
                    }
                }
                """;
            var fixedSource =
                """
                using System.Collections.Generic;
                class C
                {
                    void Goo(List<int> s)
                    {
                        var v = s[^1];
                    }
                }
                """;

            await new VerifyCS.Test
            {
                ReferenceAssemblies = ReferenceAssemblies.NetCore.NetCoreApp31,
                TestCode = source,
                FixedCode = fixedSource,
            }.RunAsync();
        }

        [Fact]
        public async Task TestSimple_NoIndexIndexer_SupportsIntIndexer_Set()
        {
            var source =
                """
                using System.Collections.Generic;
                class C
                {
                    void Goo(List<int> s)
                    {
                        s[[|s.Count - 1|]] = 1;
                    }
                }
                """;
            var fixedSource =
                """
                using System.Collections.Generic;
                class C
                {
                    void Goo(List<int> s)
                    {
                        s[^1] = 1;
                    }
                }
                """;

            await new VerifyCS.Test
            {
                ReferenceAssemblies = ReferenceAssemblies.NetCore.NetCoreApp31,
                TestCode = source,
                FixedCode = fixedSource,
            }.RunAsync();
        }

        [Fact]
        public async Task NotOnConstructedIndexer()
        {
            var source =
                """
                using System.Collections.Generic;
                class C
                {
                    void Goo(Dictionary<int, string> s)
                    {
                        var v = s[s.Count - 1];
                    }
                }
                """;

            await new VerifyCS.Test
            {
                ReferenceAssemblies = ReferenceAssemblies.NetCore.NetCoreApp31,
                TestCode = source,
                FixedCode = source,
            }.RunAsync();
        }

        [Fact, WorkItem("https://github.com/dotnet/roslyn/issues/49347")]
        public async Task TestNotInExpressionTree()
        {
            var source =
                """
                using System;
                using System.Collections.Generic;
                using System.Linq.Expressions;
                class C
                {
                    void Goo(List<int> s)
                    {
                        Expression<Func<int>> f = () => s[s.Count - 1];
                    }
                }
                """;

            await new VerifyCS.Test
            {
                ReferenceAssemblies = ReferenceAssemblies.NetCore.NetCoreApp31,
                TestCode = source,
                FixedCode = source,
            }.RunAsync();
        }
    }
}<|MERGE_RESOLUTION|>--- conflicted
+++ resolved
@@ -520,11 +520,7 @@
             }.RunAsync();
         }
 
-<<<<<<< HEAD
         [Fact(Skip = "Metalama: tests fails on assembly loading of NewtonSoft.Json. The same failure is on release/dev17.4 branch."), WorkItem(36909, "https://github.com/dotnet/roslyn/issues/36909")]
-=======
-        [Fact, WorkItem("https://github.com/dotnet/roslyn/issues/36909")]
->>>>>>> c3cc1d0c
         public async Task TestMissingWithNoSystemIndex()
         {
             var source =
