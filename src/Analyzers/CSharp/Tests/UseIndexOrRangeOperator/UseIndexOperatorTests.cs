--- conflicted
+++ resolved
@@ -102,12 +102,7 @@
             }
             """;
 
-<<<<<<< HEAD
-        [Fact(Skip = "Metalama: tests fails on assembly loading of NewtonSoft.Json. The same failure is on release/dev17.4 branch.")]
-        public async Task TestMultipleDefinitions()
-=======
-        await new VerifyCS.Test
->>>>>>> 5e3a11e2
+        await new VerifyCS.Test
         {
             ReferenceAssemblies = ReferenceAssemblies.NetCore.NetCoreApp31,
             TestCode = source,
@@ -494,20 +489,7 @@
             }
             """;
 
-<<<<<<< HEAD
-            await new VerifyCS.Test
-            {
-                ReferenceAssemblies = ReferenceAssemblies.NetCore.NetCoreApp31,
-                TestCode = source,
-                FixedCode = source,
-            }.RunAsync();
-        }
-
-        [Fact(Skip = "Metalama: tests fails on assembly loading of NewtonSoft.Json. The same failure is on release/dev17.4 branch."), WorkItem(36909, "https://github.com/dotnet/roslyn/issues/36909")]
-        public async Task TestMissingWithNoSystemIndex()
-=======
-        await new VerifyCS.Test
->>>>>>> 5e3a11e2
+        await new VerifyCS.Test
         {
             ReferenceAssemblies = ReferenceAssemblies.NetCore.NetCoreApp31,
             TestCode = source,
@@ -552,12 +534,7 @@
             }
             """;
 
-<<<<<<< HEAD
-        [Fact(Skip = "Metalama: tests fails on assembly loading of NewtonSoft.Json. The same failure is on release/dev17.4 branch.")]
-        public async Task TestMissingWithInaccessibleSystemIndex()
-=======
-        await new VerifyCS.Test
->>>>>>> 5e3a11e2
+        await new VerifyCS.Test
         {
             ReferenceAssemblies = ReferenceAssemblies.NetCore.NetCoreApp20,
             TestCode = source,
