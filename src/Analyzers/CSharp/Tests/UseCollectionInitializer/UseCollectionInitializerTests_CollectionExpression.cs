﻿// Licensed to the .NET Foundation under one or more agreements.
// The .NET Foundation licenses this file to you under the MIT license.
// See the LICENSE file in the project root for more information.

using System.Collections.Generic;
using System.Collections.Immutable;
using System.Diagnostics.CodeAnalysis;
using System.Threading.Tasks;
using Microsoft.CodeAnalysis.CSharp;
using Microsoft.CodeAnalysis.CSharp.Shared.Extensions;
using Microsoft.CodeAnalysis.CSharp.UseCollectionInitializer;
using Microsoft.CodeAnalysis.Editor.UnitTests.CodeActions;
using Microsoft.CodeAnalysis.Test.Utilities;
using Microsoft.CodeAnalysis.Testing;
using Roslyn.Test.Utilities;
using Xunit;

namespace Microsoft.CodeAnalysis.Editor.CSharp.UnitTests.UseCollectionInitializer;

using VerifyCS = CSharpCodeFixVerifier<
    CSharpUseCollectionInitializerDiagnosticAnalyzer,
    CSharpUseCollectionInitializerCodeFixProvider>;

[Trait(Traits.Feature, Traits.Features.CodeActionsUseCollectionInitializer)]
public sealed partial class UseCollectionInitializerTests_CollectionExpression
{
    private static async Task TestInRegularAndScriptAsync([StringSyntax("C#-test")] string testCode, [StringSyntax("C#-test")] string fixedCode, OutputKind outputKind = OutputKind.DynamicallyLinkedLibrary)
    {
        await new VerifyCS.Test
        {
            ReferenceAssemblies = ReferenceAssemblies.NetCore.NetCoreApp31,
            TestCode = testCode,
            FixedCode = fixedCode,
            LanguageVersion = LanguageVersion.CSharp12,
            TestState = { OutputKind = outputKind }
        }.RunAsync();
    }

    private static Task TestMissingInRegularAndScriptAsync([StringSyntax("C#-test")] string testCode)
        => TestInRegularAndScriptAsync(testCode, testCode);

    [Fact]
    public async Task TestNotOnVarVariableDeclarator()
    {
        await TestInRegularAndScriptAsync(
            """
            using System.Collections.Generic;

            class C
            {
                void M()
                {
                    var c = [|new|] List<int>();
                    [|c.Add(|]1);
                }
            }
            """,
            """
            using System.Collections.Generic;

            class C
            {
                void M()
                {
                    var c = new List<int>
                    {
                        1
                    };
                }
            }
            """);
    }

    [Fact]
    public async Task TestNotWithConstructorArguments1()
    {
        await TestMissingInRegularAndScriptAsync(
            """
            using System.Collections.Generic;

            class C
            {
                void M()
                {
                    var c = new List<int>(new[] { 1, 2, 3 });
                }
            }
            """);
    }

    [Fact]
    public async Task TestWithConstructorArguments2()
    {
        await TestInRegularAndScriptAsync(
            """
            using System.Collections.Generic;

            class C
            {
                void M()
                {
                    var c = [|new|] List<int>(new[] { 1, 2, 3 });
                    [|c.Add(|]1);
                }
            }
            """,
            """
            using System.Collections.Generic;

            class C
            {
                void M()
                {
                    var c = new List<int>(new[] { 1, 2, 3 })
                    {
                        1
                    };
                }
            }
            """);
    }

    [Fact]
    public async Task TestInField1()
    {
        await TestInRegularAndScriptAsync(
            """
            using System.Collections.Generic;

            class C
            {
                List<int> c = [|new|] List<int>();
            }
            """,
            """
            using System.Collections.Generic;

            class C
            {
                List<int> c = [];
            }
            """);
    }

    [Fact]
    public async Task TestInField2()
    {
        await TestInRegularAndScriptAsync(
            """
            using System.Collections.Generic;

            class C
            {
                List<int> c = [|new|] List<int>() { 1, 2, 3 };
            }
            """,
            """
            using System.Collections.Generic;

            class C
            {
                List<int> c = [1, 2, 3];
            }
            """);
    }

    [Fact]
    public async Task TestInField3()
    {
        await TestInRegularAndScriptAsync(
            """
            using System.Collections.Generic;

            class C
            {
                List<int> c = [|new|] List<int>()
                {
                    1,
                    2,
                    3
                };
            }
            """,
            """
            using System.Collections.Generic;

            class C
            {
                List<int> c =
                [
                    1,
                    2,
                    3
                ];
            }
            """);
    }

    [Fact]
    public async Task TestInField4()
    {
        await TestInRegularAndScriptAsync("""
            using System.Collections.Generic;

            class C
            {
                List<int> c = [|new|] List<int>(new[] { 1, 2, 3 });
            }
            """, """
            using System.Collections.Generic;

            class C
            {
                List<int> c = [.. new[] { 1, 2, 3 }];
            }
            """);
    }

    [Fact]
    public async Task TestInField5()
    {
        await TestInRegularAndScriptAsync(
            """
            using System.Collections.Generic;

            class C
            {
                List<int> c = [|new|] List<int> { };
            }
            """,
            """
            using System.Collections.Generic;

            class C
            {
                List<int> c = [];
            }
            """);
    }

    [Fact]
    public async Task TestInField6()
    {
        await TestInRegularAndScriptAsync(
            """
            using System.Collections.Generic;

            class C
            {
                List<int> c = [|new|] List<int> { 1, 2, 3 };
            }
            """,
            """
            using System.Collections.Generic;

            class C
            {
                List<int> c = [1, 2, 3];
            }
            """);
    }

    [Fact]
    public async Task TestInField7()
    {
        await TestInRegularAndScriptAsync(
            """
            using System.Collections.Generic;

            class C
            {
                List<int> c = [|new|] List<int>
                {
                    1,
                    2,
                    3
                };
            }
            """,
            """
            using System.Collections.Generic;

            class C
            {
                List<int> c =
                [
                    1,
                    2,
                    3
                ];
            }
            """);
    }

    [Fact]
    public async Task TestInArgument1()
    {
        await TestInRegularAndScriptAsync(
            """
            using System.Collections.Generic;

            class C
            {
                void M()
                {
                    X([|new|] List<int>());
                }

                void X(List<int> list) { }
            }
            """,
            """
            using System.Collections.Generic;
            
            class C
            {
                void M()
                {
                    X([]);
                }
            
                void X(List<int> list) { }
            }
            """);
    }

    [Fact]
    public async Task TestInArgument2_InterfacesOn()
    {
        await TestInRegularAndScriptAsync(
            """
            using System.Collections.Generic;

            class C
            {
                void M()
                {
                    X([|new|] List<int>());
                }

                void X(IEnumerable<int> list) { }
            }
            """,
            """
            using System.Collections.Generic;

            class C
            {
                void M()
                {
                    X([]);
                }

                void X(IEnumerable<int> list) { }
            }
            """);
    }

    [Fact]
    public async Task TestInArgument2_InterfacesOff()
    {
        await new VerifyCS.Test
        {
            ReferenceAssemblies = Testing.ReferenceAssemblies.NetCore.NetCoreApp31,
            TestCode = """
                using System.Collections.Generic;

                class C
                {
                    void M()
                    {
                        X(new List<int>());
                    }

                    void X(IEnumerable<int> list) { }
                }
                """,
            LanguageVersion = LanguageVersion.CSharp12,
            EditorConfig = """
                [*]
                dotnet_style_prefer_collection_expression=when_types_exactly_match
                """
        }.RunAsync();
    }

    [Fact]
    public async Task TestOnVariableDeclarator()
    {
        await TestInRegularAndScriptAsync(
            """
            using System.Collections.Generic;

            class C
            {
                void M()
                {
                    List<int> c = [|new|] List<int>();
                    [|c.Add(|]1);
                }
            }
            """,
            """
            using System.Collections.Generic;

            class C
            {
                void M()
                {
                    List<int> c = [1];
                }
            }
            """);
    }

    [Fact(Skip = "https://github.com/dotnet/roslyn/issues/70172"), WorkItem("https://github.com/dotnet/roslyn/issues/69277")]
    public async Task TestOnVariableDeclarator_If1()
    {
        await TestInRegularAndScriptAsync(
            """
            using System.Collections.Generic;

            class C
            {
                void M(bool b)
                {
                    List<int> c = [|new|] List<int>();
                    [|c.Add(|]1);
                    if (b)
                        c.Add(2);
                }
            }
            """,
            """
            using System.Collections.Generic;

            class C
            {
                void M(bool b)
                {
                    List<int> c = [1, .. {|CS0173:b ? [2] : []|}];
                }
            }
            """);
    }

    [Fact]
    public async Task TestOnVariableDeclarator_If2()
    {
        await TestInRegularAndScriptAsync(
            """
            using System.Collections.Generic;

            class C
            {
                void M(bool b)
                {
                    List<int> c = [|new|] List<int>();
                    [|c.Add(|]1);
                    if (b)
                        c.Add(2);
                    else
                        c.Add(3);
                }
            }
            """,
            """
            using System.Collections.Generic;

            class C
            {
                void M(bool b)
                {
                    List<int> c = [1, b ? 2 : 3];
                }
            }
            """);
    }

    [Fact(Skip = "https://github.com/dotnet/roslyn/issues/70172"), WorkItem("https://github.com/dotnet/roslyn/issues/69277")]
    public async Task TestOnVariableDeclarator_If3()
    {
        await TestInRegularAndScriptAsync(
            """
            using System.Collections.Generic;

            class C
            {
                void M(bool b)
                {
                    List<int> c = [|new|] List<int>();
                    [|c.Add(|]1);
                    if (b)
                    {
                        c.Add(2);
                    }
                }
            }
            """,
            """
            using System.Collections.Generic;

            class C
            {
                void M(bool b)
                {
                    List<int> c = [1, .. {|CS0173:b ? [2] : []|}];
                }
            }
            """);
    }

    [Fact]
    public async Task TestOnVariableDeclarator_If4()
    {
        await TestInRegularAndScriptAsync(
            """
            using System.Collections.Generic;

            class C
            {
                void M(bool b)
                {
                    List<int> c = [|new|] List<int>();
                    [|c.Add(|]1);
                    if (b)
                    {
                        c.Add(2);
                    }
                    else
                    {
                        c.Add(3);
                    }
                }
            }
            """,
            """
            using System.Collections.Generic;

            class C
            {
                void M(bool b)
                {
                    List<int> c = [1, b ? 2 : 3];
                }
            }
            """);
    }

    [Fact]
    public async Task TestOnVariableDeclarator_If5()
    {
        await TestInRegularAndScriptAsync(
            """
            using System.Collections.Generic;

            class C
            {
                void M(bool b)
                {
                    List<int> c = [|new|] List<int>();
                    [|c.Add(|]1);
                    if (b)
                    {
                        c.Add(2);
                        c.Add(3);
                    }
                }
            }
            """,
            """
            using System.Collections.Generic;

            class C
            {
                void M(bool b)
                {
                    List<int> c = [1];
                    if (b)
                    {
                        c.Add(2);
                        c.Add(3);
                    }
                }
            }
            """);
    }

    [Fact]
    public async Task TestOnVariableDeclarator_If6()
    {
        await TestInRegularAndScriptAsync(
            """
            using System.Collections.Generic;

            class C
            {
                void M(bool b)
                {
                    List<int> c = [|new|] List<int>();
                    [|c.Add(|]1);
                    if (b)
                    {
                        c.Add(2);
                    }
                    else
                    {
                        c.Add(3);
                        c.Add(4);
                    }
                }
            }
            """,
            """
            using System.Collections.Generic;

            class C
            {
                void M(bool b)
                {
                    List<int> c = [1];
                    if (b)
                    {
                        c.Add(2);
                    }
                    else
                    {
                        c.Add(3);
                        c.Add(4);
                    }
                }
            }
            """);
    }

    [Fact]
    public async Task TestOnVariableDeclarator_If7()
    {
        await TestInRegularAndScriptAsync(
            """
            using System.Collections.Generic;

            class C
            {
                void M(bool b)
                {
                    List<int> c = [|new|] List<int>();
                    [|c.Add(|]1);
                    if (b)
                    {
                    }
                }
            }
            """,
            """
            using System.Collections.Generic;

            class C
            {
                void M(bool b)
                {
                    List<int> c = [1];
                    if (b)
                    {
                    }
                }
            }
            """);
    }

    [Fact]
    public async Task TestOnVariableDeclarator_If8()
    {
        await TestInRegularAndScriptAsync(
            """
            using System.Collections.Generic;

            class C
            {
                void M(bool b)
                {
                    List<int> c = [|new|] List<int>();
                    [|c.Add(|]1);
                    if (b)
                    {
                        c.Add(2);
                    }
                    else
                    {
                    }
                }
            }
            """,
            """
            using System.Collections.Generic;

            class C
            {
                void M(bool b)
                {
                    List<int> c = [1];
                    if (b)
                    {
                        c.Add(2);
                    }
                    else
                    {
                    }
                }
            }
            """);
    }

    [Theory, WorkItem("https://github.com/dotnet/roslyn/issues/73879")]
    [InlineData("IList")]
    [InlineData("ICollection")]
    public async Task TestOnVariableDeclaratorDifferentType_Interface_LooseMatch_MutableInterface(string collectionType)
    {
        await TestInRegularAndScriptAsync(
            $$"""
            using System.Collections.Generic;

            class C
            {
                void M()
                {
                    {{collectionType}}<int> c = [|new|] List<int>();
                    [|c.Add(|]1);
                }
            }
            """,
            $$"""
            using System.Collections.Generic;

            class C
            {
                void M()
                {
                    {{collectionType}}<int> c = [1];
                }
            }
            """);
    }

    [Fact, WorkItem("https://github.com/dotnet/roslyn/issues/73879")]
    public async Task TestOnVariableDeclaratorDifferentType_Interface_LooseMatch_ReadOnlyInterface()
    {
        await TestInRegularAndScriptAsync(
            """
            using System.Collections.Generic;

            class C
            {
                void M()
                {
                    IEnumerable<int> c = [|new|] List<int>();
                }
            }
            """,
            """
            using System.Collections.Generic;

            class C
            {
                void M()
                {
                    IEnumerable<int> c = [];
                }
            }
            """);
    }

    [Fact, WorkItem("https://github.com/dotnet/roslyn/issues/73879")]
    public async Task TestOnVariableDeclaratorDifferentType_Interface_ExactlyMatch_MutableInterface()
    {
        await new VerifyCS.Test
        {
            ReferenceAssemblies = Testing.ReferenceAssemblies.NetCore.NetCoreApp31,
            TestCode = """
                using System.Collections.Generic;

                class C
                {
                    void M()
                    {
                        IList<int> c = [|new|] List<int>();
                        [|c.Add(|]1);
                    }
                }
                """,
            FixedCode = """
                using System.Collections.Generic;

                class C
                {
                    void M()
                    {
                        IList<int> c = [1];
                    }
                }
                """,
            LanguageVersion = LanguageVersion.CSharp12,
            EditorConfig = """
                [*]
                dotnet_style_prefer_collection_expression=when_types_exactly_match
                """
        }.RunAsync();
    }

    [Fact, WorkItem("https://github.com/dotnet/roslyn/issues/73879")]
    public async Task TestOnVariableDeclaratorDifferentType_Interface_ExactlyMatch_ReadOnlyInterface()
    {
        await new VerifyCS.Test
        {
            ReferenceAssemblies = Testing.ReferenceAssemblies.NetCore.NetCoreApp31,
            TestCode = """
                using System.Collections.Generic;

                class C
                {
                    void M()
                    {
                        IReadOnlyList<int> c = new List<int>();
                    }
                }
                """,
            LanguageVersion = LanguageVersion.CSharp12,
            EditorConfig = """
                [*]
                dotnet_style_prefer_collection_expression=when_types_exactly_match
                """
        }.RunAsync();
    }

    [Fact]
    public async Task TestOnVariableDeclarator_Foreach1()
    {
        await TestInRegularAndScriptAsync(
            """
            using System.Collections.Generic;

            class C
            {
                void M(int[] x)
                {
                    List<int> c = [|new|] List<int>();
                    [|c.Add(|]1);
                    [|foreach (var v in |]x)
                        c.Add(v);
                }
            }
            """,
            """
            using System.Collections.Generic;

            class C
            {
                void M(int[] x)
                {
                    List<int> c = [1, .. x];
                }
            }
            """);
    }

    [Fact]
    public async Task TestOnVariableDeclarator_Foreach1_A()
    {
        await TestInRegularAndScriptAsync(
            """
            using System.Collections.Generic;

            class C
            {
                void M(int[] x)
                {
                    List<int> c = [|new|] List<int>();
                    [|c.Add(|]1);
                    [|foreach (var v in |]x)
                    {
                        c.Add(v);
                    }
                }
            }
            """,
            """
            using System.Collections.Generic;

            class C
            {
                void M(int[] x)
                {
                    List<int> c = [1, .. x];
                }
            }
            """);
    }

    [Fact]
    public async Task TestOnVariableDeclarator_Foreach1_B()
    {
        await TestInRegularAndScriptAsync(
            """
            using System.Collections.Generic;

            class C
            {
                void M(int[] x)
                {
                    List<int> c = [|new|] List<int>();
                    [|c.Add(|]1);
                    foreach (var v in x)
                    {
                        c.Add(0);
                    }
                }
            }
            """,
            """
            using System.Collections.Generic;

            class C
            {
                void M(int[] x)
                {
                    List<int> c = [1];
                    foreach (var v in x)
                    {
                        c.Add(0);
                    }
                }
            }
            """);
    }

    [Fact]
    public async Task TestOnVariableDeclarator_Foreach1_C()
    {
        await TestInRegularAndScriptAsync(
            """
            using System.Collections.Generic;

            class C
            {
                void M(int[] x, int z)
                {
                    List<int> c = [|new|] List<int>();
                    [|c.Add(|]1);
                    foreach (var v in x)
                    {
                        c.Add(z);
                    }
                }
            }
            """,
            """
            using System.Collections.Generic;

            class C
            {
                void M(int[] x, int z)
                {
                    List<int> c = [1];
                    foreach (var v in x)
                    {
                        c.Add(z);
                    }
                }
            }
            """);
    }

    [Fact]
    public async Task TestOnVariableDeclarator_Foreach2()
    {
        await TestInRegularAndScriptAsync(
            """
            using System.Collections.Generic;

            class C
            {
                void M(int[] x, int[] y)
                {
                    List<int> c = [|new|] List<int>();
                    [|c.Add(|]1);
                    [|foreach (var v in |]x)
                        c.Add(v);
                    [|foreach (var v in |]y)
                        c.Add(v);
                }
            }
            """,
            """
            using System.Collections.Generic;

            class C
            {
                void M(int[] x, int[] y)
                {
                    List<int> c = [1, .. x, .. y];
                }
            }
            """);
    }

    [Fact]
    public async Task TestOnVariableDeclarator_Foreach3()
    {
        await TestInRegularAndScriptAsync(
            """
            using System.Collections.Generic;

            class C
            {
                void M(int[] x, int[] y)
                {
                    List<int> c = [|new|] List<int>();
                    [|foreach (var v in |]x)
                        c.Add(v);
                    [|c.Add(|]1);
                    [|foreach (var v in |]y)
                        c.Add(v);
                }
            }
            """,
            """
            using System.Collections.Generic;

            class C
            {
                void M(int[] x, int[] y)
                {
                    List<int> c = [.. x, 1, .. y];
                }
            }
            """);
    }

    [Fact]
    public async Task TestOnVariableDeclarator_Foreach4()
    {
        await TestInRegularAndScriptAsync(
            """
            using System.Collections.Generic;

            class C
            {
                void M(int[] x, int[] y)
                {
                    List<int> c = [|new|] List<int>();
                    [|foreach (var v in |]x)
                        c.Add(v);
                    [|foreach (var v in |]y)
                        c.Add(v);
                    [|c.Add(|]1);
                }
            }
            """,
            """
            using System.Collections.Generic;

            class C
            {
                void M(int[] x, int[] y)
                {
                    List<int> c = [.. x, .. y, 1];
                }
            }
            """);
    }

    [Fact, WorkItem("https://github.com/dotnet/roslyn/issues/70388")]
    public async Task TestOnVariableDeclarator_AwaitForeach1()
    {
        await TestInRegularAndScriptAsync(
            """
            using System.Collections.Generic;

            class C
            {
                async void M(IAsyncEnumerable<int> x)
                {
                    List<int> c = [|new|] List<int>();
                    [|c.Add(|]1);
                    await foreach (var v in x)
                        c.Add(v);
                }
            }
            """,
            """
            using System.Collections.Generic;

            class C
            {
                async void M(IAsyncEnumerable<int> x)
                {
                    List<int> c = [1];
                    await foreach (var v in x)
                        c.Add(v);
                }
            }
            """);
    }

    [Fact]
    public async Task TestOnVariableDeclarator_AddRange1()
    {
        await TestInRegularAndScriptAsync(
            """
            using System.Collections.Generic;

            class C
            {
                void M(int[] x)
                {
                    List<int> c = [|new|] List<int>();
                    [|c.Add(|]1);
                    [|c.AddRange(|]x);
                }
            }
            """,
            """
            using System.Collections.Generic;

            class C
            {
                void M(int[] x)
                {
                    List<int> c = [1, .. x];
                }
            }
            """);
    }

    [Fact]
    public async Task TestOnVariableDeclarator_AddRangeAndForeach1()
    {
        await TestInRegularAndScriptAsync(
            """
            using System.Collections.Generic;

            class C
            {
                void M(int[] x, int[] y)
                {
                    List<int> c = [|new|] List<int>();
                    [|c.Add(|]1);
                    [|foreach (var v in |]x)
                        c.Add(v);
                    [|c.AddRange(|]y);
                }
            }
            """,
            """
            using System.Collections.Generic;

            class C
            {
                void M(int[] x, int[] y)
                {
                    List<int> c = [1, .. x, .. y];
                }
            }
            """);
    }

    [Fact]
    public async Task TestIndexAccess1()
    {
        await TestInRegularAndScriptAsync(
            """
            using System.Collections.Generic;
            class C
            {
                void M()
                {
                    List<int> c = [|new|] List<int>();
                    c[1] = 2;
                }
            }
            """,
            """
            using System.Collections.Generic;
            class C
            {
                void M()
                {
                    List<int> c = new List<int>
                    {
                        [1] = 2
                    };
                }
            }
            """);
    }

    [Fact]
    public async Task TestIndexAccess1_Foreach()
    {
        await TestInRegularAndScriptAsync(
            """
            using System.Collections.Generic;
            class C
            {
                void M(int[] x)
                {
                    List<int> c = [|new|] List<int>();
                    c[1] = 2;
                    foreach (var v in x)
                        c.Add(v);
                }
            }
            """,
            """
            using System.Collections.Generic;
            class C
            {
                void M(int[] x)
                {
                    List<int> c = new List<int>
                    {
                        [1] = 2
                    };
                    foreach (var v in x)
                        c.Add(v);
                }
            }
            """);
    }

    [Fact]
    public async Task TestComplexIndexAccess1()
    {
        await TestInRegularAndScriptAsync(
            """
            using System.Collections.Generic;

            class A
            {
                public B b;
            }

            class B
            {
                public List<int> c;
            }

            class C
            {
                void M(A a)
                {
                    a.b.c = [|new|] List<int>();
                    a.b.c[1] = 2;
                }
            }
            """,
            """
            using System.Collections.Generic;

            class A
            {
                public B b;
            }

            class B
            {
                public List<int> c;
            }

            class C
            {
                void M(A a)
                {
                    a.b.c = new List<int>
                    {
                        [1] = 2
                    };
                }
            }
            """);
    }

    [Fact]
    public async Task TestIndexAccess2()
    {
        await TestInRegularAndScriptAsync(
            """
            using System.Collections.Generic;
            class C
            {
                void M()
                {
                    List<object> c = [|new|] List<object>();
                    c[1] = 2;
                    c[2] = "";
                }
            }
            """,
            """
            using System.Collections.Generic;
            class C
            {
                void M()
                {
                    List<object> c = new List<object>
                    {
                        [1] = 2,
                        [2] = ""
                    };
                }
            }
            """);
    }

    [Fact]
    public async Task TestIndexAccess3()
    {
        await TestInRegularAndScriptAsync(
            """
            using System.Collections;

            class C
            {
                void M()
                {
                    X c = [|new|] X();
                    c[1] = 2;
                    c[2] = "";
                    c[3, 4] = 5;
                }
            }

            class X : IEnumerable
            {
                public object this[int i] { get => null; set { } }
                public object this[int i, int j] { get => null; set { } }

                public IEnumerator GetEnumerator() => null;
                public void Add(int i) { }
            }
            """,
            """
            using System.Collections;

            class C
            {
                void M()
                {
                    X c = new X
                    {
                        [1] = 2,
                        [2] = "",
                        [3, 4] = 5
                    };
                }
            }

            class X : IEnumerable
            {
                public object this[int i] { get => null; set { } }
                public object this[int i, int j] { get => null; set { } }

                public IEnumerator GetEnumerator() => null;
                public void Add(int i) { }
            }
            """);
    }

    [Fact]
    public async Task TestIndexFollowedByInvocation()
    {
        await TestInRegularAndScriptAsync(
            """
            using System.Collections.Generic;
            class C
            {
                void M()
                {
                    List<int> c = [|new|] List<int>();
                    c[1] = 2;
                    c.Add(0);
                }
            }
            """,
            """
            using System.Collections.Generic;
            class C
            {
                void M()
                {
                    List<int> c = new List<int>
                    {
                        [1] = 2
                    };
                    c.Add(0);
                }
            }
            """);
    }

    [Fact]
    public async Task TestInvocationFollowedByIndex()
    {
        await TestInRegularAndScriptAsync(
            """
            using System.Collections.Generic;
            class C
            {
                void M()
                {
                    List<int> c = [|new|] List<int>();
                    [|c.Add(|]0);
                    c[1] = 2;
                }
            }
            """,
            """
            using System.Collections.Generic;
            class C
            {
                void M()
                {
                    List<int> c = [0];
                    c[1] = 2;
                }
            }
            """);
    }

    [Fact]
    public async Task TestWithInterimStatement()
    {
        await TestInRegularAndScriptAsync(
            """
            using System.Collections.Generic;

            class C
            {
                void M()
                {
                    List<int> c = [|new|] List<int>();
                    [|c.Add(|]1);
                    [|c.Add(|]2);
                    throw new System.Exception();
                    c.Add(3);
                    c.Add(4);
                }
            }
            """,
            """
            using System.Collections.Generic;

            class C
            {
                void M()
                {
                    List<int> c = [1, 2];
                    throw new System.Exception();
                    c.Add(3);
                    c.Add(4);
                }
            }
            """);
    }

    [Fact]
    public async Task TestMissingOnNonIEnumerable()
    {
        await TestMissingInRegularAndScriptAsync(
            """
            using System.Collections.Generic;

            class C
            {
                void M()
                {
                    C c = new C();
                    c.Add(1);
                }

                void Add(int i) { }
            }
            """);
    }

    [Fact]
    public async Task TestMissingOnNonIEnumerableEvenWithAdd()
    {
        await TestMissingInRegularAndScriptAsync(
            """
            using System.Collections.Generic;

            class C
            {
                void M()
                {
                    C c = new C();
                    c.Add(1);
                }

                public void Add(int i)
                {
                }
            }
            """);
    }

    [Fact]
    public async Task TestWithCreationArguments()
    {
        await TestInRegularAndScriptAsync(
            """
            using System.Collections.Generic;

            class C
            {
                void M()
                {
                    List<int> c = [|new|] List<int>(1);
                    [|c.Add(|]1);
                }
            }
            """,
            """
            using System.Collections.Generic;

            class C
            {
                void M()
                {
                    List<int> c = [1];
                }
            }
            """);
    }

    [Fact]
    public async Task TestOnAssignmentExpression()
    {
        await TestInRegularAndScriptAsync(
            """
            using System.Collections.Generic;

            class C
            {
                void M()
                {
                    List<int> c = null;
                    c = [|new|] List<int>();
                    [|c.Add(|]1);
                }
            }
            """,
            """
            using System.Collections.Generic;

            class C
            {
                void M()
                {
                    List<int> c = null;
                    c = [1];
                }
            }
            """);
    }

    [Fact]
    public async Task TestMissingOnRefAdd()
    {
        await TestMissingInRegularAndScriptAsync(
            """
            using System.Collections.Generic;

            class C
            {
                void M(int i)
                {
                    List c = new List();
                    c.Add(ref i);
                }
            }


            class List
            {
                public void Add(ref int i)
                {
                }
            }
            """);
    }

    [Fact]
    public async Task TestComplexInitializer()
    {
        await TestInRegularAndScriptAsync(
            """
            using System.Collections.Generic;

            class C
            {
                void M(List<int>[] array)
                {
                    array[0] = [|new|] List<int>();
                    [|array[0].Add(|]1);
                    [|array[0].Add(|]2);
                }
            }
            """,
            """
            using System.Collections.Generic;

            class C
            {
                void M(List<int>[] array)
                {
                    array[0] = [1, 2];
                }
            }
            """);
    }

    [Fact]
    public async Task TestOnNamedArg()
    {
        await TestInRegularAndScriptAsync(
            """
            using System.Collections.Generic;

            class C
            {
                void M()
                {
                    List<int> c = [|new|] List<int>();
                    c.Add(item: 1);
                }
            }
            """,
            """
            using System.Collections.Generic;

            class C
            {
                void M()
                {
                    List<int> c = [];
                    c.Add(item: 1);
                }
            }
            """);
    }

    [Fact, WorkItem("https://github.com/dotnet/roslyn/issues/39146")]
    public async Task TestWithExistingInitializer()
    {
        await TestInRegularAndScriptAsync(
            """
            using System.Collections.Generic;

            class C
            {
                void M()
                {
                    List<int> c = [|new|] List<int>()
                    {
                        1
                    };
                    [|c.Add(|]2);
                }
            }
            """,
            """
            using System.Collections.Generic;

            class C
            {
                void M()
                {
                    List<int> c =
                    [
                        1, 2
                    ];
                }
            }
            """);
    }

    [Fact, WorkItem("https://github.com/dotnet/roslyn/issues/39146")]
    public async Task TestWithExistingInitializer_NoParens()
    {
        await TestInRegularAndScriptAsync(
            """
            using System.Collections.Generic;

            class C
            {
                void M()
                {
                    List<int> c = [|new|] List<int>
                    {
                        1
                    };
                    [|c.Add(|]2);
                }
            }
            """,
            """
            using System.Collections.Generic;

            class C
            {
                void M()
                {
                    List<int> c =
                    [
                        1, 2
                    ];
                }
            }
            """);
    }

    [Fact, WorkItem("https://github.com/dotnet/roslyn/issues/39146")]
    public async Task TestWithExistingInitializerWithComma()
    {
        await TestInRegularAndScriptAsync(
            """
            using System.Collections.Generic;

            class C
            {
                void M()
                {
                    List<int> c = [|new|] List<int>()
                    {
                        1,
                    };
                    [|c.Add(|]2);
                }
            }
            """,
            """
            using System.Collections.Generic;

            class C
            {
                void M()
                {
                    List<int> c =
                    [
                        1, 2,
                    ];
                }
            }
            """);
    }

    [Fact, WorkItem("https://github.com/dotnet/roslyn/issues/39146")]
    public async Task TestWithExistingInitializer2()
    {
        await TestInRegularAndScriptAsync(
            """
            using System.Collections.Generic;

            class C
            {
                void M(int[] x)
                {
                    List<int> c = [|new|] List<int>()
                    {
                        1
                    };
                    [|foreach (var y in |]x)
                        c.Add(y);
                }
            }
            """,
            """
            using System.Collections.Generic;

            class C
            {
                void M(int[] x)
                {
                    List<int> c =
                    [
                        1, .. x
                    ];
                }
            }
            """);
    }

    [Fact]
    public async Task TestFixAllInDocument1()
    {
        await TestInRegularAndScriptAsync(
            """
            using System.Collections.Generic;

            class C
            {
                void M(List<int>[] array)
                {
                    array[0] = [|new|] List<int>();
                    [|array[0].Add(|]1);
                    [|array[0].Add(|]2);
                    array[1] = [|new|] List<int>();
                    [|array[1].Add(|]3);
                    [|array[1].Add(|]4);
                }
            }
            """,
            """
            using System.Collections.Generic;

            class C
            {
                void M(List<int>[] array)
                {
                    array[0] = [1, 2];
                    array[1] = [3, 4];
                }
            }
            """);
    }

    [Fact]
    public async Task TestFixAllInDocument2()
    {
        await TestInRegularAndScriptAsync(
            """
            using System;
            using System.Collections;
            using System.Collections.Generic;

            class C
            {
                void M()
                {
                    Bar list1 = [|new|] Bar(() => {
                        List<int> list2 = [|new|] List<int>();
                        [|list2.Add(|]2);
                    });
                    [|list1.Add(|]1);
                }
            }

            class Bar : IEnumerable
            {
                public Bar(Action action) { }

                public IEnumerator GetEnumerator() => null;
                public void Add(int i) { }
            }
            """,
            """
            using System;
            using System.Collections;
            using System.Collections.Generic;

            class C
            {
                void M()
                {
                    Bar list1 = new Bar(() =>
                    {
                        List<int> list2 = [2];
                    })
                    {
                        1
                    };
                }
            }

            class Bar : IEnumerable
            {
                public Bar(Action action) { }

                public IEnumerator GetEnumerator() => null;
                public void Add(int i) { }
            }
            """);
    }

    [Fact]
    public async Task TestFixAllInDocument3()
    {
        await new VerifyCS.Test
        {
            TestCode =
            """
            using System;
            using System.Collections.Generic;

            class C
            {
                void M()
                {
                    List<Action> list1 = [|new|] List<Action>();
                    [|list1.Add(|]() => {
                        List<int> list2 = [|new|] List<int>();
                        [|list2.Add(|]2);
                    });
                }
            }
            """,
            FixedCode =
            """
            using System;
            using System.Collections.Generic;

            class C
            {
                void M()
                {
                    List<Action> list1 =
                    [
                        () => {
                            List<int> list2 = [2];
                        },
                    ];
                }
            }
            """,
            BatchFixedCode =
            """
            using System;
            using System.Collections.Generic;

            class C
            {
                void M()
                {
                    List<Action> list1 =
                    [
                        () => {
                            List<int> list2 = [2];
                        },
                    ];
                }
            }
            """,
            LanguageVersion = LanguageVersion.CSharp12,
        }.RunAsync();
    }

    [Fact]
    public async Task TestTrivia1()
    {
        await TestInRegularAndScriptAsync(
            """
            using System.Collections.Generic;
            class C
            {
                void M()
                {
                    List<int> c = [|new|] List<int>();
                    [|c.Add(|]1); // Goo
                    [|c.Add(|]2); // Bar
                }
            }
            """,
            """
            using System.Collections.Generic;
            class C
            {
                void M()
                {
                    List<int> c =
                    [
                        1, // Goo
                        2, // Bar
                    ];
                }
            }
            """);
    }

    [Fact]
    public async Task TestTrivia2()
    {
        await TestInRegularAndScriptAsync(
            """
            using System.Collections.Generic;
            class C
            {
                void M(int[] x, int[] y)
                {
                    List<int> c = [|new|] List<int>();
                    // Goo
                    [|foreach (var v in |]x)
                        c.Add(v);

                    // Bar
                    [|foreach (var v in |]y)
                        c.Add(v);
                }
            }
            """,
            """
            using System.Collections.Generic;
            class C
            {
                void M(int[] x, int[] y)
                {
                    List<int> c =
                    [
                        // Goo
                        .. x,
                        // Bar
                        .. y,
                    ];
                }
            }
            """);
    }

    [Fact]
    public async Task TestTrivia3()
    {
        await TestInRegularAndScriptAsync(
            """
            using System.Collections.Generic;
            class C
            {
                void M(int[] x, int[] y)
                {
                    List<int> c = [|new|] List<int>();
                    // Goo
                    // Bar
                    [|foreach (var v in |]x)
                        c.Add(v);

                    // Baz
                    // Quux
                    [|foreach (var v in |]y)
                        c.Add(v);
                }
            }
            """,
            """
            using System.Collections.Generic;
            class C
            {
                void M(int[] x, int[] y)
                {
                    List<int> c =
                    [
                        // Goo
                        // Bar
                        .. x,
                        // Baz
                        // Quux
                        .. y,
                    ];
                }
            }
            """);
    }

    [Fact]
    public async Task TestTrivia4()
    {
        await TestInRegularAndScriptAsync(
            """
            using System.Collections.Generic;
            class C
            {
                void M(bool b1, bool b2)
                {
                    List<int> c = [|new|] List<int>();
                    // Goo
                    if (b1)
                        c.Add(0);
                    else
                        c.Add(1);

                    // Bar
                    if (b2)
                    {
                        c.Add(2);
                    }
                    else
                    {
                        c.Add(3);
                    }
                }
            }
            """,
            """
            using System.Collections.Generic;
            class C
            {
                void M(bool b1, bool b2)
                {
                    List<int> c =
                    [
                        // Goo
                        b1 ? 0 : 1,
                        // Bar
                        b2 ? 2 : 3,
                    ];
                }
            }
            """);
    }

    [Fact]
    public async Task TestTrivia5()
    {
        await TestInRegularAndScriptAsync(
            """
            using System.Collections.Generic;
            class C
            {
                void M(bool b1, bool b2)
                {
                    List<int> c = [|new|] List<int>();
                    // Goo
                    // Bar
                    if (b1)
                        c.Add(0);
                    else
                        c.Add(1);
            
                    // Baz
                    // Quux
                    if (b2)
                    {
                        c.Add(2);
                    }
                    else
                    {
                        c.Add(3);
                    }
                }
            }
            """,
            """
            using System.Collections.Generic;
            class C
            {
                void M(bool b1, bool b2)
                {
                    List<int> c =
                    [
                        // Goo
                        // Bar
                        b1 ? 0 : 1,
                        // Baz
                        // Quux
                        b2 ? 2 : 3,
                    ];
                }
            }
            """);
    }

    [Fact, Trait(Traits.Feature, Traits.Features.CodeActionsUseObjectInitializer)]
    [WorkItem("https://github.com/dotnet/roslyn/issues/46670")]
    public async Task TestTriviaRemoveLeadingBlankLinesForFirstElement()
    {
        await TestInRegularAndScriptAsync(
            """
            using System.Collections.Generic;
            class C
            {
                void M()
                {
                    List<int> c = [|new|] List<int>();

                    // Goo
                    [|c.Add(|]1);

                    // Bar
                    [|c.Add(|]2);
                }
            }
            """,
            """
            using System.Collections.Generic;
            class C
            {
                void M()
                {
                    List<int> c =
                    [
                        // Goo
                        1,
                        // Bar
                        2,
                    ];
                }
            }
            """);
    }

    [Fact]
    public async Task TestComplexInitializer2()
    {
        await TestInRegularAndScriptAsync(
            """
            using System.Collections.Generic;

            class C
            {
                void M()
                {
                    Dictionary<int, string> c = [|new|] Dictionary<int, string>();
                    [|c.Add(|]1, "x");
                    [|c.Add(|]2, "y");
                }
            }
            """,
            """
            using System.Collections.Generic;

            class C
            {
                void M()
                {
                    Dictionary<int, string> c = new Dictionary<int, string>
                    {
                        { 1, "x" },
                        { 2, "y" }
                    };
                }
            }
            """);
    }

    [Fact, WorkItem("https://github.com/dotnet/roslyn/issues/16158")]
    public async Task TestIncorrectAddName()
    {
        await TestInRegularAndScriptAsync(
            """
            using System.Collections.Generic;

            public class Goo
            {
                public static void Bar()
                {
                    string item = null;
                    var items = new List<string>();

                    List<string> values = [|new|] List<string>(); // Collection initialization can be simplified
                    [|values.Add(|]item);
                    values.Remove(item);
                }
            }
            """,
            """
            using System.Collections.Generic;

            public class Goo
            {
                public static void Bar()
                {
                    string item = null;
                    var items = new List<string>();

                    List<string> values = [item]; // Collection initialization can be simplified
                    values.Remove(item);
                }
            }
            """);
    }

    [Fact, WorkItem("https://github.com/dotnet/roslyn/issues/16241")]
    public async Task TestNestedCollectionInitializer()
    {
        await TestInRegularAndScriptAsync(
            """
            using System.Collections.Generic;
            using System.Linq;

            class Program
            {
                static void Main(string[] args)
                {
                    string[] myStringArray = new string[] { "Test", "123", "ABC" };
                    List<string> myStringList = myStringArray?.ToList() ?? [|new|] List<string>();
                    myStringList.Add("Done");
                }
            }
            """,
            """
            using System.Collections.Generic;
            using System.Linq;

            class Program
            {
                static void Main(string[] args)
                {
                    string[] myStringArray = new string[] { "Test", "123", "ABC" };
                    List<string> myStringList = myStringArray?.ToList() ?? [];
                    myStringList.Add("Done");
                }
            }
            """);
    }

    [Fact, WorkItem("https://github.com/dotnet/roslyn/issues/17823")]
    public async Task TestWhenReferencedInInitializer()
    {
        await TestInRegularAndScriptAsync(
            """
            using System.Collections.Generic;

            class C
            {
                static void M()
                {
                    List<object> items = [|new|] List<object>();
                    items[0] = items[0];
                }
            }
            """,
            """
            using System.Collections.Generic;

            class C
            {
                static void M()
                {
                    List<object> items = [];
                    items[0] = items[0];
                }
            }
            """);
    }

    [Fact, WorkItem("https://github.com/dotnet/roslyn/issues/17823")]
    public async Task TestWhenReferencedInInitializer_LocalVar()
    {
        await TestInRegularAndScriptAsync(
            """
            using System.Collections.Generic;

            class C
            {
                static void M()
                {
                    List<object> items = [|new|] List<object>();
                    items[0] = 1;
                    items[1] = items[0];
                }
            }
            """,
            """
            using System.Collections.Generic;

            class C
            {
                static void M()
                {
                    List<object> items = [|new|] List<object>
                    {
                        [0] = 1
                    };
                    items[1] = items[0];
                }
            }
            """);
    }

    [Fact, WorkItem("https://github.com/dotnet/roslyn/issues/17823")]
    public async Task TestWhenReferencedInInitializer_LocalVar2()
    {
        await TestInRegularAndScriptAsync("""
            using System.Collections.Generic;
            using System.Linq;

            class C
            {
                void M()
                {
                    List<int> t = [|new|] List<int>(new int[] { 1, 2, 3 });
                    t.Add(t.Min() - 1);
                }
            }
            """, """
            using System.Collections.Generic;
            using System.Linq;
            
            class C
            {
                void M()
                {
                    List<int> t = [.. new int[] { 1, 2, 3 }];
                    t.Add(t.Min() - 1);
                }
            }
            """);
    }

    [Fact, WorkItem("https://github.com/dotnet/roslyn/issues/18260")]
    public async Task TestWhenReferencedInInitializer_Assignment()
    {
        await TestInRegularAndScriptAsync(
            """
            using System.Collections.Generic;

            class C
            {
                static void M()
                {
                    List<object> items = null;
                    items = [|new|] List<object>();
                    items[0] = 1;
                    items[1] = items[0];
                }
            }
            """,
            """
            using System.Collections.Generic;

            class C
            {
                static void M()
                {
                    List<object> items = null;
                    items = [|new|] List<object>
                    {
                        [0] = 1
                    };
                    items[1] = items[0];
                }
            }
            """);
    }

    [Fact, WorkItem("https://github.com/dotnet/roslyn/issues/18260")]
    public async Task TestWhenReferencedInInitializer_Assignment2()
    {
        await TestInRegularAndScriptAsync(
            """
            using System.Collections.Generic;
            using System.Linq;

            class C
            {
                void M()
                {
                    List<int> t = null;
                    t = [|new|] List<int>(new int[] { 1, 2, 3 });
                    t.Add(t.Min() - 1);
                }
            }
            """,
            """
            using System.Collections.Generic;
            using System.Linq;
            
            class C
            {
                void M()
                {
                    List<int> t = null;
                    t = [.. new int[] { 1, 2, 3 }];
                    t.Add(t.Min() - 1);
                }
            }
            """);
    }

    [Fact, WorkItem("https://github.com/dotnet/roslyn/issues/18260")]
    public async Task TestFieldReference()
    {
        await TestInRegularAndScriptAsync(
            """
            using System.Collections.Generic;

            class C
            {
                private List<int> myField;
                void M()
                {
                    myField = [|new|] List<int>();
                    myField.Add(this.myField.Count);
                }
            }
            """,
            """
            using System.Collections.Generic;

            class C
            {
                private List<int> myField;
                void M()
                {
                    myField = [];
                    myField.Add(this.myField.Count);
                }
            }
            """);
    }

    [Fact, WorkItem("https://github.com/dotnet/roslyn/issues/17853")]
    public async Task TestMissingForDynamic()
    {
        await TestMissingInRegularAndScriptAsync(
            """
            using System.Dynamic;

            class C
            {
                void Goo()
                {
                    dynamic body = new ExpandoObject();
                    body[0] = new ExpandoObject();
                }
            }
            """);
    }

    [Fact, WorkItem("https://github.com/dotnet/roslyn/issues/17953")]
    public async Task TestMissingAcrossPreprocessorDirective()
    {
        await TestMissingInRegularAndScriptAsync(
            """
            using System.Collections.Generic;

            public class Goo
            {
                public void M()
                {
                    List<object> items = new List<object>();
            #if true
                    items.Add(1);
            #endif
                }
            }
            """);
    }

    [Fact, WorkItem("https://github.com/dotnet/roslyn/issues/17953")]
    public async Task TestAvailableInsidePreprocessorDirective()
    {
        await TestInRegularAndScriptAsync(
            """
            using System.Collections.Generic;

            public class Goo
            {
                public void M()
                {
            #if true
                    List<object> items = [|new|] List<object>();
                    [|items.Add(|]1);
            #endif
                }
            }
            """,
            """
            using System.Collections.Generic;

            public class Goo
            {
                public void M()
                {
            #if true
                    List<object> items = [1];
            #endif
                }
            }
            """);
    }

    [Fact, WorkItem("https://github.com/dotnet/roslyn/issues/18242")]
    public async Task TestObjectInitializerAssignmentAmbiguity()
    {
        await TestInRegularAndScriptAsync(
            """
            using System.Collections.Generic;

            public class Goo
            {
                public void M()
                {
                    int lastItem;
                    List<int> list = [|new|] List<int>();
                    [|list.Add(|]lastItem = 5);
                }
            }
            """,
            """
            using System.Collections.Generic;

            public class Goo
            {
                public void M()
                {
                    int lastItem;
                    List<int> list = [lastItem = 5];
                }
            }
            """);
    }

    [Fact, WorkItem("https://github.com/dotnet/roslyn/issues/18242")]
    public async Task TestObjectInitializerCompoundAssignment()
    {
        await TestInRegularAndScriptAsync(
            """
            using System.Collections.Generic;

            public class Goo
            {
                public void M()
                {
                    int lastItem = 0;
                    List<int> list = [|new|] List<int>();
                    [|list.Add(|]lastItem += 5);
                }
            }
            """,
            """
            using System.Collections.Generic;

            public class Goo
            {
                public void M()
                {
                    int lastItem = 0;
                    List<int> list = [lastItem += 5];
                }
            }
            """);
    }

    [Fact, WorkItem("https://github.com/dotnet/roslyn/issues/19253")]
    public async Task TestKeepBlankLinesAfter()
    {
        await TestInRegularAndScriptAsync(
            """
            using System.Collections.Generic;

            class MyClass
            {
                public void Main()
                {
                    List<int> list = [|new|] List<int>();
                    [|list.Add(|]1);

                    int horse = 1;
                }
            }
            """,
            """
            using System.Collections.Generic;

            class MyClass
            {
                public void Main()
                {
                    List<int> list = [1];

                    int horse = 1;
                }
            }
            """);
    }

    [Fact, WorkItem("https://github.com/dotnet/roslyn/issues/23672")]
    public async Task TestMissingWithExplicitImplementedAddMethod()
    {
        await TestMissingInRegularAndScriptAsync(
            """
            using System.Collections.Generic;
            using System.Dynamic;

            public class Goo
            {
                public void M()
                {
                    IDictionary<string, object> obj = new ExpandoObject();
                    obj.Add("string", "v");
                    obj.Add("int", 1);
                    obj.Add(" object", new { X = 1, Y = 2 });
                }
            }
            """);
    }

    [Fact, WorkItem("https://github.com/dotnet/roslyn/issues/47632")]
    public async Task TestWhenReferencedInInitializerLeft()
    {
        await TestInRegularAndScriptAsync(
            """
            using System.Collections.Generic;

            class C
            {
                static void M()
                {
                    List<object> items = [|new|] List<object>();
                    items[0] = 1;
                    items[items.Count - 1] = 2;
                }
            }
            """,
            """
            using System.Collections.Generic;

            class C
            {
                static void M()
                {
                    List<object> items = [|new|] List<object>
                    {
                        [0] = 1
                    };
                    items[items.Count - 1] = 2;
                }
            }
            """);
    }

    [Fact, WorkItem("https://github.com/dotnet/roslyn/issues/47632")]
    public async Task TestWithIndexerInInitializerLeft()
    {
        await TestInRegularAndScriptAsync(
            """
            using System.Collections.Generic;

            class C
            {
                static void M()
                {
                    List<object> items = [|new|] List<object>();
                    items[0] = 1;
                    items[^1] = 2;
                }
            }
            """,
            """
            using System.Collections.Generic;

            class C
            {
                static void M()
                {
                    List<object> items = new List<object>
                    {
                        [0] = 1
                    };
                    items[^1] = 2;
                }
            }
            """);
    }

    [Fact, WorkItem("https://github.com/dotnet/roslyn/issues/47632")]
    public async Task TestWithImplicitObjectCreation()
    {
        await TestInRegularAndScriptAsync(
            """
            using System.Collections.Generic;

            class C
            {
                static void M()
                {
                    List<object> items = [|new|]();
                    items[0] = 1;
                }
            }
            """,
            """
            using System.Collections.Generic;

            class C
            {
                static void M()
                {
                    List<object> items = new()
                    {
                        [0] = 1
                    };
                }
            }
            """);
    }

    [Fact, Trait(Traits.Feature, Traits.Features.CodeActionsUseObjectInitializer)]
    [WorkItem("https://github.com/dotnet/roslyn/issues/61066")]
    public async Task TestInTopLevelStatements()
    {
        await TestInRegularAndScriptAsync(
            """
            using System.Collections.Generic;

            List<int> list = [|new|] List<int>();
            [|list.Add(|]1);
            """,
            """
            using System.Collections.Generic;

            List<int> list = [1];

            """, OutputKind.ConsoleApplication);
    }

    [Fact]
    public async Task TestUpdateExistingCollectionInitializerToExpression1()
    {
        await TestInRegularAndScriptAsync(
            """
            using System.Collections.Generic;

            class C
            {
                void M()
                {
                    List<int> c = [|new|] List<int>();
                }
            }
            """,
            """
            using System.Collections.Generic;

            class C
            {
                void M()
                {
                    List<int> c = [];
                }
            }
            """);
    }

    [Fact]
    public async Task TestUpdateExistingCollectionInitializerToExpression2()
    {
        await TestInRegularAndScriptAsync(
            """
            using System.Collections.Generic;

            class C
            {
                void M()
                {
                    List<int> c = [|new|] List<int>()
                    {
                        1
                    };
                }
            }
            """,
            """
            using System.Collections.Generic;

            class C
            {
                void M()
                {
                    List<int> c =
                    [
                        1
                    ];
                }
            }
            """);
    }

    [Fact]
    public async Task TestUpdateExistingCollectionInitializerToExpression3()
    {
        await TestInRegularAndScriptAsync(
            """
            using System.Collections.Generic;

            class C
            {
                void M()
                {
                    List<int> c = [|new|] List<int>()
                    {
                        1,
                    };
                }
            }
            """,
            """
            using System.Collections.Generic;

            class C
            {
                void M()
                {
                    List<int> c =
                    [
                        1,
                    ];
                }
            }
            """);
    }

    [Fact]
    public async Task TestUpdateExistingCollectionInitializerToExpression4()
    {
        await TestInRegularAndScriptAsync(
            """
            using System.Collections.Generic;

            class C
            {
                void M()
                {
                    List<int> c = [|new|] List<int>()
                    {
                        1,
                        2
                    };
                }
            }
            """,
            """
            using System.Collections.Generic;

            class C
            {
                void M()
                {
                    List<int> c =
                    [
                        1,
                        2
                    ];
                }
            }
            """);
    }

    [Fact]
    public async Task TestUpdateExistingCollectionInitializerToExpression5()
    {
        await TestInRegularAndScriptAsync(
            """
            using System.Collections.Generic;

            class C
            {
                void M()
                {
                    List<int> c = [|new|] List<int>()
                    {
                        1,
                        2,
                    };
                }
            }
            """,
            """
            using System.Collections.Generic;

            class C
            {
                void M()
                {
                    List<int> c =
                    [
                        1,
                        2,
                    ];
                }
            }
            """);
    }

    [Fact]
    public async Task TestReplacementLocation_NoElements_ExistingInitializer1()
    {
        await TestInRegularAndScriptAsync(
            """
            using System.Collections.Generic;

            class C
            {
                void M()
                {
                    List<int> c = [|new|] List<int>() { };
                }
            }
            """,
            """
            using System.Collections.Generic;

            class C
            {
                void M()
                {
                    List<int> c = [];
                }
            }
            """);
    }

    [Fact]
    public async Task TestReplacementLocation_NoElements_ExistingInitializer2()
    {
        await TestInRegularAndScriptAsync(
            """
            using System.Collections.Generic;

            class C
            {
                void M()
                {
                    List<int> c = [|new|] List<int>()
                    { };
                }
            }
            """,
            """
            using System.Collections.Generic;

            class C
            {
                void M()
                {
                    List<int> c = [];
                }
            }
            """);
    }

    [Fact]
    public async Task TestReplacementLocation_NoElements_ExistingInitializer3()
    {
        await TestInRegularAndScriptAsync(
            """
            using System.Collections.Generic;

            class C
            {
                void M()
                {
                    List<int> c = [|new|] List<int>() {
                    };
                }
            }
            """,
            """
            using System.Collections.Generic;

            class C
            {
                void M()
                {
                    List<int> c = [];
                }
            }
            """);
    }

    [Fact]
    public async Task TestReplacementLocation_NoElements_ExistingInitializer4()
    {
        await TestInRegularAndScriptAsync(
            """
            using System.Collections.Generic;

            class C
            {
                void M()
                {
                    List<int> c =
                        [|new|] List<int>() { };
                }
            }
            """,
            """
            using System.Collections.Generic;

            class C
            {
                void M()
                {
                    List<int> c =
                        [];
                }
            }
            """);
    }

    [Fact]
    public async Task TestReplacementLocation_NoElements_ExistingInitializer5()
    {
        await TestInRegularAndScriptAsync(
            """
            using System.Collections.Generic;

            class C
            {
                void M()
                {
                    List<int> c =
                        [|new|] List<int>()
                        { };
                }
            }
            """,
            """
            using System.Collections.Generic;

            class C
            {
                void M()
                {
                    List<int> c =
                        [];
                }
            }
            """);
    }

    [Fact]
    public async Task TestReplacementLocation_NoElements_ExistingInitializer6()
    {
        await TestInRegularAndScriptAsync(
            """
            using System.Collections.Generic;

            class C
            {
                void M()
                {
                    List<int> c =
                        [|new|] List<int>()
                        {
                        };
                }
            }
            """,
            """
            using System.Collections.Generic;

            class C
            {
                void M()
                {
                    List<int> c =
                        [];
                }
            }
            """);
    }

    [Fact]
    public async Task TestReplacementLocation_NoElements_ExistingInitializer7()
    {
        await TestInRegularAndScriptAsync(
            """
            using System.Collections.Generic;

            class C
            {
                void M()
                {
                    List<int> c = [|new|] List<int>()
                        {
                        };
                }
            }
            """,
            """
            using System.Collections.Generic;

            class C
            {
                void M()
                {
                    List<int> c = [];
                }
            }
            """);
    }

    [Fact]
    public async Task TestReplacementLocation_NoElements_ExistingInitializer8()
    {
        await TestInRegularAndScriptAsync(
            """
            using System.Collections.Generic;

            class C
            {
                void M()
                {
                    List<int> c = [|new|] List<int>() {
                        };
                }
            }
            """,
            """
            using System.Collections.Generic;

            class C
            {
                void M()
                {
                    List<int> c = [];
                }
            }
            """);
    }

    [Fact]
    public async Task TestReplacementLocation_ExistingElements_ExistingInitializer1()
    {
        await TestInRegularAndScriptAsync(
            """
            using System.Collections.Generic;

            class C
            {
                void M()
                {
                    List<int> c = [|new|] List<int>() { 1, 2 };
                }
            }
            """,
            """
            using System.Collections.Generic;

            class C
            {
                void M()
                {
                    List<int> c = [1, 2];
                }
            }
            """);
    }

    [Fact]
    public async Task TestReplacementLocation_ExistingElements_ExistingInitializer2()
    {
        await TestInRegularAndScriptAsync(
            """
            using System.Collections.Generic;

            class C
            {
                void M()
                {
                    List<int> c = [|new|] List<int>()
                    { 1, 2 };
                }
            }
            """,
            """
            using System.Collections.Generic;

            class C
            {
                void M()
                {
                    List<int> c = [1, 2];
                }
            }
            """);
    }

    [Fact]
    public async Task TestReplacementLocation_ExistingElements_ExistingInitializer3()
    {
        await TestInRegularAndScriptAsync(
            """
            using System.Collections.Generic;

            class C
            {
                void M()
                {
                    List<int> c = [|new|] List<int>() {
                        1,
                        2
                    };
                }
            }
            """,
            """
            using System.Collections.Generic;

            class C
            {
                void M()
                {
                    List<int> c = [
                        1,
                        2
                    ];
                }
            }
            """);
    }

    [Fact]
    public async Task TestReplacementLocation_ExistingElements_ExistingInitializer4()
    {
        await TestInRegularAndScriptAsync(
            """
            using System.Collections.Generic;

            class C
            {
                void M()
                {
                    List<int> c =
                        [|new|] List<int>() { 1, 2 };
                }
            }
            """,
            """
            using System.Collections.Generic;

            class C
            {
                void M()
                {
                    List<int> c =
                        [1, 2];
                }
            }
            """);
    }

    [Fact]
    public async Task TestReplacementLocation_ExistingElements_ExistingInitializer5()
    {
        await TestInRegularAndScriptAsync(
            """
            using System.Collections.Generic;

            class C
            {
                void M()
                {
                    List<int> c =
                        [|new|] List<int>()
                        { 1, 2 };
                }
            }
            """,
            """
            using System.Collections.Generic;

            class C
            {
                void M()
                {
                    List<int> c =
                        [1, 2];
                }
            }
            """);
    }

    [Fact]
    public async Task TestReplacementLocation_ExistingElements_ExistingInitializer6()
    {
        await TestInRegularAndScriptAsync(
            """
            using System.Collections.Generic;

            class C
            {
                void M()
                {
                    List<int> c =
                        [|new|] List<int>()
                        {
                            1,
                            2,
                        };
                }
            }
            """,
            """
            using System.Collections.Generic;

            class C
            {
                void M()
                {
                    List<int> c =
                        [
                            1,
                            2,
                        ];
                }
            }
            """);
    }

    [Fact]
    public async Task TestReplacementLocation_ExistingElements_ExistingInitializer7()
    {
        await TestInRegularAndScriptAsync(
            """
            using System.Collections.Generic;

            class C
            {
                void M()
                {
                    List<int> c = [|new|] List<int>()
                        {
                            1,
                            2,
                        };
                }
            }
            """,
            """
            using System.Collections.Generic;

            class C
            {
                void M()
                {
                    List<int> c =
                        [
                            1,
                            2,
                        ];
                }
            }
            """);
    }

    [Fact]
    public async Task TestReplacementLocation_ExistingElements_ExistingInitializer8()
    {
        await TestInRegularAndScriptAsync(
            """
            using System.Collections.Generic;

            class C
            {
                void M()
                {
                    List<int> c = [|new|] List<int>() {
                            1,
                            2
                        };
                }
            }
            """,
            """
            using System.Collections.Generic;

            class C
            {
                void M()
                {
                    List<int> c = [
                            1,
                            2
                        ];
                }
            }
            """);
    }

    [Fact]
    public async Task TestReplacementLocation_ExistingElements_ExistingInitializer9()
    {
        await TestInRegularAndScriptAsync(
            """
            using System.Collections.Generic;

            class C
            {
                void M()
                {
                    List<int> c =
                        [|new|] List<int>()
                        {
                            1, 2
                        };
                }
            }
            """,
            """
            using System.Collections.Generic;

            class C
            {
                void M()
                {
                    List<int> c =
                        [
                            1, 2
                        ];
                }
            }
            """);
    }

    [Fact]
    public async Task TestReplacementLocation_ExistingElements_ExistingInitializer10()
    {
        await TestInRegularAndScriptAsync(
            """
            using System.Collections.Generic;

            class C
            {
                void M()
                {
                    List<int> c =
                        [|new|] List<int>()
                        {
                            1, 2,
                        };
                }
            }
            """,
            """
            using System.Collections.Generic;

            class C
            {
                void M()
                {
                    List<int> c =
                        [
                            1, 2,
                        ];
                }
            }
            """);
    }

    [Fact]
    public async Task TestReplacementLocation_NewSingleLineElements_ExistingElements_ExistingInitializer1()
    {
        await TestInRegularAndScriptAsync(
            """
            using System.Collections.Generic;

            class C
            {
                void M()
                {
                    List<int> c = [|new|] List<int>() { 1, 2 };
                    [|c.Add(|]3);
                }
            }
            """,
            """
            using System.Collections.Generic;

            class C
            {
                void M()
                {
                    List<int> c = [1, 2, 3];
                }
            }
            """);
    }

    [Fact]
    public async Task TestReplacementLocation_NewSingleLineElements_ExistingElements_ExistingInitializer2()
    {
        await TestInRegularAndScriptAsync(
            """
            using System.Collections.Generic;

            class C
            {
                void M()
                {
                    List<int> c = [|new|] List<int>()
                    { 1, 2 };
                    [|c.Add(|]3);
                }
            }
            """,
            """
            using System.Collections.Generic;

            class C
            {
                void M()
                {
                    List<int> c = [1, 2, 3];
                }
            }
            """);
    }

    [Fact]
    public async Task TestReplacementLocation_NewSingleLineElements_ExistingElements_ExistingInitializer3()
    {
        await TestInRegularAndScriptAsync(
            """
            using System.Collections.Generic;

            class C
            {
                void M()
                {
                    List<int> c = [|new|] List<int>() {
                        1,
                        2
                    };
                    [|c.Add(|]3);
                }
            }
            """,
            """
            using System.Collections.Generic;

            class C
            {
                void M()
                {
                    List<int> c = [
                        1,
                        2,
                        3,
                    ];
                }
            }
            """);
    }

    [Fact]
    public async Task TestReplacementLocation_NewSingleLineElements_ExistingElements_ExistingInitializer4()
    {
        await TestInRegularAndScriptAsync(
            """
            using System.Collections.Generic;

            class C
            {
                void M()
                {
                    List<int> c =
                        [|new|] List<int>() { 1, 2 };
                    [|c.Add(|]3);
                }
            }
            """,
            """
            using System.Collections.Generic;

            class C
            {
                void M()
                {
                    List<int> c =
                        [1, 2, 3];
                }
            }
            """);
    }

    [Fact]
    public async Task TestReplacementLocation_NewSingleLineElements_ExistingElements_ExistingInitializer5()
    {
        await TestInRegularAndScriptAsync(
            """
            using System.Collections.Generic;

            class C
            {
                void M()
                {
                    List<int> c =
                        [|new|] List<int>()
                        { 1, 2 };
                    [|c.Add(|]3);
                }
            }
            """,
            """
            using System.Collections.Generic;

            class C
            {
                void M()
                {
                    List<int> c =
                        [1, 2, 3];
                }
            }
            """);
    }

    [Fact]
    public async Task TestReplacementLocation_NewSingleLineElements_ExistingElements_ExistingInitializer6()
    {
        await TestInRegularAndScriptAsync(
            """
            using System.Collections.Generic;

            class C
            {
                void M()
                {
                    List<int> c =
                        [|new|] List<int>()
                        {
                            1,
                            2,
                        };
                    [|c.Add(|]3);
                }
            }
            """,
            """
            using System.Collections.Generic;

            class C
            {
                void M()
                {
                    List<int> c =
                        [
                            1,
                            2,
                            3,
                        ];
                }
            }
            """);
    }

    [Fact]
    public async Task TestReplacementLocation_NewSingleLineElements_ExistingElements_ExistingInitializer7()
    {
        await TestInRegularAndScriptAsync(
            """
            using System.Collections.Generic;

            class C
            {
                void M()
                {
                    List<int> c = [|new|] List<int>()
                        {
                            1,
                            2,
                        };
                    [|c.Add(|]3);
                }
            }
            """,
            """
            using System.Collections.Generic;

            class C
            {
                void M()
                {
                    List<int> c =
                        [
                            1,
                            2,
                            3,
                        ];
                }
            }
            """);
    }

    [Fact]
    public async Task TestReplacementLocation_NewSingleLineElements_ExistingElements_ExistingInitializer8()
    {
        await TestInRegularAndScriptAsync(
            """
            using System.Collections.Generic;

            class C
            {
                void M()
                {
                    List<int> c = [|new|] List<int>() {
                            1,
                            2
                        };
                    [|c.Add(|]3);
                }
            }
            """,
            """
            using System.Collections.Generic;

            class C
            {
                void M()
                {
                    List<int> c = [
                            1,
                            2,
                            3,
                        ];
                }
            }
            """);
    }

    [Fact]
    public async Task TestReplacementLocation_NewSingleLineElements_ExistingElements_ExistingInitializer9()
    {
        await TestInRegularAndScriptAsync(
            """
            using System.Collections.Generic;

            class C
            {
                void M()
                {
                    List<int> c = [|new|] List<int>()
                        {
                            1, 2
                        };
                    [|c.Add(|]3);
                }
            }
            """,
            """
            using System.Collections.Generic;

            class C
            {
                void M()
                {
                    List<int> c =
                        [
                            1, 2, 3
                        ];
                }
            }
            """);
    }

    [Fact]
    public async Task TestReplacementLocation_NewSingleLineElements_ExistingElements_ExistingInitializer10()
    {
        await TestInRegularAndScriptAsync(
            """
            using System.Collections.Generic;

            class C
            {
                void M()
                {
                    List<int> c = [|new|] List<int>()
                        {
                            1, 2,
                        };
                    [|c.Add(|]3);
                }
            }
            """,
            """
            using System.Collections.Generic;

            class C
            {
                void M()
                {
                    List<int> c =
                        [
                            1, 2, 3,
                        ];
                }
            }
            """);
    }

    [Fact]
    public async Task TestReplacementLocation_NewMultiLineElements_ExistingElements_ExistingInitializer1()
    {
        await TestInRegularAndScriptAsync(
            """
            using System.Collections.Generic;

            class C
            {
                void M()
                {
                    List<int> c = [|new|] List<int>() { 1, 2 };
                    [|c.Add(|]3 +
                        4);
                }
            }
            """,
            """
            using System.Collections.Generic;

            class C
            {
                void M()
                {
                    List<int> c =
                    [
                        1, 2,
                        3 +
                            4,
                    ];
                }
            }
            """);
    }

    [Fact]
    public async Task TestReplacementLocation_NewMultiLineElements_ExistingElements_ExistingInitializer2()
    {
        await TestInRegularAndScriptAsync(
            """
            using System.Collections.Generic;

            class C
            {
                void M()
                {
                    List<int> c = [|new|] List<int>()
                    { 1, 2 };
                    [|c.Add(|]3 +
                        4);
                }
            }
            """,
            """
            using System.Collections.Generic;

            class C
            {
                void M()
                {
                    List<int> c =
                    [
                        1, 2,
                        3 +
                            4,
                    ];
                }
            }
            """);
    }

    [Fact]
    public async Task TestReplacementLocation_NewMultiLineElements_ExistingElements_ExistingInitializer3()
    {
        await TestInRegularAndScriptAsync(
            """
            using System.Collections.Generic;

            class C
            {
                void M()
                {
                    List<int> c = [|new|] List<int>() {
                        1,
                        2
                    };
                    [|c.Add(|]3 +
                        4);
                }
            }
            """,
            """
            using System.Collections.Generic;

            class C
            {
                void M()
                {
                    List<int> c = [
                        1,
                        2,
                        3 +
                            4,
                    ];
                }
            }
            """);
    }

    [Fact]
    public async Task TestReplacementLocation_NewMultiLineElements_ExistingElements_ExistingInitializer4()
    {
        await TestInRegularAndScriptAsync(
            """
            using System.Collections.Generic;

            class C
            {
                void M()
                {
                    List<int> c =
                        [|new|] List<int>() { 1, 2 };
                    [|c.Add(|]3 +
                        4);
                }
            }
            """,
            """
            using System.Collections.Generic;

            class C
            {
                void M()
                {
                    List<int> c =
                        [
                            1, 2,
                            3 +
                                4,
                        ];
                }
            }
            """);
    }

    [Fact]
    public async Task TestReplacementLocation_NewMultiLineElements_ExistingElements_ExistingInitializer5()
    {
        await TestInRegularAndScriptAsync(
            """
            using System.Collections.Generic;

            class C
            {
                void M()
                {
                    List<int> c =
                        [|new|] List<int>()
                        { 1, 2 };
                    [|c.Add(|]3 +
                        4);
                }
            }
            """,
            """
            using System.Collections.Generic;

            class C
            {
                void M()
                {
                    List<int> c =
                        [
                            1, 2,
                            3 +
                                4,
                        ];
                }
            }
            """);
    }

    [Fact]
    public async Task TestReplacementLocation_NewMultiLineElements_ExistingElements_ExistingInitializer6()
    {
        await TestInRegularAndScriptAsync(
            """
            using System.Collections.Generic;

            class C
            {
                void M()
                {
                    List<int> c =
                        [|new|] List<int>()
                        {
                            1,
                            2,
                        };
                    [|c.Add(|]3 +
                        4);
                }
            }
            """,
            """
            using System.Collections.Generic;

            class C
            {
                void M()
                {
                    List<int> c =
                        [
                            1,
                            2,
                            3 +
                                4,
                        ];
                }
            }
            """);
    }

    [Fact]
    public async Task TestReplacementLocation_NewMultiLineElements_ExistingElements_ExistingInitializer7()
    {
        await TestInRegularAndScriptAsync(
            """
            using System.Collections.Generic;

            class C
            {
                void M()
                {
                    List<int> c = [|new|] List<int>()
                        {
                            1,
                            2,
                        };
                    [|c.Add(|]3 +
                        4);
                }
            }
            """,
            """
            using System.Collections.Generic;

            class C
            {
                void M()
                {
                    List<int> c =
                        [
                            1,
                            2,
                            3 +
                                4,
                        ];
                }
            }
            """);
    }

    [Fact]
    public async Task TestReplacementLocation_NewMultiLineElements_ExistingElements_ExistingInitializer8()
    {
        await TestInRegularAndScriptAsync(
            """
            using System.Collections.Generic;

            class C
            {
                void M()
                {
                    List<int> c = [|new|] List<int>() {
                            1,
                            2
                        };
                    [|c.Add(|]3 +
                        4);
                }
            }
            """,
            """
            using System.Collections.Generic;

            class C
            {
                void M()
                {
                    List<int> c = [
                            1,
                            2,
                            3 +
                                4,
                        ];
                }
            }
            """);
    }

    [Fact]
    public async Task TestReplacementLocation_NewMultiLineElements_ExistingElements_ExistingInitializer9()
    {
        await TestInRegularAndScriptAsync(
            """
            using System.Collections.Generic;

            class C
            {
                void M()
                {
                    List<int> c = [|new|] List<int>() {
                            1, 2
                        };
                    [|c.Add(|]3 +
                        4);
                }
            }
            """,
            """
            using System.Collections.Generic;

            class C
            {
                void M()
                {
                    List<int> c = [
                            1, 2,
                            3 +
                                4,
                        ];
                }
            }
            """);
    }

    [Fact]
    public async Task TestReplacementLocation_NewMultiLineElements_ExistingElements_ExistingInitializer10()
    {
        await TestInRegularAndScriptAsync(
            """
            using System.Collections.Generic;

            class C
            {
                void M()
                {
                    List<int> c = [|new|] List<int>() {
                            1, 2,
                        };
                    [|c.Add(|]3 +
                        4);
                }
            }
            """,
            """
            using System.Collections.Generic;

            class C
            {
                void M()
                {
                    List<int> c = [
                            1, 2,
                            3 +
                                4,
                        ];
                }
            }
            """);
    }

    [Fact]
    public async Task TestReplacementLocation_NewMultiLineElements_NoInitializer1()
    {
        await TestInRegularAndScriptAsync(
            """
            using System.Collections.Generic;

            class C
            {
                void M()
                {
                    List<int> c = [|new|] List<int>();
                    [|c.Add(|]3 +
                        4);
                }
            }
            """,
            """
            using System.Collections.Generic;

            class C
            {
                void M()
                {
                    List<int> c =
                    [
                        3 +
                            4,
                    ];
                }
            }
            """);
    }

    [Fact]
    public async Task TestReplacementLocation_NewMultiLineElements_NoInitializer2()
    {
        await TestInRegularAndScriptAsync(
            """
            using System.Collections.Generic;

            class C
            {
                void M()
                {
                    List<int> c = [|new|] List<int>();
                    [|c.Add(|]1 +
                        2);
                    [|c.Add(|]3 +
                        4);
                }
            }
            """,
            """
            using System.Collections.Generic;

            class C
            {
                void M()
                {
                    List<int> c =
                    [
                        1 +
                            2,
                        3 +
                            4,
                    ];
                }
            }
            """);
    }

    [Fact]
    public async Task TestNoMultiLineEvenWhenLongIfAllElementsAlreadyPresent()
    {
        await new VerifyCS.Test
        {
            TestCode = """
                using System;
                using System.Collections.Generic;

                namespace N
                {
                    class WellKnownDiagnosticTags
                    {
                        public static string Telemetry, EditAndContinue, Unnecessary, NotConfigurable;
                    }

                    class C
                    {
                        private static readonly string s_enforceOnBuildNeverTag;
                        class D
                        {
                            void M()
                            {
                                List<string> s_microsoftCustomTags = [|new|] List<string> { WellKnownDiagnosticTags.Telemetry };
                                List<string> s_editAndContinueCustomTags = [|new|] List<string> { WellKnownDiagnosticTags.EditAndContinue, WellKnownDiagnosticTags.Telemetry, WellKnownDiagnosticTags.NotConfigurable, s_enforceOnBuildNeverTag };
                                List<string> s_unnecessaryCustomTags = [|new|] List<string> { WellKnownDiagnosticTags.Unnecessary, WellKnownDiagnosticTags.Telemetry };
                                List<string> s_notConfigurableCustomTags = [|new|] List<string> { WellKnownDiagnosticTags.NotConfigurable, s_enforceOnBuildNeverTag, WellKnownDiagnosticTags.Telemetry };
                                List<string> s_unnecessaryAndNotConfigurableCustomTags = [|new|] List<string> { WellKnownDiagnosticTags.Unnecessary, WellKnownDiagnosticTags.NotConfigurable, s_enforceOnBuildNeverTag, WellKnownDiagnosticTags.Telemetry };
                            }
                        }
                    }
                }
                """,
            FixedCode = """
                using System;
                using System.Collections.Generic;
                
                namespace N
                {
                    class WellKnownDiagnosticTags
                    {
                        public static string Telemetry, EditAndContinue, Unnecessary, NotConfigurable;
                    }
                
                    class C
                    {
                        private static readonly string s_enforceOnBuildNeverTag;
                        class D
                        {
                            void M()
                            {
                                List<string> s_microsoftCustomTags = [WellKnownDiagnosticTags.Telemetry];
                                List<string> s_editAndContinueCustomTags = [WellKnownDiagnosticTags.EditAndContinue, WellKnownDiagnosticTags.Telemetry, WellKnownDiagnosticTags.NotConfigurable, s_enforceOnBuildNeverTag];
                                List<string> s_unnecessaryCustomTags = [WellKnownDiagnosticTags.Unnecessary, WellKnownDiagnosticTags.Telemetry];
                                List<string> s_notConfigurableCustomTags = [WellKnownDiagnosticTags.NotConfigurable, s_enforceOnBuildNeverTag, WellKnownDiagnosticTags.Telemetry];
                                List<string> s_unnecessaryAndNotConfigurableCustomTags = [WellKnownDiagnosticTags.Unnecessary, WellKnownDiagnosticTags.NotConfigurable, s_enforceOnBuildNeverTag, WellKnownDiagnosticTags.Telemetry];
                            }
                        }
                    }
                }
                """,
            LanguageVersion = LanguageVersion.CSharp12,
        }.RunAsync();
    }

    [Fact]
    public async Task TestCapacity1()
    {
        await TestInRegularAndScriptAsync(
            """
            using System.Collections.Generic;

            class C
            {
                void M()
                {
                    List<int> c = [|new|] List<int>(0);
                }
            }
            """,
            """
            using System.Collections.Generic;

            class C
            {
                void M()
                {
                    List<int> c = [];
                }
            }
            """);
    }

    [Fact]
    public async Task TestCapacity2()
    {
        await TestMissingInRegularAndScriptAsync(
            """
            using System.Collections.Generic;

            class C
            {
                void M()
                {
                    List<int> c = new List<int>(1);
                }
            }
            """);
    }

    [Fact]
    public async Task TestCapacity3()
    {
        await TestInRegularAndScriptAsync(
            """
            using System.Collections.Generic;

            class C
            {
                void M()
                {
                    List<int> c = [|new|] List<int>(1);
                    [|c.Add(|]0);
                }
            }
            """,
            """
            using System.Collections.Generic;

            class C
            {
                void M()
                {
                    List<int> c = [0];
                }
            }
            """);
    }

    [Fact]
    public async Task TestCapacity4()
    {
        await TestInRegularAndScriptAsync(
            """
            using System.Collections.Generic;

            class C
            {
                void M()
                {
                    List<int> c = [|new|] List<int>(0);
                    [|c.Add(|]1);
                }
            }
            """,
            """
            using System.Collections.Generic;

            class C
            {
                void M()
                {
                    List<int> c = new List<int>(0)
                    {
                        1
                    };
                }
            }
            """);
    }

    [Fact]
    public async Task TestCapacity5()
    {
        await TestInRegularAndScriptAsync(
            """
            using System.Collections.Generic;

            class C
            {
                void M(int[] x)
                {
                    List<int> c = [|new|] List<int>(1 + x.Length);
                    [|c.Add(|]0);
                    [|c.AddRange(|]x);
                }
            }
            """,
            """
            using System.Collections.Generic;

            class C
            {
                void M(int[] x)
                {
                    List<int> c = [0, .. x];
                }
            }
            """);
    }

    [Fact]
    public async Task TestCapacity6()
    {
        await TestInRegularAndScriptAsync(
            """
            using System.Collections.Generic;

            class C
            {
                void M(int[] x)
                {
                    List<int> c = [|new|] List<int>(x.Length + 1);
                    [|c.Add(|]0);
                    [|c.AddRange(|]x);
                }
            }
            """,
            """
            using System.Collections.Generic;

            class C
            {
                void M(int[] x)
                {
                    List<int> c = [0, .. x];
                }
            }
            """);
    }

    [Fact]
    public async Task TestCapacity7()
    {
        await TestInRegularAndScriptAsync(
            """
            using System.Collections.Generic;

            class C
            {
                void M(int[] x)
                {
                    List<int> c = [|new|] List<int>(2 + x.Length);
                    [|c.Add(|]0);
                    [|c.AddRange(|]x);
                    [|c.Add(|]1);
                }
            }
            """,
            """
            using System.Collections.Generic;

            class C
            {
                void M(int[] x)
                {
                    List<int> c = [0, .. x, 1];
                }
            }
            """);
    }

    [Fact]
    public async Task TestCapacity8()
    {
        await TestInRegularAndScriptAsync(
            """
            using System.Collections.Generic;

            class C
            {
                void M(int[] x, int[] y)
                {
                    List<int> c = [|new|] List<int>(2 + x.Length + y.Length);
                    [|c.Add(|]0);
                    [|c.AddRange(|]x);
                    [|c.AddRange(|]y);
                    [|c.Add(|]1);
                }
            }
            """,
            """
            using System.Collections.Generic;

            class C
            {
                void M(int[] x, int[] y)
                {
                    List<int> c = [0, .. x, .. y, 1];
                }
            }
            """);
    }

    [Fact]
    public async Task TestCapacity9()
    {
        await TestInRegularAndScriptAsync(
            """
            using System.Collections.Generic;

            class C
            {
                void M(int[] x, int[] y)
                {
                    List<int> c = [|new|] List<int>(x.Length + y.Length + 2);
                    [|c.Add(|]0);
                    [|c.AddRange(|]x);
                    [|c.AddRange(|]y);
                    [|c.Add(|]1);
                }
            }
            """,
            """
            using System.Collections.Generic;

            class C
            {
                void M(int[] x, int[] y)
                {
                    List<int> c = [0, .. x, .. y, 1];
                }
            }
            """);
    }

    [Fact]
    public async Task TestCapacity10()
    {
        await TestInRegularAndScriptAsync(
            """
            using System.Collections.Generic;

            class C
            {
                void M(int[] x, IList<int> y)
                {
                    List<int> c = [|new|] List<int>(x.Length + y.Count + 2);
                    [|c.Add(|]0);
                    [|c.AddRange(|]x);
                    [|c.AddRange(|]y);
                    [|c.Add(|]1);
                }
            }
            """,
            """
            using System.Collections.Generic;

            class C
            {
                void M(int[] x, IList<int> y)
                {
                    List<int> c = [0, .. x, .. y, 1];
                }
            }
            """);
    }

    [Fact]
    public async Task TestCapacity11()
    {
        await TestInRegularAndScriptAsync(
            """
            using System.Collections.Generic;
            using System.Linq;

            class C
            {
                void M(int[] x, IEnumerable<int> y)
                {
                    List<int> c = [|new|] List<int>(x.Length + y.Count() + 2);
                    [|c.Add(|]0);
                    [|c.AddRange(|]x);
                    [|c.AddRange(|]y);
                    [|c.Add(|]1);
                }
            }
            """,
            """
            using System.Collections.Generic;
            using System.Linq;

            class C
            {
                void M(int[] x, IEnumerable<int> y)
                {
                    List<int> c = [0, .. x, .. y, 1];
                }
            }
            """);
    }

    [Fact]
    public async Task TestCapacity12()
    {
        await TestInRegularAndScriptAsync(
            """
            using System.Collections.Generic;
            using System.Linq;

            class C
            {
                void M(int[] x, IEnumerable<int> y)
                {
                    List<int> c = [|new|] List<int>(x.Length + y.Count() + 2) { 0, 1 };
                    [|c.AddRange(|]x);
                    [|c.AddRange(|]y);
                }
            }
            """,
            """
            using System.Collections.Generic;
            using System.Linq;

            class C
            {
                void M(int[] x, IEnumerable<int> y)
                {
                    List<int> c = [0, 1, .. x, .. y];
                }
            }
            """);
    }

    [Fact]
    public async Task TestCapacity13()
    {
        await TestInRegularAndScriptAsync(
            """
            using System.Collections.Generic;

            class C
            {
                void M(int[] x)
                {
                    List<int> c = [|new|] List<int>(1 + x.Length);
                    [|c.Add(|]1);
                    [|foreach (var v in |]x)
                        c.Add(v);
                }
            }
            """,
            """
            using System.Collections.Generic;

            class C
            {
                void M(int[] x)
                {
                    List<int> c = [1, .. x];
                }
            }
            """);
    }

    [Fact]
    public async Task TestCapacity14()
    {
        await TestInRegularAndScriptAsync(
            """
            using System.Collections.Generic;
            using System.Linq;

            class C
            {
                void M(int[] x, IEnumerable<int> y)
                {
                    List<int> c = [|new|] List<int>(1 + x.Length + y.Count() + 1);
                    [|c.Add(|]0);
                    [|c.AddRange(|]x);
                    [|c.AddRange(|]y);
                    [|c.Add(|]1);
                }
            }
            """,
            """
            using System.Collections.Generic;
            using System.Linq;

            class C
            {
                void M(int[] x, IEnumerable<int> y)
                {
                    List<int> c = [0, .. x, .. y, 1];
                }
            }
            """);
    }

    [Fact]
    public async Task TestCapacity15()
    {
        await TestInRegularAndScriptAsync(
            """
            using System.Collections.Generic;
            using System.Linq;

            class C
            {
                void M(int[] x, IEnumerable<int> y)
                {
                    List<int> c = [|new|] List<int>(1 + x.Length + y.Count());
                    [|c.Add(|]0);
                    c.AddRange(x);
                    c.AddRange(y);
                    c.Add(1);
                }
            }
            """,
            """
            using System.Collections.Generic;
            using System.Linq;

            class C
            {
                void M(int[] x, IEnumerable<int> y)
                {
                    List<int> c = [|new|] List<int>(1 + x.Length + y.Count())
                    {
                        0
                    };
                    c.AddRange(x);
                    c.AddRange(y);
                    c.Add(1);
                }
            }
            """);
    }

    [Fact]
    public async Task TestCapacity16()
    {
        await TestInRegularAndScriptAsync(
            """
            using System.Collections.Generic;

            class C
            {
                void M(int[] x, IEnumerable<int> y)
                {
                    List<int> c = [|new|] List<int>(1 - x.Length);
                    [|c.Add(|]0);
                    c.AddRange(x);
                }
            }
            """,
            """
            using System.Collections.Generic;

            class C
            {
                void M(int[] x, IEnumerable<int> y)
                {
                    List<int> c = [|new|] List<int>(1 - x.Length)
                    {
                        0
                    };
                    c.AddRange(x);
                }
            }
            """);
    }

    [Fact]
    public async Task TestCapacity17()
    {
        await TestInRegularAndScriptAsync(
            """
            using System.Collections.Generic;

            class C
            {
                void M(int[] x, IEnumerable<int> y)
                {
                    List<int> c = [|new|] List<int>(1);
                    [|c.Add(|]0);
                    c.AddRange(x);
                }
            }
            """,
            """
            using System.Collections.Generic;

            class C
            {
                void M(int[] x, IEnumerable<int> y)
                {
                    List<int> c = [|new|] List<int>(1)
                    {
                        0
                    };
                    c.AddRange(x);
                }
            }
            """);
    }

    [Fact]
    public async Task TestCapacity18()
    {
        await TestInRegularAndScriptAsync(
            """
            using System.Collections.Generic;

            class C
            {
                void M(int[] x, int[] y)
                {
                    List<int> c = [|new|] List<int>(1 + x.Length + y.Length);
                    [|c.Add(|]0);
                    c.AddRange(x);
                }
            }
            """,
            """
            using System.Collections.Generic;

            class C
            {
                void M(int[] x, int[] y)
                {
                    List<int> c = new List<int>(1 + x.Length + y.Length)
                    {
                        0
                    };
                    c.AddRange(x);
                }
            }
            """);
    }

    [Fact]
    public async Task TestCapacity19()
    {
        await TestInRegularAndScriptAsync(
            """
            using System.Collections.Generic;

            class C
            {
                void M(int[] x, int[] y)
                {
                    List<int> c = [|new|] List<int>(x);
                    [|c.Add(|]0);
                    [|c.AddRange(|]y);
                }
            }
            """,
            """
            using System.Collections.Generic;

            class C
            {
                void M(int[] x, int[] y)
                {
                    List<int> c = [.. x, 0, .. y];
                }
            }
            """);
    }

    [Fact]
    public async Task TestCapacity20()
    {
        await TestInRegularAndScriptAsync(
            """
            using System.Collections.Generic;
            using System.Linq;

            class C
            {
                void M(int[] x, IEnumerable<int> y)
                {
                    List<int> c = [|new|] List<int>(x.Length + y.Count() + 2) { 0 };
                    [|c.Add(|]1);
                    [|c.AddRange(|]x);
                    [|c.AddRange(|]y);
                }
            }
            """,
            """
            using System.Collections.Generic;
            using System.Linq;

            class C
            {
                void M(int[] x, IEnumerable<int> y)
                {
                    List<int> c = [0, 1, .. x, .. y];
                }
            }
            """);
    }

    [Fact]
    public async Task TestCapacity21()
    {
        await TestInRegularAndScriptAsync(
            """
            using System.Collections.Generic;
            using System.Linq;

            class C
            {
                void M(int[] x, IEnumerable<int> y)
                {
                    List<int> c = [|new|] List<int>(1 + y.Count());
                    [|c.Add(|]0);
                    c.AddRange(x);
                }
            }
            """,
            """
            using System.Collections.Generic;
            using System.Linq;

            class C
            {
                void M(int[] x, IEnumerable<int> y)
                {
                    List<int> c = new List<int>(1 + y.Count())
                    {
                        0
                    };
                    c.AddRange(x);
                }
            }
            """);
    }

    [Fact]
    public async Task TestCapacity22()
    {
        await TestInRegularAndScriptAsync(
            """
            using System.Collections.Generic;

            class C
            {
                void M(int[] x, IList<int> y)
                {
                    List<int> c = [|new|] List<int>(x.Length + x.Length + 2);
                    [|c.Add(|]0);
                    [|c.AddRange(|]x);
                    [|c.AddRange(|]x);
                    [|c.Add(|]1);
                }
            }
            """,
            """
            using System.Collections.Generic;

            class C
            {
                void M(int[] x, IList<int> y)
                {
                    List<int> c = [0, .. x, .. x, 1];
                }
            }
            """);
    }

    [Fact]
    public async Task TestCapacity23()
    {
        await TestInRegularAndScriptAsync(
            """
            using System.Collections.Generic;

            class C
            {
                void M(int[] x, IList<int> y)
                {
                    List<int> c = [|new|] List<int>(x.Length + 2);
                    [|c.Add(|]0);
                    c.AddRange(x);
                    c.AddRange(x);
                    c.Add(1);
                }
            }
            """,
            """
            using System.Collections.Generic;

            class C
            {
                void M(int[] x, IList<int> y)
                {
                    List<int> c = new List<int>(x.Length + 2)
                    {
                        0
                    };
                    c.AddRange(x);
                    c.AddRange(x);
                    c.Add(1);
                }
            }
            """);
    }

    [Fact]
    public async Task TestCapacity24()
    {
        await TestInRegularAndScriptAsync(
            """
            using System.Collections.Generic;

            class C
            {
                void M(int[] x, IList<int> y)
                {
                    List<int> c = [|new|] List<int>(x.Length + x.Length + x.Length + 2);
                    [|c.Add(|]0);
                    c.AddRange(x);
                    c.AddRange(x);
                    c.Add(1);
                }
            }
            """,
            """
            using System.Collections.Generic;

            class C
            {
                void M(int[] x, IList<int> y)
                {
                    List<int> c = new List<int>(x.Length + x.Length + x.Length + 2)
                    {
                        0
                    };
                    c.AddRange(x);
                    c.AddRange(x);
                    c.Add(1);
                }
            }
            """);
    }

    [Fact, WorkItem("https://github.com/dotnet/roslyn/issues/71012")]
    public async Task TestInLambda()
    {
        await TestInRegularAndScriptAsync(
            """
            using System;
            using System.Collections.Generic;
            using System.Linq.Expressions;

            class C
            {
                void M()
                {
                    Func<List<int>> f = () => [|new|] List<int>();
                }
            }
            """,
            """
            using System;
            using System.Collections.Generic;
            using System.Linq.Expressions;

            class C
            {
                void M()
                {
                    Func<List<int>> f = () => [];
                }
            }
            """);
    }

    [Fact, WorkItem("https://github.com/dotnet/roslyn/issues/71012")]
    public async Task TestNotInLambda1()
    {
        await TestMissingInRegularAndScriptAsync(
            """
            using System;
            using System.Collections.Generic;
            using System.Linq.Expressions;

            class C
            {
                void M()
                {
                    var e = () => new List<int>();
                }
            }
            """);
    }

    [Fact, WorkItem("https://github.com/dotnet/roslyn/issues/71012")]
    public async Task TestNotInExpressionTree()
    {
        await TestMissingInRegularAndScriptAsync(
            """
            using System;
            using System.Collections.Generic;
            using System.Linq.Expressions;

            class C
            {
                void M()
                {
                    Expression<Func<List<int>>> e = () => new List<int>();
                }
            }
            """);
    }

    [Fact]
    public async Task TestInDictionary_Empty()
    {
        await TestInRegularAndScriptAsync(
            """
            using System.Collections.Generic;
            class Program
            {
                static void Main()
                {
                    Dictionary<string, object> d = [|new|] Dictionary<string, object>() { };
                }
            }
            """,
            """
            using System.Collections.Generic;
            class Program
            {
                static void Main()
                {
                    Dictionary<string, object> d = [];
                }
            }
            """);
    }

    [Fact]
    public async Task TestInDictionary_NotEmpty()
    {
        await TestMissingInRegularAndScriptAsync(
            """
            using System.Collections.Generic;
            class Program
            {
                static void Main()
                {
                    Dictionary<string, object> d = new Dictionary<string, object>() { { string.Empty, null } };
                }
            }
            """);
    }

    [Fact]
    public async Task TestInIEnumerableAndIncompatibleAdd_Empty()
    {
        await TestInRegularAndScriptAsync(
            """
            using System.Collections;
            class Program
            {
                static void Main()
                {
                    MyCollection c = [|new|] MyCollection() { };
                }
            }
            class MyCollection : IEnumerable
            {
                public void Add(string s) { }
                IEnumerator IEnumerable.GetEnumerator() => null;
            }
            """,
            """
            using System.Collections;
            class Program
            {
                static void Main()
                {
                    MyCollection c = [];
                }
            }
            class MyCollection : IEnumerable
            {
                public void Add(string s) { }
                IEnumerator IEnumerable.GetEnumerator() => null;
            }
            """);
    }

    [Fact]
    public async Task TestInIEnumerableAndIncompatibleAdd_NotEmpty()
    {
        await new VerifyCS.Test
        {
            ReferenceAssemblies = Testing.ReferenceAssemblies.NetCore.NetCoreApp31,
            TestCode = """
                using System.Collections;
                class Program
                {
                    static void Main()
                    {
                        MyCollection c = [|new|] MyCollection() { "a", "b" };
                    }
                }
                class MyCollection : IEnumerable
                {
                    public void Add(string s) { }
                    IEnumerator IEnumerable.GetEnumerator() => null;
                }
                """,
            FixedCode = """
                using System.Collections;
                class Program
                {
                    static void Main()
                    {
                        MyCollection c = ["a", "b"];
                    }
                }
                class MyCollection : IEnumerable
                {
                    public void Add(string s) { }
                    IEnumerator IEnumerable.GetEnumerator() => null;
                }
                """,
            LanguageVersion = LanguageVersion.CSharp12,
            TestState =
            {
                OutputKind = OutputKind.DynamicallyLinkedLibrary,
            },
        }.RunAsync();
    }

    [Fact, WorkItem("https://github.com/dotnet/roslyn/issues/71607")]
    public async Task TestAddRangeOfCollectionExpression1()
    {
        await new VerifyCS.Test
        {
            TestCode = """
                using System.Linq;
                using System.Collections.Generic;
                using System.Collections.Immutable;
                
                class C
                {
                    void M()
                    {
                        List<int> numbers = [|new|]() { 1, 2 };
                        [|numbers.AddRange(|][4, 5]);
                    }
                }
                """,
            FixedCode = """
                using System.Linq;
                using System.Collections.Generic;
                using System.Collections.Immutable;
                
                class C
                {
                    void M()
                    {
                        List<int> numbers = [1, 2, 4, 5];
                    }
                }
                """,
            LanguageVersion = LanguageVersion.CSharp12,
            ReferenceAssemblies = ReferenceAssemblies.Net.Net80,
        }.RunAsync();
    }

    [Fact, WorkItem("https://github.com/dotnet/roslyn/issues/71607")]
    public async Task TestAddRangeOfCollectionExpression2()
    {
        await new VerifyCS.Test
        {
            TestCode = """
                using System.Linq;
                using System.Collections.Generic;
                using System.Collections.Immutable;
                
                class C
                {
                    void M(int[] x)
                    {
                        List<int> numbers = [|new|]() { 1, 2 };
                        [|numbers.AddRange(|][4, .. x]);
                    }
                }
                """,
            FixedCode = """
                using System.Linq;
                using System.Collections.Generic;
                using System.Collections.Immutable;
                
                class C
                {
                    void M(int[] x)
                    {
                        List<int> numbers = [1, 2, 4, .. x];
                    }
                }
                """,
            LanguageVersion = LanguageVersion.CSharp12,
            ReferenceAssemblies = ReferenceAssemblies.Net.Net80,
        }.RunAsync();
    }

    [Fact, WorkItem("https://github.com/dotnet/roslyn/issues/72169")]
    public async Task TestInValueTuple1()
    {
        await new VerifyCS.Test
        {
            TestCode =
                """
                using System;
                using System.Collections.Generic;

                class C
                {
                    public (int, List<int>) M() {
                        return (42, [|new|] List<int>());
                    }
                }
                """,
            FixedCode =
                """
                using System;
                using System.Collections.Generic;

                class C
                {
                    public (int, List<int>) M() {
                        return (42, []);
                    }
                }
                """,
            LanguageVersion = LanguageVersion.CSharp12,
            ReferenceAssemblies = ReferenceAssemblies.Net.Net80,
        }.RunAsync();
    }

    [Fact, WorkItem("https://github.com/dotnet/roslyn/issues/72169")]
    public async Task TestInValueTuple2()
    {
        await new VerifyCS.Test
        {
            TestCode =
                """
                using System;
                using System.Collections.Generic;

                class C
                {
                    public (int, List<int>) M() {
                        return (42, [|new|] List<int>() { });
                    }
                }
                """,
            FixedCode =
                """
                using System;
                using System.Collections.Generic;

                class C
                {
                    public (int, List<int>) M() {
                        return (42, []);
                    }
                }
                """,
            LanguageVersion = LanguageVersion.CSharp12,
            ReferenceAssemblies = ReferenceAssemblies.Net.Net80,
        }.RunAsync();
    }

    [Fact, WorkItem("https://github.com/dotnet/roslyn/issues/72169")]
    public async Task TestInValueTuple3()
    {
        await new VerifyCS.Test
        {
            TestCode =
                """
                using System;
                using System.Collections.Generic;

                class C
                {
                    public (int, List<int>) M() {
                        return (42, [|new|] List<int> { 1, 2, 3 });
                    }
                }
                """,
            FixedCode =
                """
                using System;
                using System.Collections.Generic;

                class C
                {
                    public (int, List<int>) M() {
                        return (42, [1, 2, 3]);
                    }
                }
                """,
            LanguageVersion = LanguageVersion.CSharp12,
            ReferenceAssemblies = ReferenceAssemblies.Net.Net80,
        }.RunAsync();
    }

    [Fact, WorkItem("https://github.com/dotnet/roslyn/issues/72169")]
    public async Task TestInValueTuple4()
    {
        await new VerifyCS.Test
        {
            TestCode =
                """
                using System;
                using System.Collections.Generic;

                class C
                {
                    public (int, List<int>) M() {
                        return (42, [|new|] List<int>
                        {
                            1,
                            2,
                            3
                        });
                    }
                }
                """,
            FixedCode =
                """
                using System;
                using System.Collections.Generic;

                class C
                {
                    public (int, List<int>) M() {
                        return (42,
                        [
                            1,
                            2,
                            3
                        ]);
                    }
                }
                """,
            LanguageVersion = LanguageVersion.CSharp12,
            ReferenceAssemblies = ReferenceAssemblies.Net.Net80,
        }.RunAsync();
    }

    [Fact, WorkItem("https://github.com/dotnet/roslyn/issues/72169")]
    public async Task TestInValueTuple5()
    {
        await new VerifyCS.Test
        {
            TestCode =
                """
                using System;
                using System.Collections.Generic;

                class C
                {
                    public (int, Func<List<int>>) M() {
                        return (42, () => [|new|] List<int>());
                    }
                }
                """,
            FixedCode =
                """
                using System;
                using System.Collections.Generic;

                class C
                {
                    public (int, Func<List<int>>) M() {
                        return (42, () => []);
                    }
                }
                """,
            LanguageVersion = LanguageVersion.CSharp12,
            ReferenceAssemblies = ReferenceAssemblies.Net.Net80,
        }.RunAsync();
    }

    [Fact, WorkItem("https://github.com/dotnet/roslyn/issues/72169")]
    public async Task TestInValueTuple6()
    {
        await new VerifyCS.Test
        {
            TestCode =
                """
                using System;
                using System.Collections.Generic;

                class C
                {
                    public (int, Func<List<int>>) M() {
                        return (42, () => [|new|] List<int>() { 1, 2, 3 });
                    }
                }
                """,
            FixedCode =
                """
                using System;
                using System.Collections.Generic;

                class C
                {
                    public (int, Func<List<int>>) M() {
                        return (42, () => [1, 2, 3]);
                    }
                }
                """,
            LanguageVersion = LanguageVersion.CSharp12,
            ReferenceAssemblies = ReferenceAssemblies.Net.Net80,
        }.RunAsync();
    }

    [Fact, WorkItem("https://github.com/dotnet/roslyn/issues/72169")]
    public async Task TestInValueTuple7()
    {
        await new VerifyCS.Test
        {
            TestCode =
                """
                using System;
                using System.Collections.Generic;

                class C
                {
                    public (int, Func<List<int>>) M() {
                        return (42, () => [|new|] List<int>
                        {
                            1,
                            2,
                            3
                        });
                    }
                }
                """,
            FixedCode =
                """
                using System;
                using System.Collections.Generic;

                class C
                {
                    public (int, Func<List<int>>) M() {
                        return (42, () =>
                        [
                            1,
                            2,
                            3
                        ]);
                    }
                }
                """,
            LanguageVersion = LanguageVersion.CSharp12,
            ReferenceAssemblies = ReferenceAssemblies.Net.Net80,
        }.RunAsync();
    }

    [Fact, WorkItem("https://github.com/dotnet/roslyn/issues/72701")]
    public async Task TestNotWithObservableCollection1()
    {
        await new VerifyCS.Test
        {
            TestCode =
                """
                using System;
                using System.Collections.Generic;
                using System.Collections.ObjectModel;

                class C
                {
                    void M()
                    {
                        IList<string> strings = new ObservableCollection<string>();
                    }
                }
                """,
            LanguageVersion = LanguageVersion.CSharp12,
            ReferenceAssemblies = ReferenceAssemblies.Net.Net80,
        }.RunAsync();
    }

    [Fact, WorkItem("https://github.com/dotnet/roslyn/issues/72701")]
    public async Task TestNotWithObservableCollection2()
    {
        await new VerifyCS.Test
        {
            TestCode =
                """
                using System;
                using System.Collections.Generic;
                using System.Collections.ObjectModel;

                class C
                {
                    void M()
                    {
                        ObservableCollection<string> strings = [|new|] ObservableCollection<string>();
                    }
                }
                """,
            FixedCode =
                """
                using System;
                using System.Collections.Generic;
                using System.Collections.ObjectModel;

                class C
                {
                    void M()
                    {
                        ObservableCollection<string> strings = [];
                    }
                }
                """,
            LanguageVersion = LanguageVersion.CSharp12,
            ReferenceAssemblies = ReferenceAssemblies.Net.Net80,
        }.RunAsync();
    }

    [Fact, WorkItem("https://github.com/dotnet/roslyn/issues/72699")]
    public async Task TestObjectCreationArgument1()
    {
        await new VerifyCS.Test
        {
            TestCode = """
                using System.Linq;
                using System.Collections.Generic;
                
                class C
                {
                    void M(int[] values)
                    {
                        List<int> list = [|new|] List<int>(values);
                    }
                }
                """,
            FixedCode = """
                using System.Linq;
                using System.Collections.Generic;
                
                class C
                {
                    void M(int[] values)
                    {
                        List<int> list = [.. values];
                    }
                }
                """,
            LanguageVersion = LanguageVersion.CSharp12,
            ReferenceAssemblies = ReferenceAssemblies.Net.Net80,
        }.RunAsync();
    }

    [Fact, WorkItem("https://github.com/dotnet/roslyn/issues/72699")]
    public async Task TestObjectCreationArgument2()
    {
        await new VerifyCS.Test
        {
            TestCode = """
                using System.Linq;
                using System.Collections.Generic;
                
                class C
                {
                    void M(int[] values)
                    {
                        List<int> list = [|new|] List<int>(values) { 1, 2, 3 };
                    }
                }
                """,
            FixedCode = """
                using System.Linq;
                using System.Collections.Generic;
                
                class C
                {
                    void M(int[] values)
                    {
                        List<int> list = [.. values, 1, 2, 3];
                    }
                }
                """,
            LanguageVersion = LanguageVersion.CSharp12,
            ReferenceAssemblies = ReferenceAssemblies.Net.Net80,
        }.RunAsync();
    }

    [Fact, WorkItem("https://github.com/dotnet/roslyn/issues/73362")]
    public async Task TestWithOverloadResolution1()
    {
        await new VerifyCS.Test
        {
            TestCode = """
                using System.Collections.Generic;

                class C
                {
                    public void Test(Class1 param1, Class1 param2)
                    {
                        MethodTakingEnumerable([|new|] List<Class1> { param1, param2 });
                    }

                    public void MethodTakingEnumerable(IEnumerable<Class1> param)
                    {
                    }

                    public void MethodTakingEnumerable(IEnumerable<Class2> param)
                    {
                    }

                    public class Class1 { }
                    public class Class2 { }
                }
                """,
            FixedCode = """
                using System.Collections.Generic;

                class C
                {
                    public void Test(Class1 param1, Class1 param2)
                    {
                        MethodTakingEnumerable([param1, param2]);
                    }
                
                    public void MethodTakingEnumerable(IEnumerable<Class1> param)
                    {
                    }
                
                    public void MethodTakingEnumerable(IEnumerable<Class2> param)
                    {
                    }
                
                    public class Class1 { }
                    public class Class2 { }
                }
                """,
            LanguageVersion = LanguageVersion.CSharp12,
            ReferenceAssemblies = ReferenceAssemblies.Net.Net80,
        }.RunAsync();
    }

    [Fact, WorkItem("https://github.com/dotnet/roslyn/issues/75894")]
    public async Task TestNotOnDictionaryConstructor()
    {
        await new VerifyCS.Test
        {
            TestCode = """
                using System.Collections.Generic;

                class C
                {
                    void Main()
                    {
                        Dictionary<string, string> a = null;
                        Dictionary<string, string> d = new(a);
                    }
                }
                """,
            LanguageVersion = LanguageVersion.CSharp13,
            ReferenceAssemblies = ReferenceAssemblies.Net.Net90,
        }.RunAsync();
    }

    [Fact, WorkItem("https://github.com/dotnet/roslyn/issues/76092")]
    public async Task TestNotOnSetAssignedToNonSet()
    {
        await new VerifyCS.Test
        {
            TestCode = """
                using System.Collections.Generic;

                class C
                {
                    void Main()
                    {
                        ICollection<int> a = new HashSet<int>();
                    }
                }
                """,
            LanguageVersion = LanguageVersion.CSharp13,
            ReferenceAssemblies = ReferenceAssemblies.Net.Net90,
        }.RunAsync();
    }

    [Fact, WorkItem("https://github.com/dotnet/roslyn/issues/76092")]
    public async Task TestOnSetAssignedToSet()
    {
        await new VerifyCS.Test
        {
            TestCode = """
                using System.Collections.Generic;

                class C
                {
                    void Main()
                    {
                        HashSet<int> a = [|new|] HashSet<int>();
                    }
                }
                """,
            FixedCode = """
                using System.Collections.Generic;

                class C
                {
                    void Main()
                    {
                        HashSet<int> a = [];
                    }
                }
                """,
            LanguageVersion = LanguageVersion.CSharp13,
            ReferenceAssemblies = ReferenceAssemblies.Net.Net90,
        }.RunAsync();
    }

    [Fact, WorkItem("https://github.com/dotnet/roslyn/issues/76683")]
    public async Task TestNotOnStack()
    {
        await new VerifyCS.Test
        {
            TestCode = """
                using System.Linq;
                using System.Collections.Generic;
                using System.Collections.Immutable;
                
                class C
                {
                    Stack<T> GetNumbers<T>(T[] values)
                    {
                        return new Stack<T>(values);
                    }
                }
                """,
            LanguageVersion = LanguageVersion.CSharp12,
            ReferenceAssemblies = ReferenceAssemblies.Net.Net80,
        }.RunAsync();
    }

<<<<<<< HEAD
    [Fact, WorkItem("https://github.com/dotnet/roslyn/issues/72699")]
    public async Task TestObjectCreationArgument1_CSharp14()
=======
    [Fact, WorkItem("https://github.com/dotnet/roslyn/issues/77962")]
    public async Task TestNotOnBindingList()
>>>>>>> 02425481
    {
        await new VerifyCS.Test
        {
            TestCode = """
<<<<<<< HEAD
                using System.Linq;
                using System.Collections.Generic;
                
                class C
                {
                    void M(int[] values)
                    {
                        List<int> list = [|new|] List<int>(values);
                    }
                }
                """,
            FixedCode = """
                using System.Linq;
                using System.Collections.Generic;
                
                class C
                {
                    void M(int[] values)
                    {
                        List<int> list = [with(values)];
                    }
                }
                """,
            LanguageVersion = LanguageVersionExtensions.CSharpNext,
            ReferenceAssemblies = ReferenceAssemblies.Net.Net80,
        }.RunAsync();
    }

    [Fact, WorkItem("https://github.com/dotnet/roslyn/issues/72699")]
    public async Task TestObjectCreationArgument2_CSharp14()
    {
        await new VerifyCS.Test
        {
            TestCode = """
                using System.Linq;
                using System.Collections.Generic;
                
                class C
                {
                    void M(int[] values)
                    {
                        List<int> list = [|new|] List<int>(values) { 1, 2, 3 };
                    }
                }
                """,
            FixedCode = """
                using System.Linq;
                using System.Collections.Generic;
                
                class C
                {
                    void M(int[] values)
                    {
                        List<int> list = [with(values), 1, 2, 3];
                    }
                }
                """,
            LanguageVersion = LanguageVersionExtensions.CSharpNext,
            ReferenceAssemblies = ReferenceAssemblies.Net.Net80,
        }.RunAsync();
    }

    [Fact, WorkItem("https://github.com/dotnet/roslyn/issues/72699")]
    public async Task TestObjectCreationArgument3_CSharp14()
    {
        await new VerifyCS.Test
        {
            TestCode = """
                using System.Linq;
                using System.Collections.Generic;
                
                class C
                {
                    void M(int[] values)
                    {
                        List<int> list = [|new|] List<int>(0) { 1, 2, 3 };
                    }
                }
                """,
            FixedCode = """
                using System.Linq;
                using System.Collections.Generic;
                
                class C
                {
                    void M(int[] values)
                    {
                        List<int> list = [with(0), 1, 2, 3];
                    }
                }
                """,
            LanguageVersion = LanguageVersionExtensions.CSharpNext,
            ReferenceAssemblies = ReferenceAssemblies.Net.Net80,
        }.RunAsync();
    }

    [Fact, WorkItem("https://github.com/dotnet/roslyn/issues/72699")]
    public async Task TestObjectCreationArgument4_CSharp14()
    {
        await new VerifyCS.Test
        {
            TestCode = """
                using System.Linq;
                using System.Collections.Generic;
                
                class C
                {
                    void M(int[] values)
                    {
                        List<int> list = [|new|] List<int>(capacity: 0) { 1, 2, 3 };
                    }
                }
                """,
            FixedCode = """
                using System.Linq;
                using System.Collections.Generic;
                
                class C
                {
                    void M(int[] values)
                    {
                        List<int> list = [with(capacity: 0), 1, 2, 3];
                    }
                }
                """,
            LanguageVersion = LanguageVersionExtensions.CSharpNext,
            ReferenceAssemblies = ReferenceAssemblies.Net.Net80,
        }.RunAsync();
    }

    [Fact, WorkItem("https://github.com/dotnet/roslyn/issues/72699")]
    public async Task TestKeyValuePair1_CSharp14()
    {
        await new VerifyCS.Test
        {
            TestCode = """
                using System.Linq;
                using System.Collections.Generic;
                
                class C
                {
                    void M(int[] values)
                    {
                        Dictionary<int, string> map = [|new|] Dictionary<int, string>() { { 1, "x" } };
                    }
                }
                """,
            FixedCode = """
                using System.Linq;
                using System.Collections.Generic;
                
                class C
                {
                    void M(int[] values)
                    {
                        Dictionary<int, string> map = [1: "x"];
                    }
                }
                """,
            LanguageVersion = LanguageVersionExtensions.CSharpNext,
            ReferenceAssemblies = ReferenceAssemblies.Net.Net80,
        }.RunAsync();
    }

    [Fact, WorkItem("https://github.com/dotnet/roslyn/issues/72699")]
    public async Task TestKeyValuePair2_CSharp14()
    {
        await new VerifyCS.Test
        {
            TestCode = """
                using System.Linq;
                using System.Collections.Generic;
                
                class C
                {
                    void M(int[] values)
                    {
                        Dictionary<int, string> map = [|new|] Dictionary<int, string>()
                        {
                            { 1, "x" },
                            { 2, "y" },
                        };
                    }
                }
                """,
            FixedCode = """
                using System.Linq;
                using System.Collections.Generic;
                
                class C
                {
                    void M(int[] values)
                    {
                        Dictionary<int, string> map =
                        [
                            1: "x",
                            2: "y",
                        ];
                    }
                }
                """,
            LanguageVersion = LanguageVersionExtensions.CSharpNext,
            ReferenceAssemblies = ReferenceAssemblies.Net.Net80,
        }.RunAsync();
    }

    [Fact, WorkItem("https://github.com/dotnet/roslyn/issues/72699")]
    public async Task TestKeyValuePair3_CSharp14()
    {
        await new VerifyCS.Test
        {
            TestCode = """
                using System.Linq;
                using System.Collections.Generic;
                
                class C
                {
                    void M(int[] values)
                    {
                        Dictionary<int, string> map = [|new|] Dictionary<int, string>() { [1] = "x" };
                    }
                }
                """,
            FixedCode = """
                using System.Linq;
                using System.Collections.Generic;
                
                class C
                {
                    void M(int[] values)
                    {
                        Dictionary<int, string> map = [1: "x"];
                    }
                }
                """,
            LanguageVersion = LanguageVersionExtensions.CSharpNext,
            ReferenceAssemblies = ReferenceAssemblies.Net.Net80,
        }.RunAsync();
    }

    [Fact, WorkItem("https://github.com/dotnet/roslyn/issues/72699")]
    public async Task TestKeyValuePair4_CSharp14()
    {
        await new VerifyCS.Test
        {
            TestCode = """
                using System.Linq;
                using System.Collections.Generic;
                
                class C
                {
                    void M(int[] values)
                    {
                        Dictionary<int, string> map = [|new|] Dictionary<int, string>()
                        {
                            [1] = "x",
                            [2] = "y",
                        };
                    }
                }
                """,
            FixedCode = """
                using System.Linq;
                using System.Collections.Generic;
                
                class C
                {
                    void M(int[] values)
                    {
                        Dictionary<int, string> map =
                        [
                            1: "x",
                            2: "y",
                        ];
                    }
                }
                """,
            LanguageVersion = LanguageVersionExtensions.CSharpNext,
            ReferenceAssemblies = ReferenceAssemblies.Net.Net80,
        }.RunAsync();
    }

    [Fact, WorkItem("https://github.com/dotnet/roslyn/issues/72699")]
    public async Task TestKeyValuePair5_CSharp14()
    {
        await new VerifyCS.Test
        {
            TestCode = """
                using System.Linq;
                using System.Collections.Generic;
                
                class C
                {
                    void M(int[] values)
                    {
                        Dictionary<int, string> map = [|new|] Dictionary<int, string>();
                        [|map.Add(|]1, "x");
                    }
                }
                """,
            FixedCode = """
                using System.Linq;
                using System.Collections.Generic;
                
                class C
                {
                    void M(int[] values)
                    {
                        Dictionary<int, string> map = [1: "x"];
                    }
                }
                """,
            LanguageVersion = LanguageVersionExtensions.CSharpNext,
            ReferenceAssemblies = ReferenceAssemblies.Net.Net80,
        }.RunAsync();
    }

    [Fact, WorkItem("https://github.com/dotnet/roslyn/issues/72699")]
    public async Task TestKeyValuePair6_CSharp14()
    {
        await new VerifyCS.Test
        {
            TestCode = """
                using System.Linq;
                using System.Collections.Generic;
                
                class C
                {
                    void M(int[] values)
                    {
                        Dictionary<int, string> map = [|new|] Dictionary<int, string>();
                        map[1] = "x";
                    }
                }
                """,
            FixedCode = """
                using System.Linq;
                using System.Collections.Generic;
                
                class C
                {
                    void M(int[] values)
                    {
                        Dictionary<int, string> map = [1: "x"];
                    }
                }
                """,
            LanguageVersion = LanguageVersionExtensions.CSharpNext,
            ReferenceAssemblies = ReferenceAssemblies.Net.Net80,
        }.RunAsync();
    }

    [Fact, WorkItem("https://github.com/dotnet/roslyn/issues/72699")]
    public async Task TestKeyValuePair7_CSharp14()
    {
        await new VerifyCS.Test
        {
            TestCode = """
                using System;
                using System.Linq;
                using System.Collections.Generic;
                
                class C
                {
                    void M(int[] values)
                    {
                        Dictionary<string, string> map = [|new|] Dictionary<string, string>(StringComparer.Ordinal);
                        map["x"] = "y";
                    }
                }
                """,
            FixedCode = """
                using System;
                using System.Linq;
                using System.Collections.Generic;
                
                class C
                {
                    void M(int[] values)
                    {
                        Dictionary<string, string> map = [with(StringComparer.Ordinal), "x": "y"];
                    }
                }
                """,
            LanguageVersion = LanguageVersionExtensions.CSharpNext,
            ReferenceAssemblies = ReferenceAssemblies.Net.Net80,
        }.RunAsync();
    }

    [Fact, WorkItem("https://github.com/dotnet/roslyn/issues/72699")]
    public async Task DictionaryType1()
    {
        await new VerifyCS.Test
        {
            TestCode = """
                using System.Linq;
                using System.Collections.Generic;
                
                class C
                {
                    void M(int[] values)
                    {
                        X([|new|] Dictionary<int, string>()
                        {
                            [1] = "x",
                            [2] = "y",
                        });
                    }

                    void X(Dictionary<int, string> map)
                    {
                    }
                }
                """,
            FixedCode = """
                using System.Linq;
                using System.Collections.Generic;
                
                class C
                {
                    void M(int[] values)
                    {
                        X(
                        [
                            1: "x",
                            2: "y",
                        ]);
                    }
                
                    void X(Dictionary<int, string> map)
                    {
                    }
                }
                """,
            LanguageVersion = LanguageVersionExtensions.CSharpNext,
            ReferenceAssemblies = ReferenceAssemblies.Net.Net80,
        }.RunAsync();
    }

    [Fact, WorkItem("https://github.com/dotnet/roslyn/issues/72699")]
    public async Task DictionaryType2()
    {
        await new VerifyCS.Test
        {
            TestCode = """
                using System.Linq;
                using System.Collections.Generic;
                
                class C
                {
                    void M(int[] values)
                    {
                        X([|new|] Dictionary<int, string>()
                        {
                            [1] = "x",
                            [2] = "y",
                        });
                    }

                    void X(IDictionary<int, string> map)
                    {
                    }
                }
                """,
            FixedCode = """
                using System.Linq;
                using System.Collections.Generic;
                
                class C
                {
                    void M(int[] values)
                    {
                        X(
                        [
                            1: "x",
                            2: "y",
                        ]);
                    }
                
                    void X(IDictionary<int, string> map)
                    {
                    }
                }
                """,
            LanguageVersion = LanguageVersionExtensions.CSharpNext,
            ReferenceAssemblies = ReferenceAssemblies.Net.Net80,
        }.RunAsync();
    }

    [Fact, WorkItem("https://github.com/dotnet/roslyn/issues/72699")]
    public async Task DictionaryType3_ExactMatch()
    {
        await new VerifyCS.Test
        {
            TestCode = """
                using System.Linq;
                using System.Collections.Generic;
                
                class C
                {
                    void M(int[] values)
                    {
                        X(new Dictionary<int, string>()
                        {
                            [1] = "x",
                            [2] = "y",
                        });
                    }

                    void X(IReadOnlyDictionary<int, string> map)
                    {
                    }
                }
                """,
            EditorConfig = """
                [*]
                dotnet_style_prefer_collection_expression=when_types_exactly_match
                """,
            LanguageVersion = LanguageVersionExtensions.CSharpNext,
            ReferenceAssemblies = ReferenceAssemblies.Net.Net80,
        }.RunAsync();
    }

    [Fact, WorkItem("https://github.com/dotnet/roslyn/issues/72699")]
    public async Task DictionaryType3_LooseMatch()
    {
        await new VerifyCS.Test
        {
            TestCode = """
                using System.Linq;
                using System.Collections.Generic;
                
                class C
                {
                    void M(int[] values)
                    {
                        X([|new|] Dictionary<int, string>()
                        {
                            [1] = "x",
                            [2] = "y",
                        });
                    }

                    void X(IReadOnlyDictionary<int, string> map)
                    {
                    }
                }
                """,
            FixedCode = """
                using System.Linq;
                using System.Collections.Generic;
                
                class C
                {
                    void M(int[] values)
                    {
                        X(
                        [
                            1: "x",
                            2: "y",
                        ]);
                    }
                
                    void X(IReadOnlyDictionary<int, string> map)
                    {
                    }
                }
                """,
            EditorConfig = """
                [*]
                dotnet_style_prefer_collection_expression=when_types_loosely_match
                """,
            LanguageVersion = LanguageVersionExtensions.CSharpNext,
=======
                using System.ComponentModel;
                
                class C
                {
                    BindingList<T> GetNumbers<T>(T[] values)
                    {
                        return new BindingList<T>(values);
                    }
                }
                """,
            LanguageVersion = LanguageVersion.CSharp12,
>>>>>>> 02425481
            ReferenceAssemblies = ReferenceAssemblies.Net.Net80,
        }.RunAsync();
    }
}<|MERGE_RESOLUTION|>--- conflicted
+++ resolved
@@ -5968,18 +5968,33 @@
         }.RunAsync();
     }
 
-<<<<<<< HEAD
-    [Fact, WorkItem("https://github.com/dotnet/roslyn/issues/72699")]
-    public async Task TestObjectCreationArgument1_CSharp14()
-=======
     [Fact, WorkItem("https://github.com/dotnet/roslyn/issues/77962")]
     public async Task TestNotOnBindingList()
->>>>>>> 02425481
     {
         await new VerifyCS.Test
         {
             TestCode = """
-<<<<<<< HEAD
+                using System.ComponentModel;
+                
+                class C
+                {
+                    BindingList<T> GetNumbers<T>(T[] values)
+                    {
+                        return new BindingList<T>(values);
+                    }
+                }
+                """,
+            LanguageVersion = LanguageVersion.CSharp12,
+            ReferenceAssemblies = ReferenceAssemblies.Net.Net80,
+        }.RunAsync();
+    }
+
+    [Fact, WorkItem("https://github.com/dotnet/roslyn/issues/72699")]
+    public async Task TestObjectCreationArgument1_CSharp14()
+    {
+        await new VerifyCS.Test
+        {
+            TestCode = """
                 using System.Linq;
                 using System.Collections.Generic;
                 
@@ -6553,19 +6568,6 @@
                 dotnet_style_prefer_collection_expression=when_types_loosely_match
                 """,
             LanguageVersion = LanguageVersionExtensions.CSharpNext,
-=======
-                using System.ComponentModel;
-                
-                class C
-                {
-                    BindingList<T> GetNumbers<T>(T[] values)
-                    {
-                        return new BindingList<T>(values);
-                    }
-                }
-                """,
-            LanguageVersion = LanguageVersion.CSharp12,
->>>>>>> 02425481
             ReferenceAssemblies = ReferenceAssemblies.Net.Net80,
         }.RunAsync();
     }
