﻿// Licensed to the .NET Foundation under one or more agreements.
// The .NET Foundation licenses this file to you under the MIT license.
// See the LICENSE file in the project root for more information.

using System;
using System.Linq.Expressions;
using System.Threading.Tasks;
using Microsoft.CodeAnalysis.CSharp;
using Microsoft.CodeAnalysis.CSharp.UseCollectionInitializer;
using Microsoft.CodeAnalysis.Editor.UnitTests.CodeActions;
using Microsoft.CodeAnalysis.Test.Utilities;
using Microsoft.CodeAnalysis.Testing;
using Roslyn.Test.Utilities;
using Xunit;

namespace Microsoft.CodeAnalysis.Editor.CSharp.UnitTests.UseCollectionInitializer;

using VerifyCS = CSharpCodeFixVerifier<
    CSharpUseCollectionInitializerDiagnosticAnalyzer,
    CSharpUseCollectionInitializerCodeFixProvider>;

[Trait(Traits.Feature, Traits.Features.CodeActionsUseCollectionInitializer)]
public partial class UseCollectionInitializerTests_CollectionExpression
{
    private static async Task TestInRegularAndScriptAsync(string testCode, string fixedCode, OutputKind outputKind = OutputKind.DynamicallyLinkedLibrary)
    {
        await new VerifyCS.Test
        {
            ReferenceAssemblies = Testing.ReferenceAssemblies.NetCore.NetCoreApp31,
            TestCode = testCode,
            FixedCode = fixedCode,
            LanguageVersion = LanguageVersion.CSharp12,
            TestState = { OutputKind = outputKind }
        }.RunAsync();
    }

    private static Task TestMissingInRegularAndScriptAsync(string testCode)
        => TestInRegularAndScriptAsync(testCode, testCode);

    [Fact]
    public async Task TestNotOnVarVariableDeclarator()
    {
        await TestInRegularAndScriptAsync(
            """
            using System.Collections.Generic;

            class C
            {
                void M()
                {
                    var c = [|new|] List<int>();
                    [|c.Add(|]1);
                }
            }
            """,
            """
            using System.Collections.Generic;

            class C
            {
                void M()
                {
                    var c = new List<int>
                    {
                        1
                    };
                }
            }
            """);
    }

    [Fact]
    public async Task TestNotWithConstructorArguments1()
    {
        await TestMissingInRegularAndScriptAsync(
            """
            using System.Collections.Generic;

            class C
            {
                void M()
                {
                    var c = new List<int>(new[] { 1, 2, 3 });
                }
            }
            """);
    }

    [Fact]
    public async Task TestWithConstructorArguments2()
    {
        await TestInRegularAndScriptAsync(
            """
            using System.Collections.Generic;

            class C
            {
                void M()
                {
                    var c = [|new|] List<int>(new[] { 1, 2, 3 });
                    [|c.Add(|]1);
                }
            }
            """,
            """
            using System.Collections.Generic;

            class C
            {
                void M()
                {
                    var c = new List<int>(new[] { 1, 2, 3 })
                    {
                        1
                    };
                }
            }
            """);
    }

    [Fact]
    public async Task TestInField1()
    {
        await TestInRegularAndScriptAsync(
            """
            using System.Collections.Generic;

            class C
            {
                List<int> c = [|new|] List<int>();
            }
            """,
            """
            using System.Collections.Generic;

            class C
            {
                List<int> c = [];
            }
            """);
    }

    [Fact]
    public async Task TestInField2()
    {
        await TestInRegularAndScriptAsync(
            """
            using System.Collections.Generic;

            class C
            {
                List<int> c = [|new|] List<int>() { 1, 2, 3 };
            }
            """,
            """
            using System.Collections.Generic;

            class C
            {
                List<int> c = [1, 2, 3];
            }
            """);
    }

    [Fact]
    public async Task TestInField3()
    {
        await TestInRegularAndScriptAsync(
            """
            using System.Collections.Generic;

            class C
            {
                List<int> c = [|new|] List<int>()
                {
                    1,
                    2,
                    3
                };
            }
            """,
            """
            using System.Collections.Generic;

            class C
            {
                List<int> c =
                [
                    1,
                    2,
                    3
                ];
            }
            """);
    }

    [Fact]
    public async Task TestInField4()
    {
        await TestMissingInRegularAndScriptAsync(
            """
            using System.Collections.Generic;

            class C
            {
                List<int> c = new List<int>(new[] { 1, 2, 3 });
            }
            """);
    }

    [Fact]
    public async Task TestInField5()
    {
        await TestInRegularAndScriptAsync(
            """
            using System.Collections.Generic;

            class C
            {
                List<int> c = [|new|] List<int> { };
            }
            """,
            """
            using System.Collections.Generic;

            class C
            {
                List<int> c = [];
            }
            """);
    }

    [Fact]
    public async Task TestInField6()
    {
        await TestInRegularAndScriptAsync(
            """
            using System.Collections.Generic;

            class C
            {
                List<int> c = [|new|] List<int> { 1, 2, 3 };
            }
            """,
            """
            using System.Collections.Generic;

            class C
            {
                List<int> c = [1, 2, 3];
            }
            """);
    }

    [Fact]
    public async Task TestInField7()
    {
        await TestInRegularAndScriptAsync(
            """
            using System.Collections.Generic;

            class C
            {
                List<int> c = [|new|] List<int>
                {
                    1,
                    2,
                    3
                };
            }
            """,
            """
            using System.Collections.Generic;

            class C
            {
                List<int> c =
                [
                    1,
                    2,
                    3
                ];
            }
            """);
    }

    [Fact]
    public async Task TestInArgument1()
    {
        await TestInRegularAndScriptAsync(
            """
            using System.Collections.Generic;

            class C
            {
                void M()
                {
                    X([|new|] List<int>());
                }

                void X(List<int> list) { }
            }
            """,
            """
            using System.Collections.Generic;
            
            class C
            {
                void M()
                {
                    X([]);
                }
            
                void X(List<int> list) { }
            }
            """);
    }

    [Fact]
    public async Task TestInArgument2_InterfacesOn()
    {
        await TestInRegularAndScriptAsync(
            """
            using System.Collections.Generic;

            class C
            {
                void M()
                {
                    X([|new|] List<int>());
                }

                void X(IEnumerable<int> list) { }
            }
            """,
            """
            using System.Collections.Generic;

            class C
            {
                void M()
                {
                    X([]);
                }

                void X(IEnumerable<int> list) { }
            }
            """);
    }

    [Fact]
    public async Task TestInArgument2_InterfacesOff()
    {
        await new VerifyCS.Test
        {
            ReferenceAssemblies = Testing.ReferenceAssemblies.NetCore.NetCoreApp31,
            TestCode = """
                using System.Collections.Generic;

                class C
                {
                    void M()
                    {
                        X(new List<int>());
                    }

                    void X(IEnumerable<int> list) { }
                }
                """,
            LanguageVersion = LanguageVersion.CSharp12,
            EditorConfig = """
                [*]
                dotnet_style_prefer_collection_expression=when_types_exactly_match
                """
        }.RunAsync();
    }

    [Fact]
    public async Task TestOnVariableDeclarator()
    {
        await TestInRegularAndScriptAsync(
            """
            using System.Collections.Generic;

            class C
            {
                void M()
                {
                    List<int> c = [|new|] List<int>();
                    [|c.Add(|]1);
                }
            }
            """,
            """
            using System.Collections.Generic;

            class C
            {
                void M()
                {
                    List<int> c = [1];
                }
            }
            """);
    }

    [Fact(Skip = "https://github.com/dotnet/roslyn/issues/70172"), WorkItem("https://github.com/dotnet/roslyn/issues/69277")]
    public async Task TestOnVariableDeclarator_If1()
    {
        await TestInRegularAndScriptAsync(
            """
            using System.Collections.Generic;

            class C
            {
                void M(bool b)
                {
                    List<int> c = [|new|] List<int>();
                    [|c.Add(|]1);
                    if (b)
                        c.Add(2);
                }
            }
            """,
            """
            using System.Collections.Generic;

            class C
            {
                void M(bool b)
                {
                    List<int> c = [1, .. {|CS0173:b ? [2] : []|}];
                }
            }
            """);
    }

    [Fact]
    public async Task TestOnVariableDeclarator_If2()
    {
        await TestInRegularAndScriptAsync(
            """
            using System.Collections.Generic;

            class C
            {
                void M(bool b)
                {
                    List<int> c = [|new|] List<int>();
                    [|c.Add(|]1);
                    if (b)
                        c.Add(2);
                    else
                        c.Add(3);
                }
            }
            """,
            """
            using System.Collections.Generic;

            class C
            {
                void M(bool b)
                {
                    List<int> c = [1, b ? 2 : 3];
                }
            }
            """);
    }

    [Fact(Skip = "https://github.com/dotnet/roslyn/issues/70172"), WorkItem("https://github.com/dotnet/roslyn/issues/69277")]
    public async Task TestOnVariableDeclarator_If3()
    {
        await TestInRegularAndScriptAsync(
            """
            using System.Collections.Generic;

            class C
            {
                void M(bool b)
                {
                    List<int> c = [|new|] List<int>();
                    [|c.Add(|]1);
                    if (b)
                    {
                        c.Add(2);
                    }
                }
            }
            """,
            """
            using System.Collections.Generic;

            class C
            {
                void M(bool b)
                {
                    List<int> c = [1, .. {|CS0173:b ? [2] : []|}];
                }
            }
            """);
    }

    [Fact]
    public async Task TestOnVariableDeclarator_If4()
    {
        await TestInRegularAndScriptAsync(
            """
            using System.Collections.Generic;

            class C
            {
                void M(bool b)
                {
                    List<int> c = [|new|] List<int>();
                    [|c.Add(|]1);
                    if (b)
                    {
                        c.Add(2);
                    }
                    else
                    {
                        c.Add(3);
                    }
                }
            }
            """,
            """
            using System.Collections.Generic;

            class C
            {
                void M(bool b)
                {
                    List<int> c = [1, b ? 2 : 3];
                }
            }
            """);
    }

    [Fact]
    public async Task TestOnVariableDeclarator_If5()
    {
        await TestInRegularAndScriptAsync(
            """
            using System.Collections.Generic;

            class C
            {
                void M(bool b)
                {
                    List<int> c = [|new|] List<int>();
                    [|c.Add(|]1);
                    if (b)
                    {
                        c.Add(2);
                        c.Add(3);
                    }
                }
            }
            """,
            """
            using System.Collections.Generic;

            class C
            {
                void M(bool b)
                {
                    List<int> c = [1];
                    if (b)
                    {
                        c.Add(2);
                        c.Add(3);
                    }
                }
            }
            """);
    }

    [Fact]
    public async Task TestOnVariableDeclarator_If6()
    {
        await TestInRegularAndScriptAsync(
            """
            using System.Collections.Generic;

            class C
            {
                void M(bool b)
                {
                    List<int> c = [|new|] List<int>();
                    [|c.Add(|]1);
                    if (b)
                    {
                        c.Add(2);
                    }
                    else
                    {
                        c.Add(3);
                        c.Add(4);
                    }
                }
            }
            """,
            """
            using System.Collections.Generic;

            class C
            {
                void M(bool b)
                {
                    List<int> c = [1];
                    if (b)
                    {
                        c.Add(2);
                    }
                    else
                    {
                        c.Add(3);
                        c.Add(4);
                    }
                }
            }
            """);
    }

    [Fact]
    public async Task TestOnVariableDeclarator_If7()
    {
        await TestInRegularAndScriptAsync(
            """
            using System.Collections.Generic;

            class C
            {
                void M(bool b)
                {
                    List<int> c = [|new|] List<int>();
                    [|c.Add(|]1);
                    if (b)
                    {
                    }
                }
            }
            """,
            """
            using System.Collections.Generic;

            class C
            {
                void M(bool b)
                {
                    List<int> c = [1];
                    if (b)
                    {
                    }
                }
            }
            """);
    }

    [Fact]
    public async Task TestOnVariableDeclarator_If8()
    {
        await TestInRegularAndScriptAsync(
            """
            using System.Collections.Generic;

            class C
            {
                void M(bool b)
                {
                    List<int> c = [|new|] List<int>();
                    [|c.Add(|]1);
                    if (b)
                    {
                        c.Add(2);
                    }
                    else
                    {
                    }
                }
            }
            """,
            """
            using System.Collections.Generic;

            class C
            {
                void M(bool b)
                {
                    List<int> c = [1];
                    if (b)
                    {
                        c.Add(2);
                    }
                    else
                    {
                    }
                }
            }
            """);
    }

    [Fact]
    public async Task TestOnVariableDeclaratorDifferentType_InterfaceOn()
    {
        await TestInRegularAndScriptAsync(
            """
            using System.Collections.Generic;

            class C
            {
                void M()
                {
                    IList<int> c = [|new|] List<int>();
                    [|c.Add(|]1);
                }
            }
            """,
            """
            using System.Collections.Generic;

            class C
            {
                void M()
                {
                    IList<int> c = [1];
                }
            }
            """);
    }

    [Fact]
    public async Task TestOnVariableDeclaratorDifferentType_InterfaceOff()
    {
        await new VerifyCS.Test
        {
            ReferenceAssemblies = Testing.ReferenceAssemblies.NetCore.NetCoreApp31,
            TestCode = """
                using System.Collections.Generic;

                class C
                {
                    void M()
                    {
                        IList<int> c = [|new|] List<int>();
                        [|c.Add(|]1);
                    }
                }
                """,
            FixedCode = """
                using System.Collections.Generic;

                class C
                {
                    void M()
                    {
                        IList<int> c = new List<int>
                        {
                            1
                        };
                    }
                }
                """,
            LanguageVersion = LanguageVersion.CSharp12,
            EditorConfig = """
                [*]
                dotnet_style_prefer_collection_expression=when_types_exactly_match
                """
        }.RunAsync();
    }

    [Fact]
    public async Task TestOnVariableDeclarator_Foreach1()
    {
        await TestInRegularAndScriptAsync(
            """
            using System.Collections.Generic;

            class C
            {
                void M(int[] x)
                {
                    List<int> c = [|new|] List<int>();
                    [|c.Add(|]1);
                    [|foreach (var v in |]x)
                        c.Add(v);
                }
            }
            """,
            """
            using System.Collections.Generic;

            class C
            {
                void M(int[] x)
                {
                    List<int> c = [1, .. x];
                }
            }
            """);
    }

    [Fact]
    public async Task TestOnVariableDeclarator_Foreach1_A()
    {
        await TestInRegularAndScriptAsync(
            """
            using System.Collections.Generic;

            class C
            {
                void M(int[] x)
                {
                    List<int> c = [|new|] List<int>();
                    [|c.Add(|]1);
                    [|foreach (var v in |]x)
                    {
                        c.Add(v);
                    }
                }
            }
            """,
            """
            using System.Collections.Generic;

            class C
            {
                void M(int[] x)
                {
                    List<int> c = [1, .. x];
                }
            }
            """);
    }

    [Fact]
    public async Task TestOnVariableDeclarator_Foreach1_B()
    {
        await TestInRegularAndScriptAsync(
            """
            using System.Collections.Generic;

            class C
            {
                void M(int[] x)
                {
                    List<int> c = [|new|] List<int>();
                    [|c.Add(|]1);
                    foreach (var v in x)
                    {
                        c.Add(0);
                    }
                }
            }
            """,
            """
            using System.Collections.Generic;

            class C
            {
                void M(int[] x)
                {
                    List<int> c = [1];
                    foreach (var v in x)
                    {
                        c.Add(0);
                    }
                }
            }
            """);
    }

    [Fact]
    public async Task TestOnVariableDeclarator_Foreach1_C()
    {
        await TestInRegularAndScriptAsync(
            """
            using System.Collections.Generic;

            class C
            {
                void M(int[] x, int z)
                {
                    List<int> c = [|new|] List<int>();
                    [|c.Add(|]1);
                    foreach (var v in x)
                    {
                        c.Add(z);
                    }
                }
            }
            """,
            """
            using System.Collections.Generic;

            class C
            {
                void M(int[] x, int z)
                {
                    List<int> c = [1];
                    foreach (var v in x)
                    {
                        c.Add(z);
                    }
                }
            }
            """);
    }

    [Fact]
    public async Task TestOnVariableDeclarator_Foreach2()
    {
        await TestInRegularAndScriptAsync(
            """
            using System.Collections.Generic;

            class C
            {
                void M(int[] x, int[] y)
                {
                    List<int> c = [|new|] List<int>();
                    [|c.Add(|]1);
                    [|foreach (var v in |]x)
                        c.Add(v);
                    [|foreach (var v in |]y)
                        c.Add(v);
                }
            }
            """,
            """
            using System.Collections.Generic;

            class C
            {
                void M(int[] x, int[] y)
                {
                    List<int> c = [1, .. x, .. y];
                }
            }
            """);
    }

    [Fact]
    public async Task TestOnVariableDeclarator_Foreach3()
    {
        await TestInRegularAndScriptAsync(
            """
            using System.Collections.Generic;

            class C
            {
                void M(int[] x, int[] y)
                {
                    List<int> c = [|new|] List<int>();
                    [|foreach (var v in |]x)
                        c.Add(v);
                    [|c.Add(|]1);
                    [|foreach (var v in |]y)
                        c.Add(v);
                }
            }
            """,
            """
            using System.Collections.Generic;

            class C
            {
                void M(int[] x, int[] y)
                {
                    List<int> c = [.. x, 1, .. y];
                }
            }
            """);
    }

    [Fact]
    public async Task TestOnVariableDeclarator_Foreach4()
    {
        await TestInRegularAndScriptAsync(
            """
            using System.Collections.Generic;

            class C
            {
                void M(int[] x, int[] y)
                {
                    List<int> c = [|new|] List<int>();
                    [|foreach (var v in |]x)
                        c.Add(v);
                    [|foreach (var v in |]y)
                        c.Add(v);
                    [|c.Add(|]1);
                }
            }
            """,
            """
            using System.Collections.Generic;

            class C
            {
                void M(int[] x, int[] y)
                {
                    List<int> c = [.. x, .. y, 1];
                }
            }
            """);
    }

    [Fact, WorkItem("https://github.com/dotnet/roslyn/issues/70388")]
    public async Task TestOnVariableDeclarator_AwaitForeach1()
    {
        await TestInRegularAndScriptAsync(
            """
            using System.Collections.Generic;

            class C
            {
                async void M(IAsyncEnumerable<int> x)
                {
                    List<int> c = [|new|] List<int>();
                    [|c.Add(|]1);
                    await foreach (var v in x)
                        c.Add(v);
                }
            }
            """,
            """
            using System.Collections.Generic;

            class C
            {
                async void M(IAsyncEnumerable<int> x)
                {
                    List<int> c = [1];
                    await foreach (var v in x)
                        c.Add(v);
                }
            }
            """);
    }

    [Fact]
    public async Task TestOnVariableDeclarator_AddRange1()
    {
        await TestInRegularAndScriptAsync(
            """
            using System.Collections.Generic;

            class C
            {
                void M(int[] x)
                {
                    List<int> c = [|new|] List<int>();
                    [|c.Add(|]1);
                    [|c.AddRange(|]x);
                }
            }
            """,
            """
            using System.Collections.Generic;

            class C
            {
                void M(int[] x)
                {
                    List<int> c = [1, .. x];
                }
            }
            """);
    }

    [Fact]
    public async Task TestOnVariableDeclarator_AddRangeAndForeach1()
    {
        await TestInRegularAndScriptAsync(
            """
            using System.Collections.Generic;

            class C
            {
                void M(int[] x, int[] y)
                {
                    List<int> c = [|new|] List<int>();
                    [|c.Add(|]1);
                    [|foreach (var v in |]x)
                        c.Add(v);
                    [|c.AddRange(|]y);
                }
            }
            """,
            """
            using System.Collections.Generic;

            class C
            {
                void M(int[] x, int[] y)
                {
                    List<int> c = [1, .. x, .. y];
                }
            }
            """);
    }

    [Fact]
    public async Task TestIndexAccess1()
    {
        await TestInRegularAndScriptAsync(
            """
            using System.Collections.Generic;
            class C
            {
                void M()
                {
                    List<int> c = [|new|] List<int>();
                    c[1] = 2;
                }
            }
            """,
            """
            using System.Collections.Generic;
            class C
            {
                void M()
                {
                    List<int> c = new List<int>
                    {
                        [1] = 2
                    };
                }
            }
            """);
    }

    [Fact]
    public async Task TestIndexAccess1_Foreach()
    {
        await TestInRegularAndScriptAsync(
            """
            using System.Collections.Generic;
            class C
            {
                void M(int[] x)
                {
                    List<int> c = [|new|] List<int>();
                    c[1] = 2;
                    foreach (var v in x)
                        c.Add(v);
                }
            }
            """,
            """
            using System.Collections.Generic;
            class C
            {
                void M(int[] x)
                {
                    List<int> c = new List<int>
                    {
                        [1] = 2
                    };
                    foreach (var v in x)
                        c.Add(v);
                }
            }
            """);
    }

    [Fact]
    public async Task TestComplexIndexAccess1()
    {
        await TestInRegularAndScriptAsync(
            """
            using System.Collections.Generic;

            class A
            {
                public B b;
            }

            class B
            {
                public List<int> c;
            }

            class C
            {
                void M(A a)
                {
                    a.b.c = [|new|] List<int>();
                    a.b.c[1] = 2;
                }
            }
            """,
            """
            using System.Collections.Generic;

            class A
            {
                public B b;
            }

            class B
            {
                public List<int> c;
            }

            class C
            {
                void M(A a)
                {
                    a.b.c = new List<int>
                    {
                        [1] = 2
                    };
                }
            }
            """);
    }

    [Fact]
    public async Task TestIndexAccess2()
    {
        await TestInRegularAndScriptAsync(
            """
            using System.Collections.Generic;
            class C
            {
                void M()
                {
                    List<object> c = [|new|] List<object>();
                    c[1] = 2;
                    c[2] = "";
                }
            }
            """,
            """
            using System.Collections.Generic;
            class C
            {
                void M()
                {
                    List<object> c = new List<object>
                    {
                        [1] = 2,
                        [2] = ""
                    };
                }
            }
            """);
    }

    [Fact]
    public async Task TestIndexAccess3()
    {
        await TestInRegularAndScriptAsync(
            """
            using System.Collections;

            class C
            {
                void M()
                {
                    X c = [|new|] X();
                    c[1] = 2;
                    c[2] = "";
                    c[3, 4] = 5;
                }
            }

            class X : IEnumerable
            {
                public object this[int i] { get => null; set { } }
                public object this[int i, int j] { get => null; set { } }

                public IEnumerator GetEnumerator() => null;
                public void Add(int i) { }
            }
            """,
            """
            using System.Collections;

            class C
            {
                void M()
                {
                    X c = new X
                    {
                        [1] = 2,
                        [2] = "",
                        [3, 4] = 5
                    };
                }
            }

            class X : IEnumerable
            {
                public object this[int i] { get => null; set { } }
                public object this[int i, int j] { get => null; set { } }

                public IEnumerator GetEnumerator() => null;
                public void Add(int i) { }
            }
            """);
    }

    [Fact]
    public async Task TestIndexFollowedByInvocation()
    {
        await TestInRegularAndScriptAsync(
            """
            using System.Collections.Generic;
            class C
            {
                void M()
                {
                    List<int> c = [|new|] List<int>();
                    c[1] = 2;
                    c.Add(0);
                }
            }
            """,
            """
            using System.Collections.Generic;
            class C
            {
                void M()
                {
                    List<int> c = new List<int>
                    {
                        [1] = 2
                    };
                    c.Add(0);
                }
            }
            """);
    }

    [Fact]
    public async Task TestInvocationFollowedByIndex()
    {
        await TestInRegularAndScriptAsync(
            """
            using System.Collections.Generic;
            class C
            {
                void M()
                {
                    List<int> c = [|new|] List<int>();
                    [|c.Add(|]0);
                    c[1] = 2;
                }
            }
            """,
            """
            using System.Collections.Generic;
            class C
            {
                void M()
                {
                    List<int> c = [0];
                    c[1] = 2;
                }
            }
            """);
    }

    [Fact]
    public async Task TestWithInterimStatement()
    {
        await TestInRegularAndScriptAsync(
            """
            using System.Collections.Generic;

            class C
            {
                void M()
                {
                    List<int> c = [|new|] List<int>();
                    [|c.Add(|]1);
                    [|c.Add(|]2);
                    throw new System.Exception();
                    c.Add(3);
                    c.Add(4);
                }
            }
            """,
            """
            using System.Collections.Generic;

            class C
            {
                void M()
                {
                    List<int> c = [1, 2];
                    throw new System.Exception();
                    c.Add(3);
                    c.Add(4);
                }
            }
            """);
    }

    [Fact]
    public async Task TestMissingOnNonIEnumerable()
    {
        await TestMissingInRegularAndScriptAsync(
            """
            using System.Collections.Generic;

            class C
            {
                void M()
                {
                    C c = new C();
                    c.Add(1);
                }

                void Add(int i) { }
            }
            """);
    }

    [Fact]
    public async Task TestMissingOnNonIEnumerableEvenWithAdd()
    {
        await TestMissingInRegularAndScriptAsync(
            """
            using System.Collections.Generic;

            class C
            {
                void M()
                {
                    C c = new C();
                    c.Add(1);
                }

                public void Add(int i)
                {
                }
            }
            """);
    }

    [Fact]
    public async Task TestWithCreationArguments()
    {
        await TestInRegularAndScriptAsync(
            """
            using System.Collections.Generic;

            class C
            {
                void M()
                {
                    List<int> c = [|new|] List<int>(1);
                    [|c.Add(|]1);
                }
            }
            """,
            """
            using System.Collections.Generic;

            class C
            {
                void M()
                {
                    List<int> c = [1];
                }
            }
            """);
    }

    [Fact]
    public async Task TestOnAssignmentExpression()
    {
        await TestInRegularAndScriptAsync(
            """
            using System.Collections.Generic;

            class C
            {
                void M()
                {
                    List<int> c = null;
                    c = [|new|] List<int>();
                    [|c.Add(|]1);
                }
            }
            """,
            """
            using System.Collections.Generic;

            class C
            {
                void M()
                {
                    List<int> c = null;
                    c = [1];
                }
            }
            """);
    }

    [Fact]
    public async Task TestMissingOnRefAdd()
    {
        await TestMissingInRegularAndScriptAsync(
            """
            using System.Collections.Generic;

            class C
            {
                void M(int i)
                {
                    List c = new List();
                    c.Add(ref i);
                }
            }


            class List
            {
                public void Add(ref int i)
                {
                }
            }
            """);
    }

    [Fact]
    public async Task TestComplexInitializer()
    {
        await TestInRegularAndScriptAsync(
            """
            using System.Collections.Generic;

            class C
            {
                void M(List<int>[] array)
                {
                    array[0] = [|new|] List<int>();
                    [|array[0].Add(|]1);
                    [|array[0].Add(|]2);
                }
            }
            """,
            """
            using System.Collections.Generic;

            class C
            {
                void M(List<int>[] array)
                {
                    array[0] = [1, 2];
                }
            }
            """);
    }

    [Fact]
    public async Task TestOnNamedArg()
    {
        await TestInRegularAndScriptAsync(
            """
            using System.Collections.Generic;

            class C
            {
                void M()
                {
                    List<int> c = [|new|] List<int>();
                    c.Add(item: 1);
                }
            }
            """,
            """
            using System.Collections.Generic;

            class C
            {
                void M()
                {
                    List<int> c = [];
                    c.Add(item: 1);
                }
            }
            """);
    }

    [Fact, WorkItem("https://github.com/dotnet/roslyn/issues/39146")]
    public async Task TestWithExistingInitializer()
    {
        await TestInRegularAndScriptAsync(
            """
            using System.Collections.Generic;

            class C
            {
                void M()
                {
                    List<int> c = [|new|] List<int>()
                    {
                        1
                    };
                    [|c.Add(|]2);
                }
            }
            """,
            """
            using System.Collections.Generic;

            class C
            {
                void M()
                {
                    List<int> c =
                    [
                        1, 2
                    ];
                }
            }
            """);
    }

    [Fact, WorkItem("https://github.com/dotnet/roslyn/issues/39146")]
    public async Task TestWithExistingInitializer_NoParens()
    {
        await TestInRegularAndScriptAsync(
            """
            using System.Collections.Generic;

            class C
            {
                void M()
                {
                    List<int> c = [|new|] List<int>
                    {
                        1
                    };
                    [|c.Add(|]2);
                }
            }
            """,
            """
            using System.Collections.Generic;

            class C
            {
                void M()
                {
                    List<int> c =
                    [
                        1, 2
                    ];
                }
            }
            """);
    }

    [Fact, WorkItem("https://github.com/dotnet/roslyn/issues/39146")]
    public async Task TestWithExistingInitializerWithComma()
    {
        await TestInRegularAndScriptAsync(
            """
            using System.Collections.Generic;

            class C
            {
                void M()
                {
                    List<int> c = [|new|] List<int>()
                    {
                        1,
                    };
                    [|c.Add(|]2);
                }
            }
            """,
            """
            using System.Collections.Generic;

            class C
            {
                void M()
                {
                    List<int> c =
                    [
                        1, 2,
                    ];
                }
            }
            """);
    }

    [Fact, WorkItem("https://github.com/dotnet/roslyn/issues/39146")]
    public async Task TestWithExistingInitializer2()
    {
        await TestInRegularAndScriptAsync(
            """
            using System.Collections.Generic;

            class C
            {
                void M(int[] x)
                {
                    List<int> c = [|new|] List<int>()
                    {
                        1
                    };
                    [|foreach (var y in |]x)
                        c.Add(y);
                }
            }
            """,
            """
            using System.Collections.Generic;

            class C
            {
                void M(int[] x)
                {
                    List<int> c =
                    [
                        1, .. x
                    ];
                }
            }
            """);
    }

    [Fact]
    public async Task TestFixAllInDocument1()
    {
        await TestInRegularAndScriptAsync(
            """
            using System.Collections.Generic;

            class C
            {
                void M(List<int>[] array)
                {
                    array[0] = [|new|] List<int>();
                    [|array[0].Add(|]1);
                    [|array[0].Add(|]2);
                    array[1] = [|new|] List<int>();
                    [|array[1].Add(|]3);
                    [|array[1].Add(|]4);
                }
            }
            """,
            """
            using System.Collections.Generic;

            class C
            {
                void M(List<int>[] array)
                {
                    array[0] = [1, 2];
                    array[1] = [3, 4];
                }
            }
            """);
    }

    [Fact]
    public async Task TestFixAllInDocument2()
    {
        await TestInRegularAndScriptAsync(
            """
            using System;
            using System.Collections;
            using System.Collections.Generic;

            class C
            {
                void M()
                {
                    Bar list1 = [|new|] Bar(() => {
                        List<int> list2 = [|new|] List<int>();
                        [|list2.Add(|]2);
                    });
                    [|list1.Add(|]1);
                }
            }

            class Bar : IEnumerable
            {
                public Bar(Action action) { }

                public IEnumerator GetEnumerator() => null;
                public void Add(int i) { }
            }
            """,
            """
            using System;
            using System.Collections;
            using System.Collections.Generic;

            class C
            {
                void M()
                {
                    Bar list1 = new Bar(() =>
                    {
                        List<int> list2 = [2];
                    })
                    {
                        1
                    };
                }
            }

            class Bar : IEnumerable
            {
                public Bar(Action action) { }

                public IEnumerator GetEnumerator() => null;
                public void Add(int i) { }
            }
            """);
    }

    [Fact]
    public async Task TestFixAllInDocument3()
    {
        await new VerifyCS.Test
        {
            TestCode =
            """
            using System;
            using System.Collections.Generic;

            class C
            {
                void M()
                {
                    List<Action> list1 = [|new|] List<Action>();
                    [|list1.Add(|]() => {
                        List<int> list2 = [|new|] List<int>();
                        [|list2.Add(|]2);
                    });
                }
            }
            """,
            FixedCode =
            """
            using System;
            using System.Collections.Generic;

            class C
            {
                void M()
                {
                    List<Action> list1 =
                    [
                        () => {
                            List<int> list2 = [2];
                        },
                    ];
                }
            }
            """,
            BatchFixedCode =
            """
            using System;
            using System.Collections.Generic;

            class C
            {
                void M()
                {
                    List<Action> list1 =
                    [
                        () => {
                            List<int> list2 = [2];
                        },
                    ];
                }
            }
            """,
            LanguageVersion = LanguageVersion.CSharp12,
        }.RunAsync();
    }

    [Fact]
    public async Task TestTrivia1()
    {
        await TestInRegularAndScriptAsync(
            """
            using System.Collections.Generic;
            class C
            {
                void M()
                {
                    List<int> c = [|new|] List<int>();
                    [|c.Add(|]1); // Goo
                    [|c.Add(|]2); // Bar
                }
            }
            """,
            """
            using System.Collections.Generic;
            class C
            {
                void M()
                {
                    List<int> c =
                    [
                        1, // Goo
                        2, // Bar
                    ];
                }
            }
            """);
    }

    [Fact]
    public async Task TestTrivia2()
    {
        await TestInRegularAndScriptAsync(
            """
            using System.Collections.Generic;
            class C
            {
                void M(int[] x, int[] y)
                {
                    List<int> c = [|new|] List<int>();
                    // Goo
                    [|foreach (var v in |]x)
                        c.Add(v);

                    // Bar
                    [|foreach (var v in |]y)
                        c.Add(v);
                }
            }
            """,
            """
            using System.Collections.Generic;
            class C
            {
                void M(int[] x, int[] y)
                {
                    List<int> c =
                    [
                        // Goo
                        .. x,
                        // Bar
                        .. y,
                    ];
                }
            }
            """);
    }

    [Fact]
    public async Task TestTrivia3()
    {
        await TestInRegularAndScriptAsync(
            """
            using System.Collections.Generic;
            class C
            {
                void M(int[] x, int[] y)
                {
                    List<int> c = [|new|] List<int>();
                    // Goo
                    // Bar
                    [|foreach (var v in |]x)
                        c.Add(v);

                    // Baz
                    // Quux
                    [|foreach (var v in |]y)
                        c.Add(v);
                }
            }
            """,
            """
            using System.Collections.Generic;
            class C
            {
                void M(int[] x, int[] y)
                {
                    List<int> c =
                    [
                        // Goo
                        // Bar
                        .. x,
                        // Baz
                        // Quux
                        .. y,
                    ];
                }
            }
            """);
    }

    [Fact]
    public async Task TestTrivia4()
    {
        await TestInRegularAndScriptAsync(
            """
            using System.Collections.Generic;
            class C
            {
                void M(bool b1, bool b2)
                {
                    List<int> c = [|new|] List<int>();
                    // Goo
                    if (b1)
                        c.Add(0);
                    else
                        c.Add(1);

                    // Bar
                    if (b2)
                    {
                        c.Add(2);
                    }
                    else
                    {
                        c.Add(3);
                    }
                }
            }
            """,
            """
            using System.Collections.Generic;
            class C
            {
                void M(bool b1, bool b2)
                {
                    List<int> c =
                    [
                        // Goo
                        b1 ? 0 : 1,
                        // Bar
                        b2 ? 2 : 3,
                    ];
                }
            }
            """);
    }

    [Fact]
    public async Task TestTrivia5()
    {
        await TestInRegularAndScriptAsync(
            """
            using System.Collections.Generic;
            class C
            {
                void M(bool b1, bool b2)
                {
                    List<int> c = [|new|] List<int>();
                    // Goo
                    // Bar
                    if (b1)
                        c.Add(0);
                    else
                        c.Add(1);
            
                    // Baz
                    // Quux
                    if (b2)
                    {
                        c.Add(2);
                    }
                    else
                    {
                        c.Add(3);
                    }
                }
            }
            """,
            """
            using System.Collections.Generic;
            class C
            {
                void M(bool b1, bool b2)
                {
                    List<int> c =
                    [
                        // Goo
                        // Bar
                        b1 ? 0 : 1,
                        // Baz
                        // Quux
                        b2 ? 2 : 3,
                    ];
                }
            }
            """);
    }

    [Fact, Trait(Traits.Feature, Traits.Features.CodeActionsUseObjectInitializer)]
    [WorkItem("https://github.com/dotnet/roslyn/issues/46670")]
    public async Task TestTriviaRemoveLeadingBlankLinesForFirstElement()
    {
        await TestInRegularAndScriptAsync(
            """
            using System.Collections.Generic;
            class C
            {
                void M()
                {
                    List<int> c = [|new|] List<int>();

                    // Goo
                    [|c.Add(|]1);

                    // Bar
                    [|c.Add(|]2);
                }
            }
            """,
            """
            using System.Collections.Generic;
            class C
            {
                void M()
                {
                    List<int> c =
                    [
                        // Goo
                        1,
                        // Bar
                        2,
                    ];
                }
            }
            """);
    }

    [Fact]
    public async Task TestComplexInitializer2()
    {
        await TestInRegularAndScriptAsync(
            """
            using System.Collections.Generic;

            class C
            {
                void M()
                {
                    Dictionary<int, string> c = [|new|] Dictionary<int, string>();
                    [|c.Add(|]1, "x");
                    [|c.Add(|]2, "y");
                }
            }
            """,
            """
            using System.Collections.Generic;

            class C
            {
                void M()
                {
                    Dictionary<int, string> c = new Dictionary<int, string>
                    {
                        { 1, "x" },
                        { 2, "y" }
                    };
                }
            }
            """);
    }

    [Fact, WorkItem("https://github.com/dotnet/roslyn/issues/16158")]
    public async Task TestIncorrectAddName()
    {
        await TestInRegularAndScriptAsync(
            """
            using System.Collections.Generic;

            public class Goo
            {
                public static void Bar()
                {
                    string item = null;
                    var items = new List<string>();

                    List<string> values = [|new|] List<string>(); // Collection initialization can be simplified
                    [|values.Add(|]item);
                    values.Remove(item);
                }
            }
            """,
            """
            using System.Collections.Generic;

            public class Goo
            {
                public static void Bar()
                {
                    string item = null;
                    var items = new List<string>();

                    List<string> values = [item]; // Collection initialization can be simplified
                    values.Remove(item);
                }
            }
            """);
    }

    [Fact, WorkItem("https://github.com/dotnet/roslyn/issues/16241")]
    public async Task TestNestedCollectionInitializer()
    {
        await TestInRegularAndScriptAsync(
            """
            using System.Collections.Generic;
            using System.Linq;

            class Program
            {
                static void Main(string[] args)
                {
                    string[] myStringArray = new string[] { "Test", "123", "ABC" };
                    List<string> myStringList = myStringArray?.ToList() ?? [|new|] List<string>();
                    myStringList.Add("Done");
                }
            }
            """,
            """
            using System.Collections.Generic;
            using System.Linq;

            class Program
            {
                static void Main(string[] args)
                {
                    string[] myStringArray = new string[] { "Test", "123", "ABC" };
                    List<string> myStringList = myStringArray?.ToList() ?? [];
                    myStringList.Add("Done");
                }
            }
            """);
    }

    [Fact, WorkItem("https://github.com/dotnet/roslyn/issues/17823")]
    public async Task TestWhenReferencedInInitializer()
    {
        await TestInRegularAndScriptAsync(
            """
            using System.Collections.Generic;

            class C
            {
                static void M()
                {
                    List<object> items = [|new|] List<object>();
                    items[0] = items[0];
                }
            }
            """,
            """
            using System.Collections.Generic;

            class C
            {
                static void M()
                {
                    List<object> items = [];
                    items[0] = items[0];
                }
            }
            """);
    }

    [Fact, WorkItem("https://github.com/dotnet/roslyn/issues/17823")]
    public async Task TestWhenReferencedInInitializer_LocalVar()
    {
        await TestInRegularAndScriptAsync(
            """
            using System.Collections.Generic;

            class C
            {
                static void M()
                {
                    List<object> items = [|new|] List<object>();
                    items[0] = 1;
                    items[1] = items[0];
                }
            }
            """,
            """
            using System.Collections.Generic;

            class C
            {
                static void M()
                {
                    List<object> items = [|new|] List<object>
                    {
                        [0] = 1
                    };
                    items[1] = items[0];
                }
            }
            """);
    }

    [Fact, WorkItem("https://github.com/dotnet/roslyn/issues/17823")]
    public async Task TestWhenReferencedInInitializer_LocalVar2()
    {
        await TestMissingInRegularAndScriptAsync(
            """
            using System.Collections.Generic;
            using System.Linq;

            class C
            {
                void M()
                {
                    List<int> t = new List<int>(new int[] { 1, 2, 3 });
                    t.Add(t.Min() - 1);
                }
            }
            """);
    }

    [Fact, WorkItem("https://github.com/dotnet/roslyn/issues/18260")]
    public async Task TestWhenReferencedInInitializer_Assignment()
    {
        await TestInRegularAndScriptAsync(
            """
            using System.Collections.Generic;

            class C
            {
                static void M()
                {
                    List<object> items = null;
                    items = [|new|] List<object>();
                    items[0] = 1;
                    items[1] = items[0];
                }
            }
            """,
            """
            using System.Collections.Generic;

            class C
            {
                static void M()
                {
                    List<object> items = null;
                    items = [|new|] List<object>
                    {
                        [0] = 1
                    };
                    items[1] = items[0];
                }
            }
            """);
    }

    [Fact, WorkItem("https://github.com/dotnet/roslyn/issues/18260")]
    public async Task TestWhenReferencedInInitializer_Assignment2()
    {
        await TestMissingInRegularAndScriptAsync(
            """
            using System.Collections.Generic;
            using System.Linq;

            class C
            {
                void M()
                {
                    List<int> t = null;
                    t = new List<int>(new int[] { 1, 2, 3 });
                    t.Add(t.Min() - 1);
                }
            }
            """);
    }

    [Fact, WorkItem("https://github.com/dotnet/roslyn/issues/18260")]
    public async Task TestFieldReference()
    {
        await TestInRegularAndScriptAsync(
            """
            using System.Collections.Generic;

            class C
            {
                private List<int> myField;
                void M()
                {
                    myField = [|new|] List<int>();
                    myField.Add(this.myField.Count);
                }
            }
            """,
            """
            using System.Collections.Generic;

            class C
            {
                private List<int> myField;
                void M()
                {
                    myField = [];
                    myField.Add(this.myField.Count);
                }
            }
            """);
    }

    [Fact, WorkItem("https://github.com/dotnet/roslyn/issues/17853")]
    public async Task TestMissingForDynamic()
    {
        await TestMissingInRegularAndScriptAsync(
            """
            using System.Dynamic;

            class C
            {
                void Goo()
                {
                    dynamic body = new ExpandoObject();
                    body[0] = new ExpandoObject();
                }
            }
            """);
    }

    [Fact, WorkItem("https://github.com/dotnet/roslyn/issues/17953")]
    public async Task TestMissingAcrossPreprocessorDirective()
    {
        await TestMissingInRegularAndScriptAsync(
            """
            using System.Collections.Generic;

            public class Goo
            {
                public void M()
                {
                    List<object> items = new List<object>();
            #if true
                    items.Add(1);
            #endif
                }
            }
            """);
    }

    [Fact, WorkItem("https://github.com/dotnet/roslyn/issues/17953")]
    public async Task TestAvailableInsidePreprocessorDirective()
    {
        await TestInRegularAndScriptAsync(
            """
            using System.Collections.Generic;

            public class Goo
            {
                public void M()
                {
            #if true
                    List<object> items = [|new|] List<object>();
                    [|items.Add(|]1);
            #endif
                }
            }
            """,
            """
            using System.Collections.Generic;

            public class Goo
            {
                public void M()
                {
            #if true
                    List<object> items = [1];
            #endif
                }
            }
            """);
    }

    [Fact, WorkItem("https://github.com/dotnet/roslyn/issues/18242")]
    public async Task TestObjectInitializerAssignmentAmbiguity()
    {
        await TestInRegularAndScriptAsync(
            """
            using System.Collections.Generic;

            public class Goo
            {
                public void M()
                {
                    int lastItem;
                    List<int> list = [|new|] List<int>();
                    [|list.Add(|]lastItem = 5);
                }
            }
            """,
            """
            using System.Collections.Generic;

            public class Goo
            {
                public void M()
                {
                    int lastItem;
                    List<int> list = [lastItem = 5];
                }
            }
            """);
    }

    [Fact, WorkItem("https://github.com/dotnet/roslyn/issues/18242")]
    public async Task TestObjectInitializerCompoundAssignment()
    {
        await TestInRegularAndScriptAsync(
            """
            using System.Collections.Generic;

            public class Goo
            {
                public void M()
                {
                    int lastItem = 0;
                    List<int> list = [|new|] List<int>();
                    [|list.Add(|]lastItem += 5);
                }
            }
            """,
            """
            using System.Collections.Generic;

            public class Goo
            {
                public void M()
                {
                    int lastItem = 0;
                    List<int> list = [lastItem += 5];
                }
            }
            """);
    }

    [Fact, WorkItem("https://github.com/dotnet/roslyn/issues/19253")]
    public async Task TestKeepBlankLinesAfter()
    {
        await TestInRegularAndScriptAsync(
            """
            using System.Collections.Generic;

            class MyClass
            {
                public void Main()
                {
                    List<int> list = [|new|] List<int>();
                    [|list.Add(|]1);

                    int horse = 1;
                }
            }
            """,
            """
            using System.Collections.Generic;

            class MyClass
            {
                public void Main()
                {
                    List<int> list = [1];

                    int horse = 1;
                }
            }
            """);
    }

    [Fact, WorkItem("https://github.com/dotnet/roslyn/issues/23672")]
    public async Task TestMissingWithExplicitImplementedAddMethod()
    {
        await TestMissingInRegularAndScriptAsync(
            """
            using System.Collections.Generic;
            using System.Dynamic;

            public class Goo
            {
                public void M()
                {
                    IDictionary<string, object> obj = new ExpandoObject();
                    obj.Add("string", "v");
                    obj.Add("int", 1);
                    obj.Add(" object", new { X = 1, Y = 2 });
                }
            }
            """);
    }

    [Fact, WorkItem("https://github.com/dotnet/roslyn/issues/47632")]
    public async Task TestWhenReferencedInInitializerLeft()
    {
        await TestInRegularAndScriptAsync(
            """
            using System.Collections.Generic;

            class C
            {
                static void M()
                {
                    List<object> items = [|new|] List<object>();
                    items[0] = 1;
                    items[items.Count - 1] = 2;
                }
            }
            """,
            """
            using System.Collections.Generic;

            class C
            {
                static void M()
                {
                    List<object> items = [|new|] List<object>
                    {
                        [0] = 1
                    };
                    items[items.Count - 1] = 2;
                }
            }
            """);
    }

    [Fact, WorkItem("https://github.com/dotnet/roslyn/issues/47632")]
    public async Task TestWithIndexerInInitializerLeft()
    {
        await TestInRegularAndScriptAsync(
            """
            using System.Collections.Generic;

            class C
            {
                static void M()
                {
                    List<object> items = [|new|] List<object>();
                    items[0] = 1;
                    items[^1] = 2;
                }
            }
            """,
            """
            using System.Collections.Generic;

            class C
            {
                static void M()
                {
                    List<object> items = new List<object>
                    {
                        [0] = 1
                    };
                    items[^1] = 2;
                }
            }
            """);
    }

    [Fact, WorkItem("https://github.com/dotnet/roslyn/issues/47632")]
    public async Task TestWithImplicitObjectCreation()
    {
        await TestInRegularAndScriptAsync(
            """
            using System.Collections.Generic;

            class C
            {
                static void M()
                {
                    List<object> items = [|new|]();
                    items[0] = 1;
                }
            }
            """,
            """
            using System.Collections.Generic;

            class C
            {
                static void M()
                {
                    List<object> items = new()
                    {
                        [0] = 1
                    };
                }
            }
            """);
    }

    [Fact, Trait(Traits.Feature, Traits.Features.CodeActionsUseObjectInitializer)]
    [WorkItem("https://github.com/dotnet/roslyn/issues/61066")]
    public async Task TestInTopLevelStatements()
    {
        await TestInRegularAndScriptAsync(
            """
            using System.Collections.Generic;

            List<int> list = [|new|] List<int>();
            [|list.Add(|]1);
            """,
            """
            using System.Collections.Generic;

            List<int> list = [1];

            """, OutputKind.ConsoleApplication);
    }

    [Fact]
    public async Task TestUpdateExistingCollectionInitializerToExpression1()
    {
        await TestInRegularAndScriptAsync(
            """
            using System.Collections.Generic;

            class C
            {
                void M()
                {
                    List<int> c = [|new|] List<int>();
                }
            }
            """,
            """
            using System.Collections.Generic;

            class C
            {
                void M()
                {
                    List<int> c = [];
                }
            }
            """);
    }

    [Fact]
    public async Task TestUpdateExistingCollectionInitializerToExpression2()
    {
        await TestInRegularAndScriptAsync(
            """
            using System.Collections.Generic;

            class C
            {
                void M()
                {
                    List<int> c = [|new|] List<int>()
                    {
                        1
                    };
                }
            }
            """,
            """
            using System.Collections.Generic;

            class C
            {
                void M()
                {
                    List<int> c =
                    [
                        1
                    ];
                }
            }
            """);
    }

    [Fact]
    public async Task TestUpdateExistingCollectionInitializerToExpression3()
    {
        await TestInRegularAndScriptAsync(
            """
            using System.Collections.Generic;

            class C
            {
                void M()
                {
                    List<int> c = [|new|] List<int>()
                    {
                        1,
                    };
                }
            }
            """,
            """
            using System.Collections.Generic;

            class C
            {
                void M()
                {
                    List<int> c =
                    [
                        1,
                    ];
                }
            }
            """);
    }

    [Fact]
    public async Task TestUpdateExistingCollectionInitializerToExpression4()
    {
        await TestInRegularAndScriptAsync(
            """
            using System.Collections.Generic;

            class C
            {
                void M()
                {
                    List<int> c = [|new|] List<int>()
                    {
                        1,
                        2
                    };
                }
            }
            """,
            """
            using System.Collections.Generic;

            class C
            {
                void M()
                {
                    List<int> c =
                    [
                        1,
                        2
                    ];
                }
            }
            """);
    }

    [Fact]
    public async Task TestUpdateExistingCollectionInitializerToExpression5()
    {
        await TestInRegularAndScriptAsync(
            """
            using System.Collections.Generic;

            class C
            {
                void M()
                {
                    List<int> c = [|new|] List<int>()
                    {
                        1,
                        2,
                    };
                }
            }
            """,
            """
            using System.Collections.Generic;

            class C
            {
                void M()
                {
                    List<int> c =
                    [
                        1,
                        2,
                    ];
                }
            }
            """);
    }

    [Fact]
    public async Task TestReplacementLocation_NoElements_ExistingInitializer1()
    {
        await TestInRegularAndScriptAsync(
            """
            using System.Collections.Generic;

            class C
            {
                void M()
                {
                    List<int> c = [|new|] List<int>() { };
                }
            }
            """,
            """
            using System.Collections.Generic;

            class C
            {
                void M()
                {
                    List<int> c = [];
                }
            }
            """);
    }

    [Fact]
    public async Task TestReplacementLocation_NoElements_ExistingInitializer2()
    {
        await TestInRegularAndScriptAsync(
            """
            using System.Collections.Generic;

            class C
            {
                void M()
                {
                    List<int> c = [|new|] List<int>()
                    { };
                }
            }
            """,
            """
            using System.Collections.Generic;

            class C
            {
                void M()
                {
                    List<int> c = [];
                }
            }
            """);
    }

    [Fact]
    public async Task TestReplacementLocation_NoElements_ExistingInitializer3()
    {
        await TestInRegularAndScriptAsync(
            """
            using System.Collections.Generic;

            class C
            {
                void M()
                {
                    List<int> c = [|new|] List<int>() {
                    };
                }
            }
            """,
            """
            using System.Collections.Generic;

            class C
            {
                void M()
                {
                    List<int> c = [];
                }
            }
            """);
    }

    [Fact]
    public async Task TestReplacementLocation_NoElements_ExistingInitializer4()
    {
        await TestInRegularAndScriptAsync(
            """
            using System.Collections.Generic;

            class C
            {
                void M()
                {
                    List<int> c =
                        [|new|] List<int>() { };
                }
            }
            """,
            """
            using System.Collections.Generic;

            class C
            {
                void M()
                {
                    List<int> c =
                        [];
                }
            }
            """);
    }

    [Fact]
    public async Task TestReplacementLocation_NoElements_ExistingInitializer5()
    {
        await TestInRegularAndScriptAsync(
            """
            using System.Collections.Generic;

            class C
            {
                void M()
                {
                    List<int> c =
                        [|new|] List<int>()
                        { };
                }
            }
            """,
            """
            using System.Collections.Generic;

            class C
            {
                void M()
                {
                    List<int> c =
                        [];
                }
            }
            """);
    }

    [Fact]
    public async Task TestReplacementLocation_NoElements_ExistingInitializer6()
    {
        await TestInRegularAndScriptAsync(
            """
            using System.Collections.Generic;

            class C
            {
                void M()
                {
                    List<int> c =
                        [|new|] List<int>()
                        {
                        };
                }
            }
            """,
            """
            using System.Collections.Generic;

            class C
            {
                void M()
                {
                    List<int> c =
                        [];
                }
            }
            """);
    }

    [Fact]
    public async Task TestReplacementLocation_NoElements_ExistingInitializer7()
    {
        await TestInRegularAndScriptAsync(
            """
            using System.Collections.Generic;

            class C
            {
                void M()
                {
                    List<int> c = [|new|] List<int>()
                        {
                        };
                }
            }
            """,
            """
            using System.Collections.Generic;

            class C
            {
                void M()
                {
                    List<int> c = [];
                }
            }
            """);
    }

    [Fact]
    public async Task TestReplacementLocation_NoElements_ExistingInitializer8()
    {
        await TestInRegularAndScriptAsync(
            """
            using System.Collections.Generic;

            class C
            {
                void M()
                {
                    List<int> c = [|new|] List<int>() {
                        };
                }
            }
            """,
            """
            using System.Collections.Generic;

            class C
            {
                void M()
                {
                    List<int> c = [];
                }
            }
            """);
    }

    [Fact]
    public async Task TestReplacementLocation_ExistingElements_ExistingInitializer1()
    {
        await TestInRegularAndScriptAsync(
            """
            using System.Collections.Generic;

            class C
            {
                void M()
                {
                    List<int> c = [|new|] List<int>() { 1, 2 };
                }
            }
            """,
            """
            using System.Collections.Generic;

            class C
            {
                void M()
                {
                    List<int> c = [1, 2];
                }
            }
            """);
    }

    [Fact]
    public async Task TestReplacementLocation_ExistingElements_ExistingInitializer2()
    {
        await TestInRegularAndScriptAsync(
            """
            using System.Collections.Generic;

            class C
            {
                void M()
                {
                    List<int> c = [|new|] List<int>()
                    { 1, 2 };
                }
            }
            """,
            """
            using System.Collections.Generic;

            class C
            {
                void M()
                {
                    List<int> c = [1, 2];
                }
            }
            """);
    }

    [Fact]
    public async Task TestReplacementLocation_ExistingElements_ExistingInitializer3()
    {
        await TestInRegularAndScriptAsync(
            """
            using System.Collections.Generic;

            class C
            {
                void M()
                {
                    List<int> c = [|new|] List<int>() {
                        1,
                        2
                    };
                }
            }
            """,
            """
            using System.Collections.Generic;

            class C
            {
                void M()
                {
                    List<int> c = [
                        1,
                        2
                    ];
                }
            }
            """);
    }

    [Fact]
    public async Task TestReplacementLocation_ExistingElements_ExistingInitializer4()
    {
        await TestInRegularAndScriptAsync(
            """
            using System.Collections.Generic;

            class C
            {
                void M()
                {
                    List<int> c =
                        [|new|] List<int>() { 1, 2 };
                }
            }
            """,
            """
            using System.Collections.Generic;

            class C
            {
                void M()
                {
                    List<int> c =
                        [1, 2];
                }
            }
            """);
    }

    [Fact]
    public async Task TestReplacementLocation_ExistingElements_ExistingInitializer5()
    {
        await TestInRegularAndScriptAsync(
            """
            using System.Collections.Generic;

            class C
            {
                void M()
                {
                    List<int> c =
                        [|new|] List<int>()
                        { 1, 2 };
                }
            }
            """,
            """
            using System.Collections.Generic;

            class C
            {
                void M()
                {
                    List<int> c =
                        [1, 2];
                }
            }
            """);
    }

    [Fact]
    public async Task TestReplacementLocation_ExistingElements_ExistingInitializer6()
    {
        await TestInRegularAndScriptAsync(
            """
            using System.Collections.Generic;

            class C
            {
                void M()
                {
                    List<int> c =
                        [|new|] List<int>()
                        {
                            1,
                            2,
                        };
                }
            }
            """,
            """
            using System.Collections.Generic;

            class C
            {
                void M()
                {
                    List<int> c =
                        [
                            1,
                            2,
                        ];
                }
            }
            """);
    }

    [Fact]
    public async Task TestReplacementLocation_ExistingElements_ExistingInitializer7()
    {
        await TestInRegularAndScriptAsync(
            """
            using System.Collections.Generic;

            class C
            {
                void M()
                {
                    List<int> c = [|new|] List<int>()
                        {
                            1,
                            2,
                        };
                }
            }
            """,
            """
            using System.Collections.Generic;

            class C
            {
                void M()
                {
                    List<int> c =
                        [
                            1,
                            2,
                        ];
                }
            }
            """);
    }

    [Fact]
    public async Task TestReplacementLocation_ExistingElements_ExistingInitializer8()
    {
        await TestInRegularAndScriptAsync(
            """
            using System.Collections.Generic;

            class C
            {
                void M()
                {
                    List<int> c = [|new|] List<int>() {
                            1,
                            2
                        };
                }
            }
            """,
            """
            using System.Collections.Generic;

            class C
            {
                void M()
                {
                    List<int> c = [
                            1,
                            2
                        ];
                }
            }
            """);
    }

    [Fact]
    public async Task TestReplacementLocation_ExistingElements_ExistingInitializer9()
    {
        await TestInRegularAndScriptAsync(
            """
            using System.Collections.Generic;

            class C
            {
                void M()
                {
                    List<int> c =
                        [|new|] List<int>()
                        {
                            1, 2
                        };
                }
            }
            """,
            """
            using System.Collections.Generic;

            class C
            {
                void M()
                {
                    List<int> c =
                        [
                            1, 2
                        ];
                }
            }
            """);
    }

    [Fact]
    public async Task TestReplacementLocation_ExistingElements_ExistingInitializer10()
    {
        await TestInRegularAndScriptAsync(
            """
            using System.Collections.Generic;

            class C
            {
                void M()
                {
                    List<int> c =
                        [|new|] List<int>()
                        {
                            1, 2,
                        };
                }
            }
            """,
            """
            using System.Collections.Generic;

            class C
            {
                void M()
                {
                    List<int> c =
                        [
                            1, 2,
                        ];
                }
            }
            """);
    }

    [Fact]
    public async Task TestReplacementLocation_NewSingleLineElements_ExistingElements_ExistingInitializer1()
    {
        await TestInRegularAndScriptAsync(
            """
            using System.Collections.Generic;

            class C
            {
                void M()
                {
                    List<int> c = [|new|] List<int>() { 1, 2 };
                    [|c.Add(|]3);
                }
            }
            """,
            """
            using System.Collections.Generic;

            class C
            {
                void M()
                {
                    List<int> c = [1, 2, 3];
                }
            }
            """);
    }

    [Fact]
    public async Task TestReplacementLocation_NewSingleLineElements_ExistingElements_ExistingInitializer2()
    {
        await TestInRegularAndScriptAsync(
            """
            using System.Collections.Generic;

            class C
            {
                void M()
                {
                    List<int> c = [|new|] List<int>()
                    { 1, 2 };
                    [|c.Add(|]3);
                }
            }
            """,
            """
            using System.Collections.Generic;

            class C
            {
                void M()
                {
                    List<int> c = [1, 2, 3];
                }
            }
            """);
    }

    [Fact]
    public async Task TestReplacementLocation_NewSingleLineElements_ExistingElements_ExistingInitializer3()
    {
        await TestInRegularAndScriptAsync(
            """
            using System.Collections.Generic;

            class C
            {
                void M()
                {
                    List<int> c = [|new|] List<int>() {
                        1,
                        2
                    };
                    [|c.Add(|]3);
                }
            }
            """,
            """
            using System.Collections.Generic;

            class C
            {
                void M()
                {
                    List<int> c = [
                        1,
                        2,
                        3,
                    ];
                }
            }
            """);
    }

    [Fact]
    public async Task TestReplacementLocation_NewSingleLineElements_ExistingElements_ExistingInitializer4()
    {
        await TestInRegularAndScriptAsync(
            """
            using System.Collections.Generic;

            class C
            {
                void M()
                {
                    List<int> c =
                        [|new|] List<int>() { 1, 2 };
                    [|c.Add(|]3);
                }
            }
            """,
            """
            using System.Collections.Generic;

            class C
            {
                void M()
                {
                    List<int> c =
                        [1, 2, 3];
                }
            }
            """);
    }

    [Fact]
    public async Task TestReplacementLocation_NewSingleLineElements_ExistingElements_ExistingInitializer5()
    {
        await TestInRegularAndScriptAsync(
            """
            using System.Collections.Generic;

            class C
            {
                void M()
                {
                    List<int> c =
                        [|new|] List<int>()
                        { 1, 2 };
                    [|c.Add(|]3);
                }
            }
            """,
            """
            using System.Collections.Generic;

            class C
            {
                void M()
                {
                    List<int> c =
                        [1, 2, 3];
                }
            }
            """);
    }

    [Fact]
    public async Task TestReplacementLocation_NewSingleLineElements_ExistingElements_ExistingInitializer6()
    {
        await TestInRegularAndScriptAsync(
            """
            using System.Collections.Generic;

            class C
            {
                void M()
                {
                    List<int> c =
                        [|new|] List<int>()
                        {
                            1,
                            2,
                        };
                    [|c.Add(|]3);
                }
            }
            """,
            """
            using System.Collections.Generic;

            class C
            {
                void M()
                {
                    List<int> c =
                        [
                            1,
                            2,
                            3,
                        ];
                }
            }
            """);
    }

    [Fact]
    public async Task TestReplacementLocation_NewSingleLineElements_ExistingElements_ExistingInitializer7()
    {
        await TestInRegularAndScriptAsync(
            """
            using System.Collections.Generic;

            class C
            {
                void M()
                {
                    List<int> c = [|new|] List<int>()
                        {
                            1,
                            2,
                        };
                    [|c.Add(|]3);
                }
            }
            """,
            """
            using System.Collections.Generic;

            class C
            {
                void M()
                {
                    List<int> c =
                        [
                            1,
                            2,
                            3,
                        ];
                }
            }
            """);
    }

    [Fact]
    public async Task TestReplacementLocation_NewSingleLineElements_ExistingElements_ExistingInitializer8()
    {
        await TestInRegularAndScriptAsync(
            """
            using System.Collections.Generic;

            class C
            {
                void M()
                {
                    List<int> c = [|new|] List<int>() {
                            1,
                            2
                        };
                    [|c.Add(|]3);
                }
            }
            """,
            """
            using System.Collections.Generic;

            class C
            {
                void M()
                {
                    List<int> c = [
                            1,
                            2,
                            3,
                        ];
                }
            }
            """);
    }

    [Fact]
    public async Task TestReplacementLocation_NewSingleLineElements_ExistingElements_ExistingInitializer9()
    {
        await TestInRegularAndScriptAsync(
            """
            using System.Collections.Generic;

            class C
            {
                void M()
                {
                    List<int> c = [|new|] List<int>()
                        {
                            1, 2
                        };
                    [|c.Add(|]3);
                }
            }
            """,
            """
            using System.Collections.Generic;

            class C
            {
                void M()
                {
                    List<int> c =
                        [
                            1, 2, 3
                        ];
                }
            }
            """);
    }

    [Fact]
    public async Task TestReplacementLocation_NewSingleLineElements_ExistingElements_ExistingInitializer10()
    {
        await TestInRegularAndScriptAsync(
            """
            using System.Collections.Generic;

            class C
            {
                void M()
                {
                    List<int> c = [|new|] List<int>()
                        {
                            1, 2,
                        };
                    [|c.Add(|]3);
                }
            }
            """,
            """
            using System.Collections.Generic;

            class C
            {
                void M()
                {
                    List<int> c =
                        [
                            1, 2, 3,
                        ];
                }
            }
            """);
    }

    [Fact]
    public async Task TestReplacementLocation_NewMultiLineElements_ExistingElements_ExistingInitializer1()
    {
        await TestInRegularAndScriptAsync(
            """
            using System.Collections.Generic;

            class C
            {
                void M()
                {
                    List<int> c = [|new|] List<int>() { 1, 2 };
                    [|c.Add(|]3 +
                        4);
                }
            }
            """,
            """
            using System.Collections.Generic;

            class C
            {
                void M()
                {
                    List<int> c =
                    [
                        1, 2,
                        3 +
                            4,
                    ];
                }
            }
            """);
    }

    [Fact]
    public async Task TestReplacementLocation_NewMultiLineElements_ExistingElements_ExistingInitializer2()
    {
        await TestInRegularAndScriptAsync(
            """
            using System.Collections.Generic;

            class C
            {
                void M()
                {
                    List<int> c = [|new|] List<int>()
                    { 1, 2 };
                    [|c.Add(|]3 +
                        4);
                }
            }
            """,
            """
            using System.Collections.Generic;

            class C
            {
                void M()
                {
                    List<int> c =
                    [
                        1, 2,
                        3 +
                            4,
                    ];
                }
            }
            """);
    }

    [Fact]
    public async Task TestReplacementLocation_NewMultiLineElements_ExistingElements_ExistingInitializer3()
    {
        await TestInRegularAndScriptAsync(
            """
            using System.Collections.Generic;

            class C
            {
                void M()
                {
                    List<int> c = [|new|] List<int>() {
                        1,
                        2
                    };
                    [|c.Add(|]3 +
                        4);
                }
            }
            """,
            """
            using System.Collections.Generic;

            class C
            {
                void M()
                {
                    List<int> c = [
                        1,
                        2,
                        3 +
                            4,
                    ];
                }
            }
            """);
    }

    [Fact]
    public async Task TestReplacementLocation_NewMultiLineElements_ExistingElements_ExistingInitializer4()
    {
        await TestInRegularAndScriptAsync(
            """
            using System.Collections.Generic;

            class C
            {
                void M()
                {
                    List<int> c =
                        [|new|] List<int>() { 1, 2 };
                    [|c.Add(|]3 +
                        4);
                }
            }
            """,
            """
            using System.Collections.Generic;

            class C
            {
                void M()
                {
                    List<int> c =
                        [
                            1, 2,
                            3 +
                                4,
                        ];
                }
            }
            """);
    }

    [Fact]
    public async Task TestReplacementLocation_NewMultiLineElements_ExistingElements_ExistingInitializer5()
    {
        await TestInRegularAndScriptAsync(
            """
            using System.Collections.Generic;

            class C
            {
                void M()
                {
                    List<int> c =
                        [|new|] List<int>()
                        { 1, 2 };
                    [|c.Add(|]3 +
                        4);
                }
            }
            """,
            """
            using System.Collections.Generic;

            class C
            {
                void M()
                {
                    List<int> c =
                        [
                            1, 2,
                            3 +
                                4,
                        ];
                }
            }
            """);
    }

    [Fact]
    public async Task TestReplacementLocation_NewMultiLineElements_ExistingElements_ExistingInitializer6()
    {
        await TestInRegularAndScriptAsync(
            """
            using System.Collections.Generic;

            class C
            {
                void M()
                {
                    List<int> c =
                        [|new|] List<int>()
                        {
                            1,
                            2,
                        };
                    [|c.Add(|]3 +
                        4);
                }
            }
            """,
            """
            using System.Collections.Generic;

            class C
            {
                void M()
                {
                    List<int> c =
                        [
                            1,
                            2,
                            3 +
                                4,
                        ];
                }
            }
            """);
    }

    [Fact]
    public async Task TestReplacementLocation_NewMultiLineElements_ExistingElements_ExistingInitializer7()
    {
        await TestInRegularAndScriptAsync(
            """
            using System.Collections.Generic;

            class C
            {
                void M()
                {
                    List<int> c = [|new|] List<int>()
                        {
                            1,
                            2,
                        };
                    [|c.Add(|]3 +
                        4);
                }
            }
            """,
            """
            using System.Collections.Generic;

            class C
            {
                void M()
                {
                    List<int> c =
                        [
                            1,
                            2,
                            3 +
                                4,
                        ];
                }
            }
            """);
    }

    [Fact]
    public async Task TestReplacementLocation_NewMultiLineElements_ExistingElements_ExistingInitializer8()
    {
        await TestInRegularAndScriptAsync(
            """
            using System.Collections.Generic;

            class C
            {
                void M()
                {
                    List<int> c = [|new|] List<int>() {
                            1,
                            2
                        };
                    [|c.Add(|]3 +
                        4);
                }
            }
            """,
            """
            using System.Collections.Generic;

            class C
            {
                void M()
                {
                    List<int> c = [
                            1,
                            2,
                            3 +
                                4,
                        ];
                }
            }
            """);
    }

    [Fact]
    public async Task TestReplacementLocation_NewMultiLineElements_ExistingElements_ExistingInitializer9()
    {
        await TestInRegularAndScriptAsync(
            """
            using System.Collections.Generic;

            class C
            {
                void M()
                {
                    List<int> c = [|new|] List<int>() {
                            1, 2
                        };
                    [|c.Add(|]3 +
                        4);
                }
            }
            """,
            """
            using System.Collections.Generic;

            class C
            {
                void M()
                {
                    List<int> c = [
                            1, 2,
                            3 +
                                4,
                        ];
                }
            }
            """);
    }

    [Fact]
    public async Task TestReplacementLocation_NewMultiLineElements_ExistingElements_ExistingInitializer10()
    {
        await TestInRegularAndScriptAsync(
            """
            using System.Collections.Generic;

            class C
            {
                void M()
                {
                    List<int> c = [|new|] List<int>() {
                            1, 2,
                        };
                    [|c.Add(|]3 +
                        4);
                }
            }
            """,
            """
            using System.Collections.Generic;

            class C
            {
                void M()
                {
                    List<int> c = [
                            1, 2,
                            3 +
                                4,
                        ];
                }
            }
            """);
    }

    [Fact]
    public async Task TestReplacementLocation_NewMultiLineElements_NoInitializer1()
    {
        await TestInRegularAndScriptAsync(
            """
            using System.Collections.Generic;

            class C
            {
                void M()
                {
                    List<int> c = [|new|] List<int>();
                    [|c.Add(|]3 +
                        4);
                }
            }
            """,
            """
            using System.Collections.Generic;

            class C
            {
                void M()
                {
                    List<int> c =
                    [
                        3 +
                            4,
                    ];
                }
            }
            """);
    }

    [Fact]
    public async Task TestReplacementLocation_NewMultiLineElements_NoInitializer2()
    {
        await TestInRegularAndScriptAsync(
            """
            using System.Collections.Generic;

            class C
            {
                void M()
                {
                    List<int> c = [|new|] List<int>();
                    [|c.Add(|]1 +
                        2);
                    [|c.Add(|]3 +
                        4);
                }
            }
            """,
            """
            using System.Collections.Generic;

            class C
            {
                void M()
                {
                    List<int> c =
                    [
                        1 +
                            2,
                        3 +
                            4,
                    ];
                }
            }
            """);
    }

    [Fact]
    public async Task TestNoMultiLineEvenWhenLongIfAllElementsAlreadyPresent()
    {
        await new VerifyCS.Test
        {
            TestCode = """
                using System;
                using System.Collections.Generic;

                namespace N
                {
                    class WellKnownDiagnosticTags
                    {
                        public static string Telemetry, EditAndContinue, Unnecessary, NotConfigurable;
                    }

                    class C
                    {
                        private static readonly string s_enforceOnBuildNeverTag;
                        class D
                        {
                            void M()
                            {
                                List<string> s_microsoftCustomTags = [|new|] List<string> { WellKnownDiagnosticTags.Telemetry };
                                List<string> s_editAndContinueCustomTags = [|new|] List<string> { WellKnownDiagnosticTags.EditAndContinue, WellKnownDiagnosticTags.Telemetry, WellKnownDiagnosticTags.NotConfigurable, s_enforceOnBuildNeverTag };
                                List<string> s_unnecessaryCustomTags = [|new|] List<string> { WellKnownDiagnosticTags.Unnecessary, WellKnownDiagnosticTags.Telemetry };
                                List<string> s_notConfigurableCustomTags = [|new|] List<string> { WellKnownDiagnosticTags.NotConfigurable, s_enforceOnBuildNeverTag, WellKnownDiagnosticTags.Telemetry };
                                List<string> s_unnecessaryAndNotConfigurableCustomTags = [|new|] List<string> { WellKnownDiagnosticTags.Unnecessary, WellKnownDiagnosticTags.NotConfigurable, s_enforceOnBuildNeverTag, WellKnownDiagnosticTags.Telemetry };
                            }
                        }
                    }
                }
                """,
            FixedCode = """
                using System;
                using System.Collections.Generic;
                
                namespace N
                {
                    class WellKnownDiagnosticTags
                    {
                        public static string Telemetry, EditAndContinue, Unnecessary, NotConfigurable;
                    }
                
                    class C
                    {
                        private static readonly string s_enforceOnBuildNeverTag;
                        class D
                        {
                            void M()
                            {
                                List<string> s_microsoftCustomTags = [WellKnownDiagnosticTags.Telemetry];
                                List<string> s_editAndContinueCustomTags = [WellKnownDiagnosticTags.EditAndContinue, WellKnownDiagnosticTags.Telemetry, WellKnownDiagnosticTags.NotConfigurable, s_enforceOnBuildNeverTag];
                                List<string> s_unnecessaryCustomTags = [WellKnownDiagnosticTags.Unnecessary, WellKnownDiagnosticTags.Telemetry];
                                List<string> s_notConfigurableCustomTags = [WellKnownDiagnosticTags.NotConfigurable, s_enforceOnBuildNeverTag, WellKnownDiagnosticTags.Telemetry];
                                List<string> s_unnecessaryAndNotConfigurableCustomTags = [WellKnownDiagnosticTags.Unnecessary, WellKnownDiagnosticTags.NotConfigurable, s_enforceOnBuildNeverTag, WellKnownDiagnosticTags.Telemetry];
                            }
                        }
                    }
                }
                """,
            LanguageVersion = LanguageVersion.CSharp12,
        }.RunAsync();
    }

    [Fact]
    public async Task TestCapacity1()
    {
        await TestInRegularAndScriptAsync(
            """
            using System.Collections.Generic;

            class C
            {
                void M()
                {
                    List<int> c = [|new|] List<int>(0);
                }
            }
            """,
            """
            using System.Collections.Generic;

            class C
            {
                void M()
                {
                    List<int> c = [];
                }
            }
            """);
    }

    [Fact]
    public async Task TestCapacity2()
    {
        await TestMissingInRegularAndScriptAsync(
            """
            using System.Collections.Generic;

            class C
            {
                void M()
                {
                    List<int> c = new List<int>(1);
                }
            }
            """);
    }

    [Fact]
    public async Task TestCapacity3()
    {
        await TestInRegularAndScriptAsync(
            """
            using System.Collections.Generic;

            class C
            {
                void M()
                {
                    List<int> c = [|new|] List<int>(1);
                    [|c.Add(|]0);
                }
            }
            """,
            """
            using System.Collections.Generic;

            class C
            {
                void M()
                {
                    List<int> c = [0];
                }
            }
            """);
    }

    [Fact]
    public async Task TestCapacity4()
    {
        await TestInRegularAndScriptAsync(
            """
            using System.Collections.Generic;

            class C
            {
                void M()
                {
                    List<int> c = [|new|] List<int>(0);
                    [|c.Add(|]1);
                }
            }
            """,
            """
            using System.Collections.Generic;

            class C
            {
                void M()
                {
                    List<int> c = new List<int>(0)
                    {
                        1
                    };
                }
            }
            """);
    }

    [Fact]
    public async Task TestCapacity5()
    {
        await TestInRegularAndScriptAsync(
            """
            using System.Collections.Generic;

            class C
            {
                void M(int[] x)
                {
                    List<int> c = [|new|] List<int>(1 + x.Length);
                    [|c.Add(|]0);
                    [|c.AddRange(|]x);
                }
            }
            """,
            """
            using System.Collections.Generic;

            class C
            {
                void M(int[] x)
                {
                    List<int> c = [0, .. x];
                }
            }
            """);
    }

    [Fact]
    public async Task TestCapacity6()
    {
        await TestInRegularAndScriptAsync(
            """
            using System.Collections.Generic;

            class C
            {
                void M(int[] x)
                {
                    List<int> c = [|new|] List<int>(x.Length + 1);
                    [|c.Add(|]0);
                    [|c.AddRange(|]x);
                }
            }
            """,
            """
            using System.Collections.Generic;

            class C
            {
                void M(int[] x)
                {
                    List<int> c = [0, .. x];
                }
            }
            """);
    }

    [Fact]
    public async Task TestCapacity7()
    {
        await TestInRegularAndScriptAsync(
            """
            using System.Collections.Generic;

            class C
            {
                void M(int[] x)
                {
                    List<int> c = [|new|] List<int>(2 + x.Length);
                    [|c.Add(|]0);
                    [|c.AddRange(|]x);
                    [|c.Add(|]1);
                }
            }
            """,
            """
            using System.Collections.Generic;

            class C
            {
                void M(int[] x)
                {
                    List<int> c = [0, .. x, 1];
                }
            }
            """);
    }

    [Fact]
    public async Task TestCapacity8()
    {
        await TestInRegularAndScriptAsync(
            """
            using System.Collections.Generic;

            class C
            {
                void M(int[] x, int[] y)
                {
                    List<int> c = [|new|] List<int>(2 + x.Length + y.Length);
                    [|c.Add(|]0);
                    [|c.AddRange(|]x);
                    [|c.AddRange(|]y);
                    [|c.Add(|]1);
                }
            }
            """,
            """
            using System.Collections.Generic;

            class C
            {
                void M(int[] x, int[] y)
                {
                    List<int> c = [0, .. x, .. y, 1];
                }
            }
            """);
    }

    [Fact]
    public async Task TestCapacity9()
    {
        await TestInRegularAndScriptAsync(
            """
            using System.Collections.Generic;

            class C
            {
                void M(int[] x, int[] y)
                {
                    List<int> c = [|new|] List<int>(x.Length + y.Length + 2);
                    [|c.Add(|]0);
                    [|c.AddRange(|]x);
                    [|c.AddRange(|]y);
                    [|c.Add(|]1);
                }
            }
            """,
            """
            using System.Collections.Generic;

            class C
            {
                void M(int[] x, int[] y)
                {
                    List<int> c = [0, .. x, .. y, 1];
                }
            }
            """);
    }

    [Fact]
    public async Task TestCapacity10()
    {
        await TestInRegularAndScriptAsync(
            """
            using System.Collections.Generic;

            class C
            {
                void M(int[] x, IList<int> y)
                {
                    List<int> c = [|new|] List<int>(x.Length + y.Count + 2);
                    [|c.Add(|]0);
                    [|c.AddRange(|]x);
                    [|c.AddRange(|]y);
                    [|c.Add(|]1);
                }
            }
            """,
            """
            using System.Collections.Generic;

            class C
            {
                void M(int[] x, IList<int> y)
                {
                    List<int> c = [0, .. x, .. y, 1];
                }
            }
            """);
    }

    [Fact]
    public async Task TestCapacity11()
    {
        await TestInRegularAndScriptAsync(
            """
            using System.Collections.Generic;
            using System.Linq;

            class C
            {
                void M(int[] x, IEnumerable<int> y)
                {
                    List<int> c = [|new|] List<int>(x.Length + y.Count() + 2);
                    [|c.Add(|]0);
                    [|c.AddRange(|]x);
                    [|c.AddRange(|]y);
                    [|c.Add(|]1);
                }
            }
            """,
            """
            using System.Collections.Generic;
            using System.Linq;

            class C
            {
                void M(int[] x, IEnumerable<int> y)
                {
                    List<int> c = [0, .. x, .. y, 1];
                }
            }
            """);
    }

    [Fact]
    public async Task TestCapacity12()
    {
        await TestInRegularAndScriptAsync(
            """
            using System.Collections.Generic;
            using System.Linq;

            class C
            {
                void M(int[] x, IEnumerable<int> y)
                {
                    List<int> c = [|new|] List<int>(x.Length + y.Count() + 2) { 0, 1 };
                    [|c.AddRange(|]x);
                    [|c.AddRange(|]y);
                }
            }
            """,
            """
            using System.Collections.Generic;
            using System.Linq;

            class C
            {
                void M(int[] x, IEnumerable<int> y)
                {
                    List<int> c = [0, 1, .. x, .. y];
                }
            }
            """);
    }

    [Fact]
    public async Task TestCapacity13()
    {
        await TestInRegularAndScriptAsync(
            """
            using System.Collections.Generic;

            class C
            {
                void M(int[] x)
                {
                    List<int> c = [|new|] List<int>(1 + x.Length);
                    [|c.Add(|]1);
                    [|foreach (var v in |]x)
                        c.Add(v);
                }
            }
            """,
            """
            using System.Collections.Generic;

            class C
            {
                void M(int[] x)
                {
                    List<int> c = [1, .. x];
                }
            }
            """);
    }

    [Fact]
    public async Task TestCapacity14()
    {
        await TestInRegularAndScriptAsync(
            """
            using System.Collections.Generic;
            using System.Linq;

            class C
            {
                void M(int[] x, IEnumerable<int> y)
                {
                    List<int> c = [|new|] List<int>(1 + x.Length + y.Count() + 1);
                    [|c.Add(|]0);
                    [|c.AddRange(|]x);
                    [|c.AddRange(|]y);
                    [|c.Add(|]1);
                }
            }
            """,
            """
            using System.Collections.Generic;
            using System.Linq;

            class C
            {
                void M(int[] x, IEnumerable<int> y)
                {
                    List<int> c = [0, .. x, .. y, 1];
                }
            }
            """);
    }

    [Fact]
    public async Task TestCapacity15()
    {
        await TestInRegularAndScriptAsync(
            """
            using System.Collections.Generic;
            using System.Linq;

            class C
            {
                void M(int[] x, IEnumerable<int> y)
                {
                    List<int> c = [|new|] List<int>(1 + x.Length + y.Count());
                    [|c.Add(|]0);
                    c.AddRange(x);
                    c.AddRange(y);
                    c.Add(1);
                }
            }
            """,
            """
            using System.Collections.Generic;
            using System.Linq;

            class C
            {
                void M(int[] x, IEnumerable<int> y)
                {
                    List<int> c = [|new|] List<int>(1 + x.Length + y.Count())
                    {
                        0
                    };
                    c.AddRange(x);
                    c.AddRange(y);
                    c.Add(1);
                }
            }
            """);
    }

    [Fact]
    public async Task TestCapacity16()
    {
        await TestInRegularAndScriptAsync(
            """
            using System.Collections.Generic;

            class C
            {
                void M(int[] x, IEnumerable<int> y)
                {
                    List<int> c = [|new|] List<int>(1 - x.Length);
                    [|c.Add(|]0);
                    c.AddRange(x);
                }
            }
            """,
            """
            using System.Collections.Generic;

            class C
            {
                void M(int[] x, IEnumerable<int> y)
                {
                    List<int> c = [|new|] List<int>(1 - x.Length)
                    {
                        0
                    };
                    c.AddRange(x);
                }
            }
            """);
    }

    [Fact]
    public async Task TestCapacity17()
    {
        await TestInRegularAndScriptAsync(
            """
            using System.Collections.Generic;

            class C
            {
                void M(int[] x, IEnumerable<int> y)
                {
                    List<int> c = [|new|] List<int>(1);
                    [|c.Add(|]0);
                    c.AddRange(x);
                }
            }
            """,
            """
            using System.Collections.Generic;

            class C
            {
                void M(int[] x, IEnumerable<int> y)
                {
                    List<int> c = [|new|] List<int>(1)
                    {
                        0
                    };
                    c.AddRange(x);
                }
            }
            """);
    }

    [Fact]
    public async Task TestCapacity18()
    {
        await TestInRegularAndScriptAsync(
            """
            using System.Collections.Generic;

            class C
            {
                void M(int[] x, int[] y)
                {
                    List<int> c = [|new|] List<int>(1 + x.Length + y.Length);
                    [|c.Add(|]0);
                    c.AddRange(x);
                }
            }
            """,
            """
            using System.Collections.Generic;

            class C
            {
                void M(int[] x, int[] y)
                {
                    List<int> c = new List<int>(1 + x.Length + y.Length)
                    {
                        0
                    };
                    c.AddRange(x);
                }
            }
            """);
    }

    [Fact]
    public async Task TestCapacity19()
    {
        await TestInRegularAndScriptAsync(
            """
            using System.Collections.Generic;

            class C
            {
                void M(int[] x, int[] y)
                {
                    List<int> c = [|new|] List<int>(x);
                    [|c.Add(|]0);
                    c.AddRange(y);
                }
            }
            """,
            """
            using System.Collections.Generic;

            class C
            {
                void M(int[] x, int[] y)
                {
                    List<int> c = new List<int>(x)
                    {
                        0
                    };
                    c.AddRange(y);
                }
            }
            """);
    }

    [Fact]
    public async Task TestCapacity20()
    {
        await TestInRegularAndScriptAsync(
            """
            using System.Collections.Generic;
            using System.Linq;

            class C
            {
                void M(int[] x, IEnumerable<int> y)
                {
                    List<int> c = [|new|] List<int>(x.Length + y.Count() + 2) { 0 };
                    [|c.Add(|]1);
                    [|c.AddRange(|]x);
                    [|c.AddRange(|]y);
                }
            }
            """,
            """
            using System.Collections.Generic;
            using System.Linq;

            class C
            {
                void M(int[] x, IEnumerable<int> y)
                {
                    List<int> c = [0, 1, .. x, .. y];
                }
            }
            """);
    }

    [Fact]
    public async Task TestCapacity21()
    {
        await TestInRegularAndScriptAsync(
            """
            using System.Collections.Generic;
            using System.Linq;

            class C
            {
                void M(int[] x, IEnumerable<int> y)
                {
                    List<int> c = [|new|] List<int>(1 + y.Count());
                    [|c.Add(|]0);
                    c.AddRange(x);
                }
            }
            """,
            """
            using System.Collections.Generic;
            using System.Linq;

            class C
            {
                void M(int[] x, IEnumerable<int> y)
                {
                    List<int> c = new List<int>(1 + y.Count())
                    {
                        0
                    };
                    c.AddRange(x);
                }
            }
            """);
    }

    [Fact]
    public async Task TestCapacity22()
    {
        await TestInRegularAndScriptAsync(
            """
            using System.Collections.Generic;

            class C
            {
                void M(int[] x, IList<int> y)
                {
                    List<int> c = [|new|] List<int>(x.Length + x.Length + 2);
                    [|c.Add(|]0);
                    [|c.AddRange(|]x);
                    [|c.AddRange(|]x);
                    [|c.Add(|]1);
                }
            }
            """,
            """
            using System.Collections.Generic;

            class C
            {
                void M(int[] x, IList<int> y)
                {
                    List<int> c = [0, .. x, .. x, 1];
                }
            }
            """);
    }

    [Fact]
    public async Task TestCapacity23()
    {
        await TestInRegularAndScriptAsync(
            """
            using System.Collections.Generic;

            class C
            {
                void M(int[] x, IList<int> y)
                {
                    List<int> c = [|new|] List<int>(x.Length + 2);
                    [|c.Add(|]0);
                    c.AddRange(x);
                    c.AddRange(x);
                    c.Add(1);
                }
            }
            """,
            """
            using System.Collections.Generic;

            class C
            {
                void M(int[] x, IList<int> y)
                {
                    List<int> c = new List<int>(x.Length + 2)
                    {
                        0
                    };
                    c.AddRange(x);
                    c.AddRange(x);
                    c.Add(1);
                }
            }
            """);
    }

    [Fact]
    public async Task TestCapacity24()
    {
        await TestInRegularAndScriptAsync(
            """
            using System.Collections.Generic;

            class C
            {
                void M(int[] x, IList<int> y)
                {
                    List<int> c = [|new|] List<int>(x.Length + x.Length + x.Length + 2);
                    [|c.Add(|]0);
                    c.AddRange(x);
                    c.AddRange(x);
                    c.Add(1);
                }
            }
            """,
            """
            using System.Collections.Generic;

            class C
            {
                void M(int[] x, IList<int> y)
                {
                    List<int> c = new List<int>(x.Length + x.Length + x.Length + 2)
                    {
                        0
                    };
                    c.AddRange(x);
                    c.AddRange(x);
                    c.Add(1);
                }
            }
            """);
    }

    [Fact, WorkItem("https://github.com/dotnet/roslyn/issues/71012")]
    public async Task TestInLambda()
    {
        await TestInRegularAndScriptAsync(
            """
            using System;
            using System.Collections.Generic;
            using System.Linq.Expressions;

            class C
            {
                void M()
                {
                    Func<List<int>> f = () => [|new|] List<int>();
                }
            }
            """,
            """
            using System;
            using System.Collections.Generic;
            using System.Linq.Expressions;

            class C
            {
                void M()
                {
                    Func<List<int>> f = () => [];
                }
            }
            """);
    }

    [Fact, WorkItem("https://github.com/dotnet/roslyn/issues/71012")]
    public async Task TestNotInLambda1()
    {
        await TestMissingInRegularAndScriptAsync(
            """
            using System;
            using System.Collections.Generic;
            using System.Linq.Expressions;

            class C
            {
                void M()
                {
                    var e = () => new List<int>();
                }
            }
            """);
    }

    [Fact, WorkItem("https://github.com/dotnet/roslyn/issues/71012")]
    public async Task TestNotInExpressionTree()
    {
        await TestMissingInRegularAndScriptAsync(
            """
            using System;
            using System.Collections.Generic;
            using System.Linq.Expressions;

            class C
            {
                void M()
                {
                    Expression<Func<List<int>>> e = () => new List<int>();
                }
            }
            """);
    }

<<<<<<< HEAD
    [Fact]
    public async Task TestNotInDictionary()
    {
        await TestMissingInRegularAndScriptAsync(
            """
            using System.Collections.Generic;
            class Program
            {
                static void Main()
                {
                    Dictionary<string, object> d = new Dictionary<string, object>() { };
                }
            }
            """);
    }

    [Fact]
    public async Task TestNotInIEnumerableAndIncompatibleAdd()
    {
        await TestMissingInRegularAndScriptAsync(
            """
            using System.Collections;
            class Program
            {
                static void Main()
                {
                    MyCollection c = new MyCollection() { };
                }
            }
            class MyCollection : IEnumerable
            {
                public void Add(string s) { }
                IEnumerator IEnumerable.GetEnumerator() => null;
            }
            """);
=======
    [Fact, WorkItem("https://github.com/dotnet/roslyn/issues/71607")]
    public async Task TestAddRangeOfCollectionExpression1()
    {
        await new VerifyCS.Test
        {
            TestCode = """
                using System.Linq;
                using System.Collections.Generic;
                using System.Collections.Immutable;
                
                class C
                {
                    void M()
                    {
                        List<int> numbers = [|new|]() { 1, 2 };
                        [|numbers.AddRange(|][4, 5]);
                    }
                }
                """,
            FixedCode = """
                using System.Linq;
                using System.Collections.Generic;
                using System.Collections.Immutable;
                
                class C
                {
                    void M()
                    {
                        List<int> numbers = [1, 2, 4, 5];
                    }
                }
                """,
            LanguageVersion = LanguageVersion.CSharp12,
            ReferenceAssemblies = ReferenceAssemblies.Net.Net80,
        }.RunAsync();
    }

    [Fact, WorkItem("https://github.com/dotnet/roslyn/issues/71607")]
    public async Task TestAddRangeOfCollectionExpression2()
    {
        await new VerifyCS.Test
        {
            TestCode = """
                using System.Linq;
                using System.Collections.Generic;
                using System.Collections.Immutable;
                
                class C
                {
                    void M(int[] x)
                    {
                        List<int> numbers = [|new|]() { 1, 2 };
                        [|numbers.AddRange(|][4, .. x]);
                    }
                }
                """,
            FixedCode = """
                using System.Linq;
                using System.Collections.Generic;
                using System.Collections.Immutable;
                
                class C
                {
                    void M(int[] x)
                    {
                        List<int> numbers = [1, 2, 4, .. x];
                    }
                }
                """,
            LanguageVersion = LanguageVersion.CSharp12,
            ReferenceAssemblies = ReferenceAssemblies.Net.Net80,
        }.RunAsync();
>>>>>>> ec51e32f
    }
}<|MERGE_RESOLUTION|>--- conflicted
+++ resolved
@@ -5151,7 +5151,6 @@
             """);
     }
 
-<<<<<<< HEAD
     [Fact]
     public async Task TestNotInDictionary()
     {
@@ -5187,7 +5186,8 @@
                 IEnumerator IEnumerable.GetEnumerator() => null;
             }
             """);
-=======
+    }
+
     [Fact, WorkItem("https://github.com/dotnet/roslyn/issues/71607")]
     public async Task TestAddRangeOfCollectionExpression1()
     {
@@ -5260,6 +5260,5 @@
             LanguageVersion = LanguageVersion.CSharp12,
             ReferenceAssemblies = ReferenceAssemblies.Net.Net80,
         }.RunAsync();
->>>>>>> ec51e32f
     }
 }