--- conflicted
+++ resolved
@@ -19,11 +19,7 @@
 
     public partial class UseCollectionInitializerTests
     {
-<<<<<<< HEAD
-        private static async Task TestInRegularAndScriptAsync(string testCode, string fixedCode)
-=======
         private static async Task TestInRegularAndScriptAsync(string testCode, string fixedCode, OutputKind outputKind = OutputKind.DynamicallyLinkedLibrary)
->>>>>>> 80a8ce8d
         {
             await new VerifyCS.Test
             {
@@ -31,10 +27,7 @@
                 TestCode = testCode,
                 FixedCode = fixedCode,
                 LanguageVersion = LanguageVersion.Preview,
-<<<<<<< HEAD
-=======
                 TestState = { OutputKind = outputKind }
->>>>>>> 80a8ce8d
             }.RunAsync();
         }
 
@@ -1352,8 +1345,6 @@
     }
 }");
         }
-<<<<<<< HEAD
-=======
 
         [WorkItem(61066, "https://github.com/dotnet/roslyn/issues/61066")]
         [Fact, Trait(Traits.Feature, Traits.Features.CodeActionsUseObjectInitializer)]
@@ -1369,6 +1360,5 @@
 var list = new List<int> { 1 };
 ", OutputKind.ConsoleApplication);
         }
->>>>>>> 80a8ce8d
     }
 }