﻿// Licensed to the .NET Foundation under one or more agreements.
// The .NET Foundation licenses this file to you under the MIT license.
// See the LICENSE file in the project root for more information.

using System.Threading.Tasks;
using Microsoft.CodeAnalysis.CodeStyle;
using Microsoft.CodeAnalysis.CSharp;
using Microsoft.CodeAnalysis.CSharp.CodeStyle;
using Microsoft.CodeAnalysis.CSharp.UseExpressionBody;
using Microsoft.CodeAnalysis.Editor.UnitTests.CodeActions;
using Microsoft.CodeAnalysis.Test.Utilities;
using Microsoft.CodeAnalysis.Testing;
using Roslyn.Test.Utilities;
using Xunit;

namespace Microsoft.CodeAnalysis.Editor.CSharp.UnitTests.UseExpressionBody
{
    using VerifyCS = CSharpCodeFixVerifier<
        UseExpressionBodyDiagnosticAnalyzer,
        UseExpressionBodyCodeFixProvider>;

    public class UseExpressionBodyForAccessorsTests
    {
        private static async Task TestWithUseExpressionBodyAsync(string code, string fixedCode, LanguageVersion version = LanguageVersion.CSharp8)
        {
            await new VerifyCS.Test
            {
                ReferenceAssemblies = version == LanguageVersion.CSharp9 ? ReferenceAssemblies.Net.Net50 : ReferenceAssemblies.Default,
                TestCode = code,
                FixedCode = fixedCode,
                LanguageVersion = version,
                Options =
                {
                    { CSharpCodeStyleOptions.PreferExpressionBodiedAccessors, ExpressionBodyPreference.WhenPossible  },
                    { CSharpCodeStyleOptions.PreferExpressionBodiedProperties, ExpressionBodyPreference.Never },
                    { CSharpCodeStyleOptions.PreferExpressionBodiedIndexers, ExpressionBodyPreference.Never },
                }
            }.RunAsync();
        }

<<<<<<< HEAD
        private static async Task TestWithUseExpressionBodyIncludingPropertiesAndIndexersAsync(string code, string fixedCode)
=======
        private static async Task TestWithUseExpressionBodyIncludingPropertiesAndIndexers(string code, string fixedCode, LanguageVersion version = LanguageVersion.CSharp8)
>>>>>>> 1659203d
        {
            await new VerifyCS.Test
            {
                ReferenceAssemblies = version == LanguageVersion.CSharp9 ? ReferenceAssemblies.Net.Net50 : ReferenceAssemblies.Default,
                TestCode = code,
                FixedCode = fixedCode,
                LanguageVersion = version,
                Options =
                {
                    { CSharpCodeStyleOptions.PreferExpressionBodiedAccessors, ExpressionBodyPreference.WhenPossible  },
                    { CSharpCodeStyleOptions.PreferExpressionBodiedProperties, ExpressionBodyPreference.WhenPossible },
                    { CSharpCodeStyleOptions.PreferExpressionBodiedIndexers, ExpressionBodyPreference.WhenPossible },
                }
            }.RunAsync();
        }

<<<<<<< HEAD
        private static async Task TestWithUseBlockBodyIncludingPropertiesAndIndexersAsync(string code, string fixedCode)
=======
        private static async Task TestWithUseBlockBodyIncludingPropertiesAndIndexers(string code, string fixedCode, LanguageVersion version = LanguageVersion.CSharp8)
>>>>>>> 1659203d
        {
            await new VerifyCS.Test
            {
                ReferenceAssemblies = version == LanguageVersion.CSharp9 ? ReferenceAssemblies.Net.Net50 : ReferenceAssemblies.Default,
                TestCode = code,
                FixedCode = fixedCode,
                LanguageVersion = version,
                Options =
                {
                    { CSharpCodeStyleOptions.PreferExpressionBodiedAccessors, ExpressionBodyPreference.Never  },
                    { CSharpCodeStyleOptions.PreferExpressionBodiedProperties, ExpressionBodyPreference.Never },
                    { CSharpCodeStyleOptions.PreferExpressionBodiedIndexers, ExpressionBodyPreference.Never },
                }
            }.RunAsync();
        }

        [Fact, Trait(Traits.Feature, Traits.Features.CodeActionsUseExpressionBody)]
        public async Task TestUseExpressionBody1()
        {
            var code = @"
class C
{
    int Bar() { return 0; }

    int Goo
    {
        {|IDE0027:get
        {
            return Bar();
        }|}
    }
}";
            var fixedCode = @"
class C
{
    int Bar() { return 0; }

    int Goo
    {
        get => Bar();
    }
}";
            await TestWithUseExpressionBodyAsync(code, fixedCode);
        }

        [Fact, Trait(Traits.Feature, Traits.Features.CodeActionsUseExpressionBody)]
        public async Task TestUpdatePropertyInsteadOfAccessor()
        {
            // TODO: Should this test move to properties tests?
            var code = @"
class C
{
    int Bar() { return 0; }

    {|IDE0025:int Goo
    {
        get
        {
            return Bar();
        }
    }|}
}";
            var fixedCode = @"
class C
{
    int Bar() { return 0; }

    int Goo => Bar();
}";
            await TestWithUseExpressionBodyIncludingPropertiesAndIndexersAsync(code, fixedCode);
        }

        [Fact, Trait(Traits.Feature, Traits.Features.CodeActionsUseExpressionBody)]
        public async Task TestOnIndexer1()
        {
            var code = @"
class C
{
    int Bar() { return 0; }

    int this[int i]
    {
        {|IDE0027:get
        {
            return Bar();
        }|}
    }
}";
            var fixedCode = @"
class C
{
    int Bar() { return 0; }

    int this[int i]
    {
        get => Bar();
    }
}";
            await TestWithUseExpressionBodyAsync(code, fixedCode);
        }

        [Fact, Trait(Traits.Feature, Traits.Features.CodeActionsUseExpressionBody)]
        public async Task TestUpdateIndexerIfIndexerAndAccessorCanBeUpdated()
        {
            // TODO: Should this test move to indexers tests?
            var code = @"
class C
{
    int Bar() { return 0; }

    {|IDE0026:int this[int i]
    {
        get
        {
            return Bar();
        }
    }|}
}";
            var fixedCode = @"
class C
{
    int Bar() { return 0; }

    int this[int i] => Bar();
}";
            await TestWithUseExpressionBodyIncludingPropertiesAndIndexersAsync(code, fixedCode);
        }

        [Fact, Trait(Traits.Feature, Traits.Features.CodeActionsUseExpressionBody)]
        public async Task TestOnSetter1()
        {
            var code = @"
class C
{
    void Bar() { }

    int Goo
    {
        {|IDE0027:set
        {
            Bar();
        }|}
    }
}";
            var fixedCode = @"
class C
{
    void Bar() { }

    int Goo
    {
        set => Bar();
    }
}";
            await TestWithUseExpressionBodyAsync(code, fixedCode);
        }

        [Fact, Trait(Traits.Feature, Traits.Features.CodeActionsUseExpressionBody)]
        public async Task TestOnInit1()
        {
            var code =
@"class C
{
    int Goo
    {
        {|IDE0027:init
        {
            Bar();
        }|}
    }

    int Bar() { return 0; }
}";
            var fixedCode =
@"class C
{
    int Goo
    {
        init => Bar();
    }

    int Bar() { return 0; }
}";
            await TestWithUseExpressionBody(code, fixedCode, LanguageVersion.CSharp9);
        }

        [Fact, Trait(Traits.Feature, Traits.Features.CodeActionsUseExpressionBody)]
        public async Task TestMissingWithOnlySetter()
        {
            await VerifyCS.VerifyAnalyzerAsync(@"
class C
{
    void Bar() { }

    int Goo
    {
        set => Bar();
    }
}");
        }

        [Fact, Trait(Traits.Feature, Traits.Features.CodeActionsUseExpressionBody)]
        public async Task TestMissingWithOnlyInit()
        {
            var code =
@"class C
{
    int Goo
    {
        init => Bar();
    }

    int Bar() { return 0; }
}";

            await new VerifyCS.Test
            {
                ReferenceAssemblies = ReferenceAssemblies.Net.Net50,
                TestCode = code,
                LanguageVersion = LanguageVersion.CSharp9,
            }.RunAsync();
        }

        [Fact, Trait(Traits.Feature, Traits.Features.CodeActionsUseExpressionBody)]
        public async Task TestUseExpressionBody3()
        {
            var code = @"
using System;

class C
{
    int Goo
    {
        {|IDE0027:get
        {
            throw new NotImplementedException();
        }|}
    }
}";
            var fixedCode = @"
using System;

class C
{
    int Goo
    {
        get => throw new NotImplementedException();
    }
}";
            await TestWithUseExpressionBodyAsync(code, fixedCode);
        }

        [Fact, Trait(Traits.Feature, Traits.Features.CodeActionsUseExpressionBody)]
        public async Task TestUseExpressionBody4()
        {
            var code = @"
using System;

class C
{
    int Goo
    {
        {|IDE0027:get
        {
            throw new NotImplementedException(); // comment
        }|}
    }
}";
            var fixedCode = @"
using System;

class C
{
    int Goo
    {
        get => throw new NotImplementedException(); // comment
    }
}";
            await TestWithUseExpressionBodyAsync(code, fixedCode);
        }

        [Fact, Trait(Traits.Feature, Traits.Features.CodeActionsUseExpressionBody)]
        public async Task TestUseBlockBody1()
        {
            var code = @"
class C
{
    int Bar() { return 0; }

    int Goo
    {
        {|IDE0027:get => Bar();|}
    }
}";
            var fixedCode = @"
class C
{
    int Bar() { return 0; }

    int Goo
    {
        get
        {
            return Bar();
        }
    }
}";
            await TestWithUseBlockBodyIncludingPropertiesAndIndexersAsync(code, fixedCode);
        }

        [Fact, Trait(Traits.Feature, Traits.Features.CodeActionsUseExpressionBody)]
        public async Task TestUseBlockBodyForSetter1()
        {
            var code = @"
class C
{
    void Bar() { }

    int Goo
    {
        {|IDE0027:set => Bar();|}
        }
    }";
            var fixedCode = @"
class C
{
    void Bar() { }

    int Goo
    {
        set
        {
            Bar();
        }
    }
}";
            await TestWithUseBlockBodyIncludingPropertiesAndIndexersAsync(code, fixedCode);
        }

        [Fact, Trait(Traits.Feature, Traits.Features.CodeActionsUseExpressionBody)]
        public async Task TestUseBlockBodyForInit1()
        {
            var code =
@"class C
{
    int Goo
    {
        {|IDE0027:init => Bar();|}
        }

    int Bar() { return 0; }
    }";
            var fixedCode =
@"class C
{
    int Goo
    {
        init
        {
            Bar();
        }
    }

    int Bar() { return 0; }
    }";

            await TestWithUseBlockBodyIncludingPropertiesAndIndexers(code, fixedCode, LanguageVersion.CSharp9);
        }

        [Fact, Trait(Traits.Feature, Traits.Features.CodeActionsUseExpressionBody)]
        public async Task TestUseBlockBody3()
        {
            var code = @"
using System;

class C
{
    int Goo
    {
        {|IDE0027:get => throw new NotImplementedException();|}
        }
    }";
            var fixedCode = @"
using System;

class C
{
    int Goo
    {
        get
        {
            throw new NotImplementedException();
        }
    }
}";
            await TestWithUseBlockBodyIncludingPropertiesAndIndexersAsync(code, fixedCode);
        }

        [Fact, Trait(Traits.Feature, Traits.Features.CodeActionsUseExpressionBody)]
        public async Task TestUseBlockBody4()
        {
            var code = @"
using System;

class C
{
    int Goo
    {
        {|IDE0027:get => throw new NotImplementedException();|} // comment
    }
}";
            var fixedCode = @"
using System;

class C
{
    int Goo
    {
        get
        {
            throw new NotImplementedException(); // comment
        }
    }
}";
            await TestWithUseBlockBodyIncludingPropertiesAndIndexersAsync(code, fixedCode);
        }

        [WorkItem(31308, "https://github.com/dotnet/roslyn/issues/31308")]
        [Fact, Trait(Traits.Feature, Traits.Features.CodeActionsUseExpressionBody)]
        public async Task TestUseBlockBody5()
        {
            var code = @"
class C
{
    C this[int index]
    {
        get => default;
    }
}";
            await new VerifyCS.Test
            {
                TestCode = code,
                FixedCode = code,
                Options =
                {
                    { CSharpCodeStyleOptions.PreferExpressionBodiedAccessors, ExpressionBodyPreference.WhenOnSingleLine, NotificationOption2.None },
                    { CSharpCodeStyleOptions.PreferExpressionBodiedProperties, ExpressionBodyPreference.WhenOnSingleLine, NotificationOption2.None },
                    { CSharpCodeStyleOptions.PreferExpressionBodiedIndexers, ExpressionBodyPreference.WhenOnSingleLine, NotificationOption2.None },
                }
            }.RunAsync();
        }

        [WorkItem(20350, "https://github.com/dotnet/roslyn/issues/20350")]
        [Fact, Trait(Traits.Feature, Traits.Features.CodeActionsUseExpressionBody)]
        public async Task TestAccessorListFormatting()
        {
            var code = @"
class C
{
    int Bar() { return 0; }

    int Goo { {|IDE0027:get => Bar();|} }
}";
            var fixedCode = @"
class C
{
    int Bar() { return 0; }

    int Goo
    {
        get
        {
            return Bar();
        }
    }
}";
            await TestWithUseBlockBodyIncludingPropertiesAndIndexersAsync(code, fixedCode);
        }

        [WorkItem(20350, "https://github.com/dotnet/roslyn/issues/20350")]
        [Fact, Trait(Traits.Feature, Traits.Features.CodeActionsUseExpressionBody)]
        public async Task TestAccessorListFormatting_FixAll()
        {
            var code = @"
class C
{
    int Bar() { return 0; }

    int Goo { {|IDE0027:get => Bar();|} {|IDE0027:set => Bar();|} }
}";
            var fixedCode = @"
class C
{
    int Bar() { return 0; }

    int Goo
    {
        get { return Bar(); }
        set
        {
            Bar();
        }
    }
}";
            var batchFixedCode = @"
class C
{
    int Bar() { return 0; }

    int Goo
    {
        get
        {
            return Bar();
        }

        set
        {
            Bar();
        }
    }
}";
            await new VerifyCS.Test
            {
                TestCode = code,
                FixedCode = fixedCode,
                BatchFixedCode = batchFixedCode,
                Options =
                {
                    { CSharpCodeStyleOptions.PreferExpressionBodiedAccessors, ExpressionBodyPreference.Never  },
                    { CSharpCodeStyleOptions.PreferExpressionBodiedProperties, ExpressionBodyPreference.Never },
                    { CSharpCodeStyleOptions.PreferExpressionBodiedIndexers, ExpressionBodyPreference.Never },
                },
            }.RunAsync();
        }

        [WorkItem(20350, "https://github.com/dotnet/roslyn/issues/20350")]
        [Fact, Trait(Traits.Feature, Traits.Features.CodeActionsUseExpressionBody)]
        public async Task TestAccessorListFormatting_FixAll2()
        {
            var code =
@"class C
{
    int Goo { {|IDE0027:get => Bar();|} {|IDE0027:init => Bar();|} }

    int Bar() { return 0; }
}";
            var fixedCode =
@"class C
{
    int Goo
    {
        get { return Bar(); }
        init
        {
            Bar();
        }
    }

    int Bar() { return 0; }
}";
            var batchFixedCode =
@"class C
{
    int Goo
    {
        get
        {
            return Bar();
        }

        init
        {
            Bar();
        }
    }

    int Bar() { return 0; }
}";

            await new VerifyCS.Test
            {
                ReferenceAssemblies = ReferenceAssemblies.Net.Net50,
                TestCode = code,
                FixedCode = fixedCode,
                BatchFixedCode = batchFixedCode,
                LanguageVersion = LanguageVersion.CSharp9,
                Options =
                {
                    { CSharpCodeStyleOptions.PreferExpressionBodiedAccessors, ExpressionBodyPreference.Never },
                    { CSharpCodeStyleOptions.PreferExpressionBodiedProperties, ExpressionBodyPreference.Never },
                    { CSharpCodeStyleOptions.PreferExpressionBodiedIndexers, ExpressionBodyPreference.Never },
                }
            }.RunAsync();
        }

        [WorkItem(20362, "https://github.com/dotnet/roslyn/issues/20362")]
        [Fact, Trait(Traits.Feature, Traits.Features.CodeActionsUseExpressionBody)]
        public async Task TestOfferToConvertToBlockEvenIfExpressionBodyPreferredIfPriorToCSharp7()
        {
            var code = @"
using System;
class C
{
    int Goo { {|IDE0027:get {|CS8059:=> {|CS8059:throw new NotImplementedException()|}|};|} }
}";
            var fixedCode = @"
using System;
class C
{
    int Goo
    {
        get
        {
            throw new NotImplementedException();
        }
    }
}";
            await TestWithUseExpressionBodyAsync(code, fixedCode, LanguageVersion.CSharp6);
        }

        [WorkItem(20362, "https://github.com/dotnet/roslyn/issues/20362")]
        [Fact, Trait(Traits.Feature, Traits.Features.CodeActionsUseExpressionBody)]
        public async Task TestOfferToConvertToBlockEvenIfExpressionBodyPreferredIfPriorToCSharp7_FixAll()
        {
            var code = @"
using System;
class C
{
    int Goo { {|IDE0027:get {|CS8059:=> {|CS8059:throw new NotImplementedException()|}|};|} }
    int Bar { {|IDE0027:get {|CS8059:=> {|CS8059:throw new NotImplementedException()|}|};|} }
}";
            var fixedCode = @"
using System;
class C
{
    int Goo
    {
        get
        {
            throw new NotImplementedException();
        }
    }
    int Bar
    {
        get
        {
            throw new NotImplementedException();
        }
    }
}";
            await TestWithUseExpressionBodyAsync(code, fixedCode, LanguageVersion.CSharp6);
        }
    }
}<|MERGE_RESOLUTION|>--- conflicted
+++ resolved
@@ -38,11 +38,7 @@
             }.RunAsync();
         }
 
-<<<<<<< HEAD
-        private static async Task TestWithUseExpressionBodyIncludingPropertiesAndIndexersAsync(string code, string fixedCode)
-=======
-        private static async Task TestWithUseExpressionBodyIncludingPropertiesAndIndexers(string code, string fixedCode, LanguageVersion version = LanguageVersion.CSharp8)
->>>>>>> 1659203d
+        private static async Task TestWithUseExpressionBodyIncludingPropertiesAndIndexersAsync(string code, string fixedCode, LanguageVersion version = LanguageVersion.CSharp8)
         {
             await new VerifyCS.Test
             {
@@ -59,11 +55,7 @@
             }.RunAsync();
         }
 
-<<<<<<< HEAD
-        private static async Task TestWithUseBlockBodyIncludingPropertiesAndIndexersAsync(string code, string fixedCode)
-=======
-        private static async Task TestWithUseBlockBodyIncludingPropertiesAndIndexers(string code, string fixedCode, LanguageVersion version = LanguageVersion.CSharp8)
->>>>>>> 1659203d
+        private static async Task TestWithUseBlockBodyIncludingPropertiesAndIndexersAsync(string code, string fixedCode, LanguageVersion version = LanguageVersion.CSharp8)
         {
             await new VerifyCS.Test
             {
@@ -247,7 +239,7 @@
 
     int Bar() { return 0; }
 }";
-            await TestWithUseExpressionBody(code, fixedCode, LanguageVersion.CSharp9);
+            await TestWithUseExpressionBodyAsync(code, fixedCode, LanguageVersion.CSharp9);
         }
 
         [Fact, Trait(Traits.Feature, Traits.Features.CodeActionsUseExpressionBody)]
@@ -430,7 +422,7 @@
     int Bar() { return 0; }
     }";
 
-            await TestWithUseBlockBodyIncludingPropertiesAndIndexers(code, fixedCode, LanguageVersion.CSharp9);
+            await TestWithUseBlockBodyIncludingPropertiesAndIndexersAsync(code, fixedCode, LanguageVersion.CSharp9);
         }
 
         [Fact, Trait(Traits.Feature, Traits.Features.CodeActionsUseExpressionBody)]
