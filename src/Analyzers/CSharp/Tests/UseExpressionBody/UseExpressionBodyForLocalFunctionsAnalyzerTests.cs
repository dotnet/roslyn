﻿// Licensed to the .NET Foundation under one or more agreements.
// The .NET Foundation licenses this file to you under the MIT license.
// See the LICENSE file in the project root for more information.

using System.Threading.Tasks;
using Microsoft.CodeAnalysis.CodeStyle;
using Microsoft.CodeAnalysis.CSharp;
using Microsoft.CodeAnalysis.CSharp.CodeStyle;
using Microsoft.CodeAnalysis.CSharp.UseExpressionBody;
using Microsoft.CodeAnalysis.Editor.UnitTests.CodeActions;
using Microsoft.CodeAnalysis.Test.Utilities;
using Microsoft.CodeAnalysis.Testing;
using Roslyn.Test.Utilities;
using Xunit;

namespace Microsoft.CodeAnalysis.Editor.CSharp.UnitTests.UseExpressionBody;

using VerifyCS = CSharpCodeFixVerifier<
    UseExpressionBodyDiagnosticAnalyzer,
    UseExpressionBodyCodeFixProvider>;

[Trait(Traits.Feature, Traits.Features.CodeActionsUseExpressionBody)]
public class UseExpressionBodyForLocalFunctionsAnalyzerTests
{
    private static async Task TestWithUseExpressionBody(string code, string fixedCode)
    {
        await new VerifyCS.Test
        {
            TestCode = code,
            FixedCode = fixedCode,
            Options = { { CSharpCodeStyleOptions.PreferExpressionBodiedLocalFunctions, ExpressionBodyPreference.WhenPossible } }
        }.RunAsync();
    }

    private static async Task TestWithUseExpressionBodyWhenOnSingleLine(string code, string fixedCode)
    {
        await new VerifyCS.Test
        {
            TestCode = code,
            FixedCode = fixedCode,
            Options = { { CSharpCodeStyleOptions.PreferExpressionBodiedLocalFunctions, ExpressionBodyPreference.WhenOnSingleLine } }
        }.RunAsync();
    }

    private static async Task TestWithUseBlockBody(string code, string fixedCode, ReferenceAssemblies? referenceAssemblies = null)
    {
        await new VerifyCS.Test
        {
            TestCode = code,
            FixedCode = fixedCode,
            Options = { { CSharpCodeStyleOptions.PreferExpressionBodiedLocalFunctions, ExpressionBodyPreference.Never } },
            ReferenceAssemblies = referenceAssemblies ?? ReferenceAssemblies.Default,
        }.RunAsync();
    }

    [Fact]
    public async Task TestUseExpressionBody1()
    {
        var code = """
            class C
            {
                void Test() { }

                void Goo()
                {
                    {|IDE0061:void Bar()
                    {
                        Test();
                    }|}
                }
            }
            """;
        var fixedCode = """
            class C
            {
                void Test() { }

                void Goo()
                {
                    void Bar() => Test();
                }
            }
            """;
        await TestWithUseExpressionBody(code, fixedCode);
    }

    [Fact]
    public async Task TestUseExpressionBody2()
    {
        var code = """
            class C
            {
                int Test() { return 0; }

                void Goo()
                {
                    {|IDE0061:int Bar()
                    {
                        return Test();
                    }|}
                }
            }
            """;
        var fixedCode = """
            class C
            {
                int Test() { return 0; }

                void Goo()
                {
                    int Bar() => Test();
                }
            }
            """;
        await TestWithUseExpressionBody(code, fixedCode);
    }

    [Fact]
    public async Task TestUseExpressionBody3()
    {
        var code = """
            using System;

            class C
            {
                void Goo()
                {
                    {|IDE0061:int Bar()
                    {
                        throw new NotImplementedException();
                    }|}
                }
            }
            """;
        var fixedCode = """
            using System;

            class C
            {
                void Goo()
                {
                    int Bar() => throw new NotImplementedException();
                }
            }
            """;
        await TestWithUseExpressionBody(code, fixedCode);
    }

    [Fact]
    public async Task TestUseExpressionBody4()
    {
        var code = """
            using System;

            class C
            {
                void Goo()
                {
                    {|IDE0061:int Bar()
                    {
                        throw new NotImplementedException(); // comment
                    }|}
                }
            }
            """;
        var fixedCode = """
            using System;

            class C
            {
                void Goo()
                {
                    int Bar() => throw new NotImplementedException(); // comment
                }
            }
            """;
        await TestWithUseExpressionBody(code, fixedCode);
    }

    [Fact]
    public async Task TestUseExpressionBodyWhenOnSingleLineMissing()
    {
        var code = """
            class C
            {
                void Goo()
                {
                    int Bar()
                    {
                        return 1 +
                            2 +
                            3;
                    }
                }
            }
            """;
        await TestWithUseExpressionBodyWhenOnSingleLine(code, code);
    }

    [Fact]
    public async Task TestUseExpressionBodyWhenOnSingleLine()
    {
        var code = """
            class C
            {
                void Goo()
                {
                    {|IDE0061:int Bar()
                    {
                        return 1 + 2 + 3;
                    }|}
                }
            }
            """;
        var fixedCode = """
            class C
            {
                void Goo()
                {
                    int Bar() => 1 + 2 + 3;
                }
            }
            """;
        await TestWithUseExpressionBodyWhenOnSingleLine(code, fixedCode);
    }

    [Fact]
    public async Task TestUseBlockBody1()
    {
        var code = """
            class C
            {
                void Test() { }

                void Goo()
                {
                    {|IDE0061:void Bar() => Test();|}
                }
            }
            """;
        var fixedCode = """
            class C
            {
                void Test() { }

                void Goo()
                {
                    void Bar()
                    {
                        Test();
                    }
                }
            }
            """;
        await TestWithUseBlockBody(code, fixedCode);
    }

    [Fact]
    public async Task TestUseBlockBody2()
    {
        var code = """
            class C
            {
                int Test() { return 0; }

                void Goo()
                {
                    {|IDE0061:int Bar() => Test();|}
                }
            }
            """;
        var fixedCode = """
            class C
            {
                int Test() { return 0; }

                void Goo()
                {
                    int Bar()
                    {
                        return Test();
                    }
                }
            }
            """;
        await TestWithUseBlockBody(code, fixedCode);
    }

    [Fact]
    public async Task TestUseBlockBody3()
    {
        var code = """
            using System;

            class C
            {
                void Goo()
                {
                    {|IDE0061:int Bar() => throw new NotImplementedException();|}
                }
            }
            """;
        var fixedCode = """
            using System;

            class C
            {
                void Goo()
                {
                    int Bar()
                    {
                        throw new NotImplementedException();
                    }
                }
            }
            """;
        await TestWithUseBlockBody(code, fixedCode);
    }

    [Fact]
    public async Task TestUseBlockBody4()
    {
        var code = """
            using System;

            class C
            {
                void Goo()
                {
                    {|IDE0061:int Bar() => throw new NotImplementedException();|} // comment
                }
            }
            """;
        var fixedCode = """
            using System;

            class C
            {
                void Goo()
                {
                    int Bar()
                    {
                        throw new NotImplementedException(); // comment
                    }
                }
            }
            """;
        await TestWithUseBlockBody(code, fixedCode);
    }

    [Fact]
    public async Task TestComments1()
    {
        var code = """
            class C
            {
                void Test() { }

                void Goo()
                {
                    {|IDE0061:void Bar()
                    {
                        // Comment
                        Test();
                    }|}
                }
            }
            """;
        var fixedCode = """
            class C
            {
                void Test() { }

                void Goo()
                {
                    void Bar() =>
                        // Comment
                        Test();
                }
            }
            """;
        await TestWithUseExpressionBody(code, fixedCode);
    }

    [Fact]
    public async Task TestComments2()
    {
        var code = """
            class C
            {
                int Test() { return 0; }

                void Goo()
                {
                    {|IDE0061:int Bar()
                    {
                        // Comment
                        return Test();
                    }|}
                }
            }
            """;
        var fixedCode = """
            class C
            {
                int Test() { return 0; }

                void Goo()
                {
                    int Bar() =>
                        // Comment
                        Test();
                }
            }
            """;
        await TestWithUseExpressionBody(code, fixedCode);
    }

    [Fact]
    public async Task TestComments3()
    {
        var code = """
            using System;

            class C
            {
                Exception Test() { return new Exception(); }

                void Goo()
                {
                    {|IDE0061:void Bar()
                    {
                        // Comment
                        throw Test();
                    }|}
                }
            }
            """;
        var fixedCode = """
            using System;

            class C
            {
                Exception Test() { return new Exception(); }

                void Goo()
                {
                    void Bar() =>
                        // Comment
                        throw Test();
                }
            }
            """;
        await TestWithUseExpressionBody(code, fixedCode);
    }

    [Fact]
    public async Task TestComments4()
    {
        var code = """
            class C
            {
                void Test() { }

                void Goo()
                {
                    {|IDE0061:void Bar()
                    {
                        Test(); // Comment
                    }|}
                }
            }
            """;
        var fixedCode = """
            class C
            {
                void Test() { }

                void Goo()
                {
                    void Bar() => Test(); // Comment
                }
            }
            """;
        await TestWithUseExpressionBody(code, fixedCode);
    }

    [Fact]
    public async Task TestComments5()
    {
        var code = """
            class C
            {
                int Test() { return 0; }

                void Goo()
                {
                    {|IDE0061:int Bar()
                    {
                        return Test(); // Comment
                    }|}
                }
            }
            """;
        var fixedCode = """
            class C
            {
                int Test() { return 0; }

                void Goo()
                {
                    int Bar() => Test(); // Comment
                }
            }
            """;
        await TestWithUseExpressionBody(code, fixedCode);
    }

    [Fact]
    public async Task TestComments6()
    {
        var code = """
            using System;

            class C
            {
                Exception Test() { return new Exception(); }

                void Goo()
                {
                    {|IDE0061:void Bar()
                    {
                        throw Test(); // Comment
                    }|}
                }
            }
            """;
        var fixedCode = """
            using System;

            class C
            {
                Exception Test() { return new Exception(); }

                void Goo()
                {
                    void Bar() => throw Test(); // Comment
                }
            }
            """;
        await TestWithUseExpressionBody(code, fixedCode);
    }

    [Fact]
    public async Task TestDirectives1()
    {
        var code = """
            #define DEBUG
            using System;

            class Program
            {
                void Method()
                {
                    {|IDE0061:void Bar()
                    {
            #if DEBUG
                        Console.WriteLine();
            #endif
                    }|}
                }
            }
            """;
        var fixedCode = """
            #define DEBUG
            using System;

            class Program
            {
                void Method()
                {
                    void Bar() =>
            #if DEBUG
                        Console.WriteLine();
            #endif

                }
            }
            """;
        await TestWithUseExpressionBody(code, fixedCode);
    }

    [Fact]
    public async Task TestDirectives2()
    {
        var code = """
            #define DEBUG
            using System;

            class Program
            {
                void Method()
                {
                    {|IDE0061:void Bar()
                    {
            #if DEBUG
                        Console.WriteLine(0);
            #else
                        Console.WriteLine(1);
            #endif
                    }|}
                }
            }
            """;
        var fixedCode = """
            #define DEBUG
            using System;

            class Program
            {
                void Method()
                {
                    void Bar() =>
            #if DEBUG
                        Console.WriteLine(0);
            #else
                        Console.WriteLine(1);
            #endif

                }
            }
            """;
        await TestWithUseExpressionBody(code, fixedCode);
    }

    [Fact]
    public async Task TestUseBlockBodyAsync1()
    {
        var code = """
            using System.Threading.Tasks;

            class C
            {
                async Task Goo()
                {
                    {|IDE0061:async Task Bar() => await Test();|}
                }

                Task Test() { return Task.CompletedTask; }
            }
            """;
        var fixedCode = """
            using System.Threading.Tasks;

            class C
            {
                async Task Goo()
                {
                    async Task Bar()
                    {
                        await Test();
                    }
                }

                Task Test() { return Task.CompletedTask; }
            }
            """;
        await TestWithUseBlockBody(code, fixedCode);
    }

    [Fact]
    public async Task TestUseBlockBodyAsync2()
    {
        var code = """
            using System.Threading.Tasks;

            class C
            {
                async void Goo()
                {
                    {|IDE0061:async void Bar() => await Test();|}
                }

                Task Test() { return Task.CompletedTask; }
            }
            """;
        var fixedCode = """
            using System.Threading.Tasks;

            class C
            {
                async void Goo()
                {
                    async void Bar()
                    {
                        await Test();
                    }
                }

<<<<<<< HEAD
        [Fact(Skip = "Metalama: tests fails on assembly loading of NewtonSoft.Json. The same failure is on release/dev17.4 branch.")]
        public async Task TestUseBlockBodyAsync3()
        {
            var code = """
                using System.Threading.Tasks;
=======
                Task Test() { return Task.CompletedTask; }
            }
            """;
        await TestWithUseBlockBody(code, fixedCode);
    }
>>>>>>> 5e3a11e2

    [Fact]
    public async Task TestUseBlockBodyAsync3()
    {
        var code = """
            using System.Threading.Tasks;

            class C
            {
                void Goo() 
                {
                    {|IDE0061:async ValueTask Test() => await Bar();|}
                }

                Task Bar() { return Task.CompletedTask; }
            }
            """;
        var fixedCode = """
            using System.Threading.Tasks;

            class C
            {
                void Goo() 
                {
                    async ValueTask Test()
                    {
                        await Bar();
                    }
                }

                Task Bar() { return Task.CompletedTask; }
            }
            """;
        await TestWithUseBlockBody(code, fixedCode, ReferenceAssemblies.NetStandard.NetStandard21);
    }

    [Fact]
    public async Task TestUseBlockBodyAsync4()
    {
        var code = """
            using System.Threading.Tasks;

            class C
            {
                void Goo()
                {
                    {|IDE0061:Task<int> Test() => Bar();|}
                }

                Task<int> Bar() { return Task.FromResult(0); }
            }
            """;
        var fixedCode = """
            using System.Threading.Tasks;

            class C
            {
                void Goo()
                {
                    Task<int> Test()
                    {
                        return Bar();
                    }
                }

                Task<int> Bar() { return Task.FromResult(0); }
            }
            """;
        await TestWithUseBlockBody(code, fixedCode);
    }

    [Fact]
    public async Task TestUseBlockBodyAsync5()
    {
        var code = """
            using System.Threading.Tasks;

            class C
            {
                void Goo()
                {
                    {|IDE0061:Task Test() => Bar();|}
                }

                Task Bar() { return Task.CompletedTask; }
            }
            """;
        var fixedCode = """
            using System.Threading.Tasks;

            class C
            {
                void Goo()
                {
                    Task Test()
                    {
                        return Bar();
                    }
                }

                Task Bar() { return Task.CompletedTask; }
            }
            """;
        await TestWithUseBlockBody(code, fixedCode);
    }

    [Fact]
    public async Task TestUseBlockBodyNestedLocalFunction()
    {
        var code = """
            class C
            {
                void NestedTest() { }

                void Goo()
                {
                    void Bar()
                    {
                        {|IDE0061:void Test() => NestedTest();|}
                    }
                }
            }
            """;
        var fixedCode = """
            class C
            {
                void NestedTest() { }

                void Goo()
                {
                    void Bar()
                    {
                        void Test()
                        {
                            NestedTest();
                        }
                    }
                }
            }
            """;
        await TestWithUseBlockBody(code, fixedCode);
    }

    [Fact]
    public async Task TestUseExpressionBodyNestedLocalFunction()
    {
        var code = """
            class C
            {
                void NestedTest() { }

                void Goo()
                {
                    void Bar()
                    {
                        {|IDE0061:void Test()
                        {
                            NestedTest();
                        }|}
                    }
                }
            }
            """;
        var fixedCode = """
            class C
            {
                void NestedTest() { }

                void Goo()
                {
                    void Bar()
                    {
                        void Test() => NestedTest();
                    }
                }
            }
            """;
        await TestWithUseExpressionBody(code, fixedCode);
    }

    [Fact, WorkItem("https://github.com/dotnet/roslyn/issues/57570")]
    public async Task TestUseExpressionBodyTopLevelStatment()
    {
        await new VerifyCS.Test
        {
            TestState =
            {
                OutputKind = OutputKind.ConsoleApplication,
                Sources =
                {
                    """
                    {|IDE0061:int Bar(int x)
                    {
                        return x;
                    }|}
                    """
                },
            },
            FixedState =
            {
                Sources =
                {
                    """
                    int Bar(int x) => x;
                    """
                },
            },
            LanguageVersion = LanguageVersion.CSharp9,
            Options = { { CSharpCodeStyleOptions.PreferExpressionBodiedLocalFunctions, ExpressionBodyPreference.WhenPossible } },
        }.RunAsync();
    }

    [Fact, WorkItem("https://github.com/dotnet/roslyn/issues/57570")]
    public async Task TestUseBlockBodyTopLevelStatment()
    {
        await new VerifyCS.Test
        {
            TestState =
            {
                OutputKind = OutputKind.ConsoleApplication,
                Sources =
                {
                    """
                    {|IDE0061:int Bar(int x) => x;|}
                    """
                },
            },
            FixedState =
            {
                Sources =
                {
                    """
                    int Bar(int x) { return x; }
                    """
                },
            },
            LanguageVersion = LanguageVersion.CSharp9,
            Options = { { CSharpCodeStyleOptions.PreferExpressionBodiedLocalFunctions, ExpressionBodyPreference.Never } },
        }.RunAsync();
    }
}<|MERGE_RESOLUTION|>--- conflicted
+++ resolved
@@ -697,19 +697,11 @@
                     }
                 }
 
-<<<<<<< HEAD
-        [Fact(Skip = "Metalama: tests fails on assembly loading of NewtonSoft.Json. The same failure is on release/dev17.4 branch.")]
-        public async Task TestUseBlockBodyAsync3()
-        {
-            var code = """
-                using System.Threading.Tasks;
-=======
                 Task Test() { return Task.CompletedTask; }
             }
             """;
         await TestWithUseBlockBody(code, fixedCode);
     }
->>>>>>> 5e3a11e2
 
     [Fact]
     public async Task TestUseBlockBodyAsync3()
