--- conflicted
+++ resolved
@@ -534,11 +534,7 @@
 using System;
 class C
 {
-<<<<<<< HEAD
-    {|IDE0022:void M() {|CS8026:=> {|CS8026:throw|} new NotImplementedException()|};|}
-=======
     {|IDE0022:void M() {|CS8026:=>|} {|CS8026:throw|} new NotImplementedException();|}
->>>>>>> f759ec35
 }";
             var fixedCode = @"
 using System;
