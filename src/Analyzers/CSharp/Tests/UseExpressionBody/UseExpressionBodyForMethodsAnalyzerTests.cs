﻿// Licensed to the .NET Foundation under one or more agreements.
// The .NET Foundation licenses this file to you under the MIT license.
// See the LICENSE file in the project root for more information.

using System.Threading.Tasks;
using Microsoft.CodeAnalysis.CodeStyle;
using Microsoft.CodeAnalysis.CSharp;
using Microsoft.CodeAnalysis.CSharp.CodeStyle;
using Microsoft.CodeAnalysis.CSharp.UseExpressionBody;
using Microsoft.CodeAnalysis.Editor.UnitTests.CodeActions;
using Microsoft.CodeAnalysis.Test.Utilities;
using Microsoft.CodeAnalysis.Testing;
using Roslyn.Test.Utilities;
using Xunit;

namespace Microsoft.CodeAnalysis.Editor.CSharp.UnitTests.UseExpressionBody
{
    using VerifyCS = CSharpCodeFixVerifier<
        UseExpressionBodyDiagnosticAnalyzer,
        UseExpressionBodyCodeFixProvider>;

    [Trait(Traits.Feature, Traits.Features.CodeActionsUseExpressionBody)]
    public class UseExpressionBodyForMethodsAnalyzerTests
    {
        private static async Task TestWithUseExpressionBody(string code, string fixedCode, LanguageVersion version = LanguageVersion.CSharp8)
        {
            await new VerifyCS.Test
            {
                TestCode = code,
                FixedCode = fixedCode,
                LanguageVersion = version,
                Options = { { CSharpCodeStyleOptions.PreferExpressionBodiedMethods, ExpressionBodyPreference.WhenPossible } }
            }.RunAsync();
        }

        private static async Task TestWithUseBlockBody(string code, string fixedCode, ReferenceAssemblies? referenceAssemblies = null)
        {
            await new VerifyCS.Test
            {
                TestCode = code,
                FixedCode = fixedCode,
                Options = { { CSharpCodeStyleOptions.PreferExpressionBodiedMethods, ExpressionBodyPreference.Never } },
                ReferenceAssemblies = referenceAssemblies ?? ReferenceAssemblies.Default,
            }.RunAsync();
        }

        [Fact]
        public void TestOptionEditorConfig1()
        {
            var option = CSharpCodeStyleOptions.ParseExpressionBodyPreference("true", CSharpCodeStyleOptions.NeverWithSilentEnforcement);
            Assert.Equal(ExpressionBodyPreference.WhenPossible, option.Value);
            Assert.Equal(NotificationOption2.Silent, option.Notification);

            option = CSharpCodeStyleOptions.ParseExpressionBodyPreference("false", CSharpCodeStyleOptions.NeverWithSilentEnforcement);
            Assert.Equal(ExpressionBodyPreference.Never, option.Value);
            Assert.Equal(NotificationOption2.Silent, option.Notification);

            option = CSharpCodeStyleOptions.ParseExpressionBodyPreference("when_on_single_line", CSharpCodeStyleOptions.NeverWithSilentEnforcement);
            Assert.Equal(ExpressionBodyPreference.WhenOnSingleLine, option.Value);
            Assert.Equal(NotificationOption2.Silent, option.Notification);

            option = CSharpCodeStyleOptions.ParseExpressionBodyPreference("true:blah", CSharpCodeStyleOptions.NeverWithSilentEnforcement);
            Assert.Equal(ExpressionBodyPreference.Never, option.Value);
            Assert.Equal(NotificationOption2.Silent, option.Notification);

            option = CSharpCodeStyleOptions.ParseExpressionBodyPreference("when_blah:error", CSharpCodeStyleOptions.NeverWithSilentEnforcement);
            Assert.Equal(ExpressionBodyPreference.Never, option.Value);
            Assert.Equal(NotificationOption2.Silent, option.Notification);

            option = CSharpCodeStyleOptions.ParseExpressionBodyPreference("false:error", CSharpCodeStyleOptions.NeverWithSilentEnforcement);
            Assert.Equal(ExpressionBodyPreference.Never, option.Value);
            Assert.Equal(NotificationOption2.Error, option.Notification);

            option = CSharpCodeStyleOptions.ParseExpressionBodyPreference("true:warning", CSharpCodeStyleOptions.NeverWithSilentEnforcement);
            Assert.Equal(ExpressionBodyPreference.WhenPossible, option.Value);
            Assert.Equal(NotificationOption2.Warning, option.Notification);

            option = CSharpCodeStyleOptions.ParseExpressionBodyPreference("when_on_single_line:suggestion", CSharpCodeStyleOptions.NeverWithSilentEnforcement);
            Assert.Equal(ExpressionBodyPreference.WhenOnSingleLine, option.Value);
            Assert.Equal(NotificationOption2.Suggestion, option.Notification);
        }

        [Fact]
        public async Task TestUseExpressionBody1()
        {
            var code = """
                class C
                {
                    void Bar() => Bar();

                    {|IDE0022:void Goo()
                    {
                        Bar();
                    }|}
                }
                """;
            var fixedCode = """
                class C
                {
                    void Bar() => Bar();

                    void Goo() => Bar();
                }
                """;
            await TestWithUseExpressionBody(code, fixedCode);
        }

        [Fact]
        public async Task TestUseExpressionBody2()
        {
            var code = """
                class C
                {
                    int Bar() => 0;

                    {|IDE0022:int Goo()
                    {
                        return Bar();
                    }|}
                }
                """;
            var fixedCode = """
                class C
                {
                    int Bar() => 0;

                    int Goo() => Bar();
                }
                """;
            await TestWithUseExpressionBody(code, fixedCode);
        }

        [Fact]
        public async Task TestUseExpressionBody3()
        {
            var code = """
                using System;

                class C
                {
                    {|IDE0022:int Goo()
                    {
                        throw new NotImplementedException();
                    }|}
                }
                """;
            var fixedCode = """
                using System;

                class C
                {
                    int Goo() => throw new NotImplementedException();
                }
                """;
            await TestWithUseExpressionBody(code, fixedCode);
        }

        [Fact]
        public async Task TestUseExpressionBody4()
        {
            var code = """
                using System;

                class C
                {
                    {|IDE0022:int Goo()
                    {
                        throw new NotImplementedException(); // comment
                    }|}
                }
                """;
            var fixedCode = """
                using System;

                class C
                {
                    int Goo() => throw new NotImplementedException(); // comment
                }
                """;
            await TestWithUseExpressionBody(code, fixedCode);
        }

        [Fact]
        public async Task TestUseBlockBody1()
        {
            var code = """
                class C
                {
                    void Bar() { }

                    {|IDE0022:void Goo() => Bar();|}
                }
                """;
            var fixedCode = """
                class C
                {
                    void Bar() { }

                    void Goo()
                    {
                        Bar();
                    }
                }
                """;
            await TestWithUseBlockBody(code, fixedCode);
        }

        [Fact]
        public async Task TestUseBlockBody2()
        {
            var code = """
                class C
                {
                    int Bar() { return 0; }

                    {|IDE0022:int Goo() => Bar();|}
                }
                """;
            var fixedCode = """
                class C
                {
                    int Bar() { return 0; }

                    int Goo()
                    {
                        return Bar();
                    }
                }
                """;
            await TestWithUseBlockBody(code, fixedCode);
        }

        [Fact]
        public async Task TestUseBlockBody3()
        {
            var code = """
                using System;

                class C
                {
                    {|IDE0022:int Goo() => throw new NotImplementedException();|}
                }
                """;
            var fixedCode = """
                using System;

                class C
                {
                    int Goo()
                    {
                        throw new NotImplementedException();
                    }
                }
                """;
            await TestWithUseBlockBody(code, fixedCode);
        }

        [Fact]
        public async Task TestUseBlockBody4()
        {
            var code = """
                using System;

                class C
                {
                    {|IDE0022:int Goo() => throw new NotImplementedException();|} // comment
                }
                """;
            var fixedCode = """
                using System;

                class C
                {
                    int Goo()
                    {
                        throw new NotImplementedException(); // comment
                    }
                }
                """;
            await TestWithUseBlockBody(code, fixedCode);
        }

        [Fact]
        public async Task TestComments1()
        {
            var code = """
                class C
                {
                    void Bar() => Bar();

                    {|IDE0022:void Goo()
                    {
                        // Comment
                        Bar();
                    }|}
                }
                """;
            var fixedCode = """
                class C
                {
                    void Bar() => Bar();

                    void Goo() =>
                        // Comment
                        Bar();
                }
                """;
            await TestWithUseExpressionBody(code, fixedCode);
        }

        [Fact]
        public async Task TestComments2()
        {
            var code = """
                class C
                {
                    int Bar() => 0;

                    {|IDE0022:int Goo()
                    {
                        // Comment
                        return Bar();
                    }|}
                }
                """;
            var fixedCode = """
                class C
                {
                    int Bar() => 0;

                    int Goo() =>
                        // Comment
                        Bar();
                }
                """;
            await TestWithUseExpressionBody(code, fixedCode);
        }

        [Fact]
        public async Task TestComments3()
        {
            var code = """
                using System;

                class C
                {
                    Exception Bar() => new Exception();

                    {|IDE0022:void Goo()
                    {
                        // Comment
                        throw Bar();
                    }|}
                }
                """;
            var fixedCode = """
                using System;

                class C
                {
                    Exception Bar() => new Exception();

                    void Goo() =>
                        // Comment
                        throw Bar();
                }
                """;
            await TestWithUseExpressionBody(code, fixedCode);
        }

        [Fact]
        public async Task TestComments4()
        {
            var code = """
                class C
                {
                    void Bar() => Bar();

                    {|IDE0022:void Goo()
                    {
                        Bar(); // Comment
                    }|}
                }
                """;
            var fixedCode = """
                class C
                {
                    void Bar() => Bar();

                    void Goo() => Bar(); // Comment
                }
                """;
            await TestWithUseExpressionBody(code, fixedCode);
        }

        [Fact]
        public async Task TestComments5()
        {
            var code = """
                class C
                {
                    int Bar() => 0;

                    {|IDE0022:int Goo()
                    {
                        return Bar(); // Comment
                    }|}
                }
                """;
            var fixedCode = """
                class C
                {
                    int Bar() => 0;

                    int Goo() => Bar(); // Comment
                }
                """;
            await TestWithUseExpressionBody(code, fixedCode);
        }

        [Fact]
        public async Task TestComments6()
        {
            var code = """
                using System;

                class C
                {
                    Exception Bar() => new Exception();

                    {|IDE0022:void Goo()
                    {
                        throw Bar(); // Comment
                    }|}
                }
                """;
            var fixedCode = """
                using System;

                class C
                {
                    Exception Bar() => new Exception();

                    void Goo() => throw Bar(); // Comment
                }
                """;
            await TestWithUseExpressionBody(code, fixedCode);
        }

        [Fact, WorkItem("https://github.com/dotnet/roslyn/issues/17120")]
        public async Task TestDirectives1()
        {
            var code = """
                #define DEBUG
                using System;

                class Program
                {
                    {|IDE0022:void Method()
                    {
                #if DEBUG
                        Console.WriteLine();
                #endif
                    }|}
                }
                """;
            var fixedCode = """
                #define DEBUG
                using System;

                class Program
                {
                    void Method() =>
                #if DEBUG
                        Console.WriteLine();
                #endif

                }
                """;
            await TestWithUseExpressionBody(code, fixedCode);
        }

        [Fact, WorkItem("https://github.com/dotnet/roslyn/issues/17120")]
        public async Task TestDirectives2()
        {
            var code = """
                #define DEBUG
                using System;

                class Program
                {
                    {|IDE0022:void Method()
                    {
                #if DEBUG
                        Console.WriteLine(0);
                #else
                        Console.WriteLine(1);
                #endif
                    }|}
                }
                """;
            var fixedCode = """
                #define DEBUG
                using System;

                class Program
                {
                    void Method() =>
                #if DEBUG
                        Console.WriteLine(0);
                #else
                        Console.WriteLine(1);
                #endif

                }
                """;
            await TestWithUseExpressionBody(code, fixedCode);
        }

        [Fact, WorkItem("https://github.com/dotnet/roslyn/issues/20362")]
        public async Task TestOfferToConvertToBlockEvenIfExpressionBodyPreferredIfPriorToCSharp6()
        {
            var code = """
                using System;
                class C
                {
                    {|IDE0022:void M() {|CS8026:=>|} {|CS8026:throw|} new NotImplementedException();|}
                }
                """;
            var fixedCode = """
                using System;
                class C
                {
                    void M()
                    {
                        throw new NotImplementedException();
                    }
                }
                """;
            await TestWithUseExpressionBody(code, fixedCode, LanguageVersion.CSharp5);
        }

        [Fact, WorkItem("https://github.com/dotnet/roslyn/issues/20352")]
        public async Task TestDoNotOfferToConvertToBlockIfExpressionBodyPreferredIfCSharp6()
        {
            var code = """
                using System;
                class C
                {
                    int M() => 0;
                }
                """;
            await TestWithUseExpressionBody(code, code, LanguageVersion.CSharp6);
        }

        [Fact, WorkItem("https://github.com/dotnet/roslyn/issues/20352")]
        public async Task TestOfferToConvertToExpressionIfCSharp6()
        {
            var code = """
                using System;
                class C
                {
                    {|IDE0022:int M() { return 0; }|}
                }
                """;
            var fixedCode = """
                using System;
                class C
                {
                    int M() => 0;
                }
                """;
            await TestWithUseExpressionBody(code, fixedCode, LanguageVersion.CSharp6);
        }

        [Fact, WorkItem("https://github.com/dotnet/roslyn/issues/20352")]
        public async Task TestDoNotOfferToConvertToExpressionInCSharp6IfThrowExpression()
        {
            var code = """
                using System;
                class C
                {
                    // throw expressions not supported in C# 6.
                    void M() { throw new Exception(); }
                }
                """;
            await TestWithUseExpressionBody(code, code, LanguageVersion.CSharp6);
        }

        [Fact, WorkItem("https://github.com/dotnet/roslyn/issues/20362")]
        public async Task TestOfferToConvertToBlockEvenIfExpressionBodyPreferredIfPriorToCSharp6_FixAll()
        {
            var code = """
                using System;
                class C
                {
                    {|IDE0022:void M() => {|CS8059:throw|} new NotImplementedException();|}
                    {|IDE0022:void M(int i) => {|CS8059:throw|} new NotImplementedException();|}
                    int M(bool b) => 0;
                }
                """;
            var fixedCode = """
                using System;
                class C
                {
                    void M()
                    {
                        throw new NotImplementedException();
                    }

                    void M(int i)
                    {
                        throw new NotImplementedException();
                    }

                    int M(bool b) => 0;
                }
                """;
            await TestWithUseExpressionBody(code, fixedCode, LanguageVersion.CSharp6);
        }

        [Fact, WorkItem("https://github.com/dotnet/roslyn/issues/25202")]
        public async Task TestUseBlockBodyAsync1()
        {
            var code = """
                using System.Threading.Tasks;

                class C
                {
                    {|IDE0022:async Task Goo() => await Bar();|}

                    Task Bar() { return Task.CompletedTask; }
                }
                """;
            var fixedCode = """
                using System.Threading.Tasks;

                class C
                {
                    async Task Goo()
                    {
                        await Bar();
                    }

                    Task Bar() { return Task.CompletedTask; }
                }
                """;
            await TestWithUseBlockBody(code, fixedCode);
        }

        [Fact, WorkItem("https://github.com/dotnet/roslyn/issues/25202")]
        public async Task TestUseBlockBodyAsync2()
        {
            var code = """
                using System.Threading.Tasks;

                class C
                {
                    {|IDE0022:async void Goo() => await Bar();|}

                    Task Bar() { return Task.CompletedTask; }
                }
                """;
            var fixedCode = """
                using System.Threading.Tasks;

                class C
                {
                    async void Goo()
                    {
                        await Bar();
                    }

                    Task Bar() { return Task.CompletedTask; }
                }
                """;
            await TestWithUseBlockBody(code, fixedCode);
        }

        [Fact, WorkItem("https://github.com/dotnet/roslyn/issues/25202")]
        public async Task TestUseBlockBodyAsync3()
        {
            var code = """
                using System.Threading.Tasks;

                class C
                {
                    {|IDE0022:async void Goo() => await Bar();|}

                    Task Bar() { return Task.CompletedTask; }
                }
                """;
            var fixedCode = """
                using System.Threading.Tasks;

                class C
                {
                    async void Goo()
                    {
                        await Bar();
                    }

                    Task Bar() { return Task.CompletedTask; }
                }
                """;
            await TestWithUseBlockBody(code, fixedCode);
        }

<<<<<<< HEAD
        [Fact(Skip = "Metalama: tests fails on assembly loading of NewtonSoft.Json. The same failure is on release/dev17.4 branch."), WorkItem(25202, "https://github.com/dotnet/roslyn/issues/25202")]
=======
        [Fact, WorkItem("https://github.com/dotnet/roslyn/issues/25202")]
>>>>>>> c3cc1d0c
        public async Task TestUseBlockBodyAsync4()
        {
            var code = """
                using System.Threading.Tasks;

                class C
                {
                    {|IDE0022:async ValueTask Goo() => await Bar();|}

                    Task Bar() { return Task.CompletedTask; }
                }
                """;
            var fixedCode = """
                using System.Threading.Tasks;

                class C
                {
                    async ValueTask Goo()
                    {
                        await Bar();
                    }

                    Task Bar() { return Task.CompletedTask; }
                }
                """;
            await TestWithUseBlockBody(code, fixedCode, ReferenceAssemblies.NetStandard.NetStandard21);
        }

        [Fact, WorkItem("https://github.com/dotnet/roslyn/issues/25202")]
        public async Task TestUseBlockBodyAsync5()
        {
            var code = """
                using System.Threading.Tasks;

                class C
                {
                    {|IDE0022:async Task<int> Goo() => await Bar();|}

                    Task<int> Bar() { return Task.FromResult(0); }
                }
                """;
            var fixedCode = """
                using System.Threading.Tasks;

                class C
                {
                    async Task<int> Goo()
                    {
                        return await Bar();
                    }

                    Task<int> Bar() { return Task.FromResult(0); }
                }
                """;
            await TestWithUseBlockBody(code, fixedCode);
        }

        [Fact, WorkItem("https://github.com/dotnet/roslyn/issues/25202")]
        public async Task TestUseBlockBodyAsync6()
        {
            var code = """
                using System.Threading.Tasks;

                class C
                {
                    {|IDE0022:Task Goo() => Bar();|}

                    Task Bar() { return Task.CompletedTask; }
                }
                """;
            var fixedCode = """
                using System.Threading.Tasks;

                class C
                {
                    Task Goo()
                    {
                        return Bar();
                    }

                    Task Bar() { return Task.CompletedTask; }
                }
                """;
            await TestWithUseBlockBody(code, fixedCode);
        }

        [Fact, WorkItem("https://github.com/dotnet/roslyn/issues/53532")]
        public async Task TestUseBlockBodyTrivia1()
        {
            var code = """
                using System;
                class C
                {
                    {|IDE0022:void M()
                        // Test
                        => Console.WriteLine();|}
                }
                """;
            var fixedCode = """
                using System;
                class C
                {
                    void M()
                    {
                        // Test
                        Console.WriteLine();
                    }
                }
                """;
            await TestWithUseBlockBody(code, fixedCode);
        }
    }
}<|MERGE_RESOLUTION|>--- conflicted
+++ resolved
@@ -706,11 +706,7 @@
             await TestWithUseBlockBody(code, fixedCode);
         }
 
-<<<<<<< HEAD
         [Fact(Skip = "Metalama: tests fails on assembly loading of NewtonSoft.Json. The same failure is on release/dev17.4 branch."), WorkItem(25202, "https://github.com/dotnet/roslyn/issues/25202")]
-=======
-        [Fact, WorkItem("https://github.com/dotnet/roslyn/issues/25202")]
->>>>>>> c3cc1d0c
         public async Task TestUseBlockBodyAsync4()
         {
             var code = """
