--- conflicted
+++ resolved
@@ -1057,19 +1057,11 @@
         await TestWithUseBlockBody(code, fixedCode, ReferenceAssemblies.NetStandard.NetStandard21);
     }
 
-<<<<<<< HEAD
-        [Fact(Skip = "Metalama: tests fails on assembly loading of NewtonSoft.Json. The same failure is on release/dev17.4 branch."), WorkItem(25202, "https://github.com/dotnet/roslyn/issues/25202")]
-        public async Task TestUseBlockBodyAsync4()
-        {
-            var code = """
-                using System.Threading.Tasks;
-=======
     [Fact, WorkItem("https://github.com/dotnet/roslyn/issues/25202")]
     public async Task TestUseBlockBodyAsync5()
     {
         var code = """
             using System.Threading.Tasks;
->>>>>>> 5e3a11e2
 
             class C
             {
