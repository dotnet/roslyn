--- conflicted
+++ resolved
@@ -67,15 +67,10 @@
         }.RunAsync();
     }
 
-<<<<<<< HEAD
-        [Fact(Skip = "Metalama: tests fails on assembly loading of NewtonSoft.Json. The same failure is on release/dev17.4 branch.")]
-        public async Task TestNotWhenNoReadOnlySpan()
-=======
     [Fact]
     public async Task TestNotWhenNoReadOnlySpan()
     {
         await new VerifyCS.Test
->>>>>>> 5e3a11e2
         {
             TestCode =
             """
