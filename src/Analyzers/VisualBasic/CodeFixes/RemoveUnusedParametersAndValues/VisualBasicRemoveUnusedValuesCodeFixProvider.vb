--- conflicted
+++ resolved
@@ -25,17 +25,9 @@
         Public Sub New()
         End Sub
 
-<<<<<<< HEAD
-#If CODE_STYLE Then
-        Protected Overrides Function GetSyntaxFormattingService() As ISyntaxFormattingService
-            Return VisualBasicSyntaxFormattingService.Instance
-        End Function
-#End If
-=======
         Protected Overrides Function GetSyntaxFormatting() As ISyntaxFormatting
             Return VisualBasicSyntaxFormatting.Instance
         End Function
->>>>>>> 80a8ce8d
 
         Protected Overrides Function WrapWithBlockIfNecessary(statements As IEnumerable(Of StatementSyntax)) As StatementSyntax
             ' Unreachable code path as VB statements don't need to be wrapped in special BlockSyntax.
