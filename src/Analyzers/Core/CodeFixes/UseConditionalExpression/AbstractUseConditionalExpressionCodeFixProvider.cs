--- conflicted
+++ resolved
@@ -58,11 +58,7 @@
             // will return 'true' if it made a multi-line conditional expression. In that case,
             // we'll need to explicitly format this node so we can get our special multi-line
             // formatting in VB and C#.
-<<<<<<< HEAD
-            var nestedEditor = new SyntaxEditor(root, document.Project.Solution.Services);
-=======
             var nestedEditor = document.GetSyntaxEditor(root);
->>>>>>> 5450f4fa
             foreach (var diagnostic in diagnostics)
             {
                 await FixOneAsync(
