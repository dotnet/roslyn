--- conflicted
+++ resolved
@@ -20,7 +20,6 @@
 using Microsoft.CodeAnalysis.LanguageServices;
 using Microsoft.CodeAnalysis.MoveDeclarationNearReference;
 using Microsoft.CodeAnalysis.Operations;
-using Microsoft.CodeAnalysis.Options;
 using Microsoft.CodeAnalysis.PooledObjects;
 using Microsoft.CodeAnalysis.ReplaceDiscardDeclarationsWithAssignments;
 using Microsoft.CodeAnalysis.Shared.Extensions;
@@ -67,9 +66,6 @@
 
         protected abstract ISyntaxFormatting GetSyntaxFormatting();
 
-#if CODE_STYLE
-        protected abstract ISyntaxFormattingService GetSyntaxFormattingService();
-#endif
         /// <summary>
         /// Method to update the identifier token for the local/parameter declaration or reference
         /// that was flagged as an unused value write by the analyzer.
@@ -274,22 +270,10 @@
 
         protected sealed override async Task FixAllAsync(Document document, ImmutableArray<Diagnostic> diagnostics, SyntaxEditor editor, CodeActionOptionsProvider fallbackOptions, CancellationToken cancellationToken)
         {
-<<<<<<< HEAD
-#if CODE_STYLE
-            var provider = GetSyntaxFormattingService();
-            var options = provider.GetFormattingOptions(document.Project.AnalyzerOptions.GetAnalyzerOptionSet(editor.OriginalRoot.SyntaxTree, cancellationToken));
-#else
-            var provider = document.Project.Solution.Workspace.Services;
-            var options = await SyntaxFormattingOptions.FromDocumentAsync(document, cancellationToken).ConfigureAwait(false);
-#endif
-            var preprocessedDocument = await PreprocessDocumentAsync(document, diagnostics, cancellationToken).ConfigureAwait(false);
-            var newRoot = await GetNewRootAsync(preprocessedDocument, options, diagnostics, cancellationToken).ConfigureAwait(false);
-=======
             var options = await document.GetCodeFixOptionsAsync(fallbackOptions, cancellationToken).ConfigureAwait(false);
             var formattingOptions = options.GetFormattingOptions(GetSyntaxFormatting());
             var preprocessedDocument = await PreprocessDocumentAsync(document, diagnostics, cancellationToken).ConfigureAwait(false);
             var newRoot = await GetNewRootAsync(preprocessedDocument, formattingOptions, diagnostics, cancellationToken).ConfigureAwait(false);
->>>>>>> 80a8ce8d
             editor.ReplaceNode(editor.OriginalRoot, newRoot);
         }
 
@@ -854,11 +838,7 @@
 
             // Run formatter prior to invoking IMoveDeclarationNearReferenceService.
 #if CODE_STYLE
-<<<<<<< HEAD
-            var provider = GetSyntaxFormattingService();
-=======
             var provider = GetSyntaxFormatting();
->>>>>>> 80a8ce8d
             rootWithTrackedNodes = FormatterHelper.Format(rootWithTrackedNodes, originalDeclStatementsToMoveOrRemove.Select(s => s.Span), provider, options, rules: null, cancellationToken);
 #else
             var provider = document.Project.Solution.Workspace.Services;
