--- conflicted
+++ resolved
@@ -288,11 +288,7 @@
             var semanticFacts = document.GetRequiredLanguageService<ISemanticFactsService>();
             var semanticModel = await document.GetRequiredSemanticModelAsync(cancellationToken).ConfigureAwait(false);
 
-<<<<<<< HEAD
-            var editor = new SyntaxEditor(root, document.Project.Solution.Services);
-=======
             var editor = document.GetSyntaxEditor(root);
->>>>>>> 1ac12583
 
             // We compute the code fix in two passes:
             //   1. The first pass groups the diagnostics to fix by containing member declaration and
@@ -801,12 +797,7 @@
             if (service == null)
                 return memberDeclaration;
 
-<<<<<<< HEAD
-            var semanticModel = await document.GetSemanticModelAsync(cancellationToken).ConfigureAwait(false);
-            return await service.ReplaceAsync(memberDeclaration, semanticModel, document.Project.Solution.Services, cancellationToken).ConfigureAwait(false);
-=======
             return await service.ReplaceAsync(document, memberDeclaration, cancellationToken).ConfigureAwait(false);
->>>>>>> 1ac12583
         }
 
         /// <summary>
