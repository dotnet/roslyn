﻿// Licensed to the .NET Foundation under one or more agreements.
// The .NET Foundation licenses this file to you under the MIT license.
// See the LICENSE file in the project root for more information.

using System;
using System.Collections.Immutable;
using System.Linq;
using System.Threading;
using System.Threading.Tasks;
using Microsoft.CodeAnalysis.CodeActions;
using Microsoft.CodeAnalysis.CodeFixes;
using Microsoft.CodeAnalysis.Diagnostics;
using Microsoft.CodeAnalysis.Editing;
using Microsoft.CodeAnalysis.LanguageServices;
using Microsoft.CodeAnalysis.Shared.Extensions;
using Roslyn.Utilities;

namespace Microsoft.CodeAnalysis.UseIsNullCheck
{
    internal abstract class AbstractUseIsNullCheckForReferenceEqualsCodeFixProvider<TExpressionSyntax>
        : SyntaxEditorBasedCodeFixProvider
        where TExpressionSyntax : SyntaxNode
    {
        public override ImmutableArray<string> FixableDiagnosticIds
            => ImmutableArray.Create(IDEDiagnosticIds.UseIsNullCheckDiagnosticId);

        protected abstract string GetTitle(bool negated, ParseOptions options);

<<<<<<< HEAD
        protected abstract string GetTitle(bool negated, ParseOptions options);

=======
>>>>>>> 80a8ce8d
        protected abstract SyntaxNode CreateNullCheck(TExpressionSyntax argument, bool isUnconstrainedGeneric);
        protected abstract SyntaxNode CreateNotNullCheck(TExpressionSyntax argument);

        private static bool IsSupportedDiagnostic(Diagnostic diagnostic)
            => diagnostic.Properties[UseIsNullConstants.Kind] == UseIsNullConstants.ReferenceEqualsKey;

        public override Task RegisterCodeFixesAsync(CodeFixContext context)
        {
            var diagnostic = context.Diagnostics.First();
            if (IsSupportedDiagnostic(diagnostic))
            {
                var negated = diagnostic.Properties.ContainsKey(UseIsNullConstants.Negated);
                var title = GetTitle(negated, diagnostic.Location.SourceTree!.Options);
                context.RegisterCodeFix(
                    CodeAction.Create(title, GetDocumentUpdater(context), title),
                    context.Diagnostics);
            }

            return Task.CompletedTask;
        }

        protected override Task FixAllAsync(
            Document document, ImmutableArray<Diagnostic> diagnostics,
            SyntaxEditor editor, CodeActionOptionsProvider fallbackOptions, CancellationToken cancellationToken)
        {
            var syntaxFacts = document.GetRequiredLanguageService<ISyntaxFactsService>();

            // Order in reverse so we process inner diagnostics before outer diagnostics.
            // Otherwise, we won't be able to find the nodes we want to replace if they're
            // not there once their parent has been replaced.
            foreach (var diagnostic in diagnostics.OrderByDescending(d => d.Location.SourceSpan.Start))
            {
                if (!IsSupportedDiagnostic(diagnostic))
                    continue;

                var invocation = diagnostic.AdditionalLocations[0].FindNode(getInnermostNodeForTie: true, cancellationToken: cancellationToken);
                var negate = diagnostic.Properties.ContainsKey(UseIsNullConstants.Negated);
                var isUnconstrainedGeneric = diagnostic.Properties.ContainsKey(UseIsNullConstants.UnconstrainedGeneric);

                var arguments = syntaxFacts.GetArgumentsOfInvocationExpression(invocation);
                var argument = syntaxFacts.IsNullLiteralExpression(syntaxFacts.GetExpressionOfArgument(arguments[0]))
                    ? (TExpressionSyntax)syntaxFacts.GetExpressionOfArgument(arguments[1])
                    : (TExpressionSyntax)syntaxFacts.GetExpressionOfArgument(arguments[0]);

                var toReplace = negate ? invocation.GetRequiredParent() : invocation;
                var replacement = negate
                    ? CreateNotNullCheck(argument)
                    : CreateNullCheck(argument, isUnconstrainedGeneric);

                editor.ReplaceNode(
                    toReplace,
                    replacement.WithTriviaFrom(toReplace));
            }

            return Task.CompletedTask;
        }
    }
}<|MERGE_RESOLUTION|>--- conflicted
+++ resolved
@@ -26,11 +26,6 @@
 
         protected abstract string GetTitle(bool negated, ParseOptions options);
 
-<<<<<<< HEAD
-        protected abstract string GetTitle(bool negated, ParseOptions options);
-
-=======
->>>>>>> 80a8ce8d
         protected abstract SyntaxNode CreateNullCheck(TExpressionSyntax argument, bool isUnconstrainedGeneric);
         protected abstract SyntaxNode CreateNotNullCheck(TExpressionSyntax argument);
 
