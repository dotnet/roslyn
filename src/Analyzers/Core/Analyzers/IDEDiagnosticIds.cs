--- conflicted
+++ resolved
@@ -197,11 +197,9 @@
         public const string UseCollectionExpressionForStackAllocDiagnosticId = "IDE0302";
         public const string UseCollectionExpressionForCreateDiagnosticId = "IDE0303";
         public const string UseCollectionExpressionForBuilderDiagnosticId = "IDE0304";
-<<<<<<< HEAD
-        public const string RemoveRedundantElseStatementDiagnosticId = "IDE0305";
-=======
         public const string UseCollectionExpressionForFluentDiagnosticId = "IDE0305";
->>>>>>> 32d94614
+
+        public const string RemoveRedundantElseStatementDiagnosticId = "IDE0310";
 
         // Analyzer error Ids
         public const string AnalyzerChangedId = "IDE1001";
