--- conflicted
+++ resolved
@@ -167,12 +167,6 @@
 
         public const string UseTupleSwapDiagnosticId = "IDE0180";
 
-<<<<<<< HEAD
-        public const string UseParameterNullCheckingId = "IDE0190";
-
-        public const string RemoveUnnecessaryLambdaExpressionDiagnosticId = "IDE0200";
-
-=======
         // Don't use "IDE0190". It corresponds to the deleted field UseParameterNullCheckingId which was previously shipped.
 
         public const string RemoveUnnecessaryLambdaExpressionDiagnosticId = "IDE0200";
@@ -187,7 +181,6 @@
         public const string RemoveRedundantNullableDirectiveDiagnosticId = "IDE0240";
         public const string RemoveUnnecessaryNullableDirectiveDiagnosticId = "IDE0241";
 
->>>>>>> 80a8ce8d
         // Analyzer error Ids
         public const string AnalyzerChangedId = "IDE1001";
         public const string AnalyzerDependencyConflictId = "IDE1002";
