﻿// Licensed to the .NET Foundation under one or more agreements.
// The .NET Foundation licenses this file to you under the MIT license.
// See the LICENSE file in the project root for more information.

using Microsoft.CodeAnalysis.Formatting;

namespace Microsoft.CodeAnalysis.Diagnostics
{
    internal static class IDEDiagnosticIds
    {
        public const string SimplifyNamesDiagnosticId = "IDE0001";
        public const string SimplifyMemberAccessDiagnosticId = "IDE0002";
        public const string RemoveQualificationDiagnosticId = "IDE0003";
        public const string RemoveUnnecessaryCastDiagnosticId = "IDE0004";
        public const string RemoveUnnecessaryImportsDiagnosticId = "IDE0005";
        public const string IntellisenseBuildFailedDiagnosticId = "IDE0006";
        public const string UseImplicitTypeDiagnosticId = "IDE0007";
        public const string UseExplicitTypeDiagnosticId = "IDE0008";
        public const string AddQualificationDiagnosticId = "IDE0009";
        public const string PopulateSwitchStatementDiagnosticId = "IDE0010";
        public const string AddBracesDiagnosticId = "IDE0011";

        // IDE0012-IDE0015 deprecated and replaced with PreferBuiltInOrFrameworkTypeDiagnosticId (IDE0049)
        // public const string PreferIntrinsicPredefinedTypeInDeclarationsDiagnosticId = "IDE0012";
        // public const string PreferIntrinsicPredefinedTypeInMemberAccessDiagnosticId = "IDE0013";
        // public const string PreferFrameworkTypeInDeclarationsDiagnosticId = "IDE0014";
        // public const string PreferFrameworkTypeInMemberAccessDiagnosticId = "IDE0015";

        public const string UseThrowExpressionDiagnosticId = "IDE0016";
        public const string UseObjectInitializerDiagnosticId = "IDE0017";
        public const string InlineDeclarationDiagnosticId = "IDE0018";
        public const string InlineAsTypeCheckId = "IDE0019";
        public const string InlineIsTypeCheckId = "IDE0020";

        public const string UseExpressionBodyForConstructorsDiagnosticId = "IDE0021";
        public const string UseExpressionBodyForMethodsDiagnosticId = "IDE0022";
        public const string UseExpressionBodyForConversionOperatorsDiagnosticId = "IDE0023";
        public const string UseExpressionBodyForOperatorsDiagnosticId = "IDE0024";
        public const string UseExpressionBodyForPropertiesDiagnosticId = "IDE0025";
        public const string UseExpressionBodyForIndexersDiagnosticId = "IDE0026";
        public const string UseExpressionBodyForAccessorsDiagnosticId = "IDE0027";

        public const string UseCollectionInitializerDiagnosticId = "IDE0028";

        public const string UseCoalesceExpressionDiagnosticId = "IDE0029";
        public const string UseCoalesceExpressionForNullableDiagnosticId = "IDE0030";

        public const string UseNullPropagationDiagnosticId = "IDE0031";

        public const string UseAutoPropertyDiagnosticId = "IDE0032";

        public const string UseExplicitTupleNameDiagnosticId = "IDE0033";

        public const string UseDefaultLiteralDiagnosticId = "IDE0034";

        public const string RemoveUnreachableCodeDiagnosticId = "IDE0035";

        public const string OrderModifiersDiagnosticId = "IDE0036";

        public const string UseInferredMemberNameDiagnosticId = "IDE0037";

        public const string InlineIsTypeWithoutNameCheckDiagnosticsId = "IDE0038";

        public const string UseLocalFunctionDiagnosticId = "IDE0039";

        public const string AddAccessibilityModifiersDiagnosticId = "IDE0040";

        public const string UseIsNullCheckDiagnosticId = "IDE0041";

        public const string UseDeconstructionDiagnosticId = "IDE0042";

        public const string ValidateFormatStringDiagnosticID = "IDE0043";

        public const string MakeFieldReadonlyDiagnosticId = "IDE0044";

        public const string UseConditionalExpressionForAssignmentDiagnosticId = "IDE0045";
        public const string UseConditionalExpressionForReturnDiagnosticId = "IDE0046";

        public const string RemoveUnnecessaryParenthesesDiagnosticId = "IDE0047";
        public const string AddRequiredParenthesesDiagnosticId = "IDE0048";

        public const string PreferBuiltInOrFrameworkTypeDiagnosticId = "IDE0049";

        public const string ConvertAnonymousTypeToTupleDiagnosticId = "IDE0050";

        public const string RemoveUnusedMembersDiagnosticId = "IDE0051";
        public const string RemoveUnreadMembersDiagnosticId = "IDE0052";

        public const string UseExpressionBodyForLambdaExpressionsDiagnosticId = "IDE0053";

        public const string UseCompoundAssignmentDiagnosticId = "IDE0054";

        public const string FormattingDiagnosticId = FormattingDiagnosticIds.FormattingDiagnosticId;

        public const string UseIndexOperatorDiagnosticId = "IDE0056";
        public const string UseRangeOperatorDiagnosticId = "IDE0057";

        public const string ExpressionValueIsUnusedDiagnosticId = "IDE0058";
        public const string ValueAssignedIsUnusedDiagnosticId = "IDE0059";
        public const string UnusedParameterDiagnosticId = "IDE0060";

        // Conceptually belongs with IDE0021-IDE0027 & IDE0053, but is here because it was added later
        public const string UseExpressionBodyForLocalFunctionsDiagnosticId = "IDE0061";

        public const string MakeLocalFunctionStaticDiagnosticId = "IDE0062";
        public const string UseSimpleUsingStatementDiagnosticId = "IDE0063";

        public const string MakeStructFieldsWritable = "IDE0064";

        public const string MoveMisplacedUsingDirectivesDiagnosticId = "IDE0065";

        public const string ConvertSwitchStatementToExpressionDiagnosticId = "IDE0066";

        public const string DisposeObjectsBeforeLosingScopeDiagnosticId = "IDE0067";
        public const string UseRecommendedDisposePatternDiagnosticId = "IDE0068";
        public const string DisposableFieldsShouldBeDisposedDiagnosticId = "IDE0069";

        public const string UseSystemHashCode = "IDE0070";

        public const string SimplifyInterpolationId = "IDE0071";

        public const string PopulateSwitchExpressionDiagnosticId = "IDE0072";

        /// <summary>
        /// Reported when a file header is missing or does not match the expected string.
        /// </summary>
        public const string FileHeaderMismatch = "IDE0073";

        public const string UseCoalesceCompoundAssignmentDiagnosticId = "IDE0074";

        public const string SimplifyConditionalExpressionDiagnosticId = "IDE0075";

        public const string InvalidSuppressMessageAttributeDiagnosticId = "IDE0076";
        public const string LegacyFormatSuppressMessageAttributeDiagnosticId = "IDE0077";

        public const string UsePatternCombinatorsDiagnosticId = "IDE0078";

        public const string RemoveUnnecessarySuppressionDiagnosticId = "IDE0079";

        public const string RemoveConfusingSuppressionForIsExpressionDiagnosticId = "IDE0080";
        public const string RemoveUnnecessaryByValDiagnosticId = "IDE0081";

<<<<<<< HEAD
        public const string SimplifyLinqExpressionsDiagnosticId = "IDE0083";
=======
        public const string ConvertTypeOfToNameOfDiagnosticId = "IDE0082";

>>>>>>> 9a9e6534
        // Analyzer error Ids
        public const string AnalyzerChangedId = "IDE1001";
        public const string AnalyzerDependencyConflictId = "IDE1002";
        public const string MissingAnalyzerReferenceId = "IDE1003";
        public const string ErrorReadingRulesetId = "IDE1004";
        public const string InvokeDelegateWithConditionalAccessId = "IDE1005";
        public const string NamingRuleId = "IDE1006";
        public const string UnboundIdentifierId = "IDE1007";
        public const string UnboundConstructorId = "IDE1008";

        // Reserved for workspace error ids IDE1100-IDE1200 (see WorkspaceDiagnosticDescriptors)
    }
}<|MERGE_RESOLUTION|>--- conflicted
+++ resolved
@@ -140,12 +140,9 @@
         public const string RemoveConfusingSuppressionForIsExpressionDiagnosticId = "IDE0080";
         public const string RemoveUnnecessaryByValDiagnosticId = "IDE0081";
 
-<<<<<<< HEAD
+        public const string ConvertTypeOfToNameOfDiagnosticId = "IDE0082";
         public const string SimplifyLinqExpressionsDiagnosticId = "IDE0083";
-=======
-        public const string ConvertTypeOfToNameOfDiagnosticId = "IDE0082";
 
->>>>>>> 9a9e6534
         // Analyzer error Ids
         public const string AnalyzerChangedId = "IDE1001";
         public const string AnalyzerDependencyConflictId = "IDE1002";
