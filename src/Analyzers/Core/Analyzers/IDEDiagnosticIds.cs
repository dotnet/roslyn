--- conflicted
+++ resolved
@@ -183,11 +183,8 @@
 
         public const string MakeStructReadOnlyDiagnosticId = "IDE0250";
 
-<<<<<<< HEAD
-        public const string UseCoalesceExpressionForIfNullCheckDiagnosticId = "IDE0260";
-=======
-        public const string UsePatternMatchingAsAndMemberAccessId = "IDE0260";
->>>>>>> 8c32d3ab
+        public const string UsePatternMatchingAsAndMemberAccessDiagnosticId = "IDE0260";
+        public const string UseCoalesceExpressionForIfNullCheckDiagnosticId = "IDE0270";
 
         // Analyzer error Ids
         public const string AnalyzerChangedId = "IDE1001";
