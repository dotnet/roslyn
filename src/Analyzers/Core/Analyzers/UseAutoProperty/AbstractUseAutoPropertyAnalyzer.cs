﻿// Licensed to the .NET Foundation under one or more agreements.
// The .NET Foundation licenses this file to you under the MIT license.
// See the LICENSE file in the project root for more information.

using System;
using System.Collections.Concurrent;
using System.Collections.Generic;
using System.Collections.Immutable;
using System.Diagnostics.CodeAnalysis;
using System.Linq;
using System.Threading;
using Microsoft.CodeAnalysis.CodeStyle;
using Microsoft.CodeAnalysis.Diagnostics;
using Microsoft.CodeAnalysis.LanguageService;
using Microsoft.CodeAnalysis.Operations;
using Microsoft.CodeAnalysis.PooledObjects;
using Microsoft.CodeAnalysis.Shared.Extensions;
using Roslyn.Utilities;

namespace Microsoft.CodeAnalysis.UseAutoProperty;

using static UseAutoPropertiesHelpers;

internal abstract partial class AbstractUseAutoPropertyAnalyzer<
    TSyntaxKind,
    TPropertyDeclaration,
    TConstructorDeclaration,
    TFieldDeclaration,
    TVariableDeclarator,
    TExpression,
    TIdentifierName> : AbstractBuiltInCodeStyleDiagnosticAnalyzer
    where TSyntaxKind : struct, Enum
    where TPropertyDeclaration : SyntaxNode
    where TConstructorDeclaration : SyntaxNode
    where TFieldDeclaration : SyntaxNode
    where TVariableDeclarator : SyntaxNode
    where TExpression : SyntaxNode
    where TIdentifierName : TExpression
{
    /// <summary>
    /// ConcurrentStack as that's the only concurrent collection that supports 'Clear' in netstandard2.
    /// </summary>
    private static readonly ObjectPool<ConcurrentStack<AnalysisResult>> s_analysisResultPool = new(() => new());
    private static readonly ObjectPool<ConcurrentSet<SyntaxNode>> s_nodeSetPool = new(() => []);

    private static readonly ObjectPool<ConcurrentDictionary<IFieldSymbol, ConcurrentSet<SyntaxNode>>> s_fieldToUsageLocationPool = new(() => []);

    /// <summary>
    /// Not static as this has different semantics around case sensitivity for C# and VB.
    /// </summary>
    private readonly ObjectPool<HashSet<string>> _fieldNamesPool;

    protected AbstractUseAutoPropertyAnalyzer()
        : base(IDEDiagnosticIds.UseAutoPropertyDiagnosticId,
               EnforceOnBuildValues.UseAutoProperty,
               CodeStyleOptions2.PreferAutoProperties,
               new LocalizableResourceString(nameof(AnalyzersResources.Use_auto_property), AnalyzersResources.ResourceManager, typeof(AnalyzersResources)),
               new LocalizableResourceString(nameof(AnalyzersResources.Use_auto_property), AnalyzersResources.ResourceManager, typeof(AnalyzersResources)))
    {
        _fieldNamesPool = new(() => new(this.SyntaxFacts.StringComparer));
    }

    protected static void AddFieldUsage(ConcurrentDictionary<IFieldSymbol, ConcurrentSet<SyntaxNode>> fieldWrites, IFieldSymbol field, SyntaxNode location)
        => fieldWrites.GetOrAdd(field, static _ => s_nodeSetPool.Allocate()).Add(location);

    private static void ClearAndFree(ConcurrentDictionary<IFieldSymbol, ConcurrentSet<SyntaxNode>> multiMap)
    {
        foreach (var (_, nodeSet) in multiMap)
            s_nodeSetPool.ClearAndFree(nodeSet);

        s_fieldToUsageLocationPool.ClearAndFree(multiMap);
    }

    /// <summary>
    /// A method body edit anywhere in a type will force us to reanalyze the whole type.
    /// </summary>
    /// <returns></returns>
    public override DiagnosticAnalyzerCategory GetAnalyzerCategory()
        => DiagnosticAnalyzerCategory.SemanticDocumentAnalysis;

    protected abstract ISemanticFacts SemanticFacts { get; }
    protected ISyntaxFacts SyntaxFacts => this.SemanticFacts.SyntaxFacts;

    protected abstract TSyntaxKind PropertyDeclarationKind { get; }

    protected abstract bool CanExplicitInterfaceImplementationsBeFixed { get; }
    protected abstract bool SupportsFieldAttributesOnProperties { get; }

    protected abstract bool SupportsReadOnlyProperties(Compilation compilation);
    protected abstract bool SupportsPropertyInitializer(Compilation compilation);
    protected abstract bool SupportsFieldExpression(Compilation compilation);

    protected abstract bool ContainsFieldExpression(TPropertyDeclaration propertyDeclaration, CancellationToken cancellationToken);

    protected abstract TExpression? GetFieldInitializer(TVariableDeclarator variable, CancellationToken cancellationToken);
    protected abstract TExpression? GetGetterExpression(IMethodSymbol getMethod, CancellationToken cancellationToken);
    protected abstract TExpression? GetSetterExpression(SemanticModel semanticModel, IMethodSymbol setMethod, CancellationToken cancellationToken);
    protected abstract SyntaxNode GetFieldNode(TFieldDeclaration fieldDeclaration, TVariableDeclarator variableDeclarator);
    protected abstract void AddAccessedFields(
        SemanticModel semanticModel, IMethodSymbol accessor, HashSet<string> fieldNames, HashSet<IFieldSymbol> result, CancellationToken cancellationToken);

    protected abstract void RecordIneligibleFieldLocations(
        HashSet<string> fieldNames, ConcurrentDictionary<IFieldSymbol, ConcurrentSet<SyntaxNode>> ineligibleFieldUsageIfOutsideProperty, SemanticModel semanticModel, SyntaxNode codeBlock, CancellationToken cancellationToken);

    protected sealed override void InitializeWorker(AnalysisContext context)
        => context.RegisterSymbolStartAction(context =>
        {
            var namedType = (INamedTypeSymbol)context.Symbol;
            if (!ShouldAnalyze(context, namedType))
                return;

            // Results of our analysis pass that we will use to determine which fields and properties to offer to fixup.
            var analysisResults = s_analysisResultPool.Allocate();

            // Fields whose usage may disqualify them from being removed (depending on the usage location). For example,
            // a field taken by ref normally can't be converted (as a property can't be taken by ref).  However, this
            // doesn't apply within the property itself (as it can refer to `field` after the rewrite).
            var ineligibleFieldUsageIfOutsideProperty = s_fieldToUsageLocationPool.Allocate();

            // Locations where this field is read or written.  If it is read or written outside of hte property being
            // changed, and the property getter/setter is non-trivial, then we cannot use 'field' for it, as that would 
            // change the semantics in those locations.
            var fieldReads = s_fieldToUsageLocationPool.Allocate();
            var fieldWrites = s_fieldToUsageLocationPool.Allocate();

            // Record the names of all the private fields in this type.  We can use this to greatly reduce the amount of
            // binding we need to perform when looking for restrictions in the type.
            var fieldNames = _fieldNamesPool.Allocate();
            foreach (var member in namedType.GetMembers())
            {
                if (member is IFieldSymbol
                    {
                        // Can only convert fields that are private, as otherwise we don't know how they may be used
                        // outside of this type.
                        DeclaredAccessibility: Accessibility.Private,
                        // Only care about actual user-defined fields, not compiler generated ones.
                        CanBeReferencedByName: true,
                        // Will never convert a constant into an auto-prop
                        IsConst: false,
                        // Can't preserve volatile semantics on a property.
                        IsVolatile: false,
                        // To make processing later on easier, limit to well-behaved fields (versus having multiple
                        // fields merged together in error recoery scenarios).
                        DeclaringSyntaxReferences.Length: 1,
                    } field)
                {
                    fieldNames.Add(field.Name);
                }
            }

            // Examine each property-declaration we find within this named type to see if it looks like it can be converted.
            context.RegisterSyntaxNodeAction(
                context => AnalyzePropertyDeclaration(context, namedType, fieldNames, analysisResults),
                PropertyDeclarationKind);

            // Concurrently, examine the usages of the fields of this type within itself to see how those may impact if
            // a field/prop pair can actually be converted.
            context.RegisterCodeBlockStartAction<TSyntaxKind>(context =>
            {
                RecordIneligibleFieldLocations(fieldNames, ineligibleFieldUsageIfOutsideProperty, context.SemanticModel, context.CodeBlock, context.CancellationToken);
                RecordAllFieldReferences(fieldNames, fieldReads, fieldWrites, context.SemanticModel, context.CodeBlock, context.CancellationToken);
            });

            context.RegisterSymbolEndAction(context =>
            {
                try
                {
                    Process(analysisResults, ineligibleFieldUsageIfOutsideProperty, fieldReads, fieldWrites, context);
                }
                finally
                {
                    // Cleanup after doing all our work.
                    _fieldNamesPool.ClearAndFree(fieldNames);
                    s_analysisResultPool.ClearAndFree(analysisResults);

                    ClearAndFree(ineligibleFieldUsageIfOutsideProperty);
                    ClearAndFree(fieldReads);
                    ClearAndFree(fieldWrites);
                }
            });

            bool ShouldAnalyze(SymbolStartAnalysisContext context, INamedTypeSymbol namedType)
            {
                if (namedType.TypeKind is not TypeKind.Class and not TypeKind.Struct and not TypeKind.Module)
                    return false;

                // Serializable types can depend on fields (and their order).  Don't report these
                // properties in that case.
                if (namedType.IsSerializable)
                    return false;

                // Don't bother running on this type unless at least one of its parts has the 'prefer auto props' option
                // on, and the diagnostic is not suppressed.
                if (!namedType.DeclaringSyntaxReferences.Select(d => d.SyntaxTree).Distinct().Any(tree =>
                {
                    var preferAutoProps = context.Options.GetAnalyzerOptions(tree).PreferAutoProperties;
                    return preferAutoProps.Value && !ShouldSkipAnalysis(tree, context.Options, context.Compilation.Options, preferAutoProps.Notification, context.CancellationToken);
                }))
                {
                    return false;
                }

                // If we are analyzing a sub-span (lightbulb case), then check if the filter span
                // has a field/property declaration where a diagnostic could be reported.
                if (context.FilterSpan.HasValue)
                {
                    Contract.ThrowIfNull(context.FilterTree);
                    var shouldAnalyze = false;
                    var analysisRoot = context.GetAnalysisRoot(findInTrivia: false);
                    foreach (var node in analysisRoot.DescendantNodes())
                    {
                        if (node is TPropertyDeclaration or TFieldDeclaration && context.ShouldAnalyzeSpan(node.Span, node.SyntaxTree))
                        {
                            shouldAnalyze = true;
                            break;
                        }
                    }

                    if (!shouldAnalyze && analysisRoot.FirstAncestorOrSelf<SyntaxNode>(node => node is TPropertyDeclaration or TFieldDeclaration) == null)
                        return false;
                }

                return true;
            }
        }, SymbolKind.NamedType);

    private void RecordAllFieldReferences(
        HashSet<string> fieldNames,
        ConcurrentDictionary<IFieldSymbol, ConcurrentSet<SyntaxNode>> fieldReads,
        ConcurrentDictionary<IFieldSymbol, ConcurrentSet<SyntaxNode>> fieldWrites,
        SemanticModel semanticModel,
        SyntaxNode codeBlock,
        CancellationToken cancellationToken)
    {
        var semanticFacts = this.SemanticFacts;
        var syntaxFacts = this.SyntaxFacts;
        foreach (var identifierName in codeBlock.DescendantNodesAndSelf().OfType<TIdentifierName>())
        {
            var identifier = syntaxFacts.GetIdentifierOfIdentifierName(identifierName);
            if (!fieldNames.Contains(identifier.ValueText))
                continue;

            if (semanticModel.GetSymbolInfo(identifierName, cancellationToken).Symbol is not IFieldSymbol field)
                continue;

            if (semanticFacts.IsOnlyWrittenTo(semanticModel, identifierName, cancellationToken))
            {
                AddFieldUsage(fieldWrites, field, identifierName);
            }
            else if (semanticFacts.IsWrittenTo(semanticModel, identifierName, cancellationToken))
            {
                AddFieldUsage(fieldWrites, field, identifierName);
                AddFieldUsage(fieldReads, field, identifierName);
            }
            else
            {
                AddFieldUsage(fieldReads, field, identifierName);
            }
        }
    }

    private AccessedFields GetGetterFields(
        SemanticModel semanticModel,
        IMethodSymbol getMethod,
        HashSet<string> fieldNames,
        CancellationToken cancellationToken)
    {
        var trivialFieldExpression = GetGetterExpression(getMethod, cancellationToken);
        if (trivialFieldExpression != null)
            return new(CheckFieldAccessExpression(semanticModel, trivialFieldExpression, fieldNames, cancellationToken));

        if (!this.SupportsFieldExpression(semanticModel.Compilation))
            return AccessedFields.Empty;

        using var _ = PooledHashSet<IFieldSymbol>.GetInstance(out var set);
        AddAccessedFields(semanticModel, getMethod, fieldNames, set, cancellationToken);

        return new(TrivialField: null, set.ToImmutableArray());
    }

    private AccessedFields GetSetterFields(
        SemanticModel semanticModel, IMethodSymbol setMethod, HashSet<string> fieldNames, CancellationToken cancellationToken)
    {
        var trivialFieldExpression = GetSetterExpression(semanticModel, setMethod, cancellationToken);
        if (trivialFieldExpression != null)
            return new(CheckFieldAccessExpression(semanticModel, trivialFieldExpression, fieldNames, cancellationToken));

        if (!this.SupportsFieldExpression(semanticModel.Compilation))
            return AccessedFields.Empty;

        using var _ = PooledHashSet<IFieldSymbol>.GetInstance(out var set);
        AddAccessedFields(semanticModel, setMethod, fieldNames, set, cancellationToken);

        return new(TrivialField: null, set.ToImmutableArray());
    }

    private IFieldSymbol? CheckFieldAccessExpression(
        SemanticModel semanticModel,
        TExpression? expression,
        HashSet<string> fieldNames,
        CancellationToken cancellationToken)
    {
        if (expression == null)
            return null;

        // needs to be of the form `x` or `this.x`.
        var syntaxFacts = this.SyntaxFacts;
        var name = expression;
        if (syntaxFacts.IsMemberAccessExpression(expression))
            name = (TExpression)SyntaxFacts.GetNameOfMemberAccessExpression(expression);

        return TryGetDirectlyAccessedFieldSymbol(semanticModel, name as TIdentifierName, fieldNames, cancellationToken);
    }

    private static bool TryGetSyntax(
        IFieldSymbol field,
        [NotNullWhen(true)] out TFieldDeclaration? fieldDeclaration,
        [NotNullWhen(true)] out TVariableDeclarator? variableDeclarator,
        CancellationToken cancellationToken)
    {
        if (field.DeclaringSyntaxReferences is [var fieldReference])
        {
            variableDeclarator = fieldReference.GetSyntax(cancellationToken) as TVariableDeclarator;
            fieldDeclaration = variableDeclarator?.Parent?.Parent as TFieldDeclaration;
            return fieldDeclaration != null && variableDeclarator != null;
        }

        fieldDeclaration = null;
        variableDeclarator = null;
        return false;
    }

    private void AnalyzePropertyDeclaration(
        SyntaxNodeAnalysisContext context,
        INamedTypeSymbol containingType,
        HashSet<string> fieldNames,
        ConcurrentStack<AnalysisResult> analysisResults)
    {
        var cancellationToken = context.CancellationToken;
        var semanticModel = context.SemanticModel;
        var compilation = semanticModel.Compilation;

        var propertyDeclaration = (TPropertyDeclaration)context.Node;

        if (semanticModel.GetDeclaredSymbol(propertyDeclaration, cancellationToken) is not IPropertySymbol property)
            return;

        // To make processing later on easier, limit to well-behaved properties (versus having multiple
        // properties merged together in error recovery scenarios).
        if (property.DeclaringSyntaxReferences.Length != 1)
            return;

        if (!containingType.Equals(property.ContainingType))
            return;

        if (property.IsIndexer)
            return;

        // The property can't be virtual.  We don't know if it is overridden somewhere.  If it 
        // is, then calls to it may not actually assign to the field.
        if (property.IsVirtual || property.IsOverride || property.IsSealed)
            return;

        if (property.IsWithEvents)
            return;

        if (property.Parameters.Length > 0)
            return;

        // Need at least a getter.
        if (property.GetMethod == null)
            return;

<<<<<<< HEAD
        if (!CanExplicitInterfaceImplementationsBeFixed() && property.ExplicitInterfaceImplementations.Length != 0)
=======
        if (!CanExplicitInterfaceImplementationsBeFixed && property.ExplicitInterfaceImplementations.Length != 0)
>>>>>>> a573b409
            return;

        var preferAutoProps = context.GetAnalyzerOptions().PreferAutoProperties;
        if (!preferAutoProps.Value)
            return;

        // Avoid reporting diagnostics when the feature is disabled. This primarily avoids reporting the hidden
        // helper diagnostic which is not otherwise influenced by the severity settings.
        var notification = preferAutoProps.Notification;
        if (notification.Severity == ReportDiagnostic.Suppress)
            return;

        // If the property already contains a `field` expression, then we can't do anything more here.
        if (SupportsFieldExpression(compilation) && ContainsFieldExpression(propertyDeclaration, cancellationToken))
            return;

        var getterFields = GetGetterFields(semanticModel, property.GetMethod, fieldNames, cancellationToken);
        getterFields = getterFields.Where(
            static (getterField, args) =>
            {
                var (@this, compilation, containingType, property, cancellationToken) = args;

                // Only support this for private fields.  It limits the scope of hte program
                // we have to analyze to make sure this is safe to do.
                if (getterField.DeclaredAccessibility != Accessibility.Private)
                    return false;

                // Don't want to remove constants and volatile fields.
                if (getterField.IsConst || getterField.IsVolatile)
                    return false;

                // If the user made the field readonly, we only want to convert it to a property if we
                // can keep it readonly.
                if (getterField.IsReadOnly && !@this.SupportsReadOnlyProperties(compilation))
                    return false;

                // Mutable value type fields are mutable unless they are marked read-only
                if (!getterField.IsReadOnly && getterField.Type.IsMutableValueType() != false)
                    return false;

                // Field and property have to be in the same type.
                if (!containingType.Equals(getterField.ContainingType))
                    return false;

                // Field and property should match in static-ness
                if (getterField.IsStatic != property.IsStatic)
                    return false;

                // Property and field have to agree on type.
                if (!property.Type.Equals(getterField.Type))
                    return false;

                if (!TryGetSyntax(getterField, out _, out var variableDeclarator, cancellationToken))
                    return false;

                var initializer = @this.GetFieldInitializer(variableDeclarator, cancellationToken);
                if (initializer != null && !@this.SupportsPropertyInitializer(compilation))
                    return false;

                if (!@this.CanConvert(property))
                    return false;

                // Can't remove the field if it has attributes on it.
                var attributes = getterField.GetAttributes();
                if (attributes.Length > 0 && !@this.SupportsFieldAttributesOnProperties)
                    return false;

                return true;
            },
            (this, compilation, containingType, property, cancellationToken));

        if (getterFields.IsEmpty)
            return;

        var isTrivialSetAccessor = false;

        // A setter is optional though.
        if (property.SetMethod != null)
        {
            // Figure out all the fields written to in the setter.
            var setterFields = GetSetterFields(semanticModel, property.SetMethod, fieldNames, cancellationToken);

            // Intersect these to determine which fields both the getter and setter write to.
            getterFields = getterFields.Where(
                static (field, setterFields) => setterFields.Contains(field),
                setterFields);

            // If there is a getter and a setter, they both need to agree on which field they are writing to.
            if (getterFields.IsEmpty)
                return;

            isTrivialSetAccessor = setterFields.TrivialField != null;
        }

        if (getterFields.Count > 1)
        {
            // Multiple fields we could convert here.  Check if any of the fields end with the property name.  If
            // so, it's likely that that's the field to use.
            getterFields = getterFields.Where(
                static (field, property) => field.Name.EndsWith(property.Name, StringComparison.OrdinalIgnoreCase),
                property);
        }

        // If we have multiple fields that could be converted, don't offer.  We don't know which field/prop pair would
        // be best.
        if (getterFields.Count != 1)
            return;

        var getterField = getterFields.TrivialField ?? getterFields.NonTrivialFields.Single();
        var isTrivialGetAccessor = getterFields.TrivialField == getterField;

        Contract.ThrowIfFalse(TryGetSyntax(getterField, out var fieldDeclaration, out var variableDeclarator, cancellationToken));

        analysisResults.Push(new AnalysisResult(
            property, getterField,
            propertyDeclaration, fieldDeclaration, variableDeclarator,
            notification,
            isTrivialGetAccessor,
            isTrivialSetAccessor));
    }

    protected virtual bool CanConvert(IPropertySymbol property)
        => true;

    protected IFieldSymbol? TryGetDirectlyAccessedFieldSymbol(
        SemanticModel semanticModel,
        TIdentifierName? identifierName,
        HashSet<string> fieldNames,
        CancellationToken cancellationToken)
    {
        if (identifierName is null)
            return null;

        var syntaxFacts = this.SyntaxFacts;

        // Quick check to avoid costly binding.  Only look at identifiers that match the name of a private field in
        // the containing type.
        if (!fieldNames.Contains(syntaxFacts.GetIdentifierOfIdentifierName(identifierName).ValueText))
            return null;

        TExpression expression = identifierName;
        if (this.SyntaxFacts.IsNameOfAnyMemberAccessExpression(expression))
            expression = (TExpression)expression.GetRequiredParent();

        var operation = semanticModel.GetOperation(expression, cancellationToken);
        if (operation is not IFieldReferenceOperation
            {
                // Instance has to be 'null' (a static reference) or through `this.` Anything else is not a direct
                // reference that can be updated to `field`.
                Instance: null or IInstanceReferenceOperation
                {
                    ReferenceKind: InstanceReferenceKind.ContainingTypeInstance,
                },
                Field.DeclaringSyntaxReferences.Length: 1,
            } fieldReference)
        {
            return null;
        }

        return fieldReference.Field;
    }

    private void Process(
        ConcurrentStack<AnalysisResult> analysisResults,
        ConcurrentDictionary<IFieldSymbol, ConcurrentSet<SyntaxNode>> ineligibleFieldUsageIfOutsideProperty,
        ConcurrentDictionary<IFieldSymbol, ConcurrentSet<SyntaxNode>> fieldReads,
        ConcurrentDictionary<IFieldSymbol, ConcurrentSet<SyntaxNode>> fieldWrites,
        SymbolAnalysisContext context)
    {
        using var _1 = PooledHashSet<IFieldSymbol>.GetInstance(out var reportedFields);
        using var _2 = PooledHashSet<IPropertySymbol>.GetInstance(out var reportedProperties);

        foreach (var result in analysisResults)
        {
            // Check If we had any invalid field usage outside of the property we're converting.
            if (ineligibleFieldUsageIfOutsideProperty.TryGetValue(result.Field, out var ineligibleFieldUsages))
            {
                if (!ineligibleFieldUsages.All(loc => loc.Ancestors().Contains(result.PropertyDeclaration)))
                    continue;

                // All the usages were inside the property.  This is ok if we support the `field` keyword as those
                // usages will be updated to that form.
                if (!this.SupportsFieldExpression(context.Compilation))
                    continue;
            }

            // VB specific check.
            //
            // if the property doesn't have a setter currently.check all the types the field is declared in.  If the
            // field is written to outside of a constructor, then this field Is Not eligible for replacement with an
            // auto prop.  We'd have to make the autoprop read/write, And that could be opening up the property
            // widely (in accessibility terms) in a way the user would not want.
            if (result.Property.Language == LanguageNames.VisualBasic)
            {
                if (result.Property.DeclaredAccessibility != Accessibility.Private &&
                    result.Property.SetMethod is null &&
                    fieldWrites.TryGetValue(result.Field, out var writeLocations1) &&
                    NonConstructorLocations(writeLocations1).Any(loc => !loc.Ancestors().Contains(result.PropertyDeclaration)))
                {
                    continue;
                }
            }

            // C# specific check.
            //
            // If this was an `init` property, and there was a write to the field, then we can't support this. That's
            // because we can't still keep this `init` as that write will not be allowed, and we can't make it a
            // `setter` as that would allow arbitrary writing outside the type, despite the original `init` semantics.
            if (result.Property.SetMethod is { IsInitOnly: true } &&
                fieldWrites.TryGetValue(result.Field, out var writeLocations2) &&
                NonConstructorLocations(writeLocations2).Any(loc => !loc.Ancestors().Contains(result.PropertyDeclaration)))
            {
                continue;
            }

            // If we have a non-trivial getter, then we can't convert this if the field is read outside of the property.
            // The read will go through the property getter now, which may change semantics.
            if (!result.IsTrivialGetAccessor &&
                fieldReads.TryGetValue(result.Field, out var specificFieldReads) &&
                NotWithinProperty(specificFieldReads, result.PropertyDeclaration))
            {
                continue;
            }

            // If we have a non-trivial getter, then we can't convert this if the field is written outside of the
            // property. The write will go through the property setter now, which may change semantics.
            if (result.Property.SetMethod != null &&
                !result.IsTrivialSetAccessor &&
                fieldWrites.TryGetValue(result.Field, out var specificFieldWrites) &&
                NotWithinProperty(specificFieldWrites, result.PropertyDeclaration))
            {
                continue;
            }

            // Only report a use-auto-prop message at most once for any field or property. Note: we could be smarter
            // here.  The set of fields and properties form a bipartite graph.  In an ideal world, we'd determine the
            // maximal matching between those two bipartite sets (see
            // https://en.wikipedia.org/wiki/Hopcroft%E2%80%93Karp_algorithm) and use that to offer the most matches as
            // possible.
            //
            // We can see if the simple greedy approach of just taking the matches as we find them and returning those
            // is insufficient in the future.
            if (reportedFields.Contains(result.Field) || reportedProperties.Contains(result.Property))
                continue;

            reportedFields.Add(result.Field);
            reportedProperties.Add(result.Property);

            ReportDiagnostics(result);
        }

        static bool NotWithinProperty(IEnumerable<SyntaxNode> nodes, TPropertyDeclaration propertyDeclaration)
        {
            foreach (var node in nodes)
            {
                if (!node.AncestorsAndSelf().Contains(propertyDeclaration))
                    return true;
            }

            return false;
        }

        static IEnumerable<SyntaxNode> NonConstructorLocations(IEnumerable<SyntaxNode> nodes)
            => nodes.Where(n => n.FirstAncestorOrSelf<TConstructorDeclaration>() is null);

        void ReportDiagnostics(AnalysisResult result)
        {
            var propertyDeclaration = result.PropertyDeclaration;
            var variableDeclarator = result.VariableDeclarator;
            var fieldNode = GetFieldNode(result.FieldDeclaration, variableDeclarator);

            // Now add diagnostics to both the field and the property saying we can convert it to 
            // an auto property.  For each diagnostic store both location so we can easily retrieve
            // them when performing the code fix.
            var additionalLocations = ImmutableArray.Create(
                propertyDeclaration.GetLocation(),
                variableDeclarator.GetLocation());

            var properties = ImmutableDictionary<string, string?>.Empty;
            if (result.IsTrivialGetAccessor)
                properties = properties.Add(IsTrivialGetAccessor, IsTrivialGetAccessor);

            if (result.IsTrivialSetAccessor)
                properties = properties.Add(IsTrivialSetAccessor, IsTrivialSetAccessor);

            // Place the appropriate marker on the field depending on the user option.
            context.ReportDiagnostic(DiagnosticHelper.Create(
                Descriptor,
                fieldNode.GetLocation(),
                result.Notification,
                context.Options,
                additionalLocations,
                properties));

            // Also, place a hidden marker on the property.  If they bring up a lightbulb there, they'll be able to see that
            // they can convert it to an auto-prop.
            context.ReportDiagnostic(Diagnostic.Create(
                Descriptor, propertyDeclaration.GetLocation(),
                additionalLocations,
                properties));
        }
    }
}<|MERGE_RESOLUTION|>--- conflicted
+++ resolved
@@ -371,11 +371,7 @@
         if (property.GetMethod == null)
             return;
 
-<<<<<<< HEAD
-        if (!CanExplicitInterfaceImplementationsBeFixed() && property.ExplicitInterfaceImplementations.Length != 0)
-=======
         if (!CanExplicitInterfaceImplementationsBeFixed && property.ExplicitInterfaceImplementations.Length != 0)
->>>>>>> a573b409
             return;
 
         var preferAutoProps = context.GetAnalyzerOptions().PreferAutoProperties;
