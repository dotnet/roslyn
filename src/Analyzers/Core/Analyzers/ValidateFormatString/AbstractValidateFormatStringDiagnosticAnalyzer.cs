--- conflicted
+++ resolved
@@ -96,11 +96,7 @@
                 return;
             }
 
-<<<<<<< HEAD
-            if (!context.Options.GetIdeOptions().ReportInvalidPlaceholdersInStringDotFormatCalls)
-=======
             if (!context.GetIdeAnalyzerOptions().ReportInvalidPlaceholdersInStringDotFormatCalls)
->>>>>>> 80a8ce8d
             {
                 return;
             }
