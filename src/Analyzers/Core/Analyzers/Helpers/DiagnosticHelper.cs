﻿// Licensed to the .NET Foundation under one or more agreements.
// The .NET Foundation licenses this file to you under the MIT license.
// See the LICENSE file in the project root for more information.

using System;
using System.Collections.Generic;
using System.Collections.Immutable;
using System.Diagnostics;
using System.IO;
using System.Linq;
using System.Runtime.Serialization.Json;
using System.Text;
using Microsoft.CodeAnalysis.CodeStyle;
using Microsoft.CodeAnalysis.PooledObjects;
using Roslyn.Utilities;

namespace Microsoft.CodeAnalysis.Diagnostics;

internal static class DiagnosticHelper
{
    /// <summary>
    /// Creates a <see cref="Diagnostic"/> instance.
    /// </summary>
    /// <param name="descriptor">A <see cref="DiagnosticDescriptor"/> describing the diagnostic.</param>
    /// <param name="location">An optional primary location of the diagnostic. If null, <see cref="Location"/> will return <see cref="Location.None"/>.</param>
    /// <param name="notificationOption">Notification option for the diagnostic.</param>
    /// <param name="analyzerOptions">Analyzer options</param>
    /// <param name="additionalLocations">
    /// An optional set of additional locations related to the diagnostic.
    /// Typically, these are locations of other items referenced in the message.
    /// If null, <see cref="Diagnostic.AdditionalLocations"/> will return an empty list.
    /// </param>
    /// <param name="properties">
    /// An optional set of name-value pairs by means of which the analyzer that creates the diagnostic
    /// can convey more detailed information to the fixer. If null, <see cref="Diagnostic.Properties"/> will return
    /// <see cref="ImmutableDictionary{TKey, TValue}.Empty"/>.
    /// </param>
    /// <param name="messageArgs">Arguments to the message of the diagnostic.</param>
    /// <returns>The <see cref="Diagnostic"/> instance.</returns>
    public static Diagnostic Create(
        DiagnosticDescriptor descriptor,
        Location location,
        NotificationOption2 notificationOption,
        AnalyzerOptions analyzerOptions,
        IEnumerable<Location>? additionalLocations,
        ImmutableDictionary<string, string?>? properties,
        params object[] messageArgs)
    {
        if (descriptor == null)
        {
            throw new ArgumentNullException(nameof(descriptor));
        }

        LocalizableString message;
        if (messageArgs == null || messageArgs.Length == 0)
        {
            message = descriptor.MessageFormat;
        }
        else
        {
            message = new LocalizableStringWithArguments(descriptor.MessageFormat, messageArgs);
        }

        return CreateWithMessage(descriptor, location, notificationOption, analyzerOptions, additionalLocations, properties, message);
    }

    /// <summary>
    /// Create a diagnostic that adds properties specifying a tag for a set of locations.
    /// </summary>
    /// <param name="descriptor">A <see cref="DiagnosticDescriptor"/> describing the diagnostic.</param>
    /// <param name="location">An optional primary location of the diagnostic. If null, <see cref="Location"/> will return <see cref="Location.None"/>.</param>
    /// <param name="notificationOption">Notification option of the diagnostic.</param>
    /// <param name="analyzerOptions">Analyzer options.</param>
    /// <param name="additionalLocations">
    /// An optional set of additional locations related to the diagnostic.
    /// Typically, these are locations of other items referenced in the message.
    /// These locations are joined with <paramref name="additionalUnnecessaryLocations"/> to produce the value for
    /// <see cref="Diagnostic.AdditionalLocations"/>.
    /// </param>
    /// <param name="additionalUnnecessaryLocations">
    /// An optional set of additional locations indicating unnecessary code related to the diagnostic.
    /// These locations are joined with <paramref name="additionalLocations"/> to produce the value for
    /// <see cref="Diagnostic.AdditionalLocations"/>.
    /// </param>
    /// <param name="messageArgs">Arguments to the message of the diagnostic.</param>
    /// <returns>The <see cref="Diagnostic"/> instance.</returns>
    public static Diagnostic CreateWithLocationTags(
        DiagnosticDescriptor descriptor,
        Location location,
        NotificationOption2 notificationOption,
        AnalyzerOptions analyzerOptions,
        ImmutableArray<Location> additionalLocations,
        ImmutableArray<Location> additionalUnnecessaryLocations,
        params object[] messageArgs)
    {
        if (additionalUnnecessaryLocations.IsEmpty)
        {
            return Create(descriptor, location, notificationOption, analyzerOptions, additionalLocations, ImmutableDictionary<string, string?>.Empty, messageArgs);
        }

        var tagIndices = ImmutableDictionary<string, IEnumerable<int>>.Empty
            .Add(WellKnownDiagnosticTags.Unnecessary, Enumerable.Range(additionalLocations.Length, additionalUnnecessaryLocations.Length));
        return CreateWithLocationTags(
            descriptor,
            location,
            notificationOption,
            analyzerOptions,
            additionalLocations.AddRange(additionalUnnecessaryLocations),
            tagIndices,
            ImmutableDictionary<string, string?>.Empty,
            messageArgs);
    }

    /// <summary>
    /// Create a diagnostic that adds properties specifying a tag for a set of locations.
    /// </summary>
    /// <param name="descriptor">A <see cref="DiagnosticDescriptor"/> describing the diagnostic.</param>
    /// <param name="location">An optional primary location of the diagnostic. If null, <see cref="Location"/> will return <see cref="Location.None"/>.</param>
    /// <param name="notificationOption">Notification option for the diagnostic.</param>
    /// <param name="analyzerOptions">Analyzer options.</param>
    /// <param name="additionalLocations">
    /// An optional set of additional locations related to the diagnostic.
    /// Typically, these are locations of other items referenced in the message.
    /// These locations are joined with <paramref name="additionalUnnecessaryLocations"/> to produce the value for
    /// <see cref="Diagnostic.AdditionalLocations"/>.
    /// </param>
    /// <param name="additionalUnnecessaryLocations">
    /// An optional set of additional locations indicating unnecessary code related to the diagnostic.
    /// These locations are joined with <paramref name="additionalLocations"/> to produce the value for
    /// <see cref="Diagnostic.AdditionalLocations"/>.
    /// </param>
    /// <param name="properties">
    /// An optional set of name-value pairs by means of which the analyzer that creates the diagnostic
    /// can convey more detailed information to the fixer.
    /// </param>
    /// <param name="messageArgs">Arguments to the message of the diagnostic.</param>
    /// <returns>The <see cref="Diagnostic"/> instance.</returns>
    public static Diagnostic CreateWithLocationTags(
        DiagnosticDescriptor descriptor,
        Location location,
        NotificationOption2 notificationOption,
        AnalyzerOptions analyzerOptions,
        ImmutableArray<Location> additionalLocations,
        ImmutableArray<Location> additionalUnnecessaryLocations,
        ImmutableDictionary<string, string?>? properties,
        params object[] messageArgs)
    {
        if (additionalUnnecessaryLocations.IsEmpty)
        {
            return Create(descriptor, location, notificationOption, analyzerOptions, additionalLocations, properties, messageArgs);
        }

        var tagIndices = ImmutableDictionary<string, IEnumerable<int>>.Empty
            .Add(WellKnownDiagnosticTags.Unnecessary, Enumerable.Range(additionalLocations.Length, additionalUnnecessaryLocations.Length));
        return CreateWithLocationTags(
            descriptor,
            location,
            notificationOption,
            analyzerOptions,
            additionalLocations.AddRange(additionalUnnecessaryLocations),
            tagIndices,
            properties,
            messageArgs);
    }

    /// <summary>
    /// Create a diagnostic that adds properties specifying a tag for a set of locations.
    /// </summary>
    /// <param name="descriptor">A <see cref="DiagnosticDescriptor"/> describing the diagnostic.</param>
    /// <param name="location">An optional primary location of the diagnostic. If null, <see cref="Location"/> will return <see cref="Location.None"/>.</param>
    /// <param name="notificationOption">Notification option for the diagnostic.</param>
    /// <param name="additionalLocations">
    /// An optional set of additional locations related to the diagnostic.
    /// Typically, these are locations of other items referenced in the message.
    /// </param>
    /// <param name="tagIndices">
    /// a map of location tag to index in additional locations.
    /// "AbstractRemoveUnnecessaryParenthesesDiagnosticAnalyzer" for an example of usage.
    /// </param>
    /// <param name="properties">
    /// An optional set of name-value pairs by means of which the analyzer that creates the diagnostic
    /// can convey more detailed information to the fixer.
    /// </param>
    /// <param name="messageArgs">Arguments to the message of the diagnostic.</param>
    /// <returns>The <see cref="Diagnostic"/> instance.</returns>
    private static Diagnostic CreateWithLocationTags(
        DiagnosticDescriptor descriptor,
        Location location,
        NotificationOption2 notificationOption,
        AnalyzerOptions analyzerOptions,
        IEnumerable<Location> additionalLocations,
        IDictionary<string, IEnumerable<int>> tagIndices,
        ImmutableDictionary<string, string?>? properties,
        params object[] messageArgs)
    {
        Contract.ThrowIfTrue(additionalLocations.IsEmpty());
        Contract.ThrowIfTrue(tagIndices.IsEmpty());

        properties ??= ImmutableDictionary<string, string?>.Empty;
        properties = properties.AddRange(tagIndices.Select(kvp => new KeyValuePair<string, string?>(kvp.Key, EncodeIndices(kvp.Value, additionalLocations.Count()))));

        return Create(descriptor, location, notificationOption, analyzerOptions, additionalLocations, properties, messageArgs);

        static string EncodeIndices(IEnumerable<int> indices, int additionalLocationsLength)
        {
            // Ensure that the provided tag index is a valid index into additional locations.
            Contract.ThrowIfFalse(indices.All(idx => idx >= 0 && idx < additionalLocationsLength));

            using var stream = new MemoryStream();
            var serializer = new DataContractJsonSerializer(typeof(IEnumerable<int>));
            serializer.WriteObject(stream, indices);

            var jsonBytes = stream.ToArray();
            stream.Close();
            return Encoding.UTF8.GetString(jsonBytes, 0, jsonBytes.Length);
        }
    }

    /// <summary>
    /// Creates a <see cref="Diagnostic"/> instance.
    /// </summary>
    /// <param name="descriptor">A <see cref="DiagnosticDescriptor"/> describing the diagnostic.</param>
    /// <param name="location">An optional primary location of the diagnostic. If null, <see cref="Location"/> will return <see cref="Location.None"/>.</param>
    /// <param name="notificationOption">Notification option for the diagnostic.</param>
    /// <param name="analyzerOptions">Analyzer options.</param>
    /// <param name="additionalLocations">
    /// An optional set of additional locations related to the diagnostic.
    /// Typically, these are locations of other items referenced in the message.
    /// If null, <see cref="Diagnostic.AdditionalLocations"/> will return an empty list.
    /// </param>
    /// <param name="properties">
    /// An optional set of name-value pairs by means of which the analyzer that creates the diagnostic
    /// can convey more detailed information to the fixer. If null, <see cref="Diagnostic.Properties"/> will return
    /// <see cref="ImmutableDictionary{TKey, TValue}.Empty"/>.
    /// </param>
    /// <param name="message">Localizable message for the diagnostic.</param>
    /// <returns>The <see cref="Diagnostic"/> instance.</returns>
    public static Diagnostic CreateWithMessage(
        DiagnosticDescriptor descriptor,
        Location location,
        NotificationOption2 notificationOption,
        AnalyzerOptions analyzerOptions,
        IEnumerable<Location>? additionalLocations,
        ImmutableDictionary<string, string?>? properties,
        LocalizableString message)
    {
        if (descriptor == null)
        {
            throw new ArgumentNullException(nameof(descriptor));
        }

        var effectiveSeverity = notificationOption.Severity;
        return Diagnostic.Create(
            descriptor.Id,
            descriptor.Category,
            message,
            effectiveSeverity.ToDiagnosticSeverity() ?? descriptor.DefaultSeverity,
            descriptor.DefaultSeverity,
            descriptor.IsEnabledByDefault,
            warningLevel: effectiveSeverity.WithDefaultSeverity(descriptor.DefaultSeverity) == ReportDiagnostic.Error ? 0 : 1,
            effectiveSeverity == ReportDiagnostic.Suppress,
            descriptor.Title,
            descriptor.Description,
            descriptor.HelpLinkUri,
            location,
            additionalLocations,
            GetEffectiveCustomTags(descriptor, notificationOption, analyzerOptions),
            properties);

        static IEnumerable<string> GetEffectiveCustomTags(DiagnosticDescriptor descriptor, NotificationOption2 notificationOption, AnalyzerOptions analyzerOptions)
        {
            // 'CustomSeverityConfigurable' is only enabled when AnalysisLevel >= 9.
            var skipCustomConfiguration = !analyzerOptions.AnalyzerConfigOptionsProvider.GlobalOptions.IsAnalysisLevelGreaterThanOrEquals(9);
            if (skipCustomConfiguration)
            {
                foreach (var customTag in descriptor.CustomTags)
                {
                    if (customTag != WellKnownDiagnosticTags.CustomSeverityConfigurable)
                        yield return customTag;
                }

                yield break;
            }
<<<<<<< HEAD
        }

        public static string? GetHelpLinkForDiagnosticId(string id)
        {
            // <Metalama>
            if (id.StartsWith("LAMA", StringComparison.Ordinal))
            {
                return null;
            }
            // </Metalama>

            // TODO: Add documentation for Regex and Json analyzer
            // Tracked with https://github.com/dotnet/roslyn/issues/48530
            if (id == "RE0001")
                return null;
=======
>>>>>>> 3af0081a

            var isCustomConfigured = notificationOption.IsExplicitlySpecified;
            var hasCustomConfigurableTag = false;
            foreach (var customTag in descriptor.CustomTags)
            {
                if (customTag == WellKnownDiagnosticTags.CustomSeverityConfigurable)
                {
                    hasCustomConfigurableTag = true;
                    if (!isCustomConfigured)
                        continue;
                }

                yield return customTag;
            }

            if (isCustomConfigured && !hasCustomConfigurableTag)
                yield return WellKnownDiagnosticTags.CustomSeverityConfigurable;
        }
    }

    public static string? GetHelpLinkForDiagnosticId(string id)
    {
        // TODO: Add documentation for Regex and Json analyzer
        // Tracked with https://github.com/dotnet/roslyn/issues/48530
        if (id == "RE0001")
            return null;

        if (id.StartsWith("JSON", StringComparison.Ordinal))
            return null;

        // These diagnostics are hidden and not configurable, so help link can never be shown and is not applicable.
        if (id == RemoveUnnecessaryImports.RemoveUnnecessaryImportsConstants.DiagnosticFixableId ||
            id == "IDE0005_gen")
        {
            return null;
        }

        Debug.Assert(id.StartsWith("IDE", StringComparison.Ordinal));
        return $"https://learn.microsoft.com/dotnet/fundamentals/code-analysis/style-rules/{id.ToLowerInvariant()}";
    }

    public sealed class LocalizableStringWithArguments : LocalizableString
    {
        private readonly LocalizableString _messageFormat;
        private readonly string[] _formatArguments;

        public LocalizableStringWithArguments(LocalizableString messageFormat, params object[] formatArguments)
        {
            if (messageFormat == null)
            {
                throw new ArgumentNullException(nameof(messageFormat));
            }

            if (formatArguments == null)
            {
                throw new ArgumentNullException(nameof(formatArguments));
            }

            _messageFormat = messageFormat;
            _formatArguments = new string[formatArguments.Length];
            for (var i = 0; i < formatArguments.Length; i++)
            {
                _formatArguments[i] = $"{formatArguments[i]}";
            }
        }

        protected override string GetText(IFormatProvider? formatProvider)
        {
            var messageFormat = _messageFormat.ToString(formatProvider);
            return messageFormat != null
                ? (_formatArguments.Length > 0 ? string.Format(formatProvider, messageFormat, _formatArguments) : messageFormat)
                : string.Empty;
        }

        protected override bool AreEqual(object? other)
        {
            return other is LocalizableStringWithArguments otherResourceString &&
                _messageFormat.Equals(otherResourceString._messageFormat) &&
                _formatArguments.SequenceEqual(otherResourceString._formatArguments, (a, b) => a == b);
        }

        protected override int GetHash()
        {
            return Hash.Combine(
                _messageFormat.GetHashCode(),
                Hash.CombineValues(_formatArguments));
        }
    }
}<|MERGE_RESOLUTION|>--- conflicted
+++ resolved
@@ -281,24 +281,6 @@
 
                 yield break;
             }
-<<<<<<< HEAD
-        }
-
-        public static string? GetHelpLinkForDiagnosticId(string id)
-        {
-            // <Metalama>
-            if (id.StartsWith("LAMA", StringComparison.Ordinal))
-            {
-                return null;
-            }
-            // </Metalama>
-
-            // TODO: Add documentation for Regex and Json analyzer
-            // Tracked with https://github.com/dotnet/roslyn/issues/48530
-            if (id == "RE0001")
-                return null;
-=======
->>>>>>> 3af0081a
 
             var isCustomConfigured = notificationOption.IsExplicitlySpecified;
             var hasCustomConfigurableTag = false;
@@ -319,12 +301,19 @@
         }
     }
 
-    public static string? GetHelpLinkForDiagnosticId(string id)
-    {
-        // TODO: Add documentation for Regex and Json analyzer
-        // Tracked with https://github.com/dotnet/roslyn/issues/48530
-        if (id == "RE0001")
-            return null;
+        public static string? GetHelpLinkForDiagnosticId(string id)
+        {
+            // <Metalama>
+            if (id.StartsWith("LAMA", StringComparison.Ordinal))
+            {
+                return null;
+            }
+            // </Metalama>
+
+            // TODO: Add documentation for Regex and Json analyzer
+            // Tracked with https://github.com/dotnet/roslyn/issues/48530
+            if (id == "RE0001")
+                return null;
 
         if (id.StartsWith("JSON", StringComparison.Ordinal))
             return null;
