﻿// Licensed to the .NET Foundation under one or more agreements.
// The .NET Foundation licenses this file to you under the MIT license.
// See the LICENSE file in the project root for more information.

using System;
using System.Collections.Generic;
using System.Collections.Immutable;
using System.Diagnostics;
using System.IO;
using System.Linq;
using System.Runtime.Serialization.Json;
using System.Text;
using Microsoft.CodeAnalysis.PooledObjects;
using Roslyn.Utilities;

namespace Microsoft.CodeAnalysis.Diagnostics
{
    internal static class DiagnosticHelper
    {
        /// <summary>
        /// Creates a <see cref="Diagnostic"/> instance.
        /// </summary>
        /// <param name="descriptor">A <see cref="DiagnosticDescriptor"/> describing the diagnostic.</param>
        /// <param name="location">An optional primary location of the diagnostic. If null, <see cref="Location"/> will return <see cref="Location.None"/>.</param>
        /// <param name="effectiveSeverity">Effective severity of the diagnostic.</param>
        /// <param name="additionalLocations">
        /// An optional set of additional locations related to the diagnostic.
        /// Typically, these are locations of other items referenced in the message.
        /// If null, <see cref="Diagnostic.AdditionalLocations"/> will return an empty list.
        /// </param>
        /// <param name="properties">
        /// An optional set of name-value pairs by means of which the analyzer that creates the diagnostic
        /// can convey more detailed information to the fixer. If null, <see cref="Diagnostic.Properties"/> will return
        /// <see cref="ImmutableDictionary{TKey, TValue}.Empty"/>.
        /// </param>
        /// <param name="messageArgs">Arguments to the message of the diagnostic.</param>
        /// <returns>The <see cref="Diagnostic"/> instance.</returns>
        public static Diagnostic Create(
            DiagnosticDescriptor descriptor,
            Location location,
            ReportDiagnostic effectiveSeverity,
            IEnumerable<Location>? additionalLocations,
            ImmutableDictionary<string, string?>? properties,
            params object[] messageArgs)
        {
            if (descriptor == null)
            {
                throw new ArgumentNullException(nameof(descriptor));
            }

            LocalizableString message;
            if (messageArgs == null || messageArgs.Length == 0)
            {
                message = descriptor.MessageFormat;
            }
            else
            {
                message = new LocalizableStringWithArguments(descriptor.MessageFormat, messageArgs);
            }

            return CreateWithMessage(descriptor, location, effectiveSeverity, additionalLocations, properties, message);
        }

        /// <summary>
        /// Create a diagnostic that adds properties specifying a tag for a set of locations.
        /// </summary>
        /// <param name="descriptor">A <see cref="DiagnosticDescriptor"/> describing the diagnostic.</param>
        /// <param name="location">An optional primary location of the diagnostic. If null, <see cref="Location"/> will return <see cref="Location.None"/>.</param>
        /// <param name="effectiveSeverity">Effective severity of the diagnostic.</param>
        /// <param name="additionalLocations">
        /// An optional set of additional locations related to the diagnostic.
        /// Typically, these are locations of other items referenced in the message.
        /// These locations are joined with <paramref name="additionalUnnecessaryLocations"/> to produce the value for
        /// <see cref="Diagnostic.AdditionalLocations"/>.
        /// </param>
        /// <param name="additionalUnnecessaryLocations">
        /// An optional set of additional locations indicating unnecessary code related to the diagnostic.
        /// These locations are joined with <paramref name="additionalLocations"/> to produce the value for
        /// <see cref="Diagnostic.AdditionalLocations"/>.
        /// </param>
        /// <param name="messageArgs">Arguments to the message of the diagnostic.</param>
        /// <returns>The <see cref="Diagnostic"/> instance.</returns>
        public static Diagnostic CreateWithLocationTags(
            DiagnosticDescriptor descriptor,
            Location location,
            ReportDiagnostic effectiveSeverity,
            ImmutableArray<Location> additionalLocations,
            ImmutableArray<Location> additionalUnnecessaryLocations,
            params object[] messageArgs)
        {
            if (additionalUnnecessaryLocations.IsEmpty)
            {
                return Create(descriptor, location, effectiveSeverity, additionalLocations, ImmutableDictionary<string, string?>.Empty, messageArgs);
            }

            var tagIndices = ImmutableDictionary<string, IEnumerable<int>>.Empty
                .Add(WellKnownDiagnosticTags.Unnecessary, Enumerable.Range(additionalLocations.Length, additionalUnnecessaryLocations.Length));
            return CreateWithLocationTags(
                descriptor,
                location,
                effectiveSeverity,
                additionalLocations.AddRange(additionalUnnecessaryLocations),
                tagIndices,
                ImmutableDictionary<string, string?>.Empty,
                messageArgs);
        }

        /// <summary>
        /// Create a diagnostic that adds properties specifying a tag for a set of locations.
        /// </summary>
        /// <param name="descriptor">A <see cref="DiagnosticDescriptor"/> describing the diagnostic.</param>
        /// <param name="location">An optional primary location of the diagnostic. If null, <see cref="Location"/> will return <see cref="Location.None"/>.</param>
        /// <param name="effectiveSeverity">Effective severity of the diagnostic.</param>
        /// <param name="additionalLocations">
        /// An optional set of additional locations related to the diagnostic.
        /// Typically, these are locations of other items referenced in the message.
        /// These locations are joined with <paramref name="additionalUnnecessaryLocations"/> to produce the value for
        /// <see cref="Diagnostic.AdditionalLocations"/>.
        /// </param>
        /// <param name="additionalUnnecessaryLocations">
        /// An optional set of additional locations indicating unnecessary code related to the diagnostic.
        /// These locations are joined with <paramref name="additionalLocations"/> to produce the value for
        /// <see cref="Diagnostic.AdditionalLocations"/>.
        /// </param>
        /// <param name="properties">
        /// An optional set of name-value pairs by means of which the analyzer that creates the diagnostic
        /// can convey more detailed information to the fixer.
        /// </param>
        /// <param name="messageArgs">Arguments to the message of the diagnostic.</param>
        /// <returns>The <see cref="Diagnostic"/> instance.</returns>
        public static Diagnostic CreateWithLocationTags(
            DiagnosticDescriptor descriptor,
            Location location,
            ReportDiagnostic effectiveSeverity,
            ImmutableArray<Location> additionalLocations,
            ImmutableArray<Location> additionalUnnecessaryLocations,
            ImmutableDictionary<string, string?> properties,
            params object[] messageArgs)
        {
            if (additionalUnnecessaryLocations.IsEmpty)
            {
                return Create(descriptor, location, effectiveSeverity, additionalLocations, ImmutableDictionary<string, string?>.Empty, messageArgs);
            }

            var tagIndices = ImmutableDictionary<string, IEnumerable<int>>.Empty
                .Add(WellKnownDiagnosticTags.Unnecessary, Enumerable.Range(additionalLocations.Length, additionalUnnecessaryLocations.Length));
            return CreateWithLocationTags(
                descriptor,
                location,
                effectiveSeverity,
                additionalLocations.AddRange(additionalUnnecessaryLocations),
                tagIndices,
                properties,
                messageArgs);
        }

        /// <summary>
        /// Create a diagnostic that adds properties specifying a tag for a set of locations.
        /// </summary>
        /// <param name="descriptor">A <see cref="DiagnosticDescriptor"/> describing the diagnostic.</param>
        /// <param name="location">An optional primary location of the diagnostic. If null, <see cref="Location"/> will return <see cref="Location.None"/>.</param>
        /// <param name="effectiveSeverity">Effective severity of the diagnostic.</param>
        /// <param name="additionalLocations">
        /// An optional set of additional locations related to the diagnostic.
        /// Typically, these are locations of other items referenced in the message.
        /// </param>
        /// <param name="tagIndices">
        /// a map of location tag to index in additional locations.
        /// "AbstractRemoveUnnecessaryParenthesesDiagnosticAnalyzer" for an example of usage.
        /// </param>
        /// <param name="properties">
        /// An optional set of name-value pairs by means of which the analyzer that creates the diagnostic
        /// can convey more detailed information to the fixer.
        /// </param>
        /// <param name="messageArgs">Arguments to the message of the diagnostic.</param>
        /// <returns>The <see cref="Diagnostic"/> instance.</returns>
        private static Diagnostic CreateWithLocationTags(
            DiagnosticDescriptor descriptor,
            Location location,
            ReportDiagnostic effectiveSeverity,
            IEnumerable<Location> additionalLocations,
            IDictionary<string, IEnumerable<int>> tagIndices,
            ImmutableDictionary<string, string?> properties,
            params object[] messageArgs)
        {
            Contract.ThrowIfTrue(additionalLocations.IsEmpty());
            Contract.ThrowIfTrue(tagIndices.IsEmpty());

            properties ??= ImmutableDictionary<string, string?>.Empty;
            properties = properties.AddRange(tagIndices.Select(kvp => new KeyValuePair<string, string?>(kvp.Key, EncodeIndices(kvp.Value, additionalLocations.Count()))));

            return Create(descriptor, location, effectiveSeverity, additionalLocations, properties, messageArgs);

            static string EncodeIndices(IEnumerable<int> indices, int additionalLocationsLength)
            {
                // Ensure that the provided tag index is a valid index into additional locations.
                Contract.ThrowIfFalse(indices.All(idx => idx >= 0 && idx < additionalLocationsLength));

                using var stream = new MemoryStream();
                var serializer = new DataContractJsonSerializer(typeof(IEnumerable<int>));
                serializer.WriteObject(stream, indices);

                var jsonBytes = stream.ToArray();
                stream.Close();
                return Encoding.UTF8.GetString(jsonBytes, 0, jsonBytes.Length);
            }
        }

        /// <summary>
        /// Creates a <see cref="Diagnostic"/> instance.
        /// </summary>
        /// <param name="descriptor">A <see cref="DiagnosticDescriptor"/> describing the diagnostic.</param>
        /// <param name="location">An optional primary location of the diagnostic. If null, <see cref="Location"/> will return <see cref="Location.None"/>.</param>
        /// <param name="effectiveSeverity">Effective severity of the diagnostic.</param>
        /// <param name="additionalLocations">
        /// An optional set of additional locations related to the diagnostic.
        /// Typically, these are locations of other items referenced in the message.
        /// If null, <see cref="Diagnostic.AdditionalLocations"/> will return an empty list.
        /// </param>
        /// <param name="properties">
        /// An optional set of name-value pairs by means of which the analyzer that creates the diagnostic
        /// can convey more detailed information to the fixer. If null, <see cref="Diagnostic.Properties"/> will return
        /// <see cref="ImmutableDictionary{TKey, TValue}.Empty"/>.
        /// </param>
        /// <param name="message">Localizable message for the diagnostic.</param>
        /// <returns>The <see cref="Diagnostic"/> instance.</returns>
        public static Diagnostic CreateWithMessage(
            DiagnosticDescriptor descriptor,
            Location location,
            ReportDiagnostic effectiveSeverity,
            IEnumerable<Location>? additionalLocations,
            ImmutableDictionary<string, string?>? properties,
            LocalizableString message)
        {
            if (descriptor == null)
            {
                throw new ArgumentNullException(nameof(descriptor));
            }

            return Diagnostic.Create(
                descriptor.Id,
                descriptor.Category,
                message,
                effectiveSeverity.ToDiagnosticSeverity() ?? descriptor.DefaultSeverity,
                descriptor.DefaultSeverity,
                descriptor.IsEnabledByDefault,
                warningLevel: effectiveSeverity.WithDefaultSeverity(descriptor.DefaultSeverity) == ReportDiagnostic.Error ? 0 : 1,
                effectiveSeverity == ReportDiagnostic.Suppress,
                descriptor.Title,
                descriptor.Description,
                descriptor.HelpLinkUri,
                location,
                additionalLocations,
                descriptor.CustomTags,
                properties);
        }

        public static string? GetHelpLinkForDiagnosticId(string id)
        {
<<<<<<< HEAD
            if (id == "LAMA0601")
            {
                // TODO: Add documentation for Regex analyzer
                // Tracked with https://github.com/dotnet/roslyn/issues/48530
=======
            // TODO: Add documentation for Regex and Json analyzer
            // Tracked with https://github.com/dotnet/roslyn/issues/48530
            if (id == "RE0001")
>>>>>>> f3a5bad2
                return null;

            if (id.StartsWith("JSON", StringComparison.Ordinal))
                return null;

            Debug.Assert(id.StartsWith("IDE", StringComparison.Ordinal));
            return $"https://docs.microsoft.com/dotnet/fundamentals/code-analysis/style-rules/{id.ToLowerInvariant()}";
        }

        public sealed class LocalizableStringWithArguments : LocalizableString, IObjectWritable
        {
            private readonly LocalizableString _messageFormat;
            private readonly string[] _formatArguments;

            static LocalizableStringWithArguments()
                => ObjectBinder.RegisterTypeReader(typeof(LocalizableStringWithArguments), reader => new LocalizableStringWithArguments(reader));

            public LocalizableStringWithArguments(LocalizableString messageFormat, params object[] formatArguments)
            {
                if (messageFormat == null)
                {
                    throw new ArgumentNullException(nameof(messageFormat));
                }

                if (formatArguments == null)
                {
                    throw new ArgumentNullException(nameof(formatArguments));
                }

                _messageFormat = messageFormat;
                _formatArguments = new string[formatArguments.Length];
                for (var i = 0; i < formatArguments.Length; i++)
                {
                    _formatArguments[i] = $"{formatArguments[i]}";
                }
            }

            private LocalizableStringWithArguments(ObjectReader reader)
            {
                _messageFormat = (LocalizableString)reader.ReadValue();

                var length = reader.ReadInt32();
                if (length == 0)
                {
                    _formatArguments = Array.Empty<string>();
                }
                else
                {
                    using var argumentsBuilderDisposer = ArrayBuilder<string>.GetInstance(length, out var argumentsBuilder);
                    for (var i = 0; i < length; i++)
                    {
                        argumentsBuilder.Add(reader.ReadString());
                    }

                    _formatArguments = argumentsBuilder.ToArray();
                }
            }

            bool IObjectWritable.ShouldReuseInSerialization => false;

            void IObjectWritable.WriteTo(ObjectWriter writer)
            {
                writer.WriteValue(_messageFormat);
                var length = _formatArguments.Length;
                writer.WriteInt32(length);
                for (var i = 0; i < length; i++)
                {
                    writer.WriteString(_formatArguments[i]);
                }
            }

            protected override string GetText(IFormatProvider? formatProvider)
            {
                var messageFormat = _messageFormat.ToString(formatProvider);
                return messageFormat != null ?
                    (_formatArguments.Length > 0 ? string.Format(formatProvider, messageFormat, _formatArguments) : messageFormat) :
                    string.Empty;
            }

            protected override bool AreEqual(object? other)
            {
                return other is LocalizableStringWithArguments otherResourceString &&
                    _messageFormat.Equals(otherResourceString._messageFormat) &&
                    _formatArguments.SequenceEqual(otherResourceString._formatArguments, (a, b) => a == b);
            }

            protected override int GetHash()
            {
                return Hash.Combine(
                    _messageFormat.GetHashCode(),
                    Hash.CombineValues(_formatArguments));
            }
        }
    }
}<|MERGE_RESOLUTION|>--- conflicted
+++ resolved
@@ -257,16 +257,16 @@
 
         public static string? GetHelpLinkForDiagnosticId(string id)
         {
-<<<<<<< HEAD
-            if (id == "LAMA0601")
-            {
-                // TODO: Add documentation for Regex analyzer
-                // Tracked with https://github.com/dotnet/roslyn/issues/48530
-=======
+            // <Metalama>
+            if (id.StartsWith("LAMA", StringComparison.Ordinal))
+            {
+                return null;
+            }
+            // </Metalama>
+            
             // TODO: Add documentation for Regex and Json analyzer
             // Tracked with https://github.com/dotnet/roslyn/issues/48530
             if (id == "RE0001")
->>>>>>> f3a5bad2
                 return null;
 
             if (id.StartsWith("JSON", StringComparison.Ordinal))
