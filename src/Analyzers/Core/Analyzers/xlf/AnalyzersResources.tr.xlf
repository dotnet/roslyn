﻿<?xml version="1.0" encoding="utf-8"?>
<xliff xmlns="urn:oasis:names:tc:xliff:document:1.2" xmlns:xsi="http://www.w3.org/2001/XMLSchema-instance" version="1.2" xsi:schemaLocation="urn:oasis:names:tc:xliff:document:1.2 xliff-core-1.2-transitional.xsd">
  <file datatype="xml" source-language="en" target-language="tr" original="../AnalyzersResources.resx">
    <body>
      <trans-unit id="A_source_file_contains_a_header_that_does_not_match_the_required_text">
        <source>A source file contains a header that does not match the required text</source>
        <target state="translated">Kaynak dosya, gerekli metinle eşleşmeyen bir üst bilgi içeriyor</target>
        <note />
      </trans-unit>
      <trans-unit id="A_source_file_is_missing_a_required_header">
        <source>A source file is missing a required header.</source>
        <target state="translated">Kaynak dosyada gerekli üst bilgi eksik.</target>
        <note />
      </trans-unit>
      <trans-unit id="Accessibility_modifiers_required">
        <source>Accessibility modifiers required</source>
        <target state="translated">Erişilebilirlik değiştiricileri gerekli</target>
        <note />
      </trans-unit>
      <trans-unit id="Add_accessibility_modifiers">
        <source>Add accessibility modifiers</source>
        <target state="translated">Erişilebilirlik değiştiricileri Ekle</target>
        <note />
      </trans-unit>
      <trans-unit id="Add_explicit_cast">
        <source>Add explicit cast</source>
        <target state="translated">Açık tür dönüştürme ekle</target>
        <note />
      </trans-unit>
      <trans-unit id="Add_parentheses_for_clarity">
        <source>Add parentheses for clarity</source>
        <target state="translated">Açıklık sağlamak için parantez ekleyin</target>
        <note />
      </trans-unit>
      <trans-unit id="Add_readonly_modifier">
        <source>Add readonly modifier</source>
        <target state="translated">Salt okunur değiştirici ekle</target>
        <note />
      </trans-unit>
      <trans-unit id="Add_the_following_PropertyGroup_to_your_MSBuild_project_file_to_enable_IDE0005_Remove_unnecessary_usings_imports_on_build">
        <source>Add the following PropertyGroup to your MSBuild project file to enable IDE0005 (Remove unnecessary usings/imports) on build:
  &lt;PropertyGroup&gt;
    &lt;!--
      Make sure any documentation comments which are included in code get checked for syntax during the build, but do
      not report warnings for missing comments.
      CS1573: Parameter 'parameter' has no matching param tag in the XML comment for 'parameter' (but other parameters do)
      CS1591: Missing XML comment for publicly visible type or member 'Type_or_Member'
      CS1712: Type parameter 'type_parameter' has no matching typeparam tag in the XML comment on 'type_or_member' (but other type parameters do)
    --&gt;
    &lt;GenerateDocumentationFile&gt;True&lt;/GenerateDocumentationFile&gt;
    &lt;NoWarn&gt;$(NoWarn),1573,1591,1712&lt;/NoWarn&gt;
  &lt;/PropertyGroup&gt;
    </source>
        <target state="translated">Derlemede IDE0005'i (Gereksiz kullanımları/içe aktarmaları kaldır) etkinleştirmek için MSBuild proje dosyanıza aşağıdaki PropertyGroup'u ekleyin:
  &lt;PropertyGroup&gt;
    &lt;!--
      Kodda yer alan, belge hakkındaki yorumlar, derleme sırasında söz dizimi açısından kontrol edilmelidir. 
      Eksik yorumlar için uyarılar bildirilmemelidir.
      CS1573: 'parameter' parametresi, ‘parameter’ için XML yorumunda param etiketine sahip değil (Diğer parametrelerin aksine)
      CS1591: Herkese açık tür veya üye 'Type_or_Member' için XML yorumu eklenmemiş
      CS1712: Tür parametresi 'type_parameter’, 'type_or_member' hakkındaki XML yorumunda eşleşen typeparam etiketine sahip değil (Diğer parametrelerin aksine)
    --&gt;
    &lt;GenerateDocumentationFile&gt;True&lt;/GenerateDocumentationFile&gt;
    &lt;NoWarn&gt;$(NoWarn),1573,1591,1712&lt;/NoWarn&gt;
  &lt;/PropertyGroup&gt;
    </target>
        <note />
      </trans-unit>
      <trans-unit id="Add_this_or_Me_qualification">
        <source>Add 'this' or 'Me' qualification</source>
        <target state="translated">'this' veya 'Me' niteliği ekle</target>
        <note />
      </trans-unit>
      <trans-unit id="Avoid_legacy_format_target_0_in_SuppressMessageAttribute">
        <source>Avoid legacy format target '{0}' in 'SuppressMessageAttribute'</source>
        <target state="translated">'SuppressMessageAttribute' içinde eski biçimde hedef ('{0}') kullanmaktan kaçının</target>
        <note />
      </trans-unit>
      <trans-unit id="Avoid_legacy_format_target_in_SuppressMessageAttribute">
        <source>Avoid legacy format target in 'SuppressMessageAttribute'</source>
        <target state="translated">'SuppressMessageAttribute' içinde eski biçimde hedef kullanmaktan kaçının</target>
        <note />
      </trans-unit>
      <trans-unit id="Avoid_multiple_blank_lines">
        <source>Avoid multiple blank lines</source>
        <target state="translated">Birden çok boş satırdan kaçının</target>
        <note />
      </trans-unit>
      <trans-unit id="Avoid_unnecessary_value_assignments_in_your_code_as_these_likely_indicate_redundant_value_computations_If_the_value_computation_is_not_redundant_and_you_intend_to_retain_the_assignmentcomma_then_change_the_assignment_target_to_a_local_variable_whose_name_starts_with_an_underscore_and_is_optionally_followed_by_an_integercomma_such_as___comma__1_comma__2_comma_etc">
        <source>Avoid unnecessary value assignments in your code, as these likely indicate redundant value computations. If the value computation is not redundant and you intend to retain the assignment, then change the assignment target to a local variable whose name starts with an underscore and is optionally followed by an integer, such as '_', '_1', '_2', etc. These are treated as special discard symbol names.</source>
        <target state="translated">Kodunuzda gereksiz değer atamaları yapmaktan kaçının; bunlar genelde gereksiz değer hesaplamalarını belirtir. Değer hesaplaması gereksiz değilse ve atamayı korumak istiyorsanız, atama hedefini adı bir alt çizgiyle başlayan ve isteğe bağlı olarak tamsayı ile devam eden yerel bir değişkene çevirin, örneğin '_', '_1', '_2' vb. Bunlar özel atma sembol adları olarak değerlendirilir.</target>
        <note />
      </trans-unit>
      <trans-unit id="Avoid_unused_parameters_in_your_code_If_the_parameter_cannot_be_removed_then_change_its_name_so_it_starts_with_an_underscore_and_is_optionally_followed_by_an_integer_such_as__comma__1_comma__2_etc_These_are_treated_as_special_discard_symbol_names">
        <source>Avoid unused parameters in your code. If the parameter cannot be removed, then change its name so it starts with an underscore and is optionally followed by an integer, such as '_', '_1', '_2', etc. These are treated as special discard symbol names.</source>
        <target state="translated">Kodunuzda kullanılmayan parametreler bulundurmamaya çalışın. Parametre kaldırılamıyorsa adını, bir alt çizgiyle başlayacak ve ardından isteğe bağlı olarak bir tamsayı gelecek ('_', '_1', '_2' gibi) şekilde değiştirin. Bu değerler özel atılabilir sembol adı olarak işlenir.</target>
        <note />
      </trans-unit>
      <trans-unit id="Base_classes_contain_inaccessible_unimplemented_members">
        <source>Base classes contain inaccessible unimplemented members</source>
<<<<<<< HEAD
        <target state="new">Base classes contain inaccessible unimplemented members</target>
=======
        <target state="translated">Temel sınıflarda erişilemeyen, uygulanmamış üyeler var</target>
>>>>>>> a573b409
        <note />
      </trans-unit>
      <trans-unit id="Blank_line_required_between_block_and_subsequent_statement">
        <source>Blank line required between block and subsequent statement</source>
        <target state="translated">Blok ve sonraki ifade arasında boş satır gerekir</target>
        <note />
      </trans-unit>
      <trans-unit id="Change_namespace_to_match_folder_structure">
        <source>Change namespace to match folder structure</source>
        <target state="translated">namespace'i klasör yapısıyla eşlenecek şekilde değiştirir</target>
        <note>{Locked="namespace"} "namespace" is a keyword and should not be localized.</note>
      </trans-unit>
      <trans-unit id="Changes_to_expression_trees_may_result_in_behavior_changes_at_runtime">
        <source>Changes to expression trees may result in behavior changes at runtime</source>
        <target state="translated">İfade ağaçlarında yapılan değişiklikler çalışma zamanında davranış değişikliklerine neden olabilir</target>
        <note />
      </trans-unit>
      <trans-unit id="Conditional_expression_can_be_simplified">
        <source>Conditional expression can be simplified</source>
        <target state="translated">Koşul ifadesi basitleştirilebilir</target>
        <note />
      </trans-unit>
      <trans-unit id="Convert_to_conditional_expression">
        <source>Convert to conditional expression</source>
        <target state="translated">Koşullu ifadeye dönüştürme</target>
        <note />
      </trans-unit>
      <trans-unit id="Expression_value_is_never_used">
        <source>Expression value is never used</source>
        <target state="translated">İfade değeri asla kullanılmaz</target>
        <note />
      </trans-unit>
      <trans-unit id="Collection_initialization_can_be_simplified">
        <source>Collection initialization can be simplified</source>
        <target state="translated">Koleksiyon başlatma işlemi kolaylaştırılabilir</target>
        <note />
      </trans-unit>
      <trans-unit id="Fix_formatting">
        <source>Fix formatting</source>
        <target state="translated">Biçimlendirme Düzeltme</target>
        <note />
      </trans-unit>
      <trans-unit id="Format_string_contains_invalid_placeholder">
        <source>Format string contains invalid placeholder</source>
        <target state="translated">Biçim dizesi, geçersiz yer tutucu içeriyor</target>
        <note />
      </trans-unit>
      <trans-unit id="GetHashCode_implementation_can_be_simplified">
        <source>'GetHashCode' implementation can be simplified</source>
        <target state="translated">'GetHashCode' uygulaması basitleştirilebilir</target>
        <note />
      </trans-unit>
      <trans-unit id="Implement_abstract_class">
        <source>Implement abstract class</source>
<<<<<<< HEAD
        <target state="new">Implement abstract class</target>
=======
        <target state="translated">Soyut sınıfı uygula</target>
>>>>>>> a573b409
        <note />
      </trans-unit>
      <trans-unit id="Implement_through_0">
        <source>Implement through '{0}'</source>
<<<<<<< HEAD
        <target state="new">Implement through '{0}'</target>
=======
        <target state="translated">'{0}' aracılığıyla uygula</target>
>>>>>>> a573b409
        <note />
      </trans-unit>
      <trans-unit id="Interpolation_can_be_simplified">
        <source>Interpolation can be simplified</source>
        <target state="translated">İlişkilendirme basitleştirilebilir</target>
        <note />
      </trans-unit>
      <trans-unit id="Invalid_format_string">
        <source>Invalid format string</source>
        <target state="translated">Geçersiz biçim dizesi</target>
        <note />
      </trans-unit>
      <trans-unit id="Invalid_global_SuppressMessageAttribute">
        <source>Invalid global 'SuppressMessageAttribute'</source>
        <target state="translated">Genel 'SuppressMessageAttribute' geçersiz</target>
        <note />
      </trans-unit>
      <trans-unit id="Invalid_or_missing_target_for_SuppressMessageAttribute">
        <source>Invalid or missing target for 'SuppressMessageAttribute'</source>
        <target state="translated">'SuppressMessageAttribute' için hedef geçersiz veya eksik</target>
        <note />
      </trans-unit>
      <trans-unit id="Invalid_scope_for_SuppressMessageAttribute">
        <source>Invalid scope for 'SuppressMessageAttribute'</source>
        <target state="translated">'SuppressMessageAttribute' için kapsam geçersiz</target>
        <note />
      </trans-unit>
      <trans-unit id="Make_field_readonly">
        <source>Make field readonly</source>
        <target state="translated">Alanı salt okunur yap</target>
        <note />
      </trans-unit>
      <trans-unit id="Member_access_should_be_qualified">
        <source>Member access should be qualified.</source>
        <target state="translated">Üye erişimi nitelenmiş olmalıdır.</target>
        <note />
      </trans-unit>
      <trans-unit id="Add_missing_cases">
        <source>Add missing cases</source>
        <target state="translated">Eksik durumları ekle</target>
        <note />
      </trans-unit>
      <trans-unit id="Member_name_can_be_simplified">
        <source>Member name can be simplified</source>
        <target state="translated">Üye adı basitleştirilebilir</target>
        <note />
      </trans-unit>
      <trans-unit id="Modifiers_are_not_ordered">
        <source>Modifiers are not ordered</source>
        <target state="translated">Değiştiriciler sıralı değil</target>
        <note />
      </trans-unit>
      <trans-unit id="Name_can_be_simplified">
        <source>Name can be simplified</source>
        <target state="translated">Ad basitleştirilebilir</target>
        <note />
      </trans-unit>
      <trans-unit id="Namespace_0_does_not_match_folder_structure_expected_1">
        <source>Namespace "{0}" does not match folder structure, expected "{1}"</source>
        <target state="translated">"{0}" ad alanı klasör yapısıyla eşleşmiyor, "{1}" bekleniyor</target>
        <note>{Locked="namespace"} "namespace" is a keyword and should not be localized.</note>
      </trans-unit>
      <trans-unit id="Namespace_does_not_match_folder_structure">
        <source>Namespace does not match folder structure</source>
        <target state="translated">Ad alanı, klasör yapısıyla eşleşmiyor</target>
        <note>{Locked="namespace"} "namespace" is a keyword and should not be localized.</note>
      </trans-unit>
      <trans-unit id="Naming_Styles">
        <source>Naming Styles</source>
        <target state="translated">Adlandırma Stilleri</target>
        <note />
      </trans-unit>
      <trans-unit id="Naming_rule_violation_0">
        <source>Naming rule violation: {0}</source>
        <target state="translated">Adlandırma kuralı ihlali: {0}</target>
        <note>{0} is the rule title, {1} is the way in which the rule was violated</note>
      </trans-unit>
      <trans-unit id="Null_check_can_be_simplified">
        <source>Null check can be simplified</source>
        <target state="translated">Null denetimi kolaylaştırılabilir</target>
        <note />
      </trans-unit>
      <trans-unit id="Order_modifiers">
        <source>Order modifiers</source>
        <target state="translated">Değiştiricileri sırala</target>
        <note />
      </trans-unit>
      <trans-unit id="Parameter_0_can_be_removed_if_it_is_not_part_of_a_shipped_public_API_its_initial_value_is_never_used">
        <source>Parameter '{0}' can be removed if it is not part of a shipped public API; its initial value is never used</source>
        <target state="translated">Gönderilmiş bir genel API'nin parçası değilse '{0}' parametresi kaldırılabilir. Parametrenin ilk değeri asla kullanılmaz</target>
        <note />
      </trans-unit>
      <trans-unit id="Parameter_0_can_be_removed_its_initial_value_is_never_used">
        <source>Parameter '{0}' can be removed; its initial value is never used</source>
        <target state="translated">'{0}' parametresi kaldırılabilir. İlk değeri asla kullanılmaz</target>
        <note />
      </trans-unit>
      <trans-unit id="Object_initialization_can_be_simplified">
        <source>Object initialization can be simplified</source>
        <target state="translated">Nesne başlatma basitleştirilebilir</target>
        <note />
      </trans-unit>
      <trans-unit id="Parentheses_can_be_removed">
        <source>Parentheses can be removed</source>
        <target state="translated">Parantezler kaldırılabilir</target>
        <note />
      </trans-unit>
      <trans-unit id="Parentheses_should_be_added_for_clarity">
        <source>Parentheses should be added for clarity</source>
        <target state="translated">Açıklık sağlamak için parantez eklenmelidir</target>
        <note />
      </trans-unit>
      <trans-unit id="Populate_switch">
        <source>Populate switch</source>
        <target state="translated">PopulateSwitch</target>
        <note />
      </trans-unit>
      <trans-unit id="Prefer_explicitly_provided_tuple_element_name">
        <source>Prefer explicitly provided tuple element name</source>
        <target state="translated">Açıkça sağlanan demet öğesi adını tercih et</target>
        <note />
      </trans-unit>
      <trans-unit id="Private_member_0_can_be_removed_as_the_value_assigned_to_it_is_never_read">
        <source>Private member '{0}' can be removed as the value assigned to it is never read</source>
        <target state="translated">Kendisine atanmış değer hiç okunmadığından, özel üye '{0}' kaldırılabilir.</target>
        <note />
      </trans-unit>
      <trans-unit id="Private_member_0_is_unused">
        <source>Private member '{0}' is unused</source>
        <target state="translated">Özel üye '{0}' kullanılmıyor</target>
        <note />
      </trans-unit>
      <trans-unit id="Private_method_0_can_be_removed_as_it_is_never_invoked">
        <source>Private method '{0}' can be removed as it is never invoked.</source>
        <target state="translated">'{0}' özel metodu hiç çağrılmadığından kaldırılabilir.</target>
        <note />
      </trans-unit>
      <trans-unit id="Private_property_0_can_be_converted_to_a_method_as_its_get_accessor_is_never_invoked">
        <source>Private property '{0}' can be converted to a method as its get accessor is never invoked.</source>
        <target state="translated">'{0}' özel özelliği, bu özelliğin get erişimcisi hiçbir zaman çağrılmadığı için bir yönteme dönüştürülebilir.</target>
        <note />
      </trans-unit>
      <trans-unit id="Remove_Unnecessary_Cast">
        <source>Remove Unnecessary Cast</source>
        <target state="translated">Gereksiz Atamayı Kaldır</target>
        <note />
      </trans-unit>
      <trans-unit id="Remove_accessibility_modifiers">
        <source>Remove accessibility modifiers</source>
        <target state="translated">Erişilebilirlik değiştiricilerini kaldır</target>
        <note />
      </trans-unit>
      <trans-unit id="Remove_redundant_equality">
        <source>Remove redundant equality</source>
        <target state="translated">Gereksiz eşitliği kaldır</target>
        <note />
      </trans-unit>
      <trans-unit id="Remove_unnecessary_parentheses">
        <source>Remove unnecessary parentheses</source>
        <target state="translated">Gereksiz parantezleri kaldırın</target>
        <note />
      </trans-unit>
      <trans-unit id="Remove_unnecessary_suppression">
        <source>Remove unnecessary suppression</source>
        <target state="translated">Gereksiz gizlemeyi kaldırın</target>
        <note />
      </trans-unit>
      <trans-unit id="Remove_unread_private_members">
        <source>Remove unread private members</source>
        <target state="translated">Okunmamış özel üyeleri kaldır</target>
        <note />
      </trans-unit>
      <trans-unit id="Remove_unused_member">
        <source>Remove unused member</source>
        <target state="translated">Kullanılmayan üye kaldırma</target>
        <note />
      </trans-unit>
      <trans-unit id="Remove_unused_parameter">
        <source>Remove unused parameter</source>
        <target state="translated">Kullanılmayan parametreyi kaldırma</target>
        <note />
      </trans-unit>
      <trans-unit id="Remove_unused_parameter_0">
        <source>Remove unused parameter '{0}'</source>
        <target state="translated">Kullanılmayan '{0}' parametresini kaldır</target>
        <note />
      </trans-unit>
      <trans-unit id="Remove_unused_parameter_0_if_it_is_not_part_of_a_shipped_public_API">
        <source>Remove unused parameter '{0}' if it is not part of a shipped public API</source>
        <target state="translated">Kullanılmayan '{0}' parametresi gönderilmiş bir genel API'nin parçası değilse parametreyi kaldırın</target>
        <note />
      </trans-unit>
      <trans-unit id="Remove_unused_private_members">
        <source>Remove unused private members</source>
        <target state="translated">Kullanılmayan özel üyeleri kaldır</target>
        <note />
      </trans-unit>
      <trans-unit id="Set_MSBuild_Property_GenerateDocumentationFile_to_true">
        <source>Set MSBuild property 'GenerateDocumentationFile' to 'true'</source>
        <target state="translated">'GenerateDocumentationFile' MSBuild özelliğini 'true' olarak ayarlayın</target>
        <note />
      </trans-unit>
      <trans-unit id="Set_MSBuild_Property_GenerateDocumentationFile_to_true_in_project_file_to_enable_IDE0005_Remove_unnecessary_usings_imports_on_build">
        <source>Set MSBuild property 'GenerateDocumentationFile' to 'true' in project file to enable IDE0005 (Remove unnecessary usings/imports) on build</source>
        <target state="translated">Derlemede IDE0005'i (Gereksiz kullanımları/içe aktarmaları kaldırın) etkinleştirmek için proje dosyasında MSBuild özelliğini 'GenerateDocumentationFile' 'true' olarak ayarlayın</target>
        <note />
      </trans-unit>
      <trans-unit id="Simplify_LINQ_expression">
        <source>Simplify LINQ expression</source>
        <target state="translated">LINQ ifadesini basitleştir</target>
        <note />
      </trans-unit>
      <trans-unit id="Simplify_Member_Access">
        <source>Simplify Member Access</source>
        <target state="translated">Üye Erişimini Basitleştir</target>
        <note />
      </trans-unit>
      <trans-unit id="Simplify_Names">
        <source>Simplify Names</source>
        <target state="translated">Adları Basitleştir</target>
        <note />
      </trans-unit>
      <trans-unit id="Simplify_check">
        <source>Simplify check</source>
        <target state="translated">Denetimi basitleştir</target>
        <note />
      </trans-unit>
      <trans-unit id="Simplify_collection_initialization">
        <source>Simplify collection initialization</source>
        <target state="translated">Koleksiyon başlatmayı kolaylaştır</target>
        <note />
      </trans-unit>
      <trans-unit id="Simplify_conditional_expression">
        <source>Simplify conditional expression</source>
        <target state="translated">Koşullu ifadeyi basitleştir</target>
        <note />
      </trans-unit>
      <trans-unit id="Simplify_interpolation">
        <source>Simplify interpolation</source>
        <target state="translated">İlişkilendirmeyi basitleştir</target>
        <note />
      </trans-unit>
      <trans-unit id="Simplify_object_initialization">
        <source>Simplify object initialization</source>
        <target state="translated">Nesne başlatmayı kolaylaştır</target>
        <note />
      </trans-unit>
      <trans-unit id="The_file_header_does_not_match_the_required_text">
        <source>The file header does not match the required text</source>
        <target state="translated">Dosya üst bilgisi gerekli metinle eşleşmiyor</target>
        <note />
      </trans-unit>
      <trans-unit id="The_file_header_is_missing_or_not_located_at_the_top_of_the_file">
        <source>The file header is missing or not located at the top of the file</source>
        <target state="translated">Dosya üst bilgisi eksik veya dosyanın en üstünde yer almıyor</target>
        <note />
      </trans-unit>
      <trans-unit id="Unnecessary_assignment_of_a_value">
        <source>Unnecessary assignment of a value</source>
        <target state="translated">Bir değerin gereksiz ataması</target>
        <note />
      </trans-unit>
      <trans-unit id="Unnecessary_assignment_of_a_value_to_0">
        <source>Unnecessary assignment of a value to '{0}'</source>
        <target state="translated">'{0}' için bir değerin gereksiz ataması</target>
        <note />
      </trans-unit>
      <trans-unit id="Use_System_HashCode">
        <source>Use 'System.HashCode'</source>
        <target state="translated">'System.HashCode' kullan</target>
        <note />
      </trans-unit>
      <trans-unit id="Use_auto_property">
        <source>Use auto property</source>
        <target state="translated">Otomatik özellik kullan</target>
        <note />
      </trans-unit>
      <trans-unit id="Use_coalesce_expression">
        <source>Use coalesce expression</source>
        <target state="translated">Birleştirme ifadesi kullan</target>
        <note />
      </trans-unit>
      <trans-unit id="Use_compound_assignment">
        <source>Use compound assignment</source>
        <target state="translated">Bileşik atama kullan</target>
        <note />
      </trans-unit>
      <trans-unit id="Use_decrement_operator">
        <source>Use '--' operator</source>
        <target state="translated">'--' operatörünü kullanın</target>
        <note />
      </trans-unit>
      <trans-unit id="Use_explicitly_provided_tuple_name">
        <source>Use explicitly provided tuple name</source>
        <target state="translated">Açıkça sağlanan demet adını kullan</target>
        <note />
      </trans-unit>
      <trans-unit id="Use_increment_operator">
        <source>Use '++' operator</source>
        <target state="translated">'++' operatörünü kullanın</target>
        <note />
      </trans-unit>
      <trans-unit id="Use_inferred_member_name">
        <source>Use inferred member name</source>
        <target state="translated">Gösterilen üye adı kullan</target>
        <note />
      </trans-unit>
      <trans-unit id="Use_null_propagation">
        <source>Use null propagation</source>
        <target state="translated">Null yayılması kullan</target>
        <note />
      </trans-unit>
      <trans-unit id="Use_throw_expression">
        <source>Use 'throw' expression</source>
        <target state="translated">'throw' ifadesi kullan</target>
        <note />
      </trans-unit>
      <trans-unit id="_0_statement_implicitly_converts_1_to_2_Add_an_explicit_cast_to_make_intent_clearer_as_it_may_fail_at_runtime">
        <source>'{0}' statement implicitly converts '{1}' to '{2}'. Add an explicit cast to make intent clearer, as it may fail at runtime</source>
        <target state="translated">'{0}' deyimi örtük olarak '{1}' öğesini '{2}' öğesine dönüştürür. Çalışma zamanında başarısız olabileceğinden amacı daha net hale getirmek için açık bir tür dönüştürme ekleyin</target>
        <note />
      </trans-unit>
    </body>
  </file>
</xliff><|MERGE_RESOLUTION|>--- conflicted
+++ resolved
@@ -98,11 +98,7 @@
       </trans-unit>
       <trans-unit id="Base_classes_contain_inaccessible_unimplemented_members">
         <source>Base classes contain inaccessible unimplemented members</source>
-<<<<<<< HEAD
-        <target state="new">Base classes contain inaccessible unimplemented members</target>
-=======
         <target state="translated">Temel sınıflarda erişilemeyen, uygulanmamış üyeler var</target>
->>>>>>> a573b409
         <note />
       </trans-unit>
       <trans-unit id="Blank_line_required_between_block_and_subsequent_statement">
@@ -157,20 +153,12 @@
       </trans-unit>
       <trans-unit id="Implement_abstract_class">
         <source>Implement abstract class</source>
-<<<<<<< HEAD
-        <target state="new">Implement abstract class</target>
-=======
         <target state="translated">Soyut sınıfı uygula</target>
->>>>>>> a573b409
         <note />
       </trans-unit>
       <trans-unit id="Implement_through_0">
         <source>Implement through '{0}'</source>
-<<<<<<< HEAD
-        <target state="new">Implement through '{0}'</target>
-=======
         <target state="translated">'{0}' aracılığıyla uygula</target>
->>>>>>> a573b409
         <note />
       </trans-unit>
       <trans-unit id="Interpolation_can_be_simplified">
