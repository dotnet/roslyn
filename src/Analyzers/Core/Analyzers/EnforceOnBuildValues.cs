--- conflicted
+++ resolved
@@ -79,16 +79,12 @@
         public const EnforceOnBuild RemoveUnnecessaryLambdaExpression = /*IDE0200*/ EnforceOnBuild.Recommended;
         public const EnforceOnBuild InvokeDelegateWithConditionalAccess = /*IDE1005*/ EnforceOnBuild.Recommended;
         public const EnforceOnBuild NamingRule = /*IDE1006*/ EnforceOnBuild.Recommended;
-<<<<<<< HEAD
-        public const EnforceOnBuild MatchFolderAndNamespace = /* IDE0130*/ EnforceOnBuild.Recommended;
-        public const EnforceOnBuild UseConstantInterpolatedString = /* IDE0131*/ EnforceOnBuild.Recommended;
-=======
         public const EnforceOnBuild MatchFolderAndNamespace = /*IDE0130*/ EnforceOnBuild.Recommended;
+        public const EnforceOnBuild UseConstantInterpolatedString = /*IDE0131*/ EnforceOnBuild.Recommended;
         public const EnforceOnBuild SimplifyObjectCreation = /*IDE0140*/ EnforceOnBuild.Recommended;
         public const EnforceOnBuild SimplifyPropertyPattern = /*IDE0170*/ EnforceOnBuild.Recommended;
         public const EnforceOnBuild RemoveRedundantNullableDirective = /*IDE0240*/ EnforceOnBuild.Recommended;
         public const EnforceOnBuild RemoveUnnecessaryNullableDirective = /*IDE0241*/ EnforceOnBuild.Recommended;
->>>>>>> f7634f75
 
         /* EnforceOnBuild.WhenExplicitlyEnabled */
         public const EnforceOnBuild RemoveUnnecessaryCast = /*IDE0004*/ EnforceOnBuild.WhenExplicitlyEnabled; // TODO: Move to 'Recommended' OR 'HighlyRecommended' bucket once performance problems are addressed: https://github.com/dotnet/roslyn/issues/43304
