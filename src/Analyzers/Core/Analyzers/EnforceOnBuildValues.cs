--- conflicted
+++ resolved
@@ -95,11 +95,8 @@
         public const EnforceOnBuild UseCollectionExpressionForStackAlloc = /*IDE0302*/ EnforceOnBuild.Recommended;
         public const EnforceOnBuild UseCollectionExpressionForCreate = /*IDE0303*/ EnforceOnBuild.Recommended;
         public const EnforceOnBuild UseCollectionExpressionForBuilder = /*IDE0304*/ EnforceOnBuild.Recommended;
-<<<<<<< HEAD
-        public const EnforceOnBuild RemoveRedundantElseStatement = /*IDE0305*/ EnforceOnBuild.Recommended;
-=======
         public const EnforceOnBuild UseCollectionExpressionForFluent = /*IDE0305*/ EnforceOnBuild.Recommended;
->>>>>>> 32d94614
+        public const EnforceOnBuild RemoveRedundantElseStatement = /*IDE0310*/ EnforceOnBuild.Recommended;
 
         /* EnforceOnBuild.WhenExplicitlyEnabled */
         public const EnforceOnBuild RemoveUnnecessaryCast = /*IDE0004*/ EnforceOnBuild.WhenExplicitlyEnabled; // TODO: Move to 'Recommended' OR 'HighlyRecommended' bucket once performance problems are addressed: https://github.com/dotnet/roslyn/issues/43304
