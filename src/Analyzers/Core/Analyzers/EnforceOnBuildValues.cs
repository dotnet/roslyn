--- conflicted
+++ resolved
@@ -96,10 +96,6 @@
         public const EnforceOnBuild PopulateSwitchExpression = /*IDE0072*/ EnforceOnBuild.WhenExplicitlyEnabled;
         public const EnforceOnBuild SimplifyLinqExpression = /*IDE0120*/ EnforceOnBuild.WhenExplicitlyEnabled;
         public const EnforceOnBuild UseNullCheckOverTypeCheck = /*IDE0150*/ EnforceOnBuild.WhenExplicitlyEnabled;
-<<<<<<< HEAD
-        public const EnforceOnBuild Regex = /*LAMA0601*/ EnforceOnBuild.WhenExplicitlyEnabled;
-=======
->>>>>>> f3a5bad2
         public const EnforceOnBuild MultipleBlankLines = /*IDE2000*/ EnforceOnBuild.WhenExplicitlyEnabled;
         public const EnforceOnBuild EmbeddedStatementPlacement = /*IDE2001*/ EnforceOnBuild.WhenExplicitlyEnabled;
         public const EnforceOnBuild ConsecutiveBracePlacement = /*IDE2002*/ EnforceOnBuild.WhenExplicitlyEnabled;
