--- conflicted
+++ resolved
@@ -10065,7 +10065,6 @@
 ");
         }
 
-<<<<<<< HEAD
         [Fact]
         [Trait(Traits.Feature, Traits.Features.Formatting)]
         public async Task FormatListPattern()
@@ -10113,7 +10112,131 @@
             };
 
             await AssertFormatAsync(code: code, changedOptionSet: options, expected: @"
-=======
+class C
+{
+    void M()
+    {
+        _ = this is [ 1 , 2 , >= 3 ];
+    }
+}");
+        }
+
+        [Fact]
+        [Trait(Traits.Feature, Traits.Features.Formatting)]
+        public async Task FormatListPattern_TrailingComma()
+        {
+            var code = @"
+class C
+{
+    void M() {
+_ = this is[1,2,>=3,];
+}
+}";
+            await AssertFormatAsync(code: code, expected: @"
+class C
+{
+    void M()
+    {
+        _ = this is [1, 2, >= 3,];
+    }
+}");
+
+            var options = new OptionsCollection(LanguageNames.CSharp)
+            {
+                { SpaceBetweenEmptySquareBrackets, false },
+                { SpaceWithinSquareBrackets, false },
+                { SpaceBeforeComma, false },
+                { SpaceAfterComma, false },
+            };
+
+            await AssertFormatAsync(code: code, changedOptionSet: options, expected: @"
+class C
+{
+    void M()
+    {
+        _ = this is [1,2,>= 3,];
+    }
+}");
+
+            options = new OptionsCollection(LanguageNames.CSharp)
+            {
+                { SpaceBeforeOpenSquareBracket, false }, // ignored
+                { SpaceBetweenEmptySquareBrackets, true },
+                { SpaceWithinSquareBrackets, true },
+                { SpaceBeforeComma, true },
+                { SpaceAfterComma, true },
+            };
+
+            await AssertFormatAsync(code: code, changedOptionSet: options, expected: @"
+class C
+{
+    void M()
+    {
+        _ = this is [ 1 , 2 , >= 3 , ];
+    }
+}");
+        }
+
+        [Fact]
+        [Trait(Traits.Feature, Traits.Features.Formatting)]
+        public async Task FormatSlicePattern()
+        {
+            var code = @"class C
+{
+    void M() {
+_ = this is[ 0,.. var  rest ];
+}
+}";
+            var expectedCode = @"class C
+{
+    void M()
+    {
+        _ = this is [0, .. var rest];
+    }
+}";
+            await AssertFormatAsync(expectedCode, code);
+        }
+
+        [Fact]
+        [Trait(Traits.Feature, Traits.Features.Formatting)]
+        public async Task FormatSlicePatternWithAnd()
+        {
+            var code = @"class C
+{
+    void M() {
+_ = this is[ 0,.. {Count: >0} and var  rest ];
+}
+}";
+            var expectedCode = @"class C
+{
+    void M()
+    {
+        _ = this is [0, .. { Count: > 0 } and var rest];
+    }
+}";
+            await AssertFormatAsync(expectedCode, code);
+        }
+
+        [Fact]
+        [Trait(Traits.Feature, Traits.Features.Formatting)]
+        public async Task FormatLengthAndListPattern()
+        {
+            var code = @"class C
+{
+    void M() {
+_ = this is{Count:>0 and var x}and[ 1,2,3 ];
+}
+}";
+            var expectedCode = @"class C
+{
+    void M()
+    {
+        _ = this is { Count: > 0 and var x } and [1, 2, 3];
+    }
+}";
+            await AssertFormatAsync(expectedCode, code);
+        }
+
         [Fact, Trait(Traits.Feature, Traits.Features.Formatting)]
         public async Task LambdaReturnType_01()
         {
@@ -10213,30 +10336,10 @@
         {
             await AssertFormatAsync(
                 expected: @"
->>>>>>> 039cc3d3
-class C
-{
-    void M()
-    {
-<<<<<<< HEAD
-        _ = this is [ 1 , 2 , >= 3 ];
-    }
-}");
-        }
-
-        [Fact]
-        [Trait(Traits.Feature, Traits.Features.Formatting)]
-        public async Task FormatListPattern_TrailingComma()
-        {
-            var code = @"
-class C
-{
-    void M() {
-_ = this is[1,2,>=3,];
-}
-}";
-            await AssertFormatAsync(code: code, expected: @"
-=======
+class C
+{
+    void M()
+    {
         string v = new();
     }
 }
@@ -10281,26 +10384,10 @@
         {
             await AssertFormatAsync(
                 expected: @"
->>>>>>> 039cc3d3
-class C
-{
-    void M()
-    {
-<<<<<<< HEAD
-        _ = this is [1, 2, >= 3,];
-    }
-}");
-
-            var options = new OptionsCollection(LanguageNames.CSharp)
-            {
-                { SpaceBetweenEmptySquareBrackets, false },
-                { SpaceWithinSquareBrackets, false },
-                { SpaceBeforeComma, false },
-                { SpaceAfterComma, false },
-            };
-
-            await AssertFormatAsync(code: code, changedOptionSet: options, expected: @"
-=======
+class C
+{
+    void M()
+    {
         var v = new int[1];
     }
 }
@@ -10321,94 +10408,10 @@
         {
             await AssertFormatAsync(
                 expected: @"
->>>>>>> 039cc3d3
-class C
-{
-    void M()
-    {
-<<<<<<< HEAD
-        _ = this is [1,2,>= 3,];
-    }
-}");
-
-            options = new OptionsCollection(LanguageNames.CSharp)
-            {
-                { SpaceBeforeOpenSquareBracket, false }, // ignored
-                { SpaceBetweenEmptySquareBrackets, true },
-                { SpaceWithinSquareBrackets, true },
-                { SpaceBeforeComma, true },
-                { SpaceAfterComma, true },
-            };
-
-            await AssertFormatAsync(code: code, changedOptionSet: options, expected: @"
-class C
-{
-    void M()
-    {
-        _ = this is [ 1 , 2 , >= 3 , ];
-    }
-}");
-        }
-
-        [Fact]
-        [Trait(Traits.Feature, Traits.Features.Formatting)]
-        public async Task FormatSlicePattern()
-        {
-            var code = @"class C
-{
-    void M() {
-_ = this is[ 0,.. var  rest ];
-}
-}";
-            var expectedCode = @"class C
-{
-    void M()
-    {
-        _ = this is [0, .. var rest];
-    }
-}";
-            await AssertFormatAsync(expectedCode, code);
-        }
-
-        [Fact]
-        [Trait(Traits.Feature, Traits.Features.Formatting)]
-        public async Task FormatSlicePatternWithAnd()
-        {
-            var code = @"class C
-{
-    void M() {
-_ = this is[ 0,.. {Count: >0} and var  rest ];
-}
-}";
-            var expectedCode = @"class C
-{
-    void M()
-    {
-        _ = this is [0, .. { Count: > 0 } and var rest];
-    }
-}";
-            await AssertFormatAsync(expectedCode, code);
-        }
-
-        [Fact]
-        [Trait(Traits.Feature, Traits.Features.Formatting)]
-        public async Task FormatLengthAndListPattern()
-        {
-            var code = @"class C
-{
-    void M() {
-_ = this is{Count:>0 and var x}and[ 1,2,3 ];
-}
-}";
-            var expectedCode = @"class C
-{
-    void M()
-    {
-        _ = this is { Count: > 0 and var x } and [1, 2, 3];
-    }
-}";
-            await AssertFormatAsync(expectedCode, code);
-=======
+class C
+{
+    void M()
+    {
         var v = new[] { 1, 2, 3 };
     }
 }
@@ -10620,7 +10623,6 @@
                 code: @"
 f( [Attribute] () => { });
 ");
->>>>>>> 039cc3d3
         }
     }
 }