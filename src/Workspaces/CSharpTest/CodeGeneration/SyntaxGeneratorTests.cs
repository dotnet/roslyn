﻿// Licensed to the .NET Foundation under one or more agreements.
// The .NET Foundation licenses this file to you under the MIT license.
// See the LICENSE file in the project root for more information.

#nullable disable

using System;
using System.Collections.Generic;
using System.Linq;
using System.Runtime.InteropServices;
using System.Threading;
using Microsoft.CodeAnalysis.CSharp.Formatting;
using Microsoft.CodeAnalysis.CSharp.Syntax;
using Microsoft.CodeAnalysis.Editing;
using Microsoft.CodeAnalysis.Formatting;
using Microsoft.CodeAnalysis.Shared.Extensions;
using Microsoft.CodeAnalysis.Test.Utilities;
using Roslyn.Test.Utilities;
using Xunit;

namespace Microsoft.CodeAnalysis.CSharp.UnitTests.Editing
{
    [UseExportProvider]
    public class SyntaxGeneratorTests
    {
        private readonly CSharpCompilation _emptyCompilation = CSharpCompilation.Create("empty",
            references: new[] { TestMetadata.Net451.mscorlib, TestMetadata.Net451.System });

        private Workspace _workspace;
        private SyntaxGenerator _generator;

        public SyntaxGeneratorTests()
        {
        }

        private Workspace Workspace
            => _workspace ??= new AdhocWorkspace();

        private SyntaxGenerator Generator
            => _generator ??= SyntaxGenerator.GetGenerator(Workspace, LanguageNames.CSharp);

        public static Compilation Compile(string code)
        {
            return CSharpCompilation.Create("test")
                .AddReferences(TestMetadata.Net451.mscorlib)
                .AddSyntaxTrees(SyntaxFactory.ParseSyntaxTree(code));
        }

        private static void VerifySyntax<TSyntax>(SyntaxNode node, string expectedText) where TSyntax : SyntaxNode
        {
            Assert.IsAssignableFrom<TSyntax>(node);
            var normalized = node.NormalizeWhitespace().ToFullString();
            AssertEx.Equal(expectedText, normalized);
        }

        private static void VerifySyntaxRaw<TSyntax>(SyntaxNode node, string expectedText) where TSyntax : SyntaxNode
        {
            Assert.IsAssignableFrom<TSyntax>(node);
            var normalized = node.ToFullString();
            Assert.Equal(expectedText, normalized);
        }

        #region Expressions and Statements
        [Fact]
        public void TestLiteralExpressions()
        {
            VerifySyntax<LiteralExpressionSyntax>(Generator.LiteralExpression(0), "0");
            VerifySyntax<LiteralExpressionSyntax>(Generator.LiteralExpression(1), "1");
            VerifySyntax<PrefixUnaryExpressionSyntax>(Generator.LiteralExpression(-1), "-1");
            VerifySyntax<MemberAccessExpressionSyntax>(Generator.LiteralExpression(int.MinValue), "global::System.Int32.MinValue");
            VerifySyntax<MemberAccessExpressionSyntax>(Generator.LiteralExpression(int.MaxValue), "global::System.Int32.MaxValue");

            VerifySyntax<LiteralExpressionSyntax>(Generator.LiteralExpression(0L), "0L");
            VerifySyntax<LiteralExpressionSyntax>(Generator.LiteralExpression(1L), "1L");
            VerifySyntax<PrefixUnaryExpressionSyntax>(Generator.LiteralExpression(-1L), "-1L");
            VerifySyntax<MemberAccessExpressionSyntax>(Generator.LiteralExpression(long.MinValue), "global::System.Int64.MinValue");
            VerifySyntax<MemberAccessExpressionSyntax>(Generator.LiteralExpression(long.MaxValue), "global::System.Int64.MaxValue");

            VerifySyntax<LiteralExpressionSyntax>(Generator.LiteralExpression(0UL), "0UL");
            VerifySyntax<LiteralExpressionSyntax>(Generator.LiteralExpression(1UL), "1UL");
            VerifySyntax<LiteralExpressionSyntax>(Generator.LiteralExpression(ulong.MinValue), "0UL");
            VerifySyntax<MemberAccessExpressionSyntax>(Generator.LiteralExpression(ulong.MaxValue), "global::System.UInt64.MaxValue");

            VerifySyntax<LiteralExpressionSyntax>(Generator.LiteralExpression(0.0f), "0F");
            VerifySyntax<LiteralExpressionSyntax>(Generator.LiteralExpression(1.0f), "1F");
            VerifySyntax<PrefixUnaryExpressionSyntax>(Generator.LiteralExpression(-1.0f), "-1F");
            VerifySyntax<MemberAccessExpressionSyntax>(Generator.LiteralExpression(float.MinValue), "global::System.Single.MinValue");
            VerifySyntax<MemberAccessExpressionSyntax>(Generator.LiteralExpression(float.MaxValue), "global::System.Single.MaxValue");
            VerifySyntax<MemberAccessExpressionSyntax>(Generator.LiteralExpression(float.Epsilon), "global::System.Single.Epsilon");
            VerifySyntax<MemberAccessExpressionSyntax>(Generator.LiteralExpression(float.NaN), "global::System.Single.NaN");
            VerifySyntax<MemberAccessExpressionSyntax>(Generator.LiteralExpression(float.NegativeInfinity), "global::System.Single.NegativeInfinity");
            VerifySyntax<MemberAccessExpressionSyntax>(Generator.LiteralExpression(float.PositiveInfinity), "global::System.Single.PositiveInfinity");

            VerifySyntax<LiteralExpressionSyntax>(Generator.LiteralExpression(0.0), "0D");
            VerifySyntax<LiteralExpressionSyntax>(Generator.LiteralExpression(1.0), "1D");
            VerifySyntax<PrefixUnaryExpressionSyntax>(Generator.LiteralExpression(-1.0), "-1D");
            VerifySyntax<MemberAccessExpressionSyntax>(Generator.LiteralExpression(double.MinValue), "global::System.Double.MinValue");
            VerifySyntax<MemberAccessExpressionSyntax>(Generator.LiteralExpression(double.MaxValue), "global::System.Double.MaxValue");
            VerifySyntax<MemberAccessExpressionSyntax>(Generator.LiteralExpression(double.Epsilon), "global::System.Double.Epsilon");
            VerifySyntax<MemberAccessExpressionSyntax>(Generator.LiteralExpression(double.NaN), "global::System.Double.NaN");
            VerifySyntax<MemberAccessExpressionSyntax>(Generator.LiteralExpression(double.NegativeInfinity), "global::System.Double.NegativeInfinity");
            VerifySyntax<MemberAccessExpressionSyntax>(Generator.LiteralExpression(double.PositiveInfinity), "global::System.Double.PositiveInfinity");

            VerifySyntax<LiteralExpressionSyntax>(Generator.LiteralExpression(0m), "0M");
            VerifySyntax<LiteralExpressionSyntax>(Generator.LiteralExpression(0.00m), "0.00M");
            VerifySyntax<LiteralExpressionSyntax>(Generator.LiteralExpression(1.00m), "1.00M");
            VerifySyntax<PrefixUnaryExpressionSyntax>(Generator.LiteralExpression(-1.00m), "-1.00M");
            VerifySyntax<LiteralExpressionSyntax>(Generator.LiteralExpression(1.0000000000m), "1.0000000000M");
            VerifySyntax<LiteralExpressionSyntax>(Generator.LiteralExpression(0.000000m), "0.000000M");
            VerifySyntax<LiteralExpressionSyntax>(Generator.LiteralExpression(0.0000000m), "0.0000000M");
            VerifySyntax<LiteralExpressionSyntax>(Generator.LiteralExpression(1000000000m), "1000000000M");
            VerifySyntax<LiteralExpressionSyntax>(Generator.LiteralExpression(123456789.123456789m), "123456789.123456789M");
            VerifySyntax<LiteralExpressionSyntax>(Generator.LiteralExpression(1E-28m), "0.0000000000000000000000000001M");
            VerifySyntax<LiteralExpressionSyntax>(Generator.LiteralExpression(0E-28m), "0.0000000000000000000000000000M");
            VerifySyntax<LiteralExpressionSyntax>(Generator.LiteralExpression(1E-29m), "0.0000000000000000000000000000M");
            VerifySyntax<LiteralExpressionSyntax>(Generator.LiteralExpression(-1E-29m), "0.0000000000000000000000000000M");
            VerifySyntax<MemberAccessExpressionSyntax>(Generator.LiteralExpression(decimal.MinValue), "global::System.Decimal.MinValue");
            VerifySyntax<MemberAccessExpressionSyntax>(Generator.LiteralExpression(decimal.MaxValue), "global::System.Decimal.MaxValue");

            VerifySyntax<LiteralExpressionSyntax>(Generator.LiteralExpression('c'), "'c'");

            VerifySyntax<LiteralExpressionSyntax>(Generator.LiteralExpression("str"), "\"str\"");
            VerifySyntax<LiteralExpressionSyntax>(Generator.LiteralExpression("s\"t\"r"), "\"s\\\"t\\\"r\"");

            VerifySyntax<LiteralExpressionSyntax>(Generator.LiteralExpression(true), "true");
            VerifySyntax<LiteralExpressionSyntax>(Generator.LiteralExpression(false), "false");
        }

        [Fact]
        public void TestShortLiteralExpressions()
        {
            VerifySyntax<LiteralExpressionSyntax>(Generator.LiteralExpression((short)0), "0");
            VerifySyntax<LiteralExpressionSyntax>(Generator.LiteralExpression((short)1), "1");
            VerifySyntax<PrefixUnaryExpressionSyntax>(Generator.LiteralExpression((short)-1), "-1");
            VerifySyntax<MemberAccessExpressionSyntax>(Generator.LiteralExpression(short.MinValue), "global::System.Int16.MinValue");
            VerifySyntax<MemberAccessExpressionSyntax>(Generator.LiteralExpression(short.MaxValue), "global::System.Int16.MaxValue");
        }

        [Fact]
        public void TestUshortLiteralExpressions()
        {
            VerifySyntax<LiteralExpressionSyntax>(Generator.LiteralExpression((ushort)0), "0");
            VerifySyntax<LiteralExpressionSyntax>(Generator.LiteralExpression((ushort)1), "1");
            VerifySyntax<LiteralExpressionSyntax>(Generator.LiteralExpression(ushort.MinValue), "0");
            VerifySyntax<MemberAccessExpressionSyntax>(Generator.LiteralExpression(ushort.MaxValue), "global::System.UInt16.MaxValue");
        }

        [Fact]
        public void TestSbyteLiteralExpressions()
        {
            VerifySyntax<LiteralExpressionSyntax>(Generator.LiteralExpression((sbyte)0), "0");
            VerifySyntax<LiteralExpressionSyntax>(Generator.LiteralExpression((sbyte)1), "1");
            VerifySyntax<PrefixUnaryExpressionSyntax>(Generator.LiteralExpression((sbyte)-1), "-1");
            VerifySyntax<MemberAccessExpressionSyntax>(Generator.LiteralExpression(sbyte.MinValue), "global::System.SByte.MinValue");
            VerifySyntax<MemberAccessExpressionSyntax>(Generator.LiteralExpression(sbyte.MaxValue), "global::System.SByte.MaxValue");
        }

        [Fact]
        public void TestByteLiteralExpressions()
        {
            VerifySyntax<LiteralExpressionSyntax>(Generator.LiteralExpression((byte)0), "0");
            VerifySyntax<LiteralExpressionSyntax>(Generator.LiteralExpression((byte)1), "1");
            VerifySyntax<LiteralExpressionSyntax>(Generator.LiteralExpression(byte.MinValue), "0");
            VerifySyntax<LiteralExpressionSyntax>(Generator.LiteralExpression(byte.MaxValue), "255");
        }

        [Fact]
        public void TestAttributeData()
        {
            VerifySyntax<AttributeListSyntax>(Generator.Attribute(GetAttributeData(
@"using System; 
public class MyAttribute : Attribute { }",
@"[MyAttribute]")),
@"[global::MyAttribute]");

            VerifySyntax<AttributeListSyntax>(Generator.Attribute(GetAttributeData(
@"using System; 
public class MyAttribute : Attribute { public MyAttribute(object value) { } }",
@"[MyAttribute(null)]")),
@"[global::MyAttribute(null)]");

            VerifySyntax<AttributeListSyntax>(Generator.Attribute(GetAttributeData(
@"using System; 
public class MyAttribute : Attribute { public MyAttribute(int value) { } }",
@"[MyAttribute(123)]")),
@"[global::MyAttribute(123)]");

            VerifySyntax<AttributeListSyntax>(Generator.Attribute(GetAttributeData(
@"using System; 
public class MyAttribute : Attribute { public MyAttribute(double value) { } }",
@"[MyAttribute(12.3)]")),
@"[global::MyAttribute(12.3)]");

            VerifySyntax<AttributeListSyntax>(Generator.Attribute(GetAttributeData(
@"using System; 
public class MyAttribute : Attribute { public MyAttribute(string value) { } }",
@"[MyAttribute(""value"")]")),
@"[global::MyAttribute(""value"")]");

            VerifySyntax<AttributeListSyntax>(Generator.Attribute(GetAttributeData(
@"using System; 
public enum E { A, B, C }
public class MyAttribute : Attribute { public MyAttribute(E value) { } }",
@"[MyAttribute(E.A)]")),
@"[global::MyAttribute(global::E.A)]");

            VerifySyntax<AttributeListSyntax>(Generator.Attribute(GetAttributeData(
@"using System; 
public class MyAttribute : Attribute { public MyAttribute(Type value) { } }",
@"[MyAttribute(typeof (MyAttribute))]")),
@"[global::MyAttribute(typeof(global::MyAttribute))]");

            VerifySyntax<AttributeListSyntax>(Generator.Attribute(GetAttributeData(
@"using System; 
public class MyAttribute : Attribute { public MyAttribute(int[] values) { } }",
@"[MyAttribute(new [] {1, 2, 3})]")),
@"[global::MyAttribute(new[] { 1, 2, 3 })]");

            VerifySyntax<AttributeListSyntax>(Generator.Attribute(GetAttributeData(
@"using System; 
public class MyAttribute : Attribute { public int Value {get; set;} }",
@"[MyAttribute(Value = 123)]")),
@"[global::MyAttribute(Value = 123)]");

            var attributes = Generator.GetAttributes(Generator.AddAttributes(
                Generator.NamespaceDeclaration("n"),
                Generator.Attribute("Attr")));
            Assert.True(attributes.Count == 1);
        }

        private static AttributeData GetAttributeData(string decl, string use)
        {
            var compilation = Compile(decl + "\r\n" + use + "\r\nclass C { }");
            var typeC = compilation.GlobalNamespace.GetMembers("C").First() as INamedTypeSymbol;
            return typeC.GetAttributes().First();
        }

        [Fact]
        public void TestNameExpressions()
        {
            VerifySyntax<IdentifierNameSyntax>(Generator.IdentifierName("x"), "x");
            VerifySyntax<QualifiedNameSyntax>(Generator.QualifiedName(Generator.IdentifierName("x"), Generator.IdentifierName("y")), "x.y");
            VerifySyntax<QualifiedNameSyntax>(Generator.DottedName("x.y"), "x.y");

            VerifySyntax<GenericNameSyntax>(Generator.GenericName("x", Generator.IdentifierName("y")), "x<y>");
            VerifySyntax<GenericNameSyntax>(Generator.GenericName("x", Generator.IdentifierName("y"), Generator.IdentifierName("z")), "x<y, z>");

            // convert identifier name into generic name
            VerifySyntax<GenericNameSyntax>(Generator.WithTypeArguments(Generator.IdentifierName("x"), Generator.IdentifierName("y")), "x<y>");

            // convert qualified name into qualified generic name
            VerifySyntax<QualifiedNameSyntax>(Generator.WithTypeArguments(Generator.DottedName("x.y"), Generator.IdentifierName("z")), "x.y<z>");

            // convert member access expression into generic member access expression
            VerifySyntax<MemberAccessExpressionSyntax>(Generator.WithTypeArguments(Generator.MemberAccessExpression(Generator.IdentifierName("x"), Generator.IdentifierName("y")), Generator.IdentifierName("z")), "x.y<z>");

            // convert existing generic name into a different generic name
            var gname = Generator.WithTypeArguments(Generator.IdentifierName("x"), Generator.IdentifierName("y"));
            VerifySyntax<GenericNameSyntax>(gname, "x<y>");
            VerifySyntax<GenericNameSyntax>(Generator.WithTypeArguments(gname, Generator.IdentifierName("z")), "x<z>");
        }

        [Fact]
        public void TestTypeExpressions()
        {
            // these are all type syntax too
            VerifySyntax<TypeSyntax>(Generator.IdentifierName("x"), "x");
            VerifySyntax<TypeSyntax>(Generator.QualifiedName(Generator.IdentifierName("x"), Generator.IdentifierName("y")), "x.y");
            VerifySyntax<TypeSyntax>(Generator.DottedName("x.y"), "x.y");
            VerifySyntax<TypeSyntax>(Generator.GenericName("x", Generator.IdentifierName("y")), "x<y>");
            VerifySyntax<TypeSyntax>(Generator.GenericName("x", Generator.IdentifierName("y"), Generator.IdentifierName("z")), "x<y, z>");

            VerifySyntax<TypeSyntax>(Generator.ArrayTypeExpression(Generator.IdentifierName("x")), "x[]");
            VerifySyntax<TypeSyntax>(Generator.ArrayTypeExpression(Generator.ArrayTypeExpression(Generator.IdentifierName("x"))), "x[][]");
            VerifySyntax<TypeSyntax>(Generator.NullableTypeExpression(Generator.IdentifierName("x")), "x?");
            VerifySyntax<TypeSyntax>(Generator.NullableTypeExpression(Generator.NullableTypeExpression(Generator.IdentifierName("x"))), "x?");

            var intType = _emptyCompilation.GetSpecialType(SpecialType.System_Int32);
            VerifySyntax<TupleElementSyntax>(Generator.TupleElementExpression(Generator.IdentifierName("x")), "x");
            VerifySyntax<TupleElementSyntax>(Generator.TupleElementExpression(Generator.IdentifierName("x"), "y"), "x y");
            VerifySyntax<TupleElementSyntax>(Generator.TupleElementExpression(intType), "global::System.Int32");
            VerifySyntax<TupleElementSyntax>(Generator.TupleElementExpression(intType, "y"), "global::System.Int32 y");
            VerifySyntax<TypeSyntax>(Generator.TupleTypeExpression(Generator.TupleElementExpression(Generator.IdentifierName("x")), Generator.TupleElementExpression(Generator.IdentifierName("y"))), "(x, y)");
            VerifySyntax<TypeSyntax>(Generator.TupleTypeExpression(new[] { intType, intType }), "(global::System.Int32, global::System.Int32)");
            VerifySyntax<TypeSyntax>(Generator.TupleTypeExpression(new[] { intType, intType }, new[] { "x", "y" }), "(global::System.Int32 x, global::System.Int32 y)");
        }

        [Fact]
        public void TestSpecialTypeExpression()
        {
            VerifySyntax<TypeSyntax>(Generator.TypeExpression(SpecialType.System_Byte), "byte");
            VerifySyntax<TypeSyntax>(Generator.TypeExpression(SpecialType.System_SByte), "sbyte");

            VerifySyntax<TypeSyntax>(Generator.TypeExpression(SpecialType.System_Int16), "short");
            VerifySyntax<TypeSyntax>(Generator.TypeExpression(SpecialType.System_UInt16), "ushort");

            VerifySyntax<TypeSyntax>(Generator.TypeExpression(SpecialType.System_Int32), "int");
            VerifySyntax<TypeSyntax>(Generator.TypeExpression(SpecialType.System_UInt32), "uint");

            VerifySyntax<TypeSyntax>(Generator.TypeExpression(SpecialType.System_Int64), "long");
            VerifySyntax<TypeSyntax>(Generator.TypeExpression(SpecialType.System_UInt64), "ulong");

            VerifySyntax<TypeSyntax>(Generator.TypeExpression(SpecialType.System_Single), "float");
            VerifySyntax<TypeSyntax>(Generator.TypeExpression(SpecialType.System_Double), "double");

            VerifySyntax<TypeSyntax>(Generator.TypeExpression(SpecialType.System_Char), "char");
            VerifySyntax<TypeSyntax>(Generator.TypeExpression(SpecialType.System_String), "string");

            VerifySyntax<TypeSyntax>(Generator.TypeExpression(SpecialType.System_Object), "object");
            VerifySyntax<TypeSyntax>(Generator.TypeExpression(SpecialType.System_Decimal), "decimal");
        }

        [Fact]
        public void TestSymbolTypeExpressions()
        {
            var genericType = _emptyCompilation.GetSpecialType(SpecialType.System_Collections_Generic_IEnumerable_T);
            VerifySyntax<QualifiedNameSyntax>(Generator.TypeExpression(genericType), "global::System.Collections.Generic.IEnumerable<T>");

            var arrayType = _emptyCompilation.CreateArrayTypeSymbol(_emptyCompilation.GetSpecialType(SpecialType.System_Int32));
            VerifySyntax<ArrayTypeSyntax>(Generator.TypeExpression(arrayType), "global::System.Int32[]");
        }

        [Fact]
        public void TestMathAndLogicExpressions()
        {
            VerifySyntax<PrefixUnaryExpressionSyntax>(Generator.NegateExpression(Generator.IdentifierName("x")), "-(x)");
            VerifySyntax<BinaryExpressionSyntax>(Generator.AddExpression(Generator.IdentifierName("x"), Generator.IdentifierName("y")), "(x) + (y)");
            VerifySyntax<BinaryExpressionSyntax>(Generator.SubtractExpression(Generator.IdentifierName("x"), Generator.IdentifierName("y")), "(x) - (y)");
            VerifySyntax<BinaryExpressionSyntax>(Generator.MultiplyExpression(Generator.IdentifierName("x"), Generator.IdentifierName("y")), "(x) * (y)");
            VerifySyntax<BinaryExpressionSyntax>(Generator.DivideExpression(Generator.IdentifierName("x"), Generator.IdentifierName("y")), "(x) / (y)");
            VerifySyntax<BinaryExpressionSyntax>(Generator.ModuloExpression(Generator.IdentifierName("x"), Generator.IdentifierName("y")), "(x) % (y)");

            VerifySyntax<PrefixUnaryExpressionSyntax>(Generator.BitwiseNotExpression(Generator.IdentifierName("x")), "~(x)");
            VerifySyntax<BinaryExpressionSyntax>(Generator.BitwiseAndExpression(Generator.IdentifierName("x"), Generator.IdentifierName("y")), "(x) & (y)");
            VerifySyntax<BinaryExpressionSyntax>(Generator.BitwiseOrExpression(Generator.IdentifierName("x"), Generator.IdentifierName("y")), "(x) | (y)");

            VerifySyntax<PrefixUnaryExpressionSyntax>(Generator.LogicalNotExpression(Generator.IdentifierName("x")), "!(x)");
            VerifySyntax<BinaryExpressionSyntax>(Generator.LogicalAndExpression(Generator.IdentifierName("x"), Generator.IdentifierName("y")), "(x) && (y)");
            VerifySyntax<BinaryExpressionSyntax>(Generator.LogicalOrExpression(Generator.IdentifierName("x"), Generator.IdentifierName("y")), "(x) || (y)");
        }

        [Fact]
        public void TestEqualityAndInequalityExpressions()
        {
            VerifySyntax<BinaryExpressionSyntax>(Generator.ReferenceEqualsExpression(Generator.IdentifierName("x"), Generator.IdentifierName("y")), "(x) == (y)");
            VerifySyntax<BinaryExpressionSyntax>(Generator.ValueEqualsExpression(Generator.IdentifierName("x"), Generator.IdentifierName("y")), "(x) == (y)");

            VerifySyntax<BinaryExpressionSyntax>(Generator.ReferenceNotEqualsExpression(Generator.IdentifierName("x"), Generator.IdentifierName("y")), "(x) != (y)");
            VerifySyntax<BinaryExpressionSyntax>(Generator.ValueNotEqualsExpression(Generator.IdentifierName("x"), Generator.IdentifierName("y")), "(x) != (y)");

            VerifySyntax<BinaryExpressionSyntax>(Generator.LessThanExpression(Generator.IdentifierName("x"), Generator.IdentifierName("y")), "(x) < (y)");
            VerifySyntax<BinaryExpressionSyntax>(Generator.LessThanOrEqualExpression(Generator.IdentifierName("x"), Generator.IdentifierName("y")), "(x) <= (y)");

            VerifySyntax<BinaryExpressionSyntax>(Generator.GreaterThanExpression(Generator.IdentifierName("x"), Generator.IdentifierName("y")), "(x) > (y)");
            VerifySyntax<BinaryExpressionSyntax>(Generator.GreaterThanOrEqualExpression(Generator.IdentifierName("x"), Generator.IdentifierName("y")), "(x) >= (y)");
        }

        [Fact]
        public void TestConditionalExpressions()
        {
            VerifySyntax<BinaryExpressionSyntax>(Generator.CoalesceExpression(Generator.IdentifierName("x"), Generator.IdentifierName("y")), "(x) ?? (y)");
            VerifySyntax<ConditionalExpressionSyntax>(Generator.ConditionalExpression(Generator.IdentifierName("x"), Generator.IdentifierName("y"), Generator.IdentifierName("z")), "(x) ? (y) : (z)");
        }

        [Fact]
        public void TestMemberAccessExpressions()
        {
            VerifySyntax<MemberAccessExpressionSyntax>(Generator.MemberAccessExpression(Generator.IdentifierName("x"), Generator.IdentifierName("y")), "x.y");
            VerifySyntax<MemberAccessExpressionSyntax>(Generator.MemberAccessExpression(Generator.IdentifierName("x"), "y"), "x.y");
            VerifySyntax<MemberAccessExpressionSyntax>(Generator.MemberAccessExpression(Generator.MemberAccessExpression(Generator.IdentifierName("x"), Generator.IdentifierName("y")), Generator.IdentifierName("z")), "x.y.z");
            VerifySyntax<MemberAccessExpressionSyntax>(Generator.MemberAccessExpression(Generator.InvocationExpression(Generator.IdentifierName("x"), Generator.IdentifierName("y")), Generator.IdentifierName("z")), "x(y).z");
            VerifySyntax<MemberAccessExpressionSyntax>(Generator.MemberAccessExpression(Generator.ElementAccessExpression(Generator.IdentifierName("x"), Generator.IdentifierName("y")), Generator.IdentifierName("z")), "x[y].z");
            VerifySyntax<MemberAccessExpressionSyntax>(Generator.MemberAccessExpression(Generator.AddExpression(Generator.IdentifierName("x"), Generator.IdentifierName("y")), Generator.IdentifierName("z")), "((x) + (y)).z");
            VerifySyntax<MemberAccessExpressionSyntax>(Generator.MemberAccessExpression(Generator.NegateExpression(Generator.IdentifierName("x")), Generator.IdentifierName("y")), "(-(x)).y");
        }

        [Fact]
        public void TestArrayCreationExpressions()
        {
            VerifySyntax<ArrayCreationExpressionSyntax>(
                Generator.ArrayCreationExpression(Generator.IdentifierName("x"), Generator.LiteralExpression(10)),
                "new x[10]");

            VerifySyntax<ArrayCreationExpressionSyntax>(
                Generator.ArrayCreationExpression(Generator.IdentifierName("x"), new SyntaxNode[] { Generator.IdentifierName("y"), Generator.IdentifierName("z") }),
                """
                new x[]
                {
                    y,
                    z
                }
                """);
        }

        [Fact]
        public void TestObjectCreationExpressions()
        {
            VerifySyntax<ObjectCreationExpressionSyntax>(
                Generator.ObjectCreationExpression(Generator.IdentifierName("x")),
                "new x()");

            VerifySyntax<ObjectCreationExpressionSyntax>(
                Generator.ObjectCreationExpression(Generator.IdentifierName("x"), Generator.IdentifierName("y")),
                "new x(y)");

            var intType = _emptyCompilation.GetSpecialType(SpecialType.System_Int32);
            var listType = _emptyCompilation.GetTypeByMetadataName("System.Collections.Generic.List`1");
            var listOfIntType = listType.Construct(intType);

            VerifySyntax<ObjectCreationExpressionSyntax>(
                Generator.ObjectCreationExpression(listOfIntType, Generator.IdentifierName("y")),
                "new global::System.Collections.Generic.List<global::System.Int32>(y)");  // should this be 'int' or if not shouldn't it have global::?
        }

        [Fact]
        public void TestElementAccessExpressions()
        {
            VerifySyntax<ElementAccessExpressionSyntax>(
                Generator.ElementAccessExpression(Generator.IdentifierName("x"), Generator.IdentifierName("y")),
                "x[y]");

            VerifySyntax<ElementAccessExpressionSyntax>(
                Generator.ElementAccessExpression(Generator.IdentifierName("x"), Generator.IdentifierName("y"), Generator.IdentifierName("z")),
                "x[y, z]");

            VerifySyntax<ElementAccessExpressionSyntax>(
                Generator.ElementAccessExpression(Generator.MemberAccessExpression(Generator.IdentifierName("x"), Generator.IdentifierName("y")), Generator.IdentifierName("z")),
                "x.y[z]");

            VerifySyntax<ElementAccessExpressionSyntax>(
                Generator.ElementAccessExpression(Generator.ElementAccessExpression(Generator.IdentifierName("x"), Generator.IdentifierName("y")), Generator.IdentifierName("z")),
                "x[y][z]");

            VerifySyntax<ElementAccessExpressionSyntax>(
                Generator.ElementAccessExpression(Generator.InvocationExpression(Generator.IdentifierName("x"), Generator.IdentifierName("y")), Generator.IdentifierName("z")),
                "x(y)[z]");

            VerifySyntax<ElementAccessExpressionSyntax>(
                Generator.ElementAccessExpression(Generator.AddExpression(Generator.IdentifierName("x"), Generator.IdentifierName("y")), Generator.IdentifierName("z")),
                "((x) + (y))[z]");
        }

        [Fact]
        public void TestCastAndConvertExpressions()
        {
            VerifySyntax<CastExpressionSyntax>(Generator.CastExpression(Generator.IdentifierName("x"), Generator.IdentifierName("y")), "(x)(y)");
            VerifySyntax<CastExpressionSyntax>(Generator.ConvertExpression(Generator.IdentifierName("x"), Generator.IdentifierName("y")), "(x)(y)");
        }

        [Fact]
        public void TestIsAndAsExpressions()
        {
            VerifySyntax<BinaryExpressionSyntax>(Generator.IsTypeExpression(Generator.IdentifierName("x"), Generator.IdentifierName("y")), "(x) is y");
            VerifySyntax<BinaryExpressionSyntax>(Generator.TryCastExpression(Generator.IdentifierName("x"), Generator.IdentifierName("y")), "(x) as y");
            VerifySyntax<TypeOfExpressionSyntax>(Generator.TypeOfExpression(Generator.IdentifierName("x")), "typeof(x)");
        }

        [Fact]
        public void TestInvocationExpressions()
        {
            // without explicit arguments
            VerifySyntax<InvocationExpressionSyntax>(Generator.InvocationExpression(Generator.IdentifierName("x")), "x()");
            VerifySyntax<InvocationExpressionSyntax>(Generator.InvocationExpression(Generator.IdentifierName("x"), Generator.IdentifierName("y")), "x(y)");
            VerifySyntax<InvocationExpressionSyntax>(Generator.InvocationExpression(Generator.IdentifierName("x"), Generator.IdentifierName("y"), Generator.IdentifierName("z")), "x(y, z)");

            // using explicit arguments
            VerifySyntax<InvocationExpressionSyntax>(Generator.InvocationExpression(Generator.IdentifierName("x"), Generator.Argument(Generator.IdentifierName("y"))), "x(y)");
            VerifySyntax<InvocationExpressionSyntax>(Generator.InvocationExpression(Generator.IdentifierName("x"), Generator.Argument(RefKind.Ref, Generator.IdentifierName("y"))), "x(ref y)");
            VerifySyntax<InvocationExpressionSyntax>(Generator.InvocationExpression(Generator.IdentifierName("x"), Generator.Argument(RefKind.Out, Generator.IdentifierName("y"))), "x(out y)");

            // auto parenthesizing
            VerifySyntax<InvocationExpressionSyntax>(Generator.InvocationExpression(Generator.MemberAccessExpression(Generator.IdentifierName("x"), Generator.IdentifierName("y"))), "x.y()");
            VerifySyntax<InvocationExpressionSyntax>(Generator.InvocationExpression(Generator.ElementAccessExpression(Generator.IdentifierName("x"), Generator.IdentifierName("y"))), "x[y]()");
            VerifySyntax<InvocationExpressionSyntax>(Generator.InvocationExpression(Generator.InvocationExpression(Generator.IdentifierName("x"), Generator.IdentifierName("y"))), "x(y)()");
            VerifySyntax<InvocationExpressionSyntax>(Generator.InvocationExpression(Generator.AddExpression(Generator.IdentifierName("x"), Generator.IdentifierName("y"))), "((x) + (y))()");
        }

        [Fact]
        public void TestAssignmentStatement()
            => VerifySyntax<AssignmentExpressionSyntax>(Generator.AssignmentStatement(Generator.IdentifierName("x"), Generator.IdentifierName("y")), "x = (y)");

        [Fact]
        public void TestExpressionStatement()
        {
            VerifySyntax<ExpressionStatementSyntax>(Generator.ExpressionStatement(Generator.IdentifierName("x")), "x;");
            VerifySyntax<ExpressionStatementSyntax>(Generator.ExpressionStatement(Generator.InvocationExpression(Generator.IdentifierName("x"))), "x();");
        }

        [Fact]
        public void TestLocalDeclarationStatements()
        {
            VerifySyntax<LocalDeclarationStatementSyntax>(Generator.LocalDeclarationStatement(Generator.IdentifierName("x"), "y"), "x y;");
            VerifySyntax<LocalDeclarationStatementSyntax>(Generator.LocalDeclarationStatement(Generator.IdentifierName("x"), "y", Generator.IdentifierName("z")), "x y = z;");

            VerifySyntax<LocalDeclarationStatementSyntax>(Generator.LocalDeclarationStatement(Generator.IdentifierName("x"), "y", isConst: true), "const x y;");
            VerifySyntax<LocalDeclarationStatementSyntax>(Generator.LocalDeclarationStatement(Generator.IdentifierName("x"), "y", Generator.IdentifierName("z"), isConst: true), "const x y = z;");

            VerifySyntax<LocalDeclarationStatementSyntax>(Generator.LocalDeclarationStatement("y", Generator.IdentifierName("z")), "var y = z;");
        }

        [Fact]
        public void TestAddHandlerExpressions()
        {
            VerifySyntax<AssignmentExpressionSyntax>(
                Generator.AddEventHandler(Generator.IdentifierName("@event"), Generator.IdentifierName("handler")),
                "@event += (handler)");
        }

        [Fact]
        public void TestSubtractHandlerExpressions()
        {
            VerifySyntax<AssignmentExpressionSyntax>(
                Generator.RemoveEventHandler(Generator.IdentifierName("@event"),
                Generator.IdentifierName("handler")), "@event -= (handler)");
        }

        [Fact]
        public void TestAwaitExpressions()
            => VerifySyntax<AwaitExpressionSyntax>(Generator.AwaitExpression(Generator.IdentifierName("x")), "await x");

        [Fact]
        public void TestNameOfExpressions()
            => VerifySyntax<InvocationExpressionSyntax>(Generator.NameOfExpression(Generator.IdentifierName("x")), "nameof(x)");

        [Fact]
        public void TestTupleExpression()
        {
            VerifySyntax<TupleExpressionSyntax>(Generator.TupleExpression(
                new[] { Generator.IdentifierName("x"), Generator.IdentifierName("y") }), "(x, y)");

            VerifySyntax<TupleExpressionSyntax>(Generator.TupleExpression(
                new[] { Generator.Argument("goo", RefKind.None, Generator.IdentifierName("x")),
                        Generator.Argument("bar", RefKind.None, Generator.IdentifierName("y")) }), "(goo: x, bar: y)");
        }

        [Fact]
        public void TestReturnStatements()
        {
            VerifySyntax<ReturnStatementSyntax>(Generator.ReturnStatement(), "return;");
            VerifySyntax<ReturnStatementSyntax>(Generator.ReturnStatement(Generator.IdentifierName("x")), "return x;");
        }

        [Fact]
        public void TestYieldReturnStatements()
        {
            VerifySyntax<YieldStatementSyntax>(Generator.YieldReturnStatement(Generator.LiteralExpression(1)), "yield return 1;");
            VerifySyntax<YieldStatementSyntax>(Generator.YieldReturnStatement(Generator.IdentifierName("x")), "yield return x;");
        }

        [Fact]
        public void TestThrowStatements()
        {
            VerifySyntax<ThrowStatementSyntax>(Generator.ThrowStatement(), "throw;");
            VerifySyntax<ThrowStatementSyntax>(Generator.ThrowStatement(Generator.IdentifierName("x")), "throw x;");
        }

        [Fact]
        public void TestIfStatements()
        {
            VerifySyntax<IfStatementSyntax>(
                Generator.IfStatement(Generator.IdentifierName("x"), new SyntaxNode[] { }),
                "if (x)\r\n{\r\n}");

            VerifySyntax<IfStatementSyntax>(
                Generator.IfStatement(Generator.IdentifierName("x"), new SyntaxNode[] { }, new SyntaxNode[] { }),
                "if (x)\r\n{\r\n}\r\nelse\r\n{\r\n}");

            VerifySyntax<IfStatementSyntax>(
                Generator.IfStatement(Generator.IdentifierName("x"),
                    new SyntaxNode[] { Generator.IdentifierName("y") }),
                "if (x)\r\n{\r\n    y;\r\n}");

            VerifySyntax<IfStatementSyntax>(
                Generator.IfStatement(Generator.IdentifierName("x"),
                    new SyntaxNode[] { Generator.IdentifierName("y") },
                    new SyntaxNode[] { Generator.IdentifierName("z") }),
                "if (x)\r\n{\r\n    y;\r\n}\r\nelse\r\n{\r\n    z;\r\n}");

            VerifySyntax<IfStatementSyntax>(
                Generator.IfStatement(Generator.IdentifierName("x"),
                    new SyntaxNode[] { Generator.IdentifierName("y") },
                    Generator.IfStatement(Generator.IdentifierName("p"), new SyntaxNode[] { Generator.IdentifierName("q") })),
                "if (x)\r\n{\r\n    y;\r\n}\r\nelse if (p)\r\n{\r\n    q;\r\n}");

            VerifySyntax<IfStatementSyntax>(
                Generator.IfStatement(Generator.IdentifierName("x"),
                    new SyntaxNode[] { Generator.IdentifierName("y") },
                    Generator.IfStatement(Generator.IdentifierName("p"), new SyntaxNode[] { Generator.IdentifierName("q") }, Generator.IdentifierName("z"))),
                "if (x)\r\n{\r\n    y;\r\n}\r\nelse if (p)\r\n{\r\n    q;\r\n}\r\nelse\r\n{\r\n    z;\r\n}");
        }

        [Fact]
        public void TestSwitchStatements()
        {
            VerifySyntax<SwitchStatementSyntax>(
                Generator.SwitchStatement(Generator.IdentifierName("x"),
                    Generator.SwitchSection(Generator.IdentifierName("y"),
                        new[] { Generator.IdentifierName("z") })),
                "switch (x)\r\n{\r\n    case y:\r\n        z;\r\n}");

            VerifySyntax<SwitchStatementSyntax>(
                Generator.SwitchStatement(Generator.IdentifierName("x"),
                    Generator.SwitchSection(
                        new[] { Generator.IdentifierName("y"), Generator.IdentifierName("p"), Generator.IdentifierName("q") },
                        new[] { Generator.IdentifierName("z") })),
                "switch (x)\r\n{\r\n    case y:\r\n    case p:\r\n    case q:\r\n        z;\r\n}");

            VerifySyntax<SwitchStatementSyntax>(
                Generator.SwitchStatement(Generator.IdentifierName("x"),
                    Generator.SwitchSection(Generator.IdentifierName("y"),
                        new[] { Generator.IdentifierName("z") }),
                    Generator.SwitchSection(Generator.IdentifierName("a"),
                        new[] { Generator.IdentifierName("b") })),
                "switch (x)\r\n{\r\n    case y:\r\n        z;\r\n    case a:\r\n        b;\r\n}");

            VerifySyntax<SwitchStatementSyntax>(
                Generator.SwitchStatement(Generator.IdentifierName("x"),
                    Generator.SwitchSection(Generator.IdentifierName("y"),
                        new[] { Generator.IdentifierName("z") }),
                    Generator.DefaultSwitchSection(
                        new[] { Generator.IdentifierName("b") })),
                "switch (x)\r\n{\r\n    case y:\r\n        z;\r\n    default:\r\n        b;\r\n}");

            VerifySyntax<SwitchStatementSyntax>(
                Generator.SwitchStatement(Generator.IdentifierName("x"),
                    Generator.SwitchSection(Generator.IdentifierName("y"),
                        new[] { Generator.ExitSwitchStatement() })),
                "switch (x)\r\n{\r\n    case y:\r\n        break;\r\n}");

            VerifySyntax<SwitchStatementSyntax>(
                Generator.SwitchStatement(Generator.TupleExpression(new[] { Generator.IdentifierName("x1"), Generator.IdentifierName("x2") }),
                    Generator.SwitchSection(Generator.IdentifierName("y"),
                        new[] { Generator.IdentifierName("z") })),
                "switch (x1, x2)\r\n{\r\n    case y:\r\n        z;\r\n}");

        }

        [Fact]
        public void TestUsingStatements()
        {
            VerifySyntax<UsingStatementSyntax>(
                Generator.UsingStatement(Generator.IdentifierName("x"), new[] { Generator.IdentifierName("y") }),
                "using (x)\r\n{\r\n    y;\r\n}");

            VerifySyntax<UsingStatementSyntax>(
                Generator.UsingStatement("x", Generator.IdentifierName("y"), new[] { Generator.IdentifierName("z") }),
                "using (var x = y)\r\n{\r\n    z;\r\n}");

            VerifySyntax<UsingStatementSyntax>(
                Generator.UsingStatement(Generator.IdentifierName("x"), "y", Generator.IdentifierName("z"), new[] { Generator.IdentifierName("q") }),
                "using (x y = z)\r\n{\r\n    q;\r\n}");
        }

        [Fact]
        public void TestLockStatements()
        {
            VerifySyntax<LockStatementSyntax>(
                Generator.LockStatement(Generator.IdentifierName("x"), new[] { Generator.IdentifierName("y") }),
                "lock (x)\r\n{\r\n    y;\r\n}");
        }

        [Fact]
        public void TestTryCatchStatements()
        {
            VerifySyntax<TryStatementSyntax>(
                Generator.TryCatchStatement(
                    new[] { Generator.IdentifierName("x") },
                    Generator.CatchClause(Generator.IdentifierName("y"), "z",
                        new[] { Generator.IdentifierName("a") })),
                "try\r\n{\r\n    x;\r\n}\r\ncatch (y z)\r\n{\r\n    a;\r\n}");

            VerifySyntax<TryStatementSyntax>(
                Generator.TryCatchStatement(
                    new[] { Generator.IdentifierName("s") },
                    Generator.CatchClause(Generator.IdentifierName("x"), "y",
                        new[] { Generator.IdentifierName("z") }),
                    Generator.CatchClause(Generator.IdentifierName("a"), "b",
                        new[] { Generator.IdentifierName("c") })),
                "try\r\n{\r\n    s;\r\n}\r\ncatch (x y)\r\n{\r\n    z;\r\n}\r\ncatch (a b)\r\n{\r\n    c;\r\n}");

            VerifySyntax<TryStatementSyntax>(
                Generator.TryCatchStatement(
                    new[] { Generator.IdentifierName("s") },
                    new[] { Generator.CatchClause(Generator.IdentifierName("x"), "y", new[] { Generator.IdentifierName("z") }) },
                    new[] { Generator.IdentifierName("a") }),
                "try\r\n{\r\n    s;\r\n}\r\ncatch (x y)\r\n{\r\n    z;\r\n}\r\nfinally\r\n{\r\n    a;\r\n}");

            VerifySyntax<TryStatementSyntax>(
                Generator.TryFinallyStatement(
                    new[] { Generator.IdentifierName("x") },
                    new[] { Generator.IdentifierName("a") }),
                "try\r\n{\r\n    x;\r\n}\r\nfinally\r\n{\r\n    a;\r\n}");
        }

        [Fact]
        public void TestWhileStatements()
        {
            VerifySyntax<WhileStatementSyntax>(
                Generator.WhileStatement(Generator.IdentifierName("x"),
                    new[] { Generator.IdentifierName("y") }),
                "while (x)\r\n{\r\n    y;\r\n}");

            VerifySyntax<WhileStatementSyntax>(
                Generator.WhileStatement(Generator.IdentifierName("x"), null),
                "while (x)\r\n{\r\n}");
        }

        [Fact]
        public void TestLambdaExpressions()
        {
            VerifySyntax<SimpleLambdaExpressionSyntax>(
                Generator.ValueReturningLambdaExpression("x", Generator.IdentifierName("y")),
                "x => y");

            VerifySyntax<ParenthesizedLambdaExpressionSyntax>(
                Generator.ValueReturningLambdaExpression(new[] { Generator.LambdaParameter("x"), Generator.LambdaParameter("y") }, Generator.IdentifierName("z")),
                "(x, y) => z");

            VerifySyntax<ParenthesizedLambdaExpressionSyntax>(
                Generator.ValueReturningLambdaExpression(new SyntaxNode[] { }, Generator.IdentifierName("y")),
                "() => y");

            VerifySyntax<SimpleLambdaExpressionSyntax>(
                Generator.VoidReturningLambdaExpression("x", Generator.IdentifierName("y")),
                "x => y");

            VerifySyntax<ParenthesizedLambdaExpressionSyntax>(
                Generator.VoidReturningLambdaExpression(new[] { Generator.LambdaParameter("x"), Generator.LambdaParameter("y") }, Generator.IdentifierName("z")),
                "(x, y) => z");

            VerifySyntax<ParenthesizedLambdaExpressionSyntax>(
                Generator.VoidReturningLambdaExpression(new SyntaxNode[] { }, Generator.IdentifierName("y")),
                "() => y");

            VerifySyntax<SimpleLambdaExpressionSyntax>(
                Generator.ValueReturningLambdaExpression("x", new[] { Generator.ReturnStatement(Generator.IdentifierName("y")) }),
                "x =>\r\n{\r\n    return y;\r\n}");

            VerifySyntax<ParenthesizedLambdaExpressionSyntax>(
                Generator.ValueReturningLambdaExpression(new[] { Generator.LambdaParameter("x"), Generator.LambdaParameter("y") }, new[] { Generator.ReturnStatement(Generator.IdentifierName("z")) }),
                "(x, y) =>\r\n{\r\n    return z;\r\n}");

            VerifySyntax<ParenthesizedLambdaExpressionSyntax>(
                Generator.ValueReturningLambdaExpression(new SyntaxNode[] { }, new[] { Generator.ReturnStatement(Generator.IdentifierName("y")) }),
                "() =>\r\n{\r\n    return y;\r\n}");

            VerifySyntax<SimpleLambdaExpressionSyntax>(
                Generator.VoidReturningLambdaExpression("x", new[] { Generator.IdentifierName("y") }),
                "x =>\r\n{\r\n    y;\r\n}");

            VerifySyntax<ParenthesizedLambdaExpressionSyntax>(
                Generator.VoidReturningLambdaExpression(new[] { Generator.LambdaParameter("x"), Generator.LambdaParameter("y") }, new[] { Generator.IdentifierName("z") }),
                "(x, y) =>\r\n{\r\n    z;\r\n}");

            VerifySyntax<ParenthesizedLambdaExpressionSyntax>(
                Generator.VoidReturningLambdaExpression(new SyntaxNode[] { }, new[] { Generator.IdentifierName("y") }),
                "() =>\r\n{\r\n    y;\r\n}");

            VerifySyntax<ParenthesizedLambdaExpressionSyntax>(
                Generator.ValueReturningLambdaExpression(new[] { Generator.LambdaParameter("x", Generator.IdentifierName("y")) }, Generator.IdentifierName("z")),
                "(y x) => z");

            VerifySyntax<ParenthesizedLambdaExpressionSyntax>(
                Generator.ValueReturningLambdaExpression(new[] { Generator.LambdaParameter("x", Generator.IdentifierName("y")), Generator.LambdaParameter("a", Generator.IdentifierName("b")) }, Generator.IdentifierName("z")),
                "(y x, b a) => z");

            VerifySyntax<ParenthesizedLambdaExpressionSyntax>(
                Generator.VoidReturningLambdaExpression(new[] { Generator.LambdaParameter("x", Generator.IdentifierName("y")) }, Generator.IdentifierName("z")),
                "(y x) => z");

            VerifySyntax<ParenthesizedLambdaExpressionSyntax>(
                Generator.VoidReturningLambdaExpression(new[] { Generator.LambdaParameter("x", Generator.IdentifierName("y")), Generator.LambdaParameter("a", Generator.IdentifierName("b")) }, Generator.IdentifierName("z")),
                "(y x, b a) => z");
        }
        #endregion

        #region Declarations
        [Fact]
        public void TestFieldDeclarations()
        {
            VerifySyntax<FieldDeclarationSyntax>(
                Generator.FieldDeclaration("fld", Generator.TypeExpression(SpecialType.System_Int32)),
                "int fld;");

            VerifySyntax<FieldDeclarationSyntax>(
                Generator.FieldDeclaration("fld", Generator.TypeExpression(SpecialType.System_Int32), initializer: Generator.LiteralExpression(0)),
                "int fld = 0;");

            VerifySyntax<FieldDeclarationSyntax>(
                Generator.FieldDeclaration("fld", Generator.TypeExpression(SpecialType.System_Int32), accessibility: Accessibility.Public),
                "public int fld;");

            VerifySyntax<FieldDeclarationSyntax>(
                Generator.FieldDeclaration("fld", Generator.TypeExpression(SpecialType.System_Int32), accessibility: Accessibility.NotApplicable, modifiers: DeclarationModifiers.Static | DeclarationModifiers.ReadOnly),
                "static readonly int fld;");

            VerifySyntax<FieldDeclarationSyntax>(
                Generator.FieldDeclaration("fld", Generator.TypeExpression(SpecialType.System_Int32), accessibility: Accessibility.NotApplicable, modifiers: DeclarationModifiers.Required),
                "required int fld;");
        }

        [Fact]
        public void TestMethodDeclarations()
        {
            VerifySyntax<MethodDeclarationSyntax>(
                Generator.MethodDeclaration("m"),
                "void m()\r\n{\r\n}");

            VerifySyntax<MethodDeclarationSyntax>(
                Generator.MethodDeclaration("m", typeParameters: new[] { "x", "y" }),
                "void m<x, y>()\r\n{\r\n}");

            VerifySyntax<MethodDeclarationSyntax>(
                Generator.MethodDeclaration("m", returnType: Generator.IdentifierName("x")),
                "x m()\r\n{\r\n}");

            VerifySyntax<MethodDeclarationSyntax>(
                Generator.MethodDeclaration("m", returnType: Generator.IdentifierName("x"), statements: new[] { Generator.IdentifierName("y") }),
                "x m()\r\n{\r\n    y;\r\n}");

            VerifySyntax<MethodDeclarationSyntax>(
                Generator.MethodDeclaration("m", parameters: new[] { Generator.ParameterDeclaration("z", Generator.IdentifierName("y")) }, returnType: Generator.IdentifierName("x")),
                "x m(y z)\r\n{\r\n}");

            VerifySyntax<MethodDeclarationSyntax>(
                Generator.MethodDeclaration("m", parameters: new[] { Generator.ParameterDeclaration("z", Generator.IdentifierName("y"), Generator.IdentifierName("a")) }, returnType: Generator.IdentifierName("x")),
                "x m(y z = a)\r\n{\r\n}");

            VerifySyntax<MethodDeclarationSyntax>(
                Generator.MethodDeclaration("m", returnType: Generator.IdentifierName("x"), accessibility: Accessibility.Public),
                "public x m()\r\n{\r\n}");

            VerifySyntax<MethodDeclarationSyntax>(
                Generator.MethodDeclaration("m", returnType: Generator.IdentifierName("x"), accessibility: Accessibility.Public, modifiers: DeclarationModifiers.Abstract),
                "public abstract x m();");

            VerifySyntax<MethodDeclarationSyntax>(
                Generator.MethodDeclaration("m", modifiers: DeclarationModifiers.Partial),
                "partial void m();");

            VerifySyntax<MethodDeclarationSyntax>(
                Generator.MethodDeclaration("m", modifiers: DeclarationModifiers.Partial, statements: new[] { Generator.IdentifierName("y") }),
                "partial void m()\r\n{\r\n    y;\r\n}");

            VerifySyntax<MethodDeclarationSyntax>(
                   Generator.MethodDeclaration("m", modifiers: DeclarationModifiers.Partial | DeclarationModifiers.Async, statements: null),
                "partial void m();");
        }

        [Fact]
        public void TestOperatorDeclaration()
        {
            var parameterTypes = new[]
            {
                _emptyCompilation.GetSpecialType(SpecialType.System_Int32),
                _emptyCompilation.GetSpecialType(SpecialType.System_String)
            };
            var parameters = parameterTypes.Select((t, i) => Generator.ParameterDeclaration("p" + i, Generator.TypeExpression(t))).ToList();
            var returnType = Generator.TypeExpression(SpecialType.System_Boolean);

            VerifySyntax<OperatorDeclarationSyntax>(
                Generator.OperatorDeclaration(OperatorKind.Addition, parameters, returnType),
                "bool operator +(global::System.Int32 p0, global::System.String p1)\r\n{\r\n}");

            VerifySyntax<OperatorDeclarationSyntax>(
                Generator.OperatorDeclaration(OperatorKind.BitwiseAnd, parameters, returnType),
                "bool operator &(global::System.Int32 p0, global::System.String p1)\r\n{\r\n}");

            VerifySyntax<OperatorDeclarationSyntax>(
                Generator.OperatorDeclaration(OperatorKind.BitwiseOr, parameters, returnType),
                "bool operator |(global::System.Int32 p0, global::System.String p1)\r\n{\r\n}");

            VerifySyntax<OperatorDeclarationSyntax>(
                Generator.OperatorDeclaration(OperatorKind.Decrement, parameters, returnType),
                "bool operator --(global::System.Int32 p0, global::System.String p1)\r\n{\r\n}");

            VerifySyntax<OperatorDeclarationSyntax>(
                Generator.OperatorDeclaration(OperatorKind.Division, parameters, returnType),
                "bool operator /(global::System.Int32 p0, global::System.String p1)\r\n{\r\n}");

            VerifySyntax<OperatorDeclarationSyntax>(
                Generator.OperatorDeclaration(OperatorKind.Equality, parameters, returnType),
                "bool operator ==(global::System.Int32 p0, global::System.String p1)\r\n{\r\n}");

            VerifySyntax<OperatorDeclarationSyntax>(
                Generator.OperatorDeclaration(OperatorKind.ExclusiveOr, parameters, returnType),
                "bool operator ^(global::System.Int32 p0, global::System.String p1)\r\n{\r\n}");

            VerifySyntax<OperatorDeclarationSyntax>(
                Generator.OperatorDeclaration(OperatorKind.False, parameters, returnType),
                "bool operator false (global::System.Int32 p0, global::System.String p1)\r\n{\r\n}");

            VerifySyntax<OperatorDeclarationSyntax>(
                Generator.OperatorDeclaration(OperatorKind.GreaterThan, parameters, returnType),
                "bool operator>(global::System.Int32 p0, global::System.String p1)\r\n{\r\n}");

            VerifySyntax<OperatorDeclarationSyntax>(
                Generator.OperatorDeclaration(OperatorKind.GreaterThanOrEqual, parameters, returnType),
                "bool operator >=(global::System.Int32 p0, global::System.String p1)\r\n{\r\n}");

            VerifySyntax<OperatorDeclarationSyntax>(
                Generator.OperatorDeclaration(OperatorKind.Increment, parameters, returnType),
                "bool operator ++(global::System.Int32 p0, global::System.String p1)\r\n{\r\n}");

            VerifySyntax<OperatorDeclarationSyntax>(
                Generator.OperatorDeclaration(OperatorKind.Inequality, parameters, returnType),
                "bool operator !=(global::System.Int32 p0, global::System.String p1)\r\n{\r\n}");

            VerifySyntax<OperatorDeclarationSyntax>(
                Generator.OperatorDeclaration(OperatorKind.LeftShift, parameters, returnType),
                "bool operator <<(global::System.Int32 p0, global::System.String p1)\r\n{\r\n}");

            VerifySyntax<OperatorDeclarationSyntax>(
                Generator.OperatorDeclaration(OperatorKind.LessThan, parameters, returnType),
                "bool operator <(global::System.Int32 p0, global::System.String p1)\r\n{\r\n}");

            VerifySyntax<OperatorDeclarationSyntax>(
                Generator.OperatorDeclaration(OperatorKind.LessThanOrEqual, parameters, returnType),
                "bool operator <=(global::System.Int32 p0, global::System.String p1)\r\n{\r\n}");

            VerifySyntax<OperatorDeclarationSyntax>(
                Generator.OperatorDeclaration(OperatorKind.LogicalNot, parameters, returnType),
                "bool operator !(global::System.Int32 p0, global::System.String p1)\r\n{\r\n}");

            VerifySyntax<OperatorDeclarationSyntax>(
                Generator.OperatorDeclaration(OperatorKind.Modulus, parameters, returnType),
                "bool operator %(global::System.Int32 p0, global::System.String p1)\r\n{\r\n}");

            VerifySyntax<OperatorDeclarationSyntax>(
                Generator.OperatorDeclaration(OperatorKind.Multiply, parameters, returnType),
                "bool operator *(global::System.Int32 p0, global::System.String p1)\r\n{\r\n}");

            VerifySyntax<OperatorDeclarationSyntax>(
                Generator.OperatorDeclaration(OperatorKind.OnesComplement, parameters, returnType),
                "bool operator ~(global::System.Int32 p0, global::System.String p1)\r\n{\r\n}");

            VerifySyntax<OperatorDeclarationSyntax>(
                Generator.OperatorDeclaration(OperatorKind.RightShift, parameters, returnType),
                "bool operator >>(global::System.Int32 p0, global::System.String p1)\r\n{\r\n}");

            VerifySyntax<OperatorDeclarationSyntax>(
                Generator.OperatorDeclaration(OperatorKind.UnsignedRightShift, parameters, returnType),
                "bool operator >>>(global::System.Int32 p0, global::System.String p1)\r\n{\r\n}");

            VerifySyntax<OperatorDeclarationSyntax>(
                Generator.OperatorDeclaration(OperatorKind.Subtraction, parameters, returnType),
                "bool operator -(global::System.Int32 p0, global::System.String p1)\r\n{\r\n}");

            VerifySyntax<OperatorDeclarationSyntax>(
                Generator.OperatorDeclaration(OperatorKind.True, parameters, returnType),
                "bool operator true (global::System.Int32 p0, global::System.String p1)\r\n{\r\n}");

            VerifySyntax<OperatorDeclarationSyntax>(
                Generator.OperatorDeclaration(OperatorKind.UnaryNegation, parameters, returnType),
                "bool operator -(global::System.Int32 p0, global::System.String p1)\r\n{\r\n}");

            VerifySyntax<OperatorDeclarationSyntax>(
                Generator.OperatorDeclaration(OperatorKind.UnaryPlus, parameters, returnType),
                "bool operator +(global::System.Int32 p0, global::System.String p1)\r\n{\r\n}");

            // Conversion operators

            VerifySyntax<ConversionOperatorDeclarationSyntax>(
                Generator.OperatorDeclaration(OperatorKind.ImplicitConversion, parameters, returnType),
                "implicit operator bool (global::System.Int32 p0, global::System.String p1)\r\n{\r\n}");

            VerifySyntax<ConversionOperatorDeclarationSyntax>(
                Generator.OperatorDeclaration(OperatorKind.ExplicitConversion, parameters, returnType),
                "explicit operator bool (global::System.Int32 p0, global::System.String p1)\r\n{\r\n}");
        }

        [Fact, WorkItem(65833, "https://github.com/dotnet/roslyn/issues/65833")]
        public void TestConversionOperatorDeclaration()
        {
            var gcHandleType = _emptyCompilation.GetTypeByMetadataName(typeof(GCHandle).FullName);
            var conversion = gcHandleType.GetMembers().OfType<IMethodSymbol>().Single(m =>
                m.Name == WellKnownMemberNames.ExplicitConversionName && m.Parameters[0].Type.Equals(gcHandleType));

            VerifySyntax<ConversionOperatorDeclarationSyntax>(
                Generator.Declaration(conversion),
                "public static explicit operator global::System.IntPtr(global::System.Runtime.InteropServices.GCHandle value)\r\n{\r\n}");

            var doubleType = _emptyCompilation.GetSpecialType(SpecialType.System_Decimal);
            conversion = doubleType.GetMembers().OfType<IMethodSymbol>().Single(m =>
                m.Name == WellKnownMemberNames.ImplicitConversionName && m.Parameters[0].Type.Equals(_emptyCompilation.GetSpecialType(SpecialType.System_Byte)));
            VerifySyntax<ConversionOperatorDeclarationSyntax>(
                Generator.Declaration(conversion),
                "public static implicit operator global::System.Decimal(global::System.Byte value)\r\n{\r\n}");
        }

        [Fact]
        public void TestConstructorDeclaration()
        {
            VerifySyntax<ConstructorDeclarationSyntax>(
                Generator.ConstructorDeclaration(),
                "ctor()\r\n{\r\n}");

            VerifySyntax<ConstructorDeclarationSyntax>(
                Generator.ConstructorDeclaration("c"),
                "c()\r\n{\r\n}");

            VerifySyntax<ConstructorDeclarationSyntax>(
                Generator.ConstructorDeclaration("c", accessibility: Accessibility.Public, modifiers: DeclarationModifiers.Static),
                "public static c()\r\n{\r\n}");

            VerifySyntax<ConstructorDeclarationSyntax>(
                Generator.ConstructorDeclaration("c", new[] { Generator.ParameterDeclaration("p", Generator.IdentifierName("t")) }),
                "c(t p)\r\n{\r\n}");

            VerifySyntax<ConstructorDeclarationSyntax>(
                Generator.ConstructorDeclaration("c",
                    parameters: new[] { Generator.ParameterDeclaration("p", Generator.IdentifierName("t")) },
                    baseConstructorArguments: new[] { Generator.IdentifierName("p") }),
                "c(t p) : base(p)\r\n{\r\n}");
        }

        [Fact]
        public void TestPropertyDeclarations()
        {
            VerifySyntax<PropertyDeclarationSyntax>(
                Generator.PropertyDeclaration("p", Generator.IdentifierName("x"), modifiers: DeclarationModifiers.Abstract | DeclarationModifiers.ReadOnly),
                "abstract x p { get; }");

            VerifySyntax<PropertyDeclarationSyntax>(
                Generator.PropertyDeclaration("p", Generator.IdentifierName("x"), modifiers: DeclarationModifiers.Abstract | DeclarationModifiers.WriteOnly),
                "abstract x p { set; }");

            VerifySyntax<PropertyDeclarationSyntax>(
                Generator.PropertyDeclaration("p", Generator.IdentifierName("x"), modifiers: DeclarationModifiers.ReadOnly),
                "x p { get; }");

            VerifySyntax<PropertyDeclarationSyntax>(
                Generator.PropertyDeclaration("p", Generator.IdentifierName("x"), modifiers: DeclarationModifiers.ReadOnly, getAccessorStatements: Array.Empty<SyntaxNode>()),
                "x p\r\n{\r\n    get\r\n    {\r\n    }\r\n}");

            VerifySyntax<PropertyDeclarationSyntax>(
                Generator.PropertyDeclaration("p", Generator.IdentifierName("x"), modifiers: DeclarationModifiers.WriteOnly),
                "x p { set; }");

            VerifySyntax<PropertyDeclarationSyntax>(
                Generator.PropertyDeclaration("p", Generator.IdentifierName("x"), modifiers: DeclarationModifiers.WriteOnly, setAccessorStatements: Array.Empty<SyntaxNode>()),
                "x p\r\n{\r\n    set\r\n    {\r\n    }\r\n}");

            VerifySyntax<PropertyDeclarationSyntax>(
                Generator.PropertyDeclaration("p", Generator.IdentifierName("x"), modifiers: DeclarationModifiers.Abstract),
                "abstract x p { get; set; }");

            VerifySyntax<PropertyDeclarationSyntax>(
                Generator.PropertyDeclaration("p", Generator.IdentifierName("x"), modifiers: DeclarationModifiers.Required),
                "required x p { get; set; }");

            VerifySyntax<PropertyDeclarationSyntax>(
                Generator.PropertyDeclaration("p", Generator.IdentifierName("x"), modifiers: DeclarationModifiers.ReadOnly, getAccessorStatements: new[] { Generator.IdentifierName("y") }),
                "x p\r\n{\r\n    get\r\n    {\r\n        y;\r\n    }\r\n}");

            VerifySyntax<PropertyDeclarationSyntax>(
                Generator.PropertyDeclaration("p", Generator.IdentifierName("x"), modifiers: DeclarationModifiers.WriteOnly, setAccessorStatements: new[] { Generator.IdentifierName("y") }),
                "x p\r\n{\r\n    set\r\n    {\r\n        y;\r\n    }\r\n}");

            VerifySyntax<PropertyDeclarationSyntax>(
                Generator.PropertyDeclaration("p", Generator.IdentifierName("x"), setAccessorStatements: new[] { Generator.IdentifierName("y") }),
                "x p\r\n{\r\n    get;\r\n    set\r\n    {\r\n        y;\r\n    }\r\n}");

            VerifySyntax<PropertyDeclarationSyntax>(
                Generator.PropertyDeclaration("p", Generator.IdentifierName("x"), getAccessorStatements: Array.Empty<SyntaxNode>(), setAccessorStatements: new[] { Generator.IdentifierName("y") }),
                "x p\r\n{\r\n    get\r\n    {\r\n    }\r\n\r\n    set\r\n    {\r\n        y;\r\n    }\r\n}");
        }

        [Fact]
        public void TestIndexerDeclarations()
        {
            VerifySyntax<IndexerDeclarationSyntax>(
                Generator.IndexerDeclaration(new[] { Generator.ParameterDeclaration("z", Generator.IdentifierName("y")) }, Generator.IdentifierName("x"), modifiers: DeclarationModifiers.Abstract | DeclarationModifiers.ReadOnly),
                "abstract x this[y z] { get; }");

            VerifySyntax<IndexerDeclarationSyntax>(
                Generator.IndexerDeclaration(new[] { Generator.ParameterDeclaration("z", Generator.IdentifierName("y")) }, Generator.IdentifierName("x"), modifiers: DeclarationModifiers.Abstract | DeclarationModifiers.WriteOnly),
                "abstract x this[y z] { set; }");

            VerifySyntax<IndexerDeclarationSyntax>(
                Generator.IndexerDeclaration(new[] { Generator.ParameterDeclaration("z", Generator.IdentifierName("y")) }, Generator.IdentifierName("x"), modifiers: DeclarationModifiers.Abstract),
                "abstract x this[y z] { get; set; }");

            VerifySyntax<IndexerDeclarationSyntax>(
                Generator.IndexerDeclaration(new[] { Generator.ParameterDeclaration("z", Generator.IdentifierName("y")) }, Generator.IdentifierName("x"), modifiers: DeclarationModifiers.ReadOnly),
                "x this[y z]\r\n{\r\n    get\r\n    {\r\n    }\r\n}");

            VerifySyntax<IndexerDeclarationSyntax>(
                Generator.IndexerDeclaration(new[] { Generator.ParameterDeclaration("z", Generator.IdentifierName("y")) }, Generator.IdentifierName("x"), modifiers: DeclarationModifiers.WriteOnly),
                "x this[y z]\r\n{\r\n    set\r\n    {\r\n    }\r\n}");

            VerifySyntax<IndexerDeclarationSyntax>(
                Generator.IndexerDeclaration(new[] { Generator.ParameterDeclaration("z", Generator.IdentifierName("y")) }, Generator.IdentifierName("x"), modifiers: DeclarationModifiers.ReadOnly,
                    getAccessorStatements: new[] { Generator.IdentifierName("a") }),
                "x this[y z]\r\n{\r\n    get\r\n    {\r\n        a;\r\n    }\r\n}");

            VerifySyntax<IndexerDeclarationSyntax>(
                Generator.IndexerDeclaration(new[] { Generator.ParameterDeclaration("z", Generator.IdentifierName("y")) }, Generator.IdentifierName("x"), modifiers: DeclarationModifiers.WriteOnly,
                    setAccessorStatements: new[] { Generator.IdentifierName("a") }),
                "x this[y z]\r\n{\r\n    set\r\n    {\r\n        a;\r\n    }\r\n}");

            VerifySyntax<IndexerDeclarationSyntax>(
                Generator.IndexerDeclaration(new[] { Generator.ParameterDeclaration("z", Generator.IdentifierName("y")) }, Generator.IdentifierName("x")),
                "x this[y z]\r\n{\r\n    get\r\n    {\r\n    }\r\n\r\n    set\r\n    {\r\n    }\r\n}");

            VerifySyntax<IndexerDeclarationSyntax>(
                Generator.IndexerDeclaration(new[] { Generator.ParameterDeclaration("z", Generator.IdentifierName("y")) }, Generator.IdentifierName("x"),
                    setAccessorStatements: new[] { Generator.IdentifierName("a") }),
                "x this[y z]\r\n{\r\n    get\r\n    {\r\n    }\r\n\r\n    set\r\n    {\r\n        a;\r\n    }\r\n}");

            VerifySyntax<IndexerDeclarationSyntax>(
                Generator.IndexerDeclaration(new[] { Generator.ParameterDeclaration("z", Generator.IdentifierName("y")) }, Generator.IdentifierName("x"),
                    getAccessorStatements: new[] { Generator.IdentifierName("a") }, setAccessorStatements: new[] { Generator.IdentifierName("b") }),
                "x this[y z]\r\n{\r\n    get\r\n    {\r\n        a;\r\n    }\r\n\r\n    set\r\n    {\r\n        b;\r\n    }\r\n}");
        }

        [Fact]
        public void TestEventFieldDeclarations()
        {
            VerifySyntax<EventFieldDeclarationSyntax>(
                Generator.EventDeclaration("ef", Generator.IdentifierName("t")),
                "event t ef;");

            VerifySyntax<EventFieldDeclarationSyntax>(
                Generator.EventDeclaration("ef", Generator.IdentifierName("t"), accessibility: Accessibility.Public),
                "public event t ef;");

            VerifySyntax<EventFieldDeclarationSyntax>(
                Generator.EventDeclaration("ef", Generator.IdentifierName("t"), modifiers: DeclarationModifiers.Static),
                "static event t ef;");
        }

        [Fact]
        public void TestEventPropertyDeclarations()
        {
            VerifySyntax<EventDeclarationSyntax>(
                Generator.CustomEventDeclaration("ep", Generator.IdentifierName("t"), modifiers: DeclarationModifiers.Abstract),
                "abstract event t ep { add; remove; }");

            VerifySyntax<EventDeclarationSyntax>(
                Generator.CustomEventDeclaration("ep", Generator.IdentifierName("t"), accessibility: Accessibility.Public, modifiers: DeclarationModifiers.Abstract),
                "public abstract event t ep { add; remove; }");

            VerifySyntax<EventDeclarationSyntax>(
                Generator.CustomEventDeclaration("ep", Generator.IdentifierName("t")),
                "event t ep\r\n{\r\n    add\r\n    {\r\n    }\r\n\r\n    remove\r\n    {\r\n    }\r\n}");

            VerifySyntax<EventDeclarationSyntax>(
                Generator.CustomEventDeclaration("ep", Generator.IdentifierName("t"), addAccessorStatements: new[] { Generator.IdentifierName("s") }, removeAccessorStatements: new[] { Generator.IdentifierName("s2") }),
                "event t ep\r\n{\r\n    add\r\n    {\r\n        s;\r\n    }\r\n\r\n    remove\r\n    {\r\n        s2;\r\n    }\r\n}");
        }

        [Fact]
        public void TestAsPublicInterfaceImplementation()
        {
            VerifySyntax<MethodDeclarationSyntax>(
                Generator.AsPublicInterfaceImplementation(
                    Generator.MethodDeclaration("m", returnType: Generator.IdentifierName("t"), modifiers: DeclarationModifiers.Abstract),
                    Generator.IdentifierName("i")),
                "public t m()\r\n{\r\n}");

            VerifySyntax<PropertyDeclarationSyntax>(
                Generator.AsPublicInterfaceImplementation(
                    Generator.PropertyDeclaration("p", Generator.IdentifierName("t"), accessibility: Accessibility.Private, modifiers: DeclarationModifiers.Abstract),
                    Generator.IdentifierName("i")),
                "public t p\r\n{\r\n    get\r\n    {\r\n    }\r\n\r\n    set\r\n    {\r\n    }\r\n}");

            VerifySyntax<IndexerDeclarationSyntax>(
                Generator.AsPublicInterfaceImplementation(
                    Generator.IndexerDeclaration(parameters: new[] { Generator.ParameterDeclaration("p", Generator.IdentifierName("a")) }, type: Generator.IdentifierName("t"), accessibility: Accessibility.Internal, modifiers: DeclarationModifiers.Abstract),
                    Generator.IdentifierName("i")),
                "public t this[a p]\r\n{\r\n    get\r\n    {\r\n    }\r\n\r\n    set\r\n    {\r\n    }\r\n}");

            // convert private to public
            var pim = Generator.AsPrivateInterfaceImplementation(
                    Generator.MethodDeclaration("m", returnType: Generator.IdentifierName("t"), accessibility: Accessibility.Private, modifiers: DeclarationModifiers.Abstract),
                    Generator.IdentifierName("i"));

            VerifySyntax<MethodDeclarationSyntax>(
                Generator.AsPublicInterfaceImplementation(pim, Generator.IdentifierName("i2")),
                "public t m()\r\n{\r\n}");

            VerifySyntax<MethodDeclarationSyntax>(
                Generator.AsPublicInterfaceImplementation(pim, Generator.IdentifierName("i2"), "m2"),
                "public t m2()\r\n{\r\n}");

            #region ExpressionBodyTests
            VerifySyntax<MethodDeclarationSyntax>(
                   Generator.AsPublicInterfaceImplementation(
                   SyntaxFactory.MethodDeclaration(
                       SyntaxFactory.PredefinedType(
                           SyntaxFactory.Token(
                               SyntaxFactory.TriviaList(),
                               SyntaxKind.ObjectKeyword,
                               SyntaxFactory.TriviaList(
                                   SyntaxFactory.Space))),
                       SyntaxFactory.Identifier("DoSomething"))
                   .WithExplicitInterfaceSpecifier(
                        SyntaxFactory.ExplicitInterfaceSpecifier(
                           SyntaxFactory.IdentifierName("IGeneral")))
                   .WithParameterList(
                       SyntaxFactory.ParameterList()
                        .WithCloseParenToken(
                           SyntaxFactory.Token(
                               SyntaxFactory.TriviaList(),
                               SyntaxKind.CloseParenToken,
                               SyntaxFactory.TriviaList(
                                   SyntaxFactory.Space))))
                   .WithExpressionBody(
                       SyntaxFactory.ArrowExpressionClause(
                           SyntaxFactory.ImplicitObjectCreationExpression())
                       .WithArrowToken(
                           SyntaxFactory.Token(
                               SyntaxFactory.TriviaList(),
                               SyntaxKind.EqualsGreaterThanToken,
                               SyntaxFactory.TriviaList(
                                   SyntaxFactory.Space))))
                   .WithSemicolonToken(
                       SyntaxFactory.Token(SyntaxKind.SemicolonToken)),
                   Generator.IdentifierName("i")),
                   "public object DoSomething() => new();");

            VerifySyntax<OperatorDeclarationSyntax>(
                Generator.AsPublicInterfaceImplementation(
                SyntaxFactory.OperatorDeclaration(
                    SyntaxFactory.PredefinedType(
                        SyntaxFactory.Token(SyntaxKind.IntKeyword)),
                    SyntaxFactory.Token(SyntaxKind.PlusToken))
                .WithModifiers(
                    SyntaxFactory.TokenList(
                        new[]{
                            SyntaxFactory.Token(SyntaxKind.PublicKeyword),
                            SyntaxFactory.Token(SyntaxKind.StaticKeyword)}))
                .WithExplicitInterfaceSpecifier(
                    SyntaxFactory.ExplicitInterfaceSpecifier(
                        SyntaxFactory.GenericName(
                            SyntaxFactory.Identifier("IGeneral"))
                        .WithTypeArgumentList(
                            SyntaxFactory.TypeArgumentList(
                                SyntaxFactory.SingletonSeparatedList<TypeSyntax>(
                                    SyntaxFactory.IdentifierName("C"))))))
                .WithParameterList(
                    SyntaxFactory.ParameterList(
                        SyntaxFactory.SeparatedList<ParameterSyntax>(
                            new SyntaxNodeOrToken[]{
                                SyntaxFactory.Parameter(
                                    SyntaxFactory.Identifier("x"))
                                .WithType(
                                    SyntaxFactory.IdentifierName("C")),
                                SyntaxFactory.Token(SyntaxKind.CommaToken),
                                SyntaxFactory.Parameter(
                                    SyntaxFactory.Identifier("y"))
                                .WithType(
                                    SyntaxFactory.IdentifierName("C"))})))
                .WithExpressionBody(
                    SyntaxFactory.ArrowExpressionClause(
                        SyntaxFactory.LiteralExpression(
                            SyntaxKind.NumericLiteralExpression,
                            SyntaxFactory.Literal(0))))
                .WithSemicolonToken(
                    SyntaxFactory.Token(SyntaxKind.SemicolonToken))
                .NormalizeWhitespace(),
                Generator.IdentifierName("i")),
                "public static int operator +(C x, C y) => 0;");

            VerifySyntax<ConversionOperatorDeclarationSyntax>(
                Generator.AsPublicInterfaceImplementation(
                SyntaxFactory.ConversionOperatorDeclaration(
                    SyntaxFactory.Token(
                        SyntaxFactory.TriviaList(),
                        SyntaxKind.ImplicitKeyword,
                        SyntaxFactory.TriviaList(
                            SyntaxFactory.Space)),
                    SyntaxFactory.PredefinedType(
                        SyntaxFactory.Token(SyntaxKind.StringKeyword)))
                .WithModifiers(
                    SyntaxFactory.TokenList(
                        SyntaxFactory.Token(
                            SyntaxFactory.TriviaList(),
                            SyntaxKind.StaticKeyword,
                            SyntaxFactory.TriviaList(
                                SyntaxFactory.Space))))
                .WithExplicitInterfaceSpecifier(
                    SyntaxFactory.ExplicitInterfaceSpecifier(
                        SyntaxFactory.GenericName(
                            SyntaxFactory.Identifier("IGeneral"))
                        .WithTypeArgumentList(
                            SyntaxFactory.TypeArgumentList(
                                SyntaxFactory.SingletonSeparatedList<TypeSyntax>(
                                    SyntaxFactory.IdentifierName("C"))))))
                .WithOperatorKeyword(
                    SyntaxFactory.Token(
                        SyntaxFactory.TriviaList(),
                        SyntaxKind.OperatorKeyword,
                        SyntaxFactory.TriviaList(
                            SyntaxFactory.Space)))
                .WithParameterList(
                    SyntaxFactory.ParameterList(
                        SyntaxFactory.SingletonSeparatedList<ParameterSyntax>(
                            SyntaxFactory.Parameter(
                                SyntaxFactory.Identifier("x"))
                            .WithType(
                                SyntaxFactory.IdentifierName(
                                    SyntaxFactory.Identifier(
                                        SyntaxFactory.TriviaList(),
                                        "C",
                                        SyntaxFactory.TriviaList(
                                            SyntaxFactory.Space))))))
                    .WithCloseParenToken(
                        SyntaxFactory.Token(
                            SyntaxFactory.TriviaList(),
                            SyntaxKind.CloseParenToken,
                            SyntaxFactory.TriviaList(
                                SyntaxFactory.Space))))
                .WithExpressionBody(
                    SyntaxFactory.ArrowExpressionClause(
                        SyntaxFactory.LiteralExpression(
                            SyntaxKind.NullLiteralExpression))
                    .WithArrowToken(
                        SyntaxFactory.Token(
                            SyntaxFactory.TriviaList(),
                            SyntaxKind.EqualsGreaterThanToken,
                            SyntaxFactory.TriviaList(
                                SyntaxFactory.Space))))
                .WithSemicolonToken(
                    SyntaxFactory.Token(SyntaxKind.SemicolonToken))
                .NormalizeWhitespace(),
                    Generator.IdentifierName("i")),
                    "public static implicit operator string (C x) => null;");

            VerifySyntax<PropertyDeclarationSyntax>(
                Generator.AsPublicInterfaceImplementation(
                SyntaxFactory.PropertyDeclaration(
                    SyntaxFactory.PredefinedType(
                        SyntaxFactory.Token(SyntaxKind.IntKeyword)),
                    SyntaxFactory.Identifier("Num"))
                .WithExplicitInterfaceSpecifier(
                    SyntaxFactory.ExplicitInterfaceSpecifier(
                        SyntaxFactory.IdentifierName("IGeneral")))
                .WithExpressionBody(
                    SyntaxFactory.ArrowExpressionClause(
                        SyntaxFactory.LiteralExpression(
                            SyntaxKind.NumericLiteralExpression,
                            SyntaxFactory.Literal(0))))
                .WithSemicolonToken(
                    SyntaxFactory.Token(SyntaxKind.SemicolonToken))
                .NormalizeWhitespace(),
                Generator.IdentifierName("i")),
                "public int Num => 0;");

            VerifySyntax<PropertyDeclarationSyntax>(
                Generator.AsPublicInterfaceImplementation(
                SyntaxFactory.PropertyDeclaration(
                    SyntaxFactory.PredefinedType(
                        SyntaxFactory.Token(SyntaxKind.IntKeyword)),
                    SyntaxFactory.Identifier("Num"))
                .WithExplicitInterfaceSpecifier(
                    SyntaxFactory.ExplicitInterfaceSpecifier(
                        SyntaxFactory.IdentifierName("IGeneral")))
                .WithAccessorList(
                    SyntaxFactory.AccessorList(
                        SyntaxFactory.SingletonList<AccessorDeclarationSyntax>(
                            SyntaxFactory.AccessorDeclaration(
                                SyntaxKind.GetAccessorDeclaration)
                            .WithExpressionBody(
                                SyntaxFactory.ArrowExpressionClause(
                                    SyntaxFactory.LiteralExpression(
                                        SyntaxKind.NumericLiteralExpression,
                                        SyntaxFactory.Literal(0))))
                            .WithSemicolonToken(
                                SyntaxFactory.Token(SyntaxKind.SemicolonToken)))))
                .NormalizeWhitespace(),
                Generator.IdentifierName("i")),
                "public int Num { get => 0; }");

            VerifySyntax<IndexerDeclarationSyntax>(
                Generator.AsPublicInterfaceImplementation(
                SyntaxFactory.IndexerDeclaration(
                    SyntaxFactory.PredefinedType(
                        SyntaxFactory.Token(SyntaxKind.IntKeyword)))
                .WithExplicitInterfaceSpecifier(
                    SyntaxFactory.ExplicitInterfaceSpecifier(
                        SyntaxFactory.IdentifierName("IGeneral")))
                .WithParameterList(
                    SyntaxFactory.BracketedParameterList(
                        SyntaxFactory.SingletonSeparatedList<ParameterSyntax>(
                            SyntaxFactory.Parameter(
                                SyntaxFactory.Identifier("index"))
                            .WithType(
                                SyntaxFactory.PredefinedType(
                                    SyntaxFactory.Token(SyntaxKind.IntKeyword))))))
                .WithExpressionBody(
                    SyntaxFactory.ArrowExpressionClause(
                        SyntaxFactory.LiteralExpression(
                            SyntaxKind.NumericLiteralExpression,
                            SyntaxFactory.Literal(0))))
                .WithSemicolonToken(
                    SyntaxFactory.Token(SyntaxKind.SemicolonToken))
                .NormalizeWhitespace(),
                Generator.IdentifierName("i")),
                "public int this[int index] => 0;");

            VerifySyntax<IndexerDeclarationSyntax>(
                Generator.AsPublicInterfaceImplementation(
                SyntaxFactory.IndexerDeclaration(
                    SyntaxFactory.PredefinedType(
                        SyntaxFactory.Token(SyntaxKind.IntKeyword)))
                .WithExplicitInterfaceSpecifier(
                    SyntaxFactory.ExplicitInterfaceSpecifier(
                        SyntaxFactory.IdentifierName("IGeneral")))
                .WithParameterList(
                    SyntaxFactory.BracketedParameterList(
                        SyntaxFactory.SingletonSeparatedList<ParameterSyntax>(
                            SyntaxFactory.Parameter(
                                SyntaxFactory.Identifier("index"))
                            .WithType(
                                SyntaxFactory.PredefinedType(
                                    SyntaxFactory.Token(SyntaxKind.IntKeyword))))))
                .WithAccessorList(
                    SyntaxFactory.AccessorList(
                        SyntaxFactory.SingletonList<AccessorDeclarationSyntax>(
                            SyntaxFactory.AccessorDeclaration(
                                SyntaxKind.GetAccessorDeclaration)
                            .WithExpressionBody(
                                SyntaxFactory.ArrowExpressionClause(
                                    SyntaxFactory.LiteralExpression(
                                        SyntaxKind.NumericLiteralExpression,
                                        SyntaxFactory.Literal(0))))
                            .WithSemicolonToken(
                                SyntaxFactory.Token(SyntaxKind.SemicolonToken)))))
                .NormalizeWhitespace(),
                Generator.IdentifierName("i")),
                "public int this[int index] { get => 0; }");

            VerifySyntax<EventDeclarationSyntax>(
                Generator.AsPublicInterfaceImplementation(
                SyntaxFactory.EventDeclaration(
                    SyntaxFactory.IdentifierName("EventHandler"),
                    SyntaxFactory.Identifier("Event"))
                .WithExplicitInterfaceSpecifier(
                    SyntaxFactory.ExplicitInterfaceSpecifier(
                        SyntaxFactory.IdentifierName("IGeneral")))
                .WithAccessorList(
                    SyntaxFactory.AccessorList(
                        SyntaxFactory.List<AccessorDeclarationSyntax>(
                            new AccessorDeclarationSyntax[] {
                                SyntaxFactory.AccessorDeclaration(
                                    SyntaxKind.AddAccessorDeclaration)
                                .WithExpressionBody(
                                    SyntaxFactory.ArrowExpressionClause(
                                        SyntaxFactory.LiteralExpression(
                                            SyntaxKind.NullLiteralExpression)))
                                .WithSemicolonToken(
                                    SyntaxFactory.Token(SyntaxKind.SemicolonToken)),
                                SyntaxFactory.AccessorDeclaration(
                                    SyntaxKind.RemoveAccessorDeclaration)
                                .WithExpressionBody(
                                    SyntaxFactory.ArrowExpressionClause(
                                        SyntaxFactory.LiteralExpression(
                                            SyntaxKind.NullLiteralExpression)))
                                .WithSemicolonToken(
                                    SyntaxFactory.Token(SyntaxKind.SemicolonToken))})))
                .NormalizeWhitespace(),
                Generator.IdentifierName("i")),
                "public event EventHandler Event { add => null; remove => null; }");
            #endregion
        }

        [Fact]
        public void TestAsPrivateInterfaceImplementation()
        {
            VerifySyntax<MethodDeclarationSyntax>(
                Generator.AsPrivateInterfaceImplementation(
                    Generator.MethodDeclaration("m", returnType: Generator.IdentifierName("t"), accessibility: Accessibility.Private, modifiers: DeclarationModifiers.Abstract),
                    Generator.IdentifierName("i")),
                "t i.m()\r\n{\r\n}");

            VerifySyntax<PropertyDeclarationSyntax>(
                Generator.AsPrivateInterfaceImplementation(
                    Generator.PropertyDeclaration("p", Generator.IdentifierName("t"), accessibility: Accessibility.Internal, modifiers: DeclarationModifiers.Abstract),
                    Generator.IdentifierName("i")),
                "t i.p\r\n{\r\n    get\r\n    {\r\n    }\r\n\r\n    set\r\n    {\r\n    }\r\n}");

            VerifySyntax<IndexerDeclarationSyntax>(
                Generator.AsPrivateInterfaceImplementation(
                    Generator.IndexerDeclaration(parameters: new[] { Generator.ParameterDeclaration("p", Generator.IdentifierName("a")) }, type: Generator.IdentifierName("t"), accessibility: Accessibility.Protected, modifiers: DeclarationModifiers.Abstract),
                    Generator.IdentifierName("i")),
                "t i.this[a p]\r\n{\r\n    get\r\n    {\r\n    }\r\n\r\n    set\r\n    {\r\n    }\r\n}");

            VerifySyntax<EventDeclarationSyntax>(
                Generator.AsPrivateInterfaceImplementation(
                    Generator.CustomEventDeclaration("ep", Generator.IdentifierName("t"), modifiers: DeclarationModifiers.Abstract),
                    Generator.IdentifierName("i")),
                "event t i.ep\r\n{\r\n    add\r\n    {\r\n    }\r\n\r\n    remove\r\n    {\r\n    }\r\n}");

            // convert public to private
            var pim = Generator.AsPublicInterfaceImplementation(
                    Generator.MethodDeclaration("m", returnType: Generator.IdentifierName("t"), accessibility: Accessibility.Private, modifiers: DeclarationModifiers.Abstract),
                    Generator.IdentifierName("i"));

            VerifySyntax<MethodDeclarationSyntax>(
                Generator.AsPrivateInterfaceImplementation(pim, Generator.IdentifierName("i2")),
                "t i2.m()\r\n{\r\n}");

            VerifySyntax<MethodDeclarationSyntax>(
                Generator.AsPrivateInterfaceImplementation(pim, Generator.IdentifierName("i2"), "m2"),
                "t i2.m2()\r\n{\r\n}");
        }

        [Fact, WorkItem(3928, "https://github.com/dotnet/roslyn/issues/3928")]
        public void TestAsPrivateInterfaceImplementationRemovesConstraints()
        {
            var code = @"
public interface IFace
{
    void Method<T>() where T : class;
}";

            var cu = SyntaxFactory.ParseCompilationUnit(code);
            var iface = cu.Members[0];
            var method = Generator.GetMembers(iface)[0];

            var privateMethod = Generator.AsPrivateInterfaceImplementation(method, Generator.IdentifierName("IFace"));

            VerifySyntax<MethodDeclarationSyntax>(
                privateMethod,
                "void IFace.Method<T>()\r\n{\r\n}");
        }

        [Fact]
        public void TestClassDeclarations()
        {
            VerifySyntax<ClassDeclarationSyntax>(
                Generator.ClassDeclaration("c"),
                "class c\r\n{\r\n}");

            VerifySyntax<ClassDeclarationSyntax>(
                Generator.ClassDeclaration("c", typeParameters: new[] { "x", "y" }),
                "class c<x, y>\r\n{\r\n}");

            VerifySyntax<ClassDeclarationSyntax>(
                Generator.ClassDeclaration("c", baseType: Generator.IdentifierName("x")),
                "class c : x\r\n{\r\n}");

            VerifySyntax<ClassDeclarationSyntax>(
                Generator.ClassDeclaration("c", interfaceTypes: new[] { Generator.IdentifierName("x") }),
                "class c : x\r\n{\r\n}");

            VerifySyntax<ClassDeclarationSyntax>(
                Generator.ClassDeclaration("c", baseType: Generator.IdentifierName("x"), interfaceTypes: new[] { Generator.IdentifierName("y") }),
                "class c : x, y\r\n{\r\n}");

            VerifySyntax<ClassDeclarationSyntax>(
                Generator.ClassDeclaration("c", interfaceTypes: new SyntaxNode[] { }),
                "class c\r\n{\r\n}");

            VerifySyntax<ClassDeclarationSyntax>(
                Generator.ClassDeclaration("c", members: new[] { Generator.FieldDeclaration("y", type: Generator.IdentifierName("x")) }),
                "class c\r\n{\r\n    x y;\r\n}");

            VerifySyntax<ClassDeclarationSyntax>(
                Generator.ClassDeclaration("c", members: new[] { Generator.MethodDeclaration("m", returnType: Generator.IdentifierName("t")) }),
                "class c\r\n{\r\n    t m()\r\n    {\r\n    }\r\n}");

            VerifySyntax<ClassDeclarationSyntax>(
                Generator.ClassDeclaration("c", members: new[] { Generator.ConstructorDeclaration() }),
                "class c\r\n{\r\n    c()\r\n    {\r\n    }\r\n}");
        }

        [Fact]
        public void TestStructDeclarations()
        {
            VerifySyntax<StructDeclarationSyntax>(
                Generator.StructDeclaration("s"),
                "struct s\r\n{\r\n}");

            VerifySyntax<StructDeclarationSyntax>(
                Generator.StructDeclaration("s", typeParameters: new[] { "x", "y" }),
                "struct s<x, y>\r\n{\r\n}");

            VerifySyntax<StructDeclarationSyntax>(
                Generator.StructDeclaration("s", interfaceTypes: new[] { Generator.IdentifierName("x") }),
                "struct s : x\r\n{\r\n}");

            VerifySyntax<StructDeclarationSyntax>(
                Generator.StructDeclaration("s", interfaceTypes: new[] { Generator.IdentifierName("x"), Generator.IdentifierName("y") }),
                "struct s : x, y\r\n{\r\n}");

            VerifySyntax<StructDeclarationSyntax>(
                Generator.StructDeclaration("s", interfaceTypes: new SyntaxNode[] { }),
                "struct s\r\n{\r\n}");

            VerifySyntax<StructDeclarationSyntax>(
                Generator.StructDeclaration("s", members: new[] { Generator.FieldDeclaration("y", Generator.IdentifierName("x")) }),
                "struct s\r\n{\r\n    x y;\r\n}");

            VerifySyntax<StructDeclarationSyntax>(
                Generator.StructDeclaration("s", members: new[] { Generator.MethodDeclaration("m", returnType: Generator.IdentifierName("t")) }),
                "struct s\r\n{\r\n    t m()\r\n    {\r\n    }\r\n}");

            VerifySyntax<StructDeclarationSyntax>(
                Generator.StructDeclaration("s", members: new[] { Generator.ConstructorDeclaration("xxx") }),
                "struct s\r\n{\r\n    s()\r\n    {\r\n    }\r\n}");
        }

        [Fact]
        public void TestInterfaceDeclarations()
        {
            VerifySyntax<InterfaceDeclarationSyntax>(
                Generator.InterfaceDeclaration("i"),
                "interface i\r\n{\r\n}");

            VerifySyntax<InterfaceDeclarationSyntax>(
                Generator.InterfaceDeclaration("i", typeParameters: new[] { "x", "y" }),
                "interface i<x, y>\r\n{\r\n}");

            VerifySyntax<InterfaceDeclarationSyntax>(
                Generator.InterfaceDeclaration("i", interfaceTypes: new[] { Generator.IdentifierName("a") }),
                "interface i : a\r\n{\r\n}");

            VerifySyntax<InterfaceDeclarationSyntax>(
                Generator.InterfaceDeclaration("i", interfaceTypes: new[] { Generator.IdentifierName("a"), Generator.IdentifierName("b") }),
                "interface i : a, b\r\n{\r\n}");

            VerifySyntax<InterfaceDeclarationSyntax>(
                Generator.InterfaceDeclaration("i", interfaceTypes: new SyntaxNode[] { }),
                "interface i\r\n{\r\n}");

            VerifySyntax<InterfaceDeclarationSyntax>(
                Generator.InterfaceDeclaration("i", members: new[] { Generator.MethodDeclaration("m", returnType: Generator.IdentifierName("t"), accessibility: Accessibility.Public, modifiers: DeclarationModifiers.Sealed) }),
                "interface i\r\n{\r\n    t m();\r\n}");

            VerifySyntax<InterfaceDeclarationSyntax>(
                Generator.InterfaceDeclaration("i", members: new[] { Generator.PropertyDeclaration("p", Generator.IdentifierName("t"), accessibility: Accessibility.Public, modifiers: DeclarationModifiers.Sealed) }),
                "interface i\r\n{\r\n    t p { get; set; }\r\n}");

            VerifySyntax<InterfaceDeclarationSyntax>(
                Generator.InterfaceDeclaration("i", members: new[] { Generator.PropertyDeclaration("p", Generator.IdentifierName("t"), accessibility: Accessibility.Public, modifiers: DeclarationModifiers.ReadOnly) }),
                "interface i\r\n{\r\n    t p { get; }\r\n}");

            VerifySyntax<InterfaceDeclarationSyntax>(
                Generator.InterfaceDeclaration("i", members: new[] { Generator.IndexerDeclaration(new[] { Generator.ParameterDeclaration("y", Generator.IdentifierName("x")) }, Generator.IdentifierName("t"), Accessibility.Public, DeclarationModifiers.Sealed) }),
                "interface i\r\n{\r\n    t this[x y] { get; set; }\r\n}");

            VerifySyntax<InterfaceDeclarationSyntax>(
                Generator.InterfaceDeclaration("i", members: new[] { Generator.IndexerDeclaration(new[] { Generator.ParameterDeclaration("y", Generator.IdentifierName("x")) }, Generator.IdentifierName("t"), Accessibility.Public, DeclarationModifiers.ReadOnly) }),
                "interface i\r\n{\r\n    t this[x y] { get; }\r\n}");

            VerifySyntax<InterfaceDeclarationSyntax>(
                Generator.InterfaceDeclaration("i", members: new[] { Generator.CustomEventDeclaration("ep", Generator.IdentifierName("t"), accessibility: Accessibility.Public, modifiers: DeclarationModifiers.Static) }),
                "interface i\r\n{\r\n    event t ep;\r\n}");

            VerifySyntax<InterfaceDeclarationSyntax>(
                Generator.InterfaceDeclaration("i", members: new[] { Generator.EventDeclaration("ef", Generator.IdentifierName("t"), accessibility: Accessibility.Public, modifiers: DeclarationModifiers.Static) }),
                "interface i\r\n{\r\n    event t ef;\r\n}");

            VerifySyntax<InterfaceDeclarationSyntax>(
                Generator.InterfaceDeclaration("i", members: new[] { Generator.FieldDeclaration("f", Generator.IdentifierName("t"), accessibility: Accessibility.Public, modifiers: DeclarationModifiers.Sealed) }),
                "interface i\r\n{\r\n    t f { get; set; }\r\n}");
        }

        [Fact, WorkItem(66377, "https://github.com/dotnet/roslyn/issues/66377")]
        public void TestInterfaceVariance()
        {
            var compilation = Compile("""
                interface I<in X, out Y> { }
                """);

            var symbol = compilation.GlobalNamespace.GetMembers("I").Single();

            VerifySyntax<InterfaceDeclarationSyntax>(
                Generator.Declaration(symbol),
                "internal interface I<in X, out Y>\r\n{\r\n}");
        }

        [Fact]
        public void TestEnumDeclarations()
        {
            VerifySyntax<EnumDeclarationSyntax>(
                Generator.EnumDeclaration("e"),
                "enum e\r\n{\r\n}");

            VerifySyntax<EnumDeclarationSyntax>(
                Generator.EnumDeclaration("e", members: new[] { Generator.EnumMember("a"), Generator.EnumMember("b"), Generator.EnumMember("c") }),
                "enum e\r\n{\r\n    a,\r\n    b,\r\n    c\r\n}");

            VerifySyntax<EnumDeclarationSyntax>(
                Generator.EnumDeclaration("e", members: new[] { Generator.IdentifierName("a"), Generator.EnumMember("b"), Generator.IdentifierName("c") }),
                "enum e\r\n{\r\n    a,\r\n    b,\r\n    c\r\n}");

            VerifySyntax<EnumDeclarationSyntax>(
                Generator.EnumDeclaration("e", members: new[] { Generator.EnumMember("a", Generator.LiteralExpression(0)), Generator.EnumMember("b"), Generator.EnumMember("c", Generator.LiteralExpression(5)) }),
                "enum e\r\n{\r\n    a = 0,\r\n    b,\r\n    c = 5\r\n}");

            VerifySyntax<EnumDeclarationSyntax>(
                Generator.EnumDeclaration("e", members: new[] { Generator.FieldDeclaration("a", Generator.IdentifierName("e"), initializer: Generator.LiteralExpression(1)) }),
                "enum e\r\n{\r\n    a = 1\r\n}");
        }

        [Fact]
        public void TestDelegateDeclarations()
        {
            VerifySyntax<DelegateDeclarationSyntax>(
                Generator.DelegateDeclaration("d"),
                "delegate void d();");

            VerifySyntax<DelegateDeclarationSyntax>(
                Generator.DelegateDeclaration("d", returnType: Generator.IdentifierName("t")),
                "delegate t d();");

            VerifySyntax<DelegateDeclarationSyntax>(
                Generator.DelegateDeclaration("d", returnType: Generator.IdentifierName("t"), parameters: new[] { Generator.ParameterDeclaration("p", Generator.IdentifierName("pt")) }),
                "delegate t d(pt p);");

            VerifySyntax<DelegateDeclarationSyntax>(
                Generator.DelegateDeclaration("d", accessibility: Accessibility.Public),
                "public delegate void d();");

            VerifySyntax<DelegateDeclarationSyntax>(
                Generator.DelegateDeclaration("d", accessibility: Accessibility.Public),
                "public delegate void d();");

            VerifySyntax<DelegateDeclarationSyntax>(
                Generator.DelegateDeclaration("d", modifiers: DeclarationModifiers.New),
                "new delegate void d();");

            VerifySyntax<DelegateDeclarationSyntax>(
                Generator.DelegateDeclaration("d", typeParameters: new[] { "T", "S" }),
                "delegate void d<T, S>();");
        }

        [Fact]
        public void TestNamespaceImportDeclarations()
        {
            VerifySyntax<UsingDirectiveSyntax>(
                Generator.NamespaceImportDeclaration(Generator.IdentifierName("n")),
                "using n;");

            VerifySyntax<UsingDirectiveSyntax>(
                Generator.NamespaceImportDeclaration("n"),
                "using n;");

            VerifySyntax<UsingDirectiveSyntax>(
                Generator.NamespaceImportDeclaration("n.m"),
                "using n.m;");
        }

        [Fact]
        public void TestNamespaceDeclarations()
        {
            VerifySyntax<NamespaceDeclarationSyntax>(
                Generator.NamespaceDeclaration("n"),
                "namespace n\r\n{\r\n}");

            VerifySyntax<NamespaceDeclarationSyntax>(
                Generator.NamespaceDeclaration("n.m"),
                "namespace n.m\r\n{\r\n}");

            VerifySyntax<NamespaceDeclarationSyntax>(
                Generator.NamespaceDeclaration("n",
                    Generator.NamespaceImportDeclaration("m")),
                "namespace n\r\n{\r\n    using m;\r\n}");

            VerifySyntax<NamespaceDeclarationSyntax>(
                Generator.NamespaceDeclaration("n",
                    Generator.ClassDeclaration("c"),
                    Generator.NamespaceImportDeclaration("m")),
                "namespace n\r\n{\r\n    using m;\r\n\r\n    class c\r\n    {\r\n    }\r\n}");
        }

        [Fact]
        public void TestCompilationUnits()
        {
            VerifySyntax<CompilationUnitSyntax>(
                Generator.CompilationUnit(),
                "");

            VerifySyntax<CompilationUnitSyntax>(
                Generator.CompilationUnit(
                    Generator.NamespaceDeclaration("n")),
                "namespace n\r\n{\r\n}");

            VerifySyntax<CompilationUnitSyntax>(
                Generator.CompilationUnit(
                    Generator.NamespaceImportDeclaration("n")),
                "using n;");

            VerifySyntax<CompilationUnitSyntax>(
                Generator.CompilationUnit(
                    Generator.ClassDeclaration("c"),
                    Generator.NamespaceImportDeclaration("m")),
                "using m;\r\n\r\nclass c\r\n{\r\n}");

            VerifySyntax<CompilationUnitSyntax>(
                Generator.CompilationUnit(
                    Generator.NamespaceImportDeclaration("n"),
                    Generator.NamespaceDeclaration("n",
                        Generator.NamespaceImportDeclaration("m"),
                        Generator.ClassDeclaration("c"))),
                "using n;\r\n\r\nnamespace n\r\n{\r\n    using m;\r\n\r\n    class c\r\n    {\r\n    }\r\n}");
        }

        [Fact]
        public void TestAttributeDeclarations()
        {
            VerifySyntax<AttributeListSyntax>(
                Generator.Attribute(Generator.IdentifierName("a")),
                "[a]");

            VerifySyntax<AttributeListSyntax>(
                Generator.Attribute("a"),
                "[a]");

            VerifySyntax<AttributeListSyntax>(
                Generator.Attribute("a.b"),
                "[a.b]");

            VerifySyntax<AttributeListSyntax>(
                Generator.Attribute("a", new SyntaxNode[] { }),
                "[a()]");

            VerifySyntax<AttributeListSyntax>(
                Generator.Attribute("a", new[] { Generator.IdentifierName("x") }),
                "[a(x)]");

            VerifySyntax<AttributeListSyntax>(
                Generator.Attribute("a", new[] { Generator.AttributeArgument(Generator.IdentifierName("x")) }),
                "[a(x)]");

            VerifySyntax<AttributeListSyntax>(
                Generator.Attribute("a", new[] { Generator.AttributeArgument("x", Generator.IdentifierName("y")) }),
                "[a(x = y)]");

            VerifySyntax<AttributeListSyntax>(
                Generator.Attribute("a", new[] { Generator.IdentifierName("x"), Generator.IdentifierName("y") }),
                "[a(x, y)]");
        }

        [Fact]
        public void TestAddAttributes()
        {
            VerifySyntax<FieldDeclarationSyntax>(
                Generator.AddAttributes(
                    Generator.FieldDeclaration("y", Generator.IdentifierName("x")),
                    Generator.Attribute("a")),
                "[a]\r\nx y;");

            VerifySyntax<FieldDeclarationSyntax>(
                Generator.AddAttributes(
                    Generator.AddAttributes(
                        Generator.FieldDeclaration("y", Generator.IdentifierName("x")),
                        Generator.Attribute("a")),
                    Generator.Attribute("b")),
                "[a]\r\n[b]\r\nx y;");

            VerifySyntax<MethodDeclarationSyntax>(
                Generator.AddAttributes(
                    Generator.MethodDeclaration("m", returnType: Generator.IdentifierName("t"), modifiers: DeclarationModifiers.Abstract),
                    Generator.Attribute("a")),
                "[a]\r\nabstract t m();");

            VerifySyntax<MethodDeclarationSyntax>(
                Generator.AddReturnAttributes(
                    Generator.MethodDeclaration("m", returnType: Generator.IdentifierName("t"), modifiers: DeclarationModifiers.Abstract),
                    Generator.Attribute("a")),
                "[return: a]\r\nabstract t m();");

            VerifySyntax<PropertyDeclarationSyntax>(
                Generator.AddAttributes(
                    Generator.PropertyDeclaration("p", Generator.IdentifierName("x"), accessibility: Accessibility.NotApplicable, modifiers: DeclarationModifiers.Abstract),
                    Generator.Attribute("a")),
                "[a]\r\nabstract x p { get; set; }");

            VerifySyntax<IndexerDeclarationSyntax>(
                Generator.AddAttributes(
                    Generator.IndexerDeclaration(new[] { Generator.ParameterDeclaration("z", Generator.IdentifierName("y")) }, Generator.IdentifierName("x"), modifiers: DeclarationModifiers.Abstract),
                    Generator.Attribute("a")),
                "[a]\r\nabstract x this[y z] { get; set; }");

            VerifySyntax<EventDeclarationSyntax>(
                Generator.AddAttributes(
                    Generator.CustomEventDeclaration("ep", Generator.IdentifierName("t"), modifiers: DeclarationModifiers.Abstract),
                    Generator.Attribute("a")),
                "[a]\r\nabstract event t ep { add; remove; }");

            VerifySyntax<EventFieldDeclarationSyntax>(
                Generator.AddAttributes(
                    Generator.EventDeclaration("ef", Generator.IdentifierName("t")),
                    Generator.Attribute("a")),
                "[a]\r\nevent t ef;");

            VerifySyntax<ClassDeclarationSyntax>(
                Generator.AddAttributes(
                    Generator.ClassDeclaration("c"),
                    Generator.Attribute("a")),
                "[a]\r\nclass c\r\n{\r\n}");

            VerifySyntax<StructDeclarationSyntax>(
                Generator.AddAttributes(
                    Generator.StructDeclaration("s"),
                    Generator.Attribute("a")),
                "[a]\r\nstruct s\r\n{\r\n}");

            VerifySyntax<InterfaceDeclarationSyntax>(
                Generator.AddAttributes(
                    Generator.InterfaceDeclaration("i"),
                    Generator.Attribute("a")),
                "[a]\r\ninterface i\r\n{\r\n}");

            VerifySyntax<DelegateDeclarationSyntax>(
                Generator.AddAttributes(
                    Generator.DelegateDeclaration("d"),
                    Generator.Attribute("a")),
                "[a]\r\ndelegate void d();");

            VerifySyntax<ParameterSyntax>(
                Generator.AddAttributes(
                    Generator.ParameterDeclaration("p", Generator.IdentifierName("t")),
                    Generator.Attribute("a")),
                "[a] t p");

            VerifySyntax<CompilationUnitSyntax>(
                Generator.AddAttributes(
                    Generator.CompilationUnit(Generator.NamespaceDeclaration("n")),
                    Generator.Attribute("a")),
                "[assembly: a]\r\nnamespace n\r\n{\r\n}");

            VerifySyntax<CompilationUnitSyntax>(
                Generator.AddAttributes(
                    Generator.AddAttributes(
                        Generator.CompilationUnit(Generator.NamespaceDeclaration("n")),
                        Generator.Attribute("a")),
                    Generator.Attribute("b")),
                "[assembly: a]\r\n[assembly: b]\r\nnamespace n\r\n{\r\n}");

            VerifySyntax<StatementSyntax>(
                Generator.AddAttributes(
                    SyntaxFactory.BreakStatement(),
                    Generator.Attribute("a")),
                "[a]\r\nbreak;");

            VerifySyntax<TypeParameterSyntax>(
                Generator.AddAttributes(
                    SyntaxFactory.TypeParameter("T"),
                    Generator.Attribute("a")),
                "[a]\r\nT");

            VerifySyntax<LambdaExpressionSyntax>(
                Generator.AddAttributes(
                    SyntaxFactory.ParenthesizedLambdaExpression(),
                    Generator.Attribute("a")),
                "[a]\r\n() =>");
        }

        [Fact, WorkItem(5066, "https://github.com/dotnet/roslyn/issues/5066")]
        public void TestAddAttributesToAccessors()
        {
            var prop = Generator.PropertyDeclaration("P", Generator.IdentifierName("T"));
            var evnt = Generator.CustomEventDeclaration("E", Generator.IdentifierName("T"));
            CheckAddRemoveAttribute(Generator.GetAccessor(prop, DeclarationKind.GetAccessor));
            CheckAddRemoveAttribute(Generator.GetAccessor(prop, DeclarationKind.SetAccessor));
            CheckAddRemoveAttribute(Generator.GetAccessor(evnt, DeclarationKind.AddAccessor));
            CheckAddRemoveAttribute(Generator.GetAccessor(evnt, DeclarationKind.RemoveAccessor));
        }

        private void CheckAddRemoveAttribute(SyntaxNode declaration)
        {
            var initialAttributes = Generator.GetAttributes(declaration);
            Assert.Equal(0, initialAttributes.Count);

            var withAttribute = Generator.AddAttributes(declaration, Generator.Attribute("a"));
            var attrsAdded = Generator.GetAttributes(withAttribute);
            Assert.Equal(1, attrsAdded.Count);

            var withoutAttribute = Generator.RemoveNode(withAttribute, attrsAdded[0]);
            var attrsRemoved = Generator.GetAttributes(withoutAttribute);
            Assert.Equal(0, attrsRemoved.Count);
        }

        [Fact]
        public void TestAddRemoveAttributesPerservesTrivia()
        {
            var cls = SyntaxFactory.ParseCompilationUnit(@"// comment
public class C { } // end").Members[0];

            var added = Generator.AddAttributes(cls, Generator.Attribute("a"));
            VerifySyntax<ClassDeclarationSyntax>(added, "// comment\r\n[a]\r\npublic class C\r\n{\r\n} // end\r\n");

            var removed = Generator.RemoveAllAttributes(added);
            VerifySyntax<ClassDeclarationSyntax>(removed, "// comment\r\npublic class C\r\n{\r\n} // end\r\n");

            var attrWithComment = Generator.GetAttributes(added).First();
            VerifySyntax<AttributeListSyntax>(attrWithComment, "// comment\r\n[a]");
        }

        [Fact]
        public void TestWithTypeParameters()
        {
            VerifySyntax<MethodDeclarationSyntax>(
                Generator.WithTypeParameters(
                    Generator.MethodDeclaration("m", modifiers: DeclarationModifiers.Abstract),
                    "a"),
            "abstract void m<a>();");

            VerifySyntax<MethodDeclarationSyntax>(
                Generator.WithTypeParameters(
                    Generator.MethodDeclaration("m", modifiers: DeclarationModifiers.Abstract)),
            "abstract void m();");

            VerifySyntax<MethodDeclarationSyntax>(
                Generator.WithTypeParameters(
                    Generator.MethodDeclaration("m", modifiers: DeclarationModifiers.Abstract),
                    "a", "b"),
            "abstract void m<a, b>();");

            VerifySyntax<MethodDeclarationSyntax>(
                Generator.WithTypeParameters(Generator.WithTypeParameters(
                    Generator.MethodDeclaration("m", modifiers: DeclarationModifiers.Abstract),
                    "a", "b")),
            "abstract void m();");

            VerifySyntax<ClassDeclarationSyntax>(
                Generator.WithTypeParameters(
                    Generator.ClassDeclaration("c"),
                    "a", "b"),
            "class c<a, b>\r\n{\r\n}");

            VerifySyntax<StructDeclarationSyntax>(
                Generator.WithTypeParameters(
                    Generator.StructDeclaration("s"),
                    "a", "b"),
            "struct s<a, b>\r\n{\r\n}");

            VerifySyntax<InterfaceDeclarationSyntax>(
                Generator.WithTypeParameters(
                    Generator.InterfaceDeclaration("i"),
                    "a", "b"),
            "interface i<a, b>\r\n{\r\n}");

            VerifySyntax<DelegateDeclarationSyntax>(
                Generator.WithTypeParameters(
                    Generator.DelegateDeclaration("d"),
                    "a", "b"),
            "delegate void d<a, b>();");
        }

        [Fact]
        public void TestWithTypeConstraint()
        {
            VerifySyntax<MethodDeclarationSyntax>(
                Generator.WithTypeConstraint(
                    Generator.WithTypeParameters(Generator.MethodDeclaration("m", modifiers: DeclarationModifiers.Abstract), "a"),
                    "a", Generator.IdentifierName("b")),
                "abstract void m<a>()\r\n    where a : b;");

            VerifySyntax<MethodDeclarationSyntax>(
                Generator.WithTypeConstraint(
                    Generator.WithTypeParameters(Generator.MethodDeclaration("m", modifiers: DeclarationModifiers.Abstract), "a"),
                    "a", Generator.IdentifierName("b"), Generator.IdentifierName("c")),
                "abstract void m<a>()\r\n    where a : b, c;");

            VerifySyntax<MethodDeclarationSyntax>(
                Generator.WithTypeConstraint(
                    Generator.WithTypeParameters(Generator.MethodDeclaration("m", modifiers: DeclarationModifiers.Abstract), "a"),
                    "a"),
                "abstract void m<a>();");

            VerifySyntax<MethodDeclarationSyntax>(
                Generator.WithTypeConstraint(Generator.WithTypeConstraint(
                    Generator.WithTypeParameters(Generator.MethodDeclaration("m", modifiers: DeclarationModifiers.Abstract), "a"),
                    "a", Generator.IdentifierName("b"), Generator.IdentifierName("c")), "a"),
                "abstract void m<a>();");

            VerifySyntax<MethodDeclarationSyntax>(
                Generator.WithTypeConstraint(
                    Generator.WithTypeConstraint(
                        Generator.WithTypeParameters(Generator.MethodDeclaration("m", modifiers: DeclarationModifiers.Abstract), "a", "x"),
                        "a", Generator.IdentifierName("b"), Generator.IdentifierName("c")),
                    "x", Generator.IdentifierName("y")),
                "abstract void m<a, x>()\r\n    where a : b, c where x : y;");

            VerifySyntax<MethodDeclarationSyntax>(
                Generator.WithTypeConstraint(
                    Generator.WithTypeParameters(Generator.MethodDeclaration("m", modifiers: DeclarationModifiers.Abstract), "a"),
                    "a", SpecialTypeConstraintKind.Constructor),
                "abstract void m<a>()\r\n    where a : new();");

            VerifySyntax<MethodDeclarationSyntax>(
                Generator.WithTypeConstraint(
                    Generator.WithTypeParameters(Generator.MethodDeclaration("m", modifiers: DeclarationModifiers.Abstract), "a"),
                    "a", SpecialTypeConstraintKind.ReferenceType),
                "abstract void m<a>()\r\n    where a : class;");

            VerifySyntax<MethodDeclarationSyntax>(
                Generator.WithTypeConstraint(
                    Generator.WithTypeParameters(Generator.MethodDeclaration("m", modifiers: DeclarationModifiers.Abstract), "a"),
                    "a", SpecialTypeConstraintKind.ValueType),
                "abstract void m<a>()\r\n    where a : struct;");

            VerifySyntax<MethodDeclarationSyntax>(
                Generator.WithTypeConstraint(
                    Generator.WithTypeParameters(Generator.MethodDeclaration("m", modifiers: DeclarationModifiers.Abstract), "a"),
                    "a", SpecialTypeConstraintKind.ReferenceType | SpecialTypeConstraintKind.Constructor),
                "abstract void m<a>()\r\n    where a : class, new();");

            VerifySyntax<MethodDeclarationSyntax>(
                Generator.WithTypeConstraint(
                    Generator.WithTypeParameters(Generator.MethodDeclaration("m", modifiers: DeclarationModifiers.Abstract), "a"),
                    "a", SpecialTypeConstraintKind.ReferenceType | SpecialTypeConstraintKind.ValueType),
                "abstract void m<a>()\r\n    where a : class;");

            VerifySyntax<MethodDeclarationSyntax>(
                Generator.WithTypeConstraint(
                    Generator.WithTypeParameters(Generator.MethodDeclaration("m", modifiers: DeclarationModifiers.Abstract), "a"),
                    "a", SpecialTypeConstraintKind.ReferenceType, Generator.IdentifierName("b"), Generator.IdentifierName("c")),
                "abstract void m<a>()\r\n    where a : class, b, c;");

            // type declarations
            VerifySyntax<ClassDeclarationSyntax>(
                Generator.WithTypeConstraint(
                    Generator.WithTypeParameters(
                        Generator.ClassDeclaration("c"),
                        "a", "b"),
                    "a", Generator.IdentifierName("x")),
            "class c<a, b>\r\n    where a : x\r\n{\r\n}");

            VerifySyntax<StructDeclarationSyntax>(
                Generator.WithTypeConstraint(
                    Generator.WithTypeParameters(
                        Generator.StructDeclaration("s"),
                        "a", "b"),
                    "a", Generator.IdentifierName("x")),
            "struct s<a, b>\r\n    where a : x\r\n{\r\n}");

            VerifySyntax<InterfaceDeclarationSyntax>(
                Generator.WithTypeConstraint(
                    Generator.WithTypeParameters(
                        Generator.InterfaceDeclaration("i"),
                        "a", "b"),
                    "a", Generator.IdentifierName("x")),
            "interface i<a, b>\r\n    where a : x\r\n{\r\n}");

            VerifySyntax<DelegateDeclarationSyntax>(
                Generator.WithTypeConstraint(
                    Generator.WithTypeParameters(
                        Generator.DelegateDeclaration("d"),
                        "a", "b"),
                    "a", Generator.IdentifierName("x")),
            "delegate void d<a, b>()\r\n    where a : x;");
        }

        [Fact]
        public void TestInterfaceDeclarationWithEventFromSymbol()
        {
            VerifySyntax<InterfaceDeclarationSyntax>(
                Generator.Declaration(_emptyCompilation.GetTypeByMetadataName("System.ComponentModel.INotifyPropertyChanged")),
@"public interface INotifyPropertyChanged
{
    event global::System.ComponentModel.PropertyChangedEventHandler PropertyChanged;
}");
        }

        [Fact, WorkItem(38379, "https://github.com/dotnet/roslyn/issues/38379")]
        public void TestUnsafeFieldDeclarationFromSymbol()
        {
            VerifySyntax<MethodDeclarationSyntax>(
                Generator.Declaration(
                    _emptyCompilation.GetTypeByMetadataName("System.IntPtr").GetMembers("ToPointer").Single()),
@"public unsafe void* ToPointer()
{
}");
        }

        [Fact]
        public void TestEnumDeclarationFromSymbol()
        {
            VerifySyntax<EnumDeclarationSyntax>(
                    Generator.Declaration(
                        _emptyCompilation.GetTypeByMetadataName("System.DateTimeKind")),
@"public enum DateTimeKind
{
    Unspecified = 0,
    Utc = 1,
    Local = 2
}");
        }

        [Fact]
        public void TestEnumWithUnderlyingTypeFromSymbol()
        {
            VerifySyntax<EnumDeclarationSyntax>(
                    Generator.Declaration(
                        _emptyCompilation.GetTypeByMetadataName("System.Security.SecurityRuleSet")),
@"public enum SecurityRuleSet : byte
{
    None = 0,
    Level1 = 1,
    Level2 = 2
}");
        }

        [Fact, WorkItem(66381, "https://github.com/dotnet/roslyn/issues/66381")]
        public void TestDelegateDeclarationFromSymbol()
        {
            var compilation = _emptyCompilation.AddSyntaxTrees(SyntaxFactory.ParseSyntaxTree("""
                public delegate void D();
                """));

            var type = compilation.GetTypeByMetadataName("D");

            VerifySyntax<DelegateDeclarationSyntax>(Generator.Declaration(type), """
                public delegate void D();
                """);
        }

        [Fact, WorkItem(65638, "https://github.com/dotnet/roslyn/issues/65638")]
        public void TestMethodDeclarationFromSymbol1()
        {
            var compilation = _emptyCompilation.AddSyntaxTrees(SyntaxFactory.ParseSyntaxTree("""
                class C
                {
                    void M(int i = int.MaxValue) { }
                }
                """));

            var type = compilation.GetTypeByMetadataName("C");
            var method = type.GetMembers("M").Single();

            VerifySyntax<MethodDeclarationSyntax>(
                Generator.Declaration(method), """
                private void M(global::System.Int32 i = global::System.Int32.MaxValue)
                {
                }
                """);
        }

        [Fact, WorkItem(65835, "https://github.com/dotnet/roslyn/issues/65835")]
        public void TestMethodDeclarationFromSymbol2()
        {
            var compilation = _emptyCompilation.AddSyntaxTrees(SyntaxFactory.ParseSyntaxTree("""
                class C
                {
                    void M(params int[] arr) { }
                }
                """));

            var type = compilation.GetTypeByMetadataName("C");
            var method = type.GetMembers("M").Single();

            VerifySyntax<MethodDeclarationSyntax>(
                Generator.Declaration(method), """
                private void M(params global::System.Int32[] arr)
                {
                }
                """);
        }

        [Fact, WorkItem(65835, "https://github.com/dotnet/roslyn/issues/65835")]
        public void TestMethodDeclarationFromSymbol3()
        {
            var compilation = _emptyCompilation.AddSyntaxTrees(SyntaxFactory.ParseSyntaxTree("""
                static class C
                {
                    static void M(this int i) { }
                }
                """));

            var type = compilation.GetTypeByMetadataName("C");
            var method = type.GetMembers("M").Single();

            VerifySyntax<MethodDeclarationSyntax>(
                Generator.Declaration(method), """
                private static void M(this global::System.Int32 i)
                {
                }
                """);
        }

        [Fact, WorkItem(65835, "https://github.com/dotnet/roslyn/issues/65835")]
        public void TestMethodDeclarationFromSymbol4()
        {
            var compilation = _emptyCompilation.AddSyntaxTrees(SyntaxFactory.ParseSyntaxTree("""
                static class C
                {
                    static void M(this ref int i) { }
                }
                """));

            var type = compilation.GetTypeByMetadataName("C");
            var method = type.GetMembers("M").Single();

            VerifySyntax<MethodDeclarationSyntax>(
                Generator.Declaration(method), """
                private static void M(this ref global::System.Int32 i)
                {
                }
                """);
        }

        [Fact, WorkItem(65638, "https://github.com/dotnet/roslyn/issues/65638")]
        public void TestConstructorDeclarationFromSymbol1()
        {
            var compilation = _emptyCompilation.AddSyntaxTrees(SyntaxFactory.ParseSyntaxTree("""
                class C
                {
                    public C(int i = int.MaxValue) { }
                }
                """));

            var type = compilation.GetTypeByMetadataName("C");
            var method = type.GetMembers(WellKnownMemberNames.InstanceConstructorName).Single();

            VerifySyntax<ConstructorDeclarationSyntax>(
                Generator.Declaration(method),
                """
                public C(global::System.Int32 i = global::System.Int32.MaxValue)
                {
                }
                """);
        }

        [Fact, WorkItem(66379, "https://github.com/dotnet/roslyn/issues/66379")]
        public void TestPropertyDeclarationFromSymbol1()
        {
            var compilation = _emptyCompilation.AddSyntaxTrees(SyntaxFactory.ParseSyntaxTree("""
                class C
                {
                    public int Prop { get; protected set; }
                }
                """));

            var type = compilation.GetTypeByMetadataName("C");
            var property = type.GetMembers("Prop").Single();

            VerifySyntax<PropertyDeclarationSyntax>(
                Generator.Declaration(property),
                "public global::System.Int32 Prop { get; protected set; }");
        }

        [Fact, WorkItem(66379, "https://github.com/dotnet/roslyn/issues/66379")]
        public void TestPropertyDeclarationFromSymbol2()
        {
            var compilation = _emptyCompilation.AddSyntaxTrees(SyntaxFactory.ParseSyntaxTree("""
                class C
                {
                    public int Prop { protected get; set; }
                }
                """));

            var type = compilation.GetTypeByMetadataName("C");
            var property = type.GetMembers("Prop").Single();

            VerifySyntax<PropertyDeclarationSyntax>(
                Generator.Declaration(property),
                "public global::System.Int32 Prop { protected get; set; }");
        }

<<<<<<< HEAD
        [Fact, WorkItem(66380, "https://github.com/dotnet/roslyn/issues/66380")]
        public void TestConstantFieldDeclarations()
=======
        [Fact, WorkItem(66374, "https://github.com/dotnet/roslyn/issues/66374")]
        public void TestDestructor1()
>>>>>>> 27f31cd0
        {
            var compilation = _emptyCompilation.AddSyntaxTrees(SyntaxFactory.ParseSyntaxTree("""
                class C
                {
<<<<<<< HEAD
                    public const int F;
=======
                    ~C()
                    {
                    }
>>>>>>> 27f31cd0
                }
                """));

            var type = compilation.GetTypeByMetadataName("C");
<<<<<<< HEAD
            var field = type.GetMembers("F").Single();

            VerifySyntax<FieldDeclarationSyntax>(
                Generator.Declaration(field),
                "public const global::System.Int32 F;");
=======
            var method = type.GetMembers(WellKnownMemberNames.DestructorName).Single();

            VerifySyntax<DestructorDeclarationSyntax>(
                Generator.Declaration(method), """
                ~C()
                {
                }
                """);
>>>>>>> 27f31cd0
        }

        #endregion

        #region Add/Insert/Remove/Get declarations & members/elements

        private void AssertNamesEqual(string[] expectedNames, IEnumerable<SyntaxNode> actualNodes)
        {
            var actualNames = actualNodes.Select(n => Generator.GetName(n)).ToArray();
            var expected = string.Join(", ", expectedNames);
            var actual = string.Join(", ", actualNames);
            Assert.Equal(expected, actual);
        }

        private void AssertNamesEqual(string name, IEnumerable<SyntaxNode> actualNodes)
            => AssertNamesEqual(new[] { name }, actualNodes);

        private void AssertMemberNamesEqual(string[] expectedNames, SyntaxNode declaration)
            => AssertNamesEqual(expectedNames, Generator.GetMembers(declaration));

        private void AssertMemberNamesEqual(string expectedName, SyntaxNode declaration)
            => AssertNamesEqual(new[] { expectedName }, Generator.GetMembers(declaration));

        [Fact]
        public void TestAddNamespaceImports()
        {
            AssertNamesEqual("x.y", Generator.GetNamespaceImports(Generator.AddNamespaceImports(Generator.CompilationUnit(), Generator.NamespaceImportDeclaration("x.y"))));
            AssertNamesEqual(new[] { "x.y", "z" }, Generator.GetNamespaceImports(Generator.AddNamespaceImports(Generator.CompilationUnit(), Generator.NamespaceImportDeclaration("x.y"), Generator.IdentifierName("z"))));
            AssertNamesEqual("", Generator.GetNamespaceImports(Generator.AddNamespaceImports(Generator.CompilationUnit(), Generator.MethodDeclaration("m"))));
            AssertNamesEqual(new[] { "x", "y.z" }, Generator.GetNamespaceImports(Generator.AddNamespaceImports(Generator.CompilationUnit(Generator.IdentifierName("x")), Generator.DottedName("y.z"))));
        }

        [Fact]
        public void TestRemoveNamespaceImports()
        {
            TestRemoveAllNamespaceImports(Generator.CompilationUnit(Generator.NamespaceImportDeclaration("x")));
            TestRemoveAllNamespaceImports(Generator.CompilationUnit(Generator.NamespaceImportDeclaration("x"), Generator.IdentifierName("y")));

            TestRemoveNamespaceImport(Generator.CompilationUnit(Generator.NamespaceImportDeclaration("x")), "x", new string[] { });
            TestRemoveNamespaceImport(Generator.CompilationUnit(Generator.NamespaceImportDeclaration("x"), Generator.IdentifierName("y")), "x", new[] { "y" });
            TestRemoveNamespaceImport(Generator.CompilationUnit(Generator.NamespaceImportDeclaration("x"), Generator.IdentifierName("y")), "y", new[] { "x" });
        }

        private void TestRemoveAllNamespaceImports(SyntaxNode declaration)
            => Assert.Equal(0, Generator.GetNamespaceImports(Generator.RemoveNodes(declaration, Generator.GetNamespaceImports(declaration))).Count);

        private void TestRemoveNamespaceImport(SyntaxNode declaration, string name, string[] remainingNames)
        {
            var newDecl = Generator.RemoveNode(declaration, Generator.GetNamespaceImports(declaration).First(m => Generator.GetName(m) == name));
            AssertNamesEqual(remainingNames, Generator.GetNamespaceImports(newDecl));
        }

        [Fact]
        public void TestRemoveNodeInTrivia()
        {
            var code = @"
///<summary> ... </summary>
public class C
{
}";

            var cu = SyntaxFactory.ParseCompilationUnit(code);
            var cls = cu.Members[0];
            var summary = cls.DescendantNodes(descendIntoTrivia: true).OfType<XmlElementSyntax>().First();

            var newCu = Generator.RemoveNode(cu, summary);

            VerifySyntaxRaw<CompilationUnitSyntax>(
                newCu,
                @"

public class C
{
}");
        }

        [Fact]
        public void TestReplaceNodeInTrivia()
        {
            var code = @"
///<summary> ... </summary>
public class C
{
}";

            var cu = SyntaxFactory.ParseCompilationUnit(code);
            var cls = cu.Members[0];
            var summary = cls.DescendantNodes(descendIntoTrivia: true).OfType<XmlElementSyntax>().First();

            var summary2 = summary.WithContent(default);

            var newCu = Generator.ReplaceNode(cu, summary, summary2);

            VerifySyntaxRaw<CompilationUnitSyntax>(
                newCu, @"
///<summary></summary>
public class C
{
}");
        }

        [Fact]
        public void TestInsertAfterNodeInTrivia()
        {
            var code = @"
///<summary> ... </summary>
public class C
{
}";

            var cu = SyntaxFactory.ParseCompilationUnit(code);
            var cls = cu.Members[0];
            var text = cls.DescendantNodes(descendIntoTrivia: true).OfType<XmlTextSyntax>().First();

            var newCu = Generator.InsertNodesAfter(cu, text, new SyntaxNode[] { text });

            VerifySyntaxRaw<CompilationUnitSyntax>(
                newCu, @"
///<summary> ...  ... </summary>
public class C
{
}");
        }

        [Fact]
        public void TestInsertBeforeNodeInTrivia()
        {
            var code = @"
///<summary> ... </summary>
public class C
{
}";

            var cu = SyntaxFactory.ParseCompilationUnit(code);
            var cls = cu.Members[0];
            var text = cls.DescendantNodes(descendIntoTrivia: true).OfType<XmlTextSyntax>().First();

            var newCu = Generator.InsertNodesBefore(cu, text, new SyntaxNode[] { text });

            VerifySyntaxRaw<CompilationUnitSyntax>(
                newCu, @"
///<summary> ...  ... </summary>
public class C
{
}");
        }

        [Fact]
        public void TestAddMembers()
        {
            AssertMemberNamesEqual("m", Generator.AddMembers(Generator.ClassDeclaration("d"), new[] { Generator.MethodDeclaration("m") }));
            AssertMemberNamesEqual("m", Generator.AddMembers(Generator.StructDeclaration("s"), new[] { Generator.MethodDeclaration("m") }));
            AssertMemberNamesEqual("m", Generator.AddMembers(Generator.InterfaceDeclaration("i"), new[] { Generator.MethodDeclaration("m") }));
            AssertMemberNamesEqual("v", Generator.AddMembers(Generator.EnumDeclaration("e"), new[] { Generator.EnumMember("v") }));
            AssertMemberNamesEqual("n2", Generator.AddMembers(Generator.NamespaceDeclaration("n"), new[] { Generator.NamespaceDeclaration("n2") }));
            AssertMemberNamesEqual("n", Generator.AddMembers(Generator.CompilationUnit(), new[] { Generator.NamespaceDeclaration("n") }));

            AssertMemberNamesEqual(new[] { "m", "m2" }, Generator.AddMembers(Generator.ClassDeclaration("d", members: new[] { Generator.MethodDeclaration("m") }), new[] { Generator.MethodDeclaration("m2") }));
            AssertMemberNamesEqual(new[] { "m", "m2" }, Generator.AddMembers(Generator.StructDeclaration("s", members: new[] { Generator.MethodDeclaration("m") }), new[] { Generator.MethodDeclaration("m2") }));
            AssertMemberNamesEqual(new[] { "m", "m2" }, Generator.AddMembers(Generator.InterfaceDeclaration("i", members: new[] { Generator.MethodDeclaration("m") }), new[] { Generator.MethodDeclaration("m2") }));
            AssertMemberNamesEqual(new[] { "v", "v2" }, Generator.AddMembers(Generator.EnumDeclaration("i", members: new[] { Generator.EnumMember("v") }), new[] { Generator.EnumMember("v2") }));
            AssertMemberNamesEqual(new[] { "n1", "n2" }, Generator.AddMembers(Generator.NamespaceDeclaration("n", new[] { Generator.NamespaceDeclaration("n1") }), new[] { Generator.NamespaceDeclaration("n2") }));
            AssertMemberNamesEqual(new[] { "n1", "n2" }, Generator.AddMembers(Generator.CompilationUnit(declarations: new[] { Generator.NamespaceDeclaration("n1") }), new[] { Generator.NamespaceDeclaration("n2") }));
        }

        [Fact]
        public void TestRemoveMembers()
        {
            // remove all members
            TestRemoveAllMembers(Generator.ClassDeclaration("c", members: new[] { Generator.MethodDeclaration("m") }));
            TestRemoveAllMembers(Generator.StructDeclaration("s", members: new[] { Generator.MethodDeclaration("m") }));
            TestRemoveAllMembers(Generator.InterfaceDeclaration("i", members: new[] { Generator.MethodDeclaration("m") }));
            TestRemoveAllMembers(Generator.EnumDeclaration("i", members: new[] { Generator.EnumMember("v") }));
            TestRemoveAllMembers(Generator.NamespaceDeclaration("n", new[] { Generator.NamespaceDeclaration("n") }));
            TestRemoveAllMembers(Generator.CompilationUnit(declarations: new[] { Generator.NamespaceDeclaration("n") }));

            TestRemoveMember(Generator.ClassDeclaration("c", members: new[] { Generator.MethodDeclaration("m1"), Generator.MethodDeclaration("m2") }), "m1", new[] { "m2" });
            TestRemoveMember(Generator.StructDeclaration("s", members: new[] { Generator.MethodDeclaration("m1"), Generator.MethodDeclaration("m2") }), "m1", new[] { "m2" });
        }

        private void TestRemoveAllMembers(SyntaxNode declaration)
            => Assert.Equal(0, Generator.GetMembers(Generator.RemoveNodes(declaration, Generator.GetMembers(declaration))).Count);

        private void TestRemoveMember(SyntaxNode declaration, string name, string[] remainingNames)
        {
            var newDecl = Generator.RemoveNode(declaration, Generator.GetMembers(declaration).First(m => Generator.GetName(m) == name));
            AssertMemberNamesEqual(remainingNames, newDecl);
        }

        [Fact]
        public void TestGetMembers()
        {
            AssertMemberNamesEqual("m", Generator.ClassDeclaration("c", members: new[] { Generator.MethodDeclaration("m") }));
            AssertMemberNamesEqual("m", Generator.StructDeclaration("s", members: new[] { Generator.MethodDeclaration("m") }));
            AssertMemberNamesEqual("m", Generator.InterfaceDeclaration("i", members: new[] { Generator.MethodDeclaration("m") }));
            AssertMemberNamesEqual("v", Generator.EnumDeclaration("e", members: new[] { Generator.EnumMember("v") }));
            AssertMemberNamesEqual("c", Generator.NamespaceDeclaration("n", declarations: new[] { Generator.ClassDeclaration("c") }));
            AssertMemberNamesEqual("c", Generator.CompilationUnit(declarations: new[] { Generator.ClassDeclaration("c") }));
        }

        [Fact]
        public void TestGetDeclarationKind()
        {
            Assert.Equal(DeclarationKind.CompilationUnit, Generator.GetDeclarationKind(Generator.CompilationUnit()));
            Assert.Equal(DeclarationKind.Class, Generator.GetDeclarationKind(Generator.ClassDeclaration("c")));
            Assert.Equal(DeclarationKind.Struct, Generator.GetDeclarationKind(Generator.StructDeclaration("s")));
            Assert.Equal(DeclarationKind.Interface, Generator.GetDeclarationKind(Generator.InterfaceDeclaration("i")));
            Assert.Equal(DeclarationKind.Enum, Generator.GetDeclarationKind(Generator.EnumDeclaration("e")));
            Assert.Equal(DeclarationKind.Delegate, Generator.GetDeclarationKind(Generator.DelegateDeclaration("d")));
            Assert.Equal(DeclarationKind.Method, Generator.GetDeclarationKind(Generator.MethodDeclaration("m")));
            Assert.Equal(DeclarationKind.Constructor, Generator.GetDeclarationKind(Generator.ConstructorDeclaration()));
            Assert.Equal(DeclarationKind.Parameter, Generator.GetDeclarationKind(Generator.ParameterDeclaration("p")));
            Assert.Equal(DeclarationKind.Property, Generator.GetDeclarationKind(Generator.PropertyDeclaration("p", Generator.IdentifierName("t"))));
            Assert.Equal(DeclarationKind.Indexer, Generator.GetDeclarationKind(Generator.IndexerDeclaration(new[] { Generator.ParameterDeclaration("i") }, Generator.IdentifierName("t"))));
            Assert.Equal(DeclarationKind.Field, Generator.GetDeclarationKind(Generator.FieldDeclaration("f", Generator.IdentifierName("t"))));
            Assert.Equal(DeclarationKind.EnumMember, Generator.GetDeclarationKind(Generator.EnumMember("v")));
            Assert.Equal(DeclarationKind.Event, Generator.GetDeclarationKind(Generator.EventDeclaration("ef", Generator.IdentifierName("t"))));
            Assert.Equal(DeclarationKind.CustomEvent, Generator.GetDeclarationKind(Generator.CustomEventDeclaration("e", Generator.IdentifierName("t"))));
            Assert.Equal(DeclarationKind.Namespace, Generator.GetDeclarationKind(Generator.NamespaceDeclaration("n")));
            Assert.Equal(DeclarationKind.NamespaceImport, Generator.GetDeclarationKind(Generator.NamespaceImportDeclaration("u")));
            Assert.Equal(DeclarationKind.Variable, Generator.GetDeclarationKind(Generator.LocalDeclarationStatement(Generator.IdentifierName("t"), "loc")));
            Assert.Equal(DeclarationKind.Attribute, Generator.GetDeclarationKind(Generator.Attribute("a")));
        }

        [Fact]
        public void TestGetName()
        {
            Assert.Equal("c", Generator.GetName(Generator.ClassDeclaration("c")));
            Assert.Equal("s", Generator.GetName(Generator.StructDeclaration("s")));
            Assert.Equal("i", Generator.GetName(Generator.EnumDeclaration("i")));
            Assert.Equal("e", Generator.GetName(Generator.EnumDeclaration("e")));
            Assert.Equal("d", Generator.GetName(Generator.DelegateDeclaration("d")));
            Assert.Equal("m", Generator.GetName(Generator.MethodDeclaration("m")));
            Assert.Equal("", Generator.GetName(Generator.ConstructorDeclaration()));
            Assert.Equal("p", Generator.GetName(Generator.ParameterDeclaration("p")));
            Assert.Equal("p", Generator.GetName(Generator.PropertyDeclaration("p", Generator.IdentifierName("t"))));
            Assert.Equal("", Generator.GetName(Generator.IndexerDeclaration(new[] { Generator.ParameterDeclaration("i") }, Generator.IdentifierName("t"))));
            Assert.Equal("f", Generator.GetName(Generator.FieldDeclaration("f", Generator.IdentifierName("t"))));
            Assert.Equal("v", Generator.GetName(Generator.EnumMember("v")));
            Assert.Equal("ef", Generator.GetName(Generator.EventDeclaration("ef", Generator.IdentifierName("t"))));
            Assert.Equal("ep", Generator.GetName(Generator.CustomEventDeclaration("ep", Generator.IdentifierName("t"))));
            Assert.Equal("n", Generator.GetName(Generator.NamespaceDeclaration("n")));
            Assert.Equal("u", Generator.GetName(Generator.NamespaceImportDeclaration("u")));
            Assert.Equal("loc", Generator.GetName(Generator.LocalDeclarationStatement(Generator.IdentifierName("t"), "loc")));
            Assert.Equal("a", Generator.GetName(Generator.Attribute("a")));
        }

        [Fact]
        public void TestWithName()
        {
            Assert.Equal("c", Generator.GetName(Generator.WithName(Generator.ClassDeclaration("x"), "c")));
            Assert.Equal("s", Generator.GetName(Generator.WithName(Generator.StructDeclaration("x"), "s")));
            Assert.Equal("i", Generator.GetName(Generator.WithName(Generator.EnumDeclaration("x"), "i")));
            Assert.Equal("e", Generator.GetName(Generator.WithName(Generator.EnumDeclaration("x"), "e")));
            Assert.Equal("d", Generator.GetName(Generator.WithName(Generator.DelegateDeclaration("x"), "d")));
            Assert.Equal("m", Generator.GetName(Generator.WithName(Generator.MethodDeclaration("x"), "m")));
            Assert.Equal("", Generator.GetName(Generator.WithName(Generator.ConstructorDeclaration(), ".ctor")));
            Assert.Equal("p", Generator.GetName(Generator.WithName(Generator.ParameterDeclaration("x"), "p")));
            Assert.Equal("p", Generator.GetName(Generator.WithName(Generator.PropertyDeclaration("x", Generator.IdentifierName("t")), "p")));
            Assert.Equal("", Generator.GetName(Generator.WithName(Generator.IndexerDeclaration(new[] { Generator.ParameterDeclaration("i") }, Generator.IdentifierName("t")), "this")));
            Assert.Equal("f", Generator.GetName(Generator.WithName(Generator.FieldDeclaration("x", Generator.IdentifierName("t")), "f")));
            Assert.Equal("v", Generator.GetName(Generator.WithName(Generator.EnumMember("x"), "v")));
            Assert.Equal("ef", Generator.GetName(Generator.WithName(Generator.EventDeclaration("x", Generator.IdentifierName("t")), "ef")));
            Assert.Equal("ep", Generator.GetName(Generator.WithName(Generator.CustomEventDeclaration("x", Generator.IdentifierName("t")), "ep")));
            Assert.Equal("n", Generator.GetName(Generator.WithName(Generator.NamespaceDeclaration("x"), "n")));
            Assert.Equal("u", Generator.GetName(Generator.WithName(Generator.NamespaceImportDeclaration("x"), "u")));
            Assert.Equal("loc", Generator.GetName(Generator.WithName(Generator.LocalDeclarationStatement(Generator.IdentifierName("t"), "x"), "loc")));
            Assert.Equal("a", Generator.GetName(Generator.WithName(Generator.Attribute("x"), "a")));
        }

        [Fact]
        public void TestGetAccessibility()
        {
            Assert.Equal(Accessibility.Internal, Generator.GetAccessibility(Generator.ClassDeclaration("c", accessibility: Accessibility.Internal)));
            Assert.Equal(Accessibility.Internal, Generator.GetAccessibility(Generator.StructDeclaration("s", accessibility: Accessibility.Internal)));
            Assert.Equal(Accessibility.Internal, Generator.GetAccessibility(Generator.EnumDeclaration("i", accessibility: Accessibility.Internal)));
            Assert.Equal(Accessibility.Internal, Generator.GetAccessibility(Generator.EnumDeclaration("e", accessibility: Accessibility.Internal)));
            Assert.Equal(Accessibility.Internal, Generator.GetAccessibility(Generator.DelegateDeclaration("d", accessibility: Accessibility.Internal)));
            Assert.Equal(Accessibility.Internal, Generator.GetAccessibility(Generator.MethodDeclaration("m", accessibility: Accessibility.Internal)));
            Assert.Equal(Accessibility.Internal, Generator.GetAccessibility(Generator.ConstructorDeclaration(accessibility: Accessibility.Internal)));
            Assert.Equal(Accessibility.NotApplicable, Generator.GetAccessibility(Generator.ParameterDeclaration("p")));
            Assert.Equal(Accessibility.Internal, Generator.GetAccessibility(Generator.PropertyDeclaration("p", Generator.IdentifierName("t"), accessibility: Accessibility.Internal)));
            Assert.Equal(Accessibility.Internal, Generator.GetAccessibility(Generator.IndexerDeclaration(new[] { Generator.ParameterDeclaration("i") }, Generator.IdentifierName("t"), accessibility: Accessibility.Internal)));
            Assert.Equal(Accessibility.Internal, Generator.GetAccessibility(Generator.FieldDeclaration("f", Generator.IdentifierName("t"), accessibility: Accessibility.Internal)));
            Assert.Equal(Accessibility.NotApplicable, Generator.GetAccessibility(Generator.EnumMember("v")));
            Assert.Equal(Accessibility.Internal, Generator.GetAccessibility(Generator.EventDeclaration("ef", Generator.IdentifierName("t"), accessibility: Accessibility.Internal)));
            Assert.Equal(Accessibility.Internal, Generator.GetAccessibility(Generator.CustomEventDeclaration("ep", Generator.IdentifierName("t"), accessibility: Accessibility.Internal)));
            Assert.Equal(Accessibility.NotApplicable, Generator.GetAccessibility(Generator.NamespaceDeclaration("n")));
            Assert.Equal(Accessibility.NotApplicable, Generator.GetAccessibility(Generator.NamespaceImportDeclaration("u")));
            Assert.Equal(Accessibility.NotApplicable, Generator.GetAccessibility(Generator.LocalDeclarationStatement(Generator.IdentifierName("t"), "loc")));
            Assert.Equal(Accessibility.NotApplicable, Generator.GetAccessibility(Generator.Attribute("a")));
            Assert.Equal(Accessibility.NotApplicable, Generator.GetAccessibility(SyntaxFactory.TypeParameter("tp")));
        }

        [Fact]
        public void TestWithAccessibility()
        {
            Assert.Equal(Accessibility.Private, Generator.GetAccessibility(Generator.WithAccessibility(Generator.ClassDeclaration("c", accessibility: Accessibility.Internal), Accessibility.Private)));
            Assert.Equal(Accessibility.Private, Generator.GetAccessibility(Generator.WithAccessibility(Generator.StructDeclaration("s", accessibility: Accessibility.Internal), Accessibility.Private)));
            Assert.Equal(Accessibility.Private, Generator.GetAccessibility(Generator.WithAccessibility(Generator.EnumDeclaration("i", accessibility: Accessibility.Internal), Accessibility.Private)));
            Assert.Equal(Accessibility.Private, Generator.GetAccessibility(Generator.WithAccessibility(Generator.EnumDeclaration("e", accessibility: Accessibility.Internal), Accessibility.Private)));
            Assert.Equal(Accessibility.Private, Generator.GetAccessibility(Generator.WithAccessibility(Generator.DelegateDeclaration("d", accessibility: Accessibility.Internal), Accessibility.Private)));
            Assert.Equal(Accessibility.Private, Generator.GetAccessibility(Generator.WithAccessibility(Generator.MethodDeclaration("m", accessibility: Accessibility.Internal), Accessibility.Private)));
            Assert.Equal(Accessibility.Private, Generator.GetAccessibility(Generator.WithAccessibility(Generator.ConstructorDeclaration(accessibility: Accessibility.Internal), Accessibility.Private)));
            Assert.Equal(Accessibility.NotApplicable, Generator.GetAccessibility(Generator.WithAccessibility(Generator.ParameterDeclaration("p"), Accessibility.Private)));
            Assert.Equal(Accessibility.Private, Generator.GetAccessibility(Generator.WithAccessibility(Generator.PropertyDeclaration("p", Generator.IdentifierName("t"), accessibility: Accessibility.Internal), Accessibility.Private)));
            Assert.Equal(Accessibility.Private, Generator.GetAccessibility(Generator.WithAccessibility(Generator.IndexerDeclaration(new[] { Generator.ParameterDeclaration("i") }, Generator.IdentifierName("t"), accessibility: Accessibility.Internal), Accessibility.Private)));
            Assert.Equal(Accessibility.Private, Generator.GetAccessibility(Generator.WithAccessibility(Generator.FieldDeclaration("f", Generator.IdentifierName("t"), accessibility: Accessibility.Internal), Accessibility.Private)));
            Assert.Equal(Accessibility.NotApplicable, Generator.GetAccessibility(Generator.WithAccessibility(Generator.EnumMember("v"), Accessibility.Private)));
            Assert.Equal(Accessibility.Private, Generator.GetAccessibility(Generator.WithAccessibility(Generator.EventDeclaration("ef", Generator.IdentifierName("t"), accessibility: Accessibility.Internal), Accessibility.Private)));
            Assert.Equal(Accessibility.Private, Generator.GetAccessibility(Generator.WithAccessibility(Generator.CustomEventDeclaration("ep", Generator.IdentifierName("t"), accessibility: Accessibility.Internal), Accessibility.Private)));
            Assert.Equal(Accessibility.NotApplicable, Generator.GetAccessibility(Generator.WithAccessibility(Generator.NamespaceDeclaration("n"), Accessibility.Private)));
            Assert.Equal(Accessibility.NotApplicable, Generator.GetAccessibility(Generator.WithAccessibility(Generator.NamespaceImportDeclaration("u"), Accessibility.Private)));
            Assert.Equal(Accessibility.NotApplicable, Generator.GetAccessibility(Generator.WithAccessibility(Generator.LocalDeclarationStatement(Generator.IdentifierName("t"), "loc"), Accessibility.Private)));
            Assert.Equal(Accessibility.NotApplicable, Generator.GetAccessibility(Generator.WithAccessibility(Generator.Attribute("a"), Accessibility.Private)));
            Assert.Equal(Accessibility.NotApplicable, Generator.GetAccessibility(Generator.WithAccessibility(SyntaxFactory.TypeParameter("tp"), Accessibility.Private)));
            Assert.Equal(Accessibility.Private, Generator.GetAccessibility(Generator.WithAccessibility(SyntaxFactory.AccessorDeclaration(SyntaxKind.InitAccessorDeclaration), Accessibility.Private)));
        }

        [Fact]
        public void TestGetModifiers()
        {
            Assert.Equal(DeclarationModifiers.Abstract, Generator.GetModifiers(Generator.ClassDeclaration("c", modifiers: DeclarationModifiers.Abstract)));
            Assert.Equal(DeclarationModifiers.Partial, Generator.GetModifiers(Generator.StructDeclaration("s", modifiers: DeclarationModifiers.Partial)));
            Assert.Equal(DeclarationModifiers.New, Generator.GetModifiers(Generator.EnumDeclaration("e", modifiers: DeclarationModifiers.New)));
            Assert.Equal(DeclarationModifiers.New, Generator.GetModifiers(Generator.DelegateDeclaration("d", modifiers: DeclarationModifiers.New)));
            Assert.Equal(DeclarationModifiers.Static, Generator.GetModifiers(Generator.MethodDeclaration("m", modifiers: DeclarationModifiers.Static)));
            Assert.Equal(DeclarationModifiers.Static, Generator.GetModifiers(Generator.ConstructorDeclaration(modifiers: DeclarationModifiers.Static)));
            Assert.Equal(DeclarationModifiers.None, Generator.GetModifiers(Generator.ParameterDeclaration("p")));
            Assert.Equal(DeclarationModifiers.Abstract, Generator.GetModifiers(Generator.PropertyDeclaration("p", Generator.IdentifierName("t"), modifiers: DeclarationModifiers.Abstract)));
            Assert.Equal(DeclarationModifiers.Abstract, Generator.GetModifiers(Generator.IndexerDeclaration(new[] { Generator.ParameterDeclaration("i") }, Generator.IdentifierName("t"), modifiers: DeclarationModifiers.Abstract)));
            Assert.Equal(DeclarationModifiers.Const, Generator.GetModifiers(Generator.FieldDeclaration("f", Generator.IdentifierName("t"), modifiers: DeclarationModifiers.Const)));
            Assert.Equal(DeclarationModifiers.Static, Generator.GetModifiers(Generator.EventDeclaration("ef", Generator.IdentifierName("t"), modifiers: DeclarationModifiers.Static)));
            Assert.Equal(DeclarationModifiers.Static, Generator.GetModifiers(Generator.CustomEventDeclaration("ep", Generator.IdentifierName("t"), modifiers: DeclarationModifiers.Static)));
            Assert.Equal(DeclarationModifiers.None, Generator.GetModifiers(Generator.EnumMember("v")));
            Assert.Equal(DeclarationModifiers.None, Generator.GetModifiers(Generator.NamespaceDeclaration("n")));
            Assert.Equal(DeclarationModifiers.None, Generator.GetModifiers(Generator.NamespaceImportDeclaration("u")));
            Assert.Equal(DeclarationModifiers.None, Generator.GetModifiers(Generator.LocalDeclarationStatement(Generator.IdentifierName("t"), "loc")));
            Assert.Equal(DeclarationModifiers.None, Generator.GetModifiers(Generator.Attribute("a")));
            Assert.Equal(DeclarationModifiers.None, Generator.GetModifiers(SyntaxFactory.TypeParameter("tp")));
        }

        [Fact]
        public void TestWithModifiers()
        {
            Assert.Equal(DeclarationModifiers.Abstract, Generator.GetModifiers(Generator.WithModifiers(Generator.ClassDeclaration("c"), DeclarationModifiers.Abstract)));
            Assert.Equal(DeclarationModifiers.Partial, Generator.GetModifiers(Generator.WithModifiers(Generator.StructDeclaration("s"), DeclarationModifiers.Partial)));
            Assert.Equal(DeclarationModifiers.New, Generator.GetModifiers(Generator.WithModifiers(Generator.EnumDeclaration("e"), DeclarationModifiers.New)));
            Assert.Equal(DeclarationModifiers.New, Generator.GetModifiers(Generator.WithModifiers(Generator.DelegateDeclaration("d"), DeclarationModifiers.New)));
            Assert.Equal(DeclarationModifiers.Static, Generator.GetModifiers(Generator.WithModifiers(Generator.MethodDeclaration("m"), DeclarationModifiers.Static)));
            Assert.Equal(DeclarationModifiers.Static, Generator.GetModifiers(Generator.WithModifiers(Generator.ConstructorDeclaration(), DeclarationModifiers.Static)));
            Assert.Equal(DeclarationModifiers.None, Generator.GetModifiers(Generator.WithModifiers(Generator.ParameterDeclaration("p"), DeclarationModifiers.Abstract)));
            Assert.Equal(DeclarationModifiers.Abstract, Generator.GetModifiers(Generator.WithModifiers(Generator.PropertyDeclaration("p", Generator.IdentifierName("t")), DeclarationModifiers.Abstract)));
            Assert.Equal(DeclarationModifiers.Abstract, Generator.GetModifiers(Generator.WithModifiers(Generator.IndexerDeclaration(new[] { Generator.ParameterDeclaration("i") }, Generator.IdentifierName("t")), DeclarationModifiers.Abstract)));
            Assert.Equal(DeclarationModifiers.Const, Generator.GetModifiers(Generator.WithModifiers(Generator.FieldDeclaration("f", Generator.IdentifierName("t")), DeclarationModifiers.Const)));
            Assert.Equal(DeclarationModifiers.Static, Generator.GetModifiers(Generator.WithModifiers(Generator.EventDeclaration("ef", Generator.IdentifierName("t")), DeclarationModifiers.Static)));
            Assert.Equal(DeclarationModifiers.Static, Generator.GetModifiers(Generator.WithModifiers(Generator.CustomEventDeclaration("ep", Generator.IdentifierName("t")), DeclarationModifiers.Static)));
            Assert.Equal(DeclarationModifiers.None, Generator.GetModifiers(Generator.WithModifiers(Generator.EnumMember("v"), DeclarationModifiers.Partial)));
            Assert.Equal(DeclarationModifiers.None, Generator.GetModifiers(Generator.WithModifiers(Generator.NamespaceDeclaration("n"), DeclarationModifiers.Abstract)));
            Assert.Equal(DeclarationModifiers.None, Generator.GetModifiers(Generator.WithModifiers(Generator.NamespaceImportDeclaration("u"), DeclarationModifiers.Abstract)));
            Assert.Equal(DeclarationModifiers.None, Generator.GetModifiers(Generator.WithModifiers(Generator.LocalDeclarationStatement(Generator.IdentifierName("t"), "loc"), DeclarationModifiers.Abstract)));
            Assert.Equal(DeclarationModifiers.None, Generator.GetModifiers(Generator.WithModifiers(Generator.Attribute("a"), DeclarationModifiers.Abstract)));
            Assert.Equal(DeclarationModifiers.None, Generator.GetModifiers(Generator.WithModifiers(SyntaxFactory.TypeParameter("tp"), DeclarationModifiers.Abstract)));
        }

        [Fact]
        public void TestWithModifiers_AllowedModifiers()
        {
            var allModifiers = new DeclarationModifiers(true, true, true, true, true, true, true, true, true, true, true, true, true);

            Assert.Equal(
                DeclarationModifiers.Abstract | DeclarationModifiers.New | DeclarationModifiers.Partial | DeclarationModifiers.Sealed | DeclarationModifiers.Static | DeclarationModifiers.Unsafe,
                Generator.GetModifiers(Generator.WithModifiers(Generator.ClassDeclaration("c"), allModifiers)));

            Assert.Equal(
                DeclarationModifiers.New | DeclarationModifiers.Partial | DeclarationModifiers.Unsafe | DeclarationModifiers.ReadOnly,
                Generator.GetModifiers(Generator.WithModifiers(Generator.StructDeclaration("s"), allModifiers)));

            Assert.Equal(
                DeclarationModifiers.New | DeclarationModifiers.Partial | DeclarationModifiers.Unsafe,
                Generator.GetModifiers(Generator.WithModifiers(Generator.InterfaceDeclaration("i"), allModifiers)));

            Assert.Equal(
                DeclarationModifiers.New | DeclarationModifiers.Unsafe,
                Generator.GetModifiers(Generator.WithModifiers(Generator.DelegateDeclaration("d"), allModifiers)));

            Assert.Equal(
                DeclarationModifiers.New,
                Generator.GetModifiers(Generator.WithModifiers(Generator.EnumDeclaration("e"), allModifiers)));

            Assert.Equal(
                DeclarationModifiers.Const | DeclarationModifiers.New | DeclarationModifiers.ReadOnly | DeclarationModifiers.Static | DeclarationModifiers.Unsafe,
                Generator.GetModifiers(Generator.WithModifiers(Generator.FieldDeclaration("f", Generator.IdentifierName("t")), allModifiers)));

            Assert.Equal(
                DeclarationModifiers.Static | DeclarationModifiers.Unsafe,
                Generator.GetModifiers(Generator.WithModifiers(Generator.ConstructorDeclaration("c"), allModifiers)));

            Assert.Equal(
                DeclarationModifiers.Unsafe,
                Generator.GetModifiers(Generator.WithModifiers(SyntaxFactory.DestructorDeclaration("c"), allModifiers)));

            Assert.Equal(
                DeclarationModifiers.Abstract | DeclarationModifiers.Async | DeclarationModifiers.New | DeclarationModifiers.Override | DeclarationModifiers.Partial | DeclarationModifiers.Sealed | DeclarationModifiers.Static | DeclarationModifiers.Virtual | DeclarationModifiers.Unsafe | DeclarationModifiers.ReadOnly,
                Generator.GetModifiers(Generator.WithModifiers(Generator.MethodDeclaration("m"), allModifiers)));

            Assert.Equal(
                DeclarationModifiers.Abstract | DeclarationModifiers.New | DeclarationModifiers.Override | DeclarationModifiers.ReadOnly | DeclarationModifiers.Sealed | DeclarationModifiers.Static | DeclarationModifiers.Virtual | DeclarationModifiers.Unsafe,
                Generator.GetModifiers(Generator.WithModifiers(Generator.PropertyDeclaration("p", Generator.IdentifierName("t")), allModifiers)));

            Assert.Equal(
                DeclarationModifiers.Abstract | DeclarationModifiers.New | DeclarationModifiers.Override | DeclarationModifiers.ReadOnly | DeclarationModifiers.Sealed | DeclarationModifiers.Static | DeclarationModifiers.Virtual | DeclarationModifiers.Unsafe,
                Generator.GetModifiers(Generator.WithModifiers(Generator.IndexerDeclaration(new[] { Generator.ParameterDeclaration("i") }, Generator.IdentifierName("t")), allModifiers)));

            Assert.Equal(
                DeclarationModifiers.New | DeclarationModifiers.Static | DeclarationModifiers.Unsafe | DeclarationModifiers.ReadOnly,
                Generator.GetModifiers(Generator.WithModifiers(Generator.EventDeclaration("ef", Generator.IdentifierName("t")), allModifiers)));

            Assert.Equal(
                DeclarationModifiers.Abstract | DeclarationModifiers.New | DeclarationModifiers.Override | DeclarationModifiers.Sealed | DeclarationModifiers.Static | DeclarationModifiers.Virtual | DeclarationModifiers.Unsafe | DeclarationModifiers.ReadOnly,
                Generator.GetModifiers(Generator.WithModifiers(Generator.CustomEventDeclaration("ep", Generator.IdentifierName("t")), allModifiers)));

            Assert.Equal(
                DeclarationModifiers.Abstract | DeclarationModifiers.New | DeclarationModifiers.Override | DeclarationModifiers.Virtual,
                Generator.GetModifiers(Generator.WithModifiers(SyntaxFactory.AccessorDeclaration(SyntaxKind.GetAccessorDeclaration), allModifiers)));
        }

        [Fact]
        public void TestAddPublicToStaticConstructor()
        {
            var ctor = Generator.ConstructorDeclaration("C", modifiers: DeclarationModifiers.Static);
            VerifySyntax<ConstructorDeclarationSyntax>(ctor, @"static C()
{
}");

            var publicCtor = Generator.WithAccessibility(ctor, Accessibility.Public);
            VerifySyntax<ConstructorDeclarationSyntax>(publicCtor, @"public C()
{
}");
        }

        [Fact]
        public void TestAddStaticToPublicConstructor()
        {
            var ctor = Generator.ConstructorDeclaration("C", accessibility: Accessibility.Public);
            VerifySyntax<ConstructorDeclarationSyntax>(ctor, @"public C()
{
}");

            var staticCtor = Generator.WithModifiers(ctor, DeclarationModifiers.Static);
            VerifySyntax<ConstructorDeclarationSyntax>(staticCtor, @"static C()
{
}");
        }

        [Fact]
        public void TestAddAbstractToFileClass()
        {
            var fileClass = (ClassDeclarationSyntax)SyntaxFactory.ParseMemberDeclaration("file class C { }");
            var fileAbstractClass = Generator.WithModifiers(fileClass, Generator.GetModifiers(fileClass).WithIsAbstract(true));
            VerifySyntax<ClassDeclarationSyntax>(fileAbstractClass, @"file abstract class C
{
}");
        }

        [Fact]
        public void TestAddPublicToFileClass()
        {
            var fileClass = (ClassDeclarationSyntax)SyntaxFactory.ParseMemberDeclaration("file class C { }");
            var filePublicClass = Generator.WithAccessibility(fileClass, Accessibility.Public);
            VerifySyntax<ClassDeclarationSyntax>(filePublicClass, @"public class C
{
}");
        }

        [Fact]
        public void TestAddFileModifierToAbstractClass()
        {
            var abstractClass = (ClassDeclarationSyntax)SyntaxFactory.ParseMemberDeclaration("abstract class C { }");
            var fileAbstractClass = Generator.WithModifiers(abstractClass, Generator.GetModifiers(abstractClass).WithIsFile(true));
            VerifySyntax<ClassDeclarationSyntax>(fileAbstractClass, @"file abstract class C
{
}");
        }

        [Fact]
        public void TestAddFileModifierToPublicClass()
        {
            var publicClass = (ClassDeclarationSyntax)SyntaxFactory.ParseMemberDeclaration("public class C { }");
            var filePublicClass = Generator.WithModifiers(publicClass, Generator.GetModifiers(publicClass).WithIsFile(true));
            VerifySyntax<ClassDeclarationSyntax>(filePublicClass, @"file class C
{
}");
        }

        [Fact]
        public void TestAddRequiredModifierToVirtualProperty()
        {
            var property = (PropertyDeclarationSyntax)SyntaxFactory.ParseMemberDeclaration("public virtual int P { get; }");
            var updatedProperty = Generator.WithModifiers(property, Generator.GetModifiers(property).WithIsRequired(true));
            VerifySyntax<PropertyDeclarationSyntax>(updatedProperty, "public virtual required int P { get; }");
        }

        [Fact]
        public void TestAddVirtualModifierToRequiredProperty()
        {
            var property = (PropertyDeclarationSyntax)SyntaxFactory.ParseMemberDeclaration("public required int P { get; }");
            var updatedProperty = Generator.WithModifiers(property, Generator.GetModifiers(property).WithIsVirtual(true));
            VerifySyntax<PropertyDeclarationSyntax>(updatedProperty, "public virtual required int P { get; }");
        }

        [Theory, WorkItem(66295, "https://github.com/dotnet/roslyn/issues/66295")]
        [InlineData("private protected")]
        [InlineData("protected internal")]
        public void TestCompoundAccessibilityModifierKeywordsOrder(string modifier)
        {
            var property = (PropertyDeclarationSyntax)SyntaxFactory.ParseMemberDeclaration($$"""{{modifier}} int P { get; }""");
            var updatedProperty = Generator.WithModifiers(property, Generator.GetModifiers(property).WithIsRequired(true));
            VerifySyntax<PropertyDeclarationSyntax>(updatedProperty, $$"""{{modifier}} required int P { get; }""");
        }

        [Fact]
        public void TestGetType()
        {
            Assert.Equal("t", Generator.GetType(Generator.MethodDeclaration("m", returnType: Generator.IdentifierName("t"))).ToString());
            Assert.Null(Generator.GetType(Generator.MethodDeclaration("m")));

            Assert.Equal("t", Generator.GetType(Generator.FieldDeclaration("f", Generator.IdentifierName("t"))).ToString());
            Assert.Equal("t", Generator.GetType(Generator.PropertyDeclaration("p", Generator.IdentifierName("t"))).ToString());
            Assert.Equal("t", Generator.GetType(Generator.IndexerDeclaration(new[] { Generator.ParameterDeclaration("p", Generator.IdentifierName("pt")) }, Generator.IdentifierName("t"))).ToString());
            Assert.Equal("t", Generator.GetType(Generator.ParameterDeclaration("p", Generator.IdentifierName("t"))).ToString());

            Assert.Equal("t", Generator.GetType(Generator.EventDeclaration("ef", Generator.IdentifierName("t"))).ToString());
            Assert.Equal("t", Generator.GetType(Generator.CustomEventDeclaration("ep", Generator.IdentifierName("t"))).ToString());

            Assert.Equal("t", Generator.GetType(Generator.DelegateDeclaration("t", returnType: Generator.IdentifierName("t"))).ToString());
            Assert.Null(Generator.GetType(Generator.DelegateDeclaration("d")));

            Assert.Equal("t", Generator.GetType(Generator.LocalDeclarationStatement(Generator.IdentifierName("t"), "v")).ToString());

            Assert.Null(Generator.GetType(Generator.ClassDeclaration("c")));
            Assert.Null(Generator.GetType(Generator.IdentifierName("x")));
        }

        [Fact]
        public void TestWithType()
        {
            Assert.Equal("t", Generator.GetType(Generator.WithType(Generator.MethodDeclaration("m", returnType: Generator.IdentifierName("x")), Generator.IdentifierName("t"))).ToString());
            Assert.Equal("t", Generator.GetType(Generator.WithType(Generator.FieldDeclaration("f", Generator.IdentifierName("x")), Generator.IdentifierName("t"))).ToString());
            Assert.Equal("t", Generator.GetType(Generator.WithType(Generator.PropertyDeclaration("p", Generator.IdentifierName("x")), Generator.IdentifierName("t"))).ToString());
            Assert.Equal("t", Generator.GetType(Generator.WithType(Generator.IndexerDeclaration(new[] { Generator.ParameterDeclaration("p", Generator.IdentifierName("pt")) }, Generator.IdentifierName("x")), Generator.IdentifierName("t"))).ToString());
            Assert.Equal("t", Generator.GetType(Generator.WithType(Generator.ParameterDeclaration("p", Generator.IdentifierName("x")), Generator.IdentifierName("t"))).ToString());

            Assert.Equal("t", Generator.GetType(Generator.WithType(Generator.DelegateDeclaration("t"), Generator.IdentifierName("t"))).ToString());

            Assert.Equal("t", Generator.GetType(Generator.WithType(Generator.EventDeclaration("ef", Generator.IdentifierName("x")), Generator.IdentifierName("t"))).ToString());
            Assert.Equal("t", Generator.GetType(Generator.WithType(Generator.CustomEventDeclaration("ep", Generator.IdentifierName("x")), Generator.IdentifierName("t"))).ToString());

            Assert.Equal("t", Generator.GetType(Generator.WithType(Generator.LocalDeclarationStatement(Generator.IdentifierName("x"), "v"), Generator.IdentifierName("t"))).ToString());
            Assert.Null(Generator.GetType(Generator.WithType(Generator.ClassDeclaration("c"), Generator.IdentifierName("t"))));
            Assert.Null(Generator.GetType(Generator.WithType(Generator.IdentifierName("x"), Generator.IdentifierName("t"))));
        }

        [Fact]
        public void TestGetParameters()
        {
            Assert.Equal(0, Generator.GetParameters(Generator.MethodDeclaration("m")).Count);
            Assert.Equal(1, Generator.GetParameters(Generator.MethodDeclaration("m", parameters: new[] { Generator.ParameterDeclaration("p", Generator.IdentifierName("t")) })).Count);
            Assert.Equal(2, Generator.GetParameters(Generator.MethodDeclaration("m", parameters: new[] { Generator.ParameterDeclaration("p", Generator.IdentifierName("t")), Generator.ParameterDeclaration("p2", Generator.IdentifierName("t2")) })).Count);

            Assert.Equal(0, Generator.GetParameters(Generator.ConstructorDeclaration()).Count);
            Assert.Equal(1, Generator.GetParameters(Generator.ConstructorDeclaration(parameters: new[] { Generator.ParameterDeclaration("p", Generator.IdentifierName("t")) })).Count);
            Assert.Equal(2, Generator.GetParameters(Generator.ConstructorDeclaration(parameters: new[] { Generator.ParameterDeclaration("p", Generator.IdentifierName("t")), Generator.ParameterDeclaration("p2", Generator.IdentifierName("t2")) })).Count);

            Assert.Equal(1, Generator.GetParameters(Generator.IndexerDeclaration(new[] { Generator.ParameterDeclaration("p", Generator.IdentifierName("t")) }, Generator.IdentifierName("t"))).Count);
            Assert.Equal(2, Generator.GetParameters(Generator.IndexerDeclaration(new[] { Generator.ParameterDeclaration("p", Generator.IdentifierName("t")), Generator.ParameterDeclaration("p2", Generator.IdentifierName("t2")) }, Generator.IdentifierName("t"))).Count);

            Assert.Equal(0, Generator.GetParameters(Generator.ValueReturningLambdaExpression(Generator.IdentifierName("expr"))).Count);
            Assert.Equal(1, Generator.GetParameters(Generator.ValueReturningLambdaExpression("p1", Generator.IdentifierName("expr"))).Count);

            Assert.Equal(0, Generator.GetParameters(Generator.VoidReturningLambdaExpression(Generator.IdentifierName("expr"))).Count);
            Assert.Equal(1, Generator.GetParameters(Generator.VoidReturningLambdaExpression("p1", Generator.IdentifierName("expr"))).Count);

            Assert.Equal(0, Generator.GetParameters(Generator.DelegateDeclaration("d")).Count);
            Assert.Equal(1, Generator.GetParameters(Generator.DelegateDeclaration("d", parameters: new[] { Generator.ParameterDeclaration("p", Generator.IdentifierName("t")) })).Count);

            Assert.Equal(0, Generator.GetParameters(Generator.ClassDeclaration("c")).Count);
            Assert.Equal(0, Generator.GetParameters(Generator.IdentifierName("x")).Count);
        }

        [Fact]
        public void TestAddParameters()
        {
            Assert.Equal(1, Generator.GetParameters(Generator.AddParameters(Generator.MethodDeclaration("m"), new[] { Generator.ParameterDeclaration("p", Generator.IdentifierName("t")) })).Count);
            Assert.Equal(1, Generator.GetParameters(Generator.AddParameters(Generator.ConstructorDeclaration(), new[] { Generator.ParameterDeclaration("p", Generator.IdentifierName("t")) })).Count);
            Assert.Equal(3, Generator.GetParameters(Generator.AddParameters(Generator.IndexerDeclaration(new[] { Generator.ParameterDeclaration("p", Generator.IdentifierName("t")) }, Generator.IdentifierName("t")), new[] { Generator.ParameterDeclaration("p2", Generator.IdentifierName("t2")), Generator.ParameterDeclaration("p3", Generator.IdentifierName("t3")) })).Count);

            Assert.Equal(1, Generator.GetParameters(Generator.AddParameters(Generator.ValueReturningLambdaExpression(Generator.IdentifierName("expr")), new[] { Generator.LambdaParameter("p") })).Count);
            Assert.Equal(1, Generator.GetParameters(Generator.AddParameters(Generator.VoidReturningLambdaExpression(Generator.IdentifierName("expr")), new[] { Generator.LambdaParameter("p") })).Count);

            Assert.Equal(1, Generator.GetParameters(Generator.AddParameters(Generator.DelegateDeclaration("d"), new[] { Generator.ParameterDeclaration("p", Generator.IdentifierName("t")) })).Count);

            Assert.Equal(0, Generator.GetParameters(Generator.AddParameters(Generator.ClassDeclaration("c"), new[] { Generator.ParameterDeclaration("p", Generator.IdentifierName("t")) })).Count);
            Assert.Equal(0, Generator.GetParameters(Generator.AddParameters(Generator.IdentifierName("x"), new[] { Generator.ParameterDeclaration("p", Generator.IdentifierName("t")) })).Count);
        }

        [Fact]
        public void TestGetExpression()
        {
            // initializers
            Assert.Equal("x", Generator.GetExpression(Generator.FieldDeclaration("f", Generator.IdentifierName("t"), initializer: Generator.IdentifierName("x"))).ToString());
            Assert.Equal("x", Generator.GetExpression(Generator.ParameterDeclaration("p", Generator.IdentifierName("t"), initializer: Generator.IdentifierName("x"))).ToString());
            Assert.Equal("x", Generator.GetExpression(Generator.LocalDeclarationStatement("loc", initializer: Generator.IdentifierName("x"))).ToString());

            // lambda bodies
            Assert.Null(Generator.GetExpression(Generator.ValueReturningLambdaExpression("p", new[] { Generator.IdentifierName("x") })));
            Assert.Equal(1, Generator.GetStatements(Generator.ValueReturningLambdaExpression("p", new[] { Generator.IdentifierName("x") })).Count);
            Assert.Equal("x", Generator.GetExpression(Generator.ValueReturningLambdaExpression(Generator.IdentifierName("x"))).ToString());
            Assert.Equal("x", Generator.GetExpression(Generator.VoidReturningLambdaExpression(Generator.IdentifierName("x"))).ToString());
            Assert.Equal("x", Generator.GetExpression(Generator.ValueReturningLambdaExpression("p", Generator.IdentifierName("x"))).ToString());
            Assert.Equal("x", Generator.GetExpression(Generator.VoidReturningLambdaExpression("p", Generator.IdentifierName("x"))).ToString());

            // identifier
            Assert.Null(Generator.GetExpression(Generator.IdentifierName("e")));

            // expression bodied methods
            var method = (MethodDeclarationSyntax)Generator.MethodDeclaration("p");
            method = method.WithBody(null).WithSemicolonToken(SyntaxFactory.Token(SyntaxKind.SemicolonToken));
            method = method.WithExpressionBody(SyntaxFactory.ArrowExpressionClause((ExpressionSyntax)Generator.IdentifierName("x")));

            Assert.Equal("x", Generator.GetExpression(method).ToString());

            // expression bodied local functions
            var local = SyntaxFactory.LocalFunctionStatement(SyntaxFactory.PredefinedType(SyntaxFactory.Token(SyntaxKind.VoidKeyword)), "p");
            local = local.WithBody(null).WithSemicolonToken(SyntaxFactory.Token(SyntaxKind.SemicolonToken));
            local = local.WithExpressionBody(SyntaxFactory.ArrowExpressionClause((ExpressionSyntax)Generator.IdentifierName("x")));

            Assert.Equal("x", Generator.GetExpression(local).ToString());
        }

        [Fact]
        public void TestWithExpression()
        {
            // initializers
            Assert.Equal("x", Generator.GetExpression(Generator.WithExpression(Generator.FieldDeclaration("f", Generator.IdentifierName("t")), Generator.IdentifierName("x"))).ToString());
            Assert.Equal("x", Generator.GetExpression(Generator.WithExpression(Generator.ParameterDeclaration("p", Generator.IdentifierName("t")), Generator.IdentifierName("x"))).ToString());
            Assert.Equal("x", Generator.GetExpression(Generator.WithExpression(Generator.LocalDeclarationStatement(Generator.IdentifierName("t"), "loc"), Generator.IdentifierName("x"))).ToString());

            // lambda bodies
            Assert.Equal("y", Generator.GetExpression(Generator.WithExpression(Generator.ValueReturningLambdaExpression("p", new[] { Generator.IdentifierName("x") }), Generator.IdentifierName("y"))).ToString());
            Assert.Equal("y", Generator.GetExpression(Generator.WithExpression(Generator.VoidReturningLambdaExpression("p", new[] { Generator.IdentifierName("x") }), Generator.IdentifierName("y"))).ToString());
            Assert.Equal("y", Generator.GetExpression(Generator.WithExpression(Generator.ValueReturningLambdaExpression(new[] { Generator.IdentifierName("x") }), Generator.IdentifierName("y"))).ToString());
            Assert.Equal("y", Generator.GetExpression(Generator.WithExpression(Generator.VoidReturningLambdaExpression(new[] { Generator.IdentifierName("x") }), Generator.IdentifierName("y"))).ToString());
            Assert.Equal("y", Generator.GetExpression(Generator.WithExpression(Generator.ValueReturningLambdaExpression("p", Generator.IdentifierName("x")), Generator.IdentifierName("y"))).ToString());
            Assert.Equal("y", Generator.GetExpression(Generator.WithExpression(Generator.VoidReturningLambdaExpression("p", Generator.IdentifierName("x")), Generator.IdentifierName("y"))).ToString());
            Assert.Equal("y", Generator.GetExpression(Generator.WithExpression(Generator.ValueReturningLambdaExpression(Generator.IdentifierName("x")), Generator.IdentifierName("y"))).ToString());
            Assert.Equal("y", Generator.GetExpression(Generator.WithExpression(Generator.VoidReturningLambdaExpression(Generator.IdentifierName("x")), Generator.IdentifierName("y"))).ToString());

            // identifier
            Assert.Null(Generator.GetExpression(Generator.WithExpression(Generator.IdentifierName("e"), Generator.IdentifierName("x"))));

            // expression bodied methods
            var method = (MethodDeclarationSyntax)Generator.MethodDeclaration("p");
            method = method.WithBody(null).WithSemicolonToken(SyntaxFactory.Token(SyntaxKind.SemicolonToken));
            method = method.WithExpressionBody(SyntaxFactory.ArrowExpressionClause((ExpressionSyntax)Generator.IdentifierName("x")));

            Assert.Equal("y", Generator.GetExpression(Generator.WithExpression(method, Generator.IdentifierName("y"))).ToString());

            // expression bodied local functions
            var local = SyntaxFactory.LocalFunctionStatement(SyntaxFactory.PredefinedType(SyntaxFactory.Token(SyntaxKind.VoidKeyword)), "p");
            local = local.WithBody(null).WithSemicolonToken(SyntaxFactory.Token(SyntaxKind.SemicolonToken));
            local = local.WithExpressionBody(SyntaxFactory.ArrowExpressionClause((ExpressionSyntax)Generator.IdentifierName("x")));

            Assert.Equal("y", Generator.GetExpression(Generator.WithExpression(local, Generator.IdentifierName("y"))).ToString());
        }

        [Fact]
        public void TestAccessorDeclarations()
        {
            var prop = Generator.PropertyDeclaration("p", Generator.IdentifierName("T"));

            Assert.Equal(2, Generator.GetAccessors(prop).Count);

            // get accessors from property
            var getAccessor = Generator.GetAccessor(prop, DeclarationKind.GetAccessor);
            Assert.NotNull(getAccessor);
            VerifySyntax<AccessorDeclarationSyntax>(getAccessor,
@"get;");

            Assert.NotNull(getAccessor);
            Assert.Equal(Accessibility.NotApplicable, Generator.GetAccessibility(getAccessor));

            // get accessors from property
            var setAccessor = Generator.GetAccessor(prop, DeclarationKind.SetAccessor);
            Assert.NotNull(setAccessor);
            Assert.Equal(Accessibility.NotApplicable, Generator.GetAccessibility(setAccessor));

            // remove accessors
            Assert.Null(Generator.GetAccessor(Generator.RemoveNode(prop, getAccessor), DeclarationKind.GetAccessor));
            Assert.Null(Generator.GetAccessor(Generator.RemoveNode(prop, setAccessor), DeclarationKind.SetAccessor));

            // change accessor accessibility
            Assert.Equal(Accessibility.Public, Generator.GetAccessibility(Generator.WithAccessibility(getAccessor, Accessibility.Public)));
            Assert.Equal(Accessibility.Private, Generator.GetAccessibility(Generator.WithAccessibility(setAccessor, Accessibility.Private)));

            // change accessor statements
            Assert.Equal(0, Generator.GetStatements(getAccessor).Count);
            Assert.Equal(0, Generator.GetStatements(setAccessor).Count);

            var newGetAccessor = Generator.WithStatements(getAccessor, null);
            VerifySyntax<AccessorDeclarationSyntax>(newGetAccessor,
@"get;");

            var newNewGetAccessor = Generator.WithStatements(newGetAccessor, new SyntaxNode[] { });
            VerifySyntax<AccessorDeclarationSyntax>(newNewGetAccessor,
@"get
{
}");

            // change accessors
            var newProp = Generator.ReplaceNode(prop, getAccessor, Generator.WithAccessibility(getAccessor, Accessibility.Public));
            Assert.Equal(Accessibility.Public, Generator.GetAccessibility(Generator.GetAccessor(newProp, DeclarationKind.GetAccessor)));

            newProp = Generator.ReplaceNode(prop, setAccessor, Generator.WithAccessibility(setAccessor, Accessibility.Public));
            Assert.Equal(Accessibility.Public, Generator.GetAccessibility(Generator.GetAccessor(newProp, DeclarationKind.SetAccessor)));
        }

        [Fact]
        public void TestAccessorDeclarations2()
        {
            VerifySyntax<PropertyDeclarationSyntax>(
                Generator.WithAccessorDeclarations(Generator.PropertyDeclaration("p", Generator.IdentifierName("x"))),
                "x p { }");

            VerifySyntax<PropertyDeclarationSyntax>(
                Generator.WithAccessorDeclarations(
                    Generator.PropertyDeclaration("p", Generator.IdentifierName("x")),
                    Generator.GetAccessorDeclaration(Accessibility.NotApplicable, new[] { Generator.ReturnStatement() })),
                "x p\r\n{\r\n    get\r\n    {\r\n        return;\r\n    }\r\n}");

            VerifySyntax<PropertyDeclarationSyntax>(
                Generator.WithAccessorDeclarations(
                    Generator.PropertyDeclaration("p", Generator.IdentifierName("x")),
                    Generator.GetAccessorDeclaration(Accessibility.Protected, new[] { Generator.ReturnStatement() })),
                "x p\r\n{\r\n    protected get\r\n    {\r\n        return;\r\n    }\r\n}");

            VerifySyntax<PropertyDeclarationSyntax>(
                Generator.WithAccessorDeclarations(
                    Generator.PropertyDeclaration("p", Generator.IdentifierName("x")),
                    Generator.SetAccessorDeclaration(Accessibility.Protected, new[] { Generator.ReturnStatement() })),
                "x p\r\n{\r\n    protected set\r\n    {\r\n        return;\r\n    }\r\n}");

            VerifySyntax<IndexerDeclarationSyntax>(
                Generator.WithAccessorDeclarations(Generator.IndexerDeclaration(new[] { Generator.ParameterDeclaration("p", Generator.IdentifierName("t")) }, Generator.IdentifierName("x"))),
                "x this[t p] { }");

            VerifySyntax<IndexerDeclarationSyntax>(
                Generator.WithAccessorDeclarations(Generator.IndexerDeclaration(new[] { Generator.ParameterDeclaration("p", Generator.IdentifierName("t")) }, Generator.IdentifierName("x")),
                    Generator.GetAccessorDeclaration(Accessibility.Protected, new[] { Generator.ReturnStatement() })),
                "x this[t p]\r\n{\r\n    protected get\r\n    {\r\n        return;\r\n    }\r\n}");

            VerifySyntax<IndexerDeclarationSyntax>(
                Generator.WithAccessorDeclarations(
                    Generator.IndexerDeclaration(new[] { Generator.ParameterDeclaration("p", Generator.IdentifierName("t")) }, Generator.IdentifierName("x")),
                    Generator.SetAccessorDeclaration(Accessibility.Protected, new[] { Generator.ReturnStatement() })),
                "x this[t p]\r\n{\r\n    protected set\r\n    {\r\n        return;\r\n    }\r\n}");
        }

        [Fact]
        public void TestAccessorsOnSpecialProperties()
        {
            var root = SyntaxFactory.ParseCompilationUnit(
@"class C
{
   public int X { get; set; } = 100;
   public int Y => 300;
}");
            var x = Generator.GetMembers(root.Members[0])[0];
            var y = Generator.GetMembers(root.Members[0])[1];

            Assert.Equal(2, Generator.GetAccessors(x).Count);
            Assert.Equal(0, Generator.GetAccessors(y).Count);

            // adding accessors to expression value property will not succeed
            var y2 = Generator.AddAccessors(y, new[] { Generator.GetAccessor(x, DeclarationKind.GetAccessor) });
            Assert.NotNull(y2);
            Assert.Equal(0, Generator.GetAccessors(y2).Count);
        }

        [Fact]
        public void TestAccessorsOnSpecialIndexers()
        {
            var root = SyntaxFactory.ParseCompilationUnit(
@"class C
{
   public int this[int p] { get { return p * 10; } set { } };
   public int this[int p] => p * 10;
}");
            var x = Generator.GetMembers(root.Members[0])[0];
            var y = Generator.GetMembers(root.Members[0])[1];

            Assert.Equal(2, Generator.GetAccessors(x).Count);
            Assert.Equal(0, Generator.GetAccessors(y).Count);

            // adding accessors to expression value indexer will not succeed
            var y2 = Generator.AddAccessors(y, new[] { Generator.GetAccessor(x, DeclarationKind.GetAccessor) });
            Assert.NotNull(y2);
            Assert.Equal(0, Generator.GetAccessors(y2).Count);
        }

        [Fact]
        public void TestExpressionsOnSpecialProperties()
        {
            // you can get/set expression from both expression value property and initialized properties
            var root = SyntaxFactory.ParseCompilationUnit(
@"class C
{
   public int X { get; set; } = 100;
   public int Y => 300;
   public int Z { get; set; }
}");
            var x = Generator.GetMembers(root.Members[0])[0];
            var y = Generator.GetMembers(root.Members[0])[1];
            var z = Generator.GetMembers(root.Members[0])[2];

            Assert.NotNull(Generator.GetExpression(x));
            Assert.NotNull(Generator.GetExpression(y));
            Assert.Null(Generator.GetExpression(z));
            Assert.Equal("100", Generator.GetExpression(x).ToString());
            Assert.Equal("300", Generator.GetExpression(y).ToString());

            Assert.Equal("500", Generator.GetExpression(Generator.WithExpression(x, Generator.LiteralExpression(500))).ToString());
            Assert.Equal("500", Generator.GetExpression(Generator.WithExpression(y, Generator.LiteralExpression(500))).ToString());
            Assert.Equal("500", Generator.GetExpression(Generator.WithExpression(z, Generator.LiteralExpression(500))).ToString());
        }

        [Fact]
        public void TestExpressionsOnSpecialIndexers()
        {
            // you can get/set expression from both expression value property and initialized properties
            var root = SyntaxFactory.ParseCompilationUnit(
@"class C
{
   public int this[int p] { get { return p * 10; } set { } };
   public int this[int p] => p * 10;
}");
            var x = Generator.GetMembers(root.Members[0])[0];
            var y = Generator.GetMembers(root.Members[0])[1];

            Assert.Null(Generator.GetExpression(x));
            Assert.NotNull(Generator.GetExpression(y));
            Assert.Equal("p * 10", Generator.GetExpression(y).ToString());

            Assert.Null(Generator.GetExpression(Generator.WithExpression(x, Generator.LiteralExpression(500))));
            Assert.Equal("500", Generator.GetExpression(Generator.WithExpression(y, Generator.LiteralExpression(500))).ToString());
        }

        [Fact]
        public void TestGetStatements()
        {
            var stmts = new[]
            {
                // x = y;
                Generator.ExpressionStatement(Generator.AssignmentStatement(Generator.IdentifierName("x"), Generator.IdentifierName("y"))),

                // fn(arg);
                Generator.ExpressionStatement(Generator.InvocationExpression(Generator.IdentifierName("fn"), Generator.IdentifierName("arg")))
            };

            Assert.Equal(0, Generator.GetStatements(Generator.MethodDeclaration("m")).Count);
            Assert.Equal(2, Generator.GetStatements(Generator.MethodDeclaration("m", statements: stmts)).Count);

            Assert.Equal(0, Generator.GetStatements(Generator.ConstructorDeclaration()).Count);
            Assert.Equal(2, Generator.GetStatements(Generator.ConstructorDeclaration(statements: stmts)).Count);

            Assert.Equal(0, Generator.GetStatements(Generator.VoidReturningLambdaExpression(new SyntaxNode[] { })).Count);
            Assert.Equal(2, Generator.GetStatements(Generator.VoidReturningLambdaExpression(stmts)).Count);

            Assert.Equal(0, Generator.GetStatements(Generator.ValueReturningLambdaExpression(new SyntaxNode[] { })).Count);
            Assert.Equal(2, Generator.GetStatements(Generator.ValueReturningLambdaExpression(stmts)).Count);

            Assert.Equal(0, Generator.GetStatements(Generator.IdentifierName("x")).Count);
        }

        [Fact]
        public void TestWithStatements()
        {
            var stmts = new[]
            {
                // x = y;
                Generator.ExpressionStatement(Generator.AssignmentStatement(Generator.IdentifierName("x"), Generator.IdentifierName("y"))),

                // fn(arg);
                Generator.ExpressionStatement(Generator.InvocationExpression(Generator.IdentifierName("fn"), Generator.IdentifierName("arg")))
            };

            Assert.Equal(2, Generator.GetStatements(Generator.WithStatements(Generator.MethodDeclaration("m"), stmts)).Count);
            Assert.Equal(2, Generator.GetStatements(Generator.WithStatements(Generator.ConstructorDeclaration(), stmts)).Count);
            Assert.Equal(2, Generator.GetStatements(Generator.WithStatements(Generator.VoidReturningLambdaExpression(new SyntaxNode[] { }), stmts)).Count);
            Assert.Equal(2, Generator.GetStatements(Generator.WithStatements(Generator.ValueReturningLambdaExpression(new SyntaxNode[] { }), stmts)).Count);

            Assert.Equal(0, Generator.GetStatements(Generator.WithStatements(Generator.IdentifierName("x"), stmts)).Count);
        }

        [Fact]
        public void TestGetAccessorStatements()
        {
            var stmts = new[]
            {
                // x = y;
                Generator.ExpressionStatement(Generator.AssignmentStatement(Generator.IdentifierName("x"), Generator.IdentifierName("y"))),

                // fn(arg);
                Generator.ExpressionStatement(Generator.InvocationExpression(Generator.IdentifierName("fn"), Generator.IdentifierName("arg")))
            };

            var p = Generator.ParameterDeclaration("p", Generator.IdentifierName("t"));

            // get-accessor
            Assert.Equal(0, Generator.GetGetAccessorStatements(Generator.PropertyDeclaration("p", Generator.IdentifierName("t"))).Count);
            Assert.Equal(2, Generator.GetGetAccessorStatements(Generator.PropertyDeclaration("p", Generator.IdentifierName("t"), getAccessorStatements: stmts)).Count);

            Assert.Equal(0, Generator.GetGetAccessorStatements(Generator.IndexerDeclaration(new[] { p }, Generator.IdentifierName("t"))).Count);
            Assert.Equal(2, Generator.GetGetAccessorStatements(Generator.IndexerDeclaration(new[] { p }, Generator.IdentifierName("t"), getAccessorStatements: stmts)).Count);

            Assert.Equal(0, Generator.GetGetAccessorStatements(Generator.IdentifierName("x")).Count);

            // set-accessor
            Assert.Equal(0, Generator.GetSetAccessorStatements(Generator.PropertyDeclaration("p", Generator.IdentifierName("t"))).Count);
            Assert.Equal(2, Generator.GetSetAccessorStatements(Generator.PropertyDeclaration("p", Generator.IdentifierName("t"), setAccessorStatements: stmts)).Count);

            Assert.Equal(0, Generator.GetSetAccessorStatements(Generator.IndexerDeclaration(new[] { p }, Generator.IdentifierName("t"))).Count);
            Assert.Equal(2, Generator.GetSetAccessorStatements(Generator.IndexerDeclaration(new[] { p }, Generator.IdentifierName("t"), setAccessorStatements: stmts)).Count);

            Assert.Equal(0, Generator.GetSetAccessorStatements(Generator.IdentifierName("x")).Count);
        }

        [Fact]
        public void TestWithAccessorStatements()
        {
            var stmts = new[]
            {
                // x = y;
                Generator.ExpressionStatement(Generator.AssignmentStatement(Generator.IdentifierName("x"), Generator.IdentifierName("y"))),

                // fn(arg);
                Generator.ExpressionStatement(Generator.InvocationExpression(Generator.IdentifierName("fn"), Generator.IdentifierName("arg")))
            };

            var p = Generator.ParameterDeclaration("p", Generator.IdentifierName("t"));

            // get-accessor
            Assert.Equal(2, Generator.GetGetAccessorStatements(Generator.WithGetAccessorStatements(Generator.PropertyDeclaration("p", Generator.IdentifierName("t")), stmts)).Count);
            Assert.Equal(2, Generator.GetGetAccessorStatements(Generator.WithGetAccessorStatements(Generator.IndexerDeclaration(new[] { p }, Generator.IdentifierName("t")), stmts)).Count);
            Assert.Equal(0, Generator.GetGetAccessorStatements(Generator.WithGetAccessorStatements(Generator.IdentifierName("x"), stmts)).Count);

            // set-accessor
            Assert.Equal(2, Generator.GetSetAccessorStatements(Generator.WithSetAccessorStatements(Generator.PropertyDeclaration("p", Generator.IdentifierName("t")), stmts)).Count);
            Assert.Equal(2, Generator.GetSetAccessorStatements(Generator.WithSetAccessorStatements(Generator.IndexerDeclaration(new[] { p }, Generator.IdentifierName("t")), stmts)).Count);
            Assert.Equal(0, Generator.GetSetAccessorStatements(Generator.WithSetAccessorStatements(Generator.IdentifierName("x"), stmts)).Count);
        }

        [Fact]
        public void TestGetBaseAndInterfaceTypes()
        {
            var classBI = SyntaxFactory.ParseCompilationUnit(
@"class C : B, I
{
}").Members[0];

            var baseListBI = Generator.GetBaseAndInterfaceTypes(classBI);
            Assert.NotNull(baseListBI);
            Assert.Equal(2, baseListBI.Count);
            Assert.Equal("B", baseListBI[0].ToString());
            Assert.Equal("I", baseListBI[1].ToString());

            var classB = SyntaxFactory.ParseCompilationUnit(
@"class C : B
{
}").Members[0];

            var baseListB = Generator.GetBaseAndInterfaceTypes(classB);
            Assert.NotNull(baseListB);
            Assert.Equal(1, baseListB.Count);
            Assert.Equal("B", baseListB[0].ToString());

            var classN = SyntaxFactory.ParseCompilationUnit(
@"class C
{
}").Members[0];

            var baseListN = Generator.GetBaseAndInterfaceTypes(classN);
            Assert.NotNull(baseListN);
            Assert.Equal(0, baseListN.Count);
        }

        [Fact]
        public void TestRemoveBaseAndInterfaceTypes()
        {
            var classBI = SyntaxFactory.ParseCompilationUnit(
@"class C : B, I
{
}").Members[0];

            var baseListBI = Generator.GetBaseAndInterfaceTypes(classBI);
            Assert.NotNull(baseListBI);

            VerifySyntax<ClassDeclarationSyntax>(
                Generator.RemoveNode(classBI, baseListBI[0]),
@"class C : I
{
}");

            VerifySyntax<ClassDeclarationSyntax>(
                Generator.RemoveNode(classBI, baseListBI[1]),
@"class C : B
{
}");

            VerifySyntax<ClassDeclarationSyntax>(
                Generator.RemoveNodes(classBI, baseListBI),
@"class C
{
}");
        }

        [Fact]
        public void TestAddBaseType()
        {
            var classC = SyntaxFactory.ParseCompilationUnit(
@"class C
{
}").Members[0];

            var classCI = SyntaxFactory.ParseCompilationUnit(
@"class C : I
{
}").Members[0];

            var classCB = SyntaxFactory.ParseCompilationUnit(
@"class C : B
{
}").Members[0];

            VerifySyntax<ClassDeclarationSyntax>(
                Generator.AddBaseType(classC, Generator.IdentifierName("T")),
@"class C : T
{
}");

            VerifySyntax<ClassDeclarationSyntax>(
                Generator.AddBaseType(classCI, Generator.IdentifierName("T")),
@"class C : T, I
{
}");

            // TODO: find way to avoid this
            VerifySyntax<ClassDeclarationSyntax>(
                Generator.AddBaseType(classCB, Generator.IdentifierName("T")),
@"class C : T, B
{
}");
        }

        [Fact]
        public void TestAddInterfaceTypes()
        {
            var classC = SyntaxFactory.ParseCompilationUnit(
@"class C
{
}").Members[0];

            var classCI = SyntaxFactory.ParseCompilationUnit(
@"class C : I
{
}").Members[0];

            var classCB = SyntaxFactory.ParseCompilationUnit(
@"class C : B
{
}").Members[0];

            VerifySyntax<ClassDeclarationSyntax>(
                Generator.AddInterfaceType(classC, Generator.IdentifierName("T")),
@"class C : T
{
}");

            VerifySyntax<ClassDeclarationSyntax>(
                Generator.AddInterfaceType(classCI, Generator.IdentifierName("T")),
@"class C : I, T
{
}");

            VerifySyntax<ClassDeclarationSyntax>(
                Generator.AddInterfaceType(classCB, Generator.IdentifierName("T")),
@"class C : B, T
{
}");
        }

        [Fact]
        public void TestMultiFieldDeclarations()
        {
            var comp = Compile(
@"public class C
{
   public static int X, Y, Z;
}");

            var symbolC = (INamedTypeSymbol)comp.GlobalNamespace.GetMembers("C").First();
            var symbolX = (IFieldSymbol)symbolC.GetMembers("X").First();
            var symbolY = (IFieldSymbol)symbolC.GetMembers("Y").First();
            var symbolZ = (IFieldSymbol)symbolC.GetMembers("Z").First();

            var declC = Generator.GetDeclaration(symbolC.DeclaringSyntaxReferences.Select(x => x.GetSyntax()).First());
            var declX = Generator.GetDeclaration(symbolX.DeclaringSyntaxReferences.Select(x => x.GetSyntax()).First());
            var declY = Generator.GetDeclaration(symbolY.DeclaringSyntaxReferences.Select(x => x.GetSyntax()).First());
            var declZ = Generator.GetDeclaration(symbolZ.DeclaringSyntaxReferences.Select(x => x.GetSyntax()).First());

            Assert.Equal(DeclarationKind.Field, Generator.GetDeclarationKind(declX));
            Assert.Equal(DeclarationKind.Field, Generator.GetDeclarationKind(declY));
            Assert.Equal(DeclarationKind.Field, Generator.GetDeclarationKind(declZ));

            Assert.NotNull(Generator.GetType(declX));
            Assert.Equal("int", Generator.GetType(declX).ToString());
            Assert.Equal("X", Generator.GetName(declX));
            Assert.Equal(Accessibility.Public, Generator.GetAccessibility(declX));
            Assert.Equal(DeclarationModifiers.Static, Generator.GetModifiers(declX));

            Assert.NotNull(Generator.GetType(declY));
            Assert.Equal("int", Generator.GetType(declY).ToString());
            Assert.Equal("Y", Generator.GetName(declY));
            Assert.Equal(Accessibility.Public, Generator.GetAccessibility(declY));
            Assert.Equal(DeclarationModifiers.Static, Generator.GetModifiers(declY));

            Assert.NotNull(Generator.GetType(declZ));
            Assert.Equal("int", Generator.GetType(declZ).ToString());
            Assert.Equal("Z", Generator.GetName(declZ));
            Assert.Equal(Accessibility.Public, Generator.GetAccessibility(declZ));
            Assert.Equal(DeclarationModifiers.Static, Generator.GetModifiers(declZ));

            var xTypedT = Generator.WithType(declX, Generator.IdentifierName("T"));
            Assert.Equal(DeclarationKind.Field, Generator.GetDeclarationKind(xTypedT));
            Assert.Equal(SyntaxKind.FieldDeclaration, xTypedT.Kind());
            Assert.Equal("T", Generator.GetType(xTypedT).ToString());

            var xNamedQ = Generator.WithName(declX, "Q");
            Assert.Equal(DeclarationKind.Field, Generator.GetDeclarationKind(xNamedQ));
            Assert.Equal(SyntaxKind.FieldDeclaration, xNamedQ.Kind());
            Assert.Equal("Q", Generator.GetName(xNamedQ).ToString());

            var xInitialized = Generator.WithExpression(declX, Generator.IdentifierName("e"));
            Assert.Equal(DeclarationKind.Field, Generator.GetDeclarationKind(xInitialized));
            Assert.Equal(SyntaxKind.FieldDeclaration, xInitialized.Kind());
            Assert.Equal("e", Generator.GetExpression(xInitialized).ToString());

            var xPrivate = Generator.WithAccessibility(declX, Accessibility.Private);
            Assert.Equal(DeclarationKind.Field, Generator.GetDeclarationKind(xPrivate));
            Assert.Equal(SyntaxKind.FieldDeclaration, xPrivate.Kind());
            Assert.Equal(Accessibility.Private, Generator.GetAccessibility(xPrivate));

            var xReadOnly = Generator.WithModifiers(declX, DeclarationModifiers.ReadOnly);
            Assert.Equal(DeclarationKind.Field, Generator.GetDeclarationKind(xReadOnly));
            Assert.Equal(SyntaxKind.FieldDeclaration, xReadOnly.Kind());
            Assert.Equal(DeclarationModifiers.ReadOnly, Generator.GetModifiers(xReadOnly));

            var xAttributed = Generator.AddAttributes(declX, Generator.Attribute("A"));
            Assert.Equal(DeclarationKind.Field, Generator.GetDeclarationKind(xAttributed));
            Assert.Equal(SyntaxKind.FieldDeclaration, xAttributed.Kind());
            Assert.Equal(1, Generator.GetAttributes(xAttributed).Count);
            Assert.Equal("[A]", Generator.GetAttributes(xAttributed)[0].ToString());

            var membersC = Generator.GetMembers(declC);
            Assert.Equal(3, membersC.Count);
            Assert.Equal(declX, membersC[0]);
            Assert.Equal(declY, membersC[1]);
            Assert.Equal(declZ, membersC[2]);

            VerifySyntax<ClassDeclarationSyntax>(
                Generator.InsertMembers(declC, 0, Generator.FieldDeclaration("A", Generator.IdentifierName("T"))),
@"public class C
{
    T A;
    public static int X, Y, Z;
}");

            VerifySyntax<ClassDeclarationSyntax>(
                Generator.InsertMembers(declC, 1, Generator.FieldDeclaration("A", Generator.IdentifierName("T"))),
@"public class C
{
    public static int X;
    T A;
    public static int Y, Z;
}");

            VerifySyntax<ClassDeclarationSyntax>(
                Generator.InsertMembers(declC, 2, Generator.FieldDeclaration("A", Generator.IdentifierName("T"))),
@"public class C
{
    public static int X, Y;
    T A;
    public static int Z;
}");

            VerifySyntax<ClassDeclarationSyntax>(
                Generator.InsertMembers(declC, 3, Generator.FieldDeclaration("A", Generator.IdentifierName("T"))),
@"public class C
{
    public static int X, Y, Z;
    T A;
}");

            VerifySyntax<ClassDeclarationSyntax>(
                Generator.ClassDeclaration("C", members: new[] { declX, declY }),
@"class C
{
    public static int X;
    public static int Y;
}");

            VerifySyntax<ClassDeclarationSyntax>(
                Generator.ReplaceNode(declC, declX, xTypedT),
@"public class C
{
    public static T X;
    public static int Y, Z;
}");

            VerifySyntax<ClassDeclarationSyntax>(
                Generator.ReplaceNode(declC, declY, Generator.WithType(declY, Generator.IdentifierName("T"))),
@"public class C
{
    public static int X;
    public static T Y;
    public static int Z;
}");

            VerifySyntax<ClassDeclarationSyntax>(
                Generator.ReplaceNode(declC, declZ, Generator.WithType(declZ, Generator.IdentifierName("T"))),
@"public class C
{
    public static int X, Y;
    public static T Z;
}");

            VerifySyntax<ClassDeclarationSyntax>(
                Generator.ReplaceNode(declC, declX, Generator.WithAccessibility(declX, Accessibility.Private)),
@"public class C
{
    private static int X;
    public static int Y, Z;
}");

            VerifySyntax<ClassDeclarationSyntax>(
                Generator.ReplaceNode(declC, declX, Generator.WithModifiers(declX, DeclarationModifiers.None)),
@"public class C
{
    public int X;
    public static int Y, Z;
}");
            VerifySyntax<ClassDeclarationSyntax>(
                Generator.ReplaceNode(declC, declX, Generator.WithName(declX, "Q")),
@"public class C
{
    public static int Q, Y, Z;
}");
            VerifySyntax<ClassDeclarationSyntax>(
                Generator.ReplaceNode(declC, declX.GetAncestorOrThis<VariableDeclaratorSyntax>(), SyntaxFactory.VariableDeclarator("Q")),
@"public class C
{
    public static int Q, Y, Z;
}");

            VerifySyntax<ClassDeclarationSyntax>(
                Generator.ReplaceNode(declC, declX, Generator.WithExpression(declX, Generator.IdentifierName("e"))),
@"public class C
{
    public static int X = e, Y, Z;
}");
        }

        [Theory, WorkItem(48789, "https://github.com/dotnet/roslyn/issues/48789")]
        [InlineData("record")]
        [InlineData("record class")]
        public void TestInsertMembersOnRecord_SemiColon(string typeKind)
        {
            var comp = Compile(
$@"public {typeKind} C;
");

            var symbolC = (INamedTypeSymbol)comp.GlobalNamespace.GetMembers("C").First();
            var declC = Generator.GetDeclaration(symbolC.DeclaringSyntaxReferences.Select(x => x.GetSyntax()).First());

            VerifySyntax<RecordDeclarationSyntax>(
                Generator.InsertMembers(declC, 0, Generator.FieldDeclaration("A", Generator.IdentifierName("T"))),
$@"public {typeKind} C
{{
    T A;
}}");
        }

        [Fact, WorkItem(48789, "https://github.com/dotnet/roslyn/issues/48789")]
        public void TestInsertMembersOnRecordStruct_SemiColon()
        {
            var src =
@"public record struct C;
";
            var comp = CSharpCompilation.Create("test")
                .AddReferences(TestMetadata.Net451.mscorlib)
                .AddSyntaxTrees(SyntaxFactory.ParseSyntaxTree(src, options: CSharpParseOptions.Default.WithLanguageVersion(LanguageVersion.Preview)));

            var symbolC = (INamedTypeSymbol)comp.GlobalNamespace.GetMembers("C").First();
            var declC = Generator.GetDeclaration(symbolC.DeclaringSyntaxReferences.Select(x => x.GetSyntax()).First());

            VerifySyntax<RecordDeclarationSyntax>(
                Generator.InsertMembers(declC, 0, Generator.FieldDeclaration("A", Generator.IdentifierName("T"))),
@"public record struct C
{
    T A;
}");
        }

        [Fact, WorkItem(48789, "https://github.com/dotnet/roslyn/issues/48789")]
        public void TestInsertMembersOnRecord_Braces()
        {
            var comp = Compile(
@"public record C { }
");

            var symbolC = (INamedTypeSymbol)comp.GlobalNamespace.GetMembers("C").First();
            var declC = Generator.GetDeclaration(symbolC.DeclaringSyntaxReferences.Select(x => x.GetSyntax()).First());

            VerifySyntax<RecordDeclarationSyntax>(
                Generator.InsertMembers(declC, 0, Generator.FieldDeclaration("A", Generator.IdentifierName("T"))),
@"public record C
{
    T A;
}");
        }

        [Fact, WorkItem(48789, "https://github.com/dotnet/roslyn/issues/48789")]
        public void TestInsertMembersOnRecord_BracesAndSemiColon()
        {
            var comp = Compile(
@"public record C { };
");

            var symbolC = (INamedTypeSymbol)comp.GlobalNamespace.GetMembers("C").First();
            var declC = Generator.GetDeclaration(symbolC.DeclaringSyntaxReferences.Select(x => x.GetSyntax()).First());

            VerifySyntax<RecordDeclarationSyntax>(
                Generator.InsertMembers(declC, 0, Generator.FieldDeclaration("A", Generator.IdentifierName("T"))),
@"public record C
{
    T A;
}");
        }

        [Fact]
        public void TestMultiAttributeDeclarations()
        {
            var comp = Compile(
@"[X, Y, Z]
public class C
{
}");
            var symbolC = comp.GlobalNamespace.GetMembers("C").First();
            var declC = symbolC.DeclaringSyntaxReferences.First().GetSyntax();
            var attrs = Generator.GetAttributes(declC);

            var attrX = attrs[0];
            var attrY = attrs[1];
            var attrZ = attrs[2];

            Assert.Equal(3, attrs.Count);
            Assert.Equal("X", Generator.GetName(attrX));
            Assert.Equal("Y", Generator.GetName(attrY));
            Assert.Equal("Z", Generator.GetName(attrZ));

            var xNamedQ = Generator.WithName(attrX, "Q");
            Assert.Equal(DeclarationKind.Attribute, Generator.GetDeclarationKind(xNamedQ));
            Assert.Equal(SyntaxKind.AttributeList, xNamedQ.Kind());
            Assert.Equal("[Q]", xNamedQ.ToString());

            var xWithArg = Generator.AddAttributeArguments(attrX, new[] { Generator.AttributeArgument(Generator.IdentifierName("e")) });
            Assert.Equal(DeclarationKind.Attribute, Generator.GetDeclarationKind(xWithArg));
            Assert.Equal(SyntaxKind.AttributeList, xWithArg.Kind());
            Assert.Equal("[X(e)]", xWithArg.ToString());

            // Inserting new attributes
            VerifySyntax<ClassDeclarationSyntax>(
                Generator.InsertAttributes(declC, 0, Generator.Attribute("A")),
@"[A]
[X, Y, Z]
public class C
{
}");

            VerifySyntax<ClassDeclarationSyntax>(
                Generator.InsertAttributes(declC, 1, Generator.Attribute("A")),
@"[X]
[A]
[Y, Z]
public class C
{
}");

            VerifySyntax<ClassDeclarationSyntax>(
                Generator.InsertAttributes(declC, 2, Generator.Attribute("A")),
@"[X, Y]
[A]
[Z]
public class C
{
}");

            VerifySyntax<ClassDeclarationSyntax>(
                Generator.InsertAttributes(declC, 3, Generator.Attribute("A")),
@"[X, Y, Z]
[A]
public class C
{
}");

            // Removing attributes
            VerifySyntax<ClassDeclarationSyntax>(
                Generator.RemoveNodes(declC, new[] { attrX }),
@"[Y, Z]
public class C
{
}");

            VerifySyntax<ClassDeclarationSyntax>(
                Generator.RemoveNodes(declC, new[] { attrY }),
@"[X, Z]
public class C
{
}");

            VerifySyntax<ClassDeclarationSyntax>(
                Generator.RemoveNodes(declC, new[] { attrZ }),
@"[X, Y]
public class C
{
}");

            VerifySyntax<ClassDeclarationSyntax>(
                Generator.RemoveNodes(declC, new[] { attrX, attrY }),
@"[Z]
public class C
{
}");

            VerifySyntax<ClassDeclarationSyntax>(
                Generator.RemoveNodes(declC, new[] { attrX, attrZ }),
@"[Y]
public class C
{
}");

            VerifySyntax<ClassDeclarationSyntax>(
                Generator.RemoveNodes(declC, new[] { attrY, attrZ }),
@"[X]
public class C
{
}");

            VerifySyntax<ClassDeclarationSyntax>(
                Generator.RemoveNodes(declC, new[] { attrX, attrY, attrZ }),
@"public class C
{
}");

            // Replacing attributes
            VerifySyntax<ClassDeclarationSyntax>(
                Generator.ReplaceNode(declC, attrX, Generator.Attribute("A")),
@"[A, Y, Z]
public class C
{
}");

            VerifySyntax<ClassDeclarationSyntax>(
                Generator.ReplaceNode(declC, attrY, Generator.Attribute("A")),
@"[X, A, Z]
public class C
{
}");

            VerifySyntax<ClassDeclarationSyntax>(
                Generator.ReplaceNode(declC, attrZ, Generator.Attribute("A")),
@"[X, Y, A]
public class C
{
}");

            VerifySyntax<ClassDeclarationSyntax>(
                Generator.ReplaceNode(declC, attrX, Generator.AddAttributeArguments(attrX, new[] { Generator.AttributeArgument(Generator.IdentifierName("e")) })),
@"[X(e), Y, Z]
public class C
{
}");
        }

        [Fact, WorkItem(66376, "https://github.com/dotnet/roslyn/issues/66376")]
        public void TestRefReturnType()
        {
            var comp = Compile(
@"public class C<T>
{
    public ref T GetPinnableReference() { throw null; }
    public ref readonly T this[int index] { get { throw null; } }
    public ref int P => throw null;
}");
            var symbolC = comp.GlobalNamespace.GetMembers("C").First();

            var method = symbolC.GetMembers().OfType<IMethodSymbol>().Single(m => m.MethodKind == MethodKind.Ordinary);
            var indexer = symbolC.GetMembers().OfType<IPropertySymbol>().Single(m => m.IsIndexer);
            var property = symbolC.GetMembers().OfType<IPropertySymbol>().Single(m => !m.IsIndexer);

            VerifySyntax<MethodDeclarationSyntax>(
                Generator.MethodDeclaration(method),
                "public ref T GetPinnableReference()\r\n{\r\n}");

            VerifySyntax<IndexerDeclarationSyntax>(
                Generator.IndexerDeclaration(indexer),
                "public ref readonly T this[global::System.Int32 index]\r\n{\r\n    get\r\n    {\r\n    }\r\n}");

            VerifySyntax<PropertyDeclarationSyntax>(
                Generator.PropertyDeclaration(property),
                "public ref global::System.Int32 P { get; }");
        }

        [Fact]
        public void TestMultiReturnAttributeDeclarations()
        {
            var comp = Compile(
@"public class C
{
    [return: X, Y, Z]
    public void M()
    {
    }
}");
            var symbolC = comp.GlobalNamespace.GetMembers("C").First();
            var declC = symbolC.DeclaringSyntaxReferences.First().GetSyntax();
            var declM = Generator.GetMembers(declC).First();

            Assert.Equal(0, Generator.GetAttributes(declM).Count);

            var attrs = Generator.GetReturnAttributes(declM);
            Assert.Equal(3, attrs.Count);
            var attrX = attrs[0];
            var attrY = attrs[1];
            var attrZ = attrs[2];

            Assert.Equal("X", Generator.GetName(attrX));
            Assert.Equal("Y", Generator.GetName(attrY));
            Assert.Equal("Z", Generator.GetName(attrZ));

            var xNamedQ = Generator.WithName(attrX, "Q");
            Assert.Equal(DeclarationKind.Attribute, Generator.GetDeclarationKind(xNamedQ));
            Assert.Equal(SyntaxKind.AttributeList, xNamedQ.Kind());
            Assert.Equal("[Q]", xNamedQ.ToString());

            var xWithArg = Generator.AddAttributeArguments(attrX, new[] { Generator.AttributeArgument(Generator.IdentifierName("e")) });
            Assert.Equal(DeclarationKind.Attribute, Generator.GetDeclarationKind(xWithArg));
            Assert.Equal(SyntaxKind.AttributeList, xWithArg.Kind());
            Assert.Equal("[X(e)]", xWithArg.ToString());

            // Inserting new attributes
            VerifySyntax<MethodDeclarationSyntax>(
                Generator.InsertReturnAttributes(declM, 0, Generator.Attribute("A")),
@"[return: A]
[return: X, Y, Z]
public void M()
{
}");

            VerifySyntax<MethodDeclarationSyntax>(
                Generator.InsertReturnAttributes(declM, 1, Generator.Attribute("A")),
@"[return: X]
[return: A]
[return: Y, Z]
public void M()
{
}");

            VerifySyntax<MethodDeclarationSyntax>(
                Generator.InsertReturnAttributes(declM, 2, Generator.Attribute("A")),
@"[return: X, Y]
[return: A]
[return: Z]
public void M()
{
}");

            VerifySyntax<MethodDeclarationSyntax>(
                Generator.InsertReturnAttributes(declM, 3, Generator.Attribute("A")),
@"[return: X, Y, Z]
[return: A]
public void M()
{
}");

            // replacing
            VerifySyntax<MethodDeclarationSyntax>(
                Generator.ReplaceNode(declM, attrX, Generator.Attribute("Q")),
@"[return: Q, Y, Z]
public void M()
{
}");

            VerifySyntax<MethodDeclarationSyntax>(
                Generator.ReplaceNode(declM, attrX, Generator.AddAttributeArguments(attrX, new[] { Generator.AttributeArgument(Generator.IdentifierName("e")) })),
@"[return: X(e), Y, Z]
public void M()
{
}");
        }

        [Fact]
        public void TestMixedAttributeDeclarations()
        {
            var comp = Compile(
@"public class C
{
    [X]
    [return: A]
    [Y, Z]
    [return: B, C, D]
    [P]
    public void M()
    {
    }
}");
            var symbolC = comp.GlobalNamespace.GetMembers("C").First();
            var declC = symbolC.DeclaringSyntaxReferences.First().GetSyntax();
            var declM = Generator.GetMembers(declC).First();

            var attrs = Generator.GetAttributes(declM);
            Assert.Equal(4, attrs.Count);

            var attrX = attrs[0];
            Assert.Equal("X", Generator.GetName(attrX));
            Assert.Equal(SyntaxKind.AttributeList, attrX.Kind());

            var attrY = attrs[1];
            Assert.Equal("Y", Generator.GetName(attrY));
            Assert.Equal(SyntaxKind.Attribute, attrY.Kind());

            var attrZ = attrs[2];
            Assert.Equal("Z", Generator.GetName(attrZ));
            Assert.Equal(SyntaxKind.Attribute, attrZ.Kind());

            var attrP = attrs[3];
            Assert.Equal("P", Generator.GetName(attrP));
            Assert.Equal(SyntaxKind.AttributeList, attrP.Kind());

            var rattrs = Generator.GetReturnAttributes(declM);
            Assert.Equal(4, rattrs.Count);

            var attrA = rattrs[0];
            Assert.Equal("A", Generator.GetName(attrA));
            Assert.Equal(SyntaxKind.AttributeList, attrA.Kind());

            var attrB = rattrs[1];
            Assert.Equal("B", Generator.GetName(attrB));
            Assert.Equal(SyntaxKind.Attribute, attrB.Kind());

            var attrC = rattrs[2];
            Assert.Equal("C", Generator.GetName(attrC));
            Assert.Equal(SyntaxKind.Attribute, attrC.Kind());

            var attrD = rattrs[3];
            Assert.Equal("D", Generator.GetName(attrD));
            Assert.Equal(SyntaxKind.Attribute, attrD.Kind());

            // inserting
            VerifySyntax<MethodDeclarationSyntax>(
                Generator.InsertAttributes(declM, 0, Generator.Attribute("Q")),
@"[Q]
[X]
[return: A]
[Y, Z]
[return: B, C, D]
[P]
public void M()
{
}");

            VerifySyntax<MethodDeclarationSyntax>(
                Generator.InsertAttributes(declM, 1, Generator.Attribute("Q")),
@"[X]
[return: A]
[Q]
[Y, Z]
[return: B, C, D]
[P]
public void M()
{
}");

            VerifySyntax<MethodDeclarationSyntax>(
                Generator.InsertAttributes(declM, 2, Generator.Attribute("Q")),
@"[X]
[return: A]
[Y]
[Q]
[Z]
[return: B, C, D]
[P]
public void M()
{
}");

            VerifySyntax<MethodDeclarationSyntax>(
                Generator.InsertAttributes(declM, 3, Generator.Attribute("Q")),
@"[X]
[return: A]
[Y, Z]
[return: B, C, D]
[Q]
[P]
public void M()
{
}");

            VerifySyntax<MethodDeclarationSyntax>(
                Generator.InsertAttributes(declM, 4, Generator.Attribute("Q")),
@"[X]
[return: A]
[Y, Z]
[return: B, C, D]
[P]
[Q]
public void M()
{
}");

            VerifySyntax<MethodDeclarationSyntax>(
                Generator.InsertReturnAttributes(declM, 0, Generator.Attribute("Q")),
@"[X]
[return: Q]
[return: A]
[Y, Z]
[return: B, C, D]
[P]
public void M()
{
}");

            VerifySyntax<MethodDeclarationSyntax>(
                Generator.InsertReturnAttributes(declM, 1, Generator.Attribute("Q")),
@"[X]
[return: A]
[Y, Z]
[return: Q]
[return: B, C, D]
[P]
public void M()
{
}");

            VerifySyntax<MethodDeclarationSyntax>(
                Generator.InsertReturnAttributes(declM, 2, Generator.Attribute("Q")),
@"[X]
[return: A]
[Y, Z]
[return: B]
[return: Q]
[return: C, D]
[P]
public void M()
{
}");

            VerifySyntax<MethodDeclarationSyntax>(
                Generator.InsertReturnAttributes(declM, 3, Generator.Attribute("Q")),
@"[X]
[return: A]
[Y, Z]
[return: B, C]
[return: Q]
[return: D]
[P]
public void M()
{
}");

            VerifySyntax<MethodDeclarationSyntax>(
                Generator.InsertReturnAttributes(declM, 4, Generator.Attribute("Q")),
@"[X]
[return: A]
[Y, Z]
[return: B, C, D]
[return: Q]
[P]
public void M()
{
}");
        }

        [Fact, WorkItem(293, "https://github.com/dotnet/roslyn/issues/293")]
        [Trait(Traits.Feature, Traits.Features.Formatting)]
        public void IntroduceBaseList()
        {
            var text = @"
public class C
{
}
";
            var expected = @"
public class C : IDisposable
{
}
";

            var root = SyntaxFactory.ParseCompilationUnit(text);
            var decl = root.DescendantNodes().OfType<ClassDeclarationSyntax>().First();
            var newDecl = Generator.AddInterfaceType(decl, Generator.IdentifierName("IDisposable"));
            var newRoot = root.ReplaceNode(decl, newDecl);

            var elasticOnlyFormatted = Formatter.Format(newRoot, SyntaxAnnotation.ElasticAnnotation, _workspace.Services.SolutionServices, CSharpSyntaxFormattingOptions.Default, CancellationToken.None).ToFullString();
            Assert.Equal(expected, elasticOnlyFormatted);
        }

        #endregion

        #region DeclarationModifiers

        [Fact, WorkItem(1084965, " https://devdiv.visualstudio.com/DevDiv/_workitems/edit/1084965")]
        public void TestNamespaceModifiers()
        {
            TestModifiersAsync(DeclarationModifiers.None,
                @"
[|namespace N1
{
}|]");
        }

        [Fact, WorkItem(1084965, " https://devdiv.visualstudio.com/DevDiv/_workitems/edit/1084965")]
        public void TestFileScopedNamespaceModifiers()
        {
            TestModifiersAsync(DeclarationModifiers.None,
                @"
[|namespace N1;|]");
        }

        [Fact, WorkItem(1084965, " https://devdiv.visualstudio.com/DevDiv/_workitems/edit/1084965")]
        public void TestClassModifiers1()
        {
            TestModifiersAsync(DeclarationModifiers.Static,
                @"
[|static class C
{
}|]");
        }

        [Fact, WorkItem(1084965, " https://devdiv.visualstudio.com/DevDiv/_workitems/edit/1084965")]
        public void TestMethodModifiers()
        {
            TestModifiersAsync(DeclarationModifiers.Sealed | DeclarationModifiers.Override,
                @"
class C
{
    [|public sealed override void M() { }|]
}");
        }

        [Fact, WorkItem(66170, "https://github.com/dotnet/roslyn/issues/66170")]
        public void TestMethodModifiers2()
        {
            TestModifiersAsync(DeclarationModifiers.ReadOnly,
                @"
struct S
{
    [|public readonly void M() { }|]
}");
        }

        [Fact]
        public void TestAsyncMethodModifier()
        {
            TestModifiersAsync(DeclarationModifiers.Async,
                @"
using System.Threading.Tasks;
class C
{
    [|public async Task DoAsync() { await Task.CompletedTask; }|]
}
");
        }

        [Fact, WorkItem(1084965, " https://devdiv.visualstudio.com/DevDiv/_workitems/edit/1084965")]
        public void TestPropertyModifiers1()
        {
            TestModifiersAsync(DeclarationModifiers.Virtual | DeclarationModifiers.ReadOnly,
                @"
class C
{
    [|public virtual int X => 0;|]
}");
        }

        [Fact]
        public void TestPropertyModifiers2()
        {
            TestModifiersAsync(DeclarationModifiers.ReadOnly | DeclarationModifiers.Required,
                @"
class C
{
    [|public required int X => 0;|]
}");
        }

        [Fact, WorkItem(1084965, " https://devdiv.visualstudio.com/DevDiv/_workitems/edit/1084965")]
        public void TestFieldModifiers1()
        {
            TestModifiersAsync(DeclarationModifiers.Static,
                @"
class C
{
    public static int [|X|];
}");
        }

        [Fact]
        public void TestFieldModifiers2()
        {
            TestModifiersAsync(DeclarationModifiers.Required,
                @"
class C
{
    public required int [|X|];
}");
        }

        [Fact, WorkItem(1084965, " https://devdiv.visualstudio.com/DevDiv/_workitems/edit/1084965")]
        public void TestEvent1()
        {
            TestModifiersAsync(DeclarationModifiers.Virtual,
                @"
class C
{
    public virtual event System.Action [|X|];
}");
        }

        [Fact, WorkItem(65834, "https://github.com/dotnet/roslyn/issues/65834")]
        public void TestStructModifiers1()
        {
            TestModifiersAsync(DeclarationModifiers.ReadOnly | DeclarationModifiers.Sealed,
                @"
public readonly struct [|S|]
{
}");
        }

        private static void TestModifiersAsync(DeclarationModifiers modifiers, string markup)
        {
            MarkupTestFile.GetSpan(markup, out var code, out var span);

            var compilation = Compile(code);
            var tree = compilation.SyntaxTrees.Single();

            var semanticModel = compilation.GetSemanticModel(tree);

            var root = tree.GetRoot();
            var node = root.FindNode(span, getInnermostNodeForTie: true);

            var declaration = semanticModel.GetDeclaredSymbol(node);
            Assert.NotNull(declaration);

            Assert.Equal(modifiers, DeclarationModifiers.From(declaration));
        }

        #endregion
    }
}<|MERGE_RESOLUTION|>--- conflicted
+++ resolved
@@ -2355,35 +2355,37 @@
                 "public global::System.Int32 Prop { protected get; set; }");
         }
 
-<<<<<<< HEAD
         [Fact, WorkItem(66380, "https://github.com/dotnet/roslyn/issues/66380")]
         public void TestConstantFieldDeclarations()
-=======
-        [Fact, WorkItem(66374, "https://github.com/dotnet/roslyn/issues/66374")]
-        public void TestDestructor1()
->>>>>>> 27f31cd0
         {
             var compilation = _emptyCompilation.AddSyntaxTrees(SyntaxFactory.ParseSyntaxTree("""
                 class C
                 {
-<<<<<<< HEAD
                     public const int F;
-=======
+                }
+                """));
+
+            var type = compilation.GetTypeByMetadataName("C");
+            var field = type.GetMembers("F").Single();
+
+            VerifySyntax<FieldDeclarationSyntax>(
+                Generator.Declaration(field),
+                "public const global::System.Int32 F;");
+        }
+
+        [Fact, WorkItem(66374, "https://github.com/dotnet/roslyn/issues/66374")]
+        public void TestDestructor1()
+        {
+            var compilation = _emptyCompilation.AddSyntaxTrees(SyntaxFactory.ParseSyntaxTree("""
+                class C
+                {
                     ~C()
                     {
                     }
->>>>>>> 27f31cd0
                 }
                 """));
 
             var type = compilation.GetTypeByMetadataName("C");
-<<<<<<< HEAD
-            var field = type.GetMembers("F").Single();
-
-            VerifySyntax<FieldDeclarationSyntax>(
-                Generator.Declaration(field),
-                "public const global::System.Int32 F;");
-=======
             var method = type.GetMembers(WellKnownMemberNames.DestructorName).Single();
 
             VerifySyntax<DestructorDeclarationSyntax>(
@@ -2392,7 +2394,6 @@
                 {
                 }
                 """);
->>>>>>> 27f31cd0
         }
 
         #endregion
