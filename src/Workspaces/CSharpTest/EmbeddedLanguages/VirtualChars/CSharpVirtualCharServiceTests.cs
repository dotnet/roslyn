--- conflicted
+++ resolved
@@ -46,18 +46,6 @@
 
         private static void Test(string stringText, string expected)
         {
-<<<<<<< HEAD
-            var token = GetStringToken(stringText, allowFailure: false);
-            var virtualChars = CSharpVirtualCharService.Instance.TryConvertToVirtualChars(token);
-            foreach (var ch in virtualChars)
-            {
-                for (var i = ch.Span.Start; i < ch.Span.End; i++)
-                    Assert.Equal(ch, virtualChars.Find(i));
-            }
-
-            var actual = ConvertToString(virtualChars);
-            Assert.Equal(expected, actual);
-=======
             var tokens = GetStringTokens(stringText, allowFailure: false);
             Contract.ThrowIfNull(tokens);
             foreach (var token in tokens)
@@ -75,16 +63,10 @@
 
             var actual = string.Join("", virtualCharsArray.Select(ConvertToString));
             AssertEx.Equal(expected, actual);
->>>>>>> 80a8ce8d
         }
 
         private static void TestFailure(string stringText)
         {
-<<<<<<< HEAD
-            var token = GetStringToken(stringText, allowFailure: true);
-            if (token == default)
-                return;
-=======
             var tokens = GetStringTokens(stringText, allowFailure: true);
             if (tokens == null)
                 return;
@@ -107,7 +89,6 @@
 
         private static string ConvertToString(VirtualChar vc)
             => $"[{ConvertRuneToString(vc)},[{vc.Span.Start - _statementPrefix.Length},{vc.Span.End - _statementPrefix.Length}]]";
->>>>>>> 80a8ce8d
 
         private static string ConvertRuneToString(VirtualChar c)
             => PrintAsUnicodeEscape(c)
