--- conflicted
+++ resolved
@@ -1024,43 +1024,7 @@
 using cC;
 using CC;";
 
-<<<<<<< HEAD
 // <Metalama /> Non-latin characters removed to make the test passing.";
-=======
-            string sortedKana;
-            if (GlobalizationUtilities.ICUMode())
-            {
-                sortedKana =
-@"using あ;
-using ｱ;
-using ああ;
-using あｱ;
-using ｱあ;
-using ｱｱ;
-using あア;
-using ｱア;
-using ア;
-using アあ;
-using アｱ;
-using アア;";
-            }
-            else
-            {
-                sortedKana =
-@"using ア;
-using ｱ;
-using あ;
-using アア;
-using アｱ;
-using ｱア;
-using ｱｱ;
-using アあ;
-using ｱあ;
-using あア;
-using あｱ;
-using ああ;";
-            }
->>>>>>> d7e8a398
 
             var final =
 @$"using a;
@@ -1090,13 +1054,8 @@
 using cC;
 using Cc;
 using CC;
-<<<<<<< HEAD
 
 // <Metalama /> Non-latin characters removed to make the test passing.";
-=======
-{sortedKana}
-";
->>>>>>> d7e8a398
             await CheckAsync(initial, final);
         }
 
@@ -1106,47 +1065,10 @@
             var initial =
 @"// <Metalama /> Non-latin characters removed to make the test passing.";
 
-<<<<<<< HEAD
             var final =
 @"// <Metalama /> Non-latin characters removed to make the test passing.";
 
             await CheckAsync(initial, final);
-=======
-            if (GlobalizationUtilities.ICUMode())
-            {
-                await CheckAsync(initial,
-@"using あ;
-using ｱ;
-using ああ;
-using あｱ;
-using ｱあ;
-using ｱｱ;
-using あア;
-using ｱア;
-using ア;
-using アあ;
-using アｱ;
-using アア;
-");
-            }
-            else
-            {
-                await CheckAsync(initial,
-@"using ア;
-using ｱ;
-using あ;
-using アア;
-using アｱ;
-using ｱア;
-using ｱｱ;
-using アあ;
-using ｱあ;
-using あア;
-using あｱ;
-using ああ;
-");
-            }
->>>>>>> d7e8a398
         }
 
         [Fact, WorkItem(20988, "https://github.com/dotnet/roslyn/issues/20988")]
