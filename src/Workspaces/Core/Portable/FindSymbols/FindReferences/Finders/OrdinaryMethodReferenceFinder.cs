﻿// Licensed to the .NET Foundation under one or more agreements.
// The .NET Foundation licenses this file to you under the MIT license.
// See the LICENSE file in the project root for more information.

using System;
using System.Collections.Generic;
using System.Collections.Immutable;
using System.Threading;
using System.Threading.Tasks;
using Microsoft.CodeAnalysis.PooledObjects;
using Microsoft.CodeAnalysis.Shared.Extensions;

namespace Microsoft.CodeAnalysis.FindSymbols.Finders;

internal sealed class OrdinaryMethodReferenceFinder : AbstractMethodOrPropertyOrEventSymbolReferenceFinder<IMethodSymbol>
{
    protected override bool CanFind(IMethodSymbol symbol)
        => symbol.MethodKind is MethodKind.Ordinary or
                                MethodKind.DelegateInvoke or
                                MethodKind.DeclareMethod or
                                MethodKind.ReducedExtension or
                                MethodKind.LocalFunction;

    protected override async ValueTask<ImmutableArray<ISymbol>> DetermineCascadedSymbolsAsync(
        IMethodSymbol symbol,
        Solution solution,
        FindReferencesSearchOptions options,
        CancellationToken cancellationToken)
    {
        // If it's a delegate method, then cascade to the type as well.  These guys are
        // practically equivalent for users.
        if (symbol.ContainingType.TypeKind == TypeKind.Delegate)
            return [symbol.ContainingType];

        using var _ = ArrayBuilder<ISymbol>.GetInstance(out var result);

        result.AddRange(GetOtherPartsOfPartial(symbol));

        // If the given symbol is an extension member, cascade to its implementation method
        result.AddIfNotNull(symbol.AssociatedExtensionImplementation);

<<<<<<< HEAD
=======
        CascadeFromExtensionImplementation(symbol, result);

        return result.ToImmutableAndClear();
    }

    private static void CascadeFromExtensionImplementation(IMethodSymbol symbol, ArrayBuilder<ISymbol> result)
    {
>>>>>>> 514d16c7
        // If the given symbol is an implementation method of an extension member, cascade to the extension member itself
        if (symbol.TryGetCorrespondingExtensionBlockMethod() is IMethodSymbol method)
            result.Add(method);

        return new(result.ToImmutableAndClear());
    }

    private static ImmutableArray<ISymbol> GetOtherPartsOfPartial(IMethodSymbol symbol)
    {
        // https://github.com/dotnet/roslyn/issues/73772: define/use a similar helper for PropertySymbolReferenceFinder+PropertyAccessorSymbolReferenceFinder?
        if (symbol.PartialDefinitionPart != null)
            return [symbol.PartialDefinitionPart];

        if (symbol.PartialImplementationPart != null)
            return [symbol.PartialImplementationPart];

        return [];
    }

    protected override async Task DetermineDocumentsToSearchAsync<TData>(
        IMethodSymbol methodSymbol,
        HashSet<string>? globalAliases,
        Project project,
        IImmutableSet<Document>? documents,
        Action<Document, TData> processResult,
        TData processResultData,
        FindReferencesSearchOptions options,
        CancellationToken cancellationToken)
    {
        // TODO(cyrusn): Handle searching for IDisposable.Dispose (or an implementation
        // thereof).  in that case, we need to look at documents that have a using in them
        // and see if that using binds to this dispose method.  We also need to look at
        // 'foreach's as the will call 'Dispose' afterwards.

        // TODO(cyrusn): Handle searching for linq methods.  If the user searches for 'Cast',
        // 'Where', 'Select', 'SelectMany', 'Join', 'GroupJoin', 'OrderBy',
        // 'OrderByDescending', 'GroupBy', 'ThenBy' or 'ThenByDescending', then we want to
        // search in files that have query expressions and see if any query clause binds to
        // these methods.

        // TODO(cyrusn): Handle searching for Monitor.Enter and Monitor.Exit.  If a user
        // searches for these, then we should find usages of 'lock(goo)' or 'synclock(goo)'
        // since they implicitly call those methods.

        await FindDocumentsAsync(project, documents, processResult, processResultData, cancellationToken, methodSymbol.Name).ConfigureAwait(false);

        if (IsForEachMethod(methodSymbol))
            await FindDocumentsWithForEachStatementsAsync(project, documents, processResult, processResultData, cancellationToken).ConfigureAwait(false);

        if (IsDeconstructMethod(methodSymbol))
            await FindDocumentsWithDeconstructionAsync(project, documents, processResult, processResultData, cancellationToken).ConfigureAwait(false);

        if (IsGetAwaiterMethod(methodSymbol))
            await FindDocumentsWithAwaitExpressionAsync(project, documents, processResult, processResultData, cancellationToken).ConfigureAwait(false);

        await FindDocumentsWithGlobalSuppressMessageAttributeAsync(
            project, documents, processResult, processResultData, cancellationToken).ConfigureAwait(false);

        if (IsAddMethod(methodSymbol))
            await FindDocumentsWithCollectionInitializersAsync(project, documents, processResult, processResultData, cancellationToken).ConfigureAwait(false);

        if (IsDisposeMethod(methodSymbol))
            await FindDocumentsWithUsingStatementsAsync(project, documents, processResult, processResultData, cancellationToken).ConfigureAwait(false);
    }

    private static Task FindDocumentsWithDeconstructionAsync<TData>(Project project, IImmutableSet<Document>? documents, Action<Document, TData> processResult, TData processResultData, CancellationToken cancellationToken)
        => FindDocumentsWithPredicateAsync(project, documents, static index => index.ContainsDeconstruction, processResult, processResultData, cancellationToken);

    private static Task FindDocumentsWithAwaitExpressionAsync<TData>(Project project, IImmutableSet<Document>? documents, Action<Document, TData> processResult, TData processResultData, CancellationToken cancellationToken)
        => FindDocumentsWithPredicateAsync(project, documents, static index => index.ContainsAwait, processResult, processResultData, cancellationToken);

    private static Task FindDocumentsWithCollectionInitializersAsync<TData>(Project project, IImmutableSet<Document>? documents, Action<Document, TData> processResult, TData processResultData, CancellationToken cancellationToken)
        => FindDocumentsWithPredicateAsync(project, documents, static index => index.ContainsCollectionInitializer, processResult, processResultData, cancellationToken);

    private static bool IsForEachMethod(IMethodSymbol methodSymbol)
        => methodSymbol.Name is WellKnownMemberNames.GetEnumeratorMethodName or
                                WellKnownMemberNames.MoveNextMethodName;

    private static bool IsDeconstructMethod(IMethodSymbol methodSymbol)
        => methodSymbol.Name == WellKnownMemberNames.DeconstructMethodName;

    private static bool IsGetAwaiterMethod(IMethodSymbol methodSymbol)
        => methodSymbol.Name == WellKnownMemberNames.GetAwaiter;

    private static bool IsAddMethod(IMethodSymbol methodSymbol)
        => methodSymbol.Name == WellKnownMemberNames.CollectionInitializerAddMethodName;

    private static bool IsDisposeMethod(IMethodSymbol methodSymbol)
        => methodSymbol.Name == nameof(IDisposable.Dispose);

    protected sealed override void FindReferencesInDocument<TData>(
        IMethodSymbol symbol,
        FindReferencesDocumentState state,
        Action<FinderLocation, TData> processResult,
        TData processResultData,
        FindReferencesSearchOptions options,
        CancellationToken cancellationToken)
    {
        FindReferencesInDocumentUsingSymbolName(
            symbol, state, processResult, processResultData, cancellationToken);

        if (IsForEachMethod(symbol))
            FindReferencesInForEachStatements(symbol, state, processResult, processResultData, cancellationToken);

        if (IsDeconstructMethod(symbol))
            FindReferencesInDeconstruction(symbol, state, processResult, processResultData, cancellationToken);

        if (IsGetAwaiterMethod(symbol))
            FindReferencesInAwaitExpression(symbol, state, processResult, processResultData, cancellationToken);

        FindReferencesInDocumentInsideGlobalSuppressions(
            symbol, state, processResult, processResultData, cancellationToken);

        if (IsAddMethod(symbol))
            FindReferencesInCollectionInitializer(symbol, state, processResult, processResultData, cancellationToken);

        if (IsDisposeMethod(symbol))
            FindReferencesInUsingStatements(symbol, state, processResult, processResultData, cancellationToken);
    }

    private void FindReferencesInUsingStatements<TData>(
        IMethodSymbol symbol,
        FindReferencesDocumentState state,
        Action<FinderLocation, TData> processResult,
        TData processResultData,
        CancellationToken cancellationToken)
    {
        FindReferencesInDocument(state, static index => index.ContainsUsingStatement, CollectMatchingReferences, processResult, processResultData, cancellationToken);
        return;

        void CollectMatchingReferences(
            SyntaxNode node,
            FindReferencesDocumentState state,
            Action<FinderLocation, TData> processResult,
            TData processResultData)
        {
            var disposeMethod = state.SemanticFacts.TryGetDisposeMethod(state.SemanticModel, node, cancellationToken);

            if (Matches(disposeMethod, symbol))
            {
                var location = node.GetFirstToken().GetLocation();
                var symbolUsageInfo = GetSymbolUsageInfo(node, state, cancellationToken);

                var result = new FinderLocation(node, new ReferenceLocation(
                    state.Document,
                    alias: null,
                    location: location,
                    isImplicit: true,
                    symbolUsageInfo,
                    GetAdditionalFindUsagesProperties(node, state),
                    candidateReason: CandidateReason.None));
                processResult(result, processResultData);
            }
        }
    }
}<|MERGE_RESOLUTION|>--- conflicted
+++ resolved
@@ -39,21 +39,11 @@
         // If the given symbol is an extension member, cascade to its implementation method
         result.AddIfNotNull(symbol.AssociatedExtensionImplementation);
 
-<<<<<<< HEAD
-=======
-        CascadeFromExtensionImplementation(symbol, result);
-
-        return result.ToImmutableAndClear();
-    }
-
-    private static void CascadeFromExtensionImplementation(IMethodSymbol symbol, ArrayBuilder<ISymbol> result)
-    {
->>>>>>> 514d16c7
         // If the given symbol is an implementation method of an extension member, cascade to the extension member itself
         if (symbol.TryGetCorrespondingExtensionBlockMethod() is IMethodSymbol method)
             result.Add(method);
 
-        return new(result.ToImmutableAndClear());
+        return result.ToImmutableAndClear();
     }
 
     private static ImmutableArray<ISymbol> GetOtherPartsOfPartial(IMethodSymbol symbol)
