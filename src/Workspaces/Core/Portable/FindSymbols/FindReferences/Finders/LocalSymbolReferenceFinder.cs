--- conflicted
+++ resolved
@@ -2,32 +2,22 @@
 // The .NET Foundation licenses this file to you under the MIT license.
 // See the LICENSE file in the project root for more information.
 
-<<<<<<< HEAD
 using System.Collections.Immutable;
 using System.Threading;
 using System.Threading.Tasks;
 using Microsoft.CodeAnalysis.PooledObjects;
 
-namespace Microsoft.CodeAnalysis.FindSymbols.Finders
-{
-    internal sealed class LocalSymbolReferenceFinder : AbstractMemberScopedReferenceFinder<ILocalSymbol>
-    {
-        protected override bool TokensMatch(FindReferencesDocumentState state, SyntaxToken token, string name)
-            => IdentifiersMatch(state.SyntaxFacts, name, token);
-
-        protected override async ValueTask<ImmutableArray<ISymbol>> DetermineCascadedSymbolsAsync(ILocalSymbol symbol, Solution solution, FindReferencesSearchOptions options, CancellationToken cancellationToken)
-        {
-            using var _ = ArrayBuilder<ISymbol>.GetInstance(out var symbols);
-            await DiscoverImpliedSymbolsAsync(symbol, solution, symbols, cancellationToken).ConfigureAwait(false);
-            return symbols.ToImmutable();
-        }
-    }
-=======
 namespace Microsoft.CodeAnalysis.FindSymbols.Finders;
 
 internal sealed class LocalSymbolReferenceFinder : AbstractMemberScopedReferenceFinder<ILocalSymbol>
 {
     protected override bool TokensMatch(FindReferencesDocumentState state, SyntaxToken token, string name)
         => IdentifiersMatch(state.SyntaxFacts, name, token);
->>>>>>> 7c7a4127
+        
+    protected override async ValueTask<ImmutableArray<ISymbol>> DetermineCascadedSymbolsAsync(ILocalSymbol symbol, Solution solution, FindReferencesSearchOptions options, CancellationToken cancellationToken)
+    {
+        using var _ = ArrayBuilder<ISymbol>.GetInstance(out var symbols);
+        await DiscoverImpliedSymbolsAsync(symbol, solution, symbols, cancellationToken).ConfigureAwait(false);
+        return symbols.ToImmutable();
+    }
 }