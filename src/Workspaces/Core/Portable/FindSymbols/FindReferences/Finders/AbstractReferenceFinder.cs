﻿// Copyright (c) Microsoft.  All Rights Reserved.  Licensed under the Apache License, Version 2.0.  See License.txt in the project root for license information.

using System;
using System.Collections.Generic;
using System.Collections.Immutable;
using System.Diagnostics;
using System.Linq;
using System.Threading;
using System.Threading.Tasks;
using Microsoft.CodeAnalysis;
using Microsoft.CodeAnalysis.LanguageServices;
using Microsoft.CodeAnalysis.Operations;
using Microsoft.CodeAnalysis.PooledObjects;
using Microsoft.CodeAnalysis.Shared.Extensions;
using Microsoft.CodeAnalysis.Shared.Utilities;
using Roslyn.Utilities;

namespace Microsoft.CodeAnalysis.FindSymbols.Finders
{
    internal abstract partial class AbstractReferenceFinder : IReferenceFinder
    {
        public const string ContainingTypeInfoPropertyName = "ContainingTypeInfo";
        public const string ContainingMemberInfoPropertyName = "ContainingMemberInfo";

        public abstract Task<ImmutableArray<SymbolAndProjectId>> DetermineCascadedSymbolsAsync(
            SymbolAndProjectId symbolAndProject, Solution solution, IImmutableSet<Project> projects,
            FindReferencesSearchOptions options, CancellationToken cancellationToken);

        public abstract Task<ImmutableArray<Project>> DetermineProjectsToSearchAsync(ISymbol symbol, Solution solution, IImmutableSet<Project> projects, CancellationToken cancellationToken);

        public abstract Task<ImmutableArray<Document>> DetermineDocumentsToSearchAsync(
            ISymbol symbol, Project project, IImmutableSet<Document> documents, FindReferencesSearchOptions options, CancellationToken cancellationToken);

        public abstract Task<ImmutableArray<FinderLocation>> FindReferencesInDocumentAsync(
            SymbolAndProjectId symbolAndProjectId, Document document, SemanticModel semanticModel, FindReferencesSearchOptions options, CancellationToken cancellationToken);

        protected static bool TryGetNameWithoutAttributeSuffix(
            string name,
            ISyntaxFactsService syntaxFacts,
            out string result)
        {
            return name.TryGetWithoutAttributeSuffix(syntaxFacts.IsCaseSensitive, out result);
        }

        protected async Task<ImmutableArray<Document>> FindDocumentsAsync(Project project, IImmutableSet<Document> scope, Func<Document, CancellationToken, Task<bool>> predicateAsync, CancellationToken cancellationToken)
        {
            // special case for HR
            if (scope != null && scope.Count == 1)
            {
                var document = scope.First();
                if (document.Project == project)
                {
                    return scope.ToImmutableArray();
                }

                return ImmutableArray<Document>.Empty;
            }

            var documents = ArrayBuilder<Document>.GetInstance();
            foreach (var document in project.Documents)
            {
                if (scope != null && !scope.Contains(document))
                {
                    continue;
                }

                if (await predicateAsync(document, cancellationToken).ConfigureAwait(false))
                {
                    documents.Add(document);
                }
            }

            return documents.ToImmutableAndFree();
        }

        /// <summary>
        /// Finds all the documents in the provided project that contain the requested string
        /// values
        /// </summary>
        protected Task<ImmutableArray<Document>> FindDocumentsAsync(Project project, IImmutableSet<Document> documents, CancellationToken cancellationToken, params string[] values)
        {
            return FindDocumentsAsync(project, documents, async (d, c) =>
            {
                var info = await SyntaxTreeIndex.GetIndexAsync(d, c).ConfigureAwait(false);
                foreach (var value in values)
                {
                    if (!info.ProbablyContainsIdentifier(value))
                    {
                        return false;
                    }
                }

                return true;
            }, cancellationToken);
        }

        protected Task<ImmutableArray<Document>> FindDocumentsAsync(
            Project project,
            IImmutableSet<Document> documents,
            PredefinedType predefinedType,
            CancellationToken cancellationToken)
        {
            if (predefinedType == PredefinedType.None)
            {
                return SpecializedTasks.EmptyImmutableArray<Document>();
            }

            return FindDocumentsAsync(project, documents, async (d, c) =>
            {
                var info = await SyntaxTreeIndex.GetIndexAsync(d, c).ConfigureAwait(false);
                return info.ContainsPredefinedType(predefinedType);
            }, cancellationToken);
        }

        protected Task<ImmutableArray<Document>> FindDocumentsAsync(
            Project project,
            IImmutableSet<Document> documents,
            PredefinedOperator op,
            CancellationToken cancellationToken)
        {
            if (op == PredefinedOperator.None)
            {
                return SpecializedTasks.EmptyImmutableArray<Document>();
            }

            return FindDocumentsAsync(project, documents, async (d, c) =>
            {
                var info = await SyntaxTreeIndex.GetIndexAsync(d, c).ConfigureAwait(false);
                return info.ContainsPredefinedOperator(op);
            }, cancellationToken);
        }

        protected static bool IdentifiersMatch(ISyntaxFactsService syntaxFacts, string name, SyntaxToken token)
        {
            return syntaxFacts.IsIdentifier(token) && syntaxFacts.TextMatch(token.ValueText, name);
        }

        protected static Task<ImmutableArray<FinderLocation>> FindReferencesInDocumentUsingIdentifierAsync(
            ISymbol symbol,
            string identifier,
            Document document,
            SemanticModel semanticModel,
            CancellationToken cancellationToken)
        {
            return FindReferencesInDocumentUsingIdentifierAsync(
                symbol, identifier, document, semanticModel, findParentNode: null,
                cancellationToken: cancellationToken);
        }

        protected static Task<ImmutableArray<FinderLocation>> FindReferencesInDocumentUsingIdentifierAsync(
            ISymbol symbol,
            string identifier,
            Document document,
            SemanticModel semanticModel,
            Func<SyntaxToken, SyntaxNode> findParentNode,
            CancellationToken cancellationToken)
        {
            var symbolsMatch = GetStandardSymbolsMatchFunction(symbol, findParentNode, document.Project.Solution, cancellationToken);

            return FindReferencesInDocumentUsingIdentifierAsync(
                identifier, document, semanticModel, symbolsMatch, cancellationToken);
        }

        protected static async Task<ImmutableArray<FinderLocation>> FindReferencesInDocumentUsingIdentifierAsync(
            string identifier,
            Document document,
            SemanticModel semanticModel,
            Func<SyntaxToken, SemanticModel, (bool matched, CandidateReason reason)> symbolsMatch,
            CancellationToken cancellationToken)
        {
            var tokens = await document.GetIdentifierOrGlobalNamespaceTokensWithTextAsync(semanticModel, identifier, cancellationToken).ConfigureAwait(false);

            var syntaxFacts = document.GetLanguageService<ISyntaxFactsService>();

            return FindReferencesInTokens(
                document,
                semanticModel,
                tokens,
                t => IdentifiersMatch(syntaxFacts, identifier, t),
                symbolsMatch,
                cancellationToken);
        }

        protected static Func<SyntaxToken, SemanticModel, (bool matched, CandidateReason reason)> GetStandardSymbolsMatchFunction(
            ISymbol symbol, Func<SyntaxToken, SyntaxNode> findParentNode, Solution solution, CancellationToken cancellationToken)
        {
            var nodeMatch = GetStandardSymbolsNodeMatchFunction(symbol, solution, cancellationToken);
            findParentNode ??= (t => t.Parent);
            return (token, model) => nodeMatch(findParentNode(token), model);
        }

        protected static Func<SyntaxNode, SemanticModel, (bool matched, CandidateReason reason)> GetStandardSymbolsNodeMatchFunction(
            ISymbol searchSymbol, Solution solution, CancellationToken cancellationToken)
        {
            return (node, model) =>
            {
                var symbolInfoToMatch = FindReferenceCache.GetSymbolInfo(model, node, cancellationToken);

                var symbolToMatch = symbolInfoToMatch.Symbol;
                var symbolToMatchCompilation = model.Compilation;

                if (SymbolFinder.OriginalSymbolsMatch(searchSymbol, symbolInfoToMatch.Symbol, solution, null, symbolToMatchCompilation, cancellationToken))
                {
                    return (matched: true, CandidateReason.None);
                }
                else if (symbolInfoToMatch.CandidateSymbols.Any(s => SymbolFinder.OriginalSymbolsMatch(searchSymbol, s, solution, null, symbolToMatchCompilation, cancellationToken)))
                {
                    return (matched: true, symbolInfoToMatch.CandidateReason);
                }
                else
                {
                    return (matched: false, CandidateReason.None);
                }
            };
        }

        protected static ImmutableArray<FinderLocation> FindReferencesInTokens(
            Document document,
            SemanticModel semanticModel,
            IEnumerable<SyntaxToken> tokens,
            Func<SyntaxToken, bool> tokensMatch,
            Func<SyntaxToken, SemanticModel, (bool matched, CandidateReason reason)> symbolsMatch,
            CancellationToken cancellationToken)
        {
            var syntaxFacts = document.GetLanguageService<ISyntaxFactsService>();
            var semanticFacts = document.GetLanguageService<ISemanticFactsService>();

            var locations = ArrayBuilder<FinderLocation>.GetInstance();
            foreach (var token in tokens)
            {
                cancellationToken.ThrowIfCancellationRequested();

                if (tokensMatch(token))
                {
                    var (matched, reason) = symbolsMatch(token, semanticModel);
                    if (matched)
                    {
                        var alias = FindReferenceCache.GetAliasInfo(semanticFacts, semanticModel, token, cancellationToken);

                        var location = token.GetLocation();
                        var symbolUsageInfo = GetSymbolUsageInfo(token.Parent, semanticModel, syntaxFacts, semanticFacts, cancellationToken);

                        var isWrittenTo = symbolUsageInfo.IsWrittenTo();
                        locations.Add(new FinderLocation(token.Parent, new ReferenceLocation(
                            document, alias, location, isImplicit: false,
<<<<<<< HEAD
                            symbolUsageInfo, GetAdditionalProperties(token.Parent, semanticModel, syntaxFacts), candidateReason: match.reason)));
=======
                            symbolUsageInfo, candidateReason: reason)));
>>>>>>> 9a12adb5
                    }
                }
            }

            return locations.ToImmutableAndFree();
        }

        private static IAliasSymbol GetAliasSymbol(
            Document document,
            SemanticModel semanticModel,
            SyntaxNode node,
            CancellationToken cancellationToken)
        {
            var syntaxFacts = document.GetLanguageService<ISyntaxFactsService>();
            if (syntaxFacts.IsRightSideOfQualifiedName(node))
            {
                node = node.Parent;
            }

            if (syntaxFacts.IsUsingDirectiveName(node))
            {
                var directive = node.Parent;
                if (semanticModel.GetDeclaredSymbol(directive, cancellationToken) is IAliasSymbol aliasSymbol)
                {
                    return aliasSymbol;
                }
            }

            return null;
        }

        protected static Task<ImmutableArray<FinderLocation>> FindAliasReferencesAsync(
            ImmutableArray<FinderLocation> nonAliasReferences,
            ISymbol symbol,
            Document document,
            SemanticModel semanticModel,
            CancellationToken cancellationToken)
        {
            return FindAliasReferencesAsync(
                nonAliasReferences, symbol, document, semanticModel,
                findParentNode: null, cancellationToken: cancellationToken);
        }

        protected static async Task<ImmutableArray<FinderLocation>> FindAliasReferencesAsync(
            ImmutableArray<FinderLocation> nonAliasReferences,
            ISymbol symbol,
            Document document,
            SemanticModel semanticModel,
            Func<SyntaxToken, SyntaxNode> findParentNode,
            CancellationToken cancellationToken)
        {
            var aliasSymbols = GetAliasSymbols(document, semanticModel, nonAliasReferences, cancellationToken);
            if (aliasSymbols == null)
            {
                return ImmutableArray<FinderLocation>.Empty;
            }

            return await FindReferencesThroughAliasSymbolsAsync(symbol, document, semanticModel, aliasSymbols, findParentNode, cancellationToken).ConfigureAwait(false);
        }

        protected static async Task<ImmutableArray<FinderLocation>> FindAliasReferencesAsync(
            ImmutableArray<FinderLocation> nonAliasReferences,
            Document document,
            SemanticModel semanticModel,
            Func<SyntaxToken, SemanticModel, (bool matched, CandidateReason reason)> symbolsMatch,
            CancellationToken cancellationToken)
        {
            var aliasSymbols = GetAliasSymbols(document, semanticModel, nonAliasReferences, cancellationToken);
            if (aliasSymbols == null)
            {
                return ImmutableArray<FinderLocation>.Empty;
            }

            return await FindReferencesThroughAliasSymbolsAsync(document, semanticModel, aliasSymbols, symbolsMatch, cancellationToken).ConfigureAwait(false);
        }

        private static ImmutableArray<IAliasSymbol> GetAliasSymbols(
            Document document,
            SemanticModel semanticModel,
            ImmutableArray<FinderLocation> nonAliasReferences,
            CancellationToken cancellationToken)
        {
            var aliasSymbols = ArrayBuilder<IAliasSymbol>.GetInstance();
            foreach (var r in nonAliasReferences)
            {
                var symbol = GetAliasSymbol(document, semanticModel, r.Node, cancellationToken);
                if (symbol != null)
                {
                    aliasSymbols.Add(symbol);
                }
            }

            return aliasSymbols.ToImmutableAndFree();
        }

        private static async Task<ImmutableArray<FinderLocation>> FindReferencesThroughAliasSymbolsAsync(
            ISymbol symbol,
            Document document,
            SemanticModel semanticModel,
            ImmutableArray<IAliasSymbol> aliasSymbols,
            Func<SyntaxToken, SyntaxNode> findParentNode,
            CancellationToken cancellationToken)
        {
            var syntaxFactsService = document.GetLanguageService<ISyntaxFactsService>();
            var allAliasReferences = ArrayBuilder<FinderLocation>.GetInstance();
            foreach (var aliasSymbol in aliasSymbols)
            {
                var aliasReferences = await FindReferencesInDocumentUsingIdentifierAsync(
                    symbol, aliasSymbol.Name, document, semanticModel, findParentNode, cancellationToken).ConfigureAwait(false);
                allAliasReferences.AddRange(aliasReferences);
                // the alias may reference an attribute and the alias name may end with an "Attribute" suffix. In this case search for the
                // shortened name as well (e.g. using GooAttribute = MyNamespace.GooAttribute; [Goo] class C1 {})
                if (TryGetNameWithoutAttributeSuffix(aliasSymbol.Name, syntaxFactsService, out var simpleName))
                {
                    aliasReferences = await FindReferencesInDocumentUsingIdentifierAsync(
                        symbol, simpleName, document, semanticModel, cancellationToken).ConfigureAwait(false);
                    allAliasReferences.AddRange(aliasReferences);
                }
            }

            return allAliasReferences.ToImmutableAndFree();
        }

        private static async Task<ImmutableArray<FinderLocation>> FindReferencesThroughAliasSymbolsAsync(
            Document document,
            SemanticModel semanticModel,
            ImmutableArray<IAliasSymbol> aliasSymbols,
            Func<SyntaxToken, SemanticModel, (bool matched, CandidateReason reason)> symbolsMatch,
            CancellationToken cancellationToken)
        {
            var syntaxFactsService = document.GetLanguageService<ISyntaxFactsService>();
            var allAliasReferences = ArrayBuilder<FinderLocation>.GetInstance();
            foreach (var aliasSymbol in aliasSymbols)
            {
                var aliasReferences = await FindReferencesInDocumentUsingIdentifierAsync(aliasSymbol.Name, document, semanticModel, symbolsMatch, cancellationToken).ConfigureAwait(false);
                allAliasReferences.AddRange(aliasReferences);
                // the alias may reference an attribute and the alias name may end with an "Attribute" suffix. In this case search for the
                // shortened name as well (e.g. using GooAttribute = MyNamespace.GooAttribute; [Goo] class C1 {})
                if (TryGetNameWithoutAttributeSuffix(aliasSymbol.Name, syntaxFactsService, out var simpleName))
                {
                    aliasReferences = await FindReferencesInDocumentUsingIdentifierAsync(simpleName, document, semanticModel, symbolsMatch, cancellationToken).ConfigureAwait(false);
                    allAliasReferences.AddRange(aliasReferences);
                }
            }

            return allAliasReferences.ToImmutableAndFree();
        }

        protected Task<ImmutableArray<Document>> FindDocumentsWithPredicateAsync(Project project, IImmutableSet<Document> documents, Func<SyntaxTreeIndex, bool> predicate, CancellationToken cancellationToken)
        {
            return FindDocumentsAsync(project, documents, async (d, c) =>
            {
                var info = await SyntaxTreeIndex.GetIndexAsync(d, c).ConfigureAwait(false);
                return predicate(info);
            }, cancellationToken);
        }

        protected Task<ImmutableArray<Document>> FindDocumentsWithForEachStatementsAsync(Project project, IImmutableSet<Document> documents, CancellationToken cancellationToken)
            => FindDocumentsWithPredicateAsync(project, documents, predicate: sti => sti.ContainsForEachStatement, cancellationToken);

        protected Task<ImmutableArray<Document>> FindDocumentsWithDeconstructionAsync(Project project, IImmutableSet<Document> documents, CancellationToken cancellationToken)
            => FindDocumentsWithPredicateAsync(project, documents, predicate: sti => sti.ContainsDeconstruction, cancellationToken);

        protected Task<ImmutableArray<Document>> FindDocumentsWithAwaitExpressionAsync(Project project, IImmutableSet<Document> documents, CancellationToken cancellationToken)
            => FindDocumentsWithPredicateAsync(project, documents, predicate: sti => sti.ContainsAwait, cancellationToken);

        /// <summary>
        /// If the `node` implicitly matches the `symbol`, then it will be added to `locations`.
        /// </summary>
        private delegate void CollectMatchingReferences(ISymbol symbol, SyntaxNode node,
            ISyntaxFactsService syntaxFacts, ISemanticFactsService semanticFacts, ArrayBuilder<FinderLocation> locations);

        private async Task<ImmutableArray<FinderLocation>> FindReferencesInDocumentAsync(
            ISymbol symbol,
            Document document,
            Func<SyntaxTreeIndex, bool> isRelevantDocument,
            CollectMatchingReferences collectMatchingReferences,
            CancellationToken cancellationToken)
        {
            var syntaxTreeInfo = await SyntaxTreeIndex.GetIndexAsync(document, cancellationToken).ConfigureAwait(false);
            if (isRelevantDocument(syntaxTreeInfo))
            {
                var syntaxFacts = document.GetLanguageService<ISyntaxFactsService>();
                var semanticFacts = document.GetLanguageService<ISemanticFactsService>();
                var syntaxRoot = await document.GetSyntaxRootAsync(cancellationToken).ConfigureAwait(false);

                var locations = ArrayBuilder<FinderLocation>.GetInstance();

                var originalUnreducedSymbolDefinition = symbol.GetOriginalUnreducedDefinition();

                foreach (var node in syntaxRoot.DescendantNodesAndSelf())
                {
                    cancellationToken.ThrowIfCancellationRequested();
                    collectMatchingReferences(originalUnreducedSymbolDefinition, node, syntaxFacts, semanticFacts, locations);
                }

                return locations.ToImmutableAndFree();
            }

            return ImmutableArray<FinderLocation>.Empty;
        }

        protected Task<ImmutableArray<FinderLocation>> FindReferencesInForEachStatementsAsync(
            ISymbol symbol,
            Document document,
            SemanticModel semanticModel,
            CancellationToken cancellationToken)
        {
            return FindReferencesInDocumentAsync(symbol, document, IsRelevantDocument, CollectMatchingReferences, cancellationToken);

            static bool IsRelevantDocument(SyntaxTreeIndex syntaxTreeInfo)
                => syntaxTreeInfo.ContainsForEachStatement;

            void CollectMatchingReferences(ISymbol originalUnreducedSymbolDefinition, SyntaxNode node,
                ISyntaxFactsService syntaxFacts, ISemanticFactsService semanticFacts, ArrayBuilder<FinderLocation> locations)
            {
                var info = semanticFacts.GetForEachSymbols(semanticModel, node);

                if (Matches(info.GetEnumeratorMethod, originalUnreducedSymbolDefinition) ||
                    Matches(info.MoveNextMethod, originalUnreducedSymbolDefinition) ||
                    Matches(info.CurrentProperty, originalUnreducedSymbolDefinition) ||
                    Matches(info.DisposeMethod, originalUnreducedSymbolDefinition))
                {
                    var location = node.GetFirstToken().GetLocation();
                    var symbolUsageInfo = GetSymbolUsageInfo(node, semanticModel, syntaxFacts, semanticFacts, cancellationToken);

                    locations.Add(new FinderLocation(node, new ReferenceLocation(
                        document, alias: null, location: location, isImplicit: true, symbolUsageInfo, GetAdditionalProperties(node, semanticModel, syntaxFacts), candidateReason: CandidateReason.None)));
                }
            }
        }

        protected Task<ImmutableArray<FinderLocation>> FindReferencesInDeconstructionAsync(
            ISymbol symbol,
            Document document,
            SemanticModel semanticModel,
            CancellationToken cancellationToken)
        {
            return FindReferencesInDocumentAsync(symbol, document, IsRelevantDocument, CollectMatchingReferences, cancellationToken);

            static bool IsRelevantDocument(SyntaxTreeIndex syntaxTreeInfo)
                => syntaxTreeInfo.ContainsDeconstruction;

            void CollectMatchingReferences(ISymbol originalUnreducedSymbolDefinition, SyntaxNode node,
                ISyntaxFactsService syntaxFacts, ISemanticFactsService semanticFacts, ArrayBuilder<FinderLocation> locations)
            {
                var deconstructMethods = semanticFacts.GetDeconstructionAssignmentMethods(semanticModel, node);
                if (deconstructMethods.IsEmpty)
                {
                    // This was not a deconstruction assignment, it may still be a deconstruction foreach
                    deconstructMethods = semanticFacts.GetDeconstructionForEachMethods(semanticModel, node);
                }

                if (deconstructMethods.Any(m => Matches(m, originalUnreducedSymbolDefinition)))
                {
                    var location = syntaxFacts.GetDeconstructionReferenceLocation(node);
                    var symbolUsageInfo = GetSymbolUsageInfo(node, semanticModel, syntaxFacts, semanticFacts, cancellationToken);

                    locations.Add(new FinderLocation(node, new ReferenceLocation(
                        document, alias: null, location, isImplicit: true, symbolUsageInfo, GetAdditionalProperties(node, semanticModel, syntaxFacts), CandidateReason.None)));
                }
            }
        }

        protected Task<ImmutableArray<FinderLocation>> FindReferencesInAwaitExpressionAsync(
            ISymbol symbol,
            Document document,
            SemanticModel semanticModel,
            CancellationToken cancellationToken)
        {
            return FindReferencesInDocumentAsync(symbol, document, IsRelevantDocument, CollectMatchingReferences, cancellationToken);

            static bool IsRelevantDocument(SyntaxTreeIndex syntaxTreeInfo)
                => syntaxTreeInfo.ContainsAwait;

            void CollectMatchingReferences(ISymbol originalUnreducedSymbolDefinition, SyntaxNode node,
                ISyntaxFactsService syntaxFacts, ISemanticFactsService semanticFacts, ArrayBuilder<FinderLocation> locations)
            {
                var awaitExpressionMethod = semanticFacts.GetGetAwaiterMethod(semanticModel, node);

                if (Matches(awaitExpressionMethod, originalUnreducedSymbolDefinition))
                {
                    var location = node.GetFirstToken().GetLocation();
                    var symbolUsageInfo = GetSymbolUsageInfo(node, semanticModel, syntaxFacts, semanticFacts, cancellationToken);

                    locations.Add(new FinderLocation(node, new ReferenceLocation(
                        document, alias: null, location, isImplicit: true, symbolUsageInfo, GetAdditionalProperties(node, semanticModel, syntaxFacts), CandidateReason.None)));
                }
            }
        }

        private static bool Matches(ISymbol symbol1, ISymbol notNulloriginalUnreducedSymbol2)
        {
            return symbol1 != null && SymbolEquivalenceComparer.Instance.Equals(
                symbol1.GetOriginalUnreducedDefinition(),
                notNulloriginalUnreducedSymbol2);
        }

        protected static SymbolUsageInfo GetSymbolUsageInfo(
            SyntaxNode node,
            SemanticModel semanticModel,
            ISyntaxFactsService syntaxFacts,
            ISemanticFactsService semanticFacts,
            CancellationToken cancellationToken)
        {
            if (syntaxFacts.IsInNamespaceOrTypeContext(node))
            {
                var typeOrNamespaceUsageInfo = GetTypeOrNamespaceUsageInfo();
                return SymbolUsageInfo.Create(typeOrNamespaceUsageInfo);
            }

            return GetSymbolUsageInfoCommon();

            // Local functions.
            TypeOrNamespaceUsageInfo GetTypeOrNamespaceUsageInfo()
            {
                var usageInfo = IsNodeOrAnyAncestorLeftSideOfDot(node, syntaxFacts) || syntaxFacts.IsLeftSideOfExplicitInterfaceSpecifier(node)
                    ? TypeOrNamespaceUsageInfo.Qualified
                    : TypeOrNamespaceUsageInfo.None;

                if (semanticFacts.IsNamespaceDeclarationNameContext(semanticModel, node.SpanStart, cancellationToken))
                {
                    usageInfo |= TypeOrNamespaceUsageInfo.NamespaceDeclaration;
                }
                else if (node.FirstAncestorOrSelf<SyntaxNode>(syntaxFacts.IsUsingOrExternOrImport) != null)
                {
                    usageInfo |= TypeOrNamespaceUsageInfo.Import;
                }

                while (syntaxFacts.IsQualifiedName(node.Parent))
                {
                    node = node.Parent;
                }

                if (syntaxFacts.IsTypeArgumentList(node.Parent))
                {
                    usageInfo |= TypeOrNamespaceUsageInfo.TypeArgument;
                }
                else if (syntaxFacts.IsTypeConstraint(node.Parent))
                {
                    usageInfo |= TypeOrNamespaceUsageInfo.TypeConstraint;
                }
                else if (syntaxFacts.IsBaseTypeList(node.Parent) ||
                    syntaxFacts.IsBaseTypeList(node.Parent?.Parent))
                {
                    usageInfo |= TypeOrNamespaceUsageInfo.Base;
                }
                else if (syntaxFacts.IsObjectCreationExpressionType(node))
                {
                    usageInfo |= TypeOrNamespaceUsageInfo.ObjectCreation;
                }

                return usageInfo;
            }

            SymbolUsageInfo GetSymbolUsageInfoCommon()
            {
                if (semanticFacts.IsInOutContext(semanticModel, node, cancellationToken))
                {
                    return SymbolUsageInfo.Create(ValueUsageInfo.WritableReference);
                }
                else if (semanticFacts.IsInRefContext(semanticModel, node, cancellationToken))
                {
                    return SymbolUsageInfo.Create(ValueUsageInfo.ReadableWritableReference);
                }
                else if (semanticFacts.IsInInContext(semanticModel, node, cancellationToken))
                {
                    return SymbolUsageInfo.Create(ValueUsageInfo.ReadableReference);
                }
                else if (semanticFacts.IsOnlyWrittenTo(semanticModel, node, cancellationToken))
                {
                    return SymbolUsageInfo.Create(ValueUsageInfo.Write);
                }
                else
                {
                    var operation = semanticModel.GetOperation(node, cancellationToken);
                    switch (operation?.Parent)
                    {
                        case INameOfOperation _:
                        case ITypeOfOperation _:
                        case ISizeOfOperation _:
                            return SymbolUsageInfo.Create(ValueUsageInfo.Name);
                    }

                    if (node.IsPartOfStructuredTrivia())
                    {
                        return SymbolUsageInfo.Create(ValueUsageInfo.Name);
                    }

                    var symbolInfo = semanticModel.GetSymbolInfo(node, cancellationToken);
                    if (symbolInfo.Symbol != null)
                    {
                        switch (symbolInfo.Symbol.Kind)
                        {
                            case SymbolKind.Namespace:
                                var namespaceUsageInfo = TypeOrNamespaceUsageInfo.None;
                                if (semanticFacts.IsNamespaceDeclarationNameContext(semanticModel, node.SpanStart, cancellationToken))
                                {
                                    namespaceUsageInfo |= TypeOrNamespaceUsageInfo.NamespaceDeclaration;
                                }

                                if (IsNodeOrAnyAncestorLeftSideOfDot(node, syntaxFacts))
                                {
                                    namespaceUsageInfo |= TypeOrNamespaceUsageInfo.Qualified;
                                }

                                return SymbolUsageInfo.Create(namespaceUsageInfo);

                            case SymbolKind.NamedType:
                                var typeUsageInfo = TypeOrNamespaceUsageInfo.None;
                                if (IsNodeOrAnyAncestorLeftSideOfDot(node, syntaxFacts))
                                {
                                    typeUsageInfo |= TypeOrNamespaceUsageInfo.Qualified;
                                }

                                return SymbolUsageInfo.Create(typeUsageInfo);

                            case SymbolKind.Method:
                            case SymbolKind.Property:
                            case SymbolKind.Field:
                            case SymbolKind.Event:
                            case SymbolKind.Parameter:
                            case SymbolKind.Local:
                                var valueUsageInfo = ValueUsageInfo.Read;
                                if (semanticFacts.IsWrittenTo(semanticModel, node, cancellationToken))
                                {
                                    valueUsageInfo |= ValueUsageInfo.Write;
                                }

                                return SymbolUsageInfo.Create(valueUsageInfo);
                        }
                    }

                    return SymbolUsageInfo.None;
                }
            }
        }

        private static bool IsNodeOrAnyAncestorLeftSideOfDot(SyntaxNode node, ISyntaxFactsService syntaxFacts)
        {
            if (syntaxFacts.IsLeftSideOfDot(node))
            {
                return true;
            }

            if (syntaxFacts.IsRightSideOfQualifiedName(node) || syntaxFacts.IsNameOfMemberAccessExpression(node))
            {
                return syntaxFacts.IsLeftSideOfDot(node.Parent);
            }

            return false;
        }

        internal static ImmutableArray<AdditionalProperty> GetAdditionalProperties(SyntaxNode node, SemanticModel semanticModel, ISyntaxFactsService syntaxFacts)
        {
            var additionalProperties = new ArrayBuilder<AdditionalProperty>();
            additionalProperties.Add(GetInfo(syntaxFacts.GetContainingTypeDeclaration(node, node.SpanStart), ContainingTypeInfoPropertyName, semanticModel, syntaxFacts));
            additionalProperties.Add(GetInfo(syntaxFacts.GetContainingMemberDeclaration(node, node.SpanStart), ContainingMemberInfoPropertyName,  semanticModel, syntaxFacts));
            return additionalProperties.ToImmutable();
        }

        internal static ImmutableArray<AdditionalProperty> GetAdditionalProperties(ISymbol definition)
        {
            var additionalProperties = new ArrayBuilder<AdditionalProperty>();

            var containingType = definition.ContainingType;
            if (containingType != null)
            {
                additionalProperties.Add(GetAdditionalProperty(ContainingTypeInfoPropertyName, containingType));
            }

            var containingSymbol = definition.ContainingSymbol;
            if (containingSymbol != null && containingSymbol.GetMemberType() != null)
            {
                additionalProperties.Add(GetAdditionalProperty(ContainingMemberInfoPropertyName, containingSymbol));
            }

            return additionalProperties.ToImmutable();
        }

        protected static AdditionalProperty GetInfo(SyntaxNode node, string name, SemanticModel semanticModel, ISyntaxFactsService syntaxFacts)
        {
            if (node != null)
            {
                var symbol = semanticModel.GetDeclaredSymbol(node);
                if (symbol != null)
                {
                    return GetAdditionalProperty(name, symbol);
                }
            }

            return default;
        }

        private static AdditionalProperty GetAdditionalProperty(string propertyName, ISymbol symbol)
        {
            return new AdditionalProperty(propertyName, symbol.Name);
        }
    }

    internal abstract partial class AbstractReferenceFinder<TSymbol> : AbstractReferenceFinder
        where TSymbol : ISymbol
    {
        protected abstract bool CanFind(TSymbol symbol);

        protected abstract Task<ImmutableArray<Document>> DetermineDocumentsToSearchAsync(
            TSymbol symbol, Project project, IImmutableSet<Document> documents,
            FindReferencesSearchOptions options, CancellationToken cancellationToken);

        protected abstract Task<ImmutableArray<FinderLocation>> FindReferencesInDocumentAsync(
            TSymbol symbol, Document document, SemanticModel semanticModel,
            FindReferencesSearchOptions options, CancellationToken cancellationToken);

        public override Task<ImmutableArray<Project>> DetermineProjectsToSearchAsync(ISymbol symbol, Solution solution, IImmutableSet<Project> projects, CancellationToken cancellationToken)
        {
            return symbol is TSymbol && CanFind((TSymbol)symbol)
                ? DetermineProjectsToSearchAsync((TSymbol)symbol, solution, projects, cancellationToken)
                : SpecializedTasks.EmptyImmutableArray<Project>();
        }

        public override Task<ImmutableArray<Document>> DetermineDocumentsToSearchAsync(
            ISymbol symbol, Project project, IImmutableSet<Document> documents,
            FindReferencesSearchOptions options, CancellationToken cancellationToken)
        {
            return symbol is TSymbol && CanFind((TSymbol)symbol)
                ? DetermineDocumentsToSearchAsync((TSymbol)symbol, project, documents, options, cancellationToken)
                : SpecializedTasks.EmptyImmutableArray<Document>();
        }

        public override Task<ImmutableArray<FinderLocation>> FindReferencesInDocumentAsync(
            SymbolAndProjectId symbolAndProjectId, Document document, SemanticModel semanticModel,
            FindReferencesSearchOptions options, CancellationToken cancellationToken)
        {
            var symbol = symbolAndProjectId.Symbol;
            return symbol is TSymbol && CanFind((TSymbol)symbol)
                ? FindReferencesInDocumentAsync((TSymbol)symbol, document, semanticModel, options, cancellationToken)
                : SpecializedTasks.EmptyImmutableArray<FinderLocation>();
        }

        public override Task<ImmutableArray<SymbolAndProjectId>> DetermineCascadedSymbolsAsync(
            SymbolAndProjectId symbolAndProjectId, Solution solution, IImmutableSet<Project> projects,
            FindReferencesSearchOptions options, CancellationToken cancellationToken)
        {
            var symbol = symbolAndProjectId.Symbol;
            if (symbol is TSymbol typedSymbol && CanFind(typedSymbol))
            {
                return DetermineCascadedSymbolsAsync(
                    symbolAndProjectId.WithSymbol(typedSymbol),
                    solution, projects, options, cancellationToken);
            }

            return SpecializedTasks.EmptyImmutableArray<SymbolAndProjectId>();
        }

        protected virtual Task<ImmutableArray<Project>> DetermineProjectsToSearchAsync(
            TSymbol symbol, Solution solution, IImmutableSet<Project> projects, CancellationToken cancellationToken)
        {
            return DependentProjectsFinder.GetDependentProjectsAsync(
                symbol, solution, projects, cancellationToken);
        }

        protected virtual Task<ImmutableArray<SymbolAndProjectId>> DetermineCascadedSymbolsAsync(
            SymbolAndProjectId<TSymbol> symbolAndProject, Solution solution, IImmutableSet<Project> projects,
            FindReferencesSearchOptions options, CancellationToken cancellationToken)
        {
            return SpecializedTasks.EmptyImmutableArray<SymbolAndProjectId>();
        }

        protected static Task<ImmutableArray<FinderLocation>> FindReferencesInDocumentUsingSymbolNameAsync(
            TSymbol symbol,
            Document document,
            SemanticModel semanticModel,
            CancellationToken cancellationToken)
        {
            return FindReferencesInDocumentUsingIdentifierAsync(
                symbol, symbol.Name, document, semanticModel, cancellationToken: cancellationToken);
        }

        protected ImmutableArray<FinderLocation> FindReferencesInTokens(
            TSymbol symbol,
            Document document,
            SemanticModel semanticModel,
            IEnumerable<SyntaxToken> tokens,
            Func<SyntaxToken, bool> tokensMatch,
            CancellationToken cancellationToken)
        {
            return FindReferencesInTokens(
                symbol, document, semanticModel, tokens, tokensMatch,
                findParentNode: null, cancellationToken: cancellationToken);
        }

        protected ImmutableArray<FinderLocation> FindReferencesInTokens(
            TSymbol symbol,
            Document document,
            SemanticModel semanticModel,
            IEnumerable<SyntaxToken> tokens,
            Func<SyntaxToken, bool> tokensMatch,
            Func<SyntaxToken, SyntaxNode> findParentNode,
            CancellationToken cancellationToken)
        {
            var symbolsMatch = GetStandardSymbolsMatchFunction(symbol, findParentNode, document.Project.Solution, cancellationToken);

            return FindReferencesInTokens(
                document,
                semanticModel,
                tokens,
                tokensMatch,
                symbolsMatch,
                cancellationToken);
        }

        protected static Task<ImmutableArray<FinderLocation>> FindReferencesInDocumentAsync(
            TSymbol symbol,
            Document document,
            SemanticModel semanticModel,
            Func<SyntaxToken, bool> tokensMatch,
            CancellationToken cancellationToken)
        {
            return FindReferencesInDocumentAsync(
                symbol, document, semanticModel, tokensMatch,
                findParentNode: null, cancellationToken: cancellationToken);
        }

        protected static Task<ImmutableArray<FinderLocation>> FindReferencesInDocumentAsync(
            TSymbol symbol,
            Document document,
            SemanticModel semanticModel,
            Func<SyntaxToken, bool> tokensMatch,
            Func<SyntaxToken, SyntaxNode> findParentNode,
            CancellationToken cancellationToken)
        {
            var symbolsMatch = GetStandardSymbolsMatchFunction(symbol, findParentNode, document.Project.Solution, cancellationToken);
            return FindReferencesInDocumentAsync(document, semanticModel, tokensMatch, symbolsMatch, cancellationToken);
        }

        protected static async Task<ImmutableArray<FinderLocation>> FindReferencesInDocumentAsync(
            Document document,
            SemanticModel semanticModel,
            Func<SyntaxToken, bool> tokensMatch,
            Func<SyntaxToken, SemanticModel, (bool matched, CandidateReason reason)> symbolsMatch,
            CancellationToken cancellationToken)
        {
            var root = await document.GetSyntaxRootAsync(cancellationToken).ConfigureAwait(false);

            // Now that we have Doc Comments in place, We are searching for References in the Trivia as well by setting descendIntoTrivia: true
            var tokens = root.DescendantTokens(descendIntoTrivia: true);
            return FindReferencesInTokens(document, semanticModel, tokens, tokensMatch, symbolsMatch, cancellationToken);
        }
    }
}<|MERGE_RESOLUTION|>--- conflicted
+++ resolved
@@ -243,11 +243,7 @@
                         var isWrittenTo = symbolUsageInfo.IsWrittenTo();
                         locations.Add(new FinderLocation(token.Parent, new ReferenceLocation(
                             document, alias, location, isImplicit: false,
-<<<<<<< HEAD
-                            symbolUsageInfo, GetAdditionalProperties(token.Parent, semanticModel, syntaxFacts), candidateReason: match.reason)));
-=======
-                            symbolUsageInfo, candidateReason: reason)));
->>>>>>> 9a12adb5
+                            symbolUsageInfo, GetAdditionalProperties(token.Parent, semanticModel, syntaxFacts), candidateReason: reason)));
                     }
                 }
             }
