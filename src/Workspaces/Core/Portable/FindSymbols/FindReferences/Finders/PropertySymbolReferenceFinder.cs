﻿// Licensed to the .NET Foundation under one or more agreements.
// The .NET Foundation licenses this file to you under the MIT license.
// See the LICENSE file in the project root for more information.

using System;
using System.Collections.Generic;
using System.Collections.Immutable;
using System.Diagnostics;
using System.Linq;
using System.Threading;
using System.Threading.Tasks;
using Microsoft.CodeAnalysis.LanguageService;
using Microsoft.CodeAnalysis.PooledObjects;
using Microsoft.CodeAnalysis.Shared.Extensions;
using Microsoft.CodeAnalysis.Text;

namespace Microsoft.CodeAnalysis.FindSymbols.Finders;

internal sealed class PropertySymbolReferenceFinder : AbstractMethodOrPropertyOrEventSymbolReferenceFinder<IPropertySymbol>
{
    public static readonly PropertySymbolReferenceFinder Instance = new();

    private PropertySymbolReferenceFinder()
    {
<<<<<<< HEAD
        protected override bool CanFind(IPropertySymbol symbol)
            => true;

        protected override async ValueTask<ImmutableArray<ISymbol>> DetermineCascadedSymbolsAsync(
            IPropertySymbol symbol,
            Solution solution,
            FindReferencesSearchOptions options,
            CancellationToken cancellationToken)
        {
            using var _ = ArrayBuilder<ISymbol>.GetInstance(out var result);

            await DiscoverImpliedSymbolsAsync(symbol, solution, result, cancellationToken).ConfigureAwait(false);

            CascadeToBackingFields(symbol, result);
            CascadeToAccessors(symbol, result);
            CascadeToPrimaryConstructorParameters(symbol, result, cancellationToken);

            return result.ToImmutable();
        }
=======
    }

    protected override bool CanFind(IPropertySymbol symbol)
        => true;

    protected override ValueTask<ImmutableArray<ISymbol>> DetermineCascadedSymbolsAsync(
        IPropertySymbol symbol,
        Solution solution,
        FindReferencesSearchOptions options,
        CancellationToken cancellationToken)
    {
        using var _ = ArrayBuilder<ISymbol>.GetInstance(out var result);

        CascadeToOtherPartOfPartial(symbol, result);
        CascadeToBackingFields(symbol, result);
        CascadeToAccessors(symbol, result);
        CascadeToPrimaryConstructorParameters(symbol, result, cancellationToken);

        return new(result.ToImmutable());
    }

    private static void CascadeToOtherPartOfPartial(IPropertySymbol symbol, ArrayBuilder<ISymbol> result)
    {
        result.AddIfNotNull(symbol.PartialDefinitionPart);
        result.AddIfNotNull(symbol.PartialImplementationPart);
    }
>>>>>>> 7c7a4127

    private static void CascadeToBackingFields(IPropertySymbol symbol, ArrayBuilder<ISymbol> result)
    {
        foreach (var member in symbol.ContainingType.GetMembers())
        {
            if (member is IFieldSymbol field &&
                symbol.Equals(field.AssociatedSymbol))
            {
                result.Add(field);
            }
        }
    }

    private static void CascadeToAccessors(IPropertySymbol symbol, ArrayBuilder<ISymbol> result)
    {
        result.AddIfNotNull(symbol.GetMethod);
        result.AddIfNotNull(symbol.SetMethod);
    }

    private static void CascadeToPrimaryConstructorParameters(IPropertySymbol property, ArrayBuilder<ISymbol> result, CancellationToken cancellationToken)
    {
        if (property is
            {
                IsStatic: false,
                DeclaringSyntaxReferences.Length: > 0,
                ContainingType:
                {
                    IsRecord: true,
                    DeclaringSyntaxReferences.Length: > 0,
                } containingType,
            })
        {
            // OK, we have a property in a record.  See if we can find a primary constructor that has a parameter that synthesized this
            var containingTypeSyntaxes = containingType.DeclaringSyntaxReferences.SelectAsArray(r => r.GetSyntax(cancellationToken));
            foreach (var constructor in containingType.Constructors)
            {
                if (constructor.DeclaringSyntaxReferences.Length > 0)
                {
                    var constructorSyntax = constructor.DeclaringSyntaxReferences[0].GetSyntax(cancellationToken);
                    if (containingTypeSyntaxes.Contains(constructorSyntax))
                    {
                        // OK found the primary construct.  Try to find a parameter that corresponds to this property.
                        foreach (var parameter in constructor.Parameters)
                        {
                            if (property.Name.Equals(parameter.Name) &&
                                property.Equals(parameter.GetAssociatedSynthesizedRecordProperty(cancellationToken)))
                            {
                                result.Add(parameter);
                            }
                        }
                    }
                }
            }
        }
    }

    protected sealed override async Task DetermineDocumentsToSearchAsync<TData>(
        IPropertySymbol symbol,
        HashSet<string>? globalAliases,
        Project project,
        IImmutableSet<Document>? documents,
        Action<Document, TData> processResult,
        TData processResultData,
        FindReferencesSearchOptions options,
        CancellationToken cancellationToken)
    {
        await FindDocumentsAsync(project, documents, processResult, processResultData, cancellationToken, symbol.Name).ConfigureAwait(false);

        if (IsForEachProperty(symbol))
            await FindDocumentsWithForEachStatementsAsync(project, documents, processResult, processResultData, cancellationToken).ConfigureAwait(false);

        if (symbol.IsIndexer)
            await FindDocumentWithExplicitOrImplicitElementAccessExpressionsAsync(project, documents, processResult, processResultData, cancellationToken).ConfigureAwait(false);

        if (symbol.IsIndexer)
            await FindDocumentWithIndexerMemberCrefAsync(project, documents, processResult, processResultData, cancellationToken).ConfigureAwait(false);

        await FindDocumentsWithGlobalSuppressMessageAttributeAsync(project, documents, processResult, processResultData, cancellationToken).ConfigureAwait(false);
    }

    private static bool IsForEachProperty(IPropertySymbol symbol)
        => symbol.Name == WellKnownMemberNames.CurrentPropertyName;

    protected sealed override void FindReferencesInDocument<TData>(
        IPropertySymbol symbol,
        FindReferencesDocumentState state,
        Action<FinderLocation, TData> processResult,
        TData processResultData,
        FindReferencesSearchOptions options,
        CancellationToken cancellationToken)
    {
        FindReferencesInDocumentUsingSymbolName(
            symbol,
            state,
            static (loc, data) =>
            {
                var useResult = true;
                if (data.options.AssociatePropertyReferencesWithSpecificAccessor)
                {
                    // We want to associate property references to a specific accessor (if an accessor
                    // is being referenced).  Check if this reference would match an accessor. If so, do
                    // not add it.  It will be added by PropertyAccessorSymbolReferenceFinder.
                    var accessors = GetReferencedAccessorSymbols(
                        data.state, data.symbol, loc.Node, data.cancellationToken);
                    useResult = accessors.IsEmpty;
                }

                if (useResult)
                    data.processResult(loc, data.processResultData);
            },
            processResultData: (self: this, symbol, state, processResult, processResultData, options, cancellationToken),
            cancellationToken);

        if (IsForEachProperty(symbol))
            FindReferencesInForEachStatements(symbol, state, processResult, processResultData, cancellationToken);

        if (symbol.IsIndexer)
            FindIndexerReferences(symbol, state, processResult, processResultData, options, cancellationToken);

        FindReferencesInDocumentInsideGlobalSuppressions(
            symbol, state, processResult, processResultData, cancellationToken);
    }

    private static Task FindDocumentWithExplicitOrImplicitElementAccessExpressionsAsync<TData>(
        Project project, IImmutableSet<Document>? documents, Action<Document, TData> processResult, TData processResultData, CancellationToken cancellationToken)
    {
        return FindDocumentsWithPredicateAsync(
            project, documents, static index => index.ContainsExplicitOrImplicitElementAccessExpression, processResult, processResultData, cancellationToken);
    }

    private static Task FindDocumentWithIndexerMemberCrefAsync<TData>(
        Project project, IImmutableSet<Document>? documents, Action<Document, TData> processResult, TData processResultData, CancellationToken cancellationToken)
    {
        return FindDocumentsWithPredicateAsync(
            project, documents, static index => index.ContainsIndexerMemberCref, processResult, processResultData, cancellationToken);
    }

    private static void FindIndexerReferences<TData>(
        IPropertySymbol symbol,
        FindReferencesDocumentState state,
        Action<FinderLocation, TData> processResult,
        TData processResultData,
        FindReferencesSearchOptions options,
        CancellationToken cancellationToken)
    {
        if (options.AssociatePropertyReferencesWithSpecificAccessor)
        {
            // Looking for individual get/set references.  Don't find anything here. 
            // these results will be provided by the PropertyAccessorSymbolReferenceFinder
            return;
        }

        var syntaxFacts = state.SyntaxFacts;

        var indexerReferenceExpressions = state.Root.DescendantNodes(descendIntoTrivia: true)
            .Where(node =>
                syntaxFacts.IsElementAccessExpression(node) ||
                syntaxFacts.IsImplicitElementAccess(node) ||
                syntaxFacts.IsConditionalAccessExpression(node) ||
                syntaxFacts.IsIndexerMemberCref(node));

        foreach (var node in indexerReferenceExpressions)
        {
            cancellationToken.ThrowIfCancellationRequested();

            var (matched, candidateReason, indexerReference) = ComputeIndexerInformation(symbol, state, node, cancellationToken);
            if (!matched)
                continue;

            var location = state.SyntaxTree.GetLocation(new TextSpan(indexerReference.SpanStart, 0));
            var symbolUsageInfo = GetSymbolUsageInfo(node, state, cancellationToken);

            var result = new FinderLocation(node,
                new ReferenceLocation(
                    state.Document, alias: null, location, isImplicit: false, symbolUsageInfo,
                    GetAdditionalFindUsagesProperties(node, state),
                    candidateReason));
            processResult(result, processResultData);
        }
    }

    private static (bool matched, CandidateReason reason, SyntaxNode indexerReference) ComputeIndexerInformation(
        IPropertySymbol symbol,
        FindReferencesDocumentState state,
        SyntaxNode node,
        CancellationToken cancellationToken)
    {
        var syntaxFacts = state.SyntaxFacts;

        if (syntaxFacts.IsElementAccessExpression(node))
        {
            // The indexerReference for an element access expression will not be null
            return ComputeElementAccessInformation(symbol, node, state, cancellationToken)!;
        }
        else if (syntaxFacts.IsImplicitElementAccess(node))
        {
            return ComputeImplicitElementAccessInformation(symbol, node, state, cancellationToken)!;
        }
        else if (syntaxFacts.IsConditionalAccessExpression(node))
        {
            return ComputeConditionalAccessInformation(symbol, node, state, cancellationToken);
        }
        else
        {
            Debug.Assert(syntaxFacts.IsIndexerMemberCref(node));
            return ComputeIndexerMemberCRefInformation(symbol, state, node, cancellationToken);
        }
    }

    private static (bool matched, CandidateReason reason, SyntaxNode indexerReference) ComputeIndexerMemberCRefInformation(
        IPropertySymbol symbol, FindReferencesDocumentState state, SyntaxNode node, CancellationToken cancellationToken)
    {
        var (matched, reason) = SymbolsMatch(symbol, state, node, cancellationToken);

        // For an IndexerMemberCRef the node itself is the indexer we are looking for.
        return (matched, reason, node);
    }

    private static (bool matched, CandidateReason reason, SyntaxNode indexerReference) ComputeConditionalAccessInformation(
        IPropertySymbol symbol, SyntaxNode node, FindReferencesDocumentState state, CancellationToken cancellationToken)
    {
        // For a ConditionalAccessExpression the whenNotNull component is the indexer reference we are looking for
        var syntaxFacts = state.SyntaxFacts;
        syntaxFacts.GetPartsOfConditionalAccessExpression(node, out _, out var indexerReference);

        if (syntaxFacts.IsInvocationExpression(indexerReference))
        {
            // call to something like: goo?.bar(1)
            //
            // this will already be handled by the existing method ref finder.
            return default;
        }

        var (matched, reason) = SymbolsMatch(symbol, state, indexerReference, cancellationToken);
        return (matched, reason, indexerReference);
    }

    private static (bool matched, CandidateReason reason, SyntaxNode? indexerReference) ComputeElementAccessInformation(
        IPropertySymbol symbol, SyntaxNode node, FindReferencesDocumentState state, CancellationToken cancellationToken)
    {
        // For an ElementAccessExpression the indexer we are looking for is the argumentList component.
        state.SyntaxFacts.GetPartsOfElementAccessExpression(node, out var expression, out var indexerReference);
        if (expression != null && SymbolsMatch(symbol, state, expression, cancellationToken).matched)
        {
            // Element access with explicit member name (allowed in VB). We will have
            // already added a reference location for the member name identifier, so skip
            // this one.
            return default;
        }

        var (matched, reason) = SymbolsMatch(symbol, state, node, cancellationToken);
        return (matched, reason, indexerReference);
    }

    private static (bool matched, CandidateReason reason, SyntaxNode indexerReference) ComputeImplicitElementAccessInformation(
        IPropertySymbol symbol, SyntaxNode node, FindReferencesDocumentState state, CancellationToken cancellationToken)
    {
        var argumentList = state.SyntaxFacts.GetArgumentListOfImplicitElementAccess(node);
        var (matched, reason) = SymbolsMatch(symbol, state, node, cancellationToken);
        return (matched, reason, argumentList);
    }
}<|MERGE_RESOLUTION|>--- conflicted
+++ resolved
@@ -22,33 +22,12 @@
 
     private PropertySymbolReferenceFinder()
     {
-<<<<<<< HEAD
-        protected override bool CanFind(IPropertySymbol symbol)
-            => true;
-
-        protected override async ValueTask<ImmutableArray<ISymbol>> DetermineCascadedSymbolsAsync(
-            IPropertySymbol symbol,
-            Solution solution,
-            FindReferencesSearchOptions options,
-            CancellationToken cancellationToken)
-        {
-            using var _ = ArrayBuilder<ISymbol>.GetInstance(out var result);
-
-            await DiscoverImpliedSymbolsAsync(symbol, solution, result, cancellationToken).ConfigureAwait(false);
-
-            CascadeToBackingFields(symbol, result);
-            CascadeToAccessors(symbol, result);
-            CascadeToPrimaryConstructorParameters(symbol, result, cancellationToken);
-
-            return result.ToImmutable();
-        }
-=======
     }
 
     protected override bool CanFind(IPropertySymbol symbol)
         => true;
 
-    protected override ValueTask<ImmutableArray<ISymbol>> DetermineCascadedSymbolsAsync(
+    protected override async ValueTask<ImmutableArray<ISymbol>> DetermineCascadedSymbolsAsync(
         IPropertySymbol symbol,
         Solution solution,
         FindReferencesSearchOptions options,
@@ -56,12 +35,13 @@
     {
         using var _ = ArrayBuilder<ISymbol>.GetInstance(out var result);
 
+        await DiscoverImpliedSymbolsAsync(symbol, solution, result, cancellationToken).ConfigureAwait(false);
         CascadeToOtherPartOfPartial(symbol, result);
         CascadeToBackingFields(symbol, result);
         CascadeToAccessors(symbol, result);
         CascadeToPrimaryConstructorParameters(symbol, result, cancellationToken);
 
-        return new(result.ToImmutable());
+        return result.ToImmutable();
     }
 
     private static void CascadeToOtherPartOfPartial(IPropertySymbol symbol, ArrayBuilder<ISymbol> result)
@@ -69,7 +49,6 @@
         result.AddIfNotNull(symbol.PartialDefinitionPart);
         result.AddIfNotNull(symbol.PartialImplementationPart);
     }
->>>>>>> 7c7a4127
 
     private static void CascadeToBackingFields(IPropertySymbol symbol, ArrayBuilder<ISymbol> result)
     {
