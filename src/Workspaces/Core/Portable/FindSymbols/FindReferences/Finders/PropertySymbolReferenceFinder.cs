﻿// Copyright (c) Microsoft.  All Rights Reserved.  Licensed under the Apache License, Version 2.0.  See License.txt in the project root for license information.

using System.Collections.Immutable;
using System.Linq;
using System.Threading;
using System.Threading.Tasks;
using Microsoft.CodeAnalysis.LanguageServices;
using Microsoft.CodeAnalysis.PooledObjects;
using Microsoft.CodeAnalysis.Shared.Extensions;
using Microsoft.CodeAnalysis.Text;

namespace Microsoft.CodeAnalysis.FindSymbols.Finders
{
    internal class PropertySymbolReferenceFinder : AbstractMethodOrPropertyOrEventSymbolReferenceFinder<IPropertySymbol>
    {
        protected override bool CanFind(IPropertySymbol symbol)
        {
            return true;
        }

        protected override async Task<ImmutableArray<SymbolAndProjectId>> DetermineCascadedSymbolsAsync(
            SymbolAndProjectId<IPropertySymbol> symbolAndProjectId,
            Solution solution,
            IImmutableSet<Project> projects,
            FindReferencesSearchOptions options,
            CancellationToken cancellationToken)
        {
            var baseSymbols = await base.DetermineCascadedSymbolsAsync(
                symbolAndProjectId, solution, projects, options, cancellationToken).ConfigureAwait(false);

            var symbol = symbolAndProjectId.Symbol;
            var backingFields = symbol.ContainingType.GetMembers()
                                      .OfType<IFieldSymbol>()
                                      .Where(f => symbol.Equals(f.AssociatedSymbol))
                                      .Select(f => (SymbolAndProjectId)symbolAndProjectId.WithSymbol(f))
                                      .ToImmutableArray();

            var result = baseSymbols.Concat(backingFields);

            if (symbol.GetMethod != null)
            {
                result = result.Add(symbolAndProjectId.WithSymbol(symbol.GetMethod));
            }

            if (symbol.SetMethod != null)
            {
                result = result.Add(symbolAndProjectId.WithSymbol(symbol.SetMethod));
            }

            return result;
        }

        protected override async Task<ImmutableArray<Document>> DetermineDocumentsToSearchAsync(
            IPropertySymbol symbol,
            Project project,
            IImmutableSet<Document> documents,
            FindReferencesSearchOptions options,
            CancellationToken cancellationToken)
        {
            var ordinaryDocuments = await FindDocumentsAsync(project, documents, cancellationToken, symbol.Name).ConfigureAwait(false);

            var forEachDocuments = IsForEachProperty(symbol)
                ? await FindDocumentsWithForEachStatementsAsync(project, documents, cancellationToken).ConfigureAwait(false)
                : ImmutableArray<Document>.Empty;

            var elementAccessDocument = symbol.IsIndexer
                ? await FindDocumentWithElementAccessExpressionsAsync(project, documents, cancellationToken).ConfigureAwait(false)
                : ImmutableArray<Document>.Empty;

            var indexerMemberCrefDocument = symbol.IsIndexer
                ? await FindDocumentWithIndexerMemberCrefAsync(project, documents, cancellationToken).ConfigureAwait(false)
                : ImmutableArray<Document>.Empty;

            return ordinaryDocuments.Concat(forEachDocuments)
                                    .Concat(elementAccessDocument)
                                    .Concat(indexerMemberCrefDocument);
        }

        private static bool IsForEachProperty(IPropertySymbol symbol)
        {
            return symbol.Name == WellKnownMemberNames.CurrentPropertyName;
        }

        protected override async Task<ImmutableArray<FinderLocation>> FindReferencesInDocumentAsync(
            IPropertySymbol symbol, Document document, SemanticModel semanticModel,
            FindReferencesSearchOptions options, CancellationToken cancellationToken)
        {
            var nameReferences = await FindReferencesInDocumentUsingSymbolNameAsync(
                symbol, document, semanticModel, cancellationToken).ConfigureAwait(false);

            if (options.AssociatePropertyReferencesWithSpecificAccessor)
            {
                // We want to associate property references to a specific accessor (if an accessor
                // is being referenced).  Check if this reference would match an accessor. If so, do
                // not add it.  It will be added by PropertyAccessorSymbolReferenceFinder.
                var syntaxFacts = document.GetLanguageService<ISyntaxFactsService>();
                var semanticFacts = document.GetLanguageService<ISemanticFactsService>();

                nameReferences = nameReferences.WhereAsArray(loc =>
                {
                    var accessors = GetReferencedAccessorSymbols(
                        syntaxFacts, semanticFacts, semanticModel, symbol, loc.Node, cancellationToken);
                    return accessors.IsEmpty;
                });
            }

            var forEachReferences = IsForEachProperty(symbol)
                ? await FindReferencesInForEachStatementsAsync(symbol, document, semanticModel, cancellationToken).ConfigureAwait(false)
                : ImmutableArray<FinderLocation>.Empty;

            var elementAccessReferences = symbol.IsIndexer
                ? await FindElementAccessReferencesAsync(symbol, document, semanticModel, options, cancellationToken).ConfigureAwait(false)
                : ImmutableArray<FinderLocation>.Empty;

            var indexerCrefReferences = symbol.IsIndexer
                ? await FindIndexerCrefReferencesAsync(symbol, document, semanticModel, options, cancellationToken).ConfigureAwait(false)
                : ImmutableArray<FinderLocation>.Empty;

            return nameReferences.Concat(forEachReferences)
                                 .Concat(elementAccessReferences)
                                 .Concat(indexerCrefReferences);
        }

        private Task<ImmutableArray<Document>> FindDocumentWithElementAccessExpressionsAsync(
            Project project, IImmutableSet<Document> documents, CancellationToken cancellationToken)
        {
            return FindDocumentsWithPredicateAsync(project, documents, info => info.ContainsElementAccessExpression, cancellationToken);
        }

        private Task<ImmutableArray<Document>> FindDocumentWithIndexerMemberCrefAsync(
            Project project, IImmutableSet<Document> documents, CancellationToken cancellationToken)
        {
            return FindDocumentsWithPredicateAsync(project, documents, info => info.ContainsIndexerMemberCref, cancellationToken);
        }

        private async Task<ImmutableArray<FinderLocation>> FindElementAccessReferencesAsync(
            IPropertySymbol symbol, Document document, SemanticModel semanticModel,
            FindReferencesSearchOptions options, CancellationToken cancellationToken)
        {
            if (options.AssociatePropertyReferencesWithSpecificAccessor)
            {
                // Looking for individual get/set references.  Don't find anything here. 
                // these results will be provided by the PropertyAccessorSymbolReferenceFinder
                return ImmutableArray<FinderLocation>.Empty;
            }

            var symbolsMatch = GetStandardSymbolsNodeMatchFunction(symbol, document.Project.Solution, cancellationToken);

            var syntaxRoot = await document.GetSyntaxRootAsync(cancellationToken).ConfigureAwait(false);
            var syntaxFacts = document.GetLanguageService<ISyntaxFactsService>();
            var semanticFacts = document.GetLanguageService<ISemanticFactsService>();

            var elementAccessExpressions = syntaxRoot.DescendantNodes().Where(syntaxFacts.IsElementAccessExpression);
            var locations = ArrayBuilder<FinderLocation>.GetInstance();

            foreach (var node in elementAccessExpressions)
            {
                cancellationToken.ThrowIfCancellationRequested();

                var (matched, reason) = symbolsMatch(node, semanticModel);
                if (matched)
                {
                    syntaxFacts.GetPartsOfElementAccessExpression(node, out var expression, out var argumentList);

                    if (symbolsMatch(expression, semanticModel).matched)
                    {
                        // Element access with explicit member name (allowed in VB).
                        // We have already added a reference location for the member name identifier, so skip this one.
                        continue;
                    }

                    var location = argumentList.SyntaxTree.GetLocation(new TextSpan(argumentList.SpanStart, 0));

                    var symbolUsageInfo = GetSymbolUsageInfo(node, semanticModel, syntaxFacts, semanticFacts, cancellationToken);
                    locations.Add(new FinderLocation(
                        node, new ReferenceLocation(document, null, location, isImplicit: false, symbolUsageInfo, GetAdditionalProperties(syntaxFacts, semanticModel, node), candidateReason: reason)));
                }
            }

            return locations.ToImmutableAndFree();
        }

        private async Task<ImmutableArray<FinderLocation>> FindIndexerCrefReferencesAsync(
            IPropertySymbol symbol, Document document, SemanticModel semanticModel,
            FindReferencesSearchOptions options, CancellationToken cancellationToken)
        {
            if (options.AssociatePropertyReferencesWithSpecificAccessor)
            {
                // can't find indexer get/set accessors in a cref.
                return ImmutableArray<FinderLocation>.Empty;
            }

            var symbolsMatch = GetStandardSymbolsNodeMatchFunction(symbol, document.Project.Solution, cancellationToken);

            var syntaxRoot = await document.GetSyntaxRootAsync(cancellationToken).ConfigureAwait(false);
            var syntaxFacts = document.GetLanguageService<ISyntaxFactsService>();
            var semanticFacts = document.GetLanguageService<ISemanticFactsService>();

            // Now that we have Doc Comments in place, We are searching for References in the Trivia as well by setting descendIntoTrivia: true
            var indexerMemberCrefs = syntaxRoot.DescendantNodes(descendIntoTrivia: true)
                                               .Where(syntaxFacts.IsIndexerMemberCRef);

            var locations = ArrayBuilder<FinderLocation>.GetInstance();

            foreach (var node in indexerMemberCrefs)
            {
                cancellationToken.ThrowIfCancellationRequested();

                var (matched, reason) = symbolsMatch(node, semanticModel);
                if (matched)
                {
                    var location = node.SyntaxTree.GetLocation(new TextSpan(node.SpanStart, 0));
                    var symbolUsageInfo = GetSymbolUsageInfo(node, semanticModel, syntaxFacts, semanticFacts, cancellationToken);
                    locations.Add(new FinderLocation(
<<<<<<< HEAD
                        node, new ReferenceLocation(document, null, location, isImplicit: false, symbolUsageInfo, GetAdditionalProperties(syntaxFacts, semanticModel, node), candidateReason: match.reason)));
=======
                        node, new ReferenceLocation(document, null, location, isImplicit: false, symbolUsageInfo, candidateReason: reason)));
>>>>>>> 9a12adb5
                }
            }

            return locations.ToImmutableAndFree();
        }

        /// <summary>
        /// Returns an array of additional properties which consists of the Containing Type and Containing Member of the reference.
        /// </summary>
        /// <param name="syntaxFacts"></param>
        /// <param name="node"></param>
        /// <returns></returns>
        private static ImmutableArray<AdditionalProperty> GetAdditionalProperties(ISyntaxFactsService syntaxFacts, SemanticModel semanticModel, SyntaxNode node)
        {
            var additionalProperties = new ArrayBuilder<AdditionalProperty>();
            additionalProperties.Add(GetInfo(syntaxFacts.GetContainingTypeDeclaration(node, node.SpanStart), ContainingTypeInfoPropertyName, semanticModel, syntaxFacts));
            additionalProperties.Add(GetInfo(syntaxFacts.GetContainingMemberDeclaration(node, node.SpanStart), ContainingMemberInfoPropertyName, semanticModel, syntaxFacts));
            return additionalProperties.ToImmutable();
        }
    }
}<|MERGE_RESOLUTION|>--- conflicted
+++ resolved
@@ -212,11 +212,7 @@
                     var location = node.SyntaxTree.GetLocation(new TextSpan(node.SpanStart, 0));
                     var symbolUsageInfo = GetSymbolUsageInfo(node, semanticModel, syntaxFacts, semanticFacts, cancellationToken);
                     locations.Add(new FinderLocation(
-<<<<<<< HEAD
-                        node, new ReferenceLocation(document, null, location, isImplicit: false, symbolUsageInfo, GetAdditionalProperties(syntaxFacts, semanticModel, node), candidateReason: match.reason)));
-=======
-                        node, new ReferenceLocation(document, null, location, isImplicit: false, symbolUsageInfo, candidateReason: reason)));
->>>>>>> 9a12adb5
+                        node, new ReferenceLocation(document, null, location, isImplicit: false, symbolUsageInfo, GetAdditionalProperties(syntaxFacts, semanticModel, node), candidateReason: reason)));
                 }
             }
 
