--- conflicted
+++ resolved
@@ -47,11 +47,7 @@
                 }
             }
 
-<<<<<<< HEAD
-            var documentsWithGlobalAttributes = await FindDocumentsWithGlobalAttributesAsync(project, documents, cancellationToken).ConfigureAwait(false);
-=======
             var documentsWithGlobalAttributes = await FindDocumentsWithGlobalSuppressMessageAttributeAsync(project, documents, cancellationToken).ConfigureAwait(false);
->>>>>>> 67d940c4
             result.AddRange(documentsWithGlobalAttributes);
 
             return result.ToImmutable();
