﻿// Licensed to the .NET Foundation under one or more agreements.
// The .NET Foundation licenses this file to you under the MIT license.
// See the LICENSE file in the project root for more information.

using System;
using System.Collections.Generic;
using System.Collections.Immutable;
using System.Linq;
using System.Threading.Tasks;
using Microsoft.CodeAnalysis;
using Microsoft.CodeAnalysis.FindSymbols.Finders;
using Microsoft.CodeAnalysis.Internal.Log;
using Microsoft.CodeAnalysis.PooledObjects;
using Microsoft.CodeAnalysis.Shared.Extensions;
using Roslyn.Utilities;

namespace Microsoft.CodeAnalysis.FindSymbols
{
    using DocumentMap = MultiDictionary<Document, (ISymbol symbol, IReferenceFinder finder)>;
    using ProjectMap = MultiDictionary<Project, (ISymbol symbol, IReferenceFinder finder)>;
    using ProjectToDocumentMap = Dictionary<Project, MultiDictionary<Document, (ISymbol symbol, IReferenceFinder finder)>>;

    internal partial class FindReferencesSearchEngine
    {
        private async Task<ProjectToDocumentMap> CreateProjectToDocumentMapAsync(ProjectMap projectMap)
        {
            using (Logger.LogBlock(FunctionId.FindReference_CreateDocumentMapAsync, _cancellationToken))
            {
<<<<<<< HEAD
                var tasks = new List<Task<(ImmutableArray<Document>, ISymbol, IReferenceFinder)>>();
=======
                using var _ = ArrayBuilder<Task<(ImmutableArray<Document>, ISymbol, IReferenceFinder)>>.GetInstance(out var tasks);
>>>>>>> 4362501d

                foreach (var (project, projectQueue) in projectMap)
                {
<<<<<<< HEAD
                    var project = kvp.Key;
                    var projectQueue = kvp.Value;

                    //var documentMap = new DocumentMap();

                    foreach (var symbolAndFinder in projectQueue)
=======
                    foreach (var (symbol, finder) in projectQueue)
>>>>>>> 4362501d
                    {
                        tasks.Add(Task.Run(() =>
                            DetermineDocumentsToSearchAsync(project, symbol, finder), _cancellationToken));
                    }
                }

<<<<<<< HEAD
                        tasks.Add(DetermineDocumentsToSearchAsync(project, symbolAndFinder.symbol, symbolAndFinder.finder));

                        //var (symbol, finder) = symbolAndFinder;

                        //var documents = await finder.DetermineDocumentsToSearchAsync(
                        //    symbol, project, _documents, _options, _cancellationToken).ConfigureAwait(false);
                        //foreach (var document in documents.Distinct().WhereNotNull())
                        //{
                        //    if (_documents == null || _documents.Contains(document))
                        //    {
                        //        documentMap.Add(document, symbolAndFinder);
                        //    }
                        //}
                    }

                    // Contract.ThrowIfTrue(documentMap.Any(kvp1 => kvp1.Value.Count != kvp1.Value.ToSet().Count));

                    //if (documentMap.Count > 0)
                    //{
                    //    finalMap.Add(project, documentMap);
                    //}
                }

                var finalMap = new ProjectToDocumentMap();

                var results = await Task.WhenAll(tasks).ConfigureAwait(false);

                foreach (var (documents, symbol, finder) in results)
                {
                    foreach (var document in documents.Distinct().WhereNotNull())
                    {
                        if (!finalMap.TryGetValue(document.Project, out var documentMap))
                        {
                            documentMap = new DocumentMap();
                            finalMap.Add(document.Project, documentMap);
                        }

=======
                var finalMap = new ProjectToDocumentMap();

                var results = await Task.WhenAll(tasks).ConfigureAwait(false);
                foreach (var (documents, symbol, finder) in results)
                {
                    foreach (var document in documents)
                    {
                        if (!finalMap.TryGetValue(document.Project, out var documentMap))
                        {
                            documentMap = new DocumentMap();
                            finalMap.Add(document.Project, documentMap);
                        }

>>>>>>> 4362501d
                        documentMap.Add(document, (symbol, finder));
                    }
                }

                return finalMap;
            }
        }

        private async Task<(ImmutableArray<Document>, ISymbol, IReferenceFinder)> DetermineDocumentsToSearchAsync(
            Project project, ISymbol symbol, IReferenceFinder finder)
        {
            var documents = await finder.DetermineDocumentsToSearchAsync(
                symbol, project, _documents, _options, _cancellationToken).ConfigureAwait(false);
<<<<<<< HEAD
            return (documents, symbol, finder);
=======
            var finalDocs = documents.WhereNotNull().Where(
                d => _documents == null || _documents.Contains(d)).ToImmutableArray();
            return (finalDocs, symbol, finder);
>>>>>>> 4362501d
        }

        private async Task<ProjectMap> CreateProjectMapAsync(ConcurrentSet<ISymbol> symbols)
        {
            using (Logger.LogBlock(FunctionId.FindReference_CreateProjectMapAsync, _cancellationToken))
            {
                var projectMap = new ProjectMap();

                var scope = _documents?.Select(d => d.Project).ToImmutableHashSet();
                foreach (var symbol in symbols)
                {
                    foreach (var finder in _finders)
                    {
                        _cancellationToken.ThrowIfCancellationRequested();

                        var projects = await finder.DetermineProjectsToSearchAsync(symbol, _solution, scope, _cancellationToken).ConfigureAwait(false);
                        foreach (var project in projects.Distinct().WhereNotNull())
                        {
                            if (scope == null || scope.Contains(project))
                            {
                                projectMap.Add(project, (symbol, finder));
                            }
                        }
                    }
                }

                Contract.ThrowIfTrue(projectMap.Any(kvp => kvp.Value.Count != kvp.Value.ToSet().Count));
                return projectMap;
            }
        }

        private async Task<ConcurrentSet<ISymbol>> DetermineAllSymbolsAsync(
            ISymbol symbol)
        {
            using (Logger.LogBlock(FunctionId.FindReference_DetermineAllSymbolsAsync, _cancellationToken))
            {
                var result = new ConcurrentSet<ISymbol>(MetadataUnifyingEquivalenceComparer.Instance);
                await DetermineAllSymbolsCoreAsync(symbol, result).ConfigureAwait(false);
                return result;
            }
        }

        private async Task DetermineAllSymbolsCoreAsync(
            ISymbol symbol, ConcurrentSet<ISymbol> result)
        {
            _cancellationToken.ThrowIfCancellationRequested();

            var searchSymbol = MapToAppropriateSymbol(symbol);

            // 2) Try to map this back to source symbol if this was a metadata symbol.
            var sourceSymbol = await SymbolFinder.FindSourceDefinitionAsync(searchSymbol, _solution, _cancellationToken).ConfigureAwait(false);
            if (sourceSymbol != null)
            {
                searchSymbol = sourceSymbol;
            }

            if (searchSymbol != null && result.Add(searchSymbol))
            {
                await _progress.OnDefinitionFoundAsync(searchSymbol).ConfigureAwait(false);

                // get project to search
                var projects = GetProjectScope();

                _cancellationToken.ThrowIfCancellationRequested();

                var finderTasks = new List<Task>();
                foreach (var f in _finders)
                {
                    finderTasks.Add(Task.Run(async () =>
                    {
                        var symbolTasks = new List<Task>();

                        var symbols = await f.DetermineCascadedSymbolsAsync(
                            searchSymbol, _solution, projects, _options, _cancellationToken).ConfigureAwait(false);
                        AddSymbolTasks(result, symbols, symbolTasks);

                        // Defer to the language to see if it wants to cascade here in some special way.
                        var symbolProject = _solution.GetProject(searchSymbol.ContainingAssembly);
                        var service = symbolProject?.LanguageServices.GetService<ILanguageServiceReferenceFinder>();
                        if (service != null)
                        {
                            symbols = await service.DetermineCascadedSymbolsAsync(
                                searchSymbol, symbolProject, _cancellationToken).ConfigureAwait(false);
                            AddSymbolTasks(result, symbols, symbolTasks);
                        }

                        _cancellationToken.ThrowIfCancellationRequested();

                        await Task.WhenAll(symbolTasks).ConfigureAwait(false);
                    }, _cancellationToken));
                }

                await Task.WhenAll(finderTasks).ConfigureAwait(false);
            }
        }

        private void AddSymbolTasks(
            ConcurrentSet<ISymbol> result,
            ImmutableArray<ISymbol> symbols,
            List<Task> symbolTasks)
        {
            if (!symbols.IsDefault)
            {
                foreach (var child in symbols)
                {
                    _cancellationToken.ThrowIfCancellationRequested();
                    symbolTasks.Add(Task.Run(() => DetermineAllSymbolsCoreAsync(child, result), _cancellationToken));
                }
            }
        }

        private ImmutableHashSet<Project> GetProjectScope()
        {
            if (_documents == null)
            {
                return null;
            }

            var builder = ImmutableHashSet.CreateBuilder<Project>();
            foreach (var document in _documents)
            {
                builder.Add(document.Project);

                foreach (var reference in document.Project.ProjectReferences)
                {
                    var referenceProject = document.Project.Solution.GetProject(reference.ProjectId);
                    if (referenceProject != null)
                    {
                        builder.Add(referenceProject);
                    }
                }
            }

            return builder.ToImmutable();
        }

        private static ISymbol MapToAppropriateSymbol(ISymbol symbol)
        {
            // Never search for an alias.  Always search for it's target.  Note: if the caller was
            // actually searching for an alias, they can always get that information out in the end
            // by checking the ReferenceLocations that are returned.
            var searchSymbol = symbol;

            if (searchSymbol is IAliasSymbol)
            {
                searchSymbol = ((IAliasSymbol)searchSymbol).Target;
            }

            searchSymbol = searchSymbol.GetOriginalUnreducedDefinition();

            // If they're searching for a delegate constructor, then just search for the delegate
            // itself.  They're practically interchangeable for consumers.
            if (searchSymbol.IsConstructor() && searchSymbol.ContainingType.TypeKind == TypeKind.Delegate)
            {
                searchSymbol = symbol.ContainingType;
            }

            return searchSymbol;
        }
    }
}<|MERGE_RESOLUTION|>--- conflicted
+++ resolved
@@ -26,61 +26,23 @@
         {
             using (Logger.LogBlock(FunctionId.FindReference_CreateDocumentMapAsync, _cancellationToken))
             {
-<<<<<<< HEAD
-                var tasks = new List<Task<(ImmutableArray<Document>, ISymbol, IReferenceFinder)>>();
-=======
                 using var _ = ArrayBuilder<Task<(ImmutableArray<Document>, ISymbol, IReferenceFinder)>>.GetInstance(out var tasks);
->>>>>>> 4362501d
 
                 foreach (var (project, projectQueue) in projectMap)
                 {
-<<<<<<< HEAD
-                    var project = kvp.Key;
-                    var projectQueue = kvp.Value;
-
-                    //var documentMap = new DocumentMap();
-
-                    foreach (var symbolAndFinder in projectQueue)
-=======
                     foreach (var (symbol, finder) in projectQueue)
->>>>>>> 4362501d
                     {
                         tasks.Add(Task.Run(() =>
                             DetermineDocumentsToSearchAsync(project, symbol, finder), _cancellationToken));
                     }
                 }
 
-<<<<<<< HEAD
-                        tasks.Add(DetermineDocumentsToSearchAsync(project, symbolAndFinder.symbol, symbolAndFinder.finder));
-
-                        //var (symbol, finder) = symbolAndFinder;
-
-                        //var documents = await finder.DetermineDocumentsToSearchAsync(
-                        //    symbol, project, _documents, _options, _cancellationToken).ConfigureAwait(false);
-                        //foreach (var document in documents.Distinct().WhereNotNull())
-                        //{
-                        //    if (_documents == null || _documents.Contains(document))
-                        //    {
-                        //        documentMap.Add(document, symbolAndFinder);
-                        //    }
-                        //}
-                    }
-
-                    // Contract.ThrowIfTrue(documentMap.Any(kvp1 => kvp1.Value.Count != kvp1.Value.ToSet().Count));
-
-                    //if (documentMap.Count > 0)
-                    //{
-                    //    finalMap.Add(project, documentMap);
-                    //}
-                }
-
                 var finalMap = new ProjectToDocumentMap();
 
                 var results = await Task.WhenAll(tasks).ConfigureAwait(false);
-
                 foreach (var (documents, symbol, finder) in results)
                 {
-                    foreach (var document in documents.Distinct().WhereNotNull())
+                    foreach (var document in documents)
                     {
                         if (!finalMap.TryGetValue(document.Project, out var documentMap))
                         {
@@ -88,21 +50,6 @@
                             finalMap.Add(document.Project, documentMap);
                         }
 
-=======
-                var finalMap = new ProjectToDocumentMap();
-
-                var results = await Task.WhenAll(tasks).ConfigureAwait(false);
-                foreach (var (documents, symbol, finder) in results)
-                {
-                    foreach (var document in documents)
-                    {
-                        if (!finalMap.TryGetValue(document.Project, out var documentMap))
-                        {
-                            documentMap = new DocumentMap();
-                            finalMap.Add(document.Project, documentMap);
-                        }
-
->>>>>>> 4362501d
                         documentMap.Add(document, (symbol, finder));
                     }
                 }
@@ -116,13 +63,9 @@
         {
             var documents = await finder.DetermineDocumentsToSearchAsync(
                 symbol, project, _documents, _options, _cancellationToken).ConfigureAwait(false);
-<<<<<<< HEAD
-            return (documents, symbol, finder);
-=======
             var finalDocs = documents.WhereNotNull().Where(
                 d => _documents == null || _documents.Contains(d)).ToImmutableArray();
             return (finalDocs, symbol, finder);
->>>>>>> 4362501d
         }
 
         private async Task<ProjectMap> CreateProjectMapAsync(ConcurrentSet<ISymbol> symbols)
