--- conflicted
+++ resolved
@@ -31,11 +31,7 @@
                     cancellationToken.ThrowIfCancellationRequested();
 
                     // Add to results overridden members only. Do not add hidden members.
-<<<<<<< HEAD
-                    if (SymbolFinder.IsOverride(solution, symbol, member, cancellationToken))
-=======
                     if (await SymbolFinder.IsOverrideAsync(solution, symbol, member, cancellationToken).ConfigureAwait(false))
->>>>>>> d12d0efb
                     {
                         results.Add(member);
 
