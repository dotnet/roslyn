﻿// Licensed to the .NET Foundation under one or more agreements.
// The .NET Foundation licenses this file to you under the MIT license.
// See the LICENSE file in the project root for more information.

using System;
using System.Collections.Generic;
using System.Collections.Immutable;
using System.Diagnostics;
using System.Diagnostics.CodeAnalysis;
using System.Runtime.CompilerServices;
using System.Threading;
using System.Threading.Tasks;
using Microsoft.CodeAnalysis.Host;
using Microsoft.CodeAnalysis.LanguageService;
using Microsoft.CodeAnalysis.PooledObjects;
using Microsoft.CodeAnalysis.Shared.Extensions;
using Microsoft.CodeAnalysis.Shared.Utilities;
using Roslyn.Utilities;

namespace Microsoft.CodeAnalysis.FindSymbols
{

    internal sealed partial class SyntaxTreeIndex
    {
        // The probability of getting a false positive when calling ContainsIdentifier.
        private const double FalsePositiveProbability = 0.0001;

        public static readonly ObjectPool<HashSet<string>> StringLiteralHashSetPool = SharedPools.Default<HashSet<string>>();
        public static readonly ObjectPool<HashSet<long>> LongLiteralHashSetPool = SharedPools.Default<HashSet<long>>();

        /// <summary>
        /// String interning table so that we can share many more strings in our DeclaredSymbolInfo
        /// buckets.  Keyed off a Project instance so that we share all these strings as we create
        /// the or load the index items for this a specific Project.  This helps as we will generally 
        /// be creating or loading all the index items for the documents in a Project at the same time.
        /// Once this project is let go of (which happens with any solution change) then we'll dump
        /// this string table.  The table will have already served its purpose at that point and 
        /// doesn't need to be kept around further.
        /// </summary>
        private static readonly ConditionalWeakTable<Project, StringTable> s_projectStringTable = new();

        private static SyntaxTreeIndex CreateIndex(
            Document document, SyntaxNode root, Checksum checksum, CancellationToken _)
        {
            var syntaxFacts = document.GetRequiredLanguageService<ISyntaxFactsService>();
            var ignoreCase = !syntaxFacts.IsCaseSensitive;
            var isCaseSensitive = !ignoreCase;

            GetIdentifierSet(ignoreCase, out var identifiers, out var escapedIdentifiers);

            var stringLiterals = StringLiteralHashSetPool.Allocate();
            var longLiterals = LongLiteralHashSetPool.Allocate();

            HashSet<(string alias, string name, int arity)>? globalAliasInfo = null;

            try
            {
                var containsForEachStatement = false;
                var containsLockStatement = false;
                var containsUsingStatement = false;
                var containsQueryExpression = false;
                var containsThisConstructorInitializer = false;
                var containsBaseConstructorInitializer = false;
                var containsElementAccess = false;
                var containsIndexerMemberCref = false;
                var containsDeconstruction = false;
                var containsAwait = false;
                var containsTupleExpressionOrTupleType = false;
                var containsImplicitObjectCreation = false;
                var containsGlobalSuppressMessageAttribute = false;
                var containsConversion = false;
                var containsGlobalKeyword = false;
<<<<<<< HEAD
                var containsDirective = root.ContainsDirectives;
=======
                var containsCollectionInitializer = false;
>>>>>>> 834823cd

                var predefinedTypes = (int)PredefinedType.None;
                var predefinedOperators = (int)PredefinedOperator.None;

                if (syntaxFacts != null)
                {
                    foreach (var current in root.DescendantNodesAndTokensAndSelf(descendIntoTrivia: true))
                    {
                        if (current.IsNode)
                        {
                            var node = current.AsNode();
                            Contract.ThrowIfNull(node);

                            containsForEachStatement = containsForEachStatement || syntaxFacts.IsForEachStatement(node);
                            containsLockStatement = containsLockStatement || syntaxFacts.IsLockStatement(node);
                            containsUsingStatement = containsUsingStatement || syntaxFacts.IsUsingStatement(node);
                            containsQueryExpression = containsQueryExpression || syntaxFacts.IsQueryExpression(node);
                            containsElementAccess = containsElementAccess || (syntaxFacts.IsElementAccessExpression(node) || syntaxFacts.IsImplicitElementAccess(node));
                            containsIndexerMemberCref = containsIndexerMemberCref || syntaxFacts.IsIndexerMemberCref(node);

                            containsDeconstruction = containsDeconstruction || syntaxFacts.IsDeconstructionAssignment(node)
                                || syntaxFacts.IsDeconstructionForEachStatement(node);

                            containsAwait = containsAwait || syntaxFacts.IsAwaitExpression(node);
                            containsTupleExpressionOrTupleType = containsTupleExpressionOrTupleType ||
                                syntaxFacts.IsTupleExpression(node) || syntaxFacts.IsTupleType(node);
                            containsImplicitObjectCreation = containsImplicitObjectCreation || syntaxFacts.IsImplicitObjectCreationExpression(node);
                            containsGlobalSuppressMessageAttribute = containsGlobalSuppressMessageAttribute || IsGlobalSuppressMessageAttribute(syntaxFacts, node);
                            containsConversion = containsConversion || syntaxFacts.IsConversionExpression(node);
                            containsCollectionInitializer = containsCollectionInitializer || syntaxFacts.IsObjectCollectionInitializer(node);

                            TryAddGlobalAliasInfo(syntaxFacts, ref globalAliasInfo, node);
                        }
                        else
                        {
                            var token = (SyntaxToken)current;

                            containsThisConstructorInitializer = containsThisConstructorInitializer || syntaxFacts.IsThisConstructorInitializer(token);
                            containsBaseConstructorInitializer = containsBaseConstructorInitializer || syntaxFacts.IsBaseConstructorInitializer(token);
                            containsGlobalKeyword = containsGlobalKeyword || syntaxFacts.IsGlobalNamespaceKeyword(token);

                            if (syntaxFacts.IsIdentifier(token))
                            {
                                var valueText = token.ValueText;

                                identifiers.Add(valueText);
                                if (valueText.Length != token.Width())
                                    escapedIdentifiers.Add(valueText);
                            }

                            if (syntaxFacts.TryGetPredefinedType(token, out var predefinedType))
                            {
                                predefinedTypes |= (int)predefinedType;
                            }

                            if (syntaxFacts.TryGetPredefinedOperator(token, out var predefinedOperator))
                            {
                                predefinedOperators |= (int)predefinedOperator;
                            }

                            if (syntaxFacts.IsStringLiteral(token))
                            {
                                stringLiterals.Add(token.ValueText);
                            }

                            if (syntaxFacts.IsCharacterLiteral(token))
                            {
                                longLiterals.Add((char)token.Value!);
                            }

                            if (syntaxFacts.IsNumericLiteral(token))
                            {
                                var value = token.Value;
                                switch (value)
                                {
                                    case decimal d:
                                        // not supported for now.
                                        break;
                                    case double d:
                                        longLiterals.Add(BitConverter.DoubleToInt64Bits(d));
                                        break;
                                    case float f:
                                        longLiterals.Add(BitConverter.DoubleToInt64Bits(f));
                                        break;
                                    default:
                                        longLiterals.Add(IntegerUtilities.ToInt64(token.Value));
                                        break;
                                }
                            }
                        }
                    }
                }

                return new SyntaxTreeIndex(
                    checksum,
                    new LiteralInfo(
                        new BloomFilter(FalsePositiveProbability, stringLiterals, longLiterals)),
                    new IdentifierInfo(
                        new BloomFilter(FalsePositiveProbability, isCaseSensitive, identifiers),
                        new BloomFilter(FalsePositiveProbability, isCaseSensitive, escapedIdentifiers)),
                    new ContextInfo(
<<<<<<< HEAD
                            predefinedTypes,
                            predefinedOperators,
                            containsForEachStatement,
                            containsLockStatement,
                            containsUsingStatement,
                            containsQueryExpression,
                            containsThisConstructorInitializer,
                            containsBaseConstructorInitializer,
                            containsElementAccess,
                            containsIndexerMemberCref,
                            containsDeconstruction,
                            containsAwait,
                            containsTupleExpressionOrTupleType,
                            containsImplicitObjectCreation,
                            containsGlobalSuppressMessageAttribute,
                            containsConversion,
                            containsGlobalKeyword,
                            containsDirective),
=======
                        predefinedTypes,
                        predefinedOperators,
                        containsForEachStatement,
                        containsLockStatement,
                        containsUsingStatement,
                        containsQueryExpression,
                        containsThisConstructorInitializer,
                        containsBaseConstructorInitializer,
                        containsElementAccess,
                        containsIndexerMemberCref,
                        containsDeconstruction,
                        containsAwait,
                        containsTupleExpressionOrTupleType,
                        containsImplicitObjectCreation,
                        containsGlobalSuppressMessageAttribute,
                        containsConversion,
                        containsGlobalKeyword,
                        containsCollectionInitializer),
>>>>>>> 834823cd
                    globalAliasInfo);
            }
            finally
            {
                Free(ignoreCase, identifiers, escapedIdentifiers);
                StringLiteralHashSetPool.ClearAndFree(stringLiterals);
                LongLiteralHashSetPool.ClearAndFree(longLiterals);
            }
        }

        private static bool IsGlobalSuppressMessageAttribute(ISyntaxFactsService syntaxFacts, SyntaxNode node)
        {
            if (!syntaxFacts.IsGlobalAttribute(node))
                return false;

            var name = syntaxFacts.GetNameOfAttribute(node);
            if (syntaxFacts.IsQualifiedName(name))
            {
                syntaxFacts.GetPartsOfQualifiedName(name, out _, out _, out var right);
                name = right;
            }

            if (!syntaxFacts.IsIdentifierName(name))
                return false;

            var identifier = syntaxFacts.GetIdentifierOfIdentifierName(name);
            var identifierName = identifier.ValueText;

            return
                syntaxFacts.StringComparer.Equals(identifierName, "SuppressMessage") ||
                syntaxFacts.StringComparer.Equals(identifierName, nameof(SuppressMessageAttribute));
        }

        private static void TryAddGlobalAliasInfo(
            ISyntaxFactsService syntaxFacts,
            ref HashSet<(string alias, string name, int arity)>? globalAliasInfo,
            SyntaxNode node)
        {
            if (!syntaxFacts.IsUsingAliasDirective(node))
                return;

            syntaxFacts.GetPartsOfUsingAliasDirective(node, out var globalToken, out var alias, out var usingTarget);
            if (globalToken.IsMissing)
                return;

            // if we have `global using X = Y.Z` then walk down the rhs to pull out 'Z'.
            if (syntaxFacts.IsQualifiedName(usingTarget))
            {
                syntaxFacts.GetPartsOfQualifiedName(usingTarget, out _, out _, out var right);
                usingTarget = right;
            }

            // We'll have either `= ...X` or `= ...X<A, B, C>` now.  Pull out the name and arity to put in the index.
            if (syntaxFacts.IsSimpleName(usingTarget))
            {
                syntaxFacts.GetNameAndArityOfSimpleName(usingTarget, out var name, out var arity);
                globalAliasInfo ??= new();
                globalAliasInfo.Add((alias.ValueText, name, arity));
            }
        }

        public static StringTable GetStringTable(Project project)
            => s_projectStringTable.GetValue(project, static _ => StringTable.GetInstance());

        private static void GetIdentifierSet(bool ignoreCase, out HashSet<string> identifiers, out HashSet<string> escapedIdentifiers)
        {
            if (ignoreCase)
            {
                identifiers = SharedPools.StringIgnoreCaseHashSet.AllocateAndClear();
                escapedIdentifiers = SharedPools.StringIgnoreCaseHashSet.AllocateAndClear();

                Debug.Assert(identifiers.Comparer == StringComparer.OrdinalIgnoreCase);
                Debug.Assert(escapedIdentifiers.Comparer == StringComparer.OrdinalIgnoreCase);
                return;
            }

            identifiers = SharedPools.StringHashSet.AllocateAndClear();
            escapedIdentifiers = SharedPools.StringHashSet.AllocateAndClear();

            Debug.Assert(identifiers.Comparer == StringComparer.Ordinal);
            Debug.Assert(escapedIdentifiers.Comparer == StringComparer.Ordinal);
        }

        private static void Free(bool ignoreCase, HashSet<string> identifiers, HashSet<string> escapedIdentifiers)
        {
            if (ignoreCase)
            {
                Debug.Assert(identifiers.Comparer == StringComparer.OrdinalIgnoreCase);
                Debug.Assert(escapedIdentifiers.Comparer == StringComparer.OrdinalIgnoreCase);

                SharedPools.StringIgnoreCaseHashSet.ClearAndFree(identifiers);
                SharedPools.StringIgnoreCaseHashSet.ClearAndFree(escapedIdentifiers);
                return;
            }

            Debug.Assert(identifiers.Comparer == StringComparer.Ordinal);
            Debug.Assert(escapedIdentifiers.Comparer == StringComparer.Ordinal);

            SharedPools.StringHashSet.ClearAndFree(identifiers);
            SharedPools.StringHashSet.ClearAndFree(escapedIdentifiers);
        }
    }
}<|MERGE_RESOLUTION|>--- conflicted
+++ resolved
@@ -70,11 +70,8 @@
                 var containsGlobalSuppressMessageAttribute = false;
                 var containsConversion = false;
                 var containsGlobalKeyword = false;
-<<<<<<< HEAD
+                var containsCollectionInitializer = false;
                 var containsDirective = root.ContainsDirectives;
-=======
-                var containsCollectionInitializer = false;
->>>>>>> 834823cd
 
                 var predefinedTypes = (int)PredefinedType.None;
                 var predefinedOperators = (int)PredefinedOperator.None;
@@ -176,26 +173,6 @@
                         new BloomFilter(FalsePositiveProbability, isCaseSensitive, identifiers),
                         new BloomFilter(FalsePositiveProbability, isCaseSensitive, escapedIdentifiers)),
                     new ContextInfo(
-<<<<<<< HEAD
-                            predefinedTypes,
-                            predefinedOperators,
-                            containsForEachStatement,
-                            containsLockStatement,
-                            containsUsingStatement,
-                            containsQueryExpression,
-                            containsThisConstructorInitializer,
-                            containsBaseConstructorInitializer,
-                            containsElementAccess,
-                            containsIndexerMemberCref,
-                            containsDeconstruction,
-                            containsAwait,
-                            containsTupleExpressionOrTupleType,
-                            containsImplicitObjectCreation,
-                            containsGlobalSuppressMessageAttribute,
-                            containsConversion,
-                            containsGlobalKeyword,
-                            containsDirective),
-=======
                         predefinedTypes,
                         predefinedOperators,
                         containsForEachStatement,
@@ -213,8 +190,8 @@
                         containsGlobalSuppressMessageAttribute,
                         containsConversion,
                         containsGlobalKeyword,
-                        containsCollectionInitializer),
->>>>>>> 834823cd
+                        containsCollectionInitializer,
+                        containsDirective),
                     globalAliasInfo);
             }
             finally
