﻿// Licensed to the .NET Foundation under one or more agreements.
// The .NET Foundation licenses this file to you under the MIT license.
// See the LICENSE file in the project root for more information.

using System;
using System.Collections.Generic;
using System.Collections.Immutable;
using System.Diagnostics;
using System.Diagnostics.CodeAnalysis;
using System.Runtime.CompilerServices;
using System.Threading;
using System.Threading.Tasks;
using Microsoft.CodeAnalysis.Host;
using Microsoft.CodeAnalysis.LanguageServices;
using Microsoft.CodeAnalysis.PooledObjects;
using Microsoft.CodeAnalysis.Shared.Extensions;
using Microsoft.CodeAnalysis.Shared.Utilities;
using Roslyn.Utilities;

namespace Microsoft.CodeAnalysis.FindSymbols
{

    internal sealed partial class SyntaxTreeIndex
    {
        // The probability of getting a false positive when calling ContainsIdentifier.
        private const double FalsePositiveProbability = 0.0001;

        public static readonly ObjectPool<HashSet<string>> StringLiteralHashSetPool = SharedPools.Default<HashSet<string>>();
        public static readonly ObjectPool<HashSet<long>> LongLiteralHashSetPool = SharedPools.Default<HashSet<long>>();

        /// <summary>
        /// String interning table so that we can share many more strings in our DeclaredSymbolInfo
        /// buckets.  Keyed off a Project instance so that we share all these strings as we create
        /// the or load the index items for this a specific Project.  This helps as we will generally 
        /// be creating or loading all the index items for the documents in a Project at the same time.
        /// Once this project is let go of (which happens with any solution change) then we'll dump
        /// this string table.  The table will have already served its purpose at that point and 
        /// doesn't need to be kept around further.
        /// </summary>
        private static readonly ConditionalWeakTable<Project, StringTable> s_projectStringTable = new();

        private static SyntaxTreeIndex CreateIndex(
            Document document, SyntaxNode root, Checksum checksum, CancellationToken _)
        {
            var syntaxFacts = document.GetRequiredLanguageService<ISyntaxFactsService>();
            var ignoreCase = !syntaxFacts.IsCaseSensitive;
            var isCaseSensitive = !ignoreCase;

            GetIdentifierSet(ignoreCase, out var identifiers, out var escapedIdentifiers);

            var stringLiterals = StringLiteralHashSetPool.Allocate();
            var longLiterals = LongLiteralHashSetPool.Allocate();

            HashSet<(string alias, string name, int arity)>? globalAliasInfo = null;

            try
            {
                var containsForEachStatement = false;
                var containsLockStatement = false;
                var containsUsingStatement = false;
                var containsQueryExpression = false;
                var containsThisConstructorInitializer = false;
                var containsBaseConstructorInitializer = false;
                var containsElementAccess = false;
                var containsIndexerMemberCref = false;
                var containsDeconstruction = false;
                var containsAwait = false;
                var containsTupleExpressionOrTupleType = false;
                var containsImplicitObjectCreation = false;
                var containsGlobalSuppressMessageAttribute = false;
                var containsConversion = false;
                var containsGlobalKeyword = false;

                var predefinedTypes = (int)PredefinedType.None;
                var predefinedOperators = (int)PredefinedOperator.None;

                if (syntaxFacts != null)
                {
                    foreach (var current in root.DescendantNodesAndTokensAndSelf(descendIntoTrivia: true))
                    {
                        if (current.IsNode)
                        {
                            var node = current.AsNode();
                            Contract.ThrowIfNull(node);

                            containsForEachStatement = containsForEachStatement || syntaxFacts.IsForEachStatement(node);
                            containsLockStatement = containsLockStatement || syntaxFacts.IsLockStatement(node);
                            containsUsingStatement = containsUsingStatement || syntaxFacts.IsUsingStatement(node);
                            containsQueryExpression = containsQueryExpression || syntaxFacts.IsQueryExpression(node);
                            containsElementAccess = containsElementAccess || syntaxFacts.IsElementAccessExpression(node);
                            containsIndexerMemberCref = containsIndexerMemberCref || syntaxFacts.IsIndexerMemberCRef(node);

                            containsDeconstruction = containsDeconstruction || syntaxFacts.IsDeconstructionAssignment(node)
                                || syntaxFacts.IsDeconstructionForEachStatement(node);

                            containsAwait = containsAwait || syntaxFacts.IsAwaitExpression(node);
                            containsTupleExpressionOrTupleType = containsTupleExpressionOrTupleType ||
                                syntaxFacts.IsTupleExpression(node) || syntaxFacts.IsTupleType(node);
                            containsImplicitObjectCreation = containsImplicitObjectCreation || syntaxFacts.IsImplicitObjectCreationExpression(node);
                            containsGlobalSuppressMessageAttribute = containsGlobalSuppressMessageAttribute || IsGlobalSuppressMessageAttribute(syntaxFacts, node);
                            containsConversion = containsConversion || syntaxFacts.IsConversionExpression(node);

                            TryAddGlobalAliasInfo(syntaxFacts, ref globalAliasInfo, node);
                        }
                        else
                        {
                            var token = (SyntaxToken)current;

                            containsThisConstructorInitializer = containsThisConstructorInitializer || syntaxFacts.IsThisConstructorInitializer(token);
                            containsBaseConstructorInitializer = containsBaseConstructorInitializer || syntaxFacts.IsBaseConstructorInitializer(token);
                            containsGlobalKeyword = containsGlobalKeyword || syntaxFacts.IsGlobalNamespaceKeyword(token);

                            if (syntaxFacts.IsIdentifier(token))
                            {
                                var valueText = token.ValueText;

                                identifiers.Add(valueText);
                                if (valueText.Length != token.Width())
                                    escapedIdentifiers.Add(valueText);
                            }

                            if (syntaxFacts.TryGetPredefinedType(token, out var predefinedType))
                            {
                                predefinedTypes |= (int)predefinedType;
                            }

                            if (syntaxFacts.TryGetPredefinedOperator(token, out var predefinedOperator))
                            {
                                predefinedOperators |= (int)predefinedOperator;
                            }

                            if (syntaxFacts.IsStringLiteral(token))
                            {
                                stringLiterals.Add(token.ValueText);
                            }

                            if (syntaxFacts.IsCharacterLiteral(token))
                            {
                                longLiterals.Add((char)token.Value!);
                            }

                            if (syntaxFacts.IsNumericLiteral(token))
                            {
                                var value = token.Value;
                                switch (value)
                                {
                                    case decimal d:
                                        // not supported for now.
                                        break;
                                    case double d:
                                        longLiterals.Add(BitConverter.DoubleToInt64Bits(d));
                                        break;
                                    case float f:
                                        longLiterals.Add(BitConverter.DoubleToInt64Bits(f));
                                        break;
                                    default:
                                        longLiterals.Add(IntegerUtilities.ToInt64(token.Value));
                                        break;
                                }
                            }
                        }
                    }
                }

                return new SyntaxTreeIndex(
                    checksum,
                    new LiteralInfo(
                        new BloomFilter(FalsePositiveProbability, stringLiterals, longLiterals)),
                    new IdentifierInfo(
                        new BloomFilter(FalsePositiveProbability, isCaseSensitive, identifiers),
                        new BloomFilter(FalsePositiveProbability, isCaseSensitive, escapedIdentifiers)),
                    new ContextInfo(
                            predefinedTypes,
                            predefinedOperators,
                            containsForEachStatement,
                            containsLockStatement,
                            containsUsingStatement,
                            containsQueryExpression,
                            containsThisConstructorInitializer,
                            containsBaseConstructorInitializer,
                            containsElementAccess,
                            containsIndexerMemberCref,
                            containsDeconstruction,
                            containsAwait,
                            containsTupleExpressionOrTupleType,
                            containsImplicitObjectCreation,
                            containsGlobalSuppressMessageAttribute,
<<<<<<< HEAD
                            containsConversion),
=======
                            containsConversion,
                            containsGlobalKeyword),
>>>>>>> 80a8ce8d
                    globalAliasInfo);
            }
            finally
            {
                Free(ignoreCase, identifiers, escapedIdentifiers);
                StringLiteralHashSetPool.ClearAndFree(stringLiterals);
                LongLiteralHashSetPool.ClearAndFree(longLiterals);
            }
        }

        private static bool IsGlobalSuppressMessageAttribute(ISyntaxFactsService syntaxFacts, SyntaxNode node)
        {
            if (!syntaxFacts.IsGlobalAttribute(node))
                return false;

            var name = syntaxFacts.GetNameOfAttribute(node);
            if (syntaxFacts.IsQualifiedName(name))
            {
                syntaxFacts.GetPartsOfQualifiedName(name, out _, out _, out var right);
                name = right;
            }

            if (!syntaxFacts.IsIdentifierName(name))
                return false;

            var identifier = syntaxFacts.GetIdentifierOfIdentifierName(name);
            var identifierName = identifier.ValueText;

            return
                syntaxFacts.StringComparer.Equals(identifierName, "SuppressMessage") ||
                syntaxFacts.StringComparer.Equals(identifierName, nameof(SuppressMessageAttribute));
        }

        private static void TryAddGlobalAliasInfo(
            ISyntaxFactsService syntaxFacts,
            ref HashSet<(string alias, string name, int arity)>? globalAliasInfo,
            SyntaxNode node)
        {
            if (!syntaxFacts.IsUsingAliasDirective(node))
                return;

            syntaxFacts.GetPartsOfUsingAliasDirective(node, out var globalToken, out var alias, out var usingTarget);
            if (globalToken.IsMissing)
                return;

            // if we have `global using X = Y.Z` then walk down the rhs to pull out 'Z'.
            if (syntaxFacts.IsQualifiedName(usingTarget))
            {
                syntaxFacts.GetPartsOfQualifiedName(usingTarget, out _, out _, out var right);
                usingTarget = right;
            }

            // We'll have either `= ...X` or `= ...X<A, B, C>` now.  Pull out the name and arity to put in the index.
            if (syntaxFacts.IsSimpleName(usingTarget))
            {
                syntaxFacts.GetNameAndArityOfSimpleName(usingTarget, out var name, out var arity);
                globalAliasInfo ??= new();
                globalAliasInfo.Add((alias.ValueText, name, arity));
            }
        }

        public static StringTable GetStringTable(Project project)
            => s_projectStringTable.GetValue(project, static _ => StringTable.GetInstance());

        private static void GetIdentifierSet(bool ignoreCase, out HashSet<string> identifiers, out HashSet<string> escapedIdentifiers)
        {
            if (ignoreCase)
            {
                identifiers = SharedPools.StringIgnoreCaseHashSet.AllocateAndClear();
                escapedIdentifiers = SharedPools.StringIgnoreCaseHashSet.AllocateAndClear();

                Debug.Assert(identifiers.Comparer == StringComparer.OrdinalIgnoreCase);
                Debug.Assert(escapedIdentifiers.Comparer == StringComparer.OrdinalIgnoreCase);
                return;
            }

            identifiers = SharedPools.StringHashSet.AllocateAndClear();
            escapedIdentifiers = SharedPools.StringHashSet.AllocateAndClear();

            Debug.Assert(identifiers.Comparer == StringComparer.Ordinal);
            Debug.Assert(escapedIdentifiers.Comparer == StringComparer.Ordinal);
        }

        private static void Free(bool ignoreCase, HashSet<string> identifiers, HashSet<string> escapedIdentifiers)
        {
            if (ignoreCase)
            {
                Debug.Assert(identifiers.Comparer == StringComparer.OrdinalIgnoreCase);
                Debug.Assert(escapedIdentifiers.Comparer == StringComparer.OrdinalIgnoreCase);

                SharedPools.StringIgnoreCaseHashSet.ClearAndFree(identifiers);
                SharedPools.StringIgnoreCaseHashSet.ClearAndFree(escapedIdentifiers);
                return;
            }

            Debug.Assert(identifiers.Comparer == StringComparer.Ordinal);
            Debug.Assert(escapedIdentifiers.Comparer == StringComparer.Ordinal);

            SharedPools.StringHashSet.ClearAndFree(identifiers);
            SharedPools.StringHashSet.ClearAndFree(escapedIdentifiers);
        }
    }
}<|MERGE_RESOLUTION|>--- conflicted
+++ resolved
@@ -185,12 +185,8 @@
                             containsTupleExpressionOrTupleType,
                             containsImplicitObjectCreation,
                             containsGlobalSuppressMessageAttribute,
-<<<<<<< HEAD
-                            containsConversion),
-=======
                             containsConversion,
                             containsGlobalKeyword),
->>>>>>> 80a8ce8d
                     globalAliasInfo);
             }
             finally
