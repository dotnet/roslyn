--- conflicted
+++ resolved
@@ -23,11 +23,7 @@
     /// that we will not try to read previously cached data from a prior version of roslyn with a different format and
     /// will instead regenerate all the indices with the new format.
     /// </summary>
-<<<<<<< HEAD
-    private static readonly Checksum s_serializationFormatChecksum = CodeAnalysis.Checksum.Create("46");
-=======
-    private static readonly Checksum s_serializationFormatChecksum = CodeAnalysis.Checksum.Create("49");
->>>>>>> f8c2dd46
+    private static readonly Checksum s_serializationFormatChecksum = CodeAnalysis.Checksum.Create("50");
 
     /// <summary>
     /// Cache of ParseOptions to a checksum for the <see cref="ParseOptions.PreprocessorSymbolNames"/> contained
