﻿// Licensed to the .NET Foundation under one or more agreements.
// The .NET Foundation licenses this file to you under the MIT license.
// See the LICENSE file in the project root for more information.

using System;
using System.Collections.Generic;
using System.Collections.Immutable;
using System.ComponentModel;
using System.Linq;
using System.Threading;
using System.Threading.Tasks;
using Microsoft.CodeAnalysis;
using Microsoft.CodeAnalysis.PooledObjects;
using Microsoft.CodeAnalysis.Shared.Extensions;
using Microsoft.CodeAnalysis.Shared.Utilities;
using Roslyn.Utilities;

namespace Microsoft.CodeAnalysis.FindSymbols
{
    public static partial class SymbolFinder
    {
        /// <summary>
        /// Find symbols for members that override the specified member symbol.
        /// </summary>
        public static async Task<IEnumerable<ISymbol>> FindOverridesAsync(
            ISymbol symbol, Solution solution, IImmutableSet<Project> projects = null, CancellationToken cancellationToken = default)
        {
            return await FindOverridesArrayAsync(symbol, solution, projects, cancellationToken).ConfigureAwait(false);
        }

        /// <inheritdoc cref="FindOverridesAsync"/>
        /// <remarks>
        /// Use this overload to avoid boxing the result into an <see cref="IEnumerable{T}"/>.
        /// </remarks>
        internal static async Task<ImmutableArray<ISymbol>> FindOverridesArrayAsync(
            ISymbol symbol, Solution solution, IImmutableSet<Project> projects = null, CancellationToken cancellationToken = default)
        {
            var results = ArrayBuilder<ISymbol>.GetInstance();

            symbol = symbol?.OriginalDefinition;
            if (symbol.IsOverridable())
            {
                // To find the overrides, we need to walk down the type hierarchy and check all
                // derived types.
                var containingType = symbol.ContainingType;
                var derivedTypes = await FindDerivedClassesAsync(
                    containingType, solution, projects, cancellationToken).ConfigureAwait(false);

                foreach (var type in derivedTypes)
                {
                    foreach (var m in type.GetMembers(symbol.Name))
                    {
                        var sourceMember = await FindSourceDefinitionAsync(m, solution, cancellationToken).ConfigureAwait(false);
                        var bestMember = sourceMember ?? m;

<<<<<<< HEAD
                        if (IsOverride(solution, bestMember, symbol, cancellationToken))
=======
                        if (await IsOverrideAsync(solution, bestMember, symbol, cancellationToken).ConfigureAwait(false))
>>>>>>> d12d0efb
                        {
                            results.Add(bestMember);
                        }
                    }
                }
            }

            return results.ToImmutableAndFree();
        }

<<<<<<< HEAD
        internal static bool IsOverride(Solution solution, ISymbol member, ISymbol symbol, CancellationToken cancellationToken)
        {
            for (var current = member; current != null; current = current.OverriddenMember())
            {
                if (OriginalSymbolsMatch(solution, current.OverriddenMember(), symbol.OriginalDefinition, cancellationToken))
=======
        internal static async Task<bool> IsOverrideAsync(Solution solution, ISymbol member, ISymbol symbol, CancellationToken cancellationToken)
        {
            for (var current = member; current != null; current = current.OverriddenMember())
            {
                if (await OriginalSymbolsMatchAsync(solution, current.OverriddenMember(), symbol.OriginalDefinition, cancellationToken).ConfigureAwait(false))
>>>>>>> d12d0efb
                {
                    return true;
                }
            }

            return false;
        }

        /// <summary>
        /// Find symbols for declarations that implement members of the specified interface symbol
        /// </summary>
        public static async Task<IEnumerable<ISymbol>> FindImplementedInterfaceMembersAsync(
            ISymbol symbol, Solution solution, IImmutableSet<Project> projects = null, CancellationToken cancellationToken = default)
        {
            return await FindImplementedInterfaceMembersArrayAsync(symbol, solution, projects, cancellationToken).ConfigureAwait(false);
        }

        /// <inheritdoc cref="FindImplementedInterfaceMembersAsync"/>
        /// <remarks>
        /// Use this overload to avoid boxing the result into an <see cref="IEnumerable{T}"/>.
        /// </remarks>
        internal static async Task<ImmutableArray<ISymbol>> FindImplementedInterfaceMembersArrayAsync(
            ISymbol symbol, Solution solution, IImmutableSet<Project> projects = null, CancellationToken cancellationToken = default)
        {
            // Member can only implement interface members if it is an explicit member, or if it is
            // public and non static.
            if (symbol != null)
            {
                var explicitImplementations = symbol.ExplicitInterfaceImplementations();
                if (explicitImplementations.Length > 0)
                {
                    return explicitImplementations;
                }
                else if (
                    symbol.DeclaredAccessibility == Accessibility.Public && !symbol.IsStatic &&
                    (symbol.ContainingType.TypeKind == TypeKind.Class || symbol.ContainingType.TypeKind == TypeKind.Struct))
                {
                    // Interface implementation is a tricky thing.  A method may implement an interface
                    // method, even if its containing type doesn't state that it implements the
                    // interface.  For example:
                    //
                    //  interface IGoo { void Goo(); }
                    //
                    //  class Base { public void Goo(); }
                    //
                    //  class Derived : Base, IGoo { }
                    //
                    // In this case, Base.Goo *does* implement IGoo.Goo in the context of the type
                    // Derived.
                    var containingType = symbol.ContainingType.OriginalDefinition;
                    var derivedClasses = await SymbolFinder.FindDerivedClassesAsync(
                        containingType, solution, projects, cancellationToken).ConfigureAwait(false);
                    var allTypes = derivedClasses.Concat(containingType);

                    using var _ = ArrayBuilder<ISymbol>.GetInstance(out var builder);

                    foreach (var type in allTypes)
                    {
                        foreach (var interfaceType in type.AllInterfaces)
                        {
                            // We don't want to look inside this type if we can avoid it. So first
                            // make sure that the interface even contains a symbol with the same
                            // name as the symbol we're looking for.
                            var nameToLookFor = symbol.IsPropertyAccessor()
                                ? ((IMethodSymbol)symbol).AssociatedSymbol.Name
                                : symbol.Name;
                            if (interfaceType.MemberNames.Contains(nameToLookFor))
                            {
                                foreach (var m in interfaceType.GetMembers(symbol.Name))
                                {
                                    var sourceMethod = await FindSourceDefinitionAsync(m, solution, cancellationToken).ConfigureAwait(false);
                                    var bestMethod = sourceMethod ?? m;

                                    var implementations = await type.FindImplementationsForInterfaceMemberAsync(bestMethod, solution, cancellationToken).ConfigureAwait(false);
                                    foreach (var implementation in implementations)
                                    {
                                        if (implementation != null &&
                                            SymbolEquivalenceComparer.Instance.Equals(implementation.OriginalDefinition, symbol.OriginalDefinition))
                                        {
                                            builder.Add(bestMethod);
                                        }
                                    }
                                }
                            }
                        }
                    }

                    return builder.Distinct(SymbolEquivalenceComparer.Instance).ToImmutableArray();
                }
            }

            return ImmutableArray<ISymbol>.Empty;
        }

        #region derived classes

        /// <summary>
        /// Finds all the derived classes of the given type. Implementations of an interface are not considered
        /// "derived", but can be found with <see cref="FindImplementationsAsync(ISymbol, Solution,
        /// IImmutableSet{Project}, CancellationToken)"/>.
        /// </summary>
        /// <param name="type">The symbol to find derived types of.</param>
        /// <param name="solution">The solution to search in.</param>
        /// <param name="projects">The projects to search. Can be null to search the entire solution.</param>
        /// <param name="cancellationToken"></param>
        /// <returns>The derived types of the symbol. The symbol passed in is not included in this list.</returns>
        [EditorBrowsable(EditorBrowsableState.Never)]
        public static Task<IEnumerable<INamedTypeSymbol>> FindDerivedClassesAsync(
            INamedTypeSymbol type, Solution solution, IImmutableSet<Project> projects, CancellationToken cancellationToken)
        {
            return FindDerivedClassesAsync(type, solution, transitive: true, projects, cancellationToken);
        }

        /// <summary>
        /// Finds the derived classes of the given type. Implementations of an interface are not considered
        /// "derived", but can be found with <see cref="FindImplementationsAsync(ISymbol, Solution,
        /// IImmutableSet{Project}, CancellationToken)"/>.
        /// </summary>
        /// <param name="type">The symbol to find derived types of.</param>
        /// <param name="solution">The solution to search in.</param>
        /// <param name="transitive">If the search should stop at immediately derived classes, or should continue past that.</param>
        /// <param name="projects">The projects to search. Can be null to search the entire solution.</param>
        /// <param name="cancellationToken"></param>
        /// <returns>The derived types of the symbol. The symbol passed in is not included in this list.</returns>
#pragma warning disable RS0026 // Do not add multiple public overloads with optional parameters
        public static async Task<IEnumerable<INamedTypeSymbol>> FindDerivedClassesAsync(
            INamedTypeSymbol type, Solution solution, bool transitive = true, IImmutableSet<Project> projects = null, CancellationToken cancellationToken = default)
#pragma warning restore RS0026 // Do not add multiple public overloads with optional parameters
        {
            if (type == null)
                throw new ArgumentNullException(nameof(type));

            if (solution == null)
                throw new ArgumentNullException(nameof(solution));

            return await FindDerivedClassesArrayAsync(type, solution, transitive, projects, cancellationToken).ConfigureAwait(false);
        }

        /// <inheritdoc cref="FindDerivedClassesArrayAsync(INamedTypeSymbol, Solution, bool, IImmutableSet{Project}, CancellationToken)"/>
        /// <remarks> Use this overload to avoid boxing the result into an <see cref="IEnumerable{T}"/>.</remarks>
        internal static async Task<ImmutableArray<INamedTypeSymbol>> FindDerivedClassesArrayAsync(
            INamedTypeSymbol type, Solution solution, bool transitive, IImmutableSet<Project> projects = null, CancellationToken cancellationToken = default)
        {
            var types = await DependentTypeFinder.FindDerivedClassesAsync(
                type, solution, projects, transitive, cancellationToken).ConfigureAwait(false);
            return types.WhereAsArray(t => IsAccessible(t));
        }

        #endregion

        #region derived interfaces

        /// <summary>
        /// Finds the derived interfaces of the given interfaces.
        /// </summary>
        /// <param name="type">The symbol to find derived types of.</param>
        /// <param name="solution">The solution to search in.</param>
        /// <param name="transitive">If the search should stop at immediately derived interfaces, or should continue past that.</param>
        /// <param name="projects">The projects to search. Can be null to search the entire solution.</param>
        /// <returns>The derived interfaces of the symbol. The symbol passed in is not included in this list.</returns>
#pragma warning disable RS0026 // Do not add multiple public overloads with optional parameters
        public static async Task<IEnumerable<INamedTypeSymbol>> FindDerivedInterfacesAsync(
            INamedTypeSymbol type, Solution solution, bool transitive = true, IImmutableSet<Project> projects = null, CancellationToken cancellationToken = default)
#pragma warning restore RS0026 // Do not add multiple public overloads with optional parameters
        {
            if (type == null)
                throw new ArgumentNullException(nameof(type));

            if (solution == null)
                throw new ArgumentNullException(nameof(solution));

            return await FindDerivedInterfacesArrayAsync(type, solution, transitive, projects, cancellationToken).ConfigureAwait(false);
        }

        /// <inheritdoc cref="FindDerivedInterfacesAsync(INamedTypeSymbol, Solution, bool, IImmutableSet{Project}, CancellationToken)"/>
        /// <remarks> Use this overload to avoid boxing the result into an <see cref="IEnumerable{T}"/>.</remarks>
        internal static async Task<ImmutableArray<INamedTypeSymbol>> FindDerivedInterfacesArrayAsync(
            INamedTypeSymbol type, Solution solution, bool transitive, IImmutableSet<Project> projects = null, CancellationToken cancellationToken = default)
        {
            var types = await DependentTypeFinder.FindDerivedInterfacesAsync(
                type, solution, projects, transitive, cancellationToken).ConfigureAwait(false);
            return types.WhereAsArray(t => IsAccessible(t));
        }

        #endregion

        #region interface implementations

        /// <summary>
        /// Finds the accessible <see langword="class"/> or <see langword="struct"/> types that implement the given
        /// interface.
        /// </summary>
        /// <param name="type">The symbol to find derived types of.</param>
        /// <param name="solution">The solution to search in.</param>
        /// <param name="transitive">If the search should stop at immediately derived interfaces, or should continue past that.</param>
        /// <param name="projects">The projects to search. Can be null to search the entire solution.</param>
#pragma warning disable RS0026 // Do not add multiple public overloads with optional parameters
        public static async Task<IEnumerable<INamedTypeSymbol>> FindImplementationsAsync(
            INamedTypeSymbol type, Solution solution, bool transitive = true, IImmutableSet<Project> projects = null, CancellationToken cancellationToken = default)
#pragma warning restore RS0026 // Do not add multiple public overloads with optional parameters
        {
            if (type == null)
                throw new ArgumentNullException(nameof(type));

            if (solution == null)
                throw new ArgumentNullException(nameof(solution));

            return await FindImplementationsArrayAsync(type, solution, transitive, projects, cancellationToken).ConfigureAwait(false);
        }

        /// <inheritdoc cref="FindImplementationsAsync(INamedTypeSymbol, Solution, bool, IImmutableSet{Project}, CancellationToken)"/>
        /// <remarks> Use this overload to avoid boxing the result into an <see cref="IEnumerable{T}"/>.</remarks>
        internal static async Task<ImmutableArray<INamedTypeSymbol>> FindImplementationsArrayAsync(
            INamedTypeSymbol type, Solution solution, bool transitive, IImmutableSet<Project> projects = null, CancellationToken cancellationToken = default)
        {
            var types = await DependentTypeFinder.FindImplementingTypesAsync(
                type, solution, projects, transitive, cancellationToken).ConfigureAwait(false);
            return types.WhereAsArray(t => IsAccessible(t));
        }

        #endregion

        /// <summary>
        /// Finds all the accessible symbols that implement an interface or interface member.  For an <see
        /// cref="INamedTypeSymbol"/> this will be both immediate and transitive implementations.
        /// </summary>
        public static async Task<IEnumerable<ISymbol>> FindImplementationsAsync(
            ISymbol symbol, Solution solution, IImmutableSet<Project> projects = null, CancellationToken cancellationToken = default)
        {
            if (symbol == null)
                throw new ArgumentNullException(nameof(symbol));

            if (solution == null)
                throw new ArgumentNullException(nameof(solution));

            // A symbol can only have implementations if it's an interface or a
            // method/property/event from an interface.
            if (symbol is INamedTypeSymbol namedTypeSymbol)
            {
                return await FindImplementationsAsync(
                    namedTypeSymbol, solution, transitive: true, projects, cancellationToken).ConfigureAwait(false);
            }

            return await FindMemberImplementationsArrayAsync(symbol, solution, projects, cancellationToken).ConfigureAwait(false);
        }

        /// <inheritdoc cref="FindImplementationsAsync(ISymbol, Solution, IImmutableSet{Project}, CancellationToken)"/>
        /// <remarks>
        /// Use this overload to avoid boxing the result into an <see cref="IEnumerable{T}"/>.
        /// </remarks>
        internal static async Task<ImmutableArray<ISymbol>> FindMemberImplementationsArrayAsync(
            ISymbol symbol, Solution solution, IImmutableSet<Project> projects = null, CancellationToken cancellationToken = default)
        {
            if (!symbol.IsImplementableMember())
                return ImmutableArray<ISymbol>.Empty;

            var containingType = symbol.ContainingType.OriginalDefinition;

            // implementations could be found in any class/struct implementations of the containing interface. And, in
            // the case of DIM, they could be found in any derived interface.

            var classAndStructImplementations = await FindImplementationsAsync(containingType, solution, transitive: true, projects, cancellationToken).ConfigureAwait(false);
            var transitiveDerivedInterfaces = await FindDerivedInterfacesAsync(containingType, solution, transitive: true, projects, cancellationToken).ConfigureAwait(false);
            var allTypes = classAndStructImplementations.Concat(transitiveDerivedInterfaces);

            using var _ = ArrayBuilder<ISymbol>.GetInstance(out var results);
            foreach (var t in allTypes)
            {
                var implementations = await t.FindImplementationsForInterfaceMemberAsync(symbol, solution, cancellationToken).ConfigureAwait(false);
                foreach (var implementation in implementations)
                {
                    var sourceDef = await FindSourceDefinitionAsync(implementation, solution, cancellationToken).ConfigureAwait(false);
                    var bestDef = sourceDef ?? implementation;
                    if (IsAccessible(bestDef))
                        results.Add(bestDef.OriginalDefinition);
                }
            }

            return results.Distinct(SymbolEquivalenceComparer.Instance).ToImmutableArray();
        }
    }
}<|MERGE_RESOLUTION|>--- conflicted
+++ resolved
@@ -53,11 +53,7 @@
                         var sourceMember = await FindSourceDefinitionAsync(m, solution, cancellationToken).ConfigureAwait(false);
                         var bestMember = sourceMember ?? m;
 
-<<<<<<< HEAD
-                        if (IsOverride(solution, bestMember, symbol, cancellationToken))
-=======
                         if (await IsOverrideAsync(solution, bestMember, symbol, cancellationToken).ConfigureAwait(false))
->>>>>>> d12d0efb
                         {
                             results.Add(bestMember);
                         }
@@ -68,19 +64,11 @@
             return results.ToImmutableAndFree();
         }
 
-<<<<<<< HEAD
-        internal static bool IsOverride(Solution solution, ISymbol member, ISymbol symbol, CancellationToken cancellationToken)
+        internal static async Task<bool> IsOverrideAsync(Solution solution, ISymbol member, ISymbol symbol, CancellationToken cancellationToken)
         {
             for (var current = member; current != null; current = current.OverriddenMember())
             {
-                if (OriginalSymbolsMatch(solution, current.OverriddenMember(), symbol.OriginalDefinition, cancellationToken))
-=======
-        internal static async Task<bool> IsOverrideAsync(Solution solution, ISymbol member, ISymbol symbol, CancellationToken cancellationToken)
-        {
-            for (var current = member; current != null; current = current.OverriddenMember())
-            {
                 if (await OriginalSymbolsMatchAsync(solution, current.OverriddenMember(), symbol.OriginalDefinition, cancellationToken).ConfigureAwait(false))
->>>>>>> d12d0efb
                 {
                     return true;
                 }
