--- conflicted
+++ resolved
@@ -115,6 +115,18 @@
         return await FindSymbolAtPositionAsync(semanticModel, position, document.Project.Solution.Services, cancellationToken).ConfigureAwait(false);
     }
 
+    internal static async Task<TokenSemanticInfo> GetSemanticInfoAtPositionAsync(
+        Document document,
+        int position,
+        CancellationToken cancellationToken = default)
+    {
+        if (document is null)
+            throw new ArgumentNullException(nameof(document));
+
+        var semanticModel = await document.GetRequiredSemanticModelAsync(cancellationToken).ConfigureAwait(false);
+        return await GetSemanticInfoAtPositionAsync(semanticModel, position, document.Project.Solution.Services, cancellationToken).ConfigureAwait(false);
+    }
+
     /// <summary>
     /// Finds the definition symbol declared in source code for a corresponding reference symbol. 
     /// Returns null if no such symbol can be found in the specified solution.
@@ -122,32 +134,11 @@
     public static Task<ISymbol?> FindSourceDefinitionAsync(ISymbol? symbol, Solution solution, CancellationToken cancellationToken = default)
         => Task.FromResult(FindSourceDefinition(symbol, solution, cancellationToken));
 
-<<<<<<< HEAD
-        internal static async Task<TokenSemanticInfo> GetSemanticInfoAtPositionAsync(
-            Document document,
-            int position,
-            CancellationToken cancellationToken = default)
-        {
-            if (document is null)
-                throw new ArgumentNullException(nameof(document));
-
-            var semanticModel = await document.GetRequiredSemanticModelAsync(cancellationToken).ConfigureAwait(false);
-            return await GetSemanticInfoAtPositionAsync(semanticModel, position, document.Project.Solution.Services, cancellationToken).ConfigureAwait(false);
-        }
-
-        /// <summary>
-        /// Finds the definition symbol declared in source code for a corresponding reference symbol. 
-        /// Returns null if no such symbol can be found in the specified solution.
-        /// </summary>
-        public static Task<ISymbol?> FindSourceDefinitionAsync(
-            ISymbol? symbol, Solution solution, CancellationToken cancellationToken = default)
-=======
     /// <inheritdoc cref="FindSourceDefinitionAsync"/>
     internal static ISymbol? FindSourceDefinition(
         ISymbol? symbol, Solution solution, CancellationToken cancellationToken)
     {
         if (symbol != null)
->>>>>>> 7c7a4127
         {
             symbol = symbol.GetOriginalUnreducedDefinition();
             switch (symbol.Kind)
