﻿// Licensed to the .NET Foundation under one or more agreements.
// The .NET Foundation licenses this file to you under the MIT license.
// See the LICENSE file in the project root for more information.

using System;
using System.Collections.Generic;
using System.Collections.Immutable;
using System.Diagnostics;
using System.Linq;
using System.Threading;
using System.Threading.Tasks;
using Microsoft.CodeAnalysis;
using Microsoft.CodeAnalysis.Host;
using Microsoft.CodeAnalysis.LanguageServices;
using Microsoft.CodeAnalysis.Shared.Extensions;
using Roslyn.Utilities;

namespace Microsoft.CodeAnalysis.FindSymbols
{
    public static partial class SymbolFinder
    {
        /// <summary>
        /// Obsolete.  Use <see cref="FindSymbolAtPositionAsync(SemanticModel, int, Workspace, CancellationToken)"/>.
        /// </summary>
        [Obsolete("Use FindSymbolAtPositionAsync instead.")]
        public static ISymbol FindSymbolAtPosition(
            SemanticModel semanticModel,
            int position,
            Workspace workspace,
            CancellationToken cancellationToken = default)
        {
            return FindSymbolAtPositionAsync(semanticModel, position, workspace, cancellationToken).WaitAndGetResult(cancellationToken);
        }

        /// <summary>
        /// Finds the symbol that is associated with a position in the text of a document.
        /// </summary>
        /// <param name="semanticModel">The semantic model associated with the document.</param>
        /// <param name="position">The character position within the document.</param>
        /// <param name="workspace">A workspace to provide context.</param>
        /// <param name="cancellationToken">A CancellationToken.</param>
        public static Task<ISymbol> FindSymbolAtPositionAsync(
            SemanticModel semanticModel,
            int position,
            Workspace workspace,
            CancellationToken cancellationToken = default)
        {
            if (workspace is null)
                throw new ArgumentNullException(nameof(workspace));

<<<<<<< HEAD
            return FindSymbolAtPositionAsync(semanticModel, position, workspace.Services, cancellationToken);
=======
            return FindSymbolAtPositionAsync(semanticModel, position, workspace.Services.SolutionServices, cancellationToken);
>>>>>>> 1ac12583
        }

        /// <summary>
        /// Finds the symbol that is associated with a position in the text of a document.
        /// </summary>
        /// <param name="semanticModel">The semantic model associated with the document.</param>
        /// <param name="position">The character position within the document.</param>
        /// <param name="cancellationToken">A CancellationToken.</param>
        internal static async Task<ISymbol> FindSymbolAtPositionAsync(
            SemanticModel semanticModel,
            int position,
<<<<<<< HEAD
            HostWorkspaceServices services,
=======
            HostSolutionServices services,
>>>>>>> 1ac12583
            CancellationToken cancellationToken = default)
        {
            if (semanticModel is null)
                throw new ArgumentNullException(nameof(semanticModel));
            if (services is null)
                throw new ArgumentNullException(nameof(services));

            var semanticInfo = await GetSemanticInfoAtPositionAsync(
<<<<<<< HEAD
                semanticModel, position, services, cancellationToken: cancellationToken).ConfigureAwait(false);
=======
                semanticModel, position, services, cancellationToken).ConfigureAwait(false);
>>>>>>> 1ac12583
            return semanticInfo.GetAnySymbol(includeType: false);
        }

        internal static async Task<TokenSemanticInfo> GetSemanticInfoAtPositionAsync(
            SemanticModel semanticModel,
            int position,
            HostSolutionServices services,
            CancellationToken cancellationToken)
        {
            var token = await GetTokenAtPositionAsync(semanticModel, position, services, cancellationToken).ConfigureAwait(false);

            if (token != default &&
                token.Span.IntersectsWith(position))
            {
                return semanticModel.GetSemanticInfo(token, services, cancellationToken);
            }

            return TokenSemanticInfo.Empty;
        }

        private static Task<SyntaxToken> GetTokenAtPositionAsync(
            SemanticModel semanticModel,
            int position,
            HostSolutionServices services,
            CancellationToken cancellationToken)
        {
            var syntaxTree = semanticModel.SyntaxTree;
            var syntaxFacts = services.GetRequiredLanguageService<ISyntaxFactsService>(semanticModel.Language);

            return syntaxTree.GetTouchingTokenAsync(position, syntaxFacts.IsBindableToken, cancellationToken, findInsideTrivia: true);
        }

        public static async Task<ISymbol> FindSymbolAtPositionAsync(
            Document document,
            int position,
            CancellationToken cancellationToken = default)
        {
            if (document is null)
                throw new ArgumentNullException(nameof(document));

            var semanticModel = await document.GetRequiredSemanticModelAsync(cancellationToken).ConfigureAwait(false);
            return await FindSymbolAtPositionAsync(semanticModel, position, document.Project.Solution.Services, cancellationToken).ConfigureAwait(false);
        }

        /// <summary>
        /// Finds the definition symbol declared in source code for a corresponding reference symbol. 
        /// Returns null if no such symbol can be found in the specified solution.
        /// </summary>
        public static Task<ISymbol?> FindSourceDefinitionAsync(
            ISymbol? symbol, Solution solution, CancellationToken cancellationToken = default)
        {
            if (symbol != null)
            {
                symbol = symbol.GetOriginalUnreducedDefinition();
                switch (symbol.Kind)
                {
                    case SymbolKind.Event:
                    case SymbolKind.Field:
                    case SymbolKind.Method:
                    case SymbolKind.Local:
                    case SymbolKind.NamedType:
                    case SymbolKind.Parameter:
                    case SymbolKind.Property:
                    case SymbolKind.TypeParameter:
                    case SymbolKind.Namespace:
                        return FindSourceDefinitionWorkerAsync(symbol, solution, cancellationToken);
                }
            }

            return SpecializedTasks.Null<ISymbol>();
        }

        private static async Task<ISymbol?> FindSourceDefinitionWorkerAsync(
            ISymbol symbol,
            Solution solution,
            CancellationToken cancellationToken)
        {
            // If it's already in source, then we might already be done
            if (InSource(symbol))
            {
                // If our symbol doesn't have a containing assembly, there's nothing better we can do to map this
                // symbol somewhere else. The common case for this is a merged INamespaceSymbol that spans assemblies.
                if (symbol.ContainingAssembly == null)
                {
                    return symbol;
                }

                // Just because it's a source symbol doesn't mean we have the final symbol we actually want. In retargeting cases,
                // the retargeted symbol is from "source" but isn't equal to the actual source definition in the other project. Thus,
                // we only want to return symbols from source here if it actually came from a project's compilation's assembly. If it isn't
                // then we have a retargeting scenario and want to take our usual path below as if it was a metadata reference
                foreach (var sourceProject in solution.Projects)
                {
                    // If our symbol is actually a "regular" source symbol, then we know the compilation is holding the symbol alive
                    // and thus TryGetCompilation is sufficient. For another example of this pattern, see Solution.GetProject(IAssemblySymbol)
                    // which we happen to call below.
                    if (sourceProject.TryGetCompilation(out var compilation))
                    {
                        if (symbol.ContainingAssembly.Equals(compilation.Assembly))
                        {
                            return symbol;
                        }
                    }
                }
            }
            else if (!symbol.Locations.Any(static loc => loc.IsInMetadata))
            {
                // We have a symbol that's neither in source nor metadata
                return null;
            }

            var project = solution.GetProject(symbol.ContainingAssembly, cancellationToken);
            if (project != null && project.SupportsCompilation)
            {
                var symbolId = symbol.GetSymbolKey(cancellationToken);
                var compilation = await project.GetRequiredCompilationAsync(cancellationToken).ConfigureAwait(false);
                var result = symbolId.Resolve(compilation, ignoreAssemblyKey: true, cancellationToken: cancellationToken);

                if (result.Symbol != null && InSource(result.Symbol))
                {
                    return result.Symbol;
                }
                else
                {
                    return result.CandidateSymbols.FirstOrDefault(InSource);
                }
            }

            return null;
        }

        private static bool InSource(ISymbol symbol)
        {
            return symbol.Locations.Any(static loc => loc.IsInSource);
        }

        /// <summary>
        /// Finds symbols in the given compilation that are similar to the specified symbol.
        /// 
        /// A found symbol may be the exact same symbol instance if the compilation is the origin of the specified symbol, 
        /// or it may be a different symbol instance if the compilation is not the originating compilation.
        /// 
        /// Multiple symbols may be returned if there are ambiguous matches.
        /// No symbols may be returned if the compilation does not define or have access to a similar symbol.
        /// </summary>
        /// <param name="symbol">The symbol to find corresponding matches for.</param>
        /// <param name="compilation">A compilation to find the corresponding symbol within. The compilation may or may not be the origin of the symbol.</param>
        /// <param name="cancellationToken">A CancellationToken.</param>
        /// <returns></returns>
        public static IEnumerable<TSymbol> FindSimilarSymbols<TSymbol>(TSymbol symbol, Compilation compilation, CancellationToken cancellationToken = default)
            where TSymbol : ISymbol
        {
            if (symbol is null)
                throw new ArgumentNullException(nameof(symbol));

            if (compilation is null)
                throw new ArgumentNullException(nameof(compilation));

            var key = symbol.GetSymbolKey(cancellationToken);

            // We may be talking about different compilations.  So do not try to resolve locations.
            var result = new HashSet<TSymbol>();
            var resolution = key.Resolve(compilation, cancellationToken: cancellationToken);
            foreach (var current in resolution.OfType<TSymbol>())
            {
                result.Add(current);
            }

            return result;
        }

        /// <summary>
        /// If <paramref name="symbol"/> is declared in a linked file, then this function returns all the symbols that
        /// are defined by the same symbol's syntax in the all projects that the linked file is referenced from.
        /// <para/>
        /// In order to be returned the other symbols must have the same <see cref="ISymbol.Name"/> and <see
        /// cref="ISymbol.Kind"/> as <paramref name="symbol"/>.  This matches general user intuition that these are all
        /// the 'same' symbol, and should be examined, regardless of the project context and <see cref="ISymbol"/> they
        /// originally started with.
        /// </summary>
        internal static async Task<ImmutableArray<ISymbol>> FindLinkedSymbolsAsync(
            ISymbol symbol, Solution solution, CancellationToken cancellationToken)
        {
            // Add the original symbol to the result set.
            var linkedSymbols = new HashSet<ISymbol> { symbol };

            foreach (var location in symbol.DeclaringSyntaxReferences)
            {
                var originalDocument = solution.GetDocument(location.SyntaxTree);

                // GetDocument will return null for locations in #load'ed trees. TODO:  Remove this check and add logic
                // to fetch the #load'ed tree's Document once https://github.com/dotnet/roslyn/issues/5260 is fixed.
                if (originalDocument == null)
                {
                    Debug.Assert(solution.WorkspaceKind is WorkspaceKind.Interactive or WorkspaceKind.MiscellaneousFiles);
                    continue;
                }

                foreach (var linkedDocumentId in originalDocument.GetLinkedDocumentIds())
                {
                    var linkedDocument = solution.GetRequiredDocument(linkedDocumentId);
                    var linkedSyntaxRoot = await linkedDocument.GetRequiredSyntaxRootAsync(cancellationToken).ConfigureAwait(false);
                    var linkedNode = linkedSyntaxRoot.FindNode(location.Span, getInnermostNodeForTie: true);

                    var semanticModel = await linkedDocument.GetRequiredSemanticModelAsync(cancellationToken).ConfigureAwait(false);
                    var linkedSymbol = semanticModel.GetDeclaredSymbol(linkedNode, cancellationToken);

                    if (linkedSymbol != null &&
                        linkedSymbol.Kind == symbol.Kind &&
                        linkedSymbol.Name == symbol.Name)
                    {
                        linkedSymbols.Add(linkedSymbol);
                    }
                }
            }

            return linkedSymbols.ToImmutableArray();
        }
    }
}<|MERGE_RESOLUTION|>--- conflicted
+++ resolved
@@ -48,11 +48,7 @@
             if (workspace is null)
                 throw new ArgumentNullException(nameof(workspace));
 
-<<<<<<< HEAD
-            return FindSymbolAtPositionAsync(semanticModel, position, workspace.Services, cancellationToken);
-=======
             return FindSymbolAtPositionAsync(semanticModel, position, workspace.Services.SolutionServices, cancellationToken);
->>>>>>> 1ac12583
         }
 
         /// <summary>
@@ -64,11 +60,7 @@
         internal static async Task<ISymbol> FindSymbolAtPositionAsync(
             SemanticModel semanticModel,
             int position,
-<<<<<<< HEAD
-            HostWorkspaceServices services,
-=======
             HostSolutionServices services,
->>>>>>> 1ac12583
             CancellationToken cancellationToken = default)
         {
             if (semanticModel is null)
@@ -77,11 +69,7 @@
                 throw new ArgumentNullException(nameof(services));
 
             var semanticInfo = await GetSemanticInfoAtPositionAsync(
-<<<<<<< HEAD
-                semanticModel, position, services, cancellationToken: cancellationToken).ConfigureAwait(false);
-=======
                 semanticModel, position, services, cancellationToken).ConfigureAwait(false);
->>>>>>> 1ac12583
             return semanticInfo.GetAnySymbol(includeType: false);
         }
 
