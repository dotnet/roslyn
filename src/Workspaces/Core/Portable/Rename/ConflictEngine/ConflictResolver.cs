﻿// Licensed to the .NET Foundation under one or more agreements.
// The .NET Foundation licenses this file to you under the MIT license.
// See the LICENSE file in the project root for more information.

using System;
using System.Collections.Generic;
using System.Collections.Immutable;
using System.Diagnostics;
using System.Linq;
using System.Text;
using System.Threading;
using System.Threading.Tasks;
using Microsoft.CodeAnalysis;
using Microsoft.CodeAnalysis.CodeCleanup;
using Microsoft.CodeAnalysis.ErrorReporting;
using Microsoft.CodeAnalysis.FindSymbols;
using Microsoft.CodeAnalysis.Internal.Log;
using Microsoft.CodeAnalysis.LanguageServices;
using Microsoft.CodeAnalysis.Remote;
using Microsoft.CodeAnalysis.Shared.Extensions;
using Roslyn.Utilities;

namespace Microsoft.CodeAnalysis.Rename.ConflictEngine
{
    internal static partial class ConflictResolver
    {
        private static readonly SymbolDisplayFormat s_metadataSymbolDisplayFormat = new(
            globalNamespaceStyle: SymbolDisplayGlobalNamespaceStyle.Included,
            typeQualificationStyle: SymbolDisplayTypeQualificationStyle.NameAndContainingTypesAndNamespaces,
            genericsOptions: SymbolDisplayGenericsOptions.IncludeTypeConstraints | SymbolDisplayGenericsOptions.IncludeTypeParameters | SymbolDisplayGenericsOptions.IncludeVariance,
            memberOptions: SymbolDisplayMemberOptions.IncludeContainingType | SymbolDisplayMemberOptions.IncludeModifiers | SymbolDisplayMemberOptions.IncludeParameters | SymbolDisplayMemberOptions.IncludeType,
            delegateStyle: SymbolDisplayDelegateStyle.NameAndSignature,
            extensionMethodStyle: SymbolDisplayExtensionMethodStyle.StaticMethod,
            parameterOptions: SymbolDisplayParameterOptions.IncludeParamsRefOut | SymbolDisplayParameterOptions.IncludeType,
            propertyStyle: SymbolDisplayPropertyStyle.NameOnly,
            miscellaneousOptions: SymbolDisplayMiscellaneousOptions.EscapeKeywordIdentifiers);

        private const string s_metadataNameSeparators = " .,:<`>()\r\n";

        /// <summary>
<<<<<<< HEAD
        /// Finds any conflicts that would arise from using <paramref name="replacementText"/> as the new name for a
        /// symbol and returns how to resolve those conflicts.  Will not cross any process boundaries to do this.
        /// </summary>
        internal static async Task<ConflictResolution> ResolveHeavyweightConflictsInCurrentProcessAsync(
=======
        /// Performs the renaming of the symbol in the solution, identifies renaming conflicts and automatically
        /// resolves them where possible.
        /// </summary>
        /// <param name="replacementText">The new name of the identifier</param>
        /// <param name="nonConflictSymbolKeys">Used after renaming references. References that now bind to any of these
        /// symbols are not considered to be in conflict. Useful for features that want to rename existing references to
        /// point at some existing symbol. Normally this would be a conflict, but this can be used to override that
        /// behavior.</param>
        /// <param name="cancellationToken">The cancellation token.</param>
        /// <returns>A conflict resolution containing the new solution.</returns>
        internal static async Task<ConflictResolution> ResolveLightweightConflictsAsync(
            ISymbol symbol,
            LightweightRenameLocations lightweightRenameLocations,
            string replacementText,
            ImmutableArray<SymbolKey> nonConflictSymbolKeys,
            CancellationToken cancellationToken)
        {
            cancellationToken.ThrowIfCancellationRequested();

            using (Logger.LogBlock(FunctionId.Renamer_ResolveConflictsAsync, cancellationToken))
            {
                var solution = lightweightRenameLocations.Solution;
                var client = await RemoteHostClient.TryGetClientAsync(solution.Workspace, cancellationToken).ConfigureAwait(false);
                if (client != null)
                {
                    var serializableSymbol = SerializableSymbolAndProjectId.Dehydrate(lightweightRenameLocations.Solution, symbol, cancellationToken);
                    var serializableLocationSet = lightweightRenameLocations.Dehydrate();

                    var result = await client.TryInvokeAsync<IRemoteRenamerService, SerializableConflictResolution?>(
                        solution,
                        (service, solutionInfo, callbackId, cancellationToken) => service.ResolveConflictsAsync(solutionInfo, callbackId, serializableSymbol, serializableLocationSet, replacementText, nonConflictSymbolKeys, cancellationToken),
                        callbackTarget: new RemoteOptionsProvider<CodeCleanupOptions>(solution.Workspace.Services, lightweightRenameLocations.FallbackOptions),
                        cancellationToken).ConfigureAwait(false);

                    if (result.HasValue && result.Value != null)
                        return await result.Value.RehydrateAsync(solution, cancellationToken).ConfigureAwait(false);

                    // TODO: do not fall back to in-proc if client is available (https://github.com/dotnet/roslyn/issues/47557)
                }
            }

            var heavyweightLocations = await lightweightRenameLocations.ToSymbolicLocationsAsync(symbol, cancellationToken).ConfigureAwait(false);
            if (heavyweightLocations is null)
                return new ConflictResolution(WorkspacesResources.Failed_to_resolve_rename_conflicts);

            return await ResolveSymbolicLocationConflictsInCurrentProcessAsync(
                heavyweightLocations, replacementText, nonConflictSymbolKeys, cancellationToken).ConfigureAwait(false);
        }

        /// <summary>
        /// Finds any conflicts that would arise from using <paramref name="replacementText"/> as the new name for a
        /// symbol and returns how to resolve those conflicts.  Will not cross any process boundaries to do this.
        /// </summary>
        internal static async Task<ConflictResolution> ResolveSymbolicLocationConflictsInCurrentProcessAsync(
>>>>>>> 0698e1f9
            SymbolicRenameLocations renameLocations,
            string replacementText,
            ImmutableArray<SymbolKey> nonConflictSymbolKeys,
            CancellationToken cancellationToken)
        {
            // when someone e.g. renames a symbol from metadata through the API (IDE blocks this), we need to return
            var renameSymbolDeclarationLocation = renameLocations.Symbol.Locations.Where(loc => loc.IsInSource).FirstOrDefault();
            if (renameSymbolDeclarationLocation == null)
            {
                // Symbol "{0}" is not from source.
                return new ConflictResolution(string.Format(WorkspacesResources.Symbol_0_is_not_from_source, renameLocations.Symbol.Name));
            }

            var resolution = await ResolveMutableConflictsAsync(
                renameLocations, renameSymbolDeclarationLocation, replacementText, nonConflictSymbolKeys, cancellationToken).ConfigureAwait(false);

            return resolution.ToConflictResolution();
        }

        private static Task<MutableConflictResolution> ResolveMutableConflictsAsync(
            SymbolicRenameLocations renameLocationSet,
            Location renameSymbolDeclarationLocation,
            string replacementText,
            ImmutableArray<SymbolKey> nonConflictSymbolKeys,
            CancellationToken cancellationToken)
        {
            cancellationToken.ThrowIfCancellationRequested();
            var session = new Session(
                renameLocationSet, renameSymbolDeclarationLocation,
                replacementText, nonConflictSymbolKeys, cancellationToken);
            return session.ResolveConflictsAsync();
        }

        /// <summary>
        /// Used to find the symbols associated with the Invocation Expression surrounding the Token
        /// </summary>
        private static ImmutableArray<ISymbol> SymbolsForEnclosingInvocationExpressionWorker(SyntaxNode invocationExpression, SemanticModel semanticModel, CancellationToken cancellationToken)
        {
            var symbolInfo = semanticModel.GetSymbolInfo(invocationExpression, cancellationToken);
            return symbolInfo.Symbol == null
                ? default
                : ImmutableArray.Create(symbolInfo.Symbol);
        }

        private static SyntaxNode? GetExpansionTargetForLocationPerLanguage(SyntaxToken tokenOrNode, Document document)
        {
            var renameRewriterService = document.GetRequiredLanguageService<IRenameRewriterLanguageService>();
            var complexifiedTarget = renameRewriterService.GetExpansionTargetForLocation(tokenOrNode);
            return complexifiedTarget;
        }

        private static bool LocalVariableConflictPerLanguage(SyntaxToken tokenOrNode, Document document, ImmutableArray<ISymbol> newReferencedSymbols)
        {
            var renameRewriterService = document.GetRequiredLanguageService<IRenameRewriterLanguageService>();
            var isConflict = renameRewriterService.LocalVariableConflict(tokenOrNode, newReferencedSymbols);
            return isConflict;
        }

        private static bool IsIdentifierValid_Worker(Solution solution, string replacementText, IEnumerable<ProjectId> projectIds)
        {
            foreach (var language in projectIds.Select(p => solution.GetRequiredProject(p).Language).Distinct())
            {
                var languageServices = solution.Workspace.Services.GetLanguageServices(language);
                var renameRewriterLanguageService = languageServices.GetRequiredService<IRenameRewriterLanguageService>();
                var syntaxFactsLanguageService = languageServices.GetRequiredService<ISyntaxFactsService>();
                if (!renameRewriterLanguageService.IsIdentifierValid(replacementText, syntaxFactsLanguageService))
                {
                    return false;
                }
            }

            return true;
        }

        private static bool IsRenameValid(MutableConflictResolution conflictResolution, ISymbol renamedSymbol)
        {
            // if we rename an identifier and it now binds to a symbol from metadata this should be treated as
            // an invalid rename.
            return conflictResolution.ReplacementTextValid && renamedSymbol != null && renamedSymbol.Locations.Any(static loc => loc.IsInSource);
        }

        private static async Task AddImplicitConflictsAsync(
            ISymbol renamedSymbol,
            ISymbol originalSymbol,
            IEnumerable<ReferenceLocation> implicitReferenceLocations,
            SemanticModel semanticModel,
            Location originalDeclarationLocation,
            int newDeclarationLocationStartingPosition,
            MutableConflictResolution conflictResolution,
            CancellationToken cancellationToken)
        {
            {
                var renameRewriterService =
                    conflictResolution.CurrentSolution.Workspace.Services.GetLanguageServices(renamedSymbol.Language)
                                                                         .GetRequiredService<IRenameRewriterLanguageService>();
                var implicitUsageConflicts = renameRewriterService.ComputePossibleImplicitUsageConflicts(renamedSymbol, semanticModel, originalDeclarationLocation, newDeclarationLocationStartingPosition, cancellationToken);
                foreach (var implicitUsageConflict in implicitUsageConflicts)
                {
                    Contract.ThrowIfNull(implicitUsageConflict.SourceTree);
                    conflictResolution.AddOrReplaceRelatedLocation(new RelatedLocation(
                        implicitUsageConflict.SourceSpan, conflictResolution.OldSolution.GetRequiredDocument(implicitUsageConflict.SourceTree).Id, RelatedLocationType.UnresolvableConflict));
                }
            }

            if (implicitReferenceLocations.IsEmpty())
            {
                return;
            }

            foreach (var implicitReferenceLocationsPerLanguage in implicitReferenceLocations.GroupBy(loc => loc.Document.Project.Language))
            {
                // the location of the implicit reference defines the language rules to check.
                // E.g. foreach in C# using a MoveNext in VB that is renamed to MOVENEXT (within VB)
                var renameRewriterService = implicitReferenceLocationsPerLanguage.First().Document.Project.LanguageServices.GetRequiredService<IRenameRewriterLanguageService>();
                var implicitConflicts = await renameRewriterService.ComputeImplicitReferenceConflictsAsync(
                    originalSymbol,
                    renamedSymbol,
                    implicitReferenceLocationsPerLanguage,
                    cancellationToken).ConfigureAwait(false);

                foreach (var implicitConflict in implicitConflicts)
                {
                    Contract.ThrowIfNull(implicitConflict.SourceTree);
                    conflictResolution.AddRelatedLocation(new RelatedLocation(
                        implicitConflict.SourceSpan, conflictResolution.OldSolution.GetRequiredDocument(implicitConflict.SourceTree).Id, RelatedLocationType.UnresolvableConflict));
                }
            }
        }

        /// <summary>
        /// Computes an adds conflicts relating to declarations, which are independent of
        /// location-based checks. Examples of these types of conflicts include renaming a member to
        /// the same name as another member of a type: binding doesn't change (at least from the
        /// perspective of find all references), but we still need to track it.
        /// </summary>
        private static async Task AddDeclarationConflictsAsync(
            ISymbol renamedSymbol,
            ISymbol renameSymbol,
            IEnumerable<ISymbol> referencedSymbols,
            MutableConflictResolution conflictResolution,
            IDictionary<Location, Location> reverseMappedLocations,
            CancellationToken cancellationToken)
        {
            try
            {
                var projectOpt = conflictResolution.CurrentSolution.GetProject(renamedSymbol.ContainingAssembly, cancellationToken);
                if (renamedSymbol.ContainingSymbol.IsKind(SymbolKind.NamedType))
                {
                    Contract.ThrowIfNull(projectOpt);
                    var otherThingsNamedTheSame = renamedSymbol.ContainingType.GetMembers(renamedSymbol.Name)
                                                           .Where(s => !s.Equals(renamedSymbol) &&
                                                                       string.Equals(s.MetadataName, renamedSymbol.MetadataName, StringComparison.Ordinal));

                    IEnumerable<ISymbol> otherThingsNamedTheSameExcludeMethodAndParameterizedProperty;

                    // Possibly overloaded symbols are excluded here and handled elsewhere
                    var semanticFactsService = projectOpt.LanguageServices.GetRequiredService<ISemanticFactsService>();
                    if (semanticFactsService.SupportsParameterizedProperties)
                    {
                        otherThingsNamedTheSameExcludeMethodAndParameterizedProperty = otherThingsNamedTheSame
                            .Where(s => !s.MatchesKind(SymbolKind.Method, SymbolKind.Property) ||
                                !renamedSymbol.MatchesKind(SymbolKind.Method, SymbolKind.Property));
                    }
                    else
                    {
                        otherThingsNamedTheSameExcludeMethodAndParameterizedProperty = otherThingsNamedTheSame
                            .Where(s => s.Kind != SymbolKind.Method || renamedSymbol.Kind != SymbolKind.Method);
                    }

                    AddConflictingSymbolLocations(otherThingsNamedTheSameExcludeMethodAndParameterizedProperty, conflictResolution, reverseMappedLocations);
                }

                if (renamedSymbol.IsKind(SymbolKind.Namespace) && renamedSymbol.ContainingSymbol.IsKind(SymbolKind.Namespace))
                {
                    var otherThingsNamedTheSame = ((INamespaceSymbol)renamedSymbol.ContainingSymbol).GetMembers(renamedSymbol.Name)
                                                            .Where(s => !s.Equals(renamedSymbol) &&
                                                                        !s.IsKind(SymbolKind.Namespace) &&
                                                                        string.Equals(s.MetadataName, renamedSymbol.MetadataName, StringComparison.Ordinal));

                    AddConflictingSymbolLocations(otherThingsNamedTheSame, conflictResolution, reverseMappedLocations);
                }

                if (renamedSymbol.IsKind(SymbolKind.NamedType) && renamedSymbol.ContainingSymbol is INamespaceOrTypeSymbol)
                {
                    var otherThingsNamedTheSame = ((INamespaceOrTypeSymbol)renamedSymbol.ContainingSymbol).GetMembers(renamedSymbol.Name)
                                                            .Where(s => !s.Equals(renamedSymbol) &&
                                                                        string.Equals(s.MetadataName, renamedSymbol.MetadataName, StringComparison.Ordinal));

                    var conflictingSymbolLocations = otherThingsNamedTheSame.Where(s => !s.IsKind(SymbolKind.Namespace));
                    if (otherThingsNamedTheSame.Any(s => s.IsKind(SymbolKind.Namespace)))
                    {
                        conflictingSymbolLocations = conflictingSymbolLocations.Concat(renamedSymbol);
                    }

                    AddConflictingSymbolLocations(conflictingSymbolLocations, conflictResolution, reverseMappedLocations);
                }

                // Some types of symbols (namespaces, cref stuff, etc) might not have ContainingAssemblies
                if (renamedSymbol.ContainingAssembly != null)
                {
                    Contract.ThrowIfNull(projectOpt);
                    // There also might be language specific rules we need to include
                    var languageRenameService = projectOpt.LanguageServices.GetRequiredService<IRenameRewriterLanguageService>();
                    var languageConflicts = await languageRenameService.ComputeDeclarationConflictsAsync(
                        conflictResolution.ReplacementText,
                        renamedSymbol,
                        renameSymbol,
                        referencedSymbols,
                        conflictResolution.OldSolution,
                        conflictResolution.CurrentSolution,
                        reverseMappedLocations,
                        cancellationToken).ConfigureAwait(false);

                    foreach (var languageConflict in languageConflicts)
                    {
                        Contract.ThrowIfNull(languageConflict.SourceTree);
                        conflictResolution.AddOrReplaceRelatedLocation(new RelatedLocation(
                            languageConflict.SourceSpan, conflictResolution.OldSolution.GetRequiredDocument(languageConflict.SourceTree).Id, RelatedLocationType.UnresolvableConflict));
                    }
                }
            }
            catch (Exception e) when (FatalError.ReportAndPropagateUnlessCanceled(e, cancellationToken))
            {
                // A NullReferenceException is happening in this method, but the dumps do not
                // contain information about this stack frame because this method is async and
                // therefore the exception filter in IdentifyConflictsAsync is insufficient.
                // See https://devdiv.visualstudio.com/DevDiv/_workitems?_a=edit&id=378642

                throw ExceptionUtilities.Unreachable;
            }
        }

        private static void AddConflictingSymbolLocations(IEnumerable<ISymbol> conflictingSymbols, MutableConflictResolution conflictResolution, IDictionary<Location, Location> reverseMappedLocations)
        {
            foreach (var newSymbol in conflictingSymbols)
            {
                foreach (var newLocation in newSymbol.Locations)
                {
                    if (newLocation.IsInSource)
                    {
                        if (reverseMappedLocations.TryGetValue(newLocation, out var oldLocation))
                        {
                            Contract.ThrowIfNull(oldLocation.SourceTree);
                            conflictResolution.AddOrReplaceRelatedLocation(new RelatedLocation(
                                oldLocation.SourceSpan, conflictResolution.OldSolution.GetRequiredDocument(oldLocation.SourceTree).Id, RelatedLocationType.UnresolvableConflict));
                        }
                    }
                }
            }
        }

        public static async Task<RenameDeclarationLocationReference[]> CreateDeclarationLocationAnnotationsAsync(
            Solution solution,
            IEnumerable<ISymbol> symbols,
            CancellationToken cancellationToken)
        {
            var renameDeclarationLocations = new RenameDeclarationLocationReference[symbols.Count()];

            var symbolIndex = 0;
            foreach (var symbol in symbols)
            {
                var locations = symbol.Locations;
                var overriddenFromMetadata = false;

                if (symbol.IsOverride)
                {
                    var overriddenSymbol = symbol.GetOverriddenMember();

                    if (overriddenSymbol != null)
                    {
                        overriddenSymbol = await SymbolFinder.FindSourceDefinitionAsync(overriddenSymbol, solution, cancellationToken).ConfigureAwait(false);
                        overriddenFromMetadata = overriddenSymbol == null || overriddenSymbol.Locations.All(loc => loc.IsInMetadata);
                    }
                }

                var location = await GetSymbolLocationAsync(solution, symbol, cancellationToken).ConfigureAwait(false);
                if (location != null && location.IsInSource)
                {
                    renameDeclarationLocations[symbolIndex] = new RenameDeclarationLocationReference(solution.GetDocumentId(location.SourceTree), location.SourceSpan, overriddenFromMetadata, locations.Length);
                }
                else
                {
                    renameDeclarationLocations[symbolIndex] = new RenameDeclarationLocationReference(GetString(symbol), locations.Length);
                }

                symbolIndex++;
            }

            return renameDeclarationLocations;
        }

        private static string GetString(ISymbol symbol)
        {
            if (symbol.IsAnonymousType())
            {
                return symbol.ToDisplayParts(s_metadataSymbolDisplayFormat)
                    .WhereAsArray(p => p.Kind is not SymbolDisplayPartKind.PropertyName and not SymbolDisplayPartKind.FieldName)
                    .ToDisplayString();
            }
            else
            {
                return symbol.ToDisplayString(s_metadataSymbolDisplayFormat);
            }
        }

        /// <summary>
        /// Gives the First Location for a given Symbol by ordering the locations using DocumentId first and Location starting position second
        /// </summary>
        private static async Task<Location?> GetSymbolLocationAsync(Solution solution, ISymbol symbol, CancellationToken cancellationToken)
        {
            var locations = symbol.Locations;

            var originalsourcesymbol = await SymbolFinder.FindSourceDefinitionAsync(symbol, solution, cancellationToken).ConfigureAwait(false);
            if (originalsourcesymbol != null)
            {
                locations = originalsourcesymbol.Locations;
            }

            var orderedLocations = locations
                .OrderBy(l => l.IsInSource ? solution.GetDocumentId(l.SourceTree)!.Id : Guid.Empty)
                .ThenBy(l => l.IsInSource ? l.SourceSpan.Start : int.MaxValue);

            return orderedLocations.FirstOrDefault();
        }

        private static bool HeuristicMetadataNameEquivalenceCheck(
            string oldMetadataName,
            string newMetadataName,
            string originalText,
            string replacementText)
        {
            if (string.Equals(oldMetadataName, newMetadataName, StringComparison.Ordinal))
            {
                return true;
            }

            var index = newMetadataName.IndexOf(replacementText, 0);
            var newMetadataNameBuilder = new StringBuilder();

            // Every loop updates the newMetadataName to resemble the oldMetadataName
            while (index != -1 && index < oldMetadataName.Length)
            {
                // This check is to see if the part of string before the string match, matches
                if (!IsSubStringEqual(oldMetadataName, newMetadataName, index))
                {
                    return false;
                }

                // Ok to replace
                if (IsWholeIdentifier(newMetadataName, replacementText, index))
                {
                    newMetadataNameBuilder.Append(newMetadataName, 0, index);
                    newMetadataNameBuilder.Append(originalText);
                    newMetadataNameBuilder.Append(newMetadataName, index + replacementText.Length, newMetadataName.Length - (index + replacementText.Length));
                    newMetadataName = newMetadataNameBuilder.ToString();
                    newMetadataNameBuilder.Clear();
                }

                index = newMetadataName.IndexOf(replacementText, index + 1);
            }

            return string.Equals(newMetadataName, oldMetadataName, StringComparison.Ordinal);
        }

        private static bool IsSubStringEqual(
            string str1,
            string str2,
            int index)
        {
            Debug.Assert(index <= str1.Length && index <= str2.Length, "Index cannot be greater than the string");
            var currentIndex = 0;
            while (currentIndex < index)
            {
                if (str1[currentIndex] != str2[currentIndex])
                {
                    return false;
                }

                currentIndex++;
            }

            return true;
        }

        private static bool IsWholeIdentifier(
            string metadataName,
            string searchText,
            int index)
        {
            if (index == -1)
            {
                return false;
            }

            // Check for the previous char
            if (index != 0)
            {
                var previousChar = metadataName[index - 1];

                if (!IsIdentifierSeparator(previousChar))
                {
                    return false;
                }
            }

            // Check for the next char
            if (index + searchText.Length != metadataName.Length)
            {
                var nextChar = metadataName[index + searchText.Length];

                if (!IsIdentifierSeparator(nextChar))
                {
                    return false;
                }
            }

            return true;
        }

        private static bool IsIdentifierSeparator(char element)
            => s_metadataNameSeparators.IndexOf(element) != -1;
    }
}<|MERGE_RESOLUTION|>--- conflicted
+++ resolved
@@ -38,67 +38,10 @@
         private const string s_metadataNameSeparators = " .,:<`>()\r\n";
 
         /// <summary>
-<<<<<<< HEAD
-        /// Finds any conflicts that would arise from using <paramref name="replacementText"/> as the new name for a
-        /// symbol and returns how to resolve those conflicts.  Will not cross any process boundaries to do this.
-        /// </summary>
-        internal static async Task<ConflictResolution> ResolveHeavyweightConflictsInCurrentProcessAsync(
-=======
-        /// Performs the renaming of the symbol in the solution, identifies renaming conflicts and automatically
-        /// resolves them where possible.
-        /// </summary>
-        /// <param name="replacementText">The new name of the identifier</param>
-        /// <param name="nonConflictSymbolKeys">Used after renaming references. References that now bind to any of these
-        /// symbols are not considered to be in conflict. Useful for features that want to rename existing references to
-        /// point at some existing symbol. Normally this would be a conflict, but this can be used to override that
-        /// behavior.</param>
-        /// <param name="cancellationToken">The cancellation token.</param>
-        /// <returns>A conflict resolution containing the new solution.</returns>
-        internal static async Task<ConflictResolution> ResolveLightweightConflictsAsync(
-            ISymbol symbol,
-            LightweightRenameLocations lightweightRenameLocations,
-            string replacementText,
-            ImmutableArray<SymbolKey> nonConflictSymbolKeys,
-            CancellationToken cancellationToken)
-        {
-            cancellationToken.ThrowIfCancellationRequested();
-
-            using (Logger.LogBlock(FunctionId.Renamer_ResolveConflictsAsync, cancellationToken))
-            {
-                var solution = lightweightRenameLocations.Solution;
-                var client = await RemoteHostClient.TryGetClientAsync(solution.Workspace, cancellationToken).ConfigureAwait(false);
-                if (client != null)
-                {
-                    var serializableSymbol = SerializableSymbolAndProjectId.Dehydrate(lightweightRenameLocations.Solution, symbol, cancellationToken);
-                    var serializableLocationSet = lightweightRenameLocations.Dehydrate();
-
-                    var result = await client.TryInvokeAsync<IRemoteRenamerService, SerializableConflictResolution?>(
-                        solution,
-                        (service, solutionInfo, callbackId, cancellationToken) => service.ResolveConflictsAsync(solutionInfo, callbackId, serializableSymbol, serializableLocationSet, replacementText, nonConflictSymbolKeys, cancellationToken),
-                        callbackTarget: new RemoteOptionsProvider<CodeCleanupOptions>(solution.Workspace.Services, lightweightRenameLocations.FallbackOptions),
-                        cancellationToken).ConfigureAwait(false);
-
-                    if (result.HasValue && result.Value != null)
-                        return await result.Value.RehydrateAsync(solution, cancellationToken).ConfigureAwait(false);
-
-                    // TODO: do not fall back to in-proc if client is available (https://github.com/dotnet/roslyn/issues/47557)
-                }
-            }
-
-            var heavyweightLocations = await lightweightRenameLocations.ToSymbolicLocationsAsync(symbol, cancellationToken).ConfigureAwait(false);
-            if (heavyweightLocations is null)
-                return new ConflictResolution(WorkspacesResources.Failed_to_resolve_rename_conflicts);
-
-            return await ResolveSymbolicLocationConflictsInCurrentProcessAsync(
-                heavyweightLocations, replacementText, nonConflictSymbolKeys, cancellationToken).ConfigureAwait(false);
-        }
-
-        /// <summary>
         /// Finds any conflicts that would arise from using <paramref name="replacementText"/> as the new name for a
         /// symbol and returns how to resolve those conflicts.  Will not cross any process boundaries to do this.
         /// </summary>
         internal static async Task<ConflictResolution> ResolveSymbolicLocationConflictsInCurrentProcessAsync(
->>>>>>> 0698e1f9
             SymbolicRenameLocations renameLocations,
             string replacementText,
             ImmutableArray<SymbolKey> nonConflictSymbolKeys,
