﻿// Licensed to the .NET Foundation under one or more agreements.
// The .NET Foundation licenses this file to you under the MIT license.
// See the LICENSE file in the project root for more information.

using System;
using System.Collections.Generic;
using System.Collections.Immutable;
using System.Diagnostics;
using System.Linq;
using System.Threading;
using System.Threading.Tasks;
using Microsoft.CodeAnalysis;
using Microsoft.CodeAnalysis.CodeCleanup;
using Microsoft.CodeAnalysis.ErrorReporting;
using Microsoft.CodeAnalysis.FindSymbols;
using Microsoft.CodeAnalysis.Formatting;
using Microsoft.CodeAnalysis.Host;
using Microsoft.CodeAnalysis.LanguageServices;
using Microsoft.CodeAnalysis.Shared.Extensions;
using Microsoft.CodeAnalysis.Text;
using Roslyn.Utilities;

namespace Microsoft.CodeAnalysis.Rename.ConflictEngine
{
    internal static partial class ConflictResolver
    {
        /// <summary>
        /// Helper class to track the state necessary for finding/resolving conflicts in a 
        /// rename session.
        /// </summary>
        private class Session
        {
            // Set of All Locations that will be renamed (does not include non-reference locations that need to be checked for conflicts)
            private readonly SymbolicRenameLocations _renameLocationSet;

            // Rename Symbol's Source Location
            private readonly Location _renameSymbolDeclarationLocation;
            private readonly DocumentId _documentIdOfRenameSymbolDeclaration;
            private readonly string _originalText;
            private readonly string _replacementText;
            private readonly ImmutableArray<SymbolKey> _nonConflictSymbolKeys;
            private readonly CancellationToken _cancellationToken;

            private readonly RenameAnnotation _renamedSymbolDeclarationAnnotation = new();

            // Contains Strings like Bar -> BarAttribute ; Property Bar -> Bar , get_Bar, set_Bar
            private readonly List<string> _possibleNameConflicts = new();
            private readonly HashSet<DocumentId> _documentsIdsToBeCheckedForConflict = new();
            private readonly AnnotationTable<RenameAnnotation> _renameAnnotations;

            private ISet<ConflictLocationInfo> _conflictLocations;
            private bool _replacementTextValid;
            private List<ProjectId>? _topologicallySortedProjects;
            private bool _documentOfRenameSymbolHasBeenRenamed;

            public Session(
                SymbolicRenameLocations renameLocationSet,
                Location renameSymbolDeclarationLocation,
                string replacementText,
                ImmutableArray<SymbolKey> nonConflictSymbolKeys,
                CancellationToken cancellationToken)
            {
                _renameLocationSet = renameLocationSet;
                _renameSymbolDeclarationLocation = renameSymbolDeclarationLocation;
                _originalText = renameLocationSet.Symbol.Name;
                _replacementText = replacementText;
                _nonConflictSymbolKeys = nonConflictSymbolKeys;
                _cancellationToken = cancellationToken;

                _conflictLocations = SpecializedCollections.EmptySet<ConflictLocationInfo>();
                _replacementTextValid = true;

                // only process documents which possibly contain the identifiers.
                _documentIdOfRenameSymbolDeclaration = renameLocationSet.Solution.GetRequiredDocument(renameSymbolDeclarationLocation.SourceTree!).Id;

                _renameAnnotations = new AnnotationTable<RenameAnnotation>(RenameAnnotation.Kind);
            }

            private SymbolRenameOptions RenameOptions => _renameLocationSet.Options;
            private CodeCleanupOptionsProvider FallbackOptions => _renameLocationSet.FallbackOptions;

            private struct ConflictLocationInfo
            {
                // The span of the Node that needs to be complexified 
                public readonly TextSpan ComplexifiedSpan;
                public readonly DocumentId DocumentId;

                // The identifier span that needs to be checked for conflict
                public readonly TextSpan OriginalIdentifierSpan;

                public ConflictLocationInfo(RelatedLocation location)
                {
                    Debug.Assert(location.ComplexifiedTargetSpan.Contains(location.ConflictCheckSpan) || location.Type == RelatedLocationType.UnresolvableConflict);
                    this.ComplexifiedSpan = location.ComplexifiedTargetSpan;
                    this.DocumentId = location.DocumentId;
                    this.OriginalIdentifierSpan = location.ConflictCheckSpan;
                }
            }

            // The method which performs rename, resolves the conflict locations and returns the result of the rename operation
            public async Task<MutableConflictResolution> ResolveConflictsAsync()
            {
                try
                {
                    await FindDocumentsAndPossibleNameConflictsAsync().ConfigureAwait(false);
                    var baseSolution = _renameLocationSet.Solution;

                    // Process rename one project at a time to improve caching and reduce syntax tree serialization.
                    RoslynDebug.Assert(_topologicallySortedProjects != null);
                    var documentsGroupedByTopologicallySortedProjectId = _documentsIdsToBeCheckedForConflict
                        .GroupBy(d => d.ProjectId)
                        .OrderBy(g => _topologicallySortedProjects.IndexOf(g.Key));

                    _replacementTextValid = IsIdentifierValid_Worker(baseSolution, _replacementText, documentsGroupedByTopologicallySortedProjectId.Select(g => g.Key));
                    var renamedSpansTracker = new RenamedSpansTracker();
                    var conflictResolution = new MutableConflictResolution(baseSolution, renamedSpansTracker, _replacementText, _replacementTextValid);

                    var intermediateSolution = conflictResolution.OldSolution;
                    foreach (var documentsByProject in documentsGroupedByTopologicallySortedProjectId)
                    {
                        var documentIdsThatGetsAnnotatedAndRenamed = new HashSet<DocumentId>(documentsByProject);
                        var cacheService = baseSolution.Services.GetService<IProjectCacheHostService>();
                        using (cacheService?.EnableCaching(documentsByProject.Key))
                        {
                            // Rename is going to be in 5 phases.
                            // 1st phase - Does a simple token replacement
                            // If the 1st phase results in conflict then we perform then:
                            //      2nd phase is to expand and simplify only the reference locations with conflicts
                            //      3rd phase is to expand and simplify all the conflict locations (both reference and non-reference)
                            // If there are unresolved Conflicts after the 3rd phase then in 4th phase, 
                            //      We complexify and resolve locations that were resolvable and for the other locations we perform the normal token replacement like the first the phase.
                            // If the OptionSet has RenameFile to true, we rename files with the type declaration
                            for (var phase = 0; phase < 4; phase++)
                            {
                                // Step 1:
                                // The rename process and annotation for the bookkeeping is performed in one-step
                                // The Process in short is,
                                // 1. If renaming a token which is no conflict then replace the token and make a map of the oldspan to the newspan
                                // 2. If we encounter a node that has to be expanded( because there was a conflict in previous phase), we expand it.
                                //    If the node happens to contain a token that needs to be renamed then we annotate it and rename it after expansion else just expand and proceed
                                // 3. Through the whole process we maintain a map of the oldspan to newspan. In case of expansion & rename, we map the expanded node and the renamed token
                                conflictResolution.UpdateCurrentSolution(await AnnotateAndRename_WorkerAsync(
                                    baseSolution,
                                    conflictResolution.CurrentSolution,
                                    documentIdsThatGetsAnnotatedAndRenamed,
                                    _renameLocationSet.Locations,
                                    renamedSpansTracker,
                                    _replacementTextValid).ConfigureAwait(false));

                                // Step 2: Check for conflicts in the renamed solution
                                var foundResolvableConflicts = await IdentifyConflictsAsync(
                                    documentIdsForConflictResolution: documentIdsThatGetsAnnotatedAndRenamed,
                                    allDocumentIdsInProject: documentsByProject,
                                    projectId: documentsByProject.Key,
                                    conflictResolution: conflictResolution).ConfigureAwait(false);

                                if (!foundResolvableConflicts || phase == 3)
                                {
                                    break;
                                }

                                if (phase == 0)
                                {
                                    _conflictLocations = conflictResolution.RelatedLocations
                                        .Where(loc => (documentIdsThatGetsAnnotatedAndRenamed.Contains(loc.DocumentId) && loc.Type == RelatedLocationType.PossiblyResolvableConflict && loc.IsReference))
                                        .Select(loc => new ConflictLocationInfo(loc))
                                        .ToSet();

                                    // If there were no conflicting locations in references, then the first conflict phase has to be skipped.
                                    if (_conflictLocations.Count == 0)
                                    {
                                        phase++;
                                    }
                                }

                                if (phase == 1)
                                {
                                    _conflictLocations = _conflictLocations.Concat(conflictResolution.RelatedLocations
                                        .Where(loc => documentIdsThatGetsAnnotatedAndRenamed.Contains(loc.DocumentId) && loc.Type == RelatedLocationType.PossiblyResolvableConflict)
                                        .Select(loc => new ConflictLocationInfo(loc)))
                                        .ToSet();
                                }

                                // Set the documents with conflicts that need to be processed in the next phase.
                                // Note that we need to get the conflictLocations here since we're going to remove some locations below if phase == 2
                                documentIdsThatGetsAnnotatedAndRenamed = new HashSet<DocumentId>(_conflictLocations.Select(l => l.DocumentId));

                                if (phase == 2)
                                {
                                    // After phase 2, if there are still conflicts then remove the conflict locations from being expanded
                                    var unresolvedLocations = conflictResolution.RelatedLocations
                                        .Where(l => (l.Type & RelatedLocationType.UnresolvedConflict) != 0)
                                        .Select(l => Tuple.Create(l.ComplexifiedTargetSpan, l.DocumentId)).Distinct();

                                    _conflictLocations = _conflictLocations.Where(l => !unresolvedLocations.Any(c => c.Item2 == l.DocumentId && c.Item1.Contains(l.OriginalIdentifierSpan))).ToSet();
                                }

                                // Clean up side effects from rename before entering the next phase
                                conflictResolution.ClearDocuments(documentIdsThatGetsAnnotatedAndRenamed);
                            }

                            // Step 3: Simplify the project
                            conflictResolution.UpdateCurrentSolution(await renamedSpansTracker.SimplifyAsync(conflictResolution.CurrentSolution, documentsByProject, _replacementTextValid, _renameAnnotations, FallbackOptions, _cancellationToken).ConfigureAwait(false));
                            intermediateSolution = await conflictResolution.RemoveAllRenameAnnotationsAsync(
                                intermediateSolution, documentsByProject, _renameAnnotations, _cancellationToken).ConfigureAwait(false);
                            conflictResolution.UpdateCurrentSolution(intermediateSolution);
                        }
                    }

                    // This rename could break implicit references of this symbol (e.g. rename MoveNext on a collection like type in a 
                    // foreach/for each statement
                    var renamedSymbolInNewSolution = await GetRenamedSymbolInCurrentSolutionAsync(conflictResolution).ConfigureAwait(false);

                    if (IsRenameValid(conflictResolution, renamedSymbolInNewSolution))
                    {
                        await AddImplicitConflictsAsync(
                            renamedSymbolInNewSolution,
                            _renameLocationSet.Symbol,
                            _renameLocationSet.ImplicitLocations,
                            await conflictResolution.CurrentSolution.GetRequiredDocument(_documentIdOfRenameSymbolDeclaration).GetRequiredSemanticModelAsync(_cancellationToken).ConfigureAwait(false),
                            _renameSymbolDeclarationLocation,
                            renamedSpansTracker.GetAdjustedPosition(_renameSymbolDeclarationLocation.SourceSpan.Start, _documentIdOfRenameSymbolDeclaration),
                            conflictResolution,
                            _cancellationToken).ConfigureAwait(false);
                    }

                    for (var i = 0; i < conflictResolution.RelatedLocations.Count; i++)
                    {
                        var relatedLocation = conflictResolution.RelatedLocations[i];
                        if (relatedLocation.Type == RelatedLocationType.PossiblyResolvableConflict)
                            conflictResolution.RelatedLocations[i] = relatedLocation.WithType(RelatedLocationType.UnresolvedConflict);
                    }

#if DEBUG
                    await DebugVerifyNoErrorsAsync(conflictResolution, _documentsIdsToBeCheckedForConflict).ConfigureAwait(false);
#endif

                    // Step 5: Rename declaration files
                    if (RenameOptions.RenameFile)
                    {
                        var definitionLocations = _renameLocationSet.Symbol.Locations;
                        var definitionDocuments = definitionLocations
                            .Select(l => conflictResolution.OldSolution.GetRequiredDocument(l.SourceTree!))
                            .Distinct();

                        if (definitionDocuments.Count() == 1 && _replacementTextValid)
                        {
                            // At the moment, only single document renaming is allowed
                            conflictResolution.RenameDocumentToMatchNewSymbol(definitionDocuments.Single());
                        }
                    }

                    return conflictResolution;
                }
                catch (Exception e) when (FatalError.ReportAndPropagateUnlessCanceled(e, ErrorSeverity.Critical))
                {
                    throw ExceptionUtilities.Unreachable;
                }
            }

#if DEBUG
            private async Task DebugVerifyNoErrorsAsync(MutableConflictResolution conflictResolution, IEnumerable<DocumentId> documents)
            {
                var documentIdErrorStateLookup = new Dictionary<DocumentId, bool>();

                // we only check for the documentIds we add annotations to, which is a subset of the ones we're going 
                // to change the syntax in.
                foreach (var documentId in documents)
                {
                    // remember if there were issues in the document prior to renaming it.
                    var originalDoc = conflictResolution.OldSolution.GetRequiredDocument(documentId);
                    documentIdErrorStateLookup.Add(documentId, await originalDoc.HasAnyErrorsAsync(_cancellationToken).ConfigureAwait(false));
                }

                // We want to ignore few error message introduced by rename because the user is wantedly doing it.
                var ignoreErrorCodes = new List<string>();
                ignoreErrorCodes.Add("BC30420"); // BC30420 - Sub Main missing in VB Project
                ignoreErrorCodes.Add("CS5001"); // CS5001 - Missing Main in C# Project

                // only check if rename thinks it was successful
                if (conflictResolution.ReplacementTextValid && conflictResolution.RelatedLocations.All(loc => (loc.Type & RelatedLocationType.UnresolvableConflict) == 0))
                {
                    foreach (var documentId in documents)
                    {
                        // only check documents that had no errors before rename (we might have 
                        // fixed them because of rename).  Also, don't bother checking if a custom
                        // callback was provided.  The caller might be ok with a rename that introduces
                        // errors.
                        if (!documentIdErrorStateLookup[documentId] && _nonConflictSymbolKeys.IsDefault)
                        {
                            await conflictResolution.CurrentSolution.GetRequiredDocument(documentId).VerifyNoErrorsAsync("Rename introduced errors in error-free code", _cancellationToken, ignoreErrorCodes).ConfigureAwait(false);
                        }
                    }
                }
            }
#endif

            /// <summary>
            /// Find conflicts in the new solution 
            /// </summary>
            private async Task<bool> IdentifyConflictsAsync(
                HashSet<DocumentId> documentIdsForConflictResolution,
                IEnumerable<DocumentId> allDocumentIdsInProject,
                ProjectId projectId,
                MutableConflictResolution conflictResolution)
            {
                try
                {
                    _documentOfRenameSymbolHasBeenRenamed |= documentIdsForConflictResolution.Contains(_documentIdOfRenameSymbolDeclaration);

                    // Get the renamed symbol in complexified new solution
                    var renamedSymbolInNewSolution = await GetRenamedSymbolInCurrentSolutionAsync(conflictResolution).ConfigureAwait(false);

                    // if the text replacement is invalid, we just did a simple token replacement.
                    // Therefore we don't need more mapping information and can skip the rest of 
                    // the loop body.
                    if (!IsRenameValid(conflictResolution, renamedSymbolInNewSolution))
                    {
                        foreach (var documentId in documentIdsForConflictResolution)
                        {
                            var newDocument = conflictResolution.CurrentSolution.GetRequiredDocument(documentId);
                            var syntaxRoot = await newDocument.GetRequiredSyntaxRootAsync(_cancellationToken).ConfigureAwait(false);

                            var nodesOrTokensWithConflictCheckAnnotations = GetNodesOrTokensToCheckForConflicts(syntaxRoot);
                            foreach (var (syntax, annotation) in nodesOrTokensWithConflictCheckAnnotations)
                            {
                                if (annotation.IsRenameLocation)
                                {
                                    conflictResolution.AddRelatedLocation(new RelatedLocation(
                                        annotation.OriginalSpan, documentId, RelatedLocationType.UnresolvedConflict));
                                }
                            }
                        }

                        return false;
                    }

                    var reverseMappedLocations = new Dictionary<Location, Location>();

                    // If we were giving any non-conflict-symbols then ensure that we know what those symbols are in
                    // the current project post after our edits so far.
                    var currentProject = conflictResolution.CurrentSolution.GetRequiredProject(projectId);
                    var nonConflictSymbols = await GetNonConflictSymbolsAsync(currentProject).ConfigureAwait(false);

                    foreach (var documentId in documentIdsForConflictResolution)
                    {
                        var newDocument = conflictResolution.CurrentSolution.GetRequiredDocument(documentId);
                        var syntaxRoot = await newDocument.GetRequiredSyntaxRootAsync(_cancellationToken).ConfigureAwait(false);
                        var baseDocument = conflictResolution.OldSolution.GetRequiredDocument(documentId);
                        var baseSyntaxTree = await baseDocument.GetRequiredSyntaxTreeAsync(_cancellationToken).ConfigureAwait(false);
                        var baseRoot = await baseDocument.GetRequiredSyntaxRootAsync(_cancellationToken).ConfigureAwait(false);
                        SemanticModel? newDocumentSemanticModel = null;
                        var syntaxFactsService = newDocument.Project.LanguageServices.GetRequiredService<ISyntaxFactsService>();

                        // Get all tokens that need conflict check
                        var nodesOrTokensWithConflictCheckAnnotations = GetNodesOrTokensToCheckForConflicts(syntaxRoot);

                        var complexifiedLocationSpanForThisDocument =
                            _conflictLocations
                            .Where(t => t.DocumentId == documentId)
                            .Select(t => t.OriginalIdentifierSpan).ToSet();

                        foreach (var (syntax, annotation) in nodesOrTokensWithConflictCheckAnnotations)
                        {
                            var tokenOrNode = syntax;
                            var conflictAnnotation = annotation;
                            reverseMappedLocations[tokenOrNode.GetLocation()!] = baseSyntaxTree.GetLocation(conflictAnnotation.OriginalSpan);
                            var originalLocation = conflictAnnotation.OriginalSpan;
                            ImmutableArray<ISymbol> newReferencedSymbols = default;

                            var hasConflict = _renameAnnotations.HasAnnotation(tokenOrNode, RenameInvalidIdentifierAnnotation.Instance);
                            if (!hasConflict)
                            {
                                newDocumentSemanticModel ??= await newDocument.GetRequiredSemanticModelAsync(_cancellationToken).ConfigureAwait(false);
                                newReferencedSymbols = GetSymbolsInNewSolution(newDocument, newDocumentSemanticModel, conflictAnnotation, tokenOrNode);

                                // The semantic correctness, after rename, for each token of interest in the
                                // rename context is performed by getting the symbol pointed by each token 
                                // and obtain the Symbol's First Ordered Location's  Span-Start and check to
                                // see if it is the same as before from the base solution. During rename, 
                                // the spans would have been modified and so we need to adjust the old position
                                // to the new position for which we use the renameSpanTracker, which was tracking
                                // & mapping the old span -> new span during rename
                                hasConflict =
                                    !IsConflictFreeChange(newReferencedSymbols, nonConflictSymbols) &&
                                    await CheckForConflictAsync(conflictResolution, renamedSymbolInNewSolution, conflictAnnotation, newReferencedSymbols).ConfigureAwait(false);

                                if (!hasConflict && !conflictAnnotation.IsInvocationExpression)
                                    hasConflict = LocalVariableConflictPerLanguage((SyntaxToken)tokenOrNode, newDocument, newReferencedSymbols);
                            }

                            if (!hasConflict)
                            {
                                if (conflictAnnotation.IsRenameLocation)
                                {
                                    conflictResolution.AddRelatedLocation(
                                        new RelatedLocation(originalLocation,
                                        documentId,
                                        complexifiedLocationSpanForThisDocument.Contains(originalLocation) ? RelatedLocationType.ResolvedReferenceConflict : RelatedLocationType.NoConflict,
                                        isReference: true));
                                }
                                else
                                {
                                    // if a complexified location was not a reference location, then it was a resolved conflict of a non reference location
                                    if (!conflictAnnotation.IsOriginalTextLocation && complexifiedLocationSpanForThisDocument.Contains(originalLocation))
                                    {
                                        conflictResolution.AddRelatedLocation(
                                            new RelatedLocation(originalLocation,
                                            documentId,
                                            RelatedLocationType.ResolvedNonReferenceConflict,
                                            isReference: false));
                                    }
                                }
                            }
                            else
                            {
                                var baseToken = baseRoot.FindToken(conflictAnnotation.OriginalSpan.Start, true);
                                var complexifiedTarget = GetExpansionTargetForLocationPerLanguage(baseToken, baseDocument);
                                conflictResolution.AddRelatedLocation(new RelatedLocation(
                                    originalLocation,
                                    documentId,
                                    complexifiedTarget != null ? RelatedLocationType.PossiblyResolvableConflict : RelatedLocationType.UnresolvableConflict,
                                    isReference: conflictAnnotation.IsRenameLocation,
                                    complexifiedTargetSpan: complexifiedTarget != null ? complexifiedTarget.Span : default));
                            }
                        }
                    }

                    // there are more conflicts that cannot be identified by checking if the tokens still reference the same
                    // symbol. These conflicts are mostly language specific. A good example is a member with the same name
                    // as the parent (yes I know, this is a simplification).
                    if (_documentIdOfRenameSymbolDeclaration.ProjectId == projectId)
                    {
                        // Calculating declaration conflicts may require location mapping in documents
                        // that were not otherwise being processed in the current rename phase, so add
                        // the annotated spans in these documents to reverseMappedLocations.
                        foreach (var unprocessedDocumentIdWithPotentialDeclarationConflicts in allDocumentIdsInProject.Where(d => !documentIdsForConflictResolution.Contains(d)))
                        {
                            var newDocument = conflictResolution.CurrentSolution.GetRequiredDocument(unprocessedDocumentIdWithPotentialDeclarationConflicts);
                            var syntaxRoot = await newDocument.GetRequiredSyntaxRootAsync(_cancellationToken).ConfigureAwait(false);
                            var baseDocument = conflictResolution.OldSolution.GetRequiredDocument(unprocessedDocumentIdWithPotentialDeclarationConflicts);
                            var baseSyntaxTree = await baseDocument.GetRequiredSyntaxTreeAsync(_cancellationToken).ConfigureAwait(false);

                            var nodesOrTokensWithConflictCheckAnnotations = GetNodesOrTokensToCheckForConflicts(syntaxRoot);
                            foreach (var (syntax, annotation) in nodesOrTokensWithConflictCheckAnnotations)
                            {
                                var tokenOrNode = syntax;
                                var conflictAnnotation = annotation;
                                reverseMappedLocations[tokenOrNode.GetLocation()!] = baseSyntaxTree.GetLocation(conflictAnnotation.OriginalSpan);
                            }
                        }

                        var referencedSymbols = _renameLocationSet.ReferencedSymbols;
                        var renameSymbol = _renameLocationSet.Symbol;
                        await AddDeclarationConflictsAsync(
                            renamedSymbolInNewSolution, renameSymbol, referencedSymbols, conflictResolution, reverseMappedLocations, _cancellationToken).ConfigureAwait(false);
                    }

                    return conflictResolution.RelatedLocations.Any(r => r.Type == RelatedLocationType.PossiblyResolvableConflict);
                }
                catch (Exception e) when (FatalError.ReportAndPropagateUnlessCanceled(e, ErrorSeverity.Critical))
                {
                    throw ExceptionUtilities.Unreachable;
                }
            }

            private async Task<ImmutableHashSet<ISymbol>?> GetNonConflictSymbolsAsync(Project currentProject)
            {
                if (_nonConflictSymbolKeys.IsDefault)
                    return null;

                var compilation = await currentProject.GetRequiredCompilationAsync(_cancellationToken).ConfigureAwait(false);
                return ImmutableHashSet.CreateRange(
                    _nonConflictSymbolKeys.Select(s => s.Resolve(compilation).GetAnySymbol()).WhereNotNull());
            }

            private static bool IsConflictFreeChange(
                ImmutableArray<ISymbol> symbols, ImmutableHashSet<ISymbol>? nonConflictSymbols)
            {
                if (nonConflictSymbols != null)
                {
                    foreach (var symbol in symbols)
                    {
                        // Reference not points at a symbol in the conflict-free list.  This is a conflict-free change.
                        if (nonConflictSymbols.Contains(symbol))
                            return true;
                    }
                }

                // Just do the default check.
                return false;
            }

            /// <summary>
            /// Gets the list of the nodes that were annotated for a conflict check 
            /// </summary>
            private IEnumerable<(SyntaxNodeOrToken syntax, RenameActionAnnotation annotation)> GetNodesOrTokensToCheckForConflicts(
                SyntaxNode syntaxRoot)
            {
                return syntaxRoot.DescendantNodesAndTokens(descendIntoTrivia: true)
                    .Where(_renameAnnotations.HasAnnotations<RenameActionAnnotation>)
                    .Select(s => (s, _renameAnnotations.GetAnnotations<RenameActionAnnotation>(s).Single()));
            }

            private async Task<bool> CheckForConflictAsync(
                MutableConflictResolution conflictResolution,
                ISymbol renamedSymbolInNewSolution,
                RenameActionAnnotation conflictAnnotation,
                ImmutableArray<ISymbol> newReferencedSymbols)
            {
                try
                {
                    bool hasConflict;
                    var solution = conflictResolution.CurrentSolution;

                    if (conflictAnnotation.IsNamespaceDeclarationReference)
                    {
                        hasConflict = false;
                    }
                    else if (conflictAnnotation.IsMemberGroupReference)
                    {
                        if (!conflictAnnotation.RenameDeclarationLocationReferences.Any())
                        {
                            hasConflict = false;
                        }
                        else
                        {
                            // Ensure newReferencedSymbols contains at least one of the original referenced
                            // symbols, and allow any new symbols to be added to the set of references.

                            hasConflict = true;

                            var newLocationTasks = newReferencedSymbols.Select(async symbol => await GetSymbolLocationAsync(solution, symbol, _cancellationToken).ConfigureAwait(false));
                            var newLocations = (await Task.WhenAll(newLocationTasks).ConfigureAwait(false)).WhereNotNull().Where(loc => loc.IsInSource);
                            foreach (var originalReference in conflictAnnotation.RenameDeclarationLocationReferences.Where(loc => loc.IsSourceLocation))
                            {
                                var adjustedStartPosition = conflictResolution.GetAdjustedTokenStartingPosition(originalReference.TextSpan.Start, originalReference.DocumentId);
                                if (newLocations.Any(loc => loc.SourceSpan.Start == adjustedStartPosition))
                                {
                                    hasConflict = false;
                                    break;
                                }
                            }
                        }
                    }
                    else if (!conflictAnnotation.IsRenameLocation && conflictAnnotation.IsOriginalTextLocation && conflictAnnotation.RenameDeclarationLocationReferences.Length > 1 && newReferencedSymbols.Length == 1)
                    {
                        // an ambiguous situation was resolved through rename in non reference locations
                        hasConflict = false;
                    }
                    else if (newReferencedSymbols.Length != conflictAnnotation.RenameDeclarationLocationReferences.Length)
                    {
                        // Don't show conflicts for errors in the old solution that now bind in the new solution.
                        if (newReferencedSymbols.Length != 0 && conflictAnnotation.RenameDeclarationLocationReferences.Length == 0)
                        {
                            hasConflict = false;
                        }
                        else
                        {
                            hasConflict = true;
                        }
                    }
                    else
                    {
                        hasConflict = false;
                        var symbolIndex = 0;
                        foreach (var symbol in newReferencedSymbols)
                        {
                            if (conflictAnnotation.RenameDeclarationLocationReferences[symbolIndex].SymbolLocationsCount != symbol.Locations.Length)
                            {
                                hasConflict = true;
                                break;
                            }

                            var newLocation = await GetSymbolLocationAsync(solution, symbol, _cancellationToken).ConfigureAwait(false);

                            if (newLocation != null && conflictAnnotation.RenameDeclarationLocationReferences[symbolIndex].IsSourceLocation)
                            {
                                // location was in source before, but not after rename
                                if (!newLocation.IsInSource)
                                {
                                    hasConflict = true;
                                    break;
                                }

                                var renameDeclarationLocationReference = conflictAnnotation.RenameDeclarationLocationReferences[symbolIndex];
                                var newAdjustedStartPosition = conflictResolution.GetAdjustedTokenStartingPosition(renameDeclarationLocationReference.TextSpan.Start, renameDeclarationLocationReference.DocumentId);
                                if (newAdjustedStartPosition != newLocation.SourceSpan.Start)
                                {
                                    hasConflict = true;
                                    break;
                                }

                                if (conflictAnnotation.RenameDeclarationLocationReferences[symbolIndex].IsOverriddenFromMetadata)
                                {
                                    var overridingSymbol = await SymbolFinder.FindSymbolAtPositionAsync(solution.GetRequiredDocument(newLocation.SourceTree), newLocation.SourceSpan.Start, cancellationToken: _cancellationToken).ConfigureAwait(false);
                                    if (overridingSymbol != null && !Equals(renamedSymbolInNewSolution, overridingSymbol))
                                    {
                                        if (!overridingSymbol.IsOverride)
                                        {
                                            hasConflict = true;
                                            break;
                                        }
                                        else
                                        {
                                            var overriddenSymbol = overridingSymbol.GetOverriddenMember();
                                            if (overriddenSymbol == null || !overriddenSymbol.Locations.All(loc => loc.IsInMetadata))
                                            {
                                                hasConflict = true;
                                                break;
                                            }
                                        }
                                    }
                                }
                            }
                            else
                            {
                                var newMetadataName = symbol.ToDisplayString(s_metadataSymbolDisplayFormat);
                                var oldMetadataName = conflictAnnotation.RenameDeclarationLocationReferences[symbolIndex].Name;
                                if (newLocation == null ||
                                    newLocation.IsInSource ||
                                    !HeuristicMetadataNameEquivalenceCheck(
                                        oldMetadataName,
                                        newMetadataName,
                                        _originalText,
                                        _replacementText))
                                {
                                    hasConflict = true;
                                    break;
                                }
                            }

                            symbolIndex++;
                        }
                    }

                    return hasConflict;
                }
                catch (Exception e) when (FatalError.ReportAndPropagateUnlessCanceled(e, ErrorSeverity.Critical))
                {
                    throw ExceptionUtilities.Unreachable;
                }
            }

            private ImmutableArray<ISymbol> GetSymbolsInNewSolution(Document newDocument, SemanticModel newDocumentSemanticModel, RenameActionAnnotation conflictAnnotation, SyntaxNodeOrToken tokenOrNode)
            {
                var newReferencedSymbols = RenameUtilities.GetSymbolsTouchingPosition(tokenOrNode.Span.Start, newDocumentSemanticModel, newDocument.Project.Solution.Services, _cancellationToken);

                if (conflictAnnotation.IsInvocationExpression)
                {
                    if (tokenOrNode.IsNode)
                    {
                        var invocationReferencedSymbols = SymbolsForEnclosingInvocationExpressionWorker((SyntaxNode)tokenOrNode!, newDocumentSemanticModel, _cancellationToken);
                        if (!invocationReferencedSymbols.IsDefault)
                            newReferencedSymbols = invocationReferencedSymbols;
                    }
                }

                // if there are more than one symbol, then remove the alias symbols.
                // When using (not declaring) an alias, the alias symbol and the target symbol are returned
                // by GetSymbolsTouchingPosition
                if (newReferencedSymbols.Length >= 2)
                    newReferencedSymbols = newReferencedSymbols.WhereAsArray(a => a.Kind != SymbolKind.Alias);

                return newReferencedSymbols;
            }

            private async Task<ISymbol> GetRenamedSymbolInCurrentSolutionAsync(MutableConflictResolution conflictResolution)
            {
                try
                {
                    // get the renamed symbol in complexified new solution
                    var start = _documentOfRenameSymbolHasBeenRenamed
                        ? conflictResolution.GetAdjustedTokenStartingPosition(_renameSymbolDeclarationLocation.SourceSpan.Start, _documentIdOfRenameSymbolDeclaration)
                        : _renameSymbolDeclarationLocation.SourceSpan.Start;

                    var document = conflictResolution.CurrentSolution.GetRequiredDocument(_documentIdOfRenameSymbolDeclaration);
                    var newSymbol = await SymbolFinder.FindSymbolAtPositionAsync(document, start, cancellationToken: _cancellationToken).ConfigureAwait(false);
                    return newSymbol;
                }
                catch (Exception e) when (FatalError.ReportAndPropagateUnlessCanceled(e, ErrorSeverity.Critical))
                {
                    throw ExceptionUtilities.Unreachable;
                }
            }

            /// <summary>
            /// The method determines the set of documents that need to be processed for Rename and also determines
            ///  the possible set of names that need to be checked for conflicts.
            /// </summary>
            private async Task FindDocumentsAndPossibleNameConflictsAsync()
            {
                try
                {
                    var symbol = _renameLocationSet.Symbol;
                    var solution = _renameLocationSet.Solution;
                    var dependencyGraph = solution.GetProjectDependencyGraph();
                    _topologicallySortedProjects = dependencyGraph.GetTopologicallySortedProjects(_cancellationToken).ToList();

                    var allRenamedDocuments = _renameLocationSet.Locations.Select(loc => loc.Location.SourceTree!).Distinct().Select(solution.GetRequiredDocument);
                    _documentsIdsToBeCheckedForConflict.AddRange(allRenamedDocuments.Select(d => d.Id));

                    var documentsFromAffectedProjects = RenameUtilities.GetDocumentsAffectedByRename(symbol, solution, _renameLocationSet.Locations);
                    foreach (var language in documentsFromAffectedProjects.Select(d => d.Project.Language).Distinct())
                    {
<<<<<<< HEAD
                        solution.Services.GetLanguageServices(language).GetService<IRenameRewriterLanguageService>()
=======
                        solution.Services.GetProjectServices(language).GetService<IRenameRewriterLanguageService>()
>>>>>>> 5450f4fa
                            ?.TryAddPossibleNameConflicts(symbol, _replacementText, _possibleNameConflicts);
                    }

                    await AddDocumentsWithPotentialConflictsAsync(documentsFromAffectedProjects).ConfigureAwait(false);
                }
                catch (Exception e) when (FatalError.ReportAndPropagateUnlessCanceled(e, ErrorSeverity.Critical))
                {
                    throw ExceptionUtilities.Unreachable;
                }
            }

            private async Task AddDocumentsWithPotentialConflictsAsync(IEnumerable<Document> documents)
            {
                try
                {
                    foreach (var document in documents)
                    {
                        if (_documentsIdsToBeCheckedForConflict.Contains(document.Id))
                            continue;

                        if (!document.SupportsSyntaxTree)
                            continue;

                        var info = await SyntaxTreeIndex.GetRequiredIndexAsync(document, _cancellationToken).ConfigureAwait(false);
                        if (info.ProbablyContainsEscapedIdentifier(_originalText))
                        {
                            _documentsIdsToBeCheckedForConflict.Add(document.Id);
                            continue;
                        }

                        if (info.ProbablyContainsIdentifier(_replacementText))
                        {
                            _documentsIdsToBeCheckedForConflict.Add(document.Id);
                            continue;
                        }

                        foreach (var replacementName in _possibleNameConflicts)
                        {
                            if (info.ProbablyContainsIdentifier(replacementName))
                            {
                                _documentsIdsToBeCheckedForConflict.Add(document.Id);
                                break;
                            }
                        }
                    }
                }
                catch (Exception e) when (FatalError.ReportAndPropagateUnlessCanceled(e, ErrorSeverity.Critical))
                {
                    throw ExceptionUtilities.Unreachable;
                }
            }

            // The rename process and annotation for the bookkeeping is performed in one-step
            private async Task<Solution> AnnotateAndRename_WorkerAsync(
                Solution originalSolution,
                Solution partiallyRenamedSolution,
                HashSet<DocumentId> documentIdsToRename,
                ImmutableArray<RenameLocation> renameLocations,
                RenamedSpansTracker renameSpansTracker,
                bool replacementTextValid)
            {
                try
                {
                    foreach (var documentId in documentIdsToRename.ToList())
                    {
                        _cancellationToken.ThrowIfCancellationRequested();

                        var document = originalSolution.GetRequiredDocument(documentId);
                        var semanticModel = await document.GetRequiredSemanticModelAsync(_cancellationToken).ConfigureAwait(false);
                        var originalSyntaxRoot = await semanticModel.SyntaxTree.GetRootAsync(_cancellationToken).ConfigureAwait(false);

                        // Get all rename locations for the current document.
                        var allTextSpansInSingleSourceTree = renameLocations
                            .Where(l => l.DocumentId == documentId && ShouldIncludeLocation(renameLocations, l))
                            .ToDictionary(l => l.Location.SourceSpan);

                        // All textspan in the document documentId, that requires rename in String or Comment
                        var stringAndCommentTextSpansInSingleSourceTree = renameLocations
                            .Where(l => l.DocumentId == documentId && l.IsRenameInStringOrComment)
                            .GroupBy(l => l.ContainingLocationForStringOrComment)
                            .ToImmutableDictionary(
                                g => g.Key,
                                g => GetSubSpansToRenameInStringAndCommentTextSpans(g.Key, g));

                        var conflictLocationSpans = _conflictLocations
                                                    .Where(t => t.DocumentId == documentId)
                                                    .Select(t => t.ComplexifiedSpan).ToSet();

                        // Annotate all nodes with a RenameLocation annotations to record old locations & old referenced symbols.
                        // Also annotate nodes that should get complexified (nodes for rename locations + conflict locations)
                        var parameters = new RenameRewriterParameters(
                            _renamedSymbolDeclarationAnnotation,
                            document,
                            semanticModel,
                            originalSyntaxRoot,
                            _replacementText,
                            _originalText,
                            _possibleNameConflicts,
                            allTextSpansInSingleSourceTree,
                            stringAndCommentTextSpansInSingleSourceTree,
                            conflictLocationSpans,
                            originalSolution,
                            _renameLocationSet.Symbol,
                            replacementTextValid,
                            renameSpansTracker,
                            RenameOptions.RenameInStrings,
                            RenameOptions.RenameInComments,
                            _renameAnnotations,
                            _cancellationToken);

                        var renameRewriterLanguageService = document.GetRequiredLanguageService<IRenameRewriterLanguageService>();
                        var newRoot = renameRewriterLanguageService.AnnotateAndRename(parameters);

                        if (newRoot == originalSyntaxRoot)
                        {
                            // Update the list for the current phase, some files with strings containing the original or replacement
                            // text may have been filtered out.
                            documentIdsToRename.Remove(documentId);
                        }
                        else
                        {
                            partiallyRenamedSolution = partiallyRenamedSolution.WithDocumentSyntaxRoot(documentId, newRoot, PreservationMode.PreserveIdentity);
                        }
                    }

                    return partiallyRenamedSolution;
                }
                catch (Exception e) when (FatalError.ReportAndPropagateUnlessCanceled(e))
                {
                    throw ExceptionUtilities.Unreachable;
                }
            }

            /// We try to rewrite all locations that are invalid candidate locations. If there is only
            /// one location it must be the correct one (the symbol is ambiguous to something else)
            /// and we always try to rewrite it.  If there are multiple locations, we only allow it
            /// if the candidate reason allows for it).
            private static bool ShouldIncludeLocation(ImmutableArray<RenameLocation> renameLocations, RenameLocation location)
            {
                if (location.IsRenameInStringOrComment)
                {
                    return false;
                }

                if (renameLocations.Length == 1)
                {
                    return true;
                }

                return RenameLocation.ShouldRename(location);
            }

            /// <summary>
            /// We try to compute the sub-spans to rename within the given <paramref name="containingLocationForStringOrComment"/>.
            /// If we are renaming within a string, the locations to rename are always within this containing string location
            /// and we can identify these sub-spans.
            /// However, if we are renaming within a comment, the rename locations can be anywhere in trivia,
            /// so we return null and the rename rewriter will perform a complete regex match within comment trivia
            /// and rename all matches instead of specific matches.
            /// </summary>
            private static ImmutableSortedSet<TextSpan>? GetSubSpansToRenameInStringAndCommentTextSpans(
                TextSpan containingLocationForStringOrComment,
                IEnumerable<RenameLocation> locationsToRename)
            {
                var builder = ImmutableSortedSet.CreateBuilder<TextSpan>();
                foreach (var renameLocation in locationsToRename)
                {
                    if (!containingLocationForStringOrComment.Contains(renameLocation.Location.SourceSpan))
                    {
                        // We found a location outside the 'containingLocationForStringOrComment',
                        // which is likely in trivia.
                        // Bail out from computing specific sub-spans and let the rename rewriter
                        // do a full regex match and replace.
                        return null;
                    }

                    // Compute the sub-span within 'containingLocationForStringOrComment' that needs to be renamed.
                    var offset = renameLocation.Location.SourceSpan.Start - containingLocationForStringOrComment.Start;
                    var length = renameLocation.Location.SourceSpan.Length;
                    var subSpan = new TextSpan(offset, length);
                    builder.Add(subSpan);
                }

                return builder.ToImmutable();
            }
        }
    }
}<|MERGE_RESOLUTION|>--- conflicted
+++ resolved
@@ -703,11 +703,7 @@
                     var documentsFromAffectedProjects = RenameUtilities.GetDocumentsAffectedByRename(symbol, solution, _renameLocationSet.Locations);
                     foreach (var language in documentsFromAffectedProjects.Select(d => d.Project.Language).Distinct())
                     {
-<<<<<<< HEAD
-                        solution.Services.GetLanguageServices(language).GetService<IRenameRewriterLanguageService>()
-=======
                         solution.Services.GetProjectServices(language).GetService<IRenameRewriterLanguageService>()
->>>>>>> 5450f4fa
                             ?.TryAddPossibleNameConflicts(symbol, _replacementText, _possibleNameConflicts);
                     }
 
