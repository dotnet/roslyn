﻿// Licensed to the .NET Foundation under one or more agreements.
// The .NET Foundation licenses this file to you under the MIT license.
// See the LICENSE file in the project root for more information.

using System;
using System.Collections.Immutable;
using System.Composition;
using System.Diagnostics.CodeAnalysis;
using System.Linq;
using System.Runtime.Serialization;
using System.Threading;
using System.Threading.Tasks;
using Microsoft.CodeAnalysis.CodeCleanup;
using Microsoft.CodeAnalysis.FindSymbols;
using Microsoft.CodeAnalysis.Host;
using Microsoft.CodeAnalysis.Host.Mef;
using Microsoft.CodeAnalysis.PooledObjects;
using Microsoft.CodeAnalysis.Remote;
using Microsoft.CodeAnalysis.Rename.ConflictEngine;
using Microsoft.CodeAnalysis.Shared.Extensions;
using Microsoft.CodeAnalysis.Text;
using Roslyn.Utilities;

namespace Microsoft.CodeAnalysis.Rename
{
    internal interface IRemoteRenamerService
    {
        // TODO https://github.com/microsoft/vs-streamjsonrpc/issues/789 
        internal interface ICallback // : IRemoteOptionsCallback<CodeCleanupOptions>
        {
            ValueTask<CodeCleanupOptions> GetOptionsAsync(RemoteServiceCallbackId callbackId, string language, CancellationToken cancellationToken);
        }

        /// <summary>
        /// Runs the entire rename operation OOP and returns the final result. More efficient (due to less back and
        /// forth marshaling) when the intermediary results of rename are not needed. To get the individual parts of
        /// rename remoted use <see cref="FindRenameLocationsAsync"/> and <see cref="ResolveConflictsAsync"/>.
        /// </summary>
        ValueTask<SerializableConflictResolution?> RenameSymbolAsync(
            Checksum solutionChecksum,
            RemoteServiceCallbackId callbackId,
            SerializableSymbolAndProjectId symbolAndProjectId,
            string replacementText,
            SymbolRenameOptions options,
            ImmutableArray<SymbolKey> nonConflictSymbolKeys,
            CancellationToken cancellationToken);

        ValueTask<SerializableRenameLocations?> FindRenameLocationsAsync(
            Checksum solutionChecksum,
            RemoteServiceCallbackId callbackId,
            SerializableSymbolAndProjectId symbolAndProjectId,
            SymbolRenameOptions options,
            CancellationToken cancellationToken);

        ValueTask<SerializableConflictResolution?> ResolveConflictsAsync(
            Checksum solutionChecksum,
            RemoteServiceCallbackId callbackId,
            SerializableSymbolAndProjectId symbolAndProjectId,
            SerializableRenameLocations renameLocationSet,
            string replacementText,
            ImmutableArray<SymbolKey> nonConflictSymbolKeys,
            CancellationToken cancellationToken);
    }

    [ExportRemoteServiceCallbackDispatcher(typeof(IRemoteRenamerService)), Shared]
    internal sealed class RemoteRenamerServiceCallbackDispatcher : RemoteServiceCallbackDispatcher, IRemoteRenamerService.ICallback
    {
        [ImportingConstructor]
        [Obsolete(MefConstruction.ImportingConstructorMessage, error: true)]
        public RemoteRenamerServiceCallbackDispatcher()
        {
        }

        public ValueTask<CodeCleanupOptions> GetOptionsAsync(RemoteServiceCallbackId callbackId, string language, CancellationToken cancellationToken)
            => ((RemoteOptionsProvider<CodeCleanupOptions>)GetCallback(callbackId)).GetOptionsAsync(language, cancellationToken);
    }

    [DataContract]
    internal readonly struct SerializableRenameLocation
    {
        [DataMember(Order = 0)]
        public readonly TextSpan Location;

        [DataMember(Order = 1)]
        public readonly DocumentId DocumentId;

        [DataMember(Order = 2)]
        public readonly CandidateReason CandidateReason;

        [DataMember(Order = 3)]
        public readonly bool IsRenamableAliasUsage;

        [DataMember(Order = 4)]
        public readonly bool IsRenamableAccessor;

        [DataMember(Order = 5)]
        public readonly TextSpan ContainingLocationForStringOrComment;

        [DataMember(Order = 6)]
        public readonly bool IsWrittenTo;

        public SerializableRenameLocation(
            TextSpan location,
            DocumentId documentId,
            CandidateReason candidateReason,
            bool isRenamableAliasUsage,
            bool isRenamableAccessor,
            TextSpan containingLocationForStringOrComment,
            bool isWrittenTo)
        {
            Location = location;
            DocumentId = documentId;
            CandidateReason = candidateReason;
            IsRenamableAliasUsage = isRenamableAliasUsage;
            IsRenamableAccessor = isRenamableAccessor;
            ContainingLocationForStringOrComment = containingLocationForStringOrComment;
            IsWrittenTo = isWrittenTo;
        }

        public static SerializableRenameLocation Dehydrate(RenameLocation location)
            => new(location.Location.SourceSpan,
                   location.DocumentId,
                   location.CandidateReason,
                   location.IsRenamableAliasUsage,
                   location.IsRenamableAccessor,
                   location.ContainingLocationForStringOrComment,
                   location.IsWrittenTo);

        public async Task<RenameLocation> RehydrateAsync(Solution solution, CancellationToken cancellation)
        {
            var document = solution.GetRequiredDocument(DocumentId);
            var tree = await document.GetRequiredSyntaxTreeAsync(cancellation).ConfigureAwait(false);

            return new RenameLocation(
                CodeAnalysis.Location.Create(tree, Location),
                DocumentId,
                CandidateReason,
                IsRenamableAliasUsage,
                IsRenamableAccessor,
                IsWrittenTo,
                ContainingLocationForStringOrComment);
        }
    }

    internal partial class LightweightRenameLocations
    {
        public SerializableRenameLocations Dehydrate()
            => new(
                Options,
                Locations.Select(SerializableRenameLocation.Dehydrate).ToArray(),
                _implicitLocations,
                _referencedSymbols);

        internal static async Task<LightweightRenameLocations?> TryRehydrateAsync(
<<<<<<< HEAD
            ConnectionScope<IRemoteRenamerService> scope, Solution solution, ISymbol symbol, CodeCleanupOptionsProvider fallbackOptions, SerializableRenameLocations locations, CancellationToken cancellationToken)
=======
            Solution solution, CodeCleanupOptionsProvider fallbackOptions, SerializableRenameLocations locations, CancellationToken cancellationToken)
>>>>>>> f97fb526
        {
            if (locations == null)
                return null;

            Contract.ThrowIfNull(locations.Locations);

            using var _1 = ArrayBuilder<RenameLocation>.GetInstance(locations.Locations.Length, out var locBuilder);
            foreach (var loc in locations.Locations)
                locBuilder.Add(await loc.RehydrateAsync(solution, cancellationToken).ConfigureAwait(false));

            return new LightweightRenameLocations(
<<<<<<< HEAD
                scope,
                symbol,
=======
>>>>>>> f97fb526
                solution,
                locations.Options,
                fallbackOptions,
                locBuilder.ToImmutableHashSet(),
                locations.ImplicitLocations,
                locations.ReferencedSymbols);
        }
    }

    [DataContract]
    internal sealed class SerializableRenameLocations
    {
        [DataMember(Order = 0)]
        public readonly SymbolRenameOptions Options;

        // We use arrays so we can represent default immutable arrays.

        [DataMember(Order = 1)]
        public SerializableRenameLocation[] Locations;

        [DataMember(Order = 2)]
        public SerializableReferenceLocation[]? ImplicitLocations;

        [DataMember(Order = 3)]
        public SerializableSymbolAndProjectId[]? ReferencedSymbols;

        public SerializableRenameLocations(
            SymbolRenameOptions options,
            SerializableRenameLocation[] locations,
            SerializableReferenceLocation[]? implicitLocations,
            SerializableSymbolAndProjectId[]? referencedSymbols)
        {
            Options = options;
            Locations = locations;
            ImplicitLocations = implicitLocations;
            ReferencedSymbols = referencedSymbols;
        }
    }

    [DataContract]
    internal sealed class SerializableConflictResolution
    {
        [DataMember(Order = 0)]
        public readonly string? ErrorMessage;

        [DataMember(Order = 1)]
        public readonly SuccessfulConflictResolution? Resolution;

        public SerializableConflictResolution(string? errorMessage, SuccessfulConflictResolution? resolution)
        {
            ErrorMessage = errorMessage;
            Resolution = resolution;
        }

        public async Task<ConflictResolution> RehydrateAsync(Solution oldSolution, CancellationToken cancellationToken)
        {
            if (ErrorMessage != null)
                return new ConflictResolution(ErrorMessage);

            Contract.ThrowIfNull(Resolution);

            var newSolutionWithoutRenamedDocument = await RemoteUtilities.UpdateSolutionAsync(
                oldSolution, Resolution.DocumentTextChanges, cancellationToken).ConfigureAwait(false);

            return new ConflictResolution(
                oldSolution,
                newSolutionWithoutRenamedDocument,
                Resolution.ReplacementTextValid,
                Resolution.RenamedDocument,
                Resolution.DocumentIds,
                Resolution.RelatedLocations,
                Resolution.DocumentToModifiedSpansMap,
                Resolution.DocumentToComplexifiedSpansMap,
                Resolution.DocumentToRelatedLocationsMap);
        }
    }

    [DataContract]
    internal sealed class SuccessfulConflictResolution
    {
        [DataMember(Order = 0)]
        public readonly bool ReplacementTextValid;

        [DataMember(Order = 1)]
        public readonly (DocumentId documentId, string newName) RenamedDocument;

        [DataMember(Order = 2)]
        public readonly ImmutableArray<DocumentId> DocumentIds;

        [DataMember(Order = 3)]
        public readonly ImmutableArray<RelatedLocation> RelatedLocations;

        [DataMember(Order = 4)]
        public readonly ImmutableArray<(DocumentId, ImmutableArray<TextChange>)> DocumentTextChanges;

        [DataMember(Order = 5)]
        public readonly ImmutableDictionary<DocumentId, ImmutableArray<(TextSpan oldSpan, TextSpan newSpan)>> DocumentToModifiedSpansMap;

        [DataMember(Order = 6)]
        public readonly ImmutableDictionary<DocumentId, ImmutableArray<ComplexifiedSpan>> DocumentToComplexifiedSpansMap;

        [DataMember(Order = 7)]
        public readonly ImmutableDictionary<DocumentId, ImmutableArray<RelatedLocation>> DocumentToRelatedLocationsMap;

        public SuccessfulConflictResolution(
            bool replacementTextValid,
            (DocumentId documentId, string newName) renamedDocument,
            ImmutableArray<DocumentId> documentIds,
            ImmutableArray<RelatedLocation> relatedLocations,
            ImmutableArray<(DocumentId, ImmutableArray<TextChange>)> documentTextChanges,
            ImmutableDictionary<DocumentId, ImmutableArray<(TextSpan oldSpan, TextSpan newSpan)>> documentToModifiedSpansMap,
            ImmutableDictionary<DocumentId, ImmutableArray<ComplexifiedSpan>> documentToComplexifiedSpansMap,
            ImmutableDictionary<DocumentId, ImmutableArray<RelatedLocation>> documentToRelatedLocationsMap)
        {
            ReplacementTextValid = replacementTextValid;
            RenamedDocument = renamedDocument;
            DocumentIds = documentIds;
            RelatedLocations = relatedLocations;
            DocumentTextChanges = documentTextChanges;
            DocumentToModifiedSpansMap = documentToModifiedSpansMap;
            DocumentToComplexifiedSpansMap = documentToComplexifiedSpansMap;
            DocumentToRelatedLocationsMap = documentToRelatedLocationsMap;
        }
    }

    internal partial struct ConflictResolution
    {
        public async Task<SerializableConflictResolution> DehydrateAsync(CancellationToken cancellationToken)
        {
            if (!IsSuccessful)
                return new SerializableConflictResolution(ErrorMessage, resolution: null);

            var documentTextChanges = await RemoteUtilities.GetDocumentTextChangesAsync(OldSolution, _newSolutionWithoutRenamedDocument, cancellationToken).ConfigureAwait(false);
            return new SerializableConflictResolution(
                errorMessage: null,
                new SuccessfulConflictResolution(
                    ReplacementTextValid.Value,
                    _renamedDocument.Value,
                    DocumentIds,
                    RelatedLocations,
                    documentTextChanges,
                    _documentToModifiedSpansMap,
                    _documentToComplexifiedSpansMap,
                    _documentToRelatedLocationsMap));
        }
    }
}<|MERGE_RESOLUTION|>--- conflicted
+++ resolved
@@ -152,11 +152,7 @@
                 _referencedSymbols);
 
         internal static async Task<LightweightRenameLocations?> TryRehydrateAsync(
-<<<<<<< HEAD
-            ConnectionScope<IRemoteRenamerService> scope, Solution solution, ISymbol symbol, CodeCleanupOptionsProvider fallbackOptions, SerializableRenameLocations locations, CancellationToken cancellationToken)
-=======
-            Solution solution, CodeCleanupOptionsProvider fallbackOptions, SerializableRenameLocations locations, CancellationToken cancellationToken)
->>>>>>> f97fb526
+            ConnectionScope<IRemoteRenamerService> scope, Solution solution, CodeCleanupOptionsProvider fallbackOptions, SerializableRenameLocations locations, CancellationToken cancellationToken)
         {
             if (locations == null)
                 return null;
@@ -168,11 +164,7 @@
                 locBuilder.Add(await loc.RehydrateAsync(solution, cancellationToken).ConfigureAwait(false));
 
             return new LightweightRenameLocations(
-<<<<<<< HEAD
                 scope,
-                symbol,
-=======
->>>>>>> f97fb526
                 solution,
                 locations.Options,
                 fallbackOptions,
