--- conflicted
+++ resolved
@@ -343,13 +343,10 @@
             return new SerializableConflictResolution(
                 errorMessage: null,
                 new SuccessfulConflictResolution(
-<<<<<<< HEAD
                     DehydrateSymbolToReplacementMap(OldSolution, SymbolToReplacementTextValid, cancellationToken),
                     _renamedDocuments,
-=======
-                    ReplacementTextValid,
-                    _renamedDocument.Value,
->>>>>>> 8401cb9a
+                    // ReplacementTextValid,
+                    // _renamedDocument.Value,
                     DocumentIds,
                     RelatedLocations,
                     documentTextChanges,
