--- conflicted
+++ resolved
@@ -260,8 +260,6 @@
             return null;
         }
 
-<<<<<<< HEAD
-=======
         public static string ReplaceMatchingSubStrings(
             string replaceInsideString,
             string matchText,
@@ -309,7 +307,6 @@
             }
         }
 
->>>>>>> 8401cb9a
         public static Regex GetRegexForMatch(string matchText)
         {
             var matchString = string.Format(@"\b{0}\b", matchText);
