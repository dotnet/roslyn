﻿// Licensed to the .NET Foundation under one or more agreements.
// The .NET Foundation licenses this file to you under the MIT license.
// See the LICENSE file in the project root for more information.

using System;
using System.Collections.Immutable;
using System.Linq;
using System.Threading;
using System.Threading.Tasks;
using Humanizer;
using Microsoft.CodeAnalysis;
using Microsoft.CodeAnalysis.CodeCleanup;
using Microsoft.CodeAnalysis.Internal.Log;
using Microsoft.CodeAnalysis.Remote;
using Microsoft.CodeAnalysis.Rename.ConflictEngine;
using Microsoft.CodeAnalysis.Text;
using Roslyn.Utilities;

namespace Microsoft.CodeAnalysis.Rename
{
    /// <summary>
    /// Equivalent to <see cref="SymbolicRenameLocations"/> except that references to symbols are kept in a lightweight fashion
    /// to avoid expensive rehydration steps as a host and OOP communicate.
    /// </summary>
    internal sealed partial class LightweightRenameLocations
    {
<<<<<<< HEAD
        // Long lasting connection to oop process if we have one.
        public readonly ConnectionScope<IRemoteRenamerService>? RemoteConnectionScope;

        public readonly ISymbol Symbol;
=======
>>>>>>> f97fb526
        public readonly Solution Solution;
        public readonly SymbolRenameOptions Options;
        public readonly CodeCleanupOptionsProvider FallbackOptions;

        public readonly ImmutableHashSet<RenameLocation> Locations;

        // Note: these two are just stored as arrays so that we can pass them back/forth with a
        // SerializableRenameLocations object without having to do any work.  As they are never mutated in this type and
        // are private, this is safe and cheap.

        private readonly SerializableReferenceLocation[]? _implicitLocations;
        private readonly SerializableSymbolAndProjectId[]? _referencedSymbols;

        private LightweightRenameLocations(
<<<<<<< HEAD
            ConnectionScope<IRemoteRenamerService>? remoteConnectionScope,
            ISymbol symbol,
=======
>>>>>>> f97fb526
            Solution solution,
            SymbolRenameOptions options,
            CodeCleanupOptionsProvider fallbackOptions,
            ImmutableHashSet<RenameLocation> locations,
            SerializableReferenceLocation[]? implicitLocations,
            SerializableSymbolAndProjectId[]? referencedSymbols)
        {
<<<<<<< HEAD
            RemoteConnectionScope = remoteConnectionScope;
            Symbol = symbol;
=======
>>>>>>> f97fb526
            Solution = solution;
            Options = options;
            FallbackOptions = fallbackOptions;
            Contract.ThrowIfNull(locations);
            Locations = locations;
            _implicitLocations = implicitLocations;
            _referencedSymbols = referencedSymbols;
        }

<<<<<<< HEAD
        ~LightweightRenameLocations()
        {
            RemoteConnectionScope?.Dispose();
        }

        public async Task<HeavyweightRenameLocations?> ToHeavyweightAsync(CancellationToken cancellationToken)
=======
        public async Task<SymbolicRenameLocations?> ToHeavyweightAsync(ISymbol symbol, CancellationToken cancellationToken)
>>>>>>> f97fb526
        {
            var referencedSymbols = _referencedSymbols is null
                ? default
                : await _referencedSymbols.SelectAsArrayAsync(sym => sym.TryRehydrateAsync(Solution, cancellationToken)).ConfigureAwait(false);

            if (!referencedSymbols.IsDefault && referencedSymbols.Any(s => s is null))
                return null;

            var implicitLocations = _implicitLocations is null
                ? default
                : await _implicitLocations.SelectAsArrayAsync(loc => loc.RehydrateAsync(Solution, cancellationToken)).ConfigureAwait(false);

            return new SymbolicRenameLocations(
                symbol,
                Solution,
                Options,
                FallbackOptions,
                Locations,
                implicitLocations,
                referencedSymbols);
        }

        /// <summary>
        /// Find the locations that need to be renamed.  Can cross process boundaries efficiently to do this.
        /// </summary>
        public static async Task<LightweightRenameLocations> FindRenameLocationsAsync(
            ISymbol symbol, Solution solution, SymbolRenameOptions options, CodeCleanupOptionsProvider fallbackOptions, CancellationToken cancellationToken)
        {
            Contract.ThrowIfNull(solution);
            Contract.ThrowIfNull(symbol);

            cancellationToken.ThrowIfCancellationRequested();

            var renameScope = await CreateRenameScopeAsync(solution, fallbackOptions, cancellationToken).ConfigureAwait(false);
            var forwardedScopeOwnership = false;
            try
            {
                using (Logger.LogBlock(FunctionId.Renamer_FindRenameLocationsAsync, cancellationToken))
                {
                    if (SerializableSymbolAndProjectId.TryCreate(symbol, solution, cancellationToken, out var serializedSymbol))
                    {
                        if (renameScope != null)
                        {
<<<<<<< HEAD
                            var result = await renameScope.TryInvokeAsync<SerializableRenameLocations?>(
                                (service, solutionInfo, callbackId, cancellationToken) => service.FindRenameLocationsAsync(solutionInfo, callbackId, serializedSymbol, options, cancellationToken),
                                cancellationToken).ConfigureAwait(false);

                            if (result.HasValue && result.Value != null)
                            {
                                var rehydrated = await TryRehydrateAsync(
                                    renameScope, solution, symbol, fallbackOptions, result.Value, cancellationToken).ConfigureAwait(false);

                                if (rehydrated != null)
                                {
                                    forwardedScopeOwnership = true;
                                    return rehydrated;
                                }
                            }

                            // TODO: do not fall back to in-proc if client is available (https://github.com/dotnet/roslyn/issues/47557)
=======
                            var rehydrated = await TryRehydrateAsync(
                                solution, fallbackOptions, result.Value, cancellationToken).ConfigureAwait(false);

                            if (rehydrated != null)
                                return rehydrated;
>>>>>>> f97fb526
                        }
                    }
                }

<<<<<<< HEAD
                var renameLocations = await HeavyweightRenameLocations.FindLocationsInCurrentProcessAsync(
                    symbol, solution, options, fallbackOptions, cancellationToken).ConfigureAwait(false);

                // Passing the scope to LightweightRenameLocations. It is responsible now for disposing of it.
                forwardedScopeOwnership = true;
                return new LightweightRenameLocations(
                    renameScope, symbol, solution, options, fallbackOptions, renameLocations.Locations,
                    renameLocations.ImplicitLocations.IsDefault ? null : renameLocations.ImplicitLocations.Select(loc => SerializableReferenceLocation.Dehydrate(loc, cancellationToken)).ToArray(),
                    renameLocations.ReferencedSymbols.IsDefault ? null : renameLocations.ReferencedSymbols.Select(sym => SerializableSymbolAndProjectId.Dehydrate(solution, sym, cancellationToken)).ToArray());
            }
            finally
            {
                if (!forwardedScopeOwnership)
                    renameScope?.Dispose();
            }
        }

        private static async Task<ConnectionScope<IRemoteRenamerService>?> CreateRenameScopeAsync(
            Solution solution,
            CodeCleanupOptionsProvider fallbackOptions,
            CancellationToken cancellationToken)
        {
            var client = await RemoteHostClient.TryGetClientAsync(solution.Workspace, cancellationToken).ConfigureAwait(false);
            if (client == null)
                return null;

            return client.CreateConnectionScope<IRemoteRenamerService>(
                solution, callbackTarget: new RemoteOptionsProvider<CodeCleanupOptions>(solution.Workspace.Services, fallbackOptions));
        }

        public LightweightRenameLocations Filter(Func<DocumentId, TextSpan, bool> filter)
            => new(
                this.RemoteConnectionScope,
                this.Symbol,
=======
            // Couldn't effectively search in OOP. Perform the search in-proc.
            var renameLocations = await SymbolicRenameLocations.FindLocationsInCurrentProcessAsync(
                symbol, solution, options, fallbackOptions, cancellationToken).ConfigureAwait(false);

            return new LightweightRenameLocations(
                solution, options, fallbackOptions, renameLocations.Locations,
                renameLocations.ImplicitLocations.IsDefault ? null : renameLocations.ImplicitLocations.Select(loc => SerializableReferenceLocation.Dehydrate(loc, cancellationToken)).ToArray(),
                renameLocations.ReferencedSymbols.IsDefault ? null : renameLocations.ReferencedSymbols.Select(sym => SerializableSymbolAndProjectId.Dehydrate(solution, sym, cancellationToken)).ToArray());
        }

        public Task<ConflictResolution> ResolveConflictsAsync(ISymbol symbol, string replacementText, ImmutableArray<SymbolKey> nonConflictSymbolKeys, CancellationToken cancellationToken)
            => ConflictResolver.ResolveLightweightConflictsAsync(symbol, this, replacementText, nonConflictSymbolKeys, cancellationToken);

        public LightweightRenameLocations Filter(Func<DocumentId, TextSpan, bool> filter)
            => new(
>>>>>>> f97fb526
                this.Solution,
                this.Options,
                this.FallbackOptions,
                this.Locations.Where(loc => filter(loc.DocumentId, loc.Location.SourceSpan)).ToImmutableHashSet(),
                _implicitLocations?.Where(loc => filter(loc.Document, loc.Location)).ToArray(),
                _referencedSymbols);

        /// <summary>
        /// Performs the renaming of the symbol in the solution, identifies renaming conflicts and automatically
        /// resolves them where possible.
        /// </summary>
        /// <param name="replacementText">The new name of the identifier</param>
        /// <param name="nonConflictSymbols">Used after renaming references. References that now bind to any of these
        /// symbols are not considered to be in conflict. Useful for features that want to rename existing references to
        /// point at some existing symbol. Normally this would be a conflict, but this can be used to override that
        /// behavior.</param>
        /// <param name="cancellationToken">The cancellation token.</param>
        /// <returns>A conflict resolution containing the new solution.</returns>
        internal async Task<ConflictResolution> ResolveConflictsAsync(
            string replacementText,
            ImmutableHashSet<ISymbol>? nonConflictSymbols,
            CancellationToken cancellationToken)
        {
            cancellationToken.ThrowIfCancellationRequested();

            using (Logger.LogBlock(FunctionId.Renamer_ResolveConflictsAsync, cancellationToken))
            {
                // If we made a remote connection, then piggy back off of that.
                if (this.RemoteConnectionScope != null)
                {
                    var serializableSymbol = SerializableSymbolAndProjectId.Dehydrate(this.Solution, this.Symbol, cancellationToken);
                    var serializableLocationSet = this.Dehydrate();
                    var nonConflictSymbolIds = nonConflictSymbols?.SelectAsArray(s => SerializableSymbolAndProjectId.Dehydrate(this.Solution, s, cancellationToken)) ?? default;

                    var result = await this.RemoteConnectionScope.TryInvokeAsync<SerializableConflictResolution?>(
                        (service, solutionInfo, callbackId, cancellationToken) => service.ResolveConflictsAsync(solutionInfo, callbackId, serializableSymbol, serializableLocationSet, replacementText, nonConflictSymbolIds, cancellationToken),
                        cancellationToken).ConfigureAwait(false);

                    if (result.HasValue && result.Value != null)
                        return await result.Value.RehydrateAsync(this.Solution, cancellationToken).ConfigureAwait(false);

                    // TODO: do not fall back to in-proc if client is available (https://github.com/dotnet/roslyn/issues/47557)
                }
            }

            // Otherwise, fallback to inproc.
            var heavyweightLocations = await this.ToHeavyweightAsync(cancellationToken).ConfigureAwait(false);
            if (heavyweightLocations is null)
                return new ConflictResolution(WorkspacesResources.Failed_to_resolve_rename_conflicts);

            return await ConflictResolver.ResolveHeavyweightConflictsInCurrentProcessAsync(
                heavyweightLocations, replacementText, nonConflictSymbols, cancellationToken).ConfigureAwait(false);
        }
    }
}<|MERGE_RESOLUTION|>--- conflicted
+++ resolved
@@ -24,13 +24,9 @@
     /// </summary>
     internal sealed partial class LightweightRenameLocations
     {
-<<<<<<< HEAD
         // Long lasting connection to oop process if we have one.
         public readonly ConnectionScope<IRemoteRenamerService>? RemoteConnectionScope;
 
-        public readonly ISymbol Symbol;
-=======
->>>>>>> f97fb526
         public readonly Solution Solution;
         public readonly SymbolRenameOptions Options;
         public readonly CodeCleanupOptionsProvider FallbackOptions;
@@ -45,11 +41,7 @@
         private readonly SerializableSymbolAndProjectId[]? _referencedSymbols;
 
         private LightweightRenameLocations(
-<<<<<<< HEAD
             ConnectionScope<IRemoteRenamerService>? remoteConnectionScope,
-            ISymbol symbol,
-=======
->>>>>>> f97fb526
             Solution solution,
             SymbolRenameOptions options,
             CodeCleanupOptionsProvider fallbackOptions,
@@ -57,11 +49,7 @@
             SerializableReferenceLocation[]? implicitLocations,
             SerializableSymbolAndProjectId[]? referencedSymbols)
         {
-<<<<<<< HEAD
             RemoteConnectionScope = remoteConnectionScope;
-            Symbol = symbol;
-=======
->>>>>>> f97fb526
             Solution = solution;
             Options = options;
             FallbackOptions = fallbackOptions;
@@ -71,16 +59,12 @@
             _referencedSymbols = referencedSymbols;
         }
 
-<<<<<<< HEAD
         ~LightweightRenameLocations()
         {
             RemoteConnectionScope?.Dispose();
         }
 
-        public async Task<HeavyweightRenameLocations?> ToHeavyweightAsync(CancellationToken cancellationToken)
-=======
         public async Task<SymbolicRenameLocations?> ToHeavyweightAsync(ISymbol symbol, CancellationToken cancellationToken)
->>>>>>> f97fb526
         {
             var referencedSymbols = _referencedSymbols is null
                 ? default
@@ -124,7 +108,6 @@
                     {
                         if (renameScope != null)
                         {
-<<<<<<< HEAD
                             var result = await renameScope.TryInvokeAsync<SerializableRenameLocations?>(
                                 (service, solutionInfo, callbackId, cancellationToken) => service.FindRenameLocationsAsync(solutionInfo, callbackId, serializedSymbol, options, cancellationToken),
                                 cancellationToken).ConfigureAwait(false);
@@ -132,7 +115,7 @@
                             if (result.HasValue && result.Value != null)
                             {
                                 var rehydrated = await TryRehydrateAsync(
-                                    renameScope, solution, symbol, fallbackOptions, result.Value, cancellationToken).ConfigureAwait(false);
+                                    renameScope, solution, fallbackOptions, result.Value, cancellationToken).ConfigureAwait(false);
 
                                 if (rehydrated != null)
                                 {
@@ -142,25 +125,17 @@
                             }
 
                             // TODO: do not fall back to in-proc if client is available (https://github.com/dotnet/roslyn/issues/47557)
-=======
-                            var rehydrated = await TryRehydrateAsync(
-                                solution, fallbackOptions, result.Value, cancellationToken).ConfigureAwait(false);
-
-                            if (rehydrated != null)
-                                return rehydrated;
->>>>>>> f97fb526
                         }
                     }
                 }
 
-<<<<<<< HEAD
-                var renameLocations = await HeavyweightRenameLocations.FindLocationsInCurrentProcessAsync(
+                var renameLocations = await SymbolicRenameLocations.FindLocationsInCurrentProcessAsync(
                     symbol, solution, options, fallbackOptions, cancellationToken).ConfigureAwait(false);
 
                 // Passing the scope to LightweightRenameLocations. It is responsible now for disposing of it.
                 forwardedScopeOwnership = true;
                 return new LightweightRenameLocations(
-                    renameScope, symbol, solution, options, fallbackOptions, renameLocations.Locations,
+                    renameScope, solution, options, fallbackOptions, renameLocations.Locations,
                     renameLocations.ImplicitLocations.IsDefault ? null : renameLocations.ImplicitLocations.Select(loc => SerializableReferenceLocation.Dehydrate(loc, cancellationToken)).ToArray(),
                     renameLocations.ReferencedSymbols.IsDefault ? null : renameLocations.ReferencedSymbols.Select(sym => SerializableSymbolAndProjectId.Dehydrate(solution, sym, cancellationToken)).ToArray());
             }
@@ -169,6 +144,57 @@
                 if (!forwardedScopeOwnership)
                     renameScope?.Dispose();
             }
+        }
+
+
+        /// <summary>
+        /// Performs the renaming of the symbol in the solution, identifies renaming conflicts and automatically
+        /// resolves them where possible.
+        /// </summary>
+        /// <param name="replacementText">The new name of the identifier</param>
+        /// <param name="nonConflictSymbolKeys">Used after renaming references. References that now bind to any of these
+        /// symbols are not considered to be in conflict. Useful for features that want to rename existing references to
+        /// point at some existing symbol. Normally this would be a conflict, but this can be used to override that
+        /// behavior.</param>
+        /// <param name="cancellationToken">The cancellation token.</param>
+        /// <returns>A conflict resolution containing the new solution.</returns>
+        internal static async Task<ConflictResolution> ResolveLightweightConflictsAsync(
+            ISymbol symbol,
+            LightweightRenameLocations lightweightRenameLocations,
+            string replacementText,
+            ImmutableArray<SymbolKey> nonConflictSymbolKeys,
+            CancellationToken cancellationToken)
+        {
+            cancellationToken.ThrowIfCancellationRequested();
+
+            using (Logger.LogBlock(FunctionId.Renamer_ResolveConflictsAsync, cancellationToken))
+            {
+                var solution = lightweightRenameLocations.Solution;
+                var client = await RemoteHostClient.TryGetClientAsync(solution.Workspace, cancellationToken).ConfigureAwait(false);
+                if (client != null)
+                {
+                    var serializableSymbol = SerializableSymbolAndProjectId.Dehydrate(lightweightRenameLocations.Solution, symbol, cancellationToken);
+                    var serializableLocationSet = lightweightRenameLocations.Dehydrate();
+
+                    var result = await client.TryInvokeAsync<IRemoteRenamerService, SerializableConflictResolution?>(
+                        solution,
+                        (service, solutionInfo, callbackId, cancellationToken) => service.ResolveConflictsAsync(solutionInfo, callbackId, serializableSymbol, serializableLocationSet, replacementText, nonConflictSymbolKeys, cancellationToken),
+                        callbackTarget: new RemoteOptionsProvider<CodeCleanupOptions>(solution.Workspace.Services, lightweightRenameLocations.FallbackOptions),
+                        cancellationToken).ConfigureAwait(false);
+
+                    if (result.HasValue && result.Value != null)
+                        return await result.Value.RehydrateAsync(solution, cancellationToken).ConfigureAwait(false);
+
+                    // TODO: do not fall back to in-proc if client is available (https://github.com/dotnet/roslyn/issues/47557)
+                }
+            }
+
+            var heavyweightLocations = await lightweightRenameLocations.ToHeavyweightAsync(symbol, cancellationToken).ConfigureAwait(false);
+            if (heavyweightLocations is null)
+                return new ConflictResolution(WorkspacesResources.Failed_to_resolve_rename_conflicts);
+
+            return await ConflictResolver.ResolveHeavyweightConflictsInCurrentProcessAsync(
+                heavyweightLocations, replacementText, nonConflictSymbolKeys, cancellationToken).ConfigureAwait(false);
         }
 
         private static async Task<ConnectionScope<IRemoteRenamerService>?> CreateRenameScopeAsync(
@@ -182,29 +208,20 @@
 
             return client.CreateConnectionScope<IRemoteRenamerService>(
                 solution, callbackTarget: new RemoteOptionsProvider<CodeCleanupOptions>(solution.Workspace.Services, fallbackOptions));
+
+            //// Couldn't effectively search in OOP. Perform the search in-proc.
+            //var renameLocations = await SymbolicRenameLocations.FindLocationsInCurrentProcessAsync(
+            //    symbol, solution, options, fallbackOptions, cancellationToken).ConfigureAwait(false);
+
+            //return new LightweightRenameLocations(
+            //    solution, options, fallbackOptions, renameLocations.Locations,
+            //    renameLocations.ImplicitLocations.IsDefault ? null : renameLocations.ImplicitLocations.Select(loc => SerializableReferenceLocation.Dehydrate(loc, cancellationToken)).ToArray(),
+            //    renameLocations.ReferencedSymbols.IsDefault ? null : renameLocations.ReferencedSymbols.Select(sym => SerializableSymbolAndProjectId.Dehydrate(solution, sym, cancellationToken)).ToArray());
         }
 
         public LightweightRenameLocations Filter(Func<DocumentId, TextSpan, bool> filter)
             => new(
                 this.RemoteConnectionScope,
-                this.Symbol,
-=======
-            // Couldn't effectively search in OOP. Perform the search in-proc.
-            var renameLocations = await SymbolicRenameLocations.FindLocationsInCurrentProcessAsync(
-                symbol, solution, options, fallbackOptions, cancellationToken).ConfigureAwait(false);
-
-            return new LightweightRenameLocations(
-                solution, options, fallbackOptions, renameLocations.Locations,
-                renameLocations.ImplicitLocations.IsDefault ? null : renameLocations.ImplicitLocations.Select(loc => SerializableReferenceLocation.Dehydrate(loc, cancellationToken)).ToArray(),
-                renameLocations.ReferencedSymbols.IsDefault ? null : renameLocations.ReferencedSymbols.Select(sym => SerializableSymbolAndProjectId.Dehydrate(solution, sym, cancellationToken)).ToArray());
-        }
-
-        public Task<ConflictResolution> ResolveConflictsAsync(ISymbol symbol, string replacementText, ImmutableArray<SymbolKey> nonConflictSymbolKeys, CancellationToken cancellationToken)
-            => ConflictResolver.ResolveLightweightConflictsAsync(symbol, this, replacementText, nonConflictSymbolKeys, cancellationToken);
-
-        public LightweightRenameLocations Filter(Func<DocumentId, TextSpan, bool> filter)
-            => new(
->>>>>>> f97fb526
                 this.Solution,
                 this.Options,
                 this.FallbackOptions,
@@ -217,15 +234,16 @@
         /// resolves them where possible.
         /// </summary>
         /// <param name="replacementText">The new name of the identifier</param>
-        /// <param name="nonConflictSymbols">Used after renaming references. References that now bind to any of these
+        /// <param name="nonConflictSymbolKeys">Used after renaming references. References that now bind to any of these
         /// symbols are not considered to be in conflict. Useful for features that want to rename existing references to
         /// point at some existing symbol. Normally this would be a conflict, but this can be used to override that
         /// behavior.</param>
         /// <param name="cancellationToken">The cancellation token.</param>
         /// <returns>A conflict resolution containing the new solution.</returns>
         internal async Task<ConflictResolution> ResolveConflictsAsync(
+            ISymbol symbol,
             string replacementText,
-            ImmutableHashSet<ISymbol>? nonConflictSymbols,
+            ImmutableArray<SymbolKey> nonConflictSymbolKeys,
             CancellationToken cancellationToken)
         {
             cancellationToken.ThrowIfCancellationRequested();
@@ -235,12 +253,11 @@
                 // If we made a remote connection, then piggy back off of that.
                 if (this.RemoteConnectionScope != null)
                 {
-                    var serializableSymbol = SerializableSymbolAndProjectId.Dehydrate(this.Solution, this.Symbol, cancellationToken);
+                    var serializableSymbol = SerializableSymbolAndProjectId.Dehydrate(this.Solution, symbol, cancellationToken);
                     var serializableLocationSet = this.Dehydrate();
-                    var nonConflictSymbolIds = nonConflictSymbols?.SelectAsArray(s => SerializableSymbolAndProjectId.Dehydrate(this.Solution, s, cancellationToken)) ?? default;
 
                     var result = await this.RemoteConnectionScope.TryInvokeAsync<SerializableConflictResolution?>(
-                        (service, solutionInfo, callbackId, cancellationToken) => service.ResolveConflictsAsync(solutionInfo, callbackId, serializableSymbol, serializableLocationSet, replacementText, nonConflictSymbolIds, cancellationToken),
+                        (service, solutionInfo, callbackId, cancellationToken) => service.ResolveConflictsAsync(solutionInfo, callbackId, serializableSymbol, serializableLocationSet, replacementText, nonConflictSymbolKeys, cancellationToken),
                         cancellationToken).ConfigureAwait(false);
 
                     if (result.HasValue && result.Value != null)
@@ -251,12 +268,12 @@
             }
 
             // Otherwise, fallback to inproc.
-            var heavyweightLocations = await this.ToHeavyweightAsync(cancellationToken).ConfigureAwait(false);
+            var heavyweightLocations = await this.ToHeavyweightAsync(symbol, cancellationToken).ConfigureAwait(false);
             if (heavyweightLocations is null)
                 return new ConflictResolution(WorkspacesResources.Failed_to_resolve_rename_conflicts);
 
             return await ConflictResolver.ResolveHeavyweightConflictsInCurrentProcessAsync(
-                heavyweightLocations, replacementText, nonConflictSymbols, cancellationToken).ConfigureAwait(false);
+                heavyweightLocations, replacementText, nonConflictSymbolKeys, cancellationToken).ConfigureAwait(false);
         }
     }
 }