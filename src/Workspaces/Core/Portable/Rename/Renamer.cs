﻿// Licensed to the .NET Foundation under one or more agreements.
// The .NET Foundation licenses this file to you under the MIT license.
// See the LICENSE file in the project root for more information.

using System;
using System.Collections.Generic;
using System.Collections.Immutable;
using System.Linq;
using System.Threading;
using System.Threading.Tasks;
using Microsoft.CodeAnalysis.ChangeNamespace;
using Microsoft.CodeAnalysis.CodeActions;
using Microsoft.CodeAnalysis.CodeCleanup;
using Microsoft.CodeAnalysis.Host;
using Microsoft.CodeAnalysis.Internal.Log;
using Microsoft.CodeAnalysis.Options;
using Microsoft.CodeAnalysis.PooledObjects;
using Microsoft.CodeAnalysis.Remote;
using Roslyn.Utilities;

namespace Microsoft.CodeAnalysis.Rename
{
    public static partial class Renamer
    {
        [Obsolete]
        private static SymbolRenameOptions GetSymbolRenameOptions(OptionSet optionSet)
            => new(
                RenameOverloads: optionSet.GetOption(RenameOptions.RenameOverloads),
                RenameInStrings: optionSet.GetOption(RenameOptions.RenameInStrings),
                RenameInComments: optionSet.GetOption(RenameOptions.RenameInComments),
                RenameFile: false);

        [Obsolete]
        private static DocumentRenameOptions GetDocumentRenameOptions(OptionSet optionSet)
            => new(
                RenameMatchingTypeInStrings: optionSet.GetOption(RenameOptions.RenameInStrings),
                RenameMatchingTypeInComments: optionSet.GetOption(RenameOptions.RenameInComments));

        [Obsolete("Use overload taking RenameOptions")]
        public static Task<Solution> RenameSymbolAsync(Solution solution, ISymbol symbol, string newName, OptionSet? optionSet, CancellationToken cancellationToken = default)
            => RenameSymbolAsync(solution, symbol, GetSymbolRenameOptions(optionSet ?? solution.Options), newName, cancellationToken);

        public static async Task<Solution> RenameSymbolAsync(
            Solution solution, ISymbol symbol, SymbolRenameOptions options, string newName, CancellationToken cancellationToken = default)
        {
            if (solution == null)
                throw new ArgumentNullException(nameof(solution));

            if (symbol == null)
                throw new ArgumentNullException(nameof(symbol));

            if (string.IsNullOrEmpty(newName))
                throw new ArgumentException(WorkspacesResources._0_must_be_a_non_null_and_non_empty_string, nameof(newName));

<<<<<<< HEAD
            var resolution = await RenameSymbolAsync(solution, symbol, newName, options, nonConflictSymbols: null, cancellationToken).ConfigureAwait(false);
=======
            var resolution = await RenameSymbolAsync(solution, symbol, newName, options, CodeActionOptions.DefaultProvider, nonConflictSymbols: null, cancellationToken).ConfigureAwait(false);
>>>>>>> 80a8ce8d

            // This is a public entry-point.  So if rename failed to resolve conflicts, we report that back to caller as
            // an exception.
            if (resolution.ErrorMessage != null)
                throw new ArgumentException(resolution.ErrorMessage);

            return resolution.NewSolution;
        }

        [Obsolete("Use overload taking RenameOptions")]
        public static Task<RenameDocumentActionSet> RenameDocumentAsync(
            Document document,
            string? newDocumentName,
            IReadOnlyList<string>? newDocumentFolders = null,
            OptionSet? optionSet = null,
            CancellationToken cancellationToken = default)
            => RenameDocumentAsync(document, GetDocumentRenameOptions(optionSet ?? document.Project.Solution.Options), newDocumentName, newDocumentFolders, cancellationToken);

        /// <summary>
        /// Call to perform a rename of document or change in document folders. Returns additional code changes related to the document
        /// being modified, such as renaming symbols in the file. 
        ///
        /// Each change is added as a <see cref="RenameDocumentAction"/> in the returned <see cref="RenameDocumentActionSet.ApplicableActions" />.
        /// 
        /// Each action may individually encounter errors that prevent it from behaving correctly. Those are reported in <see cref="RenameDocumentAction.GetErrors(System.Globalization.CultureInfo?)"/>.
        /// 
        /// <para />
        /// 
        /// Current supported actions that may be returned: 
        /// <list>
        ///  <item>Rename symbol action that will rename the type to match the document name.</item>
        ///  <item>Sync namespace action that will sync the namespace(s) of the document to match the document folders. </item>
        /// </list>
        /// 
        /// </summary>
        /// <param name="document">The document to be modified</param>
        /// <param name="newDocumentName">The new name for the document. Pass null or the same name to keep unchanged.</param>
        /// <param name="options">Options used to configure rename of a type contained in the document that matches the document's name.</param>
        /// <param name="newDocumentFolders">The new set of folders for the <see cref="TextDocument.Folders"/> property</param>
        public static Task<RenameDocumentActionSet> RenameDocumentAsync(
            Document document,
            DocumentRenameOptions options,
            string? newDocumentName,
            IReadOnlyList<string>? newDocumentFolders = null,
            CancellationToken cancellationToken = default)
        {
            return RenameDocumentAsync(document ?? throw new ArgumentNullException(nameof(document)), options, CodeActionOptions.DefaultProvider, newDocumentName, newDocumentFolders, cancellationToken);
        }

        internal static async Task<RenameDocumentActionSet> RenameDocumentAsync(
            Document document,
            DocumentRenameOptions options,
            CodeCleanupOptionsProvider fallbackOptions,
            string? newDocumentName,
            IReadOnlyList<string>? newDocumentFolders,
            CancellationToken cancellationToken)
        {
            if (document.Services.GetService<ISpanMappingService>() != null)
            {
                // Don't advertise that we can file rename generated documents that map to a different file.
                return new RenameDocumentActionSet(ImmutableArray<RenameDocumentAction>.Empty, document.Id, document.Name, document.Folders.ToImmutableArray(), options);
            }

            using var _ = ArrayBuilder<RenameDocumentAction>.GetInstance(out var actions);

            if (newDocumentName != null && !newDocumentName.Equals(document.Name))
            {
                var renameAction = await RenameSymbolDocumentAction.TryCreateAsync(document, newDocumentName, cancellationToken).ConfigureAwait(false);
                actions.AddIfNotNull(renameAction);
            }

            if (newDocumentFolders != null && !newDocumentFolders.SequenceEqual(document.Folders))
            {
                var action = SyncNamespaceDocumentAction.TryCreate(document, newDocumentFolders, fallbackOptions);
                actions.AddIfNotNull(action);
            }

            newDocumentName ??= document.Name;
            newDocumentFolders ??= document.Folders;

            return new RenameDocumentActionSet(
                actions.ToImmutable(),
                document.Id,
                newDocumentName,
                newDocumentFolders.ToImmutableArray(),
                options);
        }

<<<<<<< HEAD
        internal static Task<RenameLocations> FindRenameLocationsAsync(Solution solution, ISymbol symbol, SymbolRenameOptions options, CancellationToken cancellationToken)
            => RenameLocations.FindLocationsAsync(symbol, solution, options, cancellationToken);
=======
        internal static Task<RenameLocations> FindRenameLocationsAsync(Solution solution, ISymbol symbol, SymbolRenameOptions options, CodeCleanupOptionsProvider fallbackOptions, CancellationToken cancellationToken)
            => RenameLocations.FindLocationsAsync(symbol, solution, options, fallbackOptions, cancellationToken);
>>>>>>> 80a8ce8d

        internal static async Task<ConflictResolution> RenameSymbolAsync(
            Solution solution,
            ISymbol symbol,
            string newName,
            SymbolRenameOptions options,
<<<<<<< HEAD
=======
            CodeCleanupOptionsProvider fallbackOptions,
>>>>>>> 80a8ce8d
            ImmutableHashSet<ISymbol>? nonConflictSymbols,
            CancellationToken cancellationToken)
        {
            Contract.ThrowIfNull(solution);
            Contract.ThrowIfNull(symbol);
            Contract.ThrowIfTrue(string.IsNullOrEmpty(newName));

            cancellationToken.ThrowIfCancellationRequested();

            using (Logger.LogBlock(FunctionId.Renamer_RenameSymbolAsync, cancellationToken))
            {
                if (SerializableSymbolAndProjectId.TryCreate(symbol, solution, cancellationToken, out var serializedSymbol))
                {
                    var client = await RemoteHostClient.TryGetClientAsync(solution.Workspace, cancellationToken).ConfigureAwait(false);
                    if (client != null)
                    {
                        var nonConflictSymbolIds = nonConflictSymbols?.SelectAsArray(s => SerializableSymbolAndProjectId.Dehydrate(solution, s, cancellationToken)) ?? default;

                        var result = await client.TryInvokeAsync<IRemoteRenamerService, SerializableConflictResolution?>(
                            solution,
                            (service, solutionInfo, callbackId, cancellationToken) => service.RenameSymbolAsync(
                                solutionInfo,
                                callbackId,
                                serializedSymbol,
                                newName,
                                options,
                                nonConflictSymbolIds,
                                cancellationToken),
                            callbackTarget: new RemoteOptionsProvider<CodeCleanupOptions>(solution.Workspace.Services, fallbackOptions),
                            cancellationToken).ConfigureAwait(false);

                        if (result.HasValue && result.Value != null)
                            return await result.Value.RehydrateAsync(solution, cancellationToken).ConfigureAwait(false);

                        // TODO: do not fall back to in-proc if client is available (https://github.com/dotnet/roslyn/issues/47557)
                    }
                }
            }

            return await RenameSymbolInCurrentProcessAsync(
<<<<<<< HEAD
                solution, symbol, newName, options,
=======
                solution, symbol, newName, options, fallbackOptions,
>>>>>>> 80a8ce8d
                nonConflictSymbols, cancellationToken).ConfigureAwait(false);
        }

        private static async Task<ConflictResolution> RenameSymbolInCurrentProcessAsync(
            Solution solution,
            ISymbol symbol,
            string newName,
            SymbolRenameOptions options,
<<<<<<< HEAD
=======
            CodeCleanupOptionsProvider cleanupOptions,
>>>>>>> 80a8ce8d
            ImmutableHashSet<ISymbol>? nonConflictSymbols,
            CancellationToken cancellationToken)
        {
            Contract.ThrowIfNull(solution);
            Contract.ThrowIfNull(symbol);
            Contract.ThrowIfTrue(string.IsNullOrEmpty(newName));

            cancellationToken.ThrowIfCancellationRequested();

<<<<<<< HEAD
            var renameLocations = await FindRenameLocationsAsync(solution, symbol, options, cancellationToken).ConfigureAwait(false);
=======
            var renameLocations = await FindRenameLocationsAsync(solution, symbol, options, cleanupOptions, cancellationToken).ConfigureAwait(false);
>>>>>>> 80a8ce8d
            return await renameLocations.ResolveConflictsAsync(newName, nonConflictSymbols, cancellationToken).ConfigureAwait(false);
        }
    }
}<|MERGE_RESOLUTION|>--- conflicted
+++ resolved
@@ -52,11 +52,7 @@
             if (string.IsNullOrEmpty(newName))
                 throw new ArgumentException(WorkspacesResources._0_must_be_a_non_null_and_non_empty_string, nameof(newName));
 
-<<<<<<< HEAD
-            var resolution = await RenameSymbolAsync(solution, symbol, newName, options, nonConflictSymbols: null, cancellationToken).ConfigureAwait(false);
-=======
             var resolution = await RenameSymbolAsync(solution, symbol, newName, options, CodeActionOptions.DefaultProvider, nonConflictSymbols: null, cancellationToken).ConfigureAwait(false);
->>>>>>> 80a8ce8d
 
             // This is a public entry-point.  So if rename failed to resolve conflicts, we report that back to caller as
             // an exception.
@@ -145,23 +141,15 @@
                 options);
         }
 
-<<<<<<< HEAD
-        internal static Task<RenameLocations> FindRenameLocationsAsync(Solution solution, ISymbol symbol, SymbolRenameOptions options, CancellationToken cancellationToken)
-            => RenameLocations.FindLocationsAsync(symbol, solution, options, cancellationToken);
-=======
         internal static Task<RenameLocations> FindRenameLocationsAsync(Solution solution, ISymbol symbol, SymbolRenameOptions options, CodeCleanupOptionsProvider fallbackOptions, CancellationToken cancellationToken)
             => RenameLocations.FindLocationsAsync(symbol, solution, options, fallbackOptions, cancellationToken);
->>>>>>> 80a8ce8d
 
         internal static async Task<ConflictResolution> RenameSymbolAsync(
             Solution solution,
             ISymbol symbol,
             string newName,
             SymbolRenameOptions options,
-<<<<<<< HEAD
-=======
             CodeCleanupOptionsProvider fallbackOptions,
->>>>>>> 80a8ce8d
             ImmutableHashSet<ISymbol>? nonConflictSymbols,
             CancellationToken cancellationToken)
         {
@@ -202,11 +190,7 @@
             }
 
             return await RenameSymbolInCurrentProcessAsync(
-<<<<<<< HEAD
-                solution, symbol, newName, options,
-=======
                 solution, symbol, newName, options, fallbackOptions,
->>>>>>> 80a8ce8d
                 nonConflictSymbols, cancellationToken).ConfigureAwait(false);
         }
 
@@ -215,10 +199,7 @@
             ISymbol symbol,
             string newName,
             SymbolRenameOptions options,
-<<<<<<< HEAD
-=======
             CodeCleanupOptionsProvider cleanupOptions,
->>>>>>> 80a8ce8d
             ImmutableHashSet<ISymbol>? nonConflictSymbols,
             CancellationToken cancellationToken)
         {
@@ -228,11 +209,7 @@
 
             cancellationToken.ThrowIfCancellationRequested();
 
-<<<<<<< HEAD
-            var renameLocations = await FindRenameLocationsAsync(solution, symbol, options, cancellationToken).ConfigureAwait(false);
-=======
             var renameLocations = await FindRenameLocationsAsync(solution, symbol, options, cleanupOptions, cancellationToken).ConfigureAwait(false);
->>>>>>> 80a8ce8d
             return await renameLocations.ResolveConflictsAsync(newName, nonConflictSymbols, cancellationToken).ConfigureAwait(false);
         }
     }
