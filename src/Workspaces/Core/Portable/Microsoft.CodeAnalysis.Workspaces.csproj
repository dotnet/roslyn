--- conflicted
+++ resolved
@@ -125,15 +125,12 @@
     <InternalsVisibleTo Include="Microsoft.VisualStudio.LanguageServices.Razor" Key="$(RazorKey)" WorkItem="https://github.com/dotnet/roslyn/issues/35079" />
   </ItemGroup>
   <ItemGroup>
-<<<<<<< HEAD
     <!-- TODO: Remove the below IVTs to CodeStyle Unit test projects once all analyzer/code fix tests are switched to Microsoft.CodeAnalysis.Testing -->
     <InternalsVisibleTo Include="Microsoft.CodeAnalysis.CodeStyle.UnitTestUtilities" />
     <InternalsVisibleTo Include="Microsoft.CodeAnalysis.CSharp.CodeStyle.UnitTests" />
     <InternalsVisibleTo Include="Microsoft.CodeAnalysis.VisualBasic.CodeStyle.UnitTests" />
   </ItemGroup>
   <ItemGroup>
-=======
->>>>>>> 2b12b9f3
     <Compile Update="WorkspacesResources.Designer.cs">
       <AutoGen>True</AutoGen>
       <DesignTime>True</DesignTime>
