--- conflicted
+++ resolved
@@ -315,16 +315,9 @@
         {
             if (document.SupportsSyntaxTree)
             {
-<<<<<<< HEAD
-                var addImportOptions = await AddImportPlacementOptions.FromDocumentAsync(document, cancellationToken).ConfigureAwait(false);
-
-                document = await ImportAdder.AddImportsFromSymbolAnnotationAsync(
-                    document, Simplifier.AddImportsAnnotation, addImportOptions, cancellationToken).ConfigureAwait(false);
-=======
                 // TODO: avoid ILegacyGlobalOptionsWorkspaceService https://github.com/dotnet/roslyn/issues/60777
                 var globalOptions = document.Project.Solution.Workspace.Services.GetService<ILegacyGlobalOptionsWorkspaceService>();
                 var fallbackOptions = globalOptions?.CleanCodeGenerationOptionsProvider ?? CodeActionOptions.DefaultProvider;
->>>>>>> 80a8ce8d
 
                 var options = await document.GetCodeCleanupOptionsAsync(fallbackOptions, cancellationToken).ConfigureAwait(false);
                 return await CleanupDocumentAsync(document, options, cancellationToken).ConfigureAwait(false);
