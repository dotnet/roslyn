--- conflicted
+++ resolved
@@ -152,13 +152,9 @@
             var checksumAlgorithm = (SourceHashAlgorithm)await reader.ReadInt32Async().ConfigureAwait(false);
             var encoding = (Encoding)await reader.ReadValueAsync().ConfigureAwait(false);
 
-<<<<<<< HEAD
             var kind = (SerializationKinds)await reader.ReadInt32Async().ConfigureAwait(false);
-=======
-            var kind = (SerializationKinds)reader.ReadInt32();
             Contract.ThrowIfFalse(kind is SerializationKinds.Bits or SerializationKinds.MemoryMapFile);
 
->>>>>>> 761b5093
             if (kind == SerializationKinds.MemoryMapFile)
             {
                 var storage2 = (ITemporaryStorageService2)storageService;
