﻿// Licensed to the .NET Foundation under one or more agreements.
// The .NET Foundation licenses this file to you under the MIT license.
// See the LICENSE file in the project root for more information.

using System.Collections.Immutable;
using System.Text;
using System.Threading;
using System.Threading.Tasks;
using Microsoft.CodeAnalysis.Host;
using Microsoft.CodeAnalysis.Shared.Extensions;
using Microsoft.CodeAnalysis.Text;
using Roslyn.Utilities;

namespace Microsoft.CodeAnalysis.Serialization
{
    /// <summary>
    /// Represents a <see cref="SourceText"/> which can be serialized for sending to another process. The text is not
    /// required to be a live object in the current process, and can instead be held in temporary storage accessible by
    /// both processes.
    /// </summary>
    internal sealed class SerializableSourceText
    {
        /// <summary>
        /// The <see cref="SourceText"/> in the current process.
        /// </summary>
        /// <remarks>
        /// <inheritdoc cref="Storage"/>
        /// </remarks>
        public SourceText Text { get; }

        public SerializableSourceText(SourceText text)
        {
            Text = text;
        }

<<<<<<< HEAD
        public ImmutableArray<byte> GetChecksum()
        {
            return this.Text.GetChecksum();
=======
        /// <summary>
        /// Returns the strongly referenced SourceText if we have it, or tries to retrieve it from the weak reference if
        /// it's still being held there.
        /// </summary>
        /// <returns></returns>
        private SourceText? TryGetText()
            => _text ?? _computedText.GetTarget();

        public ImmutableArray<byte> GetContentHash()
        {
            return TryGetText()?.GetContentHash() ?? _storage!.GetContentHash();
        }

        public async ValueTask<SourceText> GetTextAsync(CancellationToken cancellationToken)
        {
            var text = TryGetText();
            if (text != null)
                return text;

            // Read and cache the text from the storage object so that other requests may see it if still kept alive by something.
            text = await _storage!.ReadTextAsync(cancellationToken).ConfigureAwait(false);
            _computedText.SetTarget(text);
            return text;
        }

        public SourceText GetText(CancellationToken cancellationToken)
        {
            var text = TryGetText();
            if (text != null)
                return text;

            // Read and cache the text from the storage object so that other requests may see it if still kept alive by something.
            text = _storage!.ReadText(cancellationToken);
            _computedText.SetTarget(text);
            return text;
>>>>>>> 3bc5be47
        }

        public static ValueTask<SerializableSourceText> FromTextDocumentStateAsync(TextDocumentState state, CancellationToken cancellationToken)
        {
            return SpecializedTasks.TransformWithoutIntermediateCancellationExceptionAsync(
                static (state, cancellationToken) => state.GetTextAsync(cancellationToken),
                static (text, _) => new SerializableSourceText(text),
                state,
                cancellationToken);
        }

        public void Serialize(ObjectWriter writer, CancellationToken cancellationToken)
        {
            cancellationToken.ThrowIfCancellationRequested();
            writer.WriteInt32((int)this.Text.ChecksumAlgorithm);
            writer.WriteEncoding(this.Text.Encoding);
            writer.WriteInt32((int)SerializationKinds.Bits);
            this.Text.WriteTo(writer, cancellationToken);
        }

        public static SerializableSourceText Deserialize(
            ObjectReader reader,
            ITextFactoryService textService,
            CancellationToken cancellationToken)
        {
            cancellationToken.ThrowIfCancellationRequested();

            var checksumAlgorithm = (SourceHashAlgorithm)reader.ReadInt32();
            var encoding = (Encoding)reader.ReadValue();

            var kind = (SerializationKinds)reader.ReadInt32();
            Contract.ThrowIfFalse(kind == SerializationKinds.Bits);
            return new SerializableSourceText(SourceTextExtensions.ReadFrom(textService, reader, encoding, checksumAlgorithm, cancellationToken));
        }
    }
}<|MERGE_RESOLUTION|>--- conflicted
+++ resolved
@@ -33,48 +33,61 @@
             Text = text;
         }
 
-<<<<<<< HEAD
-        public ImmutableArray<byte> GetChecksum()
-        {
-            return this.Text.GetChecksum();
-=======
-        /// <summary>
-        /// Returns the strongly referenced SourceText if we have it, or tries to retrieve it from the weak reference if
-        /// it's still being held there.
-        /// </summary>
-        /// <returns></returns>
-        private SourceText? TryGetText()
-            => _text ?? _computedText.GetTarget();
-
         public ImmutableArray<byte> GetContentHash()
         {
-            return TryGetText()?.GetContentHash() ?? _storage!.GetContentHash();
+            return Text.GetContentHash();
         }
 
-        public async ValueTask<SourceText> GetTextAsync(CancellationToken cancellationToken)
-        {
-            var text = TryGetText();
-            if (text != null)
-                return text;
+//<<<<<<< HEAD
+//        public ImmutableArray<byte> GetChecksum()
+//        {
+//            return this.Text.GetChecksum();
+//=======
+//        private SerializableSourceText(ITemporaryTextStorageWithName? storage, SourceText? text)
+//        {
+//            Debug.Assert(storage is null != text is null);
 
-            // Read and cache the text from the storage object so that other requests may see it if still kept alive by something.
-            text = await _storage!.ReadTextAsync(cancellationToken).ConfigureAwait(false);
-            _computedText.SetTarget(text);
-            return text;
-        }
+//            _storage = storage;
+//            _text = text;
+//        }
 
-        public SourceText GetText(CancellationToken cancellationToken)
-        {
-            var text = TryGetText();
-            if (text != null)
-                return text;
+//        /// <summary>
+//        /// Returns the strongly referenced SourceText if we have it, or tries to retrieve it from the weak reference if
+//        /// it's still being held there.
+//        /// </summary>
+//        /// <returns></returns>
+//        private SourceText? TryGetText()
+//            => _text ?? _computedText.GetTarget();
 
-            // Read and cache the text from the storage object so that other requests may see it if still kept alive by something.
-            text = _storage!.ReadText(cancellationToken);
-            _computedText.SetTarget(text);
-            return text;
->>>>>>> 3bc5be47
-        }
+//        public ImmutableArray<byte> GetContentHash()
+//        {
+//            return TryGetText()?.GetContentHash() ?? _storage!.GetContentHash();
+//        }
+
+//        public async ValueTask<SourceText> GetTextAsync(CancellationToken cancellationToken)
+//        {
+//            var text = TryGetText();
+//            if (text != null)
+//                return text;
+
+//            // Read and cache the text from the storage object so that other requests may see it if still kept alive by something.
+//            text = await _storage!.ReadTextAsync(cancellationToken).ConfigureAwait(false);
+//            _computedText.SetTarget(text);
+//            return text;
+//        }
+
+//        public SourceText GetText(CancellationToken cancellationToken)
+//        {
+//            var text = TryGetText();
+//            if (text != null)
+//                return text;
+
+//            // Read and cache the text from the storage object so that other requests may see it if still kept alive by something.
+//            text = _storage!.ReadText(cancellationToken);
+//            _computedText.SetTarget(text);
+//            return text;
+//>>>>>>> upstream/main
+//        }
 
         public static ValueTask<SerializableSourceText> FromTextDocumentStateAsync(TextDocumentState state, CancellationToken cancellationToken)
         {
