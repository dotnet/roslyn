--- conflicted
+++ resolved
@@ -424,11 +424,7 @@
         {
             cancellationToken.ThrowIfCancellationRequested();
 
-<<<<<<< HEAD
             var (storage, length) = await GetTemporaryStorageAsync(reader, kind, cancellationToken).ConfigureAwait(false);
-=======
-            var (storage, length) = GetTemporaryStorage(reader, kind, cancellationToken);
->>>>>>> b8d19126
 
             var storageStream = storage.ReadStream(cancellationToken);
             Contract.ThrowIfFalse(length == storageStream.Length);
@@ -459,11 +455,7 @@
             return metadata;
         }
 
-<<<<<<< HEAD
         private async ValueTask<(ITemporaryStreamStorageInternal storage, long length)> GetTemporaryStorageAsync(
-=======
-        private (ITemporaryStreamStorageInternal storage, long length) GetTemporaryStorage(
->>>>>>> b8d19126
             ObjectReader reader, SerializationKinds kind, CancellationToken cancellationToken)
         {
             if (kind == SerializationKinds.Bits)
