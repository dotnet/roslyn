﻿// Licensed to the .NET Foundation under one or more agreements.
// The .NET Foundation licenses this file to you under the MIT license.
// See the LICENSE file in the project root for more information.

using System;
using System.Collections.Generic;
using System.Collections.Immutable;
using System.Diagnostics;
using System.IO;
using System.Linq;
using System.Reflection.Metadata;
using System.Runtime.CompilerServices;
using System.Runtime.InteropServices;
using System.Threading;
using System.Threading.Tasks;
using Microsoft.CodeAnalysis.Diagnostics;
using Microsoft.CodeAnalysis.Host;
using Roslyn.Utilities;

namespace Microsoft.CodeAnalysis.Serialization
{
    internal partial class SerializerService
    {
        private const int MetadataFailed = int.MaxValue;

        private static readonly ConditionalWeakTable<Metadata, object> s_lifetimeMap = new();

        public static Checksum CreateChecksum(MetadataReference reference, CancellationToken cancellationToken)
        {
            if (reference is PortableExecutableReference portable)
            {
                return CreatePortableExecutableReferenceChecksum(portable, cancellationToken);
            }

            throw ExceptionUtilities.UnexpectedValue(reference.GetType());
        }

        private static bool IsAnalyzerReferenceWithShadowCopyLoader(AnalyzerFileReference reference)
            => reference.AssemblyLoader is ShadowCopyAnalyzerAssemblyLoader;

        public static Checksum CreateChecksum(AnalyzerReference reference, CancellationToken cancellationToken)
        {
            cancellationToken.ThrowIfCancellationRequested();

            using var stream = SerializableBytes.CreateWritableStream();

            using (var writer = new ObjectWriter(stream, leaveOpen: true, cancellationToken))
            {
                switch (reference)
                {
                    case AnalyzerFileReference file:
                        writer.WriteString(file.FullPath);
                        writer.WriteBoolean(IsAnalyzerReferenceWithShadowCopyLoader(file));
                        break;

                    default:
                        throw ExceptionUtilities.UnexpectedValue(reference);
                }
            }

            stream.Position = 0;
            return Checksum.Create(stream);
        }

        public virtual void WriteMetadataReferenceTo(MetadataReference reference, ObjectWriter writer, SolutionReplicationContext context, CancellationToken cancellationToken)
        {
            if (reference is PortableExecutableReference portable)
            {
                if (portable is ISupportTemporaryStorage supportTemporaryStorage)
                {
                    if (TryWritePortableExecutableReferenceBackedByTemporaryStorageTo(supportTemporaryStorage, writer, context, cancellationToken))
                    {
                        return;
                    }
                }

                WritePortableExecutableReferenceTo(portable, writer, cancellationToken);
                return;
            }

            throw ExceptionUtilities.UnexpectedValue(reference.GetType());
        }

        public virtual MetadataReference ReadMetadataReferenceFrom(ObjectReader reader, CancellationToken cancellationToken)
        {
            var type = reader.ReadString();
            if (type == nameof(PortableExecutableReference))
            {
                return ReadPortableExecutableReferenceFrom(reader, cancellationToken);
            }

            throw ExceptionUtilities.UnexpectedValue(type);
        }

        public virtual void WriteAnalyzerReferenceTo(AnalyzerReference reference, ObjectWriter writer, CancellationToken cancellationToken)
        {
            cancellationToken.ThrowIfCancellationRequested();

            switch (reference)
            {
                case AnalyzerFileReference file:
                    writer.WriteString(nameof(AnalyzerFileReference));
                    writer.WriteString(file.FullPath);
                    writer.WriteBoolean(IsAnalyzerReferenceWithShadowCopyLoader(file));
                    break;

                default:
                    throw ExceptionUtilities.UnexpectedValue(reference);
            }
        }

        public virtual AnalyzerReference ReadAnalyzerReferenceFrom(ObjectReader reader, CancellationToken cancellationToken)
        {
            cancellationToken.ThrowIfCancellationRequested();

            var type = reader.ReadString();
            if (type == nameof(AnalyzerFileReference))
            {
                var fullPath = reader.ReadString();
                var shadowCopy = reader.ReadBoolean();
                return new AnalyzerFileReference(fullPath, _analyzerLoaderProvider.GetLoader(new AnalyzerAssemblyLoaderOptions(shadowCopy)));
            }

            throw ExceptionUtilities.UnexpectedValue(type);
        }

        protected static void WritePortableExecutableReferenceHeaderTo(
            PortableExecutableReference reference, SerializationKinds kind, ObjectWriter writer, CancellationToken cancellationToken)
        {
            writer.WriteString(nameof(PortableExecutableReference));
            writer.WriteInt32((int)kind);

            WritePortableExecutableReferencePropertiesTo(reference, writer, cancellationToken);
        }

        private static void WritePortableExecutableReferencePropertiesTo(PortableExecutableReference reference, ObjectWriter writer, CancellationToken cancellationToken)
        {
            WriteTo(reference.Properties, writer, cancellationToken);
            writer.WriteString(reference.FilePath);
        }

        private static Checksum CreatePortableExecutableReferenceChecksum(PortableExecutableReference reference, CancellationToken cancellationToken)
        {
            using var stream = SerializableBytes.CreateWritableStream();

            using (var writer = new ObjectWriter(stream, leaveOpen: true, cancellationToken))
            {
                WritePortableExecutableReferencePropertiesTo(reference, writer, cancellationToken);
                WriteMvidsTo(TryGetMetadata(reference), writer, cancellationToken);
            }

            stream.Position = 0;
            return Checksum.Create(stream);
        }

        private static void WriteMvidsTo(Metadata? metadata, ObjectWriter writer, CancellationToken cancellationToken)
        {
            if (metadata == null)
            {
                // handle error case where we couldn't load metadata of the reference.
                // this basically won't write anything to writer
                return;
            }

            if (metadata is AssemblyMetadata assemblyMetadata)
            {
                if (!TryGetModules(assemblyMetadata, out var modules))
                {
                    // Gracefully bail out without writing anything to the writer.
                    return;
                }

                writer.WriteInt32((int)assemblyMetadata.Kind);

                writer.WriteInt32(modules.Length);

                foreach (var module in modules)
                {
                    WriteMvidTo(module, writer, cancellationToken);
                }

                return;
            }

            WriteMvidTo((ModuleMetadata)metadata, writer, cancellationToken);
        }

        private static bool TryGetModules(AssemblyMetadata assemblyMetadata, out ImmutableArray<ModuleMetadata> modules)
        {
            // Gracefully handle documented exceptions from 'GetModules' invocation.
            try
            {
                modules = assemblyMetadata.GetModules();
                return true;
            }
            catch (Exception ex) when (ex is BadImageFormatException or
                                       IOException or
                                       ObjectDisposedException)
            {
                modules = default;
                return false;
            }
        }

        private static void WriteMvidTo(ModuleMetadata metadata, ObjectWriter writer, CancellationToken cancellationToken)
        {
            cancellationToken.ThrowIfCancellationRequested();

            writer.WriteInt32((int)metadata.Kind);

            var metadataReader = metadata.GetMetadataReader();

            var mvidHandle = metadataReader.GetModuleDefinition().Mvid;
            var guid = metadataReader.GetGuid(mvidHandle);

            writer.WriteGuid(guid);
        }

        private static void WritePortableExecutableReferenceTo(
            PortableExecutableReference reference, ObjectWriter writer, CancellationToken cancellationToken)
        {
            WritePortableExecutableReferenceHeaderTo(reference, SerializationKinds.Bits, writer, cancellationToken);

            WriteTo(TryGetMetadata(reference), writer, cancellationToken);

            // TODO: what I should do with documentation provider? it is not exposed outside
        }

        private PortableExecutableReference ReadPortableExecutableReferenceFrom(ObjectReader reader, CancellationToken cancellationToken)
        {
            var kind = (SerializationKinds)reader.ReadInt32();
            if (kind is SerializationKinds.Bits or SerializationKinds.MemoryMapFile)
            {
                var properties = ReadMetadataReferencePropertiesFrom(reader, cancellationToken);

                var filePath = reader.ReadString();

                var tuple = TryReadMetadataFrom(reader, kind, cancellationToken);
                if (tuple == null)
                {
                    // TODO: deal with xml document provider properly
                    //       should we shadow copy xml doc comment?

                    // image doesn't exist
                    return new MissingMetadataReference(properties, filePath, XmlDocumentationProvider.Default);
                }

                // for now, we will use IDocumentationProviderService to get DocumentationProvider for metadata
                // references. if the service is not available, then use Default (NoOp) provider.
                // since xml doc comment is not part of solution snapshot, (like xml reference resolver or strong name
                // provider) this provider can also potentially provide content that is different than one in the host. 
                // an alternative approach of this is synching content of xml doc comment to remote host as well
                // so that we can put xml doc comment as part of snapshot. but until we believe that is necessary,
                // it will go with simpler approach
                var documentProvider = filePath != null && _documentationService != null ?
                    _documentationService.GetDocumentationProvider(filePath) : XmlDocumentationProvider.Default;

                return new SerializedMetadataReference(
                    properties, filePath, tuple.Value.metadata, tuple.Value.storages, documentProvider);
            }

            throw ExceptionUtilities.UnexpectedValue(kind);
        }

        private static void WriteTo(MetadataReferenceProperties properties, ObjectWriter writer, CancellationToken cancellationToken)
        {
            cancellationToken.ThrowIfCancellationRequested();

            writer.WriteInt32((int)properties.Kind);
            writer.WriteValue(properties.Aliases.ToArray());
            writer.WriteBoolean(properties.EmbedInteropTypes);
        }

        private static MetadataReferenceProperties ReadMetadataReferencePropertiesFrom(ObjectReader reader, CancellationToken cancellationToken)
        {
            cancellationToken.ThrowIfCancellationRequested();

            var kind = (MetadataImageKind)reader.ReadInt32();
            var aliases = reader.ReadArray<string>().ToImmutableArrayOrEmpty();
            var embedInteropTypes = reader.ReadBoolean();

            return new MetadataReferenceProperties(kind, aliases, embedInteropTypes);
        }

        private static void WriteTo(Metadata? metadata, ObjectWriter writer, CancellationToken cancellationToken)
        {
            if (metadata == null)
            {
                // handle error case where metadata failed to load
                writer.WriteInt32(MetadataFailed);
                return;
            }

            if (metadata is AssemblyMetadata assemblyMetadata)
            {
                if (!TryGetModules(assemblyMetadata, out var modules))
                {
                    // Gracefully handle error case where unable to get modules.
                    writer.WriteInt32(MetadataFailed);
                    return;
                }

                writer.WriteInt32((int)assemblyMetadata.Kind);

                writer.WriteInt32(modules.Length);

                foreach (var module in modules)
                {
                    WriteTo(module, writer, cancellationToken);
                }

                return;
            }

            WriteTo((ModuleMetadata)metadata, writer, cancellationToken);
        }

        private static bool TryWritePortableExecutableReferenceBackedByTemporaryStorageTo(
            ISupportTemporaryStorage reference, ObjectWriter writer, SolutionReplicationContext context, CancellationToken cancellationToken)
        {
            var storages = reference.GetStorages();
            if (storages == null)
            {
                return false;
            }

            // Not clear if name should be allowed to be null here (https://github.com/dotnet/roslyn/issues/43037)
            using var pooled = Creator.CreateList<(string? name, long offset, long size)>();

            foreach (var storage in storages)
            {
                if (storage is not ITemporaryStorageWithName storage2)
                {
                    return false;
                }

                context.AddResource(storage);

                pooled.Object.Add((storage2.Name, storage2.Offset, storage2.Size));
            }

            WritePortableExecutableReferenceHeaderTo((PortableExecutableReference)reference, SerializationKinds.MemoryMapFile, writer, cancellationToken);

            writer.WriteInt32((int)MetadataImageKind.Assembly);
            writer.WriteInt32(pooled.Object.Count);

            foreach (var (name, offset, size) in pooled.Object)
            {
                writer.WriteInt32((int)MetadataImageKind.Module);
                writer.WriteString(name);
                writer.WriteInt64(offset);
                writer.WriteInt64(size);
            }

            return true;
        }

        private (Metadata metadata, ImmutableArray<ITemporaryStreamStorageInternal> storages)? TryReadMetadataFrom(
            ObjectReader reader, SerializationKinds kind, CancellationToken cancellationToken)
        {
            var imageKind = reader.ReadInt32();
            if (imageKind == MetadataFailed)
            {
                // error case
                return null;
            }

            var metadataKind = (MetadataImageKind)imageKind;
            if (_storageService == null)
            {
                if (metadataKind == MetadataImageKind.Assembly)
                {
                    using var pooledMetadata = Creator.CreateList<ModuleMetadata>();

                    var count = reader.ReadInt32();
                    for (var i = 0; i < count; i++)
                    {
                        metadataKind = (MetadataImageKind)reader.ReadInt32();
                        Contract.ThrowIfFalse(metadataKind == MetadataImageKind.Module);

#pragma warning disable CA2016 // https://github.com/dotnet/roslyn-analyzers/issues/4985
                        pooledMetadata.Object.Add(ReadModuleMetadataFrom(reader, kind));
#pragma warning restore CA2016 
                    }

                    return (AssemblyMetadata.Create(pooledMetadata.Object), storages: default);
                }

                Contract.ThrowIfFalse(metadataKind == MetadataImageKind.Module);
#pragma warning disable CA2016 // https://github.com/dotnet/roslyn-analyzers/issues/4985
                return (ReadModuleMetadataFrom(reader, kind), storages: default);
#pragma warning restore CA2016
            }

            if (metadataKind == MetadataImageKind.Assembly)
            {
                using var pooledMetadata = Creator.CreateList<ModuleMetadata>();
                using var pooledStorage = Creator.CreateList<ITemporaryStreamStorageInternal>();

                var count = reader.ReadInt32();
                for (var i = 0; i < count; i++)
                {
                    metadataKind = (MetadataImageKind)reader.ReadInt32();
                    Contract.ThrowIfFalse(metadataKind == MetadataImageKind.Module);

                    var (metadata, storage) = ReadModuleMetadataFrom(reader, kind, cancellationToken);

                    pooledMetadata.Object.Add(metadata);
                    pooledStorage.Object.Add(storage);
                }

                return (AssemblyMetadata.Create(pooledMetadata.Object), pooledStorage.Object.ToImmutableArrayOrEmpty());
            }

            Contract.ThrowIfFalse(metadataKind == MetadataImageKind.Module);

            var moduleInfo = ReadModuleMetadataFrom(reader, kind, cancellationToken);
            return (moduleInfo.metadata, ImmutableArray.Create(moduleInfo.storage));
        }

        private (ModuleMetadata metadata, ITemporaryStreamStorageInternal storage) ReadModuleMetadataFrom(
            ObjectReader reader, SerializationKinds kind, CancellationToken cancellationToken)
        {
            cancellationToken.ThrowIfCancellationRequested();

            var (storage, length) = GetTemporaryStorage(reader, kind, cancellationToken);

            var storageStream = storage.ReadStream(cancellationToken);
            Contract.ThrowIfFalse(length == storageStream.Length);

            GetMetadata(storageStream, length, out var metadata, out var lifeTimeObject);

            // make sure we keep storageStream alive while Metadata is alive
            // we use conditional weak table since we can't control metadata liftetime
            if (lifeTimeObject != null)
                s_lifetimeMap.Add(metadata, lifeTimeObject);

            return (metadata, storage);
        }

        private static ModuleMetadata ReadModuleMetadataFrom(ObjectReader reader, SerializationKinds kind)
        {
            Contract.ThrowIfFalse(SerializationKinds.Bits == kind);

            var array = reader.ReadArray<byte>();
            var pinnedObject = new PinnedObject(array);

            var metadata = ModuleMetadata.CreateFromMetadata(pinnedObject.GetPointer(), array.Length);

            // make sure we keep storageStream alive while Metadata is alive
            // we use conditional weak table since we can't control metadata liftetime
            s_lifetimeMap.Add(metadata, pinnedObject);

            return metadata;
        }

<<<<<<< HEAD
        private async ValueTask GetTemporaryStorageAsync(
            ObjectReader reader, SerializationKinds kind, out ITemporaryStreamStorageInternal storage, out long length, CancellationToken cancellationToken)
=======
        private (ITemporaryStreamStorageInternal storage, long length) GetTemporaryStorage(
            ObjectReader reader, SerializationKinds kind, CancellationToken cancellationToken)
>>>>>>> 44657fe2
        {
            if (kind == SerializationKinds.Bits)
            {
                var storage = _storageService.CreateTemporaryStreamStorage();
                using var stream = SerializableBytes.CreateWritableStream();

                CopyByteArrayToStream(reader, stream, cancellationToken);

                var length = stream.Length;

                stream.Position = 0;
                storage.WriteStream(stream, cancellationToken);

                return (storage, length);
            }

            if (kind == SerializationKinds.MemoryMapFile)
            {
                var service2 = (ITemporaryStorageService2)_storageService;

                var name = reader.ReadString();
                var offset = reader.ReadInt64();
                var size = reader.ReadInt64();

                var storage = service2.AttachTemporaryStreamStorage(name, offset, size);
                var length = size;

                return (storage, length);
            }

            throw ExceptionUtilities.UnexpectedValue(kind);
        }

        private static void GetMetadata(Stream stream, long length, out ModuleMetadata metadata, out object? lifeTimeObject)
        {
            if (stream is UnmanagedMemoryStream unmanagedStream)
            {
                // For an unmanaged memory stream, ModuleMetadata can take ownership directly.
                unsafe
                {
                    metadata = ModuleMetadata.CreateFromMetadata(
                        (IntPtr)unmanagedStream.PositionPointer, (int)unmanagedStream.Length, unmanagedStream.Dispose);
                    lifeTimeObject = null;
                    return;
                }
            }

            PinnedObject pinnedObject;
            if (stream is MemoryStream memory &&
                memory.TryGetBuffer(out var buffer) &&
                buffer.Offset == 0)
            {
                pinnedObject = new PinnedObject(buffer.Array!);
            }
            else
            {
                var array = new byte[length];
                stream.Read(array, 0, (int)length);
                pinnedObject = new PinnedObject(array);
            }

            metadata = ModuleMetadata.CreateFromMetadata(pinnedObject.GetPointer(), (int)length);
            lifeTimeObject = pinnedObject;
        }

        private static async ValueTask CopyByteArrayToStreamAsync(ObjectReader reader, Stream stream, CancellationToken cancellationToken)
        {
            cancellationToken.ThrowIfCancellationRequested();

            // TODO: make reader be able to read byte[] chunk
            var content = await reader.ReadArrayAsync<byte>().ConfigureAwait(false);
            stream.Write(content, 0, content.Length);
        }

        private static void WriteTo(ModuleMetadata metadata, ObjectWriter writer, CancellationToken cancellationToken)
        {
            writer.WriteInt32((int)metadata.Kind);

            WriteTo(metadata.GetMetadataReader(), writer, cancellationToken);
        }

        private static unsafe void WriteTo(MetadataReader reader, ObjectWriter writer, CancellationToken cancellationToken)
        {
            cancellationToken.ThrowIfCancellationRequested();

            writer.WriteValue(new ReadOnlySpan<byte>(reader.MetadataPointer, reader.MetadataLength));
        }

        private static async ValueTask WriteUnresolvedAnalyzerReferenceToAsync(AnalyzerReference reference, ObjectWriter writer)
        {
            await writer.WriteStringAsync(nameof(UnresolvedAnalyzerReference)).ConfigureAwait(false);
            await writer.WriteStringAsync(reference.FullPath).ConfigureAwait(false);
        }

        private static Metadata? TryGetMetadata(PortableExecutableReference reference)
        {
            try
            {
                return reference.GetMetadata();
            }
            catch
            {
                // we have a reference but the file the reference is pointing to
                // might not actually exist on disk.
                // in that case, rather than crashing, we will handle it gracefully.
                return null;
            }
        }

        private sealed class PinnedObject : IDisposable
        {
            // shouldn't be read-only since GCHandle is a mutable struct
            private GCHandle _gcHandle;

            public PinnedObject(byte[] array)
                => _gcHandle = GCHandle.Alloc(array, GCHandleType.Pinned);

            internal IntPtr GetPointer()
                => _gcHandle.AddrOfPinnedObject();

            private void OnDispose()
            {
                if (_gcHandle.IsAllocated)
                {
                    _gcHandle.Free();
                }
            }

            ~PinnedObject()
                => OnDispose();

            public void Dispose()
            {
                GC.SuppressFinalize(this);
                OnDispose();
            }
        }

        private sealed class MissingMetadataReference : PortableExecutableReference
        {
            private readonly DocumentationProvider _provider;

            public MissingMetadataReference(
                MetadataReferenceProperties properties, string? fullPath, DocumentationProvider initialDocumentation)
                : base(properties, fullPath, initialDocumentation)
            {
                // TODO: doc comment provider is a bit weird.
                _provider = initialDocumentation;
            }

            protected override DocumentationProvider CreateDocumentationProvider()
            {
                // TODO: properly implement this
                throw new NotImplementedException();
            }

            protected override Metadata GetMetadataImpl()
            {
                // we just throw "FileNotFoundException" even if it might not be actual reason
                // why metadata has failed to load. in this context, we don't care much on actual
                // reason. we just need to maintain failure when re-constructing solution to maintain
                // snapshot integrity. 
                //
                // if anyone care actual reason, he should get that info from original Solution.
                throw new FileNotFoundException(FilePath);
            }

            protected override PortableExecutableReference WithPropertiesImpl(MetadataReferenceProperties properties)
                => new MissingMetadataReference(properties, FilePath, _provider);
        }

        [DebuggerDisplay("{" + nameof(Display) + ",nq}")]
        private sealed class SerializedMetadataReference : PortableExecutableReference, ISupportTemporaryStorage
        {
            private readonly Metadata _metadata;
            private readonly ImmutableArray<ITemporaryStreamStorageInternal> _storagesOpt;
            private readonly DocumentationProvider _provider;

            public SerializedMetadataReference(
                MetadataReferenceProperties properties, string? fullPath,
                Metadata metadata, ImmutableArray<ITemporaryStreamStorageInternal> storagesOpt, DocumentationProvider initialDocumentation)
                : base(properties, fullPath, initialDocumentation)
            {
                _metadata = metadata;
                _storagesOpt = storagesOpt;

                _provider = initialDocumentation;
            }

            protected override DocumentationProvider CreateDocumentationProvider()
            {
                // this uses documentation provider given at the constructor
                throw ExceptionUtilities.Unreachable();
            }

            protected override Metadata GetMetadataImpl()
                => _metadata;

            protected override PortableExecutableReference WithPropertiesImpl(MetadataReferenceProperties properties)
                => new SerializedMetadataReference(properties, FilePath, _metadata, _storagesOpt, _provider);

            public IReadOnlyList<ITemporaryStreamStorageInternal>? GetStorages()
                => _storagesOpt.IsDefault ? null : _storagesOpt;
        }
    }
}<|MERGE_RESOLUTION|>--- conflicted
+++ resolved
@@ -454,20 +454,15 @@
             return metadata;
         }
 
-<<<<<<< HEAD
-        private async ValueTask GetTemporaryStorageAsync(
-            ObjectReader reader, SerializationKinds kind, out ITemporaryStreamStorageInternal storage, out long length, CancellationToken cancellationToken)
-=======
-        private (ITemporaryStreamStorageInternal storage, long length) GetTemporaryStorage(
+        private async ValueTask<(ITemporaryStreamStorageInternal storage, long length)> GetTemporaryStorageAsync(
             ObjectReader reader, SerializationKinds kind, CancellationToken cancellationToken)
->>>>>>> 44657fe2
         {
             if (kind == SerializationKinds.Bits)
             {
                 var storage = _storageService.CreateTemporaryStreamStorage();
                 using var stream = SerializableBytes.CreateWritableStream();
 
-                CopyByteArrayToStream(reader, stream, cancellationToken);
+                await CopyByteArrayToStreamAsync(reader, stream, cancellationToken).ConfigureAwait(false);
 
                 var length = stream.Length;
 
