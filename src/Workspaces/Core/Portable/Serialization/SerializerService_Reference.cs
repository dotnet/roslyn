﻿// Licensed to the .NET Foundation under one or more agreements.
// The .NET Foundation licenses this file to you under the MIT license.
// See the LICENSE file in the project root for more information.

using System;
using System.Collections.Generic;
using System.Collections.Immutable;
using System.Diagnostics.CodeAnalysis;
using System.IO;
using System.Reflection.Metadata;
using System.Threading;
using Microsoft.CodeAnalysis.Diagnostics;
using Microsoft.CodeAnalysis.Host;
using Microsoft.CodeAnalysis.Shared.Extensions;
using Roslyn.Utilities;

namespace Microsoft.CodeAnalysis.Serialization;

using static TemporaryStorageService;

internal partial class SerializerService
{
    private const int MetadataFailed = int.MaxValue;

    /// <summary>
    /// Allow analyzer tests to exercise the oop codepaths, even though they're referring to in-memory instances of
    /// DiagnosticAnalyzers.  In that case, we'll just share the in-memory instance of the analyzer across the OOP
    /// boundary (which still runs in proc in tests), but we will still exercise all codepaths that use the RemoteClient
    /// as well as exercising all codepaths that send data across the OOP boundary.  Effectively, this allows us to
    /// pretend that a <see cref="AnalyzerImageReference"/> is a <see cref="AnalyzerFileReference"/> during tests.
    /// </summary>
    private static readonly object s_analyzerImageReferenceMapGate = new();
    private static IBidirectionalMap<AnalyzerImageReference, Guid> s_analyzerImageReferenceMap = BidirectionalMap<AnalyzerImageReference, Guid>.Empty;

    private static bool TryGetAnalyzerImageReferenceGuid(AnalyzerImageReference imageReference, out Guid guid)
    {
        lock (s_analyzerImageReferenceMapGate)
            return s_analyzerImageReferenceMap.TryGetValue(imageReference, out guid);
    }

    private static bool TryGetAnalyzerImageReferenceFromGuid(Guid guid, [NotNullWhen(true)] out AnalyzerImageReference? imageReference)
    {
        lock (s_analyzerImageReferenceMapGate)
            return s_analyzerImageReferenceMap.TryGetKey(guid, out imageReference);
    }

    private static Checksum CreateChecksum(MetadataReference reference)
    {
        if (reference is PortableExecutableReference portable)
            return CreatePortableExecutableReferenceChecksum(portable);

        throw ExceptionUtilities.UnexpectedValue(reference.GetType());
    }

    protected virtual Checksum CreateChecksum(AnalyzerReference reference)
    {
        using var stream = SerializableBytes.CreateWritableStream();

        using (var writer = new ObjectWriter(stream, leaveOpen: true))
        {
            switch (reference)
            {
                case AnalyzerFileReference file:
                    writer.WriteString(file.OriginalFullPath ?? file.FullPath);
                    writer.WriteGuid(TryGetAnalyzerFileReferenceMvid(file));
                    break;

                case AnalyzerImageReference analyzerImageReference:
                    Contract.ThrowIfFalse(TryGetAnalyzerImageReferenceGuid(analyzerImageReference, out var guid), "AnalyzerImageReferences are only supported during testing");
                    writer.WriteGuid(guid);
                    break;

                default:
                    throw ExceptionUtilities.UnexpectedValue(reference);
            }
        }

        stream.Position = 0;
        return Checksum.Create(stream);
    }

    protected virtual void WriteMetadataReferenceTo(MetadataReference reference, ObjectWriter writer)
    {
        if (reference is PortableExecutableReference portable)
        {
            if (portable is ISupportTemporaryStorage { StorageHandles: { Count: > 0 } handles } &&
                TryWritePortableExecutableReferenceBackedByTemporaryStorageTo(portable, handles, writer))
            {
                return;
            }

            WritePortableExecutableReferenceTo(portable, writer);
            return;
        }

        throw ExceptionUtilities.UnexpectedValue(reference.GetType());
    }

    protected virtual MetadataReference ReadMetadataReferenceFrom(ObjectReader reader)
    {
        var type = reader.ReadString();
        if (type == nameof(PortableExecutableReference))
            return ReadPortableExecutableReferenceFrom(reader);

        throw ExceptionUtilities.UnexpectedValue(type);
    }

    protected virtual void WriteAnalyzerReferenceTo(AnalyzerReference reference, ObjectWriter writer)
    {
        switch (reference)
        {
            case AnalyzerFileReference file:
                writer.WriteString(nameof(AnalyzerFileReference));
                var location = TryGetAssemblyLocation(file);
                var (fullPath, originalFullPath) = string.IsNullOrEmpty(location)
                    ? (file.FullPath, file.OriginalFullPath)
                    : (location, file.FullPath);
                writer.WriteString(fullPath);
                writer.WriteString(originalFullPath);

                // Note: it is intentional that we are not writing the MVID of the analyzer file reference over (even
                // though we mixed it into the checksum).  We don't actually need the data on the other side as it will
                // be read out from the file itself.  So the flow is as follows when an analyzer-file-reference changes:
                //
                // 1. Change to file happens on disk and is detected by the host, which will reload the reference within it.
                // 2. When producing the checksum for the project, this analyzer file reference will not be found in the
                //    ChecksumCache, causing it to be recomputed (in `Checksum CreateChecksum(AnalyzerReference
                //    reference, CancellationToken cancellationToken)`.
                // 3. The checksum will be computed based on the file path and the MVID of the file.
                // 4. This will now cause a diff between the host and OOP.
                // 5. When OOP syncs with the host, it will create a fresh AnalyzerFileReference pointing to the right
                //    path, and specifying it wants to use the shadow copy loader.  The workspace snapshot will be
                //    updated to use this new reference.  Note: this is guaranteed, as `SolutionCompilationState
                //    WithProjectAnalyzerReferences(...)` uses reference-equality to determine if the analyzer is
                //    different, always picking up the new instances.
                // 6. When we actually need to load analyzers/generators in OOP it will then defer to the
                //    ShadowCopyAnalyzerAssemblyLoader.  This loader will *itself* then use the MVID of the file
                //    reference at the requested path to shadow copy to a new location specific to that mvid, ensuring
                //    that its data can be cleanly loaded in isolation from any prior version.
                break;

            case AnalyzerImageReference analyzerImageReference:
                Contract.ThrowIfFalse(TryGetAnalyzerImageReferenceGuid(analyzerImageReference, out var guid), "AnalyzerImageReferences are only supported during testing");
                writer.WriteString(nameof(AnalyzerImageReference));
                writer.WriteGuid(guid);
                break;

            default:
                throw ExceptionUtilities.UnexpectedValue(reference);
        }
    }

    protected virtual AnalyzerReference ReadAnalyzerReferenceFrom(ObjectReader reader)
    {
        switch (reader.ReadString())
        {
            case nameof(AnalyzerFileReference):
                var fullPath = reader.ReadRequiredString();
<<<<<<< HEAD
                var originalFullPath = reader.ReadString();
                return new AnalyzerFileReference(fullPath, _analyzerLoaderProvider.GetDirectLoader())
                {
                    OriginalFullPath = originalFullPath,
                };
=======
                return new AnalyzerFileReference(fullPath, _analyzerLoaderProvider.SharedShadowCopyLoader);
>>>>>>> 4b2c772b

            case nameof(AnalyzerImageReference):
                var guid = reader.ReadGuid();
                Contract.ThrowIfFalse(TryGetAnalyzerImageReferenceFromGuid(guid, out var analyzerImageReference));
                return analyzerImageReference;

            case var type:
                throw ExceptionUtilities.UnexpectedValue(type);
        }
    }

    protected static void WritePortableExecutableReferenceHeaderTo(
        PortableExecutableReference reference, SerializationKinds kind, ObjectWriter writer)
    {
        writer.WriteString(nameof(PortableExecutableReference));
        writer.WriteInt32((int)kind);

        WritePortableExecutableReferencePropertiesTo(reference, writer);
    }

    private static void WritePortableExecutableReferencePropertiesTo(PortableExecutableReference reference, ObjectWriter writer)
    {
        WriteTo(reference.Properties, writer);
        writer.WriteString(reference.FilePath);
    }

    private static Checksum CreatePortableExecutableReferenceChecksum(PortableExecutableReference reference)
    {
        using var stream = SerializableBytes.CreateWritableStream();

        using (var writer = new ObjectWriter(stream, leaveOpen: true))
        {
            WritePortableExecutableReferencePropertiesTo(reference, writer);
            WriteMvidsTo(TryGetMetadata(reference), writer);
        }

        stream.Position = 0;
        return Checksum.Create(stream);
    }

    private static void WriteMvidsTo(Metadata? metadata, ObjectWriter writer)
    {
        if (metadata == null)
        {
            // handle error case where we couldn't load metadata of the reference.
            // this basically won't write anything to writer
            return;
        }

        if (metadata is AssemblyMetadata assemblyMetadata)
        {
            if (!TryGetModules(assemblyMetadata, out var modules))
            {
                // Gracefully bail out without writing anything to the writer.
                return;
            }

            writer.WriteInt32((int)assemblyMetadata.Kind);
            writer.WriteInt32(modules.Length);
            foreach (var module in modules)
                WriteMvidTo(module, writer);

            return;
        }

        WriteMvidTo((ModuleMetadata)metadata, writer);
    }

    private static bool TryGetModules(AssemblyMetadata assemblyMetadata, out ImmutableArray<ModuleMetadata> modules)
    {
        // Gracefully handle documented exceptions from 'GetModules' invocation.
        try
        {
            modules = assemblyMetadata.GetModules();
            return true;
        }
        catch (Exception ex) when (ex is BadImageFormatException or
                                   IOException or
                                   ObjectDisposedException)
        {
            modules = default;
            return false;
        }
    }

    private static void WriteMvidTo(ModuleMetadata metadata, ObjectWriter writer)
    {
        writer.WriteInt32((int)metadata.Kind);
        writer.WriteGuid(GetMetadataGuid(metadata));
    }

    private static Guid GetMetadataGuid(ModuleMetadata metadata)
    {
        var metadataReader = metadata.GetMetadataReader();
        var mvidHandle = metadataReader.GetModuleDefinition().Mvid;
        var guid = metadataReader.GetGuid(mvidHandle);
        return guid;
    }

    private static void WritePortableExecutableReferenceTo(
        PortableExecutableReference reference, ObjectWriter writer)
    {
        WritePortableExecutableReferenceHeaderTo(reference, SerializationKinds.Bits, writer);
        WriteTo(TryGetMetadata(reference), writer);

        // TODO: what I should do with documentation provider? it is not exposed outside
    }

    private PortableExecutableReference ReadPortableExecutableReferenceFrom(ObjectReader reader)
    {
        var kind = (SerializationKinds)reader.ReadInt32();
        Contract.ThrowIfFalse(kind is SerializationKinds.Bits or SerializationKinds.MemoryMapFile);

        var properties = ReadMetadataReferencePropertiesFrom(reader);

        var filePath = reader.ReadString();

        if (TryReadMetadataFrom(reader, kind) is not (var metadata, var storageHandles))
        {
            // TODO: deal with xml document provider properly
            //       should we shadow copy xml doc comment?

            // image doesn't exist
            return new MissingMetadataReference(properties, filePath, DocumentationProvider.Default);
        }

        // for now, we will use IDocumentationProviderService to get DocumentationProvider for metadata
        // references. if the service is not available, then use Default (NoOp) provider.
        // since xml doc comment is not part of solution snapshot, (like xml reference resolver or strong name
        // provider) this provider can also potentially provide content that is different than one in the host. 
        // an alternative approach of this is synching content of xml doc comment to remote host as well
        // so that we can put xml doc comment as part of snapshot. but until we believe that is necessary,
        // it will go with simpler approach
        var documentProvider = filePath != null && _documentationService != null ?
            _documentationService.GetDocumentationProvider(filePath) : XmlDocumentationProvider.Default;

        return new SerializedPortableExecutableReference(
            properties, filePath, metadata, storageHandles, documentProvider);
    }

    private static void WriteTo(MetadataReferenceProperties properties, ObjectWriter writer)
    {
        writer.WriteInt32((int)properties.Kind);
        writer.WriteArray(properties.Aliases, static (w, a) => w.WriteString(a));
        writer.WriteBoolean(properties.EmbedInteropTypes);
    }

    private static MetadataReferenceProperties ReadMetadataReferencePropertiesFrom(ObjectReader reader)
    {
        var kind = (MetadataImageKind)reader.ReadInt32();
        var aliases = reader.ReadArray(static r => r.ReadRequiredString());
        var embedInteropTypes = reader.ReadBoolean();

        return new MetadataReferenceProperties(kind, aliases, embedInteropTypes);
    }

    private static void WriteTo(Metadata? metadata, ObjectWriter writer)
    {
        if (metadata == null)
        {
            // handle error case where metadata failed to load
            writer.WriteInt32(MetadataFailed);
            return;
        }

        if (metadata is AssemblyMetadata assemblyMetadata)
        {
            if (!TryGetModules(assemblyMetadata, out var modules))
            {
                // Gracefully handle error case where unable to get modules.
                writer.WriteInt32(MetadataFailed);
                return;
            }

            writer.WriteInt32((int)assemblyMetadata.Kind);
            writer.WriteInt32(modules.Length);

            foreach (var module in modules)
                WriteTo(module, writer);

            return;
        }

        WriteTo((ModuleMetadata)metadata, writer);
    }

    private static bool TryWritePortableExecutableReferenceBackedByTemporaryStorageTo(
        PortableExecutableReference reference,
        IReadOnlyList<ITemporaryStorageStreamHandle> handles,
        ObjectWriter writer)
    {
        Contract.ThrowIfTrue(handles.Count == 0);

        WritePortableExecutableReferenceHeaderTo(reference, SerializationKinds.MemoryMapFile, writer);

        writer.WriteInt32((int)MetadataImageKind.Assembly);
        writer.WriteInt32(handles.Count);

        foreach (var handle in handles)
        {
            writer.WriteInt32((int)MetadataImageKind.Module);
            handle.Identifier.WriteTo(writer);
        }

        return true;
    }

    private (Metadata metadata, ImmutableArray<TemporaryStorageStreamHandle> storageHandles)? TryReadMetadataFrom(
        ObjectReader reader, SerializationKinds kind)
    {
        var imageKind = reader.ReadInt32();
        if (imageKind == MetadataFailed)
        {
            // error case
            return null;
        }

        var metadataKind = (MetadataImageKind)imageKind;
        if (metadataKind == MetadataImageKind.Assembly)
        {
            var count = reader.ReadInt32();

            var allMetadata = new FixedSizeArrayBuilder<ModuleMetadata>(count);
            var allHandles = new FixedSizeArrayBuilder<TemporaryStorageStreamHandle>(count);

            for (var i = 0; i < count; i++)
            {
                metadataKind = (MetadataImageKind)reader.ReadInt32();
                Contract.ThrowIfFalse(metadataKind == MetadataImageKind.Module);

                var (metadata, storageHandle) = ReadModuleMetadataFrom(reader, kind);

                allMetadata.Add(metadata);
                allHandles.Add(storageHandle);
            }

            return (AssemblyMetadata.Create(allMetadata.MoveToImmutable()), allHandles.MoveToImmutable());
        }
        else
        {
            Contract.ThrowIfFalse(metadataKind == MetadataImageKind.Module);

            var moduleInfo = ReadModuleMetadataFrom(reader, kind);
            return (moduleInfo.metadata, [moduleInfo.storageHandle]);
        }
    }

    private (ModuleMetadata metadata, TemporaryStorageStreamHandle storageHandle) ReadModuleMetadataFrom(
        ObjectReader reader, SerializationKinds kind)
    {
        Contract.ThrowIfFalse(kind is SerializationKinds.Bits or SerializationKinds.MemoryMapFile);

        return kind == SerializationKinds.Bits
            ? ReadModuleMetadataFromBits()
            : ReadModuleMetadataFromMemoryMappedFile();

        (ModuleMetadata metadata, TemporaryStorageStreamHandle storageHandle) ReadModuleMetadataFromMemoryMappedFile()
        {
            // Host passed us a segment of its own memory mapped file.  We can just refer to that segment directly as it
            // will not be released by the host.
            var storageIdentifier = TemporaryStorageIdentifier.ReadFrom(reader);
            var storageHandle = TemporaryStorageService.GetStreamHandle(storageIdentifier);
            return ReadModuleMetadataFromStorage(storageHandle);
        }

        (ModuleMetadata metadata, TemporaryStorageStreamHandle storageHandle) ReadModuleMetadataFromBits()
        {
            // Host is sending us all the data as bytes.  Take that and write that out to a memory mapped file on the
            // server side so that we can refer to this data uniformly.
            using var stream = SerializableBytes.CreateWritableStream();
            CopyByteArrayToStream(reader, stream);

            var length = stream.Length;
            var storageHandle = _storageService.Value.WriteToTemporaryStorage(stream);
            Contract.ThrowIfTrue(length != storageHandle.Identifier.Size);
            return ReadModuleMetadataFromStorage(storageHandle);
        }

        (ModuleMetadata metadata, TemporaryStorageStreamHandle storageHandle) ReadModuleMetadataFromStorage(
            TemporaryStorageStreamHandle storageHandle)
        {
            // Now read in the module data using that identifier.  This will either be reading from the host's memory if
            // they passed us the information about that memory segment.  Or it will be reading from our own memory if they
            // sent us the full contents.
            //
            // The ITemporaryStorageStreamHandle should have given us an UnmanagedMemoryStream
            // since this only runs on Windows for VS.
            var unmanagedStream = (UnmanagedMemoryStream)storageHandle.ReadFromTemporaryStorage();
            Contract.ThrowIfFalse(storageHandle.Identifier.Size == unmanagedStream.Length);

            // For an unmanaged memory stream, ModuleMetadata can take ownership directly.  Stream will be kept alive as
            // long as the ModuleMetadata is alive due to passing its .Dispose method in as the onDispose callback of
            // the metadata.
            unsafe
            {
                var metadata = ModuleMetadata.CreateFromMetadata(
                    (IntPtr)unmanagedStream.PositionPointer, (int)unmanagedStream.Length, unmanagedStream.Dispose);
                return (metadata, storageHandle);
            }
        }
    }

    private static void CopyByteArrayToStream(ObjectReader reader, Stream stream)
    {
        // TODO: make reader be able to read byte[] chunk
        var content = reader.ReadByteArray();
        stream.Write(content, 0, content.Length);
    }

    private static void WriteTo(ModuleMetadata metadata, ObjectWriter writer)
    {
        writer.WriteInt32((int)metadata.Kind);
        WriteTo(metadata.GetMetadataReader(), writer);
    }

    private static unsafe void WriteTo(MetadataReader reader, ObjectWriter writer)
    {
        writer.WriteSpan(new ReadOnlySpan<byte>(reader.MetadataPointer, reader.MetadataLength));
    }

    private static void WriteUnresolvedAnalyzerReferenceTo(AnalyzerReference reference, ObjectWriter writer)
    {
        writer.WriteString(nameof(UnresolvedAnalyzerReference));
        writer.WriteString(reference.FullPath);
    }

    private static Metadata? TryGetMetadata(PortableExecutableReference reference)
    {
        try
        {
            return reference.GetMetadata();
        }
        catch
        {
            // We have a reference but the file the reference is pointing to might not actually exist on disk. In that
            // case, rather than crashing, we will handle it gracefully.
            return null;
        }
    }

    private static Guid TryGetAnalyzerFileReferenceMvid(AnalyzerFileReference file)
    {
        try
        {
            return AssemblyUtilities.ReadMvid(file.OriginalFullPath ?? file.FullPath);
        }
        catch
        {
            // We have a reference but the file the reference is pointing to might not actually exist on disk. In that
            // case, rather than crashing, we will handle it gracefully.
            return Guid.Empty;
        }
    }

    private static string? TryGetAssemblyLocation(AnalyzerFileReference file)
    {
        try
        {
            return file.GetAssembly().Location;
        }
        catch
        {
            return null;
        }
    }

    private sealed class MissingMetadataReference : PortableExecutableReference
    {
        private readonly DocumentationProvider _provider;

        public MissingMetadataReference(
            MetadataReferenceProperties properties, string? fullPath, DocumentationProvider initialDocumentation)
            : base(properties, fullPath, initialDocumentation)
        {
            // TODO: doc comment provider is a bit weird.
            _provider = initialDocumentation;
        }

        protected override DocumentationProvider CreateDocumentationProvider()
        {
            // TODO: properly implement this
            throw new NotImplementedException();
        }

        protected override Metadata GetMetadataImpl()
        {
            // we just throw "FileNotFoundException" even if it might not be actual reason
            // why metadata has failed to load. in this context, we don't care much on actual
            // reason. we just need to maintain failure when re-constructing solution to maintain
            // snapshot integrity. 
            //
            // if anyone care actual reason, he should get that info from original Solution.
            throw new FileNotFoundException(FilePath);
        }

        protected override PortableExecutableReference WithPropertiesImpl(MetadataReferenceProperties properties)
            => new MissingMetadataReference(properties, FilePath, _provider);
    }

    public static class TestAccessor
    {
        public static void AddAnalyzerImageReference(AnalyzerImageReference analyzerImageReference)
        {
            lock (s_analyzerImageReferenceMapGate)
            {
                if (!s_analyzerImageReferenceMap.ContainsKey(analyzerImageReference))
                    s_analyzerImageReferenceMap = s_analyzerImageReferenceMap.Add(analyzerImageReference, Guid.NewGuid());
            }
        }
    }
}<|MERGE_RESOLUTION|>--- conflicted
+++ resolved
@@ -156,15 +156,11 @@
         {
             case nameof(AnalyzerFileReference):
                 var fullPath = reader.ReadRequiredString();
-<<<<<<< HEAD
                 var originalFullPath = reader.ReadString();
-                return new AnalyzerFileReference(fullPath, _analyzerLoaderProvider.GetDirectLoader())
+                return new AnalyzerFileReference(fullPath, _analyzerLoaderProvider.SharedDirectLoader)
                 {
                     OriginalFullPath = originalFullPath,
                 };
-=======
-                return new AnalyzerFileReference(fullPath, _analyzerLoaderProvider.SharedShadowCopyLoader);
->>>>>>> 4b2c772b
 
             case nameof(AnalyzerImageReference):
                 var guid = reader.ReadGuid();
