--- conflicted
+++ resolved
@@ -66,16 +66,9 @@
         {
             if (portable is ISupportTemporaryStorage { StorageHandles: { Count: > 0 } handles } &&
                 TryWritePortableExecutableReferenceBackedByTemporaryStorageTo(
-                    portable, handles, writer, cancellationToken))
-            {
-<<<<<<< HEAD
+                    portable, handles, writer, context, cancellationToken))
+            {
                 return;
-=======
-                if (TryWritePortableExecutableReferenceBackedByTemporaryStorageTo(supportTemporaryStorage, writer, context, cancellationToken))
-                {
-                    return;
-                }
->>>>>>> 8607d21e
             }
 
             WritePortableExecutableReferenceTo(portable, writer, cancellationToken);
@@ -316,40 +309,22 @@
     }
 
     private static bool TryWritePortableExecutableReferenceBackedByTemporaryStorageTo(
-<<<<<<< HEAD
         PortableExecutableReference reference,
         IReadOnlyList<TemporaryStorageHandle> handles,
         ObjectWriter writer,
+        SolutionReplicationContext context,
         CancellationToken cancellationToken)
-=======
-        ISupportTemporaryStorage reference, ObjectWriter writer, SolutionReplicationContext context, CancellationToken cancellationToken)
->>>>>>> 8607d21e
     {
         Contract.ThrowIfTrue(handles.Count == 0);
 
-<<<<<<< HEAD
         WritePortableExecutableReferenceHeaderTo(reference, SerializationKinds.MemoryMapFile, writer, cancellationToken);
-=======
-        foreach (var storage in storages)
-        {
-            if (storage is not ITemporaryStorageWithName storage2)
-            {
-                return false;
-            }
-
-            context.AddResource(storage);
-
-            pooled.Object.Add((storage2.Name, storage2.Offset, storage2.Size));
-        }
-
-        WritePortableExecutableReferenceHeaderTo((PortableExecutableReference)reference, SerializationKinds.MemoryMapFile, writer, cancellationToken);
->>>>>>> 8607d21e
 
         writer.WriteInt32((int)MetadataImageKind.Assembly);
         writer.WriteInt32(handles.Count);
 
         foreach (var handle in handles)
         {
+            context.AddResource(handle);
             writer.WriteInt32((int)MetadataImageKind.Module);
             handle.Identifier.WriteTo(writer);
         }
