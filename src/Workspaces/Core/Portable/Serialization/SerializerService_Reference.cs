﻿// Licensed to the .NET Foundation under one or more agreements.
// The .NET Foundation licenses this file to you under the MIT license.
// See the LICENSE file in the project root for more information.

using System;
using System.Collections.Generic;
using System.Collections.Immutable;
using System.Diagnostics;
using System.IO;
using System.Reflection.Metadata;
using System.Threading;
using Microsoft.CodeAnalysis.Diagnostics;
using Microsoft.CodeAnalysis.Host;
using Microsoft.CodeAnalysis.Shared.Extensions;
using Roslyn.Utilities;

namespace Microsoft.CodeAnalysis.Serialization;

using static TemporaryStorageService;

internal partial class SerializerService
{
    private const int MetadataFailed = int.MaxValue;

    public static Checksum CreateChecksum(MetadataReference reference, CancellationToken cancellationToken)
    {
        if (reference is PortableExecutableReference portable)
        {
            return CreatePortableExecutableReferenceChecksum(portable, cancellationToken);
        }

        throw ExceptionUtilities.UnexpectedValue(reference.GetType());
    }

    private static bool IsAnalyzerReferenceWithShadowCopyLoader(AnalyzerFileReference reference)
        => reference.AssemblyLoader is ShadowCopyAnalyzerAssemblyLoader;

    public static Checksum CreateChecksum(AnalyzerReference reference, CancellationToken cancellationToken)
    {
        cancellationToken.ThrowIfCancellationRequested();

        using var stream = SerializableBytes.CreateWritableStream();

        using (var writer = new ObjectWriter(stream, leaveOpen: true))
        {
            switch (reference)
            {
                case AnalyzerFileReference file:
                    writer.WriteString(file.FullPath);
                    writer.WriteBoolean(IsAnalyzerReferenceWithShadowCopyLoader(file));
                    break;

                default:
                    throw ExceptionUtilities.UnexpectedValue(reference);
            }
        }

        stream.Position = 0;
        return Checksum.Create(stream);
    }

    public virtual void WriteMetadataReferenceTo(MetadataReference reference, ObjectWriter writer, CancellationToken cancellationToken)
    {
        if (reference is PortableExecutableReference portable)
        {
            if (portable is ISupportTemporaryStorage { StorageHandles: { Count: > 0 } handles } &&
                TryWritePortableExecutableReferenceBackedByTemporaryStorageTo(
                    portable, handles, writer, cancellationToken))
            {
                return;
            }

            WritePortableExecutableReferenceTo(portable, writer, cancellationToken);
            return;
        }

        throw ExceptionUtilities.UnexpectedValue(reference.GetType());
    }

    public virtual MetadataReference ReadMetadataReferenceFrom(ObjectReader reader, CancellationToken cancellationToken)
    {
        var type = reader.ReadString();
        if (type == nameof(PortableExecutableReference))
        {
            return ReadPortableExecutableReferenceFrom(reader, cancellationToken);
        }

        throw ExceptionUtilities.UnexpectedValue(type);
    }

    public virtual void WriteAnalyzerReferenceTo(AnalyzerReference reference, ObjectWriter writer, CancellationToken cancellationToken)
    {
        cancellationToken.ThrowIfCancellationRequested();

        switch (reference)
        {
            case AnalyzerFileReference file:
                writer.WriteString(nameof(AnalyzerFileReference));
                writer.WriteString(file.FullPath);
                writer.WriteBoolean(IsAnalyzerReferenceWithShadowCopyLoader(file));
                break;

            default:
                throw ExceptionUtilities.UnexpectedValue(reference);
        }
    }

    public virtual AnalyzerReference ReadAnalyzerReferenceFrom(ObjectReader reader, CancellationToken cancellationToken)
    {
        cancellationToken.ThrowIfCancellationRequested();

        var type = reader.ReadString();
        if (type == nameof(AnalyzerFileReference))
        {
            var fullPath = reader.ReadRequiredString();
            var shadowCopy = reader.ReadBoolean();
            return new AnalyzerFileReference(fullPath, _analyzerLoaderProvider.GetLoader(new AnalyzerAssemblyLoaderOptions(shadowCopy)));
        }

        throw ExceptionUtilities.UnexpectedValue(type);
    }

    protected static void WritePortableExecutableReferenceHeaderTo(
        PortableExecutableReference reference, SerializationKinds kind, ObjectWriter writer, CancellationToken cancellationToken)
    {
        writer.WriteString(nameof(PortableExecutableReference));
        writer.WriteInt32((int)kind);

        WritePortableExecutableReferencePropertiesTo(reference, writer, cancellationToken);
    }

    private static void WritePortableExecutableReferencePropertiesTo(PortableExecutableReference reference, ObjectWriter writer, CancellationToken cancellationToken)
    {
        WriteTo(reference.Properties, writer, cancellationToken);
        writer.WriteString(reference.FilePath);
    }

    private static Checksum CreatePortableExecutableReferenceChecksum(PortableExecutableReference reference, CancellationToken cancellationToken)
    {
        using var stream = SerializableBytes.CreateWritableStream();

        using (var writer = new ObjectWriter(stream, leaveOpen: true))
        {
            WritePortableExecutableReferencePropertiesTo(reference, writer, cancellationToken);
            WriteMvidsTo(TryGetMetadata(reference), writer, cancellationToken);
        }

        stream.Position = 0;
        return Checksum.Create(stream);
    }

    private static void WriteMvidsTo(Metadata? metadata, ObjectWriter writer, CancellationToken cancellationToken)
    {
        if (metadata == null)
        {
            // handle error case where we couldn't load metadata of the reference.
            // this basically won't write anything to writer
            return;
        }

        if (metadata is AssemblyMetadata assemblyMetadata)
        {
            if (!TryGetModules(assemblyMetadata, out var modules))
            {
                // Gracefully bail out without writing anything to the writer.
                return;
            }

            writer.WriteInt32((int)assemblyMetadata.Kind);

            writer.WriteInt32(modules.Length);

            foreach (var module in modules)
            {
                WriteMvidTo(module, writer, cancellationToken);
            }

            return;
        }

        WriteMvidTo((ModuleMetadata)metadata, writer, cancellationToken);
    }

    private static bool TryGetModules(AssemblyMetadata assemblyMetadata, out ImmutableArray<ModuleMetadata> modules)
    {
        // Gracefully handle documented exceptions from 'GetModules' invocation.
        try
        {
            modules = assemblyMetadata.GetModules();
            return true;
        }
        catch (Exception ex) when (ex is BadImageFormatException or
                                   IOException or
                                   ObjectDisposedException)
        {
            modules = default;
            return false;
        }
    }

    private static void WriteMvidTo(ModuleMetadata metadata, ObjectWriter writer, CancellationToken cancellationToken)
    {
        cancellationToken.ThrowIfCancellationRequested();

        writer.WriteInt32((int)metadata.Kind);

        var metadataReader = metadata.GetMetadataReader();

        var mvidHandle = metadataReader.GetModuleDefinition().Mvid;
        var guid = metadataReader.GetGuid(mvidHandle);

        writer.WriteGuid(guid);
    }

    private static void WritePortableExecutableReferenceTo(
        PortableExecutableReference reference, ObjectWriter writer, CancellationToken cancellationToken)
    {
        WritePortableExecutableReferenceHeaderTo(reference, SerializationKinds.Bits, writer, cancellationToken);

        WriteTo(TryGetMetadata(reference), writer, cancellationToken);

        // TODO: what I should do with documentation provider? it is not exposed outside
    }

    private PortableExecutableReference ReadPortableExecutableReferenceFrom(ObjectReader reader, CancellationToken cancellationToken)
    {
        var kind = (SerializationKinds)reader.ReadInt32();
        Contract.ThrowIfFalse(kind is SerializationKinds.Bits or SerializationKinds.MemoryMapFile);

        var properties = ReadMetadataReferencePropertiesFrom(reader, cancellationToken);

        var filePath = reader.ReadString();

        if (TryReadMetadataFrom(reader, kind, cancellationToken) is not (var metadata, var storageHandles))
        {
            // TODO: deal with xml document provider properly
            //       should we shadow copy xml doc comment?

            // image doesn't exist
            return new MissingMetadataReference(properties, filePath, XmlDocumentationProvider.Default);
        }

        // for now, we will use IDocumentationProviderService to get DocumentationProvider for metadata
        // references. if the service is not available, then use Default (NoOp) provider.
        // since xml doc comment is not part of solution snapshot, (like xml reference resolver or strong name
        // provider) this provider can also potentially provide content that is different than one in the host. 
        // an alternative approach of this is synching content of xml doc comment to remote host as well
        // so that we can put xml doc comment as part of snapshot. but until we believe that is necessary,
        // it will go with simpler approach
        var documentProvider = filePath != null && _documentationService != null ?
            _documentationService.GetDocumentationProvider(filePath) : XmlDocumentationProvider.Default;

        return new SerializedMetadataReference(
            properties, filePath, metadata, storageHandles, documentProvider);
    }

    private static void WriteTo(MetadataReferenceProperties properties, ObjectWriter writer, CancellationToken cancellationToken)
    {
        cancellationToken.ThrowIfCancellationRequested();

        writer.WriteInt32((int)properties.Kind);
        writer.WriteArray(properties.Aliases, static (w, a) => w.WriteString(a));
        writer.WriteBoolean(properties.EmbedInteropTypes);
    }

    private static MetadataReferenceProperties ReadMetadataReferencePropertiesFrom(ObjectReader reader, CancellationToken cancellationToken)
    {
        cancellationToken.ThrowIfCancellationRequested();

        var kind = (MetadataImageKind)reader.ReadInt32();
        var aliases = reader.ReadArray(static r => r.ReadRequiredString());
        var embedInteropTypes = reader.ReadBoolean();

        return new MetadataReferenceProperties(kind, aliases, embedInteropTypes);
    }

    private static void WriteTo(Metadata? metadata, ObjectWriter writer, CancellationToken cancellationToken)
    {
        if (metadata == null)
        {
            // handle error case where metadata failed to load
            writer.WriteInt32(MetadataFailed);
            return;
        }

        if (metadata is AssemblyMetadata assemblyMetadata)
        {
            if (!TryGetModules(assemblyMetadata, out var modules))
            {
                // Gracefully handle error case where unable to get modules.
                writer.WriteInt32(MetadataFailed);
                return;
            }

            writer.WriteInt32((int)assemblyMetadata.Kind);

            writer.WriteInt32(modules.Length);

            foreach (var module in modules)
            {
                WriteTo(module, writer, cancellationToken);
            }

            return;
        }

        WriteTo((ModuleMetadata)metadata, writer, cancellationToken);
    }

    private static bool TryWritePortableExecutableReferenceBackedByTemporaryStorageTo(
        PortableExecutableReference reference,
        IReadOnlyList<ITemporaryStorageStreamHandle> handles,
        ObjectWriter writer,
        CancellationToken cancellationToken)
    {
        Contract.ThrowIfTrue(handles.Count == 0);

        WritePortableExecutableReferenceHeaderTo(reference, SerializationKinds.MemoryMapFile, writer, cancellationToken);

        writer.WriteInt32((int)MetadataImageKind.Assembly);
        writer.WriteInt32(handles.Count);

        foreach (var handle in handles)
        {
            writer.WriteInt32((int)MetadataImageKind.Module);
            handle.Identifier.WriteTo(writer);
        }

        return true;
    }

    private (Metadata metadata, ImmutableArray<TemporaryStorageStreamHandle> storageHandles)? TryReadMetadataFrom(
        ObjectReader reader, SerializationKinds kind, CancellationToken cancellationToken)
    {
        var imageKind = reader.ReadInt32();
        if (imageKind == MetadataFailed)
        {
            // error case
            return null;
        }

        var metadataKind = (MetadataImageKind)imageKind;
        if (metadataKind == MetadataImageKind.Assembly)
        {
            var count = reader.ReadInt32();

            var allMetadata = new FixedSizeArrayBuilder<ModuleMetadata>(count);
            var allHandles = new FixedSizeArrayBuilder<TemporaryStorageStreamHandle>(count);

            for (var i = 0; i < count; i++)
            {
                metadataKind = (MetadataImageKind)reader.ReadInt32();
                Contract.ThrowIfFalse(metadataKind == MetadataImageKind.Module);

                var (metadata, storageHandle) = ReadModuleMetadataFrom(reader, kind, cancellationToken);

                allMetadata.Add(metadata);
                allHandles.Add(storageHandle);
            }

            return (AssemblyMetadata.Create(allMetadata.MoveToImmutable()), allHandles.MoveToImmutable());
        }
        else
        {
            Contract.ThrowIfFalse(metadataKind == MetadataImageKind.Module);

            var moduleInfo = ReadModuleMetadataFrom(reader, kind, cancellationToken);
            return (moduleInfo.metadata, [moduleInfo.storageHandle]);
        }
    }

    private (ModuleMetadata metadata, TemporaryStorageStreamHandle storageHandle) ReadModuleMetadataFrom(
        ObjectReader reader, SerializationKinds kind, CancellationToken cancellationToken)
    {
        cancellationToken.ThrowIfCancellationRequested();

        Contract.ThrowIfFalse(kind is SerializationKinds.Bits or SerializationKinds.MemoryMapFile);

        return kind == SerializationKinds.Bits
            ? ReadModuleMetadataFromBits()
            : ReadModuleMetadataFromMemoryMappedFile();

        (ModuleMetadata metadata, TemporaryStorageStreamHandle storageHandle) ReadModuleMetadataFromMemoryMappedFile()
        {
            // Host passed us a segment of its own memory mapped file.  We can just refer to that segment directly as it
            // will not be released by the host.
            var storageIdentifier = TemporaryStorageIdentifier.ReadFrom(reader);
            var storageHandle = TemporaryStorageService.GetStreamHandle(storageIdentifier);
            return ReadModuleMetadataFromStorage(storageHandle);
        }

        (ModuleMetadata metadata, TemporaryStorageStreamHandle storageHandle) ReadModuleMetadataFromBits()
        {
            // Host is sending us all the data as bytes.  Take that and write that out to a memory mapped file on the
            // server side so that we can refer to this data uniformly.
            using var stream = SerializableBytes.CreateWritableStream();
            CopyByteArrayToStream(reader, stream, cancellationToken);

            var length = stream.Length;
            var storageHandle = _storageService.WriteToTemporaryStorage(stream, cancellationToken);
            Contract.ThrowIfTrue(length != storageHandle.Identifier.Size);
            return ReadModuleMetadataFromStorage(storageHandle);
        }

        (ModuleMetadata metadata, TemporaryStorageStreamHandle storageHandle) ReadModuleMetadataFromStorage(
            TemporaryStorageStreamHandle storageHandle)
        {
            // Now read in the module data using that identifier.  This will either be reading from the host's memory if
            // they passed us the information about that memory segment.  Or it will be reading from our own memory if they
            // sent us the full contents.
            var unmanagedStream = storageHandle.ReadFromTemporaryStorage(cancellationToken);
            Contract.ThrowIfFalse(storageHandle.Identifier.Size == unmanagedStream.Length);

            // For an unmanaged memory stream, ModuleMetadata can take ownership directly.  Stream will be kept alive as
            // long as the ModuleMetadata is alive due to passing its .Dispose method in as the onDispose callback of
            // the metadata.
            unsafe
            {
                var metadata = ModuleMetadata.CreateFromMetadata(
                    (IntPtr)unmanagedStream.PositionPointer, (int)unmanagedStream.Length, unmanagedStream.Dispose);
                return (metadata, storageHandle);
            }
        }
    }

    private static void CopyByteArrayToStream(ObjectReader reader, Stream stream, CancellationToken cancellationToken)
    {
        cancellationToken.ThrowIfCancellationRequested();

        // TODO: make reader be able to read byte[] chunk
        var content = reader.ReadByteArray();
        stream.Write(content, 0, content.Length);
    }

    private static void WriteTo(ModuleMetadata metadata, ObjectWriter writer, CancellationToken cancellationToken)
    {
        writer.WriteInt32((int)metadata.Kind);

        WriteTo(metadata.GetMetadataReader(), writer, cancellationToken);
    }

    private static unsafe void WriteTo(MetadataReader reader, ObjectWriter writer, CancellationToken cancellationToken)
    {
        cancellationToken.ThrowIfCancellationRequested();

        writer.WriteSpan(new ReadOnlySpan<byte>(reader.MetadataPointer, reader.MetadataLength));
    }

    private static void WriteUnresolvedAnalyzerReferenceTo(AnalyzerReference reference, ObjectWriter writer)
    {
        writer.WriteString(nameof(UnresolvedAnalyzerReference));
        writer.WriteString(reference.FullPath);
    }

    private static Metadata? TryGetMetadata(PortableExecutableReference reference)
    {
        try
        {
            return reference.GetMetadata();
        }
        catch
        {
            // we have a reference but the file the reference is pointing to
            // might not actually exist on disk.
            // in that case, rather than crashing, we will handle it gracefully.
            return null;
        }
    }

    private sealed class MissingMetadataReference : PortableExecutableReference
    {
        private readonly DocumentationProvider _provider;

        public MissingMetadataReference(
            MetadataReferenceProperties properties, string? fullPath, DocumentationProvider initialDocumentation)
            : base(properties, fullPath, initialDocumentation)
        {
            // TODO: doc comment provider is a bit weird.
            _provider = initialDocumentation;
        }

        protected override DocumentationProvider CreateDocumentationProvider()
        {
            // TODO: properly implement this
            throw new NotImplementedException();
        }

        protected override Metadata GetMetadataImpl()
        {
            // we just throw "FileNotFoundException" even if it might not be actual reason
            // why metadata has failed to load. in this context, we don't care much on actual
            // reason. we just need to maintain failure when re-constructing solution to maintain
            // snapshot integrity. 
            //
            // if anyone care actual reason, he should get that info from original Solution.
            throw new FileNotFoundException(FilePath);
        }

        protected override PortableExecutableReference WithPropertiesImpl(MetadataReferenceProperties properties)
            => new MissingMetadataReference(properties, FilePath, _provider);
    }

    [DebuggerDisplay("{" + nameof(Display) + ",nq}")]
    private sealed class SerializedMetadataReference : PortableExecutableReference, ISupportTemporaryStorage
    {
        private readonly Metadata _metadata;
        private readonly ImmutableArray<TemporaryStorageStreamHandle> _storageHandles;
        private readonly DocumentationProvider _provider;

        public IReadOnlyList<ITemporaryStorageStreamHandle> StorageHandles => _storageHandles;

        public SerializedMetadataReference(
            MetadataReferenceProperties properties,
            string? fullPath,
            Metadata metadata,
            ImmutableArray<TemporaryStorageStreamHandle> storageHandles,
            DocumentationProvider initialDocumentation)
            : base(properties, fullPath, initialDocumentation)
        {
            Contract.ThrowIfTrue(storageHandles.IsDefault);
            _metadata = metadata;
            _storageHandles = storageHandles;

            _provider = initialDocumentation;
        }

        protected override DocumentationProvider CreateDocumentationProvider()
        {
            // this uses documentation provider given at the constructor
            throw ExceptionUtilities.Unreachable();
        }

        protected override Metadata GetMetadataImpl()
            => _metadata;

        protected override PortableExecutableReference WithPropertiesImpl(MetadataReferenceProperties properties)
<<<<<<< HEAD
            => new SerializedMetadataReference(properties, FilePath, _metadata, _storagesOpt, _provider);

        public IReadOnlyList<ITemporaryStreamStorageInternal>? GetStorages()
            => throw new InvalidOperationException();
=======
            => new SerializedMetadataReference(properties, FilePath, _metadata, _storageHandles, _provider);
>>>>>>> fa64d902
    }
}<|MERGE_RESOLUTION|>--- conflicted
+++ resolved
@@ -534,13 +534,6 @@
             => _metadata;
 
         protected override PortableExecutableReference WithPropertiesImpl(MetadataReferenceProperties properties)
-<<<<<<< HEAD
-            => new SerializedMetadataReference(properties, FilePath, _metadata, _storagesOpt, _provider);
-
-        public IReadOnlyList<ITemporaryStreamStorageInternal>? GetStorages()
-            => throw new InvalidOperationException();
-=======
             => new SerializedMetadataReference(properties, FilePath, _metadata, _storageHandles, _provider);
->>>>>>> fa64d902
     }
 }