﻿// Licensed to the .NET Foundation under one or more agreements.
// The .NET Foundation licenses this file to you under the MIT license.
// See the LICENSE file in the project root for more information.

#nullable disable

using System.Collections.Generic;
using System.Collections.Immutable;
using Roslyn.Utilities;

namespace Microsoft.CodeAnalysis.Serialization
{
    /// <summary>
    /// This is just internal utility type to reduce allocations and redundant code
    /// </summary>
    internal static class Creator
    {
        public static PooledObject<HashSet<Checksum>> CreateChecksumSet(ImmutableArray<Checksum> checksums)
        {
            var items = SharedPools.Default<HashSet<Checksum>>().GetPooledObject();

            var hashSet = items.Object;
            foreach (var checksum in checksums)
                hashSet.Add(checksum);

            return items;
        }

        public static PooledObject<HashSet<Checksum>> CreateChecksumSet(Checksum checksum)
        {
            var items = SharedPools.Default<HashSet<Checksum>>().GetPooledObject();
            items.Object.Add(checksum);
            return items;
        }

        public static PooledObject<List<T>> CreateList<T>()
            => SharedPools.Default<List<T>>().GetPooledObject();

<<<<<<< HEAD
        public static PooledObject<Dictionary<Checksum, object>> CreateResultMap()
            => SharedPools.Default<Dictionary<Checksum, object>>().GetPooledObject();
=======
        public static PooledObject<Dictionary<Checksum, object>> CreateResultMap(out Dictionary<Checksum, object> result)
        {
            var pooled = SharedPools.Default<Dictionary<Checksum, object>>().GetPooledObject();
            result = pooled.Object;
            return pooled;
        }
>>>>>>> 57b8f388
    }
}<|MERGE_RESOLUTION|>--- conflicted
+++ resolved
@@ -36,16 +36,11 @@
         public static PooledObject<List<T>> CreateList<T>()
             => SharedPools.Default<List<T>>().GetPooledObject();
 
-<<<<<<< HEAD
-        public static PooledObject<Dictionary<Checksum, object>> CreateResultMap()
-            => SharedPools.Default<Dictionary<Checksum, object>>().GetPooledObject();
-=======
         public static PooledObject<Dictionary<Checksum, object>> CreateResultMap(out Dictionary<Checksum, object> result)
         {
             var pooled = SharedPools.Default<Dictionary<Checksum, object>>().GetPooledObject();
             result = pooled.Object;
             return pooled;
         }
->>>>>>> 57b8f388
     }
 }