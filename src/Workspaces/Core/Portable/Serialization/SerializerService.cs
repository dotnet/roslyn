--- conflicted
+++ resolved
@@ -180,11 +180,7 @@
         }
     }
 
-<<<<<<< HEAD
-    public async ValueTask<T> DeserializeAsync<T>(WellKnownSynchronizationKind kind, ObjectReader reader, CancellationToken cancellationToken)
-=======
-    public object Deserialize(WellKnownSynchronizationKind kind, ObjectReader reader, CancellationToken cancellationToken)
->>>>>>> 761b5093
+    public async ValueTask<object> DeserializeAsync(WellKnownSynchronizationKind kind, ObjectReader reader, CancellationToken cancellationToken)
     {
         using (Logger.LogBlock(FunctionId.Serializer_Deserialize, s_logKind, kind, cancellationToken))
         {
@@ -192,68 +188,24 @@
 
             return kind switch
             {
-<<<<<<< HEAD
-                case WellKnownSynchronizationKind.SolutionCompilationState:
-                    return (T)(object)await SolutionCompilationStateChecksums.DeserializeAsync(reader).ConfigureAwait(false);
-
-                case WellKnownSynchronizationKind.SolutionState:
-                    return (T)(object)await SolutionStateChecksums.DeserializeAsync(reader).ConfigureAwait(false);
-
-                case WellKnownSynchronizationKind.ProjectState:
-                    return (T)(object)await ProjectStateChecksums.DeserializeAsync(reader).ConfigureAwait(false);
-
-                case WellKnownSynchronizationKind.DocumentState:
-                    return (T)(object)await DocumentStateChecksums.DeserializeAsync(reader).ConfigureAwait(false);
-
-                case WellKnownSynchronizationKind.ChecksumCollection:
-                    return (T)(object)await ChecksumCollection.ReadFromAsync(reader).ConfigureAwait(false);
-
-                case WellKnownSynchronizationKind.SolutionAttributes:
-                    return (T)(object)await SolutionInfo.SolutionAttributes.ReadFromAsync(reader).ConfigureAwait(false);
-                case WellKnownSynchronizationKind.ProjectAttributes:
-                    return (T)(object)await ProjectInfo.ProjectAttributes.ReadFromAsync(reader).ConfigureAwait(false);
-                case WellKnownSynchronizationKind.DocumentAttributes:
-                    return (T)(object)await DocumentInfo.DocumentAttributes.ReadFromAsync(reader).ConfigureAwait(false);
-                case WellKnownSynchronizationKind.SourceGeneratedDocumentIdentity:
-                    return (T)(object)await SourceGeneratedDocumentIdentity.ReadFromAsync(reader).ConfigureAwait(false);
-                case WellKnownSynchronizationKind.CompilationOptions:
-                    return (T)(object)await DeserializeCompilationOptionsAsync(reader, cancellationToken).ConfigureAwait(false);
-                case WellKnownSynchronizationKind.ParseOptions:
-                    return (T)(object)await DeserializeParseOptionsAsync(reader, cancellationToken).ConfigureAwait(false);
-                case WellKnownSynchronizationKind.ProjectReference:
-                    return (T)(object)await DeserializeProjectReferenceAsync(reader, cancellationToken).ConfigureAwait(false);
-                case WellKnownSynchronizationKind.MetadataReference:
-                    return (T)(object)await DeserializeMetadataReferenceAsync(reader, cancellationToken).ConfigureAwait(false);
-                case WellKnownSynchronizationKind.AnalyzerReference:
-                    return (T)(object)await DeserializeAnalyzerReferenceAsync(reader, cancellationToken).ConfigureAwait(false);
-                case WellKnownSynchronizationKind.SerializableSourceText:
-                    return (T)(object)await SerializableSourceText.DeserializeAsync(reader, _storageService, _textService, cancellationToken).ConfigureAwait(false);
-                case WellKnownSynchronizationKind.SourceText:
-                    return (T)(object)await DeserializeSourceTextAsync(reader, cancellationToken).ConfigureAwait(false);
-
-                default:
-                    throw ExceptionUtilities.UnexpectedValue(kind);
-            }
-=======
-                WellKnownSynchronizationKind.SolutionCompilationState => SolutionCompilationStateChecksums.Deserialize(reader),
-                WellKnownSynchronizationKind.SolutionState => SolutionStateChecksums.Deserialize(reader),
-                WellKnownSynchronizationKind.ProjectState => ProjectStateChecksums.Deserialize(reader),
-                WellKnownSynchronizationKind.DocumentState => DocumentStateChecksums.Deserialize(reader),
-                WellKnownSynchronizationKind.ChecksumCollection => ChecksumCollection.ReadFrom(reader),
-                WellKnownSynchronizationKind.SolutionAttributes => SolutionInfo.SolutionAttributes.ReadFrom(reader),
-                WellKnownSynchronizationKind.ProjectAttributes => ProjectInfo.ProjectAttributes.ReadFrom(reader),
-                WellKnownSynchronizationKind.DocumentAttributes => DocumentInfo.DocumentAttributes.ReadFrom(reader),
-                WellKnownSynchronizationKind.SourceGeneratedDocumentIdentity => SourceGeneratedDocumentIdentity.ReadFrom(reader),
-                WellKnownSynchronizationKind.CompilationOptions => DeserializeCompilationOptions(reader, cancellationToken),
-                WellKnownSynchronizationKind.ParseOptions => DeserializeParseOptions(reader, cancellationToken),
-                WellKnownSynchronizationKind.ProjectReference => DeserializeProjectReference(reader, cancellationToken),
-                WellKnownSynchronizationKind.MetadataReference => DeserializeMetadataReference(reader, cancellationToken),
-                WellKnownSynchronizationKind.AnalyzerReference => DeserializeAnalyzerReference(reader, cancellationToken),
-                WellKnownSynchronizationKind.SerializableSourceText => SerializableSourceText.Deserialize(reader, _storageService, _textService, cancellationToken),
-                WellKnownSynchronizationKind.SourceText => DeserializeSourceText(reader, cancellationToken),
+                WellKnownSynchronizationKind.SolutionCompilationState => await SolutionCompilationStateChecksums.DeserializeAsync(reader).ConfigureAwait(false),
+                WellKnownSynchronizationKind.SolutionState => await SolutionStateChecksums.DeserializeAsync(reader).ConfigureAwait(false),
+                WellKnownSynchronizationKind.ProjectState => await ProjectStateChecksums.DeserializeAsync(reader).ConfigureAwait(false),
+                WellKnownSynchronizationKind.DocumentState => await DocumentStateChecksums.DeserializeAsync(reader).ConfigureAwait(false),
+                WellKnownSynchronizationKind.ChecksumCollection => await ChecksumCollection.ReadFromAsync(reader).ConfigureAwait(false),
+                WellKnownSynchronizationKind.SolutionAttributes => await SolutionInfo.SolutionAttributes.ReadFromAsync(reader).ConfigureAwait(false),
+                WellKnownSynchronizationKind.ProjectAttributes => await ProjectInfo.ProjectAttributes.ReadFromAsync(reader).ConfigureAwait(false),
+                WellKnownSynchronizationKind.DocumentAttributes => await DocumentInfo.DocumentAttributes.ReadFromAsync(reader).ConfigureAwait(false),
+                WellKnownSynchronizationKind.SourceGeneratedDocumentIdentity => await SourceGeneratedDocumentIdentity.ReadFromAsync(reader).ConfigureAwait(false),
+                WellKnownSynchronizationKind.CompilationOptions => await DeserializeCompilationOptionsAsync(reader, cancellationToken).ConfigureAwait(false),
+                WellKnownSynchronizationKind.ParseOptions => await DeserializeParseOptionsAsync(reader, cancellationToken).ConfigureAwait(false),
+                WellKnownSynchronizationKind.ProjectReference => await DeserializeProjectReferenceAsync(reader, cancellationToken).ConfigureAwait(false),
+                WellKnownSynchronizationKind.MetadataReference => await DeserializeMetadataReferenceAsync(reader, cancellationToken).ConfigureAwait(false),
+                WellKnownSynchronizationKind.AnalyzerReference => await DeserializeAnalyzerReferenceAsync(reader, cancellationToken).ConfigureAwait(false),
+                WellKnownSynchronizationKind.SerializableSourceText => await SerializableSourceText.DeserializeAsync(reader, _storageService, _textService, cancellationToken).ConfigureAwait(false),
+                WellKnownSynchronizationKind.SourceText => await DeserializeSourceTextAsync(reader, cancellationToken).ConfigureAwait(false),
                 _ => throw ExceptionUtilities.UnexpectedValue(kind),
             };
->>>>>>> 761b5093
         }
     }
 
