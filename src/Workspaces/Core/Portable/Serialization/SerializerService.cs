--- conflicted
+++ resolved
@@ -114,57 +114,6 @@
                 case WellKnownSynchronizationKind.ProjectAttributes:
                     ((ProjectInfo.ProjectAttributes)value).WriteTo(writer);
                     return;
-<<<<<<< HEAD
-                }
-
-                switch (kind)
-                {
-                    case WellKnownSynchronizationKind.Null:
-                        // do nothing
-                        return;
-
-                    case WellKnownSynchronizationKind.SolutionAttributes:
-                    case WellKnownSynchronizationKind.ProjectAttributes:
-                    case WellKnownSynchronizationKind.DocumentAttributes:
-                    case WellKnownSynchronizationKind.SourceGeneratedDocumentIdentity:
-                        ((IObjectWritable)value).WriteTo(writer);
-                        return;
-
-                    case WellKnownSynchronizationKind.CompilationOptions:
-                        SerializeCompilationOptions((CompilationOptions)value, writer, cancellationToken);
-                        return;
-
-                    case WellKnownSynchronizationKind.ParseOptions:
-                        cancellationToken.ThrowIfCancellationRequested();
-                        SerializeParseOptions((ParseOptions)value, writer);
-                        return;
-
-                    case WellKnownSynchronizationKind.ProjectReference:
-                        SerializeProjectReference((ProjectReference)value, writer, cancellationToken);
-                        return;
-
-                    case WellKnownSynchronizationKind.MetadataReference:
-                        SerializeMetadataReference((MetadataReference)value, writer, context, cancellationToken);
-                        return;
-
-                    case WellKnownSynchronizationKind.AnalyzerReference:
-                        SerializeAnalyzerReference((AnalyzerReference)value, writer, cancellationToken: cancellationToken);
-                        return;
-
-                    case WellKnownSynchronizationKind.SerializableSourceText:
-                        SerializeSourceText((SerializableSourceText)value, writer, cancellationToken);
-                        return;
-
-                    case WellKnownSynchronizationKind.SourceText:
-                        SerializeSourceText(new SerializableSourceText((SourceText)value), writer, cancellationToken);
-                        return;
-
-                    default:
-                        // object that is not part of solution is not supported since we don't know what inputs are required to
-                        // serialize it
-                        throw ExceptionUtilities.UnexpectedValue(kind);
-                }
-=======
 
                 case WellKnownSynchronizationKind.DocumentAttributes:
                     ((DocumentInfo.DocumentAttributes)value).WriteTo(writer);
@@ -196,11 +145,11 @@
                     return;
 
                 case WellKnownSynchronizationKind.SerializableSourceText:
-                    SerializeSourceText((SerializableSourceText)value, writer, context, cancellationToken);
+                    SerializeSourceText((SerializableSourceText)value, writer, cancellationToken);
                     return;
 
                 case WellKnownSynchronizationKind.SourceText:
-                    SerializeSourceText(new SerializableSourceText((SourceText)value), writer, context, cancellationToken);
+                    SerializeSourceText(new SerializableSourceText((SourceText)value), writer, cancellationToken);
                     return;
 
                 case WellKnownSynchronizationKind.SolutionState:
@@ -223,7 +172,6 @@
                     // object that is not part of solution is not supported since we don't know what inputs are required to
                     // serialize it
                     throw ExceptionUtilities.UnexpectedValue(kind);
->>>>>>> 3bc5be47
             }
         }
     }
@@ -236,47 +184,6 @@
 
             switch (kind)
             {
-<<<<<<< HEAD
-                cancellationToken.ThrowIfCancellationRequested();
-
-                switch (kind)
-                {
-                    case WellKnownSynchronizationKind.Null:
-                        return default;
-
-                    case WellKnownSynchronizationKind.SolutionState:
-                    case WellKnownSynchronizationKind.ProjectState:
-                    case WellKnownSynchronizationKind.DocumentState:
-                    case WellKnownSynchronizationKind.ChecksumCollection:
-                        return (T)(object)DeserializeChecksumWithChildren(reader, cancellationToken);
-
-                    case WellKnownSynchronizationKind.SolutionAttributes:
-                        return (T)(object)SolutionInfo.SolutionAttributes.ReadFrom(reader);
-                    case WellKnownSynchronizationKind.ProjectAttributes:
-                        return (T)(object)ProjectInfo.ProjectAttributes.ReadFrom(reader);
-                    case WellKnownSynchronizationKind.DocumentAttributes:
-                        return (T)(object)DocumentInfo.DocumentAttributes.ReadFrom(reader);
-                    case WellKnownSynchronizationKind.SourceGeneratedDocumentIdentity:
-                        return (T)(object)SourceGeneratedDocumentIdentity.ReadFrom(reader);
-                    case WellKnownSynchronizationKind.CompilationOptions:
-                        return (T)(object)DeserializeCompilationOptions(reader, cancellationToken);
-                    case WellKnownSynchronizationKind.ParseOptions:
-                        return (T)(object)DeserializeParseOptions(reader, cancellationToken);
-                    case WellKnownSynchronizationKind.ProjectReference:
-                        return (T)(object)DeserializeProjectReference(reader, cancellationToken);
-                    case WellKnownSynchronizationKind.MetadataReference:
-                        return (T)(object)DeserializeMetadataReference(reader, cancellationToken);
-                    case WellKnownSynchronizationKind.AnalyzerReference:
-                        return (T)(object)DeserializeAnalyzerReference(reader, cancellationToken);
-                    case WellKnownSynchronizationKind.SerializableSourceText:
-                        return (T)(object)SerializableSourceText.Deserialize(reader, _textService, cancellationToken);
-                    case WellKnownSynchronizationKind.SourceText:
-                        return (T)(object)DeserializeSourceText(reader, cancellationToken);
-
-                    default:
-                        throw ExceptionUtilities.UnexpectedValue(kind);
-                }
-=======
                 case WellKnownSynchronizationKind.SolutionState:
                     return (T)(object)SolutionStateChecksums.Deserialize(reader);
 
@@ -308,13 +215,12 @@
                 case WellKnownSynchronizationKind.AnalyzerReference:
                     return (T)(object)DeserializeAnalyzerReference(reader, cancellationToken);
                 case WellKnownSynchronizationKind.SerializableSourceText:
-                    return (T)(object)SerializableSourceText.Deserialize(reader, _storageService, _textService, cancellationToken);
+                    return (T)(object)SerializableSourceText.Deserialize(reader, _textService, cancellationToken);
                 case WellKnownSynchronizationKind.SourceText:
                     return (T)(object)DeserializeSourceText(reader, cancellationToken);
 
                 default:
                     throw ExceptionUtilities.UnexpectedValue(kind);
->>>>>>> 3bc5be47
             }
         }
     }
