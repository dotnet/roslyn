--- conflicted
+++ resolved
@@ -17,11 +17,7 @@
         private const byte ChecksumKind = 0;
         private const byte ChecksumWithChildrenKind = 1;
 
-<<<<<<< HEAD
-        private static readonly ImmutableDictionary<WellKnownSynchronizationKinds, Func<object[], ChecksumWithChildren>> s_creatorMap = CreateCreatorMap();
-=======
         private static readonly ImmutableDictionary<WellKnownSynchronizationKind, Func<object[], ChecksumWithChildren>> s_creatorMap = CreateCreatorMap();
->>>>>>> 8262112e
 
         public void SerializeChecksumWithChildren(ChecksumWithChildren checksums, ObjectWriter writer, CancellationToken cancellationToken)
         {
@@ -58,11 +54,7 @@
         {
             cancellationToken.ThrowIfCancellationRequested();
 
-<<<<<<< HEAD
-            var kind = (WellKnownSynchronizationKinds)reader.ReadInt32();
-=======
             var kind = (WellKnownSynchronizationKind)reader.ReadInt32();
->>>>>>> 8262112e
             var checksum = Checksum.ReadFrom(reader);
 
             var childrenCount = reader.ReadInt32();
@@ -92,20 +84,6 @@
             return checksums;
         }
 
-<<<<<<< HEAD
-        private static ImmutableDictionary<WellKnownSynchronizationKinds, Func<object[], ChecksumWithChildren>> CreateCreatorMap()
-        {
-            return ImmutableDictionary<WellKnownSynchronizationKinds, Func<object[], ChecksumWithChildren>>.Empty
-                .Add(WellKnownSynchronizationKinds.SolutionState, children => new SolutionStateChecksums(children))
-                .Add(WellKnownSynchronizationKinds.ProjectState, children => new ProjectStateChecksums(children))
-                .Add(WellKnownSynchronizationKinds.DocumentState, children => new DocumentStateChecksums(children))
-                .Add(WellKnownSynchronizationKinds.Projects, children => new ProjectChecksumCollection(children))
-                .Add(WellKnownSynchronizationKinds.Documents, children => new DocumentChecksumCollection(children))
-                .Add(WellKnownSynchronizationKinds.TextDocuments, children => new TextDocumentChecksumCollection(children))
-                .Add(WellKnownSynchronizationKinds.ProjectReferences, children => new ProjectReferenceChecksumCollection(children))
-                .Add(WellKnownSynchronizationKinds.MetadataReferences, children => new MetadataReferenceChecksumCollection(children))
-                .Add(WellKnownSynchronizationKinds.AnalyzerReferences, children => new AnalyzerReferenceChecksumCollection(children));
-=======
         private static ImmutableDictionary<WellKnownSynchronizationKind, Func<object[], ChecksumWithChildren>> CreateCreatorMap()
         {
             return ImmutableDictionary<WellKnownSynchronizationKind, Func<object[], ChecksumWithChildren>>.Empty
@@ -118,7 +96,6 @@
                 .Add(WellKnownSynchronizationKind.ProjectReferences, children => new ProjectReferenceChecksumCollection(children))
                 .Add(WellKnownSynchronizationKind.MetadataReferences, children => new MetadataReferenceChecksumCollection(children))
                 .Add(WellKnownSynchronizationKind.AnalyzerReferences, children => new AnalyzerReferenceChecksumCollection(children));
->>>>>>> 8262112e
         }
     }
 }