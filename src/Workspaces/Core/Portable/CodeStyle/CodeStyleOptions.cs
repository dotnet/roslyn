--- conflicted
+++ resolved
@@ -12,14 +12,9 @@
         /// but with none enforcement, so that the user is not prompted about their usage.
         /// </remarks>
         internal static readonly CodeStyleOption<bool> TrueWithNoneEnforcement = new CodeStyleOption<bool>(value: true, notification: NotificationOption.None);
-<<<<<<< HEAD
-        internal static readonly CodeStyleOption<bool> TrueWithSuggestionEnforcement = new CodeStyleOption<bool>(value: true, notification: NotificationOption.Suggestion);
-        internal static readonly CodeStyleOption<bool> FalseWithNoneEnforcement = new CodeStyleOption<bool>(value: false, notification: NotificationOption.None);
-=======
         internal static readonly CodeStyleOption<bool> FalseWithNoneEnforcement = new CodeStyleOption<bool>(value: false, notification: NotificationOption.None);
         internal static readonly CodeStyleOption<bool> TrueWithSuggestionEnforcement = new CodeStyleOption<bool>(value: true, notification: NotificationOption.Suggestion);
         internal static readonly CodeStyleOption<bool> FalseWithSuggestionEnforcement = new CodeStyleOption<bool>(value: false, notification: NotificationOption.Suggestion);
->>>>>>> 9c2a398d
 
         /// <summary>
         /// This option says if we should simplify away the <see langword="this"/>. or <see langword="Me"/>. in field access expressions.
