﻿// Licensed to the .NET Foundation under one or more agreements.
// The .NET Foundation licenses this file to you under the MIT license.
// See the LICENSE file in the project root for more information.

#nullable disable

using System;
using System.Xml.Linq;
using Roslyn.Utilities;

namespace Microsoft.CodeAnalysis.CodeStyle
{
    /// <inheritdoc cref="CodeStyleOption2{T}"/>
    public sealed class CodeStyleOption<T> : ICodeStyleOption, IEquatable<CodeStyleOption<T>>
    {
#if !LIGHTWEIGHT
        static CodeStyleOption()
        {
            ObjectBinder.RegisterTypeReader(typeof(CodeStyleOption<T>), ReadFrom);
        }
#endif

        private readonly CodeStyleOption2<T> _codeStyleOptionImpl;
        public static CodeStyleOption<T> Default => new(default, NotificationOption.Silent);

        internal CodeStyleOption(CodeStyleOption2<T> codeStyleOptionImpl)
            => _codeStyleOptionImpl = codeStyleOptionImpl;

        public CodeStyleOption(T value, NotificationOption notification)
            : this(new CodeStyleOption2<T>(value, (NotificationOption2)notification))
        {
        }

        public T Value
        {
            get => _codeStyleOptionImpl.Value;

            [Obsolete("Modifying a CodeStyleOption<T> is not supported.", error: true)]
            set => throw new InvalidOperationException();
        }

#if !LIGHTWEIGHT
        bool IObjectWritable.ShouldReuseInSerialization => _codeStyleOptionImpl.ShouldReuseInSerialization;
#endif
        object ICodeStyleOption.Value => this.Value;
        NotificationOption2 ICodeStyleOption.Notification => _codeStyleOptionImpl.Notification;
        ICodeStyleOption ICodeStyleOption.WithValue(object value) => new CodeStyleOption<T>((T)value, Notification);
        ICodeStyleOption ICodeStyleOption.WithNotification(NotificationOption2 notification) => new CodeStyleOption<T>(Value, (NotificationOption)notification);
        ICodeStyleOption ICodeStyleOption.AsCodeStyleOption<TCodeStyleOption>()
            => this is TCodeStyleOption ? this : (ICodeStyleOption)_codeStyleOptionImpl;
        ICodeStyleOption ICodeStyleOption.AsPublicCodeStyleOption() => this;

        public NotificationOption Notification
        {
            get => (NotificationOption)_codeStyleOptionImpl.Notification;

            [Obsolete("Modifying a CodeStyleOption<T> is not supported.", error: true)]
            set => throw new InvalidOperationException();
        }

        internal CodeStyleOption2<T> UnderlyingOption => _codeStyleOptionImpl;

        public XElement ToXElement() => _codeStyleOptionImpl.ToXElement();

        public static CodeStyleOption<T> FromXElement(XElement element)
            => new(CodeStyleOption2<T>.FromXElement(element));

#if !LIGHTWEIGHT
        void IObjectWritable.WriteTo(ObjectWriter writer)
            => _codeStyleOptionImpl.WriteTo(writer);

        internal static CodeStyleOption<object> ReadFrom(ObjectReader reader)
<<<<<<< HEAD
            => new CodeStyleOption<object>(CodeStyleOption2<T>.ReadFrom(reader));
#endif
=======
            => new(CodeStyleOption2<T>.ReadFrom(reader));
>>>>>>> ae1fff34

        public bool Equals(CodeStyleOption<T> other)
            => _codeStyleOptionImpl.Equals(other?._codeStyleOptionImpl);

        public override bool Equals(object obj)
            => obj is CodeStyleOption<T> option &&
               Equals(option);

        public override int GetHashCode()
            => _codeStyleOptionImpl.GetHashCode();
    }
}<|MERGE_RESOLUTION|>--- conflicted
+++ resolved
@@ -70,12 +70,8 @@
             => _codeStyleOptionImpl.WriteTo(writer);
 
         internal static CodeStyleOption<object> ReadFrom(ObjectReader reader)
-<<<<<<< HEAD
-            => new CodeStyleOption<object>(CodeStyleOption2<T>.ReadFrom(reader));
+            => new(CodeStyleOption2<T>.ReadFrom(reader));
 #endif
-=======
-            => new(CodeStyleOption2<T>.ReadFrom(reader));
->>>>>>> ae1fff34
 
         public bool Equals(CodeStyleOption<T> other)
             => _codeStyleOptionImpl.Equals(other?._codeStyleOptionImpl);
