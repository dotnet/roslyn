--- conflicted
+++ resolved
@@ -38,7 +38,6 @@
     /// </remarks>
     /// <seealso cref="_weakFileReference"/>
     private const long SingleFileThreshold = 128 * 1024;
-<<<<<<< HEAD
 
     /// <summary>
     /// The size in bytes of a memory mapped file created to store multiple temporary objects.
@@ -157,7 +156,7 @@
     public static string CreateUniqueName(long size)
         => "Roslyn Temp Storage " + size.ToString() + " " + Guid.NewGuid().ToString("N");
 
-    internal class TemporaryStreamStorage : ITemporaryStreamStorageInternal, ITemporaryStorageWithName
+    internal sealed class TemporaryStreamStorage : ITemporaryStreamStorageInternal, ITemporaryStorageWithName
     {
         private readonly TemporaryStorageService _service;
         private MemoryMappedInfo? _memoryMappedInfo;
@@ -194,296 +193,22 @@
             if (_memoryMappedInfo == null)
             {
                 throw new InvalidOperationException();
-=======
-
-    /// <summary>
-    /// The size in bytes of a memory mapped file created to store multiple temporary objects.
-    /// </summary>
-    /// <remarks>
-    /// <para>This value was arbitrarily chosen and appears to work well. Can be changed if data suggests
-    /// something better.</para>
-    /// </remarks>
-    /// <seealso cref="_weakFileReference"/>
-    private const long MultiFileBlockSize = SingleFileThreshold * 32;
-
-    private readonly IWorkspaceThreadingService? _workspaceThreadingService;
-    private readonly ITextFactoryService _textFactory;
-
-    /// <summary>
-    /// The synchronization object for accessing the memory mapped file related fields (indicated in the remarks
-    /// of each field).
-    /// </summary>
-    /// <remarks>
-    /// <para>PERF DEV NOTE: A concurrent (but complex) implementation of this type with identical semantics is
-    /// available in source control history. The use of exclusive locks was not causing any measurable
-    /// performance overhead even on 28-thread machines at the time this was written.</para>
-    /// </remarks>
-    private readonly object _gate = new();
-
-    /// <summary>
-    /// The most recent memory mapped file for creating multiple storage units. It will be used via bump-pointer
-    /// allocation until space is no longer available in it.
-    /// </summary>
-    /// <remarks>
-    /// <para>Access should be synchronized on <see cref="_gate"/>.</para>
-    /// </remarks>
-    private ReferenceCountedDisposable<MemoryMappedFile>.WeakReference _weakFileReference;
-
-    /// <summary>The name of the current memory mapped file for multiple storage units.</summary>
-    /// <remarks>
-    /// <para>Access should be synchronized on <see cref="_gate"/>.</para>
-    /// </remarks>
-    /// <seealso cref="_weakFileReference"/>
-    private string? _name;
-
-    /// <summary>The total size of the current memory mapped file for multiple storage units.</summary>
-    /// <remarks>
-    /// <para>Access should be synchronized on <see cref="_gate"/>.</para>
-    /// </remarks>
-    /// <seealso cref="_weakFileReference"/>
-    private long _fileSize;
-
-    /// <summary>
-    /// The offset into the current memory mapped file where the next storage unit can be held.
-    /// </summary>
-    /// <remarks>
-    /// <para>Access should be synchronized on <see cref="_gate"/>.</para>
-    /// </remarks>
-    /// <seealso cref="_weakFileReference"/>
-    private long _offset;
-
-    [Obsolete(MefConstruction.FactoryMethodMessage, error: true)]
-    private TemporaryStorageService(IWorkspaceThreadingService? workspaceThreadingService, ITextFactoryService textFactory)
-    {
-        _workspaceThreadingService = workspaceThreadingService;
-        _textFactory = textFactory;
-    }
-
-    public ITemporaryTextStorageInternal CreateTemporaryTextStorage()
-        => new TemporaryTextStorage(this);
-
-    public ITemporaryTextStorageInternal AttachTemporaryTextStorage(string storageName, long offset, long size, SourceHashAlgorithm checksumAlgorithm, Encoding? encoding)
-        => new TemporaryTextStorage(this, storageName, offset, size, checksumAlgorithm, encoding);
-
-    ITemporaryStreamStorageInternal ITemporaryStorageServiceInternal.CreateTemporaryStreamStorage()
-        => CreateTemporaryStreamStorage();
-
-    internal TemporaryStreamStorage CreateTemporaryStreamStorage()
-        => new(this);
-
-    public ITemporaryStreamStorageInternal AttachTemporaryStreamStorage(string storageName, long offset, long size)
-        => new TemporaryStreamStorage(this, storageName, offset, size);
-
-    /// <summary>
-    /// Allocate shared storage of a specified size.
-    /// </summary>
-    /// <remarks>
-    /// <para>"Small" requests are fulfilled from oversized memory mapped files which support several individual
-    /// storage units. Larger requests are allocated in their own memory mapped files.</para>
-    /// </remarks>
-    /// <param name="size">The size of the shared storage block to allocate.</param>
-    /// <returns>A <see cref="MemoryMappedInfo"/> describing the allocated block.</returns>
-    private MemoryMappedInfo CreateTemporaryStorage(long size)
-    {
-        if (size >= SingleFileThreshold)
-        {
-            // Larger blocks are allocated separately
-            var mapName = CreateUniqueName(size);
-            var storage = MemoryMappedFile.CreateNew(mapName, size);
-            return new MemoryMappedInfo(new ReferenceCountedDisposable<MemoryMappedFile>(storage), mapName, offset: 0, size: size);
-        }
-
-        lock (_gate)
-        {
-            // Obtain a reference to the memory mapped file, creating one if necessary. If a reference counted
-            // handle to a memory mapped file is obtained in this section, it must either be disposed before
-            // returning or returned to the caller who will own it through the MemoryMappedInfo.
-            var reference = _weakFileReference.TryAddReference();
-            if (reference == null || _offset + size > _fileSize)
-            {
-                var mapName = CreateUniqueName(MultiFileBlockSize);
-                var file = MemoryMappedFile.CreateNew(mapName, MultiFileBlockSize);
-
-                reference = new ReferenceCountedDisposable<MemoryMappedFile>(file);
-                _weakFileReference = new ReferenceCountedDisposable<MemoryMappedFile>.WeakReference(reference);
-                _name = mapName;
-                _fileSize = MultiFileBlockSize;
-                _offset = size;
-                return new MemoryMappedInfo(reference, _name, offset: 0, size: size);
-            }
-            else
-            {
-                // Reserve additional space in the existing storage location
-                Contract.ThrowIfNull(_name);
-                _offset += size;
-                return new MemoryMappedInfo(reference, _name, _offset - size, size);
-            }
-        }
-    }
-
-    public static string CreateUniqueName(long size)
-        => "Roslyn Temp Storage " + size.ToString() + " " + Guid.NewGuid().ToString("N");
-
-    private sealed class TemporaryTextStorage : ITemporaryTextStorageInternal, ITemporaryTextStorageWithName
-    {
-        private readonly TemporaryStorageService _service;
-        private SourceHashAlgorithm _checksumAlgorithm;
-        private Encoding? _encoding;
-        private ImmutableArray<byte> _checksum;
-        private MemoryMappedInfo? _memoryMappedInfo;
-
-        public TemporaryTextStorage(TemporaryStorageService service)
-            => _service = service;
-
-        public TemporaryTextStorage(TemporaryStorageService service, string storageName, long offset, long size, SourceHashAlgorithm checksumAlgorithm, Encoding? encoding)
-        {
-            _service = service;
-            _checksumAlgorithm = checksumAlgorithm;
-            _encoding = encoding;
-            _memoryMappedInfo = new MemoryMappedInfo(storageName, offset, size);
-        }
-
-        // TODO: cleanup https://github.com/dotnet/roslyn/issues/43037
-        // Offet, Size not accessed if Name is null
-        public string? Name => _memoryMappedInfo?.Name;
-        public long Offset => _memoryMappedInfo!.Offset;
-        public long Size => _memoryMappedInfo!.Size;
-        public SourceHashAlgorithm ChecksumAlgorithm => _checksumAlgorithm;
-        public Encoding? Encoding => _encoding;
-
-        public ImmutableArray<byte> GetContentHash()
-        {
-            if (_checksum.IsDefault)
-            {
-                ImmutableInterlocked.InterlockedInitialize(ref _checksum, ReadText(CancellationToken.None).GetContentHash());
-            }
-
-            return _checksum;
-        }
-
-        public void Dispose()
-        {
-            // Destructors of SafeHandle and FileStream in MemoryMappedFile
-            // will eventually release resources if this Dispose is not called
-            // explicitly
-            _memoryMappedInfo?.Dispose();
-
-            _memoryMappedInfo = null;
-            _encoding = null;
-        }
-
-        public SourceText ReadText(CancellationToken cancellationToken)
-        {
-            if (_memoryMappedInfo == null)
-            {
-                throw new InvalidOperationException();
-            }
-
-            using (Logger.LogBlock(FunctionId.TemporaryStorageServiceFactory_ReadText, cancellationToken))
-            {
-                using var stream = _memoryMappedInfo.CreateReadableStream();
-                using var reader = CreateTextReaderFromTemporaryStorage(stream);
-
-                // we pass in encoding we got from original source text even if it is null.
-                return _service._textFactory.CreateText(reader, _encoding, _checksumAlgorithm, cancellationToken);
-            }
-        }
-
-        public async Task<SourceText> ReadTextAsync(CancellationToken cancellationToken)
-        {
-            // There is a reason for implementing it like this: proper async implementation
-            // that reads the underlying memory mapped file stream in an asynchronous fashion
-            // doesn't actually work. Windows doesn't offer
-            // any non-blocking way to read from a memory mapped file; the underlying memcpy
-            // may block as the memory pages back in and that's something you have to live
-            // with. Therefore, any implementation that attempts to use async will still
-            // always be blocking at least one threadpool thread in the memcpy in the case
-            // of a page fault. Therefore, if we're going to be blocking a thread, we should
-            // just block one thread and do the whole thing at once vs. a fake "async"
-            // implementation which will continue to requeue work back to the thread pool.
-            if (_service._workspaceThreadingService is { IsOnMainThread: true })
-            {
-                await Task.Yield().ConfigureAwait(false);
+            }
+
+            using (Logger.LogBlock(FunctionId.TemporaryStorageServiceFactory_ReadStream, cancellationToken))
+            {
                 cancellationToken.ThrowIfCancellationRequested();
-            }
-
-            return ReadText(cancellationToken);
-        }
-
-        public void WriteText(SourceText text, CancellationToken cancellationToken)
-        {
-            if (_memoryMappedInfo != null)
-            {
-                throw new InvalidOperationException(WorkspacesResources.Temporary_storage_cannot_be_written_more_than_once);
-            }
-
-            using (Logger.LogBlock(FunctionId.TemporaryStorageServiceFactory_WriteText, cancellationToken))
-            {
-                _checksumAlgorithm = text.ChecksumAlgorithm;
-                _encoding = text.Encoding;
-
-                // the method we use to get text out of SourceText uses Unicode (2bytes per char). 
-                var size = Encoding.Unicode.GetMaxByteCount(text.Length);
-                _memoryMappedInfo = _service.CreateTemporaryStorage(size);
-
-                // Write the source text out as Unicode. We expect that to be cheap.
-                using var stream = _memoryMappedInfo.CreateWritableStream();
-                using var writer = new StreamWriter(stream, Encoding.Unicode);
-
-                text.Write(writer, cancellationToken);
->>>>>>> 991d1f26
-            }
-        }
-
-<<<<<<< HEAD
-            using (Logger.LogBlock(FunctionId.TemporaryStorageServiceFactory_ReadStream, cancellationToken))
-            {
-                cancellationToken.ThrowIfCancellationRequested();
 
                 return _memoryMappedInfo.CreateReadableStream();
-=======
-        public async Task WriteTextAsync(SourceText text, CancellationToken cancellationToken)
-        {
-            // See commentary in ReadTextAsync for why this is implemented this way.
-            if (_service._workspaceThreadingService is { IsOnMainThread: true })
-            {
-                await Task.Yield().ConfigureAwait(false);
-                cancellationToken.ThrowIfCancellationRequested();
->>>>>>> 991d1f26
-            }
-        }
-
-<<<<<<< HEAD
+            }
+        }
+
         public Task<Stream> ReadStreamAsync(CancellationToken cancellationToken = default)
         {
             // See commentary in ReadTextAsync for why this is implemented this way.
             return Task.Factory.StartNew<Stream>(() => ReadStream(cancellationToken), cancellationToken, TaskCreationOptions.None, TaskScheduler.Default);
-=======
-            WriteText(text, cancellationToken);
-        }
-
-        private static unsafe TextReader CreateTextReaderFromTemporaryStorage(UnmanagedMemoryStream stream)
-        {
-            var src = (char*)stream.PositionPointer;
-
-            // BOM: Unicode, little endian
-            // Skip the BOM when creating the reader
-            Debug.Assert(*src == 0xFEFF);
-
-            return new DirectMemoryAccessStreamReader(src + 1, (int)stream.Length / sizeof(char) - 1);
->>>>>>> 991d1f26
-        }
-    }
-
-    internal class TemporaryStreamStorage : ITemporaryStreamStorageInternal, ITemporaryStorageWithName
-    {
-        private readonly TemporaryStorageService _service;
-        private MemoryMappedInfo? _memoryMappedInfo;
-
-        public TemporaryStreamStorage(TemporaryStorageService service)
-            => _service = service;
-
-<<<<<<< HEAD
+        }
+
         public void WriteStream(Stream stream, CancellationToken cancellationToken = default)
         {
             // The Wait() here will not actually block, since with useAsync: false, the
@@ -569,116 +294,11 @@
         if (_position >= _end)
         {
             return -1;
-=======
-        public TemporaryStreamStorage(TemporaryStorageService service, string storageName, long offset, long size)
-        {
-            _service = service;
-            _memoryMappedInfo = new MemoryMappedInfo(storageName, offset, size);
-        }
-
-        // TODO: clean up https://github.com/dotnet/roslyn/issues/43037
-        // Offset, Size is only used when Name is not null.
-        public string? Name => _memoryMappedInfo?.Name;
-        public long Offset => _memoryMappedInfo!.Offset;
-        public long Size => _memoryMappedInfo!.Size;
-
-        public void Dispose()
-        {
-            // Destructors of SafeHandle and FileStream in MemoryMappedFile
-            // will eventually release resources if this Dispose is not called
-            // explicitly
-            _memoryMappedInfo?.Dispose();
-            _memoryMappedInfo = null;
-        }
-
-        Stream ITemporaryStreamStorageInternal.ReadStream(CancellationToken cancellationToken)
-            => ReadStream(cancellationToken);
-
-        public UnmanagedMemoryStream ReadStream(CancellationToken cancellationToken)
-        {
-            if (_memoryMappedInfo == null)
-            {
-                throw new InvalidOperationException();
-            }
-
-            using (Logger.LogBlock(FunctionId.TemporaryStorageServiceFactory_ReadStream, cancellationToken))
-            {
-                cancellationToken.ThrowIfCancellationRequested();
-
-                return _memoryMappedInfo.CreateReadableStream();
-            }
-        }
-
-        public Task<Stream> ReadStreamAsync(CancellationToken cancellationToken = default)
-        {
-            // See commentary in ReadTextAsync for why this is implemented this way.
-            return Task.Factory.StartNew<Stream>(() => ReadStream(cancellationToken), cancellationToken, TaskCreationOptions.None, TaskScheduler.Default);
-        }
-
-        public void WriteStream(Stream stream, CancellationToken cancellationToken = default)
-        {
-            // The Wait() here will not actually block, since with useAsync: false, the
-            // entire operation will already be done when WaitStreamMaybeAsync completes.
-            WriteStreamMaybeAsync(stream, useAsync: false, cancellationToken: cancellationToken).GetAwaiter().GetResult();
-        }
-
-        public Task WriteStreamAsync(Stream stream, CancellationToken cancellationToken = default)
-            => WriteStreamMaybeAsync(stream, useAsync: true, cancellationToken: cancellationToken);
-
-        private async Task WriteStreamMaybeAsync(Stream stream, bool useAsync, CancellationToken cancellationToken)
-        {
-            if (_memoryMappedInfo != null)
-            {
-                throw new InvalidOperationException(WorkspacesResources.Temporary_storage_cannot_be_written_more_than_once);
-            }
-
-            using (Logger.LogBlock(FunctionId.TemporaryStorageServiceFactory_WriteStream, cancellationToken))
-            {
-                var size = stream.Length;
-                _memoryMappedInfo = _service.CreateTemporaryStorage(size);
-                using var viewStream = _memoryMappedInfo.CreateWritableStream();
-
-                var buffer = SharedPools.ByteArray.Allocate();
-                try
-                {
-                    while (true)
-                    {
-                        int count;
-                        if (useAsync)
-                        {
-                            count = await stream.ReadAsync(buffer, 0, buffer.Length, cancellationToken).ConfigureAwait(false);
-                        }
-                        else
-                        {
-                            count = stream.Read(buffer, 0, buffer.Length);
-                        }
-
-                        if (count == 0)
-                        {
-                            break;
-                        }
-
-                        viewStream.Write(buffer, 0, count);
-                    }
-                }
-                finally
-                {
-                    SharedPools.ByteArray.Free(buffer);
-                }
-            }
->>>>>>> 991d1f26
         }
 
         return *_position++;
     }
-}
-
-internal unsafe class DirectMemoryAccessStreamReader : TextReaderWithLength
-{
-    private char* _position;
-    private readonly char* _end;
-
-<<<<<<< HEAD
+
     public override int Read(char[] buffer, int index, int count)
     {
         if (buffer == null)
@@ -699,58 +319,6 @@
         count = Math.Min(count, (int)(_end - _position));
         if (count > 0)
         {
-=======
-    public DirectMemoryAccessStreamReader(char* src, int length)
-        : base(length)
-    {
-        RoslynDebug.Assert(src != null);
-        RoslynDebug.Assert(length >= 0);
-
-        _position = src;
-        _end = _position + length;
-    }
-
-    public override int Peek()
-    {
-        if (_position >= _end)
-        {
-            return -1;
-        }
-
-        return *_position;
-    }
-
-    public override int Read()
-    {
-        if (_position >= _end)
-        {
-            return -1;
-        }
-
-        return *_position++;
-    }
-
-    public override int Read(char[] buffer, int index, int count)
-    {
-        if (buffer == null)
-        {
-            throw new ArgumentNullException(nameof(buffer));
-        }
-
-        if (index < 0 || index >= buffer.Length)
-        {
-            throw new ArgumentOutOfRangeException(nameof(index));
-        }
-
-        if (count < 0 || (index + count) > buffer.Length)
-        {
-            throw new ArgumentOutOfRangeException(nameof(count));
-        }
-
-        count = Math.Min(count, (int)(_end - _position));
-        if (count > 0)
-        {
->>>>>>> 991d1f26
             Marshal.Copy((IntPtr)_position, buffer, index, count);
             _position += count;
         }
