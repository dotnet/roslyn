--- conflicted
+++ resolved
@@ -97,16 +97,6 @@
     {
     }
 
-<<<<<<< HEAD
-=======
-    public ITemporaryTextStorageInternal CreateTemporaryTextStorage()
-        => new TemporaryTextStorage(this);
-
-    public TemporaryTextStorage AttachTemporaryTextStorage(
-        string storageName, long offset, long size, SourceHashAlgorithm checksumAlgorithm, Encoding? encoding, ImmutableArray<byte> contentHash)
-        => new(this, storageName, offset, size, checksumAlgorithm, encoding, contentHash);
-
->>>>>>> 446c791e
     ITemporaryStreamStorageInternal ITemporaryStorageServiceInternal.CreateTemporaryStreamStorage()
         => CreateTemporaryStreamStorage();
 
@@ -166,159 +156,6 @@
     public static string CreateUniqueName(long size)
         => "Roslyn Temp Storage " + size.ToString() + " " + Guid.NewGuid().ToString("N");
 
-<<<<<<< HEAD
-=======
-    public sealed class TemporaryTextStorage : ITemporaryTextStorageInternal, ITemporaryStorageWithName
-    {
-        private readonly TemporaryStorageService _service;
-        private SourceHashAlgorithm _checksumAlgorithm;
-        private Encoding? _encoding;
-        private ImmutableArray<byte> _contentHash;
-        private MemoryMappedInfo? _memoryMappedInfo;
-
-        public TemporaryTextStorage(TemporaryStorageService service)
-            => _service = service;
-
-        public TemporaryTextStorage(
-            TemporaryStorageService service,
-            string storageName,
-            long offset,
-            long size,
-            SourceHashAlgorithm checksumAlgorithm,
-            Encoding? encoding,
-            ImmutableArray<byte> contentHash)
-        {
-            _service = service;
-            _checksumAlgorithm = checksumAlgorithm;
-            _encoding = encoding;
-            _contentHash = contentHash;
-            _memoryMappedInfo = new MemoryMappedInfo(storageName, offset, size);
-        }
-
-        // TODO: cleanup https://github.com/dotnet/roslyn/issues/43037
-        // Offset, Size not accessed if Name is null
-        public string? Name => _memoryMappedInfo?.Name;
-        public long Offset => _memoryMappedInfo!.Offset;
-        public long Size => _memoryMappedInfo!.Size;
-
-        /// <summary>
-        /// Gets the value for the <see cref="SourceText.ChecksumAlgorithm"/> property for the <see cref="SourceText"/>
-        /// represented by this temporary storage.
-        /// </summary>
-        public SourceHashAlgorithm ChecksumAlgorithm => _checksumAlgorithm;
-
-        /// <summary>
-        /// Gets the value for the <see cref="SourceText.Encoding"/> property for the <see cref="SourceText"/>
-        /// represented by this temporary storage.
-        /// </summary>
-        public Encoding? Encoding => _encoding;
-
-        /// <summary>
-        /// Gets the checksum for the <see cref="SourceText"/> represented by this temporary storage. This is equivalent
-        /// to calling <see cref="SourceText.GetContentHash"/>.
-        /// </summary>
-        public ImmutableArray<byte> ContentHash => _contentHash;
-
-        public void Dispose()
-        {
-            // Destructors of SafeHandle and FileStream in MemoryMappedFile
-            // will eventually release resources if this Dispose is not called
-            // explicitly
-            _memoryMappedInfo?.Dispose();
-
-            _memoryMappedInfo = null;
-            _encoding = null;
-            _contentHash = default;
-        }
-
-        public SourceText ReadText(CancellationToken cancellationToken)
-        {
-            if (_memoryMappedInfo == null)
-            {
-                throw new InvalidOperationException();
-            }
-
-            using (Logger.LogBlock(FunctionId.TemporaryStorageServiceFactory_ReadText, cancellationToken))
-            {
-                using var stream = _memoryMappedInfo.CreateReadableStream();
-                using var reader = CreateTextReaderFromTemporaryStorage(stream);
-
-                // we pass in encoding we got from original source text even if it is null.
-                return _service._textFactory.CreateText(reader, _encoding, _checksumAlgorithm, cancellationToken);
-            }
-        }
-
-        public async Task<SourceText> ReadTextAsync(CancellationToken cancellationToken)
-        {
-            // There is a reason for implementing it like this: proper async implementation
-            // that reads the underlying memory mapped file stream in an asynchronous fashion
-            // doesn't actually work. Windows doesn't offer
-            // any non-blocking way to read from a memory mapped file; the underlying memcpy
-            // may block as the memory pages back in and that's something you have to live
-            // with. Therefore, any implementation that attempts to use async will still
-            // always be blocking at least one threadpool thread in the memcpy in the case
-            // of a page fault. Therefore, if we're going to be blocking a thread, we should
-            // just block one thread and do the whole thing at once vs. a fake "async"
-            // implementation which will continue to requeue work back to the thread pool.
-            if (_service._workspaceThreadingService is { IsOnMainThread: true })
-            {
-                await Task.Yield().ConfigureAwait(false);
-                cancellationToken.ThrowIfCancellationRequested();
-            }
-
-            return ReadText(cancellationToken);
-        }
-
-        public void WriteText(SourceText text, CancellationToken cancellationToken)
-        {
-            if (_memoryMappedInfo != null)
-            {
-                throw new InvalidOperationException(WorkspacesResources.Temporary_storage_cannot_be_written_more_than_once);
-            }
-
-            using (Logger.LogBlock(FunctionId.TemporaryStorageServiceFactory_WriteText, cancellationToken))
-            {
-                _checksumAlgorithm = text.ChecksumAlgorithm;
-                _encoding = text.Encoding;
-                _contentHash = text.GetContentHash();
-
-                // the method we use to get text out of SourceText uses Unicode (2bytes per char). 
-                var size = Encoding.Unicode.GetMaxByteCount(text.Length);
-                _memoryMappedInfo = _service.CreateTemporaryStorage(size);
-
-                // Write the source text out as Unicode. We expect that to be cheap.
-                using var stream = _memoryMappedInfo.CreateWritableStream();
-                using var writer = new StreamWriter(stream, Encoding.Unicode);
-
-                text.Write(writer, cancellationToken);
-            }
-        }
-
-        public async Task WriteTextAsync(SourceText text, CancellationToken cancellationToken)
-        {
-            // See commentary in ReadTextAsync for why this is implemented this way.
-            if (_service._workspaceThreadingService is { IsOnMainThread: true })
-            {
-                await Task.Yield().ConfigureAwait(false);
-                cancellationToken.ThrowIfCancellationRequested();
-            }
-
-            WriteText(text, cancellationToken);
-        }
-
-        private static unsafe TextReader CreateTextReaderFromTemporaryStorage(UnmanagedMemoryStream stream)
-        {
-            var src = (char*)stream.PositionPointer;
-
-            // BOM: Unicode, little endian
-            // Skip the BOM when creating the reader
-            Debug.Assert(*src == 0xFEFF);
-
-            return new DirectMemoryAccessStreamReader(src + 1, (int)stream.Length / sizeof(char) - 1);
-        }
-    }
-
->>>>>>> 446c791e
     internal sealed class TemporaryStreamStorage : ITemporaryStreamStorageInternal, ITemporaryStorageWithName
     {
         private readonly TemporaryStorageService _service;
