﻿// Copyright (c) Microsoft.  All Rights Reserved.  Licensed under the Apache License, Version 2.0.  See License.txt in the project root for license information.

using System;
using System.Diagnostics;
using System.Linq;

namespace Microsoft.CodeAnalysis
{
    internal partial struct SymbolKey
    {
        private static class TupleTypeSymbolKey
        {
            public static void Create(INamedTypeSymbol symbol, SymbolKeyWriter visitor)
            {
                Debug.Assert(symbol.IsTupleType);

<<<<<<< HEAD
                var elementTypes = ArrayBuilder<ISymbol>.GetInstance();
=======

>>>>>>> 96df2b62
                var friendlyNames = ArrayBuilder<string>.GetInstance();
                var locations = ArrayBuilder<Location>.GetInstance();

                var isError = symbol.TupleUnderlyingType.TypeKind == TypeKind.Error;
                visitor.WriteBoolean(isError);

                if (isError)
                {
                    var elementTypes = ArrayBuilder<ISymbol>.GetInstance();

                    foreach (var element in symbol.TupleElements)
                    {
                        elementTypes.Add(element.Type);
                    }

                    visitor.WriteSymbolKeyArray(elementTypes.ToImmutableAndFree());
                }
                else
                {
                    visitor.WriteSymbolKey(symbol.TupleUnderlyingType);
                }

                foreach (var element in symbol.TupleElements)
                {
                    elementTypes.Add(element.Type);
                    friendlyNames.Add(element.IsImplicitlyDeclared ? null : element.Name);
                    locations.Add(element.Locations.FirstOrDefault());
                }

                visitor.WriteSymbolKeyArray(elementTypes.ToImmutableAndFree());
                visitor.WriteStringArray(friendlyNames.ToImmutableAndFree());
                visitor.WriteLocationArray(locations.ToImmutableAndFree());
            }

            public static SymbolKeyResolution Resolve(SymbolKeyReader reader)
            {
<<<<<<< HEAD
                var elementTypes = reader.ReadSymbolKeyArray().SelectAsArray(r => r.GetAnySymbol() as ITypeSymbol);
                var elementNames = reader.ReadStringArray();
                var elementLocations = reader.ReadLocationArray();

                if (!elementTypes.Any(t => t == null))
                {
                    try
                    {
                        var result = reader.Compilation.CreateTupleTypeSymbol(
                            elementTypes, elementNames, elementLocations);
                        return new SymbolKeyResolution(result);
=======
                var isError = reader.ReadBoolean();
                if (isError)
                {
                    var elementTypes = reader.ReadSymbolKeyArray().SelectAsArray(r => r.GetAnySymbol() as ITypeSymbol);
                    var elementNames = reader.ReadStringArray();
                    var elementLocations = reader.ReadLocationArray();

                    if (!elementTypes.Any(t => t == null))
                    {
                        try
                        {
                            var result = reader.Compilation.CreateTupleTypeSymbol(
                                elementTypes, elementNames, elementLocations);
                            return new SymbolKeyResolution(result);
                        }
                        catch (ArgumentException)
                        {
                        }
                    }
                }
                else
                {
                    var underlyingTypeResolution = reader.ReadSymbolKey();
                    var elementNames = reader.ReadStringArray();
                    var elementLocations = reader.ReadLocationArray();
                    try
                    {
                        var result = GetAllSymbols<INamedTypeSymbol>(underlyingTypeResolution).Select(
                            t => reader.Compilation.CreateTupleTypeSymbol(t, elementNames, elementLocations));
                        return CreateSymbolInfo(result);
>>>>>>> 96df2b62
                    }
                    catch (ArgumentException)
                    {
                    }
                }

                return new SymbolKeyResolution(reader.Compilation.ObjectType);
            }
        }
    }
}<|MERGE_RESOLUTION|>--- conflicted
+++ resolved
@@ -14,11 +14,6 @@
             {
                 Debug.Assert(symbol.IsTupleType);
 
-<<<<<<< HEAD
-                var elementTypes = ArrayBuilder<ISymbol>.GetInstance();
-=======
-
->>>>>>> 96df2b62
                 var friendlyNames = ArrayBuilder<string>.GetInstance();
                 var locations = ArrayBuilder<Location>.GetInstance();
 
@@ -43,31 +38,16 @@
 
                 foreach (var element in symbol.TupleElements)
                 {
-                    elementTypes.Add(element.Type);
                     friendlyNames.Add(element.IsImplicitlyDeclared ? null : element.Name);
                     locations.Add(element.Locations.FirstOrDefault());
                 }
 
-                visitor.WriteSymbolKeyArray(elementTypes.ToImmutableAndFree());
                 visitor.WriteStringArray(friendlyNames.ToImmutableAndFree());
                 visitor.WriteLocationArray(locations.ToImmutableAndFree());
             }
 
             public static SymbolKeyResolution Resolve(SymbolKeyReader reader)
             {
-<<<<<<< HEAD
-                var elementTypes = reader.ReadSymbolKeyArray().SelectAsArray(r => r.GetAnySymbol() as ITypeSymbol);
-                var elementNames = reader.ReadStringArray();
-                var elementLocations = reader.ReadLocationArray();
-
-                if (!elementTypes.Any(t => t == null))
-                {
-                    try
-                    {
-                        var result = reader.Compilation.CreateTupleTypeSymbol(
-                            elementTypes, elementNames, elementLocations);
-                        return new SymbolKeyResolution(result);
-=======
                 var isError = reader.ReadBoolean();
                 if (isError)
                 {
@@ -98,7 +78,6 @@
                         var result = GetAllSymbols<INamedTypeSymbol>(underlyingTypeResolution).Select(
                             t => reader.Compilation.CreateTupleTypeSymbol(t, elementNames, elementLocations));
                         return CreateSymbolInfo(result);
->>>>>>> 96df2b62
                     }
                     catch (ArgumentException)
                     {
