--- conflicted
+++ resolved
@@ -152,12 +152,8 @@
         SyntaxNode GetArgumentListOfElementAccessExpression(SyntaxNode node);
 
         SyntaxNode GetExpressionOfArgument(SyntaxNode node);
-<<<<<<< HEAD
-        SyntaxNode GetInvocationExpressionExpression(SyntaxNode node);
-
-=======
+
         SyntaxNode GetExpressionOfInterpolation(SyntaxNode node);
->>>>>>> 467c216f
         bool IsConditionalMemberAccessExpression(SyntaxNode node);
         SyntaxNode GetNameOfAttribute(SyntaxNode node);
 
