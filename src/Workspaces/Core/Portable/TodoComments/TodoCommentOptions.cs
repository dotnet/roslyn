--- conflicted
+++ resolved
@@ -16,13 +16,6 @@
         {
         }
 
-<<<<<<< HEAD
-        ImmutableArray<IOption> IOptionProvider.Options { get; } = ImmutableArray.Create<IOption>(
-            TokenList);
-
-        public static readonly Option2<string> TokenList = new(nameof(TodoCommentOptions), nameof(TokenList), defaultValue: "");
-=======
         public static readonly TodoCommentOptions Default = new();
->>>>>>> 80a8ce8d
     }
 }