﻿// Copyright (c) Microsoft.  All Rights Reserved.  Licensed under the Apache License, Version 2.0.  See License.txt in the project root for license information.

using System;
using System.Collections.Immutable;
using Microsoft.CodeAnalysis.Options;
using Roslyn.Utilities;

namespace Microsoft.CodeAnalysis.Formatting
{
    public static class FormattingOptions
    {
        private static readonly ImmutableArray<IOption>.Builder s_allOptionsBuilder = ImmutableArray.CreateBuilder<IOption>();

        internal static ImmutableArray<IOption> AllOptions { get; }

        private static PerLanguageOption<T> CreatePerLanguageOption<T>(OptionGroup group, string name, T defaultValue, params OptionStorageLocation[] storageLocations)
        {
            var option = new PerLanguageOption<T>(nameof(FormattingOptions), group, name, defaultValue, storageLocations);
            s_allOptionsBuilder.Add(option);
            return option;
        }

        private static Option<T> CreateOption<T>(OptionGroup group, string name, T defaultValue, params OptionStorageLocation[] storageLocations)
        {
            var option = new Option<T>(nameof(FormattingOptions), group, name, defaultValue, storageLocations);
            s_allOptionsBuilder.Add(option);
            return option;
        }

        public static PerLanguageOption<bool> UseTabs { get; } = CreatePerLanguageOption(
            FormattingOptionGroups.IndentationAndSpacing, nameof(UseTabs),
            defaultValue: false,
            storageLocations: new EditorConfigStorageLocation<bool>(
                "indent_style",
                s => s == "tab",
                isSet => isSet ? "tab" : "space"));

        // This is also serialized by the Visual Studio-specific LanguageSettingsPersister
        public static PerLanguageOption<int> TabSize { get; } = CreatePerLanguageOption(
            FormattingOptionGroups.IndentationAndSpacing, nameof(TabSize),
            defaultValue: 4,
            storageLocations: EditorConfigStorageLocation.ForInt32Option("tab_width"));

        // This is also serialized by the Visual Studio-specific LanguageSettingsPersister
        public static PerLanguageOption<int> IndentationSize { get; } = CreatePerLanguageOption(
            FormattingOptionGroups.IndentationAndSpacing, nameof(IndentationSize),
            defaultValue: 4,
            storageLocations: EditorConfigStorageLocation.ForInt32Option("indent_size"));

        // This is also serialized by the Visual Studio-specific LanguageSettingsPersister
        public static PerLanguageOption<IndentStyle> SmartIndent { get; } = CreatePerLanguageOption(
            FormattingOptionGroups.IndentationAndSpacing, nameof(SmartIndent),
            defaultValue: IndentStyle.Smart);

        public static PerLanguageOption<string> NewLine { get; } = CreatePerLanguageOption(
            FormattingOptionGroups.NewLine, nameof(NewLine),
            defaultValue: Environment.NewLine,
            storageLocations: new EditorConfigStorageLocation<string>(
                "end_of_line",
                ParseEditorConfigEndOfLine,
                GetEndOfLineEditorConfigString));

        internal static Option<bool> InsertFinalNewLine { get; } = CreateOption(
            FormattingOptionGroups.NewLine, nameof(InsertFinalNewLine),
            defaultValue: false,
            storageLocations: EditorConfigStorageLocation.ForBoolOption("insert_final_newline"));

        private static readonly BidirectionalMap<string, string> s_parenthesesPreferenceMap =
            new BidirectionalMap<string, string>(new[]
            {
                KeyValuePairUtil.Create("lf", "\n"),
                KeyValuePairUtil.Create("cr", "\r"),
                KeyValuePairUtil.Create("crlf", "\r\n"),
            });

        private static Optional<string> ParseEditorConfigEndOfLine(string endOfLineValue)
            => s_parenthesesPreferenceMap.TryGetValue(endOfLineValue, out var parsedOption) ? parsedOption : NewLine.DefaultValue;

        private static string GetEndOfLineEditorConfigString(string option)
            => s_parenthesesPreferenceMap.TryGetKey(option, out var editorConfigString) ? editorConfigString : null;

        internal static PerLanguageOption<bool> DebugMode { get; } = CreatePerLanguageOption(OptionGroup.Default, nameof(DebugMode), defaultValue: false);

<<<<<<< HEAD
        internal static PerLanguageOption<bool> DebugMode { get; } = new PerLanguageOption<bool>(nameof(FormattingOptions), nameof(DebugMode), defaultValue: false);
        internal static Option<bool> AllowConcurrent { get; } = new Option<bool>(nameof(FormattingOptions), nameof(AllowConcurrent), defaultValue: true);
=======
        internal static Option<bool> AllowDisjointSpanMerging { get; } = CreateOption(OptionGroup.Default, nameof(AllowDisjointSpanMerging), defaultValue: false);
>>>>>>> d681f7f5

        static FormattingOptions()
        {
            // Note that the static constructor executes after all the static field initializers for the options have executed,
            // and each field initializer adds the created option to s_allOptionsBuilder.
            AllOptions = s_allOptionsBuilder.ToImmutable();
        }

        public enum IndentStyle
        {
            None = 0,
            Block = 1,
            Smart = 2
        }
    }

    internal static class FormattingOptionGroups
    {
        public static readonly OptionGroup IndentationAndSpacing = new OptionGroup(WorkspacesResources.Indentation_and_spacing, priority: 1);
        public static readonly OptionGroup NewLine = new OptionGroup(WorkspacesResources.New_line_preferences, priority: 2);
    }
}<|MERGE_RESOLUTION|>--- conflicted
+++ resolved
@@ -81,12 +81,9 @@
 
         internal static PerLanguageOption<bool> DebugMode { get; } = CreatePerLanguageOption(OptionGroup.Default, nameof(DebugMode), defaultValue: false);
 
-<<<<<<< HEAD
-        internal static PerLanguageOption<bool> DebugMode { get; } = new PerLanguageOption<bool>(nameof(FormattingOptions), nameof(DebugMode), defaultValue: false);
         internal static Option<bool> AllowConcurrent { get; } = new Option<bool>(nameof(FormattingOptions), nameof(AllowConcurrent), defaultValue: true);
-=======
+
         internal static Option<bool> AllowDisjointSpanMerging { get; } = CreateOption(OptionGroup.Default, nameof(AllowDisjointSpanMerging), defaultValue: false);
->>>>>>> d681f7f5
 
         static FormattingOptions()
         {
