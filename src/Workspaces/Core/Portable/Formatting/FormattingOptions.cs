﻿// Licensed to the .NET Foundation under one or more agreements.
// The .NET Foundation licenses this file to you under the MIT license.
// See the LICENSE file in the project root for more information.

using System.Collections.Immutable;
using Microsoft.CodeAnalysis.Options;

namespace Microsoft.CodeAnalysis.Formatting
{
    /// <inheritdoc cref="FormattingOptions2"/>
    public static partial class FormattingOptions
    {
        /// <inheritdoc cref="FormattingOptions2.UseTabs"/>
        public static PerLanguageOption<bool> UseTabs { get; } = (PerLanguageOption<bool>)FormattingOptions2.UseTabs;

        /// <inheritdoc cref="FormattingOptions2.TabSize"/>
        public static PerLanguageOption<int> TabSize { get; } = (PerLanguageOption<int>)FormattingOptions2.TabSize;

        /// <inheritdoc cref="FormattingOptions2.IndentationSize"/>
<<<<<<< HEAD
        // Suppression due to https://github.com/dotnet/roslyn/issues/42614
        public static PerLanguageOption<int> IndentationSize { get; } = ((PerLanguageOption<int>)FormattingOptions2.IndentationSize)!;

        /// <inheritdoc cref="AutoFormattingOptions.IndentStyle"/>
        // Suppression due to https://github.com/dotnet/roslyn/issues/42614
        public static PerLanguageOption<IndentStyle> SmartIndent { get; } = ((PerLanguageOption<IndentStyle>)AutoFormattingOptions.Metadata.SmartIndent)!;
=======
        public static PerLanguageOption<int> IndentationSize { get; } = (PerLanguageOption<int>)FormattingOptions2.IndentationSize;
>>>>>>> 80a8ce8d

        /// <inheritdoc cref="FormattingOptions2.NewLine"/>
        public static PerLanguageOption<string> NewLine { get; } = (PerLanguageOption<string>)FormattingOptions2.NewLine;

        /// <inheritdoc cref="FormattingOptions2.IndentStyle"/>
        public static PerLanguageOption<IndentStyle> SmartIndent { get; } = new(
            FormattingOptions2.SmartIndent.OptionDefinition,
            FormattingOptions2.SmartIndent.StorageLocations.As<OptionStorageLocation>());
    }
}<|MERGE_RESOLUTION|>--- conflicted
+++ resolved
@@ -17,16 +17,7 @@
         public static PerLanguageOption<int> TabSize { get; } = (PerLanguageOption<int>)FormattingOptions2.TabSize;
 
         /// <inheritdoc cref="FormattingOptions2.IndentationSize"/>
-<<<<<<< HEAD
-        // Suppression due to https://github.com/dotnet/roslyn/issues/42614
-        public static PerLanguageOption<int> IndentationSize { get; } = ((PerLanguageOption<int>)FormattingOptions2.IndentationSize)!;
-
-        /// <inheritdoc cref="AutoFormattingOptions.IndentStyle"/>
-        // Suppression due to https://github.com/dotnet/roslyn/issues/42614
-        public static PerLanguageOption<IndentStyle> SmartIndent { get; } = ((PerLanguageOption<IndentStyle>)AutoFormattingOptions.Metadata.SmartIndent)!;
-=======
         public static PerLanguageOption<int> IndentationSize { get; } = (PerLanguageOption<int>)FormattingOptions2.IndentationSize;
->>>>>>> 80a8ce8d
 
         /// <inheritdoc cref="FormattingOptions2.NewLine"/>
         public static PerLanguageOption<string> NewLine { get; } = (PerLanguageOption<string>)FormattingOptions2.NewLine;
