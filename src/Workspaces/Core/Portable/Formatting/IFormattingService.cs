﻿// Licensed to the .NET Foundation under one or more agreements.
// The .NET Foundation licenses this file to you under the MIT license.
// See the LICENSE file in the project root for more information.

using System.Collections.Generic;
using System.Threading;
using System.Threading.Tasks;
using Microsoft.CodeAnalysis.Host;
using Microsoft.CodeAnalysis.Text;

namespace Microsoft.CodeAnalysis.Formatting
{
    internal interface IFormattingService : ILanguageService
    {
        /// <summary>
        /// Formats the whitespace in areas of a document corresponding to multiple non-overlapping spans.
        /// </summary>
        /// <param name="document">The document to format.</param>
        /// <param name="spans">The spans of the document's text to format. If null, the entire document should be formatted.</param>
<<<<<<< HEAD
        /// <param name="options">Set of formatting options.</param>
        /// <param name="cancellationToken">Cancellation token.</param>
        /// <returns>The formatted document.</returns>
        Task<Document> FormatAsync(Document document, IEnumerable<TextSpan>? spans, OptionSet options, CancellationToken cancellationToken);
=======
        /// <param name="lineFormattingOptions">Line formatting options.</param>
        /// <param name="syntaxFormattingOptions">Formatting options, if available. Null for non-Roslyn languages.</param>
        /// <param name="cancellationToken">Cancellation token.</param>
        /// <returns>The formatted document.</returns>
        Task<Document> FormatAsync(Document document, IEnumerable<TextSpan>? spans, LineFormattingOptions lineFormattingOptions, SyntaxFormattingOptions? syntaxFormattingOptions, CancellationToken cancellationToken);
>>>>>>> 80a8ce8d
    }
}<|MERGE_RESOLUTION|>--- conflicted
+++ resolved
@@ -17,17 +17,10 @@
         /// </summary>
         /// <param name="document">The document to format.</param>
         /// <param name="spans">The spans of the document's text to format. If null, the entire document should be formatted.</param>
-<<<<<<< HEAD
-        /// <param name="options">Set of formatting options.</param>
-        /// <param name="cancellationToken">Cancellation token.</param>
-        /// <returns>The formatted document.</returns>
-        Task<Document> FormatAsync(Document document, IEnumerable<TextSpan>? spans, OptionSet options, CancellationToken cancellationToken);
-=======
         /// <param name="lineFormattingOptions">Line formatting options.</param>
         /// <param name="syntaxFormattingOptions">Formatting options, if available. Null for non-Roslyn languages.</param>
         /// <param name="cancellationToken">Cancellation token.</param>
         /// <returns>The formatted document.</returns>
         Task<Document> FormatAsync(Document document, IEnumerable<TextSpan>? spans, LineFormattingOptions lineFormattingOptions, SyntaxFormattingOptions? syntaxFormattingOptions, CancellationToken cancellationToken);
->>>>>>> 80a8ce8d
     }
 }