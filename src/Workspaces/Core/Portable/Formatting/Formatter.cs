--- conflicted
+++ resolved
@@ -8,10 +8,7 @@
 using System.Threading;
 using System.Threading.Tasks;
 using Microsoft.CodeAnalysis.Diagnostics;
-<<<<<<< HEAD
-=======
 using Microsoft.CodeAnalysis.Editing;
->>>>>>> 80a8ce8d
 using Microsoft.CodeAnalysis.Formatting.Rules;
 using Microsoft.CodeAnalysis.Host;
 using Microsoft.CodeAnalysis.Options;
@@ -36,31 +33,11 @@
         /// <summary>
         /// Gets the formatting rules that would be applied if left unspecified.
         /// </summary>
-<<<<<<< HEAD
-        internal static IEnumerable<AbstractFormattingRule> GetDefaultFormattingRules(Document document)
-        {
-            if (document == null)
-            {
-                throw new ArgumentNullException(nameof(document));
-            }
-
-            var service = document.GetLanguageService<ISyntaxFormattingService>();
-            if (service != null)
-            {
-                return service.GetDefaultFormattingRules();
-            }
-            else
-            {
-                return SpecializedCollections.EmptyEnumerable<AbstractFormattingRule>();
-            }
-        }
-=======
         internal static ImmutableArray<AbstractFormattingRule> GetDefaultFormattingRules(Document document)
             => GetDefaultFormattingRules(document.Project.LanguageServices);
 
         internal static ImmutableArray<AbstractFormattingRule> GetDefaultFormattingRules(HostLanguageServices languageServices)
             => languageServices.GetService<ISyntaxFormattingService>()?.GetDefaultFormattingRules() ?? ImmutableArray<AbstractFormattingRule>.Empty;
->>>>>>> 80a8ce8d
 
         /// <summary>
         /// Formats the whitespace in a document.
@@ -109,13 +86,8 @@
                 return document;
             }
 
-<<<<<<< HEAD
-            options ??= await document.GetOptionsAsync(cancellationToken).ConfigureAwait(false);
-            return await formattingService.FormatAsync(document, spans, options, cancellationToken).ConfigureAwait(false);
-=======
             var (syntaxFormattingOptions, lineFormattingOptions) = await GetFormattingOptionsAsync(document, options, cancellationToken).ConfigureAwait(false);
             return await formattingService.FormatAsync(document, spans, lineFormattingOptions, syntaxFormattingOptions, cancellationToken).ConfigureAwait(false);
->>>>>>> 80a8ce8d
         }
 
         internal static async Task<Document> FormatAsync(Document document, IEnumerable<TextSpan>? spans, SyntaxFormattingOptions options, IEnumerable<AbstractFormattingRule>? rules, CancellationToken cancellationToken)
@@ -159,17 +131,11 @@
             }
 
             var root = await document.GetRequiredSyntaxRootAsync(cancellationToken).ConfigureAwait(false);
-<<<<<<< HEAD
-            var documentOptions = options ?? await document.GetOptionsAsync(cancellationToken).ConfigureAwait(false);
-            var services = document.Project.Solution.Workspace.Services;
-            var formattingOptions = SyntaxFormattingOptions.Create(documentOptions, services, root.Language);
-=======
             var services = document.Project.Solution.Workspace.Services;
 
             // must have syntax formatting options since we require the document to have a syntax tree:
             var (formattingOptions, _) = await GetFormattingOptionsAsync(document, optionSet, cancellationToken).ConfigureAwait(false);
             Contract.ThrowIfNull(formattingOptions);
->>>>>>> 80a8ce8d
 
             return document.WithSyntaxRoot(Format(root, annotation, services, formattingOptions, rules, cancellationToken));
         }
@@ -281,14 +247,8 @@
                 return null;
             }
 
-<<<<<<< HEAD
-            options ??= workspace.Options;
-            spans ??= SpecializedCollections.SingletonEnumerable(node.FullSpan);
-            var formattingOptions = SyntaxFormattingOptions.Create(options, workspace.Services, node.Language);
-=======
             spans ??= SpecializedCollections.SingletonEnumerable(node.FullSpan);
             var formattingOptions = GetFormattingOptions(workspace, options, node.Language);
->>>>>>> 80a8ce8d
             return languageFormatter.GetFormattingResult(node, spans, formattingOptions, rules, cancellationToken);
         }
 
@@ -356,8 +316,6 @@
             return formatter.GetFormattingResult(node, spans, options, rules, cancellationToken).GetTextChanges(cancellationToken);
         }
 
-<<<<<<< HEAD
-=======
         internal static SyntaxFormattingOptions GetFormattingOptions(Workspace workspace, OptionSet? optionSet, string language)
         {
             var syntaxFormattingService = workspace.Services.GetRequiredLanguageService<ISyntaxFormattingService>(language);
@@ -391,7 +349,6 @@
         }
 #pragma warning restore
 
->>>>>>> 80a8ce8d
         /// <summary>
         /// Organizes the imports in the document.
         /// </summary>
@@ -406,10 +363,6 @@
                 return document;
             }
 
-<<<<<<< HEAD
-            var options = await OrganizeImportsOptions.FromDocumentAsync(document, cancellationToken).ConfigureAwait(false);
-            return await organizeImportsService.OrganizeImportsAsync(document, options, cancellationToken).ConfigureAwait(false);
-=======
             var options = await GetOrganizeImportsOptionsAsync(document, cancellationToken).ConfigureAwait(false);
             return await organizeImportsService.OrganizeImportsAsync(document, options, cancellationToken).ConfigureAwait(false);
         }
@@ -420,7 +373,6 @@
             var optionService = document.Project.Solution.Workspace.Services.GetRequiredService<IEditorConfigOptionMappingService>();
             var configOptionSet = (await document.GetOptionsAsync(cancellationToken).ConfigureAwait(false)).AsAnalyzerConfigOptions(optionService, document.Project.Language);
             return configOptionSet.GetOrganizeImportsOptions(fallbackOptions: null);
->>>>>>> 80a8ce8d
         }
 #pragma warning restore
     }
