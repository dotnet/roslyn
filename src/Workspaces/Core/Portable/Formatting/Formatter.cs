﻿// Licensed to the .NET Foundation under one or more agreements.
// The .NET Foundation licenses this file to you under the MIT license.
// See the LICENSE file in the project root for more information.

using System;
using System.Collections.Generic;
using System.Collections.Immutable;
using System.Threading;
using System.Threading.Tasks;
using Microsoft.CodeAnalysis.Diagnostics;
using Microsoft.CodeAnalysis.Formatting.Rules;
using Microsoft.CodeAnalysis.Host;
using Microsoft.CodeAnalysis.Options;
using Microsoft.CodeAnalysis.OrganizeImports;
using Microsoft.CodeAnalysis.Shared.Extensions;
using Microsoft.CodeAnalysis.Text;
using Roslyn.Utilities;
using static Microsoft.CodeAnalysis.Formatting.FormattingExtensions;

namespace Microsoft.CodeAnalysis.Formatting
{
    /// <summary>
    /// Formats whitespace in documents or syntax trees.
    /// </summary>
    public static class Formatter
    {
        /// <summary>
        /// The annotation used to mark portions of a syntax tree to be formatted.
        /// </summary>
        public static SyntaxAnnotation Annotation { get; } = new SyntaxAnnotation();

        /// <summary>
        /// Gets the formatting rules that would be applied if left unspecified.
        /// </summary>
        internal static ImmutableArray<AbstractFormattingRule> GetDefaultFormattingRules(Document document)
        {
            if (document == null)
            {
                throw new ArgumentNullException(nameof(document));
            }

            var service = document.GetLanguageService<ISyntaxFormattingService>();
            if (service != null)
            {
                return service.GetDefaultFormattingRules();
            }
            else
            {
                return ImmutableArray<AbstractFormattingRule>.Empty;
            }
        }

        /// <summary>
        /// Formats the whitespace in a document.
        /// </summary>
        /// <param name="document">The document to format.</param>
        /// <param name="options">An optional set of formatting options. If these options are not supplied the current set of options from the document's workspace will be used.</param>
        /// <param name="cancellationToken">An optional cancellation token.</param>
        /// <returns>The formatted document.</returns>
        public static Task<Document> FormatAsync(Document document, OptionSet? options = null, CancellationToken cancellationToken = default)
#pragma warning disable RS0030 // Do not used banned APIs
            => FormatAsync(document, spans: null, options: options, cancellationToken: cancellationToken);
#pragma warning restore

        internal static Task<Document> FormatAsync(Document document, SyntaxFormattingOptions options, CancellationToken cancellationToken)
            => FormatAsync(document, spans: null, options, rules: null, cancellationToken);

        /// <summary>
        /// Formats the whitespace in an area of a document corresponding to a text span.
        /// </summary>
        /// <param name="document">The document to format.</param>
        /// <param name="span">The span of the document's text to format.</param>
        /// <param name="options">An optional set of formatting options. If these options are not supplied the current set of options from the document's workspace will be used.</param>
        /// <param name="cancellationToken">An optional cancellation token.</param>
        /// <returns>The formatted document.</returns>
        public static Task<Document> FormatAsync(Document document, TextSpan span, OptionSet? options = null, CancellationToken cancellationToken = default)
#pragma warning disable RS0030 // Do not used banned APIs
            => FormatAsync(document, SpecializedCollections.SingletonEnumerable(span), options, cancellationToken);
#pragma warning restore

        internal static Task<Document> FormatAsync(Document document, TextSpan span, SyntaxFormattingOptions options, CancellationToken cancellationToken)
            => FormatAsync(document, SpecializedCollections.SingletonEnumerable(span), options, rules: null, cancellationToken);

        /// <summary>
        /// Formats the whitespace in areas of a document corresponding to multiple non-overlapping spans.
        /// </summary>
        /// <param name="document">The document to format.</param>
        /// <param name="spans">The spans of the document's text to format.</param>
        /// <param name="options">An optional set of formatting options. If these options are not supplied the current set of options from the document's workspace will be used.</param>
        /// <param name="cancellationToken">An optional cancellation token.</param>
        /// <returns>The formatted document.</returns>
        public static async Task<Document> FormatAsync(Document document, IEnumerable<TextSpan>? spans, OptionSet? options = null, CancellationToken cancellationToken = default)
        {
            var formattingService = document.GetLanguageService<IFormattingService>();
            if (formattingService == null)
            {
                return document;
            }

<<<<<<< HEAD
            var (syntaxFormattingOptions, lineFormattingOptions) = await GetOptionsAsync(document, options, cancellationToken).ConfigureAwait(false);
            return await formattingService.FormatAsync(document, spans, lineFormattingOptions, syntaxFormattingOptions, cancellationToken).ConfigureAwait(false);
=======
            options ??= await document.GetOptionsAsync(cancellationToken).ConfigureAwait(false);
            var services = document.Project.Solution.Workspace.Services;
            var formattingOptions = SyntaxFormattingOptions.Create(options, services, fallbackOptions: null, document.Project.Language);
            return await formattingService.FormatAsync(document, spans, formattingOptions, cancellationToken).ConfigureAwait(false);
>>>>>>> 676b1866
        }

        internal static async Task<Document> FormatAsync(Document document, IEnumerable<TextSpan>? spans, SyntaxFormattingOptions options, IEnumerable<AbstractFormattingRule>? rules, CancellationToken cancellationToken)
        {
            var root = await document.GetRequiredSyntaxRootAsync(cancellationToken).ConfigureAwait(false);
            var services = document.Project.Solution.Workspace.Services;
            return document.WithSyntaxRoot(Format(root, spans, services, options, rules, cancellationToken));
        }

        /// <summary>
        /// Formats the whitespace in areas of a document corresponding to annotated nodes.
        /// </summary>
        /// <param name="document">The document to format.</param>
        /// <param name="annotation">The annotation used to find on nodes to identify spans to format.</param>
        /// <param name="options">An optional set of formatting options. If these options are not supplied the current set of options from the document's workspace will be used.</param>
        /// <param name="cancellationToken">An optional cancellation token.</param>
        /// <returns>The formatted document.</returns>
        public static Task<Document> FormatAsync(Document document, SyntaxAnnotation annotation, OptionSet? options = null, CancellationToken cancellationToken = default)
            => FormatAsync(document, annotation, options, rules: null, cancellationToken: cancellationToken);

        internal static Task<Document> FormatAsync(Document document, SyntaxAnnotation annotation, SyntaxFormattingOptions options, CancellationToken cancellationToken)
            => FormatAsync(document, annotation, options, rules: null, cancellationToken);

        internal static async Task<Document> FormatAsync(Document document, SyntaxAnnotation annotation, SyntaxFormattingOptions options, IEnumerable<AbstractFormattingRule>? rules, CancellationToken cancellationToken)
        {
            var root = await document.GetRequiredSyntaxRootAsync(cancellationToken).ConfigureAwait(false);
            var services = document.Project.Solution.Workspace.Services;
            return document.WithSyntaxRoot(Format(root, annotation, services, options, rules, cancellationToken));
        }

        internal static async Task<Document> FormatAsync(Document document, SyntaxAnnotation annotation, OptionSet? optionSet, IEnumerable<AbstractFormattingRule>? rules, CancellationToken cancellationToken)
        {
            if (document == null)
            {
                throw new ArgumentNullException(nameof(document));
            }

            if (annotation == null)
            {
                throw new ArgumentNullException(nameof(annotation));
            }

            var root = await document.GetRequiredSyntaxRootAsync(cancellationToken).ConfigureAwait(false);
            var services = document.Project.Solution.Workspace.Services;
<<<<<<< HEAD

            // must have syntax formatting options since we require the document to have a syntax tree:
            var (formattingOptions, _) = await GetOptionsAsync(document, optionSet, cancellationToken).ConfigureAwait(false);
            Contract.ThrowIfNull(formattingOptions);
=======
            var formattingOptions = await GetOptionsAsync(document, optionSet, cancellationToken).ConfigureAwait(false);
>>>>>>> 676b1866

            return document.WithSyntaxRoot(Format(root, annotation, services, formattingOptions, rules, cancellationToken));
        }

        /// <summary>
        /// Formats the whitespace in areas of a syntax tree corresponding to annotated nodes.
        /// </summary>
        /// <param name="node">The root node of a syntax tree to format.</param>
        /// <param name="annotation">The annotation used to find nodes to identify spans to format.</param>
        /// <param name="workspace">A workspace used to give the formatting context.</param>
        /// <param name="options">An optional set of formatting options. If these options are not supplied the current set of options from the workspace will be used.</param>
        /// <param name="cancellationToken">An optional cancellation token.</param>
        /// <returns>The formatted tree's root node.</returns>
        public static SyntaxNode Format(SyntaxNode node, SyntaxAnnotation annotation, Workspace workspace, OptionSet? options = null, CancellationToken cancellationToken = default)
            => Format(node, annotation, workspace, options, rules: null, cancellationToken);

        internal static SyntaxNode Format(SyntaxNode node, SyntaxAnnotation annotation, HostWorkspaceServices services, SyntaxFormattingOptions options, CancellationToken cancellationToken)
            => Format(node, annotation, services, options, rules: null, cancellationToken);

        private static SyntaxNode Format(SyntaxNode node, SyntaxAnnotation annotation, Workspace workspace, OptionSet? options, IEnumerable<AbstractFormattingRule>? rules, CancellationToken cancellationToken)
        {
            if (workspace == null)
            {
                throw new ArgumentNullException(nameof(workspace));
            }

            if (node == null)
            {
                throw new ArgumentNullException(nameof(node));
            }

            if (annotation == null)
            {
                throw new ArgumentNullException(nameof(annotation));
            }

            return Format(node, GetAnnotatedSpans(node, annotation), workspace, options, rules, cancellationToken);
        }

        internal static SyntaxNode Format(SyntaxNode node, SyntaxAnnotation annotation, HostWorkspaceServices services, SyntaxFormattingOptions options, IEnumerable<AbstractFormattingRule>? rules, CancellationToken cancellationToken)
            => Format(node, GetAnnotatedSpans(node, annotation), services, options, rules, cancellationToken);

        /// <summary>
        /// Formats the whitespace of a syntax tree.
        /// </summary>
        /// <param name="node">The root node of a syntax tree to format.</param>
        /// <param name="workspace">A workspace used to give the formatting context.</param>
        /// <param name="options">An optional set of formatting options. If these options are not supplied the current set of options from the workspace will be used.</param>
        /// <param name="cancellationToken">An optional cancellation token.</param>
        /// <returns>The formatted tree's root node.</returns>
        public static SyntaxNode Format(SyntaxNode node, Workspace workspace, OptionSet? options = null, CancellationToken cancellationToken = default)
            => Format(node, SpecializedCollections.SingletonEnumerable(node.FullSpan), workspace, options, rules: null, cancellationToken);

        internal static SyntaxNode Format(SyntaxNode node, HostWorkspaceServices services, SyntaxFormattingOptions options, CancellationToken cancellationToken)
            => Format(node, SpecializedCollections.SingletonEnumerable(node.FullSpan), services, options, rules: null, cancellationToken);

        /// <summary>
        /// Formats the whitespace in areas of a syntax tree identified by a span.
        /// </summary>
        /// <param name="node">The root node of a syntax tree to format.</param>
        /// <param name="span">The span within the node's full span to format.</param>
        /// <param name="workspace">A workspace used to give the formatting context.</param>
        /// <param name="options">An optional set of formatting options. If these options are not supplied the current set of options from the workspace will be used.</param>
        /// <param name="cancellationToken">An optional cancellation token.</param>
        /// <returns>The formatted tree's root node.</returns>
        public static SyntaxNode Format(SyntaxNode node, TextSpan span, Workspace workspace, OptionSet? options = null, CancellationToken cancellationToken = default)
            => Format(node, SpecializedCollections.SingletonEnumerable(span), workspace, options, rules: null, cancellationToken: cancellationToken);

        internal static SyntaxNode Format(SyntaxNode node, TextSpan span, HostWorkspaceServices services, SyntaxFormattingOptions options, CancellationToken cancellationToken)
            => Format(node, SpecializedCollections.SingletonEnumerable(span), services, options, rules: null, cancellationToken: cancellationToken);

        /// <summary>
        /// Formats the whitespace in areas of a syntax tree identified by multiple non-overlapping spans.
        /// </summary>
        /// <param name="node">The root node of a syntax tree to format.</param>
        /// <param name="spans">The spans within the node's full span to format.</param>
        /// <param name="workspace">A workspace used to give the formatting context.</param>
        /// <param name="options">An optional set of formatting options. If these options are not supplied the current set of options from the workspace will be used.</param>
        /// <param name="cancellationToken">An optional cancellation token.</param>
        /// <returns>The formatted tree's root node.</returns>
        public static SyntaxNode Format(SyntaxNode node, IEnumerable<TextSpan>? spans, Workspace workspace, OptionSet? options = null, CancellationToken cancellationToken = default)
            => Format(node, spans, workspace, options, rules: null, cancellationToken: cancellationToken);

        private static SyntaxNode Format(SyntaxNode node, IEnumerable<TextSpan>? spans, Workspace workspace, OptionSet? options, IEnumerable<AbstractFormattingRule>? rules, CancellationToken cancellationToken)
        {
            var formattingResult = GetFormattingResult(node, spans, workspace, options, rules, cancellationToken);
            return formattingResult == null ? node : formattingResult.GetFormattedRoot(cancellationToken);
        }

        internal static SyntaxNode Format(SyntaxNode node, IEnumerable<TextSpan>? spans, HostWorkspaceServices services, SyntaxFormattingOptions options, IEnumerable<AbstractFormattingRule>? rules, CancellationToken cancellationToken)
            => GetFormattingResult(node, spans, services, options, rules, cancellationToken).GetFormattedRoot(cancellationToken);

        private static IFormattingResult? GetFormattingResult(SyntaxNode node, IEnumerable<TextSpan>? spans, Workspace workspace, OptionSet? options, IEnumerable<AbstractFormattingRule>? rules, CancellationToken cancellationToken)
        {
            if (workspace == null)
            {
                throw new ArgumentNullException(nameof(workspace));
            }

            if (node == null)
            {
                throw new ArgumentNullException(nameof(node));
            }

            var languageFormatter = workspace.Services.GetLanguageServices(node.Language).GetService<ISyntaxFormattingService>();
            if (languageFormatter == null)
            {
                return null;
            }

            spans ??= SpecializedCollections.SingletonEnumerable(node.FullSpan);
<<<<<<< HEAD
            var formattingOptions = GetOptions(workspace, options, node.Language);
=======
            var formattingOptions = SyntaxFormattingOptions.Create(options, workspace.Services, fallbackOptions: null, node.Language);
>>>>>>> 676b1866
            return languageFormatter.GetFormattingResult(node, spans, formattingOptions, rules, cancellationToken);
        }

        internal static IFormattingResult GetFormattingResult(SyntaxNode node, IEnumerable<TextSpan>? spans, HostWorkspaceServices services, SyntaxFormattingOptions options, IEnumerable<AbstractFormattingRule>? rules, CancellationToken cancellationToken)
        {
            var formatter = services.GetRequiredLanguageService<ISyntaxFormattingService>(node.Language);
            return formatter.GetFormattingResult(node, spans, options, rules, cancellationToken);
        }

        /// <summary>
        /// Determines the changes necessary to format the whitespace of a syntax tree.
        /// </summary>
        /// <param name="node">The root node of a syntax tree to format.</param>
        /// <param name="workspace">A workspace used to give the formatting context.</param>
        /// <param name="options">An optional set of formatting options. If these options are not supplied the current set of options from the workspace will be used.</param>
        /// <param name="cancellationToken">An optional cancellation token.</param>
        /// <returns>The changes necessary to format the tree.</returns>
        public static IList<TextChange> GetFormattedTextChanges(SyntaxNode node, Workspace workspace, OptionSet? options = null, CancellationToken cancellationToken = default)
            => GetFormattedTextChanges(node, SpecializedCollections.SingletonEnumerable(node.FullSpan), workspace, options, rules: null, cancellationToken: cancellationToken);

        internal static IList<TextChange> GetFormattedTextChanges(SyntaxNode node, HostWorkspaceServices services, SyntaxFormattingOptions options, CancellationToken cancellationToken)
            => GetFormattedTextChanges(node, SpecializedCollections.SingletonEnumerable(node.FullSpan), services, options, rules: null, cancellationToken: cancellationToken);

        /// <summary>
        /// Determines the changes necessary to format the whitespace of a syntax tree.
        /// </summary>
        /// <param name="node">The root node of a syntax tree to format.</param>
        /// <param name="span">The span within the node's full span to format.</param>
        /// <param name="workspace">A workspace used to give the formatting context.</param>
        /// <param name="options">An optional set of formatting options. If these options are not supplied the current set of options from the workspace will be used.</param>
        /// <param name="cancellationToken">An optional cancellation token.</param>
        /// <returns>The changes necessary to format the tree.</returns>
        public static IList<TextChange> GetFormattedTextChanges(SyntaxNode node, TextSpan span, Workspace workspace, OptionSet? options = null, CancellationToken cancellationToken = default)
            => GetFormattedTextChanges(node, SpecializedCollections.SingletonEnumerable(span), workspace, options, rules: null, cancellationToken);

        internal static IList<TextChange> GetFormattedTextChanges(SyntaxNode node, TextSpan span, HostWorkspaceServices services, SyntaxFormattingOptions options, CancellationToken cancellationToken = default)
            => GetFormattedTextChanges(node, SpecializedCollections.SingletonEnumerable(span), services, options, rules: null, cancellationToken);

        /// <summary>
        /// Determines the changes necessary to format the whitespace of a syntax tree.
        /// </summary>
        /// <param name="node">The root node of a syntax tree to format.</param>
        /// <param name="spans">The spans within the node's full span to format.</param>
        /// <param name="workspace">A workspace used to give the formatting context.</param>
        /// <param name="options">An optional set of formatting options. If these options are not supplied the current set of options from the workspace will be used.</param>
        /// <param name="cancellationToken">An optional cancellation token.</param>
        /// <returns>The changes necessary to format the tree.</returns>
        public static IList<TextChange> GetFormattedTextChanges(SyntaxNode node, IEnumerable<TextSpan>? spans, Workspace workspace, OptionSet? options = null, CancellationToken cancellationToken = default)
            => GetFormattedTextChanges(node, spans, workspace, options, rules: null, cancellationToken);

        internal static IList<TextChange> GetFormattedTextChanges(SyntaxNode node, IEnumerable<TextSpan>? spans, HostWorkspaceServices services, SyntaxFormattingOptions options, CancellationToken cancellationToken = default)
            => GetFormattedTextChanges(node, spans, services, options, rules: null, cancellationToken);

        private static IList<TextChange> GetFormattedTextChanges(SyntaxNode node, IEnumerable<TextSpan>? spans, Workspace workspace, OptionSet? options, IEnumerable<AbstractFormattingRule>? rules, CancellationToken cancellationToken)
        {
            var formattingResult = GetFormattingResult(node, spans, workspace, options, rules, cancellationToken);
            return formattingResult == null
                ? SpecializedCollections.EmptyList<TextChange>()
                : formattingResult.GetTextChanges(cancellationToken);
        }

        internal static IList<TextChange> GetFormattedTextChanges(SyntaxNode node, IEnumerable<TextSpan>? spans, HostWorkspaceServices services, SyntaxFormattingOptions options, IEnumerable<AbstractFormattingRule>? rules, CancellationToken cancellationToken = default)
        {
            var formatter = services.GetRequiredLanguageService<ISyntaxFormattingService>(node.Language);
            return formatter.GetFormattingResult(node, spans, options, rules, cancellationToken).GetTextChanges(cancellationToken);
        }

<<<<<<< HEAD
        internal static SyntaxFormattingOptions GetOptions(Workspace workspace, OptionSet? optionSet, string language)
        {
            var syntaxFormattingService = workspace.Services.GetRequiredLanguageService<ISyntaxFormattingService>(language);
            var optionService = workspace.Services.GetRequiredService<IOptionService>();
            var configOptionSet = (optionSet ?? workspace.CurrentSolution.Options).AsAnalyzerConfigOptions(optionService, language);
            return syntaxFormattingService.GetFormattingOptions(configOptionSet);
        }

        internal static async ValueTask<(SyntaxFormattingOptions? Syntax, LineFormattingOptions Line)> GetOptionsAsync(Document document, OptionSet? optionSet, CancellationToken cancellationToken)
        {
            var optionService = document.Project.Solution.Workspace.Services.GetRequiredService<IOptionService>();
            var configOptionSet = (optionSet ?? await document.GetOptionsAsync(cancellationToken).ConfigureAwait(false)).AsAnalyzerConfigOptions(optionService, document.Project.Language);

            LineFormattingOptions lineFormattingOptions;
            SyntaxFormattingOptions? syntaxFormattingOptions;

            var syntaxFormattingService = document.GetLanguageService<ISyntaxFormattingService>();
            if (syntaxFormattingService != null)
            {
                syntaxFormattingOptions = syntaxFormattingService.GetFormattingOptions(configOptionSet);
                lineFormattingOptions = syntaxFormattingOptions.LineFormatting;
            }
            else
            {
                syntaxFormattingOptions = null;
                lineFormattingOptions = LineFormattingOptions.Create(configOptionSet);
            }

            return (syntaxFormattingOptions, lineFormattingOptions);
=======
        internal static async Task<SyntaxFormattingOptions> GetOptionsAsync(Document document, OptionSet? optionSet, CancellationToken cancellationToken)
        {
            return (optionSet != null) ?
                SyntaxFormattingOptions.Create(optionSet, document.Project.Solution.Workspace.Services, fallbackOptions: null, document.Project.Language) :
                await document.GetSyntaxFormattingOptionsAsync(fallbackOptions: null, cancellationToken).ConfigureAwait(false);
>>>>>>> 676b1866
        }

        /// <summary>
        /// Organizes the imports in the document.
        /// </summary>
        /// <param name="document">The document to organize.</param>
        /// <param name="cancellationToken">The cancellation token that the operation will observe.</param>
        /// <returns>The document with organized imports. If the language does not support organizing imports, or if no changes were made, this method returns <paramref name="document"/>.</returns>
        public static async Task<Document> OrganizeImportsAsync(Document document, CancellationToken cancellationToken = default)
        {
            var organizeImportsService = document.GetLanguageService<IOrganizeImportsService>();
            if (organizeImportsService is null)
            {
                return document;
            }

            var options = await OrganizeImportsOptions.FromDocumentAsync(document, cancellationToken).ConfigureAwait(false);
            return await organizeImportsService.OrganizeImportsAsync(document, options, cancellationToken).ConfigureAwait(false);
        }
    }
}<|MERGE_RESOLUTION|>--- conflicted
+++ resolved
@@ -97,15 +97,8 @@
                 return document;
             }
 
-<<<<<<< HEAD
             var (syntaxFormattingOptions, lineFormattingOptions) = await GetOptionsAsync(document, options, cancellationToken).ConfigureAwait(false);
             return await formattingService.FormatAsync(document, spans, lineFormattingOptions, syntaxFormattingOptions, cancellationToken).ConfigureAwait(false);
-=======
-            options ??= await document.GetOptionsAsync(cancellationToken).ConfigureAwait(false);
-            var services = document.Project.Solution.Workspace.Services;
-            var formattingOptions = SyntaxFormattingOptions.Create(options, services, fallbackOptions: null, document.Project.Language);
-            return await formattingService.FormatAsync(document, spans, formattingOptions, cancellationToken).ConfigureAwait(false);
->>>>>>> 676b1866
         }
 
         internal static async Task<Document> FormatAsync(Document document, IEnumerable<TextSpan>? spans, SyntaxFormattingOptions options, IEnumerable<AbstractFormattingRule>? rules, CancellationToken cancellationToken)
@@ -150,14 +143,10 @@
 
             var root = await document.GetRequiredSyntaxRootAsync(cancellationToken).ConfigureAwait(false);
             var services = document.Project.Solution.Workspace.Services;
-<<<<<<< HEAD
 
             // must have syntax formatting options since we require the document to have a syntax tree:
             var (formattingOptions, _) = await GetOptionsAsync(document, optionSet, cancellationToken).ConfigureAwait(false);
             Contract.ThrowIfNull(formattingOptions);
-=======
-            var formattingOptions = await GetOptionsAsync(document, optionSet, cancellationToken).ConfigureAwait(false);
->>>>>>> 676b1866
 
             return document.WithSyntaxRoot(Format(root, annotation, services, formattingOptions, rules, cancellationToken));
         }
@@ -269,11 +258,8 @@
             }
 
             spans ??= SpecializedCollections.SingletonEnumerable(node.FullSpan);
-<<<<<<< HEAD
             var formattingOptions = GetOptions(workspace, options, node.Language);
-=======
-            var formattingOptions = SyntaxFormattingOptions.Create(options, workspace.Services, fallbackOptions: null, node.Language);
->>>>>>> 676b1866
+
             return languageFormatter.GetFormattingResult(node, spans, formattingOptions, rules, cancellationToken);
         }
 
@@ -341,7 +327,6 @@
             return formatter.GetFormattingResult(node, spans, options, rules, cancellationToken).GetTextChanges(cancellationToken);
         }
 
-<<<<<<< HEAD
         internal static SyntaxFormattingOptions GetOptions(Workspace workspace, OptionSet? optionSet, string language)
         {
             var syntaxFormattingService = workspace.Services.GetRequiredLanguageService<ISyntaxFormattingService>(language);
@@ -371,13 +356,6 @@
             }
 
             return (syntaxFormattingOptions, lineFormattingOptions);
-=======
-        internal static async Task<SyntaxFormattingOptions> GetOptionsAsync(Document document, OptionSet? optionSet, CancellationToken cancellationToken)
-        {
-            return (optionSet != null) ?
-                SyntaxFormattingOptions.Create(optionSet, document.Project.Solution.Workspace.Services, fallbackOptions: null, document.Project.Language) :
-                await document.GetSyntaxFormattingOptionsAsync(fallbackOptions: null, cancellationToken).ConfigureAwait(false);
->>>>>>> 676b1866
         }
 
         /// <summary>
