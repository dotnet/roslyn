--- conflicted
+++ resolved
@@ -198,12 +198,8 @@
         public int LastInsertRowId()
             => (int)raw.sqlite3_last_insert_rowid(_handle);
 
-<<<<<<< HEAD
+        [PerformanceSensitive("https://github.com/dotnet/roslyn/issues/36114", AllowCaptures = false)]
         public Stream ReadBlob_MustRunInTransaction(string tableName, string columnName, long rowId)
-=======
-        [PerformanceSensitive("https://github.com/dotnet/roslyn/issues/36114", AllowCaptures = false)]
-        public Stream ReadBlob(string dataTableName, string dataColumnName, long rowId)
->>>>>>> 18f1e7f0
         {
             // NOTE: we do need to do the blob reading in a transaction because of the
             // following: https://www.sqlite.org/c3ref/blob_open.html
@@ -214,19 +210,10 @@
             // the one the BLOB handle is open on. Calls to sqlite3_blob_read() and 
             // sqlite3_blob_write() for an expired BLOB handle fail with a return code of
             // SQLITE_ABORT.
-<<<<<<< HEAD
             if (!IsInTransaction)
             {
                 throw new InvalidOperationException("Must read blobs within a transaction to prevent corruption!");
             }
-=======
-            var stream = RunInTransaction(
-                state => state.self.ReadBlob_InTransaction(state.dataTableName, state.dataColumnName, state.rowId),
-                (self: this, dataTableName, dataColumnName, rowId));
-
-            return stream;
-        }
->>>>>>> 18f1e7f0
 
             const int ReadOnlyFlags = 0;
             var result = raw.sqlite3_blob_open(_handle, "main", tableName, columnName, rowId, ReadOnlyFlags, out var blob);
