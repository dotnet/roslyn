--- conflicted
+++ resolved
@@ -28,11 +28,7 @@
             var semanticModel = await document.GetRequiredSemanticModelAsync(cancellationToken).ConfigureAwait(false);
 
             // public options do not affect classification:
-<<<<<<< HEAD
-            return GetClassifiedSpans(document.Project.Solution.Workspace.Services, semanticModel, textSpan, ClassificationOptions.Default, cancellationToken);
-=======
             return GetClassifiedSpans(document.Project.Solution.Workspace.Services, document.Project, semanticModel, textSpan, ClassificationOptions.Default, cancellationToken);
->>>>>>> 80a8ce8d
         }
 
         /// <summary>
@@ -51,11 +47,7 @@
             CancellationToken cancellationToken = default)
         {
             // public options do not affect classification:
-<<<<<<< HEAD
-            return GetClassifiedSpans(workspace.Services, semanticModel, textSpan, ClassificationOptions.Default, cancellationToken);
-=======
             return GetClassifiedSpans(workspace.Services, project: null, semanticModel, textSpan, ClassificationOptions.Default, cancellationToken);
->>>>>>> 80a8ce8d
         }
 
         internal static IEnumerable<ClassifiedSpan> GetClassifiedSpans(
@@ -68,10 +60,7 @@
         {
             var languageServices = workspaceServices.GetLanguageServices(semanticModel.Language);
             var classsificationService = languageServices.GetRequiredService<ISyntaxClassificationService>();
-<<<<<<< HEAD
-=======
             var embeddedLanguageService = languageServices.GetRequiredService<IEmbeddedLanguageClassificationService>();
->>>>>>> 80a8ce8d
 
             var syntaxClassifiers = classsificationService.GetDefaultSyntaxClassifiers();
 
@@ -87,17 +76,8 @@
             classsificationService.AddSyntacticClassifications(root, textSpan, syntacticClassifications, cancellationToken);
             classsificationService.AddSemanticClassifications(semanticModel, textSpan, getNodeClassifiers, getTokenClassifiers, semanticClassifications, options, cancellationToken);
 
-<<<<<<< HEAD
-            var embeddedLanguageService = languageServices.GetService<IEmbeddedLanguageClassificationService>();
-            if (embeddedLanguageService != null)
-            {
-                // intentionally adding to the semanticClassifications array here.
-                embeddedLanguageService.AddEmbeddedLanguageClassifications(semanticModel, textSpan, options, semanticClassifications, cancellationToken);
-            }
-=======
             // intentionally adding to the semanticClassifications array here.
             embeddedLanguageService.AddEmbeddedLanguageClassifications(project, semanticModel, textSpan, options, semanticClassifications, cancellationToken);
->>>>>>> 80a8ce8d
 
             var allClassifications = new List<ClassifiedSpan>(semanticClassifications.Where(s => s.TextSpan.OverlapsWith(textSpan)));
             var semanticSet = semanticClassifications.Select(s => s.TextSpan).ToSet();
