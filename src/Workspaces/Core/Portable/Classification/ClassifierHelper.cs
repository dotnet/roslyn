﻿// Licensed to the .NET Foundation under one or more agreements.
// The .NET Foundation licenses this file to you under the MIT license.
// See the LICENSE file in the project root for more information.

using System;
using System.Collections.Immutable;
using System.Diagnostics;
using System.Threading;
using System.Threading.Tasks;
using Microsoft.CodeAnalysis.Collections;
using Microsoft.CodeAnalysis.Shared.Collections;
using Microsoft.CodeAnalysis.Shared.Extensions;
using Microsoft.CodeAnalysis.Text;

namespace Microsoft.CodeAnalysis.Classification
{
    internal static partial class ClassifierHelper
    {
        private static PooledObject<SegmentedList<ClassifiedSpan>> GetPooledList(out SegmentedList<ClassifiedSpan> classifiedSpans)
            => Classifier.GetPooledList(out classifiedSpans);

        /// <summary>
        /// Classifies the provided <paramref name="span"/> in the given <paramref name="document"/>. This will do this
        /// using an appropriate <see cref="IClassificationService"/> if that can be found.  <see
        /// cref="ImmutableArray{T}.IsDefault"/> will be returned if this fails.
        /// </summary>
        /// <param name="includeAdditiveSpans">Whether or not 'additive' classification spans are included in the
        /// results or not.  'Additive' spans are things like 'this variable is static' or 'this variable is
        /// overwritten'.  i.e. they add additional information to a previous classification.</param>
        public static async Task<ImmutableArray<ClassifiedSpan>> GetClassifiedSpansAsync(
            Document document,
            TextSpan span,
            ClassificationOptions options,
            bool includeAdditiveSpans,
            CancellationToken cancellationToken)
        {
            var classificationService = document.GetLanguageService<IClassificationService>();
            if (classificationService == null)
                return default;

            // Call out to the individual language to classify the chunk of text around the
            // reference. We'll get both the syntactic and semantic spans for this region.
            // Because the semantic tags may override the semantic ones (for example, 
            // "DateTime" might be syntactically an identifier, but semantically a struct
            // name), we'll do a later merging step to get the final correct list of 
            // classifications.  For tagging, normally the editor handles this.  But as
            // we're producing the list of Inlines ourselves, we have to handles this here.
<<<<<<< HEAD
            using var _1 = GetPooledList(out var syntaxSpans);
            using var _2 = GetPooledList(out var semanticSpans);
=======
            using var _1 = Classifier.GetPooledList(out var syntaxSpans);
            using var _2 = Classifier.GetPooledList(out var semanticSpans);
>>>>>>> 90d92025

            await classificationService.AddSyntacticClassificationsAsync(document, span, syntaxSpans, cancellationToken).ConfigureAwait(false);

            // Intentional that we're adding both semantic and embedded lang classifications to the same array.  Both
            // are 'semantic' from the perspective of this helper method.
            await classificationService.AddSemanticClassificationsAsync(document, span, options, semanticSpans, cancellationToken).ConfigureAwait(false);
            await classificationService.AddEmbeddedLanguageClassificationsAsync(document, span, options, semanticSpans, cancellationToken).ConfigureAwait(false);

            // MergeClassifiedSpans will ultimately filter multiple classifications for the same
            // span down to one. We know that additive classifications are there just to 
            // provide additional information about the true classification. By default, we will
            // remove additive ClassifiedSpans until we have support for additive classifications
            // in classified spans. https://github.com/dotnet/roslyn/issues/32770
            // The exception to this is LSP, which expects the additive spans.
            if (!includeAdditiveSpans)
            {
                RemoveAdditiveSpans(syntaxSpans);
                RemoveAdditiveSpans(semanticSpans);
            }

            var classifiedSpans = MergeClassifiedSpans(syntaxSpans, semanticSpans, span);
            return classifiedSpans;
        }

        private static void RemoveAdditiveSpans(SegmentedList<ClassifiedSpan> spans)
        {
            for (var i = spans.Count - 1; i >= 0; i--)
            {
                var span = spans[i];
                if (ClassificationTypeNames.AdditiveTypeNames.Contains(span.ClassificationType))
                    spans.RemoveAt(i);
            }
        }

        private static ImmutableArray<ClassifiedSpan> MergeClassifiedSpans(
            SegmentedList<ClassifiedSpan> syntaxSpans,
            SegmentedList<ClassifiedSpan> semanticSpans,
            TextSpan widenedSpan)
        {
            // The spans produced by the language services may not be ordered
            // (indeed, this happens with semantic classification as different
            // providers produce different results in an arbitrary order).  Order
            // them first before proceeding.
            Order(syntaxSpans);
            Order(semanticSpans);

            // It's possible for us to get classified spans that occur *before*
            // or after the span we want to present. This happens because the calls to
            // AddSyntacticClassificationsAsync and AddSemanticClassificationsAsync 
            // may return more spans than the range asked for.  While bad form,
            // it's never been a requirement that implementation not do that.
            // For example, the span may be the non-full-span of a node, but the
            // classifiers may still return classifications for leading/trailing
            // trivia even if it's out of the bounds of that span.
            // 
            // To deal with that, we adjust all spans so that they don't go outside
            // of the range we care about.
            AdjustSpans(syntaxSpans, widenedSpan);
            AdjustSpans(semanticSpans, widenedSpan);

<<<<<<< HEAD
            using var _1 = GetPooledList(out var mergedSpans);
=======
            using var _1 = Classifier.GetPooledList(out var mergedSpans);
>>>>>>> 90d92025

            MergeParts(syntaxSpans, semanticSpans, mergedSpans);
            Order(mergedSpans);

            // The classification service will only produce classifications for things it knows about.  i.e. there will
            // be gaps in what it produces. Fill in those gaps so we have *all* parts of the span classified properly.
<<<<<<< HEAD
            using var _2 = GetPooledList(out var filledInSpans);
=======
            using var _2 = Classifier.GetPooledList(out var filledInSpans);
>>>>>>> 90d92025
            FillInClassifiedSpanGaps(widenedSpan.Start, mergedSpans, filledInSpans);
            return filledInSpans.ToImmutableArray();
        }

        private static readonly Comparison<ClassifiedSpan> s_spanComparison = static (s1, s2) => s1.TextSpan.Start - s2.TextSpan.Start;

        private static void Order(SegmentedList<ClassifiedSpan> syntaxSpans)
            => syntaxSpans.Sort(s_spanComparison);

        /// <summary>
        /// Ensures that all spans in <paramref name="spans"/> do not go beyond the spans in <paramref
        /// name="widenedSpan"/>. Any spans that are entirely outside of <paramref name="widenedSpan"/> are replaced
        /// with <see langword="default"/>.
        /// </summary>
        private static void AdjustSpans(SegmentedList<ClassifiedSpan> spans, TextSpan widenedSpan)
        {
            for (var i = 0; i < spans.Count; i++)
            {
                var span = spans[i];

                // Make sure the span actually intersects 'widenedSpan'.  If it 
                // does not, just put in an empty length span.  It will get ignored later
                // when we walk through this list.
                var intersection = span.TextSpan.Intersection(widenedSpan);

                if (i > 0 && intersection != null)
                {
                    // The additiveType's may appear before or after their modifier due to sorting.
                    var previousSpan = spans[i - 1];
                    var isAdditiveClassification = previousSpan.TextSpan == span.TextSpan &&
                        ClassificationTypeNames.AdditiveTypeNames.Contains(span.ClassificationType) || ClassificationTypeNames.AdditiveTypeNames.Contains(previousSpan.ClassificationType);

                    // Additive classifications are intended to overlap so do not ignore it.
                    if (!isAdditiveClassification && previousSpan.TextSpan.End > intersection.Value.Start)
                    {
                        // This span isn't strictly after the previous span.  Ignore it.
                        intersection = null;
                    }
                }

                var newSpan = new ClassifiedSpan(span.ClassificationType, intersection.GetValueOrDefault());
                spans[i] = newSpan;
            }
        }

        public static void FillInClassifiedSpanGaps(
            int startPosition, SegmentedList<ClassifiedSpan> classifiedSpans, SegmentedList<ClassifiedSpan> result)
        {
            foreach (var span in classifiedSpans)
            {
                // Should not get empty spans.  They are filtered out in MergeParts
                Debug.Assert(!span.TextSpan.IsEmpty);

                // Ignore empty spans.  We can get those when the classification service
                // returns spans outside of the range of the span we asked to classify.
                if (span.TextSpan.Length == 0)
                    continue;

                // If there is space between this span and the last one, then add a space.
                if (startPosition < span.TextSpan.Start)
                {
                    result.Add(new ClassifiedSpan(ClassificationTypeNames.Text,
                        TextSpan.FromBounds(
                            startPosition, span.TextSpan.Start)));
                }

                result.Add(span);
                startPosition = span.TextSpan.End;
            }
        }

        /// <summary>
        /// Adds all semantic parts to final parts, and adds all portions of <paramref name="syntaxParts"/> that do not
        /// overlap with any semantic parts as well.  All final parts will be non-empty.
        /// </summary>
        private static void MergeParts(
            SegmentedList<ClassifiedSpan> syntaxParts,
            SegmentedList<ClassifiedSpan> semanticParts,
            SegmentedList<ClassifiedSpan> finalParts)
        {
            // Create an interval tree so we can easily determine which semantic parts intersect with the 
            // syntactic parts we're looking at.
            var semanticPartsTree = new SimpleIntervalTree<ClassifiedSpan, ClassifiedSpanIntervalIntrospector>(
                ClassifiedSpanIntervalIntrospector.Instance, values: null);

            // Add all the non-empty semantic parts to the tree.
            foreach (var part in semanticParts)
            {
                if (!part.TextSpan.IsEmpty)
                {
                    semanticPartsTree.AddIntervalInPlace(part);
                    finalParts.Add(part);
                }
            }

            using var tempBuffer = TemporaryArray<ClassifiedSpan>.Empty;

            foreach (var syntacticPart in syntaxParts)
            {
                // ignore empty parts.
                if (syntacticPart.TextSpan.IsEmpty)
                    continue;

                tempBuffer.Clear();
                semanticPartsTree.FillWithIntervalsThatOverlapWith(
                    syntacticPart.TextSpan.Start, syntacticPart.TextSpan.Length, ref tempBuffer.AsRef());

                if (tempBuffer.Count == 0)
                {
                    // semantic parts didn't overlap with this syntax part at all.  Just add in directly.
                    finalParts.Add(syntacticPart);
                    continue;
                }

                // One or Multiple semantic parts.
                // Add the syntactic portion before the first semantic part,
                // the syntactic pieces between the semantic parts,
                // and the syntactic portion after the last semantic part.

                var firstSemanticPart = tempBuffer[0];
                var lastSemanticPart = tempBuffer[tempBuffer.Count - 1];

                Debug.Assert(firstSemanticPart.TextSpan.OverlapsWith(syntacticPart.TextSpan));
                Debug.Assert(lastSemanticPart.TextSpan.OverlapsWith(syntacticPart.TextSpan));

                if (syntacticPart.TextSpan.Start < firstSemanticPart.TextSpan.Start)
                {
                    finalParts.Add(new ClassifiedSpan(syntacticPart.ClassificationType, TextSpan.FromBounds(
                        syntacticPart.TextSpan.Start,
                        firstSemanticPart.TextSpan.Start)));
                }

                for (var i = 0; i < tempBuffer.Count - 1; i++)
                {
                    var semanticPart1 = tempBuffer[i];
                    var semanticPart2 = tempBuffer[i + 1];

                    Debug.Assert(semanticPart1.TextSpan.OverlapsWith(syntacticPart.TextSpan));
                    Debug.Assert(semanticPart1.TextSpan.OverlapsWith(syntacticPart.TextSpan));

                    if (semanticPart1.TextSpan.End < semanticPart2.TextSpan.Start)
                    {
                        finalParts.Add(new ClassifiedSpan(syntacticPart.ClassificationType, TextSpan.FromBounds(
                            semanticPart1.TextSpan.End,
                            semanticPart2.TextSpan.Start)));
                    }
                }

                if (lastSemanticPart.TextSpan.End < syntacticPart.TextSpan.End)
                {
                    finalParts.Add(new ClassifiedSpan(syntacticPart.ClassificationType, TextSpan.FromBounds(
                        lastSemanticPart.TextSpan.End,
                        syntacticPart.TextSpan.End)));
                }
            }

            // now that we've added all semantic parts and syntactic-portions, sort the final result.
            finalParts.Sort(s_spanComparison);
        }
    }
}<|MERGE_RESOLUTION|>--- conflicted
+++ resolved
@@ -16,9 +16,6 @@
 {
     internal static partial class ClassifierHelper
     {
-        private static PooledObject<SegmentedList<ClassifiedSpan>> GetPooledList(out SegmentedList<ClassifiedSpan> classifiedSpans)
-            => Classifier.GetPooledList(out classifiedSpans);
-
         /// <summary>
         /// Classifies the provided <paramref name="span"/> in the given <paramref name="document"/>. This will do this
         /// using an appropriate <see cref="IClassificationService"/> if that can be found.  <see
@@ -45,13 +42,8 @@
             // name), we'll do a later merging step to get the final correct list of 
             // classifications.  For tagging, normally the editor handles this.  But as
             // we're producing the list of Inlines ourselves, we have to handles this here.
-<<<<<<< HEAD
-            using var _1 = GetPooledList(out var syntaxSpans);
-            using var _2 = GetPooledList(out var semanticSpans);
-=======
             using var _1 = Classifier.GetPooledList(out var syntaxSpans);
             using var _2 = Classifier.GetPooledList(out var semanticSpans);
->>>>>>> 90d92025
 
             await classificationService.AddSyntacticClassificationsAsync(document, span, syntaxSpans, cancellationToken).ConfigureAwait(false);
 
@@ -112,22 +104,14 @@
             AdjustSpans(syntaxSpans, widenedSpan);
             AdjustSpans(semanticSpans, widenedSpan);
 
-<<<<<<< HEAD
-            using var _1 = GetPooledList(out var mergedSpans);
-=======
             using var _1 = Classifier.GetPooledList(out var mergedSpans);
->>>>>>> 90d92025
 
             MergeParts(syntaxSpans, semanticSpans, mergedSpans);
             Order(mergedSpans);
 
             // The classification service will only produce classifications for things it knows about.  i.e. there will
             // be gaps in what it produces. Fill in those gaps so we have *all* parts of the span classified properly.
-<<<<<<< HEAD
-            using var _2 = GetPooledList(out var filledInSpans);
-=======
             using var _2 = Classifier.GetPooledList(out var filledInSpans);
->>>>>>> 90d92025
             FillInClassifiedSpanGaps(widenedSpan.Start, mergedSpans, filledInSpans);
             return filledInSpans.ToImmutableArray();
         }
