--- conflicted
+++ resolved
@@ -71,13 +71,8 @@
                 // of classifications from the server.  Note: this must be a separate call (instead of being part of
                 // service.GetSemanticClassificationsAsync below) as we want to try to read in the cached
                 // classifications without doing any syncing to the OOP process.
-<<<<<<< HEAD
                 var isFullyLoaded = IsFullyLoaded(document);
-                if (await TryGetCachedClassificationsAsync(document, textSpan, result, client, database, isFullyLoaded, cancellationToken).ConfigureAwait(false))
-=======
-                var isFullyLoaded = IsFullyLoaded(document, cancellationToken);
                 if (await TryGetCachedClassificationsAsync(document, textSpan, type, client, isFullyLoaded, result, cancellationToken).ConfigureAwait(false))
->>>>>>> cc4bf245
                     return;
 
                 // Call the project overload.  Semantic classification only needs the current project's information
