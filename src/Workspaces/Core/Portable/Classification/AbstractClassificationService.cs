﻿// Licensed to the .NET Foundation under one or more agreements.
// The .NET Foundation licenses this file to you under the MIT license.
// See the LICENSE file in the project root for more information.

using System;
using System.Collections.Generic;
using System.Collections.Immutable;
using System.Threading;
using System.Threading.Tasks;
using Microsoft.CodeAnalysis.Collections;
using Microsoft.CodeAnalysis.Extensions;
using Microsoft.CodeAnalysis.Host;
using Microsoft.CodeAnalysis.PooledObjects;
using Microsoft.CodeAnalysis.ReassignedVariable;
using Microsoft.CodeAnalysis.Remote;
using Microsoft.CodeAnalysis.Shared.Extensions;
using Microsoft.CodeAnalysis.Text;
using Roslyn.Utilities;

namespace Microsoft.CodeAnalysis.Classification
{
    internal abstract class AbstractClassificationService : IClassificationService
    {
        public abstract void AddLexicalClassifications(SourceText text, TextSpan textSpan, SegmentedList<ClassifiedSpan> result, CancellationToken cancellationToken);
        public abstract ClassifiedSpan AdjustStaleClassification(SourceText text, ClassifiedSpan classifiedSpan);

        public Task AddSemanticClassificationsAsync(
            Document document, ImmutableArray<TextSpan> textSpans, ClassificationOptions options, SegmentedList<ClassifiedSpan> result, CancellationToken cancellationToken)
        {
            return AddClassificationsAsync(document, textSpans, options, ClassificationType.Semantic, result, cancellationToken);
        }

        public Task AddEmbeddedLanguageClassificationsAsync(
            Document document, ImmutableArray<TextSpan> textSpans, ClassificationOptions options, SegmentedList<ClassifiedSpan> result, CancellationToken cancellationToken)
        {
            return AddClassificationsAsync(document, textSpans, options, ClassificationType.EmbeddedLanguage, result, cancellationToken);
        }

        private static async Task AddClassificationsAsync(
            Document document,
            ImmutableArray<TextSpan> textSpans,
            ClassificationOptions options,
            ClassificationType type,
            SegmentedList<ClassifiedSpan> result,
            CancellationToken cancellationToken)
        {
            var classificationService = document.GetLanguageService<ISyntaxClassificationService>();
            if (classificationService == null)
            {
                // When renaming a file's extension through VS when it's opened in editor, 
                // the content type might change and the content type changed event can be 
                // raised before the renaming propagate through VS workspace. As a result, 
                // the document we got (based on the buffer) could still be the one in the workspace
                // before rename happened. This would cause us problem if the document is supported 
                // by workspace but not a roslyn language (e.g. xaml, F#, etc.), since none of the roslyn 
                // language services would be available.
                //
                // If this is the case, we will simply bail out. It's OK to ignore the request
                // because when the buffer eventually get associated with the correct document in roslyn
                // workspace, we will be invoked again.
                //
                // For example, if you open a xaml from from a WPF project in designer view,
                // and then rename file extension from .xaml to .cs, then the document we received
                // here would still belong to the special "-xaml" project.
                return;
            }

            var project = document.Project;
            var client = await RemoteHostClient.TryGetClientAsync(project, cancellationToken).ConfigureAwait(false);
            if (client != null)
            {
                // We have an oop connection.  If we're not fully loaded, see if we can retrieve a previously cached set
                // of classifications from the server.  Note: this must be a separate call (instead of being part of
                // service.GetSemanticClassificationsAsync below) as we want to try to read in the cached
                // classifications without doing any syncing to the OOP process.
<<<<<<< HEAD
                var isFullyLoaded = IsFullyLoaded(document, cancellationToken);
                if (await TryGetCachedClassificationsAsync(document, textSpans, type, client, isFullyLoaded, result, cancellationToken).ConfigureAwait(false))
=======
                var workspaceStatusService = document.Project.Solution.Services.GetRequiredService<IWorkspaceStatusService>();

                var isFullyLoaded = await workspaceStatusService.IsFullyLoadedAsync(cancellationToken).ConfigureAwait(false);
                if (await TryGetCachedClassificationsAsync(document, textSpan, type, client, isFullyLoaded, result, cancellationToken).ConfigureAwait(false))
>>>>>>> 5cbb9180
                    return;

                // Call the project overload.  Semantic classification only needs the current project's information
                // to classify properly.
                var classifiedSpans = await client.TryInvokeAsync<IRemoteSemanticClassificationService, SerializableClassifiedSpans>(
                   project,
                   (service, solutionInfo, cancellationToken) => service.GetClassificationsAsync(
                       solutionInfo, document.Id, textSpans, type, options, isFullyLoaded, cancellationToken),
                   cancellationToken).ConfigureAwait(false);

                // if the remote call fails do nothing (error has already been reported)
                if (classifiedSpans.HasValue)
                    classifiedSpans.Value.Rehydrate(result);
            }
            else
            {
                await AddClassificationsInCurrentProcessAsync(
                    document, textSpans, type, options, result, cancellationToken).ConfigureAwait(false);
            }
        }

        private static async Task<bool> TryGetCachedClassificationsAsync(
            Document document,
            ImmutableArray<TextSpan> textSpans,
            ClassificationType type,
            RemoteHostClient client,
            bool isFullyLoaded,
            SegmentedList<ClassifiedSpan> result,
            CancellationToken cancellationToken)
        {
            // Only try to get cached classifications if we're not fully loaded yet.
            if (isFullyLoaded)
                return false;

            var (documentKey, checksum) = await SemanticClassificationCacheUtilities.GetDocumentKeyAndChecksumAsync(
                document, cancellationToken).ConfigureAwait(false);

            var cachedSpans = await client.TryInvokeAsync<IRemoteSemanticClassificationService, SerializableClassifiedSpans?>(
               document.Project,
               (service, solutionInfo, cancellationToken) => service.GetCachedClassificationsAsync(
                   documentKey, textSpans, type, checksum, cancellationToken),
               cancellationToken).ConfigureAwait(false);

            // if the remote call fails do nothing (error has already been reported)
            if (!cachedSpans.HasValue || cachedSpans.Value == null)
                return false;

            cachedSpans.Value.Rehydrate(result);
            return true;
        }

        public static async Task AddClassificationsInCurrentProcessAsync(
            Document document,
            ImmutableArray<TextSpan> textSpans,
            ClassificationType type,
            ClassificationOptions options,
            SegmentedList<ClassifiedSpan> result,
            CancellationToken cancellationToken)
        {
            if (type == ClassificationType.Semantic)
            {
                var classificationService = document.GetRequiredLanguageService<ISyntaxClassificationService>();
                var reassignedVariableService = document.GetRequiredLanguageService<IReassignedVariableService>();

                var extensionManager = document.Project.Solution.Services.GetRequiredService<IExtensionManager>();
                var classifiers = classificationService.GetDefaultSyntaxClassifiers();

                var getNodeClassifiers = extensionManager.CreateNodeExtensionGetter(classifiers, c => c.SyntaxNodeTypes);
                var getTokenClassifiers = extensionManager.CreateTokenExtensionGetter(classifiers, c => c.SyntaxTokenKinds);

                await classificationService.AddSemanticClassificationsAsync(
                    document, textSpans, options, getNodeClassifiers, getTokenClassifiers, result, cancellationToken).ConfigureAwait(false);

                if (options.ClassifyReassignedVariables)
                {
                    var reassignedVariableSpans = await reassignedVariableService.GetLocationsAsync(document, textSpans, cancellationToken).ConfigureAwait(false);
                    foreach (var span in reassignedVariableSpans)
                        result.Add(new ClassifiedSpan(span, ClassificationTypeNames.ReassignedVariable));
                }
            }
            else if (type == ClassificationType.EmbeddedLanguage)
            {
                var embeddedLanguageService = document.GetLanguageService<IEmbeddedLanguageClassificationService>();
                if (embeddedLanguageService != null)
                {
                    await embeddedLanguageService.AddEmbeddedLanguageClassificationsAsync(
                        document, textSpans, options, result, cancellationToken).ConfigureAwait(false);
                }
            }
            else
            {
                throw ExceptionUtilities.UnexpectedValue(type);
            }
        }

        public async Task AddSyntacticClassificationsAsync(Document document, ImmutableArray<TextSpan> textSpans, SegmentedList<ClassifiedSpan> result, CancellationToken cancellationToken)
        {
            var root = await document.GetSyntaxRootAsync(cancellationToken).ConfigureAwait(false);
            AddSyntacticClassifications(document.Project.Solution.Services, root, textSpans, result, cancellationToken);
        }

        public void AddSyntacticClassifications(
            SolutionServices services, SyntaxNode? root, ImmutableArray<TextSpan> textSpans, SegmentedList<ClassifiedSpan> result, CancellationToken cancellationToken)
        {
            if (root == null)
                return;

            var classificationService = services.GetLanguageServices(root.Language).GetService<ISyntaxClassificationService>();
            if (classificationService == null)
                return;

            classificationService.AddSyntacticClassifications(root, textSpans, result, cancellationToken);
        }

        /// <summary>
        /// Helper to add all the values of <paramref name="temp"/> into <paramref name="result"/>
        /// without causing any allocations or boxing of enumerators.
        /// </summary>
        protected static void AddRange(ArrayBuilder<ClassifiedSpan> temp, List<ClassifiedSpan> result)
        {
            foreach (var span in temp)
            {
                result.Add(span);
            }
        }

        public ValueTask<TextChangeRange?> ComputeSyntacticChangeRangeAsync(Document oldDocument, Document newDocument, TimeSpan timeout, CancellationToken cancellationToken)
            => default;

        public TextChangeRange? ComputeSyntacticChangeRange(SolutionServices services, SyntaxNode oldRoot, SyntaxNode newRoot, TimeSpan timeout, CancellationToken cancellationToken)
        {
            var classificationService = services.GetLanguageServices(oldRoot.Language).GetService<ISyntaxClassificationService>();
            return classificationService?.ComputeSyntacticChangeRange(oldRoot, newRoot, timeout, cancellationToken);
        }
    }
}<|MERGE_RESOLUTION|>--- conflicted
+++ resolved
@@ -73,15 +73,8 @@
                 // of classifications from the server.  Note: this must be a separate call (instead of being part of
                 // service.GetSemanticClassificationsAsync below) as we want to try to read in the cached
                 // classifications without doing any syncing to the OOP process.
-<<<<<<< HEAD
-                var isFullyLoaded = IsFullyLoaded(document, cancellationToken);
+                var isFullyLoaded = IsFullyLoaded(document, cancellationToken).ConfigureAwait(false);
                 if (await TryGetCachedClassificationsAsync(document, textSpans, type, client, isFullyLoaded, result, cancellationToken).ConfigureAwait(false))
-=======
-                var workspaceStatusService = document.Project.Solution.Services.GetRequiredService<IWorkspaceStatusService>();
-
-                var isFullyLoaded = await workspaceStatusService.IsFullyLoadedAsync(cancellationToken).ConfigureAwait(false);
-                if (await TryGetCachedClassificationsAsync(document, textSpan, type, client, isFullyLoaded, result, cancellationToken).ConfigureAwait(false))
->>>>>>> 5cbb9180
                     return;
 
                 // Call the project overload.  Semantic classification only needs the current project's information
