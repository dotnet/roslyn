﻿// Licensed to the .NET Foundation under one or more agreements.
// The .NET Foundation licenses this file to you under the MIT license.
// See the LICENSE file in the project root for more information.

using System.Runtime.Serialization;

<<<<<<< HEAD
namespace Microsoft.CodeAnalysis.Classification
{
    [DataContract]
    internal readonly record struct ClassificationOptions(
        [property: DataMember(Order = 0)] bool ClassifyReassignedVariables = false,
        [property: DataMember(Order = 1)] bool ColorizeRegexPatterns = true,
        [property: DataMember(Order = 2)] bool ColorizeJsonPatterns = true)
    {
        public ClassificationOptions()
            : this(ClassifyReassignedVariables: false)
        {
        }

        public static readonly ClassificationOptions Default = new();
=======
namespace Microsoft.CodeAnalysis.Classification;

[DataContract]
internal readonly record struct ClassificationOptions
{
    [DataMember] public bool ClassifyReassignedVariables { get; init; } = false;
    [DataMember] public bool ColorizeRegexPatterns { get; init; } = true;
    [DataMember] public bool ColorizeJsonPatterns { get; init; } = true;
    [DataMember] public bool ForceFrozenPartialSemanticsForCrossProcessOperations { get; init; } = false;

    public ClassificationOptions()
    {
>>>>>>> 80a8ce8d
    }

    public static readonly ClassificationOptions Default = new();
}<|MERGE_RESOLUTION|>--- conflicted
+++ resolved
@@ -4,22 +4,6 @@
 
 using System.Runtime.Serialization;
 
-<<<<<<< HEAD
-namespace Microsoft.CodeAnalysis.Classification
-{
-    [DataContract]
-    internal readonly record struct ClassificationOptions(
-        [property: DataMember(Order = 0)] bool ClassifyReassignedVariables = false,
-        [property: DataMember(Order = 1)] bool ColorizeRegexPatterns = true,
-        [property: DataMember(Order = 2)] bool ColorizeJsonPatterns = true)
-    {
-        public ClassificationOptions()
-            : this(ClassifyReassignedVariables: false)
-        {
-        }
-
-        public static readonly ClassificationOptions Default = new();
-=======
 namespace Microsoft.CodeAnalysis.Classification;
 
 [DataContract]
@@ -32,7 +16,6 @@
 
     public ClassificationOptions()
     {
->>>>>>> 80a8ce8d
     }
 
     public static readonly ClassificationOptions Default = new();
