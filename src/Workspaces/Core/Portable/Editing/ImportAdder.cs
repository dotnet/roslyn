--- conflicted
+++ resolved
@@ -7,10 +7,7 @@
 using System.Threading;
 using System.Threading.Tasks;
 using Microsoft.CodeAnalysis.AddImport;
-<<<<<<< HEAD
-=======
 using Microsoft.CodeAnalysis.CodeActions;
->>>>>>> 80a8ce8d
 using Microsoft.CodeAnalysis.Options;
 using Microsoft.CodeAnalysis.Shared.Extensions;
 using Microsoft.CodeAnalysis.Text;
@@ -56,21 +53,6 @@
         public static Task<Document> AddImportsAsync(Document document, IEnumerable<TextSpan> spans, OptionSet? options = null, CancellationToken cancellationToken = default)
             => AddImportsFromSyntaxesAsync(document, spans, options, cancellationToken);
 
-<<<<<<< HEAD
-        private static async Task<Document> AddImportsFromSyntaxesAsync(Document document, IEnumerable<TextSpan> spans, OptionSet? options, CancellationToken cancellationToken)
-        {
-            var service = document.GetLanguageService<ImportAdderService>();
-            if (service != null)
-            {
-                var addImportOptions = AddImportPlacementOptions.FromDocument(document, options ?? await document.GetOptionsAsync(cancellationToken).ConfigureAwait(false));
-                return await service.AddImportsAsync(document, spans, ImportAdderService.Strategy.AddImportsFromSyntaxes, addImportOptions, cancellationToken).ConfigureAwait(false);
-            }
-            else
-            {
-                return document;
-            }
-        }
-=======
         private static async Task<Document> AddImportsFromSyntaxesAsync(Document document, IEnumerable<TextSpan> spans, OptionSet? _, CancellationToken cancellationToken)
         {
             var service = document.GetLanguageService<ImportAdderService>();
@@ -101,31 +83,6 @@
         /// </summary>
         internal static Task<Document> AddImportsFromSyntaxesAsync(Document document, IEnumerable<TextSpan> spans, AddImportPlacementOptions options, CancellationToken cancellationToken)
             => document.GetRequiredLanguageService<ImportAdderService>().AddImportsAsync(document, spans, ImportAdderService.Strategy.AddImportsFromSyntaxes, options, cancellationToken);
->>>>>>> 80a8ce8d
-
-        /// <summary>
-        /// Adds namespace imports / using directives for namespace references found in the document.
-        /// </summary>
-<<<<<<< HEAD
-        internal static async Task<Document> AddImportsFromSyntaxesAsync(Document document, AddImportPlacementOptions options, CancellationToken cancellationToken)
-            => await AddImportsFromSyntaxesAsync(document, await GetSpansAsync(document, cancellationToken).ConfigureAwait(false), options, cancellationToken).ConfigureAwait(false);
-
-        /// <summary>
-        /// Adds namespace imports / using directives for namespace references found in the document within the sub-trees annotated with the <see cref="SyntaxAnnotation"/>.
-        /// </summary>
-        internal static async Task<Document> AddImportsFromSyntaxesAsync(Document document, SyntaxAnnotation annotation, AddImportPlacementOptions options, CancellationToken cancellationToken)
-            => await AddImportsFromSyntaxesAsync(document, await GetSpansAsync(document, annotation, cancellationToken).ConfigureAwait(false), options, cancellationToken).ConfigureAwait(false);
-=======
-        internal static async Task<Document> AddImportsFromSymbolAnnotationAsync(Document document, AddImportPlacementOptions options, CancellationToken cancellationToken)
-            => await AddImportsFromSymbolAnnotationAsync(document, await GetSpansAsync(document, cancellationToken).ConfigureAwait(false), options, cancellationToken).ConfigureAwait(false);
->>>>>>> 80a8ce8d
-
-        /// <summary>
-        /// Adds namespace imports / using directives for namespace references found in the document within the spans specified.
-        /// </summary>
-<<<<<<< HEAD
-        internal static Task<Document> AddImportsFromSyntaxesAsync(Document document, IEnumerable<TextSpan> spans, AddImportPlacementOptions options, CancellationToken cancellationToken)
-            => document.GetRequiredLanguageService<ImportAdderService>().AddImportsAsync(document, spans, ImportAdderService.Strategy.AddImportsFromSyntaxes, options, cancellationToken);
 
         /// <summary>
         /// Adds namespace imports / using directives for namespace references found in the document.
@@ -139,11 +96,6 @@
         internal static async Task<Document> AddImportsFromSymbolAnnotationAsync(Document document, SyntaxAnnotation annotation, AddImportPlacementOptions options, CancellationToken cancellationToken)
             => await AddImportsFromSymbolAnnotationAsync(document, await GetSpansAsync(document, annotation, cancellationToken).ConfigureAwait(false), options, cancellationToken).ConfigureAwait(false);
 
-=======
-        internal static async Task<Document> AddImportsFromSymbolAnnotationAsync(Document document, SyntaxAnnotation annotation, AddImportPlacementOptions options, CancellationToken cancellationToken)
-            => await AddImportsFromSymbolAnnotationAsync(document, await GetSpansAsync(document, annotation, cancellationToken).ConfigureAwait(false), options, cancellationToken).ConfigureAwait(false);
-
->>>>>>> 80a8ce8d
         internal static Task<Document> AddImportsFromSymbolAnnotationAsync(Document document, IEnumerable<TextSpan> spans, AddImportPlacementOptions options, CancellationToken cancellationToken)
             => document.GetRequiredLanguageService<ImportAdderService>().AddImportsAsync(document, spans, ImportAdderService.Strategy.AddImportsFromSymbolAnnotations, options, cancellationToken);
     }
