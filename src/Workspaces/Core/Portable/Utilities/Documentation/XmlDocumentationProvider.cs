﻿// Licensed to the .NET Foundation under one or more agreements.
// The .NET Foundation licenses this file to you under the MIT license.
// See the LICENSE file in the project root for more information.

#nullable disable

using System;
using System.Collections.Generic;
using System.Diagnostics;
using System.Globalization;
using System.IO;
using System.Threading;
using System.Xml;
using System.Xml.Linq;
using Roslyn.Utilities;

namespace Microsoft.CodeAnalysis;

/// <summary>
/// A class used to provide XML documentation to the compiler for members from metadata from an XML document source.
/// </summary>
public abstract class XmlDocumentationProvider : DocumentationProvider
{
    private readonly NonReentrantLock _gate = new();
    private Dictionary<string, string> _docComments;

    /// <summary>
    /// Gets the source stream for the XML document.
    /// </summary>
<<<<<<< HEAD
    public abstract class XmlDocumentationProvider : DocumentationProvider
    {
        private readonly SemaphoreSlim _gate = new(initialCount: 1);
        private Dictionary<string, string> _docComments;

        /// <summary>
        /// Gets the source stream for the XML document.
        /// </summary>
        /// <param name="cancellationToken">The cancellation token.</param>
        /// <returns></returns>
        protected abstract Stream GetSourceStream(CancellationToken cancellationToken);

        /// <summary>
        /// Creates an <see cref="XmlDocumentationProvider"/> from bytes representing XML documentation data.
        /// </summary>
        /// <param name="xmlDocCommentBytes">The XML document bytes.</param>
        /// <returns>An <see cref="XmlDocumentationProvider"/>.</returns>
        public static XmlDocumentationProvider CreateFromBytes(byte[] xmlDocCommentBytes)
            => new ContentBasedXmlDocumentationProvider(xmlDocCommentBytes);

        private static XmlDocumentationProvider DefaultXmlDocumentationProvider { get; } = new NullXmlDocumentationProvider();

        /// <summary>
        /// Creates an <see cref="XmlDocumentationProvider"/> from an XML documentation file.
        /// </summary>
        /// <param name="xmlDocCommentFilePath">The path to the XML file.</param>
        /// <returns>An <see cref="XmlDocumentationProvider"/>.</returns>
        public static XmlDocumentationProvider CreateFromFile(string xmlDocCommentFilePath)
        {
            if (!File.Exists(xmlDocCommentFilePath))
            {
                return DefaultXmlDocumentationProvider;
            }
=======
    /// <param name="cancellationToken">The cancellation token.</param>
    /// <returns></returns>
    protected abstract Stream GetSourceStream(CancellationToken cancellationToken);
>>>>>>> 687856f5

    /// <summary>
    /// Creates an <see cref="XmlDocumentationProvider"/> from bytes representing XML documentation data.
    /// </summary>
    /// <param name="xmlDocCommentBytes">The XML document bytes.</param>
    /// <returns>An <see cref="XmlDocumentationProvider"/>.</returns>
    public static XmlDocumentationProvider CreateFromBytes(byte[] xmlDocCommentBytes)
        => new ContentBasedXmlDocumentationProvider(xmlDocCommentBytes);

    private static XmlDocumentationProvider DefaultXmlDocumentationProvider { get; } = new NullXmlDocumentationProvider();

    /// <summary>
    /// Creates an <see cref="XmlDocumentationProvider"/> from an XML documentation file.
    /// </summary>
    /// <param name="xmlDocCommentFilePath">The path to the XML file.</param>
    /// <returns>An <see cref="XmlDocumentationProvider"/>.</returns>
    public static XmlDocumentationProvider CreateFromFile(string xmlDocCommentFilePath)
    {
        if (!File.Exists(xmlDocCommentFilePath))
        {
            return DefaultXmlDocumentationProvider;
        }

        return new FileBasedXmlDocumentationProvider(xmlDocCommentFilePath);
    }

    private XDocument GetXDocument(CancellationToken cancellationToken)
    {
        using var stream = GetSourceStream(cancellationToken);
        using var xmlReader = XmlReader.Create(stream, s_xmlSettings);
        return XDocument.Load(xmlReader);
    }

    protected override string GetDocumentationForSymbol(string documentationMemberID, CultureInfo preferredCulture, CancellationToken cancellationToken = default)
    {
        if (_docComments == null)
        {
            using (_gate.DisposableWait(cancellationToken))
            {
                try
                {
                    var comments = new Dictionary<string, string>();

                    var doc = GetXDocument(cancellationToken);
                    foreach (var e in doc.Descendants("member"))
                    {
                        if (e.Attribute("name") != null)
                            comments[e.Attribute("name").Value] = e.ToString();
                    }

                    _docComments = comments;
                }
                catch (Exception)
                {
                    _docComments = [];
                }
            }
        }

        return _docComments.TryGetValue(documentationMemberID, out var docComment) ? docComment : "";
    }

    private static readonly XmlReaderSettings s_xmlSettings = new()
    {
        DtdProcessing = DtdProcessing.Prohibit,
    };

    private sealed class ContentBasedXmlDocumentationProvider : XmlDocumentationProvider
    {
        private readonly byte[] _xmlDocCommentBytes;

        public ContentBasedXmlDocumentationProvider(byte[] xmlDocCommentBytes)
        {
            Contract.ThrowIfNull(xmlDocCommentBytes);

            _xmlDocCommentBytes = xmlDocCommentBytes;
        }

        protected override Stream GetSourceStream(CancellationToken cancellationToken)
            => SerializableBytes.CreateReadableStream(_xmlDocCommentBytes);

        public override bool Equals(object obj)
        {
            var other = obj as ContentBasedXmlDocumentationProvider;
            return other != null && EqualsHelper(other);
        }

        private bool EqualsHelper(ContentBasedXmlDocumentationProvider other)
        {
            // Check for reference equality first
            if (this == other || _xmlDocCommentBytes == other._xmlDocCommentBytes)
            {
                return true;
            }

            // Compare byte sequences
            if (_xmlDocCommentBytes.Length != other._xmlDocCommentBytes.Length)
            {
                return false;
            }

            for (var i = 0; i < _xmlDocCommentBytes.Length; i++)
            {
                if (_xmlDocCommentBytes[i] != other._xmlDocCommentBytes[i])
                {
                    return false;
                }
            }

            return true;
        }

        public override int GetHashCode()
            => Hash.CombineValues(_xmlDocCommentBytes);
    }

    private sealed class FileBasedXmlDocumentationProvider : XmlDocumentationProvider
    {
        private readonly string _filePath;

        public FileBasedXmlDocumentationProvider(string filePath)
        {
            Contract.ThrowIfNull(filePath);
            Debug.Assert(PathUtilities.IsAbsolute(filePath));

            _filePath = filePath;
        }

        protected override Stream GetSourceStream(CancellationToken cancellationToken)
            => new FileStream(_filePath, FileMode.Open, FileAccess.Read);

        public override bool Equals(object obj)
        {
            var other = obj as FileBasedXmlDocumentationProvider;
            return other != null && _filePath == other._filePath;
        }

        public override int GetHashCode()
            => _filePath.GetHashCode();
    }

    /// <summary>
    /// A trivial XmlDocumentationProvider which never returns documentation.
    /// </summary>
    private sealed class NullXmlDocumentationProvider : XmlDocumentationProvider
    {
        protected override string GetDocumentationForSymbol(string documentationMemberID, CultureInfo preferredCulture, CancellationToken cancellationToken = default)
            => "";

        protected override Stream GetSourceStream(CancellationToken cancellationToken)
            => new MemoryStream();

        public override bool Equals(object obj)
        {
            // Only one instance is expected to exist, so reference equality is fine.
            return ReferenceEquals(this, obj);
        }

        public override int GetHashCode()
            => 0;
    }
}<|MERGE_RESOLUTION|>--- conflicted
+++ resolved
@@ -21,51 +21,15 @@
 /// </summary>
 public abstract class XmlDocumentationProvider : DocumentationProvider
 {
-    private readonly NonReentrantLock _gate = new();
+    private readonly SemaphoreSlim _gate = new(initialCount: 1);
     private Dictionary<string, string> _docComments;
 
     /// <summary>
     /// Gets the source stream for the XML document.
     /// </summary>
-<<<<<<< HEAD
-    public abstract class XmlDocumentationProvider : DocumentationProvider
-    {
-        private readonly SemaphoreSlim _gate = new(initialCount: 1);
-        private Dictionary<string, string> _docComments;
-
-        /// <summary>
-        /// Gets the source stream for the XML document.
-        /// </summary>
-        /// <param name="cancellationToken">The cancellation token.</param>
-        /// <returns></returns>
-        protected abstract Stream GetSourceStream(CancellationToken cancellationToken);
-
-        /// <summary>
-        /// Creates an <see cref="XmlDocumentationProvider"/> from bytes representing XML documentation data.
-        /// </summary>
-        /// <param name="xmlDocCommentBytes">The XML document bytes.</param>
-        /// <returns>An <see cref="XmlDocumentationProvider"/>.</returns>
-        public static XmlDocumentationProvider CreateFromBytes(byte[] xmlDocCommentBytes)
-            => new ContentBasedXmlDocumentationProvider(xmlDocCommentBytes);
-
-        private static XmlDocumentationProvider DefaultXmlDocumentationProvider { get; } = new NullXmlDocumentationProvider();
-
-        /// <summary>
-        /// Creates an <see cref="XmlDocumentationProvider"/> from an XML documentation file.
-        /// </summary>
-        /// <param name="xmlDocCommentFilePath">The path to the XML file.</param>
-        /// <returns>An <see cref="XmlDocumentationProvider"/>.</returns>
-        public static XmlDocumentationProvider CreateFromFile(string xmlDocCommentFilePath)
-        {
-            if (!File.Exists(xmlDocCommentFilePath))
-            {
-                return DefaultXmlDocumentationProvider;
-            }
-=======
     /// <param name="cancellationToken">The cancellation token.</param>
     /// <returns></returns>
     protected abstract Stream GetSourceStream(CancellationToken cancellationToken);
->>>>>>> 687856f5
 
     /// <summary>
     /// Creates an <see cref="XmlDocumentationProvider"/> from bytes representing XML documentation data.
