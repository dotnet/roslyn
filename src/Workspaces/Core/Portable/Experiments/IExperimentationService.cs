﻿// Licensed to the .NET Foundation under one or more agreements.
// The .NET Foundation licenses this file to you under the MIT license.
// See the LICENSE file in the project root for more information.

using System;
using System.Composition;
using Microsoft.CodeAnalysis.Host;
using Microsoft.CodeAnalysis.Host.Mef;

namespace Microsoft.CodeAnalysis.Experiments
{
    internal interface IExperimentationService : IWorkspaceService
    {
        bool IsExperimentEnabled(string experimentName);
    }

    [ExportWorkspaceService(typeof(IExperimentationService)), Shared]
    internal class DefaultExperimentationService : IExperimentationService
    {
        [ImportingConstructor]
        [Obsolete(MefConstruction.ImportingConstructorMessage, error: true)]
        public DefaultExperimentationService()
        {
        }

        public bool IsExperimentEnabled(string experimentName) => false;
    }

    internal static class WellKnownExperimentNames
    {
        public const string PartialLoadMode = "Roslyn.PartialLoadMode";
        public const string TypeImportCompletion = "Roslyn.TypeImportCompletion";
        public const string TargetTypedCompletionFilter = "Roslyn.TargetTypedCompletionFilter";
        public const string OOPServerGC = "Roslyn.OOPServerGC";
        public const string ImportsOnPasteDefaultEnabled = "Roslyn.ImportsOnPasteDefaultEnabled";
<<<<<<< HEAD
        public const string LSPCompletion = "Roslyn.LSP.Completion";
=======
        public const string RemoveUnusedReferences = "Roslyn.RemoveUnusedReferences";
>>>>>>> efee485e
    }
}<|MERGE_RESOLUTION|>--- conflicted
+++ resolved
@@ -33,10 +33,7 @@
         public const string TargetTypedCompletionFilter = "Roslyn.TargetTypedCompletionFilter";
         public const string OOPServerGC = "Roslyn.OOPServerGC";
         public const string ImportsOnPasteDefaultEnabled = "Roslyn.ImportsOnPasteDefaultEnabled";
-<<<<<<< HEAD
+        public const string RemoveUnusedReferences = "Roslyn.RemoveUnusedReferences";
         public const string LSPCompletion = "Roslyn.LSP.Completion";
-=======
-        public const string RemoveUnusedReferences = "Roslyn.RemoveUnusedReferences";
->>>>>>> efee485e
     }
 }