﻿<?xml version="1.0" encoding="utf-8"?>
<root>
  <!-- 
    Microsoft ResX Schema 
    
    Version 2.0
    
    The primary goals of this format is to allow a simple XML format 
    that is mostly human readable. The generation and parsing of the 
    various data types are done through the TypeConverter classes 
    associated with the data types.
    
    Example:
    
    ... ado.net/XML headers & schema ...
    <resheader name="resmimetype">text/microsoft-resx</resheader>
    <resheader name="version">2.0</resheader>
    <resheader name="reader">System.Resources.ResXResourceReader, System.Windows.Forms, ...</resheader>
    <resheader name="writer">System.Resources.ResXResourceWriter, System.Windows.Forms, ...</resheader>
    <data name="Name1"><value>this is my long string</value><comment>this is a comment</comment></data>
    <data name="Color1" type="System.Drawing.Color, System.Drawing">Blue</data>
    <data name="Bitmap1" mimetype="application/x-microsoft.net.object.binary.base64">
        <value>[base64 mime encoded serialized .NET Framework object]</value>
    </data>
    <data name="Icon1" type="System.Drawing.Icon, System.Drawing" mimetype="application/x-microsoft.net.object.bytearray.base64">
        <value>[base64 mime encoded string representing a byte array form of the .NET Framework object]</value>
        <comment>This is a comment</comment>
    </data>
                
    There are any number of "resheader" rows that contain simple 
    name/value pairs.
    
    Each data row contains a name, and value. The row also contains a 
    type or mimetype. Type corresponds to a .NET class that support 
    text/value conversion through the TypeConverter architecture. 
    Classes that don't support this are serialized and stored with the 
    mimetype set.
    
    The mimetype is used for serialized objects, and tells the 
    ResXResourceReader how to depersist the object. This is currently not 
    extensible. For a given mimetype the value must be set accordingly:
    
    Note - application/x-microsoft.net.object.binary.base64 is the format 
    that the ResXResourceWriter will generate, however the reader can 
    read any of the formats listed below.
    
    mimetype: application/x-microsoft.net.object.binary.base64
    value   : The object must be serialized with 
            : System.Runtime.Serialization.Formatters.Binary.BinaryFormatter
            : and then encoded with base64 encoding.
    
    mimetype: application/x-microsoft.net.object.soap.base64
    value   : The object must be serialized with 
            : System.Runtime.Serialization.Formatters.Soap.SoapFormatter
            : and then encoded with base64 encoding.

    mimetype: application/x-microsoft.net.object.bytearray.base64
    value   : The object must be serialized into a byte array 
            : using a System.ComponentModel.TypeConverter
            : and then encoded with base64 encoding.
    -->
  <xsd:schema id="root" xmlns="" xmlns:xsd="http://www.w3.org/2001/XMLSchema" xmlns:msdata="urn:schemas-microsoft-com:xml-msdata">
    <xsd:import namespace="http://www.w3.org/XML/1998/namespace" />
    <xsd:element name="root" msdata:IsDataSet="true">
      <xsd:complexType>
        <xsd:choice maxOccurs="unbounded">
          <xsd:element name="metadata">
            <xsd:complexType>
              <xsd:sequence>
                <xsd:element name="value" type="xsd:string" minOccurs="0" />
              </xsd:sequence>
              <xsd:attribute name="name" use="required" type="xsd:string" />
              <xsd:attribute name="type" type="xsd:string" />
              <xsd:attribute name="mimetype" type="xsd:string" />
              <xsd:attribute ref="xml:space" />
            </xsd:complexType>
          </xsd:element>
          <xsd:element name="assembly">
            <xsd:complexType>
              <xsd:attribute name="alias" type="xsd:string" />
              <xsd:attribute name="name" type="xsd:string" />
            </xsd:complexType>
          </xsd:element>
          <xsd:element name="data">
            <xsd:complexType>
              <xsd:sequence>
                <xsd:element name="value" type="xsd:string" minOccurs="0" msdata:Ordinal="1" />
                <xsd:element name="comment" type="xsd:string" minOccurs="0" msdata:Ordinal="2" />
              </xsd:sequence>
              <xsd:attribute name="name" type="xsd:string" use="required" msdata:Ordinal="1" />
              <xsd:attribute name="type" type="xsd:string" msdata:Ordinal="3" />
              <xsd:attribute name="mimetype" type="xsd:string" msdata:Ordinal="4" />
              <xsd:attribute ref="xml:space" />
            </xsd:complexType>
          </xsd:element>
          <xsd:element name="resheader">
            <xsd:complexType>
              <xsd:sequence>
                <xsd:element name="value" type="xsd:string" minOccurs="0" msdata:Ordinal="1" />
              </xsd:sequence>
              <xsd:attribute name="name" type="xsd:string" use="required" />
            </xsd:complexType>
          </xsd:element>
        </xsd:choice>
      </xsd:complexType>
    </xsd:element>
  </xsd:schema>
  <resheader name="resmimetype">
    <value>text/microsoft-resx</value>
  </resheader>
  <resheader name="version">
    <value>2.0</value>
  </resheader>
  <resheader name="reader">
    <value>System.Resources.ResXResourceReader, System.Windows.Forms, Version=4.0.0.0, Culture=neutral, PublicKeyToken=b77a5c561934e089</value>
  </resheader>
  <resheader name="writer">
    <value>System.Resources.ResXResourceWriter, System.Windows.Forms, Version=4.0.0.0, Culture=neutral, PublicKeyToken=b77a5c561934e089</value>
  </resheader>
  <data name="An_error_occurred_while_reading_the_specified_configuration_file_colon_0" xml:space="preserve">
    <value>An error occurred while reading the specified configuration file: {0}</value>
  </data>
  <data name="Symbol_0_is_not_from_source" xml:space="preserve">
    <value>Symbol "{0}" is not from source.</value>
  </data>
  <data name="Documentation_comment_id_must_start_with_E_F_M_N_P_or_T" xml:space="preserve">
    <value>Documentation comment id must start with E, F, M, N, P or T</value>
  </data>
  <data name="Cycle_detected_in_extensions" xml:space="preserve">
    <value>Cycle detected in extensions</value>
  </data>
  <data name="Destination_type_must_be_a_0_but_given_one_is_1" xml:space="preserve">
    <value>Destination type must be a {0}, but given one is {1}.</value>
  </data>
  <data name="Destination_type_must_be_a_0_or_a_1_but_given_one_is_2" xml:space="preserve">
    <value>Destination type must be a {0} or a {1}, but given one is {2}.</value>
  </data>
  <data name="Destination_type_must_be_a_0_1_or_2_but_given_one_is_3" xml:space="preserve">
    <value>Destination type must be a {0}, {1} or {2}, but given one is {3}.</value>
  </data>
  <data name="Destination_type_must_be_a_0_1_2_or_3_but_given_one_is_4" xml:space="preserve">
    <value>Destination type must be a {0}, {1}, {2} or {3}, but given one is {4}.</value>
  </data>
  <data name="Could_not_find_location_to_generation_symbol_into" xml:space="preserve">
    <value>Could not find location to generation symbol into.</value>
  </data>
  <data name="No_location_provided_to_add_statements_to" xml:space="preserve">
    <value>No location provided to add statements to.</value>
  </data>
  <data name="Destination_location_was_not_in_source" xml:space="preserve">
    <value>Destination location was not in source.</value>
  </data>
  <data name="Destination_location_was_from_a_different_tree" xml:space="preserve">
    <value>Destination location was from a different tree.</value>
  </data>
  <data name="Node_is_of_the_wrong_type" xml:space="preserve">
    <value>Node is of the wrong type.</value>
  </data>
  <data name="Location_must_be_null_or_from_source" xml:space="preserve">
    <value>Location must be null or from source.</value>
  </data>
  <data name="Duplicate_source_file_0_in_project_1" xml:space="preserve">
    <value>Duplicate source file '{0}' in project '{1}'</value>
  </data>
  <data name="Removing_projects_is_not_supported" xml:space="preserve">
    <value>Removing projects is not supported.</value>
  </data>
  <data name="Adding_projects_is_not_supported" xml:space="preserve">
    <value>Adding projects is not supported.</value>
  </data>
  <data name="Workspace_error" xml:space="preserve">
    <value>Workspace error</value>
  </data>
  <data name="Error_reading_content_of_source_file_0_1" xml:space="preserve">
    <value>Error reading content of source file '{0}' -- '{1}'.</value>
  </data>
  <data name="Workspace_is_not_empty" xml:space="preserve">
    <value>Workspace is not empty.</value>
  </data>
  <data name="_0_is_not_part_of_the_workspace" xml:space="preserve">
    <value>'{0}' is not part of the workspace.</value>
  </data>
  <data name="_0_is_already_part_of_the_workspace" xml:space="preserve">
    <value>'{0}' is already part of the workspace.</value>
  </data>
  <data name="_0_is_not_referenced" xml:space="preserve">
    <value>'{0}' is not referenced.</value>
  </data>
  <data name="_0_is_already_referenced" xml:space="preserve">
    <value>'{0}' is already referenced.</value>
  </data>
  <data name="Adding_project_reference_from_0_to_1_will_cause_a_circular_reference" xml:space="preserve">
    <value>Adding project reference from '{0}' to '{1}' will cause a circular reference.</value>
  </data>
  <data name="Metadata_is_not_referenced" xml:space="preserve">
    <value>Metadata is not referenced.</value>
  </data>
  <data name="Metadata_is_already_referenced" xml:space="preserve">
    <value>Metadata is already referenced.</value>
  </data>
  <data name="_0_is_not_present" xml:space="preserve">
    <value>{0} is not present.</value>
  </data>
  <data name="_0_is_already_present" xml:space="preserve">
    <value>{0} is already present.</value>
  </data>
  <data name="The_specified_document_is_not_a_version_of_this_document" xml:space="preserve">
    <value>The specified document is not a version of this document.</value>
  </data>
  <data name="The_language_0_is_not_supported" xml:space="preserve">
    <value>The language '{0}' is not supported.</value>
  </data>
  <data name="The_solution_already_contains_the_specified_project" xml:space="preserve">
    <value>The solution already contains the specified project.</value>
  </data>
  <data name="The_solution_does_not_contain_the_specified_project" xml:space="preserve">
    <value>The solution does not contain the specified project.</value>
  </data>
  <data name="The_project_already_references_the_target_project" xml:space="preserve">
    <value>The project already references the target project.</value>
  </data>
  <data name="The_project_already_contains_the_specified_reference" xml:space="preserve">
    <value>The project already contains the specified reference.</value>
  </data>
  <data name="The_project_already_transitively_references_the_target_project" xml:space="preserve">
    <value>The project already transitively references the target project.</value>
  </data>
  <data name="The_solution_already_contains_the_specified_document" xml:space="preserve">
    <value>The solution already contains the specified document.</value>
  </data>
  <data name="The_solution_already_contains_the_specified_reference" xml:space="preserve">
    <value>The solution already contains the specified reference.</value>
  </data>
  <data name="Temporary_storage_cannot_be_written_more_than_once" xml:space="preserve">
    <value>Temporary storage cannot be written more than once.</value>
  </data>
  <data name="_0_is_not_open" xml:space="preserve">
    <value>'{0}' is not open.</value>
  </data>
  <data name="A_language_name_cannot_be_specified_for_this_option" xml:space="preserve">
    <value>A language name cannot be specified for this option.</value>
  </data>
  <data name="A_language_name_must_be_specified_for_this_option" xml:space="preserve">
    <value>A language name must be specified for this option.</value>
  </data>
  <data name="File_was_externally_modified_colon_0" xml:space="preserve">
    <value>File was externally modified: {0}.</value>
  </data>
  <data name="Unrecognized_language_name" xml:space="preserve">
    <value>Unrecognized language name.</value>
  </data>
  <data name="Can_t_resolve_metadata_reference_colon_0" xml:space="preserve">
    <value>Can't resolve metadata reference: '{0}'.</value>
  </data>
  <data name="Can_t_resolve_analyzer_reference_colon_0" xml:space="preserve">
    <value>Can't resolve analyzer reference: '{0}'.</value>
  </data>
  <data name="Invalid_project_block_expected_after_Project" xml:space="preserve">
    <value>Invalid project block, expected "=" after Project.</value>
  </data>
  <data name="Invalid_project_block_expected_after_project_name" xml:space="preserve">
    <value>Invalid project block, expected "," after project name.</value>
  </data>
  <data name="Invalid_project_block_expected_after_project_path" xml:space="preserve">
    <value>Invalid project block, expected "," after project path.</value>
  </data>
  <data name="Expected_0" xml:space="preserve">
    <value>Expected {0}.</value>
  </data>
  <data name="_0_must_be_a_non_null_and_non_empty_string" xml:space="preserve">
    <value>"{0}" must be a non-null and non-empty string.</value>
  </data>
  <data name="Expected_header_colon_0" xml:space="preserve">
    <value>Expected header: "{0}".</value>
  </data>
  <data name="Expected_end_of_file" xml:space="preserve">
    <value>Expected end-of-file.</value>
  </data>
  <data name="Expected_0_line" xml:space="preserve">
    <value>Expected {0} line.</value>
  </data>
  <data name="This_submission_already_references_another_submission_project" xml:space="preserve">
    <value>This submission already references another submission project.</value>
  </data>
  <data name="Only_submission_project_can_reference_submission_projects" xml:space="preserve">
    <value>Only submission project can reference submission projects.</value>
  </data>
  <data name="_0_still_contains_open_documents" xml:space="preserve">
    <value>{0} still contains open documents.</value>
  </data>
  <data name="_0_is_still_open" xml:space="preserve">
    <value>{0} is still open.</value>
  </data>
  <data name="Arrays_with_more_than_one_dimension_cannot_be_serialized" xml:space="preserve">
    <value>Arrays with more than one dimension cannot be serialized.</value>
  </data>
  <data name="Value_too_large_to_be_represented_as_a_30_bit_unsigned_integer" xml:space="preserve">
    <value>Value too large to be represented as a 30 bit unsigned integer.</value>
  </data>
  <data name="Specified_path_must_be_absolute" xml:space="preserve">
    <value>Specified path must be absolute.</value>
  </data>
  <data name="Name_can_be_simplified" xml:space="preserve">
    <value>Name can be simplified.</value>
  </data>
  <data name="Unknown_identifier" xml:space="preserve">
    <value>Unknown identifier.</value>
  </data>
  <data name="Cannot_generate_code_for_unsupported_operator_0" xml:space="preserve">
    <value>Cannot generate code for unsupported operator '{0}'</value>
  </data>
  <data name="Invalid_number_of_parameters_for_binary_operator" xml:space="preserve">
    <value>Invalid number of parameters for binary operator.</value>
  </data>
  <data name="Invalid_number_of_parameters_for_unary_operator" xml:space="preserve">
    <value>Invalid number of parameters for unary operator.</value>
  </data>
  <data name="Cannot_open_project_0_because_the_file_extension_1_is_not_associated_with_a_language" xml:space="preserve">
    <value>Cannot open project '{0}' because the file extension '{1}' is not associated with a language.</value>
  </data>
  <data name="Cannot_open_project_0_because_the_language_1_is_not_supported" xml:space="preserve">
    <value>Cannot open project '{0}' because the language '{1}' is not supported.</value>
  </data>
  <data name="Invalid_project_file_path_colon_0" xml:space="preserve">
    <value>Invalid project file path: '{0}'</value>
  </data>
  <data name="Invalid_solution_file_path_colon_0" xml:space="preserve">
    <value>Invalid solution file path: '{0}'</value>
  </data>
  <data name="Project_file_not_found_colon_0" xml:space="preserve">
    <value>Project file not found: '{0}'</value>
  </data>
  <data name="Solution_file_not_found_colon_0" xml:space="preserve">
    <value>Solution file not found: '{0}'</value>
  </data>
  <data name="Unmerged_change_from_project_0" xml:space="preserve">
    <value>Unmerged change from project '{0}'</value>
  </data>
  <data name="Added_colon" xml:space="preserve">
    <value>Added:</value>
  </data>
  <data name="After_colon" xml:space="preserve">
    <value>After:</value>
  </data>
  <data name="Before_colon" xml:space="preserve">
    <value>Before:</value>
  </data>
  <data name="Removed_colon" xml:space="preserve">
    <value>Removed:</value>
  </data>
  <data name="Invalid_CodePage_value_colon_0" xml:space="preserve">
    <value>Invalid CodePage value: {0}</value>
  </data>
  <data name="Adding_additional_documents_is_not_supported" xml:space="preserve">
    <value>Adding additional documents is not supported.</value>
  </data>
  <data name="Adding_analyzer_config_documents_is_not_supported" xml:space="preserve">
    <value>Adding analyzer config documents is not supported.</value>
  </data>
  <data name="Adding_analyzer_references_is_not_supported" xml:space="preserve">
    <value>Adding analyzer references is not supported.</value>
  </data>
  <data name="Adding_documents_is_not_supported" xml:space="preserve">
    <value>Adding documents is not supported.</value>
  </data>
  <data name="Adding_metadata_references_is_not_supported" xml:space="preserve">
    <value>Adding metadata references is not supported.</value>
  </data>
  <data name="Adding_project_references_is_not_supported" xml:space="preserve">
    <value>Adding project references is not supported.</value>
  </data>
  <data name="Changing_additional_documents_is_not_supported" xml:space="preserve">
    <value>Changing additional documents is not supported.</value>
  </data>
  <data name="Changing_analyzer_config_documents_is_not_supported" xml:space="preserve">
    <value>Changing analyzer config documents is not supported.</value>
  </data>
  <data name="Changing_documents_is_not_supported" xml:space="preserve">
    <value>Changing documents is not supported.</value>
  </data>
  <data name="Changing_project_properties_is_not_supported" xml:space="preserve">
    <value>Changing project properties is not supported.</value>
  </data>
  <data name="Removing_additional_documents_is_not_supported" xml:space="preserve">
    <value>Removing additional documents is not supported.</value>
  </data>
  <data name="Removing_analyzer_config_documents_is_not_supported" xml:space="preserve">
    <value>Removing analyzer config documents is not supported.</value>
  </data>
  <data name="Removing_analyzer_references_is_not_supported" xml:space="preserve">
    <value>Removing analyzer references is not supported.</value>
  </data>
  <data name="Removing_documents_is_not_supported" xml:space="preserve">
    <value>Removing documents is not supported.</value>
  </data>
  <data name="Removing_metadata_references_is_not_supported" xml:space="preserve">
    <value>Removing metadata references is not supported.</value>
  </data>
  <data name="Removing_project_references_is_not_supported" xml:space="preserve">
    <value>Removing project references is not supported.</value>
  </data>
  <data name="Service_of_type_0_is_required_to_accomplish_the_task_but_is_not_available_from_the_workspace" xml:space="preserve">
    <value>Service of type '{0}' is required to accomplish the task but is not available from the workspace.</value>
  </data>
  <data name="At_least_one_diagnostic_must_be_supplied" xml:space="preserve">
    <value>At least one diagnostic must be supplied.</value>
  </data>
  <data name="Diagnostic_must_have_span_0" xml:space="preserve">
    <value>Diagnostic must have span '{0}'</value>
  </data>
  <data name="Cannot_deserialize_type_0" xml:space="preserve">
    <value>Cannot deserialize type '{0}'.</value>
  </data>
  <data name="Cannot_serialize_type_0" xml:space="preserve">
    <value>Cannot serialize type '{0}'.</value>
  </data>
  <data name="The_type_0_is_not_understood_by_the_serialization_binder" xml:space="preserve">
    <value>The type '{0}' is not understood by the serialization binder.</value>
  </data>
  <data name="Label_for_node_0_is_invalid_it_must_be_within_bracket_0_1" xml:space="preserve">
    <value>Label for node '{0}' is invalid, it must be within [0, {1}).</value>
  </data>
  <data name="Matching_nodes_0_and_1_must_have_the_same_label" xml:space="preserve">
    <value>Matching nodes '{0}' and '{1}' must have the same label.</value>
  </data>
  <data name="Node_0_must_be_contained_in_the_new_tree" xml:space="preserve">
    <value>Node '{0}' must be contained in the new tree.</value>
  </data>
  <data name="Node_0_must_be_contained_in_the_old_tree" xml:space="preserve">
    <value>Node '{0}' must be contained in the old tree.</value>
  </data>
  <data name="The_member_0_is_not_declared_within_the_declaration_of_the_symbol" xml:space="preserve">
    <value>The member '{0}' is not declared within the declaration of the symbol.</value>
  </data>
  <data name="The_position_is_not_within_the_symbol_s_declaration" xml:space="preserve">
    <value>The position is not within the symbol's declaration</value>
  </data>
  <data name="The_symbol_0_cannot_be_located_within_the_current_solution" xml:space="preserve">
    <value>The symbol '{0}' cannot be located within the current solution.</value>
  </data>
  <data name="Changing_compilation_options_is_not_supported" xml:space="preserve">
    <value>Changing compilation options is not supported.</value>
  </data>
  <data name="Changing_parse_options_is_not_supported" xml:space="preserve">
    <value>Changing parse options is not supported.</value>
  </data>
  <data name="The_node_is_not_part_of_the_tree" xml:space="preserve">
    <value>The node is not part of the tree.</value>
  </data>
  <data name="This_workspace_does_not_support_opening_and_closing_documents" xml:space="preserve">
    <value>This workspace does not support opening and closing documents.</value>
  </data>
  <data name="Exceptions_colon" xml:space="preserve">
    <value>Exceptions:</value>
  </data>
  <data name="_0_returned_an_uninitialized_ImmutableArray" xml:space="preserve">
    <value>'{0}' returned an uninitialized ImmutableArray</value>
  </data>
  <data name="Failure" xml:space="preserve">
    <value>Failure</value>
  </data>
  <data name="Warning" xml:space="preserve">
    <value>Warning</value>
  </data>
  <data name="Options_did_not_come_from_specified_Solution" xml:space="preserve">
    <value>Options did not come from specified Solution</value>
  </data>
  <data name="Enable" xml:space="preserve">
    <value>Enable</value>
  </data>
  <data name="Enable_and_ignore_future_errors" xml:space="preserve">
    <value>Enable and ignore future errors</value>
  </data>
  <data name="_0_encountered_an_error_and_has_been_disabled" xml:space="preserve">
    <value>'{0}' encountered an error and has been disabled.</value>
  </data>
  <data name="Show_Stack_Trace" xml:space="preserve">
    <value>Show Stack Trace</value>
  </data>
  <data name="Stream_is_too_long" xml:space="preserve">
    <value>Stream is too long.</value>
  </data>
  <data name="Deserialization_reader_for_0_read_incorrect_number_of_values" xml:space="preserve">
    <value>Deserialization reader for '{0}' read incorrect number of values.</value>
  </data>
  <data name="Async_Method" xml:space="preserve">
    <value>Async Method</value>
    <comment>{locked: async}{locked: method} These are keywords (unless the order of words or capitalization should be handled differently)</comment>
  </data>
  <data name="Error" xml:space="preserve">
    <value>Error</value>
  </data>
  <data name="None" xml:space="preserve">
    <value>None</value>
  </data>
  <data name="Suggestion" xml:space="preserve">
    <value>Suggestion</value>
  </data>
  <data name="File_0_size_of_1_exceeds_maximum_allowed_size_of_2" xml:space="preserve">
    <value>File '{0}' size of {1} exceeds maximum allowed size of {2}</value>
  </data>
  <data name="Changing_document_property_is_not_supported" xml:space="preserve">
    <value>Changing document properties is not supported</value>
  </data>
  <data name="Variables_captured_colon" xml:space="preserve">
    <value>Variables captured:</value>
  </data>
  <data name="Refactoring_Only" xml:space="preserve">
    <value>Refactoring Only</value>
  </data>
  <data name="Remove_the_line_below_if_you_want_to_inherit_dot_editorconfig_settings_from_higher_directories" xml:space="preserve">
    <value>Remove the line below if you want to inherit .editorconfig settings from higher directories</value>
  </data>
  <data name="Core_EditorConfig_Options" xml:space="preserve">
    <value>Core EditorConfig Options</value>
  </data>
  <data name="CSharp_files" xml:space="preserve">
    <value>C# files</value>
  </data>
  <data name="dot_NET_Coding_Conventions" xml:space="preserve">
    <value>.NET Coding Conventions</value>
  </data>
  <data name="Indentation_and_spacing" xml:space="preserve">
    <value>Indentation and spacing</value>
  </data>
  <data name="New_line_preferences" xml:space="preserve">
    <value>New line preferences</value>
  </data>
  <data name="Visual_Basic_files" xml:space="preserve">
    <value>Visual Basic files</value>
  </data>
  <data name="Changing_document_0_is_not_supported" xml:space="preserve">
    <value>Changing document '{0}' is not supported.</value>
  </data>
  <data name="DateTimeKind_must_be_Utc" xml:space="preserve">
    <value>DateTimeKind must be Utc</value>
  </data>
  <data name="Warning_adding_imports_will_bring_an_extension_method_into_scope_with_the_same_name_as_member_access" xml:space="preserve">
    <value>Adding imports will bring an extension method into scope with the same name as '{0}'</value>
  </data>
  <data name="Document_does_not_support_syntax_trees" xml:space="preserve">
    <value>Document does not support syntax trees</value>
  </data>
  <data name="_0_is_in_a_different_project" xml:space="preserve">
    <value>{0} is in a different project.</value>
  </data>
  <data name="Project_does_not_contain_specified_reference" xml:space="preserve">
    <value>Project does not contain specified reference</value>
  </data>
  <data name="Solution_does_not_contain_specified_reference" xml:space="preserve">
    <value>Solution does not contain specified reference</value>
  </data>
  <data name="Unknown" xml:space="preserve">
    <value>Unknown</value>
  </data>
<<<<<<< HEAD
  <data name="Cannot_apply_action_that_is_not_in_0" xml:space="preserve">
    <value>Cannot apply action that is not in '{0}'</value>
=======
  <data name="Symbols_project_could_not_be_found_in_the_provided_solution" xml:space="preserve">
    <value>Symbol's project could not be found in the provided solution</value>
>>>>>>> 7fd07d52
  </data>
</root><|MERGE_RESOLUTION|>--- conflicted
+++ resolved
@@ -553,12 +553,10 @@
   <data name="Unknown" xml:space="preserve">
     <value>Unknown</value>
   </data>
-<<<<<<< HEAD
   <data name="Cannot_apply_action_that_is_not_in_0" xml:space="preserve">
     <value>Cannot apply action that is not in '{0}'</value>
-=======
+  </data>
   <data name="Symbols_project_could_not_be_found_in_the_provided_solution" xml:space="preserve">
     <value>Symbol's project could not be found in the provided solution</value>
->>>>>>> 7fd07d52
   </data>
 </root>