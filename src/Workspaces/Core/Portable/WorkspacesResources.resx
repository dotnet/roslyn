﻿<?xml version="1.0" encoding="utf-8"?>
<root>
  <!-- 
    Microsoft ResX Schema 
    
    Version 2.0
    
    The primary goals of this format is to allow a simple XML format 
    that is mostly human readable. The generation and parsing of the 
    various data types are done through the TypeConverter classes 
    associated with the data types.
    
    Example:
    
    ... ado.net/XML headers & schema ...
    <resheader name="resmimetype">text/microsoft-resx</resheader>
    <resheader name="version">2.0</resheader>
    <resheader name="reader">System.Resources.ResXResourceReader, System.Windows.Forms, ...</resheader>
    <resheader name="writer">System.Resources.ResXResourceWriter, System.Windows.Forms, ...</resheader>
    <data name="Name1"><value>this is my long string</value><comment>this is a comment</comment></data>
    <data name="Color1" type="System.Drawing.Color, System.Drawing">Blue</data>
    <data name="Bitmap1" mimetype="application/x-microsoft.net.object.binary.base64">
        <value>[base64 mime encoded serialized .NET Framework object]</value>
    </data>
    <data name="Icon1" type="System.Drawing.Icon, System.Drawing" mimetype="application/x-microsoft.net.object.bytearray.base64">
        <value>[base64 mime encoded string representing a byte array form of the .NET Framework object]</value>
        <comment>This is a comment</comment>
    </data>
                
    There are any number of "resheader" rows that contain simple 
    name/value pairs.
    
    Each data row contains a name, and value. The row also contains a 
    type or mimetype. Type corresponds to a .NET class that support 
    text/value conversion through the TypeConverter architecture. 
    Classes that don't support this are serialized and stored with the 
    mimetype set.
    
    The mimetype is used for serialized objects, and tells the 
    ResXResourceReader how to depersist the object. This is currently not 
    extensible. For a given mimetype the value must be set accordingly:
    
    Note - application/x-microsoft.net.object.binary.base64 is the format 
    that the ResXResourceWriter will generate, however the reader can 
    read any of the formats listed below.
    
    mimetype: application/x-microsoft.net.object.binary.base64
    value   : The object must be serialized with 
            : System.Runtime.Serialization.Formatters.Binary.BinaryFormatter
            : and then encoded with base64 encoding.
    
    mimetype: application/x-microsoft.net.object.soap.base64
    value   : The object must be serialized with 
            : System.Runtime.Serialization.Formatters.Soap.SoapFormatter
            : and then encoded with base64 encoding.

    mimetype: application/x-microsoft.net.object.bytearray.base64
    value   : The object must be serialized into a byte array 
            : using a System.ComponentModel.TypeConverter
            : and then encoded with base64 encoding.
    -->
  <xsd:schema id="root" xmlns="" xmlns:xsd="http://www.w3.org/2001/XMLSchema" xmlns:msdata="urn:schemas-microsoft-com:xml-msdata">
    <xsd:import namespace="http://www.w3.org/XML/1998/namespace" />
    <xsd:element name="root" msdata:IsDataSet="true">
      <xsd:complexType>
        <xsd:choice maxOccurs="unbounded">
          <xsd:element name="metadata">
            <xsd:complexType>
              <xsd:sequence>
                <xsd:element name="value" type="xsd:string" minOccurs="0" />
              </xsd:sequence>
              <xsd:attribute name="name" use="required" type="xsd:string" />
              <xsd:attribute name="type" type="xsd:string" />
              <xsd:attribute name="mimetype" type="xsd:string" />
              <xsd:attribute ref="xml:space" />
            </xsd:complexType>
          </xsd:element>
          <xsd:element name="assembly">
            <xsd:complexType>
              <xsd:attribute name="alias" type="xsd:string" />
              <xsd:attribute name="name" type="xsd:string" />
            </xsd:complexType>
          </xsd:element>
          <xsd:element name="data">
            <xsd:complexType>
              <xsd:sequence>
                <xsd:element name="value" type="xsd:string" minOccurs="0" msdata:Ordinal="1" />
                <xsd:element name="comment" type="xsd:string" minOccurs="0" msdata:Ordinal="2" />
              </xsd:sequence>
              <xsd:attribute name="name" type="xsd:string" use="required" msdata:Ordinal="1" />
              <xsd:attribute name="type" type="xsd:string" msdata:Ordinal="3" />
              <xsd:attribute name="mimetype" type="xsd:string" msdata:Ordinal="4" />
              <xsd:attribute ref="xml:space" />
            </xsd:complexType>
          </xsd:element>
          <xsd:element name="resheader">
            <xsd:complexType>
              <xsd:sequence>
                <xsd:element name="value" type="xsd:string" minOccurs="0" msdata:Ordinal="1" />
              </xsd:sequence>
              <xsd:attribute name="name" type="xsd:string" use="required" />
            </xsd:complexType>
          </xsd:element>
        </xsd:choice>
      </xsd:complexType>
    </xsd:element>
  </xsd:schema>
  <resheader name="resmimetype">
    <value>text/microsoft-resx</value>
  </resheader>
  <resheader name="version">
    <value>2.0</value>
  </resheader>
  <resheader name="reader">
    <value>System.Resources.ResXResourceReader, System.Windows.Forms, Version=4.0.0.0, Culture=neutral, PublicKeyToken=b77a5c561934e089</value>
  </resheader>
  <resheader name="writer">
    <value>System.Resources.ResXResourceWriter, System.Windows.Forms, Version=4.0.0.0, Culture=neutral, PublicKeyToken=b77a5c561934e089</value>
  </resheader>
  <data name="An_error_occurred_while_reading_the_specified_configuration_file_colon_0" xml:space="preserve">
    <value>An error occurred while reading the specified configuration file: {0}</value>
  </data>
  <data name="Symbol_0_is_not_from_source" xml:space="preserve">
    <value>Symbol "{0}" is not from source.</value>
  </data>
  <data name="Documentation_comment_id_must_start_with_E_F_M_N_P_or_T" xml:space="preserve">
    <value>Documentation comment id must start with E, F, M, N, P or T</value>
  </data>
  <data name="Cycle_detected_in_extensions" xml:space="preserve">
    <value>Cycle detected in extensions</value>
  </data>
  <data name="Destination_type_must_be_a_0_but_given_one_is_1" xml:space="preserve">
    <value>Destination type must be a {0}, but given one is {1}.</value>
  </data>
  <data name="Destination_type_must_be_a_0_or_a_1_but_given_one_is_2" xml:space="preserve">
    <value>Destination type must be a {0} or a {1}, but given one is {2}.</value>
  </data>
  <data name="Destination_type_must_be_a_0_1_or_2_but_given_one_is_3" xml:space="preserve">
    <value>Destination type must be a {0}, {1} or {2}, but given one is {3}.</value>
  </data>
  <data name="Could_not_find_location_to_generation_symbol_into" xml:space="preserve">
    <value>Could not find location to generation symbol into.</value>
  </data>
  <data name="No_location_provided_to_add_statements_to" xml:space="preserve">
    <value>No location provided to add statements to.</value>
  </data>
  <data name="Destination_location_was_not_in_source" xml:space="preserve">
    <value>Destination location was not in source.</value>
  </data>
  <data name="Destination_location_was_from_a_different_tree" xml:space="preserve">
    <value>Destination location was from a different tree.</value>
  </data>
  <data name="Node_is_of_the_wrong_type" xml:space="preserve">
    <value>Node is of the wrong type.</value>
  </data>
  <data name="Location_must_be_null_or_from_source" xml:space="preserve">
    <value>Location must be null or from source.</value>
  </data>
  <data name="Duplicate_source_file_0_in_project_1" xml:space="preserve">
    <value>Duplicate source file '{0}' in project '{1}'</value>
  </data>
  <data name="Removing_projects_is_not_supported" xml:space="preserve">
    <value>Removing projects is not supported.</value>
  </data>
  <data name="Adding_projects_is_not_supported" xml:space="preserve">
    <value>Adding projects is not supported.</value>
  </data>
  <data name="Workspace_is_not_empty" xml:space="preserve">
    <value>Workspace is not empty.</value>
  </data>
  <data name="_0_is_not_part_of_the_workspace" xml:space="preserve">
    <value>'{0}' is not part of the workspace.</value>
  </data>
  <data name="_0_is_already_part_of_the_workspace" xml:space="preserve">
    <value>'{0}' is already part of the workspace.</value>
  </data>
  <data name="_0_is_not_referenced" xml:space="preserve">
    <value>'{0}' is not referenced.</value>
  </data>
  <data name="_0_is_already_referenced" xml:space="preserve">
    <value>'{0}' is already referenced.</value>
  </data>
  <data name="Adding_project_reference_from_0_to_1_will_cause_a_circular_reference" xml:space="preserve">
    <value>Adding project reference from '{0}' to '{1}' will cause a circular reference.</value>
  </data>
  <data name="Metadata_is_not_referenced" xml:space="preserve">
    <value>Metadata is not referenced.</value>
  </data>
  <data name="Metadata_is_already_referenced" xml:space="preserve">
    <value>Metadata is already referenced.</value>
  </data>
  <data name="_0_is_not_present" xml:space="preserve">
    <value>{0} is not present.</value>
  </data>
  <data name="_0_is_already_present" xml:space="preserve">
    <value>{0} is already present.</value>
  </data>
  <data name="The_specified_document_is_not_a_version_of_this_document" xml:space="preserve">
    <value>The specified document is not a version of this document.</value>
  </data>
  <data name="The_language_0_is_not_supported" xml:space="preserve">
    <value>The language '{0}' is not supported.</value>
  </data>
  <data name="The_solution_already_contains_the_specified_project" xml:space="preserve">
    <value>The solution already contains the specified project.</value>
  </data>
  <data name="The_solution_does_not_contain_the_specified_project" xml:space="preserve">
    <value>The solution does not contain the specified project.</value>
  </data>
  <data name="The_project_already_references_the_target_project" xml:space="preserve">
    <value>The project already references the target project.</value>
  </data>
  <data name="The_project_already_transitively_references_the_target_project" xml:space="preserve">
    <value>The project already transitively references the target project.</value>
  </data>
  <data name="The_solution_already_contains_the_specified_document" xml:space="preserve">
    <value>The solution already contains the specified document.</value>
  </data>
  <data name="The_solution_does_not_contain_the_specified_document" xml:space="preserve">
    <value>The solution does not contain the specified document.</value>
  </data>
  <data name="Temporary_storage_cannot_be_written_more_than_once" xml:space="preserve">
    <value>Temporary storage cannot be written more than once.</value>
  </data>
  <data name="_0_is_not_open" xml:space="preserve">
    <value>'{0}' is not open.</value>
  </data>
  <data name="A_language_name_cannot_be_specified_for_this_option" xml:space="preserve">
    <value>A language name cannot be specified for this option.</value>
  </data>
  <data name="A_language_name_must_be_specified_for_this_option" xml:space="preserve">
    <value>A language name must be specified for this option.</value>
  </data>
  <data name="File_was_externally_modified_colon_0" xml:space="preserve">
    <value>File was externally modified: {0}.</value>
  </data>
  <data name="Unrecognized_language_name" xml:space="preserve">
    <value>Unrecognized language name.</value>
  </data>
  <data name="Can_t_resolve_metadata_reference_colon_0" xml:space="preserve">
    <value>Can't resolve metadata reference: '{0}'.</value>
  </data>
  <data name="Can_t_resolve_analyzer_reference_colon_0" xml:space="preserve">
    <value>Can't resolve analyzer reference: '{0}'.</value>
  </data>
  <data name="Invalid_project_block_expected_after_Project" xml:space="preserve">
    <value>Invalid project block, expected "=" after Project.</value>
  </data>
  <data name="Invalid_project_block_expected_after_project_name" xml:space="preserve">
    <value>Invalid project block, expected "," after project name.</value>
  </data>
  <data name="Invalid_project_block_expected_after_project_path" xml:space="preserve">
    <value>Invalid project block, expected "," after project path.</value>
  </data>
  <data name="Expected_0" xml:space="preserve">
    <value>Expected {0}.</value>
  </data>
  <data name="_0_must_be_a_non_null_and_non_empty_string" xml:space="preserve">
    <value>"{0}" must be a non-null and non-empty string.</value>
  </data>
  <data name="Expected_header_colon_0" xml:space="preserve">
    <value>Expected header: "{0}".</value>
  </data>
  <data name="Expected_end_of_file" xml:space="preserve">
    <value>Expected end-of-file.</value>
  </data>
  <data name="Expected_0_line" xml:space="preserve">
    <value>Expected {0} line.</value>
  </data>
  <data name="This_submission_already_references_another_submission_project" xml:space="preserve">
    <value>This submission already references another submission project.</value>
  </data>
  <data name="_0_still_contains_open_documents" xml:space="preserve">
    <value>{0} still contains open documents.</value>
  </data>
  <data name="_0_is_still_open" xml:space="preserve">
    <value>{0} is still open.</value>
  </data>
  <data name="An_element_with_the_same_key_but_a_different_value_already_exists" xml:space="preserve">
    <value>An element with the same key but a different value already exists.</value>
  </data>
  <data name="Arrays_with_more_than_one_dimension_cannot_be_serialized" xml:space="preserve">
    <value>Arrays with more than one dimension cannot be serialized.</value>
  </data>
  <data name="Value_too_large_to_be_represented_as_a_30_bit_unsigned_integer" xml:space="preserve">
    <value>Value too large to be represented as a 30 bit unsigned integer.</value>
  </data>
  <data name="Specified_path_must_be_absolute" xml:space="preserve">
    <value>Specified path must be absolute.</value>
  </data>
  <data name="Cast_is_redundant" xml:space="preserve">
    <value>Cast is redundant.</value>
  </data>
  <data name="Name_can_be_simplified" xml:space="preserve">
    <value>Name can be simplified.</value>
  </data>
  <data name="Unknown_identifier" xml:space="preserve">
    <value>Unknown identifier.</value>
  </data>
  <data name="Cannot_generate_code_for_unsupported_operator_0" xml:space="preserve">
    <value>Cannot generate code for unsupported operator '{0}'</value>
  </data>
  <data name="Invalid_number_of_parameters_for_binary_operator" xml:space="preserve">
    <value>Invalid number of parameters for binary operator.</value>
  </data>
  <data name="Invalid_number_of_parameters_for_unary_operator" xml:space="preserve">
    <value>Invalid number of parameters for unary operator.</value>
  </data>
  <data name="Absolute_path_expected" xml:space="preserve">
    <value>Absolute path expected.</value>
  </data>
  <data name="Cannot_open_project_0_because_the_file_extension_1_is_not_associated_with_a_language" xml:space="preserve">
    <value>Cannot open project '{0}' because the file extension '{1}' is not associated with a language.</value>
  </data>
  <data name="Cannot_open_project_0_because_the_language_1_is_not_supported" xml:space="preserve">
    <value>Cannot open project '{0}' because the language '{1}' is not supported.</value>
  </data>
  <data name="Invalid_project_file_path_colon_0" xml:space="preserve">
    <value>Invalid project file path: '{0}'</value>
  </data>
  <data name="Invalid_solution_file_path_colon_0" xml:space="preserve">
    <value>Invalid solution file path: '{0}'</value>
  </data>
  <data name="Project_file_not_found_colon_0" xml:space="preserve">
    <value>Project file not found: '{0}'</value>
  </data>
  <data name="Solution_file_not_found_colon_0" xml:space="preserve">
    <value>Solution file not found: '{0}'</value>
  </data>
  <data name="Unmerged_change_from_project_0" xml:space="preserve">
    <value>Unmerged change from project '{0}'</value>
  </data>
  <data name="Added_colon" xml:space="preserve">
    <value>Added:</value>
  </data>
  <data name="Fix_all_0" xml:space="preserve">
    <value>Fix all '{0}'</value>
  </data>
  <data name="Fix_all_0_in_1" xml:space="preserve">
    <value>Fix all '{0}' in '{1}'</value>
  </data>
  <data name="Fix_all_0_in_Solution" xml:space="preserve">
    <value>Fix all '{0}' in Solution</value>
  </data>
  <data name="After_colon" xml:space="preserve">
    <value>After:</value>
  </data>
  <data name="Before_colon" xml:space="preserve">
    <value>Before:</value>
  </data>
  <data name="Removed_colon" xml:space="preserve">
    <value>Removed:</value>
  </data>
  <data name="Invalid_CodePage_value_colon_0" xml:space="preserve">
    <value>Invalid CodePage value: {0}</value>
  </data>
  <data name="Adding_additional_documents_is_not_supported" xml:space="preserve">
    <value>Adding additional documents is not supported.</value>
  </data>
  <data name="Adding_analyzer_references_is_not_supported" xml:space="preserve">
    <value>Adding analyzer references is not supported.</value>
  </data>
  <data name="Adding_documents_is_not_supported" xml:space="preserve">
    <value>Adding documents is not supported.</value>
  </data>
  <data name="Adding_metadata_references_is_not_supported" xml:space="preserve">
    <value>Adding metadata references is not supported.</value>
  </data>
  <data name="Adding_project_references_is_not_supported" xml:space="preserve">
    <value>Adding project references is not supported.</value>
  </data>
  <data name="Changing_additional_documents_is_not_supported" xml:space="preserve">
    <value>Changing additional documents is not supported.</value>
  </data>
  <data name="Changing_documents_is_not_supported" xml:space="preserve">
    <value>Changing documents is not supported.</value>
  </data>
  <data name="Changing_project_properties_is_not_supported" xml:space="preserve">
    <value>Changing project properties is not supported.</value>
  </data>
  <data name="Removing_additional_documents_is_not_supported" xml:space="preserve">
    <value>Removing additional documents is not supported.</value>
  </data>
  <data name="Removing_analyzer_references_is_not_supported" xml:space="preserve">
    <value>Removing analyzer references is not supported.</value>
  </data>
  <data name="Removing_documents_is_not_supported" xml:space="preserve">
    <value>Removing documents is not supported.</value>
  </data>
  <data name="Removing_metadata_references_is_not_supported" xml:space="preserve">
    <value>Removing metadata references is not supported.</value>
  </data>
  <data name="Removing_project_references_is_not_supported" xml:space="preserve">
    <value>Removing project references is not supported.</value>
  </data>
  <data name="Service_of_type_0_is_required_to_accomplish_the_task_but_is_not_available_from_the_workspace" xml:space="preserve">
    <value>Service of type '{0}' is required to accomplish the task but is not available from the workspace.</value>
  </data>
  <data name="Supplied_diagnostic_cannot_be_null" xml:space="preserve">
    <value>Supplied diagnostic cannot be null.</value>
  </data>
  <data name="At_least_one_diagnostic_must_be_supplied" xml:space="preserve">
    <value>At least one diagnostic must be supplied.</value>
  </data>
  <data name="Diagnostic_must_have_span_0" xml:space="preserve">
    <value>Diagnostic must have span '{0}'</value>
  </data>
  <data name="Cannot_deserialize_type_0" xml:space="preserve">
    <value>Cannot deserialize type '{0}'.</value>
  </data>
  <data name="Cannot_serialize_type_0" xml:space="preserve">
    <value>Cannot serialize type '{0}'.</value>
  </data>
  <data name="The_type_0_is_not_understood_by_the_serialization_binder" xml:space="preserve">
    <value>The type '{0}' is not understood by the serialization binder.</value>
  </data>
  <data name="Label_for_node_0_is_invalid_it_must_be_within_bracket_0_1" xml:space="preserve">
    <value>Label for node '{0}' is invalid, it must be within [0, {1}).</value>
  </data>
  <data name="Matching_nodes_0_and_1_must_have_the_same_label" xml:space="preserve">
    <value>Matching nodes '{0}' and '{1}' must have the same label.</value>
  </data>
  <data name="Node_0_must_be_contained_in_the_new_tree" xml:space="preserve">
    <value>Node '{0}' must be contained in the new tree.</value>
  </data>
  <data name="Node_0_must_be_contained_in_the_old_tree" xml:space="preserve">
    <value>Node '{0}' must be contained in the old tree.</value>
  </data>
  <data name="The_member_0_is_not_declared_within_the_declaration_of_the_symbol" xml:space="preserve">
    <value>The member '{0}' is not declared within the declaration of the symbol.</value>
  </data>
  <data name="The_position_is_not_within_the_symbol_s_declaration" xml:space="preserve">
    <value>The position is not within the symbol's declaration</value>
  </data>
  <data name="The_symbol_0_cannot_be_located_within_the_current_solution" xml:space="preserve">
    <value>The symbol '{0}' cannot be located within the current solution.</value>
  </data>
  <data name="Changing_compilation_options_is_not_supported" xml:space="preserve">
    <value>Changing compilation options is not supported.</value>
  </data>
  <data name="Changing_parse_options_is_not_supported" xml:space="preserve">
    <value>Changing parse options is not supported.</value>
  </data>
  <data name="The_node_is_not_part_of_the_tree" xml:space="preserve">
    <value>The node is not part of the tree.</value>
  </data>
  <data name="This_workspace_does_not_support_opening_and_closing_documents" xml:space="preserve">
    <value>This workspace does not support opening and closing documents.</value>
  </data>
  <data name="Usage_colon" xml:space="preserve">
    <value>Usage:</value>
  </data>
  <data name="Exceptions_colon" xml:space="preserve">
    <value>Exceptions:</value>
  </data>
  <data name="_0_returned_an_uninitialized_ImmutableArray" xml:space="preserve">
    <value>'{0}' returned an uninitialized ImmutableArray</value>
  </data>
  <data name="Failure" xml:space="preserve">
    <value>Failure</value>
  </data>
  <data name="Warning" xml:space="preserve">
    <value>Warning</value>
  </data>
  <data name="Populate_switch" xml:space="preserve">
    <value>Populate switch</value>
  </data>
  <data name="Member_access_should_be_qualified" xml:space="preserve">
    <value>Member access should be qualified.</value>
  </data>
  <data name="Add_braces_to_0_statement" xml:space="preserve">
    <value>Add braces to '{0}' statement.</value>
  </data>
  <data name="Options_did_not_come_from_Workspace" xml:space="preserve">
    <value>Options did not come from Workspace</value>
  </data>
  <data name="Enable" xml:space="preserve">
    <value>Enable</value>
  </data>
  <data name="Enable_and_ignore_future_errors" xml:space="preserve">
    <value>Enable and ignore future errors</value>
  </data>
  <data name="_0_encountered_an_error_and_has_been_disabled" xml:space="preserve">
    <value>'{0}' encountered an error and has been disabled.</value>
  </data>
  <data name="Show_Stack_Trace" xml:space="preserve">
    <value>Show Stack Trace</value>
  </data>
  <data name="Stream_is_too_long" xml:space="preserve">
    <value>Stream is too long.</value>
  </data>
  <data name="Deserialization_reader_for_0_read_incorrect_number_of_values" xml:space="preserve">
    <value>Deserialization reader for '{0}' read incorrect number of values.</value>
  </data>
  <data name="Pascal_Case" xml:space="preserve">
    <value>Pascal Case</value>
  </data>
  <data name="Abstract_Method" xml:space="preserve">
    <value>Abstract Method</value>
    <comment>{locked: abstract}{locked: method} These are keywords (unless the order of words or capitalization should be handled differently)</comment>
  </data>
  <data name="Async_Method" xml:space="preserve">
    <value>Async Method</value>
    <comment>{locked: async}{locked: method} These are keywords (unless the order of words or capitalization should be handled differently)</comment>
  </data>
  <data name="Begins_with_I" xml:space="preserve">
    <value>Begins with I</value>
    <comment>{locked:I}</comment>
  </data>
  <data name="Class" xml:space="preserve">
    <value>Class</value>
    <comment>{locked} unless the capitalization should be handled differently</comment>
  </data>
  <data name="Delegate" xml:space="preserve">
    <value>Delegate</value>
    <comment>{locked} unless the capitalization should be handled differently</comment>
  </data>
  <data name="Enum" xml:space="preserve">
    <value>Enum</value>
    <comment>{locked} unless the capitalization should be handled differently</comment>
  </data>
  <data name="Event" xml:space="preserve">
    <value>Event</value>
    <comment>{locked} unless the capitalization should be handled differently</comment>
  </data>
  <data name="Interface" xml:space="preserve">
    <value>Interface</value>
    <comment>{locked} unless the capitalization should be handled differently</comment>
  </data>
  <data name="Non_Field_Members" xml:space="preserve">
    <value>Non-Field Members</value>
    <comment>{locked:field}</comment>
  </data>
  <data name="Private_Method" xml:space="preserve">
    <value>Private Method</value>
    <comment>{locked: private}{locked: method} These are keywords (unless the order of words or capitalization should be handled differently)</comment>
  </data>
  <data name="Private_or_Internal_Field" xml:space="preserve">
    <value>Private or Internal Field</value>
    <comment>{locked: private}{locked: internal}{locked:field}</comment>
  </data>
  <data name="Private_or_Internal_Static_Field" xml:space="preserve">
    <value>Private or Internal Static Field</value>
    <comment>{locked: private}{locked: internal}{locked:static}{locked:field}</comment>
  </data>
  <data name="Property" xml:space="preserve">
    <value>Property</value>
    <comment>{locked} unless the capitalization should be handled differently</comment>
  </data>
  <data name="Public_or_Protected_Field" xml:space="preserve">
    <value>Public or Protected Field</value>
    <comment>{locked: public}{locked: protected}{locked:field}</comment>
  </data>
  <data name="Static_Field" xml:space="preserve">
    <value>Static Field</value>
    <comment>{locked:static}{locked:field} (unless the capitalization should be handled differently)</comment>
  </data>
  <data name="Static_Method" xml:space="preserve">
    <value>Static Method</value>
    <comment>{locked: static}{locked: method} These are keywords (unless the order of words or capitalization should be handled differently)</comment>
  </data>
  <data name="Struct" xml:space="preserve">
    <value>Struct</value>
    <comment>{locked} unless the capitalization should be handled differently</comment>
  </data>
  <data name="Types" xml:space="preserve">
    <value>Types</value>
    <comment>{locked:types} unless the capitalization should be handled differently</comment>
  </data>
  <data name="Method" xml:space="preserve">
    <value>Method</value>
    <comment>{locked:method} unless the capitalization should be handled differently</comment>
  </data>
  <data name="Missing_prefix_colon_0" xml:space="preserve">
    <value>Missing prefix: '{0}'</value>
  </data>
  <data name="Error" xml:space="preserve">
    <value>Error</value>
  </data>
  <data name="None" xml:space="preserve">
    <value>None</value>
  </data>
  <data name="Missing_suffix_colon_0" xml:space="preserve">
    <value>Missing suffix: '{0}'</value>
  </data>
  <data name="These_non_leading_words_must_begin_with_an_upper_case_letter_colon_0" xml:space="preserve">
    <value>These non-leading words must begin with an upper case letter: {0}</value>
  </data>
  <data name="Suggestion" xml:space="preserve">
    <value>Suggestion</value>
  </data>
  <data name="These_non_leading_words_must_begin_with_a_lowercase_letter_colon_0" xml:space="preserve">
    <value>These non-leading words must begin with a lowercase letter: {0}</value>
  </data>
  <data name="These_words_cannot_contain_lower_case_characters_colon_0" xml:space="preserve">
    <value>These words cannot contain lower case characters: {0}</value>
  </data>
  <data name="These_words_cannot_contain_upper_case_characters_colon_0" xml:space="preserve">
    <value>These words cannot contain upper case characters: {0}</value>
  </data>
  <data name="These_words_must_begin_with_upper_case_characters_colon_0" xml:space="preserve">
    <value>These words must begin with upper case characters: {0}</value>
  </data>
  <data name="The_first_word_0_must_begin_with_an_upper_case_character" xml:space="preserve">
    <value>The first word, '{0}', must begin with an upper case character</value>
  </data>
  <data name="The_first_word_0_must_begin_with_a_lower_case_character" xml:space="preserve">
    <value>The first word, '{0}', must begin with a lower case character</value>
  </data>
  <data name="File_0_size_of_1_exceeds_maximum_allowed_size_of_2" xml:space="preserve">
    <value>File '{0}' size of {1} exceeds maximum allowed size of {2}</value>
  </data>
  <data name="Changing_document_property_is_not_supported" xml:space="preserve">
    <value>Changing document properties is not supported</value>
  </data>
  <data name="Variables_captured_colon" xml:space="preserve">
    <value>Variables captured:</value>
  </data>
  <data name="Alternation_conditions_cannot_be_comments" xml:space="preserve">
    <value>Alternation conditions cannot be comments</value>
    <comment>This is an error message shown to the user when they write an invalid Regular Expression. Example: a|(?#b)</comment>
  </data>
  <data name="Alternation_conditions_do_not_capture_and_cannot_be_named" xml:space="preserve">
    <value>Alternation conditions do not capture and cannot be named</value>
    <comment>This is an error message shown to the user when they write an invalid Regular Expression. Example: (?(?'x'))</comment>
  </data>
  <data name="A_subtraction_must_be_the_last_element_in_a_character_class" xml:space="preserve">
    <value>A subtraction must be the last element in a character class</value>
    <comment>This is an error message shown to the user when they write an invalid Regular Expression. Example: [a-[b]-c]</comment>
  </data>
  <data name="Cannot_include_class_0_in_character_range" xml:space="preserve">
    <value>Cannot include class \{0} in character range</value>
    <comment>This is an error message shown to the user when they write an invalid Regular Expression. Example: [a-\w]. {0} is the invalid class (\w here)</comment>
  </data>
  <data name="Capture_group_numbers_must_be_less_than_or_equal_to_Int32_MaxValue" xml:space="preserve">
    <value>Capture group numbers must be less than or equal to Int32.MaxValue</value>
    <comment>This is an error message shown to the user when they write an invalid Regular Expression. Example: a{2147483648}</comment>
  </data>
  <data name="Capture_number_cannot_be_zero" xml:space="preserve">
    <value>Capture number cannot be zero</value>
    <comment>This is an error message shown to the user when they write an invalid Regular Expression. Example: (?&lt;0&gt;a)</comment>
  </data>
  <data name="Illegal_backslash_at_end_of_pattern" xml:space="preserve">
    <value>Illegal \ at end of pattern</value>
    <comment>This is an error message shown to the user when they write an invalid Regular Expression. Example: \</comment>
  </data>
  <data name="Illegal_x_y_with_x_less_than_y" xml:space="preserve">
    <value>Illegal {x,y} with x &gt; y</value>
    <comment>This is an error message shown to the user when they write an invalid Regular Expression. Example: a{1,0}</comment>
  </data>
  <data name="Incomplete_character_escape" xml:space="preserve">
    <value>Incomplete \p{X} character escape</value>
    <comment>This is an error message shown to the user when they write an invalid Regular Expression. Example: \p{ Cc }</comment>
  </data>
  <data name="Insufficient_hexadecimal_digits" xml:space="preserve">
    <value>Insufficient hexadecimal digits</value>
    <comment>This is an error message shown to the user when they write an invalid Regular Expression. Example: \x</comment>
  </data>
  <data name="Invalid_group_name_Group_names_must_begin_with_a_word_character" xml:space="preserve">
    <value>Invalid group name: Group names must begin with a word character</value>
    <comment>This is an error message shown to the user when they write an invalid Regular Expression. Example: (?&lt;a &gt;a)</comment>
  </data>
  <data name="Malformed" xml:space="preserve">
    <value>malformed</value>
    <comment>This is an error message shown to the user when they write an invalid Regular Expression. Example: (?(0</comment>
  </data>
  <data name="Malformed_character_escape" xml:space="preserve">
    <value>Malformed \p{X} character escape</value>
    <comment>This is an error message shown to the user when they write an invalid Regular Expression. Example: \p {Cc}</comment>
  </data>
  <data name="Malformed_named_back_reference" xml:space="preserve">
    <value>Malformed \k&lt;...&gt; named back reference</value>
    <comment>This is an error message shown to the user when they write an invalid Regular Expression. Example: \k'</comment>
  </data>
  <data name="Missing_control_character" xml:space="preserve">
    <value>Missing control character</value>
    <comment>This is an error message shown to the user when they write an invalid Regular Expression. Example: \c</comment>
  </data>
  <data name="Nested_quantifier_0" xml:space="preserve">
    <value>Nested quantifier {0}</value>
    <comment>This is an error message shown to the user when they write an invalid Regular Expression. Example: a**. In this case {0} will be '*', the extra unnecessary quantifier.</comment>
  </data>
  <data name="Not_enough_close_parens" xml:space="preserve">
    <value>Not enough )'s</value>
    <comment>This is an error message shown to the user when they write an invalid Regular Expression. Example: (a</comment>
  </data>
  <data name="Quantifier_x_y_following_nothing" xml:space="preserve">
    <value>Quantifier {x,y} following nothing</value>
    <comment>This is an error message shown to the user when they write an invalid Regular Expression. Example: *</comment>
  </data>
  <data name="Reference_to_undefined_group" xml:space="preserve">
    <value>reference to undefined group</value>
    <comment>This is an error message shown to the user when they write an invalid Regular Expression. Example: (?(1))</comment>
  </data>
  <data name="Reference_to_undefined_group_name_0" xml:space="preserve">
    <value>Reference to undefined group name {0}</value>
    <comment>This is an error message shown to the user when they write an invalid Regular Expression. Example: \k&lt;a&gt;. Here, {0} will be the name of the undefined group ('a')</comment>
  </data>
  <data name="Reference_to_undefined_group_number_0" xml:space="preserve">
    <value>Reference to undefined group number {0}</value>
    <comment>This is an error message shown to the user when they write an invalid Regular Expression. Example: (?&lt;-1&gt;). Here, {0} will be the number of the undefined group ('1')</comment>
  </data>
  <data name="Too_many_bars_in_conditional_grouping" xml:space="preserve">
    <value>Too many | in (?()|)</value>
    <comment>This is an error message shown to the user when they write an invalid Regular Expression. Example: (?(0)a|b|)</comment>
  </data>
  <data name="Too_many_close_parens" xml:space="preserve">
    <value>Too many )'s</value>
    <comment>This is an error message shown to the user when they write an invalid Regular Expression. Example: )</comment>
  </data>
  <data name="Unknown_property" xml:space="preserve">
    <value>Unknown property</value>
    <comment>This is an error message shown to the user when they write an invalid Regular Expression. Example: \p{}</comment>
  </data>
  <data name="Unknown_property_0" xml:space="preserve">
    <value>Unknown property '{0}'</value>
    <comment>This is an error message shown to the user when they write an invalid Regular Expression. Example: \p{xxx}. Here, {0} will be the name of the unknown property ('xxx')</comment>
  </data>
  <data name="Unrecognized_control_character" xml:space="preserve">
    <value>Unrecognized control character</value>
    <comment>This is an error message shown to the user when they write an invalid Regular Expression. Example: [\c]</comment>
  </data>
  <data name="Unrecognized_escape_sequence_0" xml:space="preserve">
    <value>Unrecognized escape sequence \{0}</value>
    <comment>This is an error message shown to the user when they write an invalid Regular Expression. Example: \m. Here, {0} will be the unrecognized character ('m')</comment>
  </data>
  <data name="Unrecognized_grouping_construct" xml:space="preserve">
    <value>Unrecognized grouping construct</value>
    <comment>This is an error message shown to the user when they write an invalid Regular Expression. Example: (?&lt;</comment>
  </data>
  <data name="Unterminated_character_class_set" xml:space="preserve">
    <value>Unterminated [] set</value>
    <comment>This is an error message shown to the user when they write an invalid Regular Expression. Example: [</comment>
  </data>
  <data name="Unterminated_regex_comment" xml:space="preserve">
    <value>Unterminated (?#...) comment</value>
    <comment>This is an error message shown to the user when they write an invalid Regular Expression. Example: (?#</comment>
  </data>
  <data name="x_y_range_in_reverse_order" xml:space="preserve">
    <value>[x-y] range in reverse order</value>
    <comment>This is an error message shown to the user when they write an invalid Regular Expression. Example: [b-a]</comment>
  </data>
  <data name="Regex_issue_0" xml:space="preserve">
    <value>Regex issue: {0}</value>
    <comment>This is an error message shown to the user when they write an invalid Regular Expression. {0} will be the actual text of one of the above Regular Expression errors.</comment>
  </data>
  <data name="Refactoring_Only" xml:space="preserve">
    <value>Refactoring Only</value>
  </data>
  <data name="Remove_the_line_below_if_you_want_to_inherit_dot_editorconfig_settings_from_higher_directories" xml:space="preserve">
    <value>Remove the line below if you want to inherit .editorconfig settings from higher directories</value>
  </data>
  <data name="Core_EditorConfig_Options" xml:space="preserve">
    <value>Core EditorConfig Options</value>
  </data>
  <data name="CSharp_files" xml:space="preserve">
    <value>C# files</value>
  </data>
  <data name="dot_NET_Coding_Conventions" xml:space="preserve">
    <value>.NET Coding Conventions</value>
  </data>
  <data name="Expression_level_preferences" xml:space="preserve">
    <value>Expression-level preferences</value>
  </data>
  <data name="Field_preferences" xml:space="preserve">
    <value>Field preferences</value>
  </data>
  <data name="Indentation_and_spacing" xml:space="preserve">
    <value>Indentation and spacing</value>
  </data>
  <data name="Language_keywords_vs_BCL_types_preferences" xml:space="preserve">
    <value>Language keywords vs BCL types preferences</value>
  </data>
  <data name="Modifier_preferences" xml:space="preserve">
    <value>Modifier preferences</value>
  </data>
  <data name="New_line_preferences" xml:space="preserve">
    <value>New line preferences</value>
  </data>
  <data name="Organize_usings" xml:space="preserve">
    <value>Organize usings</value>
  </data>
  <data name="Parentheses_preferences" xml:space="preserve">
    <value>Parentheses preferences</value>
  </data>
  <data name="this_dot_and_Me_dot_preferences" xml:space="preserve">
    <value>this. and Me. preferences</value>
  </data>
  <data name="Visual_Basic_files" xml:space="preserve">
    <value>Visual Basic files</value>
  </data>
  <data name="Changing_document_0_is_not_supported" xml:space="preserve">
    <value>Changing document '{0}' is not supported.</value>
  </data>
  <data name="ValueUsageInfo_NameOnly" xml:space="preserve">
    <value>NameOnly</value>
  </data>
  <data name="ValueUsageInfo_Read" xml:space="preserve">
    <value>Read</value>
  </data>
  <data name="ValueUsageInfo_Reference" xml:space="preserve">
    <value>Reference</value>
  </data>
  <data name="ValueUsageInfo_Write" xml:space="preserve">
    <value>Write</value>
  </data>
  <data name="Parameter_preferences" xml:space="preserve">
    <value>Parameter preferences</value>
  </data>
<<<<<<< HEAD
  <data name="Prefix_0_does_not_match_expected_prefix_1" xml:space="preserve">
    <value>Prefix '{0}' does not match expected prefix '{1}'</value>
  </data>
  <data name="Prefix_0_is_not_expected" xml:space="preserve">
    <value>Prefix '{0}' is not expected</value>
=======
  <data name="DateTimeKind_must_be_Utc" xml:space="preserve">
    <value>DateTimeKind must be Utc</value>
>>>>>>> 91a119b2
  </data>
</root><|MERGE_RESOLUTION|>--- conflicted
+++ resolved
@@ -807,15 +807,13 @@
   <data name="Parameter_preferences" xml:space="preserve">
     <value>Parameter preferences</value>
   </data>
-<<<<<<< HEAD
   <data name="Prefix_0_does_not_match_expected_prefix_1" xml:space="preserve">
     <value>Prefix '{0}' does not match expected prefix '{1}'</value>
   </data>
   <data name="Prefix_0_is_not_expected" xml:space="preserve">
     <value>Prefix '{0}' is not expected</value>
-=======
+  </data>
   <data name="DateTimeKind_must_be_Utc" xml:space="preserve">
     <value>DateTimeKind must be Utc</value>
->>>>>>> 91a119b2
   </data>
 </root>