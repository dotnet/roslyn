﻿// Licensed to the .NET Foundation under one or more agreements.
// The .NET Foundation licenses this file to you under the MIT license.
// See the LICENSE file in the project root for more information.

using System;
using System.Collections.Generic;
using System.Collections.Immutable;
using System.Data.Common;
using System.Linq;
using System.Threading;
using System.Threading.Tasks;
using Microsoft.CodeAnalysis.Options;
using Microsoft.CodeAnalysis.Shared.Extensions;
using Microsoft.CodeAnalysis.Shared.Extensions.ContextQuery;

namespace Microsoft.CodeAnalysis.Recommendations
{
    public static class Recommender
    {
        [Obsolete("Use GetRecommendedSymbolsAtPositionAsync(Document, ...)")]
        public static IEnumerable<ISymbol> GetRecommendedSymbolsAtPosition(
            SemanticModel semanticModel,
            int position,
            Workspace workspace,
            OptionSet? options = null,
            CancellationToken cancellationToken = default)
        {
            var solution = workspace.CurrentSolution;
            options ??= solution.Options;
            var document = solution.GetRequiredDocument(semanticModel.SyntaxTree);
            var context = document.GetRequiredLanguageService<ISyntaxContextService>().CreateContext(document, semanticModel, position, cancellationToken);

            var languageRecommender = document.GetRequiredLanguageService<IRecommendationService>();
            return languageRecommender.GetRecommendedSymbolsInContext(context, RecommendationServiceOptions.From(options, document.Project.Language), cancellationToken).NamedSymbols;
        }

<<<<<<< HEAD
        // <Metalama> -- GetRecommendedSymbolsAtPosition requires the SyntaxTree to be a part of Workspace.CurrentSolution, but this assumption is not met in Metalama.Try
        public static async Task<IEnumerable<ISymbol>> GetRecommendedSymbolsAtPositionAsync(
            Document document,
            int position,
            OptionSet? options = null,
            CancellationToken cancellationToken = default)
        {
            var solution = document.Project.Solution;
            var semanticModel = await document.GetSemanticModelAsync(cancellationToken).ConfigureAwait(false);
            if (semanticModel == null)
            {
                return Enumerable.Empty<ISymbol>();
            }

            options ??= solution.Options;
            var languageRecommender = document.GetRequiredLanguageService<IRecommendationService>();
            return languageRecommender.GetRecommendedSymbolsAtPosition(document, semanticModel, position,
                RecommendationServiceOptions.From(options, document.Project.Language), cancellationToken).NamedSymbols;
        }
        // </Metalama>

        [Obsolete("Use GetRecommendedSymbolsAtPosition")]
=======
        [Obsolete("Use GetRecommendedSymbolsAtPositionAsync(Document, ...)")]
>>>>>>> 80a8ce8d
        public static Task<IEnumerable<ISymbol>> GetRecommendedSymbolsAtPositionAsync(
             SemanticModel semanticModel,
             int position,
             Workspace workspace,
             OptionSet? options = null,
             CancellationToken cancellationToken = default)
        {
            return Task.FromResult(GetRecommendedSymbolsAtPosition(semanticModel, position, workspace, options, cancellationToken));
        }

        public static async Task<ImmutableArray<ISymbol>> GetRecommendedSymbolsAtPositionAsync(
            Document document,
            int position,
            OptionSet? options = null,
            CancellationToken cancellationToken = default)
        {
            var solution = document.Project.Solution;
            var semanticModel = await document.GetRequiredSemanticModelAsync(cancellationToken).ConfigureAwait(false);
            options ??= solution.Options;
            var context = document.GetRequiredLanguageService<ISyntaxContextService>().CreateContext(document, semanticModel, position, cancellationToken);
            var languageRecommender = document.GetRequiredLanguageService<IRecommendationService>();
            return languageRecommender.GetRecommendedSymbolsInContext(context, RecommendationServiceOptions.From(options, document.Project.Language), cancellationToken).NamedSymbols;
        }
    }
}<|MERGE_RESOLUTION|>--- conflicted
+++ resolved
@@ -34,32 +34,7 @@
             return languageRecommender.GetRecommendedSymbolsInContext(context, RecommendationServiceOptions.From(options, document.Project.Language), cancellationToken).NamedSymbols;
         }
 
-<<<<<<< HEAD
-        // <Metalama> -- GetRecommendedSymbolsAtPosition requires the SyntaxTree to be a part of Workspace.CurrentSolution, but this assumption is not met in Metalama.Try
-        public static async Task<IEnumerable<ISymbol>> GetRecommendedSymbolsAtPositionAsync(
-            Document document,
-            int position,
-            OptionSet? options = null,
-            CancellationToken cancellationToken = default)
-        {
-            var solution = document.Project.Solution;
-            var semanticModel = await document.GetSemanticModelAsync(cancellationToken).ConfigureAwait(false);
-            if (semanticModel == null)
-            {
-                return Enumerable.Empty<ISymbol>();
-            }
-
-            options ??= solution.Options;
-            var languageRecommender = document.GetRequiredLanguageService<IRecommendationService>();
-            return languageRecommender.GetRecommendedSymbolsAtPosition(document, semanticModel, position,
-                RecommendationServiceOptions.From(options, document.Project.Language), cancellationToken).NamedSymbols;
-        }
-        // </Metalama>
-
-        [Obsolete("Use GetRecommendedSymbolsAtPosition")]
-=======
         [Obsolete("Use GetRecommendedSymbolsAtPositionAsync(Document, ...)")]
->>>>>>> 80a8ce8d
         public static Task<IEnumerable<ISymbol>> GetRecommendedSymbolsAtPositionAsync(
              SemanticModel semanticModel,
              int position,
