﻿// Licensed to the .NET Foundation under one or more agreements.
// The .NET Foundation licenses this file to you under the MIT license.
// See the LICENSE file in the project root for more information.

namespace Microsoft.CodeAnalysis.Serialization;

internal enum WellKnownSynchronizationKind : byte
{
    // Start at a different value from 0 so that if we ever get 0 we know it's a bug.

    // Solution snapshot state, including generator info (like frozen generated documents).
    SolutionCompilationState = 1,

    // Solution snapshot state, only referencing actual user (non-generated) documents, options, and references.
<<<<<<< HEAD
    SolutionState,
    ProjectState,
    DocumentState,

    ChecksumCollection,

    SolutionAttributes,
    ProjectAttributes,
    DocumentAttributes,
    SourceGeneratedDocumentIdentity,
    SourceGeneratorExecutionVersionMap,

    CompilationOptions,
    ParseOptions,
    ProjectReference,
    MetadataReference,
    AnalyzerReference,
    SourceText,
=======
    SolutionState = 2,
    ProjectState = 3,

    SolutionAttributes = 4,
    ProjectAttributes = 5,
    DocumentAttributes = 6,
    SourceGeneratedDocumentIdentity = 7,
    SourceGeneratorExecutionVersionMap = 8,

    CompilationOptions = 9,
    ParseOptions = 10,
    ProjectReference = 11,
    MetadataReference = 12,
    AnalyzerReference = 13,

    SerializableSourceText = 14,
>>>>>>> 3dd59d63
}<|MERGE_RESOLUTION|>--- conflicted
+++ resolved
@@ -12,26 +12,6 @@
     SolutionCompilationState = 1,
 
     // Solution snapshot state, only referencing actual user (non-generated) documents, options, and references.
-<<<<<<< HEAD
-    SolutionState,
-    ProjectState,
-    DocumentState,
-
-    ChecksumCollection,
-
-    SolutionAttributes,
-    ProjectAttributes,
-    DocumentAttributes,
-    SourceGeneratedDocumentIdentity,
-    SourceGeneratorExecutionVersionMap,
-
-    CompilationOptions,
-    ParseOptions,
-    ProjectReference,
-    MetadataReference,
-    AnalyzerReference,
-    SourceText,
-=======
     SolutionState = 2,
     ProjectState = 3,
 
@@ -46,7 +26,5 @@
     ProjectReference = 11,
     MetadataReference = 12,
     AnalyzerReference = 13,
-
-    SerializableSourceText = 14,
->>>>>>> 3dd59d63
+    SourceText = 14,
 }