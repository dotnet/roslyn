﻿// Licensed to the .NET Foundation under one or more agreements.
// The .NET Foundation licenses this file to you under the MIT license.
// See the LICENSE file in the project root for more information.

namespace Microsoft.CodeAnalysis.Serialization;

internal enum WellKnownSynchronizationKind
{
    // Start at a different value from 0 so that if we ever get 0 we know it's a bug.

<<<<<<< HEAD
        CompilationOptions,
        ParseOptions,
        ProjectReference,
        MetadataReference,
        AnalyzerReference,
        SourceText,
    }
=======
    SolutionState = 1,
    ProjectState,
    DocumentState,

    ChecksumCollection,

    SolutionAttributes,
    ProjectAttributes,
    DocumentAttributes,
    SourceGeneratedDocumentIdentity,

    CompilationOptions,
    ParseOptions,
    ProjectReference,
    MetadataReference,
    AnalyzerReference,
    SourceText,

    SerializableSourceText,
>>>>>>> bf08f8ee
}<|MERGE_RESOLUTION|>--- conflicted
+++ resolved
@@ -8,15 +8,6 @@
 {
     // Start at a different value from 0 so that if we ever get 0 we know it's a bug.
 
-<<<<<<< HEAD
-        CompilationOptions,
-        ParseOptions,
-        ProjectReference,
-        MetadataReference,
-        AnalyzerReference,
-        SourceText,
-    }
-=======
     SolutionState = 1,
     ProjectState,
     DocumentState,
@@ -34,7 +25,4 @@
     MetadataReference,
     AnalyzerReference,
     SourceText,
-
-    SerializableSourceText,
->>>>>>> bf08f8ee
 }