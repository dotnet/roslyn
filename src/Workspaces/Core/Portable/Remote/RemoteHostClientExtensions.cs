﻿// Copyright (c) Microsoft.  All Rights Reserved.  Licensed under the Apache License, Version 2.0.  See License.txt in the project root for license information.

using System.Collections.Generic;
using System.Threading;
using System.Threading.Tasks;
using Microsoft.CodeAnalysis.Execution;
using Microsoft.CodeAnalysis.Experiments;
using Microsoft.CodeAnalysis.Internal.Log;
using Microsoft.CodeAnalysis.Options;
using Roslyn.Utilities;

namespace Microsoft.CodeAnalysis.Remote
{
    internal static class RemoteHostClientExtensions
    {
        /// <summary>
        /// Create <see cref="RemoteHostClient.Connection"/> for the <paramref name="serviceName"/> if possible.
        /// otherwise, return null.
        /// 
        /// Creating connection could fail if remote host is not available. one of example will be user killing
        /// remote host.
        /// </summary>
        public static Task<RemoteHostClient.Connection> TryCreateConnectionAsync(
            this RemoteHostClient client, string serviceName, CancellationToken cancellationToken)
            => client.TryCreateConnectionAsync(serviceName, callbackTarget: null, cancellationToken: cancellationToken);

        /// <summary>
        /// Create <see cref="SessionWithSolution"/> for the <paramref name="serviceName"/> if possible.
        /// otherwise, return null.
        /// 
        /// Creating session could fail if remote host is not available. one of example will be user killing
        /// remote host.
        /// </summary>
        public static Task<SessionWithSolution> TryCreateSessionAsync(
            this RemoteHostClient client, string serviceName, Solution solution, CancellationToken cancellationToken)
            => client.TryCreateSessionAsync(serviceName, solution, callbackTarget: null, cancellationToken: cancellationToken);

        /// <summary>
        /// Create <see cref="SessionWithSolution"/> for the <paramref name="serviceName"/> if possible.
        /// otherwise, return null.
        /// 
        /// Creating session could fail if remote host is not available. one of example will be user killing
        /// remote host.
        /// </summary>
        public static async Task<SessionWithSolution> TryCreateSessionAsync(
            this RemoteHostClient client, string serviceName, Solution solution, object callbackTarget, CancellationToken cancellationToken)
        {
            var connection = await client.TryCreateConnectionAsync(serviceName, callbackTarget, cancellationToken).ConfigureAwait(false);
            if (connection == null)
            {
                return null;
            }

            return await SessionWithSolution.CreateAsync(connection, solution, cancellationToken).ConfigureAwait(false);
        }

        /// <summary>
        /// Create <see cref="KeepAliveSession"/> for the <paramref name="serviceName"/> if possible.
        /// otherwise, return null.
        /// 
        /// Creating session could fail if remote host is not available. one of example will be user killing
        /// remote host.
        /// </summary>
        public static Task<KeepAliveSession> TryCreateKeepAliveSessionAsync(
            this RemoteHostClient client, string serviceName, CancellationToken cancellationToken)
            => TryCreateKeepAliveSessionAsync(client, serviceName, callbackTarget: null, cancellationToken: cancellationToken);

        /// <summary>
        /// Create <see cref="KeepAliveSession"/> for the <paramref name="serviceName"/> if possible.
        /// otherwise, return null.
        /// 
        /// Creating session could fail if remote host is not available. one of example will be user killing
        /// remote host.
        /// </summary>
        public static async Task<KeepAliveSession> TryCreateKeepAliveSessionAsync(
            this RemoteHostClient client, string serviceName, object callbackTarget, CancellationToken cancellationToken)
        {
            var connection = await client.TryCreateConnectionAsync(serviceName, callbackTarget, cancellationToken).ConfigureAwait(false);
            if (connection == null)
            {
                return null;
            }

            return new KeepAliveSession(client, connection, serviceName, callbackTarget);
        }

        public static Task<SessionWithSolution> TryCreateCodeAnalysisSessionAsync(
            this RemoteHostClient client, Solution solution, CancellationToken cancellationToken)
            => TryCreateCodeAnalysisSessionAsync(client, solution, callbackTarget: null, cancellationToken: cancellationToken);

        public static Task<SessionWithSolution> TryCreateCodeAnalysisSessionAsync(
            this RemoteHostClient client, Solution solution, object callbackTarget, CancellationToken cancellationToken)
            => client.TryCreateSessionAsync(WellKnownServiceHubServices.CodeAnalysisService, solution, callbackTarget, cancellationToken);

        public static Task<KeepAliveSession> TryCreateCodeAnalysisKeepAliveSessionAsync(
            this RemoteHostClient client, CancellationToken cancellationToken)
            => TryCreateCodeAnalysisKeepAliveSessionAsync(client, callbackTarget: null, cancellationToken: cancellationToken);

        public static Task<KeepAliveSession> TryCreateCodeAnalysisKeepAliveSessionAsync(
            this RemoteHostClient client, object callbackTarget, CancellationToken cancellationToken)
            => client.TryCreateKeepAliveSessionAsync(WellKnownServiceHubServices.CodeAnalysisService, callbackTarget, cancellationToken);

        public static Task<RemoteHostClient> TryGetRemoteHostClientAsync(
            this Workspace workspace, CancellationToken cancellationToken)
<<<<<<< HEAD
        {
            var service = workspace.Services.GetService<IRemoteHostClientService>();
            if (service == null)
            {
                return SpecializedTasks.Default<RemoteHostClient>();
            }

            return service.TryGetRemoteHostClientAsync(cancellationToken);
        }
=======
            => workspace.Services.GetService<IRemoteHostClientService>()?.TryGetRemoteHostClientAsync(cancellationToken) ?? SpecializedTasks.Default<RemoteHostClient>();
>>>>>>> 90895f90

        public static Task<bool> TryRunRemoteAsync(
            this RemoteHostClient client, string serviceName, Solution solution, string targetName, object argument, CancellationToken cancellationToken)
            => TryRunRemoteAsync(client, serviceName, solution, targetName, new object[] { argument }, cancellationToken);

        public static Task<bool> TryRunRemoteAsync(
            this RemoteHostClient client, string serviceName, Solution solution, string targetName, object[] arguments, CancellationToken cancellationToken)
        {
            object callbackTarget = null;
            return TryRunRemoteAsync(client, serviceName, solution, callbackTarget, targetName, arguments, cancellationToken);
        }

        public static async Task<bool> TryRunRemoteAsync(
            this RemoteHostClient client, string serviceName, Solution solution, object callbackTarget,
            string targetName, IReadOnlyList<object> arguments, CancellationToken cancellationToken)
        {
            using (var session = await client.TryCreateSessionAsync(serviceName, solution, callbackTarget, cancellationToken).ConfigureAwait(false))
            {
                if (session == null)
                {
                    // can't create Session. RemoteHost seems not responding for some reasons such as OOP gone.
                    return false;
                }

                await session.InvokeAsync(targetName, arguments, cancellationToken).ConfigureAwait(false);
                return true;
            }
        }

        public static async Task<bool> TryRunRemoteAsync(
            this RemoteHostClient client, string serviceName, string targetName, IReadOnlyList<object> arguments, CancellationToken cancellationToken)
        {
            using (var connection = await client.TryCreateConnectionAsync(serviceName, cancellationToken).ConfigureAwait(false))
            {
                if (connection == null)
                {
                    // can't create Connection. RemoteHost seems not responding for some reasons such as OOP gone.
                    return false;
                }

                await connection.InvokeAsync(targetName, arguments, cancellationToken).ConfigureAwait(false);
                return true;
            }
        }

        /// <summary>
        /// Run given service on remote host. if it fails to run on remote host, it will return default(T)
        /// </summary>
        public static async Task<T> TryRunRemoteAsync<T>(
            this RemoteHostClient client, string serviceName, Solution solution, string targetName, IReadOnlyList<object> arguments, CancellationToken cancellationToken)
        {
            using (var session = await client.TryCreateSessionAsync(serviceName, solution, cancellationToken).ConfigureAwait(false))
            {
                if (session == null)
                {
                    // can't create Session. RemoteHost seems not responding for some reasons such as OOP gone.
                    return default;
                }

                return await session.InvokeAsync<T>(targetName, arguments, cancellationToken).ConfigureAwait(false);
            }
        }

        public static Task<bool> TryRunCodeAnalysisRemoteAsync(
            this RemoteHostClient client, Solution solution, object callbackTarget, string targetName, object argument, CancellationToken cancellationToken)
            => TryRunCodeAnalysisRemoteAsync(client, solution, callbackTarget, targetName, new object[] { argument }, cancellationToken);

        public static Task<bool> TryRunCodeAnalysisRemoteAsync(
            this RemoteHostClient client, Solution solution, object callbackTarget, string targetName, object[] arguments, CancellationToken cancellationToken)
            => TryRunRemoteAsync(client, WellKnownServiceHubServices.CodeAnalysisService, solution, callbackTarget, targetName, arguments, cancellationToken);

        /// <summary>
        /// Run given service on remote host. if it fails to run on remote host, it will return default(T)
        /// </summary>
        public static Task<T> TryRunCodeAnalysisRemoteAsync<T>(
            this RemoteHostClient client, Solution solution, string targetName, object argument, CancellationToken cancellationToken)
            => TryRunCodeAnalysisRemoteAsync<T>(client, solution, targetName, new object[] { argument }, cancellationToken);

        /// <summary>
        /// Run given service on remote host. if it fails to run on remote host, it will return default(T)
        /// </summary>
        public static Task<T> TryRunCodeAnalysisRemoteAsync<T>(
            this RemoteHostClient client, Solution solution, string targetName, object[] arguments, CancellationToken cancellationToken)
            => TryRunRemoteAsync<T>(client, WellKnownServiceHubServices.CodeAnalysisService, solution, targetName, arguments, cancellationToken);

        public static Task<bool> TryRunCodeAnalysisRemoteAsync(
            this RemoteHostClient client, string targetName, object argument, CancellationToken cancellationToken)
            => TryRunRemoteAsync(client, WellKnownServiceHubServices.CodeAnalysisService, targetName, new object[] { argument }, cancellationToken);

        public static Task<bool> TryRunCodeAnalysisRemoteAsync(
            this RemoteHostClient client, string targetName, object[] arguments, CancellationToken cancellationToken)
            => TryRunRemoteAsync(client, WellKnownServiceHubServices.CodeAnalysisService, targetName, arguments, cancellationToken);

        /// <summary>
        /// Synchronize given solution as primary workspace solution in remote host
        /// </summary>
        public static async Task SynchronizePrimaryWorkspaceAsync(this Workspace workspace, Solution solution, CancellationToken cancellationToken)
        {
            if (solution.BranchId != solution.Workspace.PrimaryBranchId)
            {
                return;
            }

            var remoteHostClient = await workspace.TryGetRemoteHostClientAsync(cancellationToken).ConfigureAwait(false);
            if (remoteHostClient == null)
            {
                return;
            }

            using (Logger.LogBlock(FunctionId.SolutionChecksumUpdater_SynchronizePrimaryWorkspace, cancellationToken))
            {
                var checksum = await solution.State.GetChecksumAsync(cancellationToken).ConfigureAwait(false);

                await remoteHostClient.TryRunRemoteAsync(
                    WellKnownRemoteHostServices.RemoteHostService, solution,
                    nameof(IRemoteHostService.SynchronizePrimaryWorkspaceAsync), checksum, cancellationToken).ConfigureAwait(false);
            }
        }

        public static Task<PinnedRemotableDataScope> GetPinnedScopeAsync(this Solution solution, CancellationToken cancellationToken)
        {
            Contract.ThrowIfNull(solution);

            var service = solution.Workspace.Services.GetService<IRemotableDataService>();
            return service.CreatePinnedRemotableDataScopeAsync(solution, cancellationToken);
        }

        public static Task<SessionWithSolution> TryCreateCodeAnalysisSessionAsync(
            this Solution solution, CancellationToken cancellationToken)
            => TryCreateCodeAnalysisSessionAsync(solution, callbackTarget: null, cancellationToken: cancellationToken);

        public static async Task<SessionWithSolution> TryCreateCodeAnalysisSessionAsync(
            this Solution solution, object callbackTarget, CancellationToken cancellationToken)
        {
            var workspace = solution.Workspace;
            var client = await TryGetRemoteHostClientAsync(workspace, cancellationToken).ConfigureAwait(false);
            if (client == null)
            {
                return null;
            }

            return await client.TryCreateCodeAnalysisSessionAsync(solution, callbackTarget, cancellationToken).ConfigureAwait(false);
        }

        public static Task<bool> TryRunCodeAnalysisRemoteAsync(
            this Solution solution, Option<bool> option, object callbackTarget, string targetName, object argument, CancellationToken cancellationToken)
            => TryRunCodeAnalysisRemoteAsync(solution, option, callbackTarget, targetName, new object[] { argument }, cancellationToken);

        public static async Task<bool> TryRunCodeAnalysisRemoteAsync(
            this Solution solution, object callbackTarget, string targetName, IReadOnlyList<object> arguments, CancellationToken cancellationToken)
        {
            using (var session = await TryCreateCodeAnalysisSessionAsync(solution, callbackTarget, cancellationToken).ConfigureAwait(false))
            {
                if (session == null)
                {
                    return false;
                }

                await session.InvokeAsync(targetName, arguments, cancellationToken).ConfigureAwait(false);
                return true;
            }
        }

        /// <summary>
        /// Run given service on remote host. if it fails to run on remote host, it will return default(T)
        /// </summary>
        public static Task<T> TryRunCodeAnalysisRemoteAsync<T>(
            this Solution solution, string targetName, object[] arguments, CancellationToken cancellationToken)
        {
            return TryRunCodeAnalysisRemoteAsync<T>(solution, callbackTarget: null, targetName, arguments, cancellationToken);
        }

        /// <summary>
        /// Run given service on remote host. if it fails to run on remote host, it will return default(T)
        /// </summary>
        public static async Task<T> TryRunCodeAnalysisRemoteAsync<T>(
            this Solution solution, object callbackTarget, string targetName, IReadOnlyList<object> arguments, CancellationToken cancellationToken)
        {
            using (var session = await TryCreateCodeAnalysisSessionAsync(solution, callbackTarget, cancellationToken).ConfigureAwait(false))
            {
                if (session == null)
                {
                    return default;
                }

                return await session.InvokeAsync<T>(targetName, arguments, cancellationToken).ConfigureAwait(false);
            }
        }
    }
}<|MERGE_RESOLUTION|>--- conflicted
+++ resolved
@@ -4,7 +4,6 @@
 using System.Threading;
 using System.Threading.Tasks;
 using Microsoft.CodeAnalysis.Execution;
-using Microsoft.CodeAnalysis.Experiments;
 using Microsoft.CodeAnalysis.Internal.Log;
 using Microsoft.CodeAnalysis.Options;
 using Roslyn.Utilities;
@@ -102,19 +101,7 @@
 
         public static Task<RemoteHostClient> TryGetRemoteHostClientAsync(
             this Workspace workspace, CancellationToken cancellationToken)
-<<<<<<< HEAD
-        {
-            var service = workspace.Services.GetService<IRemoteHostClientService>();
-            if (service == null)
-            {
-                return SpecializedTasks.Default<RemoteHostClient>();
-            }
-
-            return service.TryGetRemoteHostClientAsync(cancellationToken);
-        }
-=======
             => workspace.Services.GetService<IRemoteHostClientService>()?.TryGetRemoteHostClientAsync(cancellationToken) ?? SpecializedTasks.Default<RemoteHostClient>();
->>>>>>> 90895f90
 
         public static Task<bool> TryRunRemoteAsync(
             this RemoteHostClient client, string serviceName, Solution solution, string targetName, object argument, CancellationToken cancellationToken)
