﻿// Copyright (c) Microsoft.  All Rights Reserved.  Licensed under the Apache License, Version 2.0.  See License.txt in the project root for license information.

using System;
using System.Threading;
using System.Threading.Tasks;
using Microsoft.CodeAnalysis.Experiments;
using Microsoft.CodeAnalysis.Options;

namespace Microsoft.CodeAnalysis.Remote
{
    internal static class RemoteHostClientExtensions
    {
        [Obsolete]
        public static Task<RemoteHostClient.Session> CreateCodeAnalysisServiceSessionAsync(
            this RemoteHostClient client, Solution solution, CancellationToken cancellationToken)
        {
            return CreateCodeAnalysisServiceSessionAsync(
                client, solution, callbackTarget: null, cancellationToken: cancellationToken);
        }

        [Obsolete]
        public static Task<RemoteHostClient.Session> CreateCodeAnalysisServiceSessionAsync(
            this RemoteHostClient client, Solution solution, object callbackTarget, CancellationToken cancellationToken)
        {
            return TryCreateCodeAnalysisServiceSessionAsync(client, solution, callbackTarget, cancellationToken);
        }

        public static Task<RemoteHostClient.Session> TryCreateCodeAnalysisServiceSessionAsync(
            this RemoteHostClient client, Solution solution, CancellationToken cancellationToken)
        {
            return TryCreateCodeAnalysisServiceSessionAsync(
                client, solution, callbackTarget: null, cancellationToken: cancellationToken);
        }

        public static Task<RemoteHostClient.Session> TryCreateCodeAnalysisServiceSessionAsync(
            this RemoteHostClient client, Solution solution, object callbackTarget, CancellationToken cancellationToken)
        {
            return client.TryCreateServiceSessionAsync(
                WellKnownServiceHubServices.CodeAnalysisService, solution, callbackTarget, cancellationToken);
        }

        public static Task<RemoteHostClient> TryGetRemoteHostClientAsync(this Workspace workspace, CancellationToken cancellationToken)
        {
            var clientService = workspace.Services.GetService<IRemoteHostClientService>();
            return clientService?.TryGetRemoteHostClientAsync(cancellationToken);
        }

        public static Task<RemoteHostClient.Session> TryCreateCodeAnalysisServiceSessionAsync(
<<<<<<< HEAD
            this Solution solution, Option<bool> option, string experimentName, CancellationToken cancellationToken)
            => TryCreateCodeAnalysisServiceSessionAsync(solution, option, experimentName, callbackTarget: null, cancellationToken: cancellationToken);
=======
             this Solution solution, Option<bool> option, string experimentName, CancellationToken cancellationToken)
             => TryCreateCodeAnalysisServiceSessionAsync(solution, option, experimentName, callbackTarget: null, cancellationToken: cancellationToken);
>>>>>>> a1113341

        public static bool IsOutOfProcessEnabled(this Workspace workspace, Option<bool> option, string experimentName)
        {
            var outOfProcessAllowed = workspace.Options.GetOption(option);
            if (!outOfProcessAllowed)
            {
                return false;
            }

<<<<<<< HEAD
            return true;

#if false
            // Treat experiments as always on in tests.
            if (experimentName != null && workspace.Kind != WorkspaceKind.Test)
            {
                var experimentEnabled = workspace.Services.GetService<IExperimentationService>();
                if (!experimentEnabled.IsExperimentEnabled(experimentName))
                {
                    return false;
                }
            }

            return true;
#endif
=======
             // Treat experiments as always on in tests.
             if (experimentName != null && workspace.Kind != WorkspaceKind.Test)
             {
                 var experimentEnabled = workspace.Services.GetService<IExperimentationService>();
                 if (!experimentEnabled.IsExperimentEnabled(experimentName))
                 {
                     return false;
                 }
             }
 
             return true;
>>>>>>> a1113341
        }

        public static async Task<RemoteHostClient.Session> TryCreateCodeAnalysisServiceSessionAsync(
            this Solution solution, Option<bool> option, string experimentName, object callbackTarget, CancellationToken cancellationToken)
        {
            var workspace = solution.Workspace;

            if (!workspace.IsOutOfProcessEnabled(option, experimentName))
            {
                return null;
            }

            var client = await workspace.TryGetRemoteHostClientAsync(cancellationToken).ConfigureAwait(false);
            if (client == null)
            {
                return null;
            }

            return await client.TryCreateCodeAnalysisServiceSessionAsync(solution, cancellationToken).ConfigureAwait(false);
        }

        public static Task RunOnRemoteHostAsync(
            this RemoteHostClient client, string serviceName, Solution solution, string targetName, object argument, CancellationToken cancellationToken)
        {
            return RunOnRemoteHostAsync(client, serviceName, solution, targetName, new object[] { argument }, cancellationToken);
        }

        public static Task RunOnRemoteHostAsync(
            this RemoteHostClient client, string serviceName, Solution solution, string targetName, object[] arguments, CancellationToken cancellationToken)
        {
            object callbackTarget = null;
            return RunOnRemoteHostAsync(client, serviceName, solution, callbackTarget, targetName, arguments, cancellationToken);
        }

        public static async Task RunOnRemoteHostAsync(
            this RemoteHostClient client, string serviceName, Solution solution, object callbackTarget,
            string targetName, object[] arguments, CancellationToken cancellationToken)
        {
            using (var session = await client.TryCreateServiceSessionAsync(serviceName, solution, callbackTarget, cancellationToken).ConfigureAwait(false))
            {
                if (session == null)
                {
                    // can't create Session. RemoteHost seems not responding for some reasons such as OOP gone.
                    return;
                }

                await session.InvokeAsync(targetName, arguments).ConfigureAwait(false);
            }
        }

        /// <summary>
        /// Run given service on remote host. if it fails to run on remote host, it will return default(T)
        /// </summary>
        public static async Task<T> RunOnRemoteHostAsync<T>(
            this RemoteHostClient client, string serviceName, Solution solution, string targetName, object[] arguments, CancellationToken cancellationToken,
            Action<string> logFunction = null)
        {
            var start = DateTime.Now;
            using (var session = await client.TryCreateServiceSessionAsync(serviceName, solution, cancellationToken).ConfigureAwait(false))
            {
                logFunction?.Invoke("Time to get service session: " + (DateTime.Now - start));
                if (session == null)
                {
                    // can't create Session. RemoteHost seems not responding for some reasons such as OOP gone.
                    return default(T);
                }

                return await session.InvokeAsync<T>(targetName, arguments).ConfigureAwait(false);
            }
        }

        public static Task RunCodeAnalysisServiceOnRemoteHostAsync(
            this RemoteHostClient client, Solution solution, object callbackTarget, string targetName, object argument, CancellationToken cancellationToken)
        {
            return RunCodeAnalysisServiceOnRemoteHostAsync(client, solution, callbackTarget, targetName, new object[] { argument }, cancellationToken);
        }

        public static Task RunCodeAnalysisServiceOnRemoteHostAsync(
            this RemoteHostClient client, Solution solution, object callbackTarget, string targetName, object[] arguments, CancellationToken cancellationToken)
        {
            return RunOnRemoteHostAsync(client, WellKnownServiceHubServices.CodeAnalysisService, solution, callbackTarget, targetName, arguments, cancellationToken);
        }

        /// <summary>
        /// Run given service on remote host. if it fails to run on remote host, it will return default(T)
        /// </summary>
        public static Task<T> RunCodeAnalysisServiceOnRemoteHostAsync<T>(
            this RemoteHostClient client, Solution solution, string targetName, object argument, CancellationToken cancellationToken,
            Action<string> logFunction = null)
        {
            return RunCodeAnalysisServiceOnRemoteHostAsync<T>(
                client, solution, targetName, new object[] { argument }, cancellationToken, logFunction);
        }

        /// <summary>
        /// Run given service on remote host. if it fails to run on remote host, it will return default(T)
        /// </summary>
        public static Task<T> RunCodeAnalysisServiceOnRemoteHostAsync<T>(
            this RemoteHostClient client, Solution solution, string targetName, object[] arguments, CancellationToken cancellationToken,
            Action<string> logFunction = null)
        {
            return RunOnRemoteHostAsync<T>(
                client, WellKnownServiceHubServices.CodeAnalysisService, solution, targetName, arguments, cancellationToken, logFunction);
        }
    }
}<|MERGE_RESOLUTION|>--- conflicted
+++ resolved
@@ -46,13 +46,8 @@
         }
 
         public static Task<RemoteHostClient.Session> TryCreateCodeAnalysisServiceSessionAsync(
-<<<<<<< HEAD
-            this Solution solution, Option<bool> option, string experimentName, CancellationToken cancellationToken)
-            => TryCreateCodeAnalysisServiceSessionAsync(solution, option, experimentName, callbackTarget: null, cancellationToken: cancellationToken);
-=======
              this Solution solution, Option<bool> option, string experimentName, CancellationToken cancellationToken)
              => TryCreateCodeAnalysisServiceSessionAsync(solution, option, experimentName, callbackTarget: null, cancellationToken: cancellationToken);
->>>>>>> a1113341
 
         public static bool IsOutOfProcessEnabled(this Workspace workspace, Option<bool> option, string experimentName)
         {
@@ -62,23 +57,6 @@
                 return false;
             }
 
-<<<<<<< HEAD
-            return true;
-
-#if false
-            // Treat experiments as always on in tests.
-            if (experimentName != null && workspace.Kind != WorkspaceKind.Test)
-            {
-                var experimentEnabled = workspace.Services.GetService<IExperimentationService>();
-                if (!experimentEnabled.IsExperimentEnabled(experimentName))
-                {
-                    return false;
-                }
-            }
-
-            return true;
-#endif
-=======
              // Treat experiments as always on in tests.
              if (experimentName != null && workspace.Kind != WorkspaceKind.Test)
              {
@@ -90,7 +68,6 @@
              }
  
              return true;
->>>>>>> a1113341
         }
 
         public static async Task<RemoteHostClient.Session> TryCreateCodeAnalysisServiceSessionAsync(
