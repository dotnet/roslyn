--- conflicted
+++ resolved
@@ -129,24 +129,6 @@
                 Dispose(disposing: true);
                 GC.SuppressFinalize(this);
             }
-<<<<<<< HEAD
-=======
-
-#if DEBUG
-            private readonly string _creationCallStack;
-
-            ~Connection()
-            {
-                // this can happen if someone kills OOP. 
-                // when that happen, we don't want to crash VS, so this is debug only check
-                if (!Environment.HasShutdownStarted)
-                {
-                    Contract.Requires(false, 
-                        $"Unless OOP process (RoslynCodeAnalysisService) is explicitly killed, this should have been disposed!\r\n {_creationCallStack}");
-                }
-            }
-#endif
->>>>>>> bf6b9e76
         }
     }
 }