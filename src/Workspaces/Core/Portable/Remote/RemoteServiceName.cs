--- conflicted
+++ resolved
@@ -43,51 +43,23 @@
             CustomServiceName = customServiceName;
         }
 
-<<<<<<< HEAD
-        public override string ToString()
+        public string ToString(bool isRemoteHostServerGC)
         {
-            const string Suffix64 = "64";
+            return CustomServiceName ?? (WellKnownService, isRemoteHostServerGC) switch
+            {
+                (WellKnownServiceHubService.RemoteHost, false) => Prefix + nameof(WellKnownServiceHubService.RemoteHost) + Suffix64,
+                (WellKnownServiceHubService.RemoteHost, true) => Prefix + nameof(WellKnownServiceHubService.RemoteHost) + Suffix64 + SuffixServerGC,
 
-            return CustomServiceName ?? WellKnownService switch
-            {
-                WellKnownServiceHubService.RemoteHost => Prefix + nameof(WellKnownServiceHubService.RemoteHost) + Suffix64,
-                WellKnownServiceHubService.CodeAnalysis => Prefix + nameof(WellKnownServiceHubService.CodeAnalysis) + Suffix64,
-                WellKnownServiceHubService.RemoteSymbolSearchUpdateEngine => Prefix + nameof(WellKnownServiceHubService.RemoteSymbolSearchUpdateEngine) + Suffix64,
-                WellKnownServiceHubService.RemoteDesignerAttributeService => Prefix + nameof(WellKnownServiceHubService.RemoteDesignerAttributeService) + Suffix64,
-                WellKnownServiceHubService.RemoteProjectTelemetryService => Prefix + nameof(WellKnownServiceHubService.RemoteProjectTelemetryService) + Suffix64,
-                WellKnownServiceHubService.RemoteTodoCommentsService => Prefix + nameof(WellKnownServiceHubService.RemoteTodoCommentsService) + Suffix64,
-                WellKnownServiceHubService.LanguageServer => Prefix + nameof(WellKnownServiceHubService.LanguageServer) + Suffix64,
-
-                WellKnownServiceHubService.IntelliCode => IntelliCodeServiceName + Suffix64,
-                WellKnownServiceHubService.Razor => RazorServiceName + Suffix64,
-                WellKnownServiceHubService.UnitTestingAnalysisService => UnitTestingAnalysisServiceName + Suffix64,
-                WellKnownServiceHubService.LiveUnitTestingBuildService => LiveUnitTestingBuildServiceName + Suffix64,
-                WellKnownServiceHubService.UnitTestingSourceLookupService => UnitTestingSourceLookupServiceName + Suffix64,
-=======
-        public string ToString(bool isRemoteHost64Bit, bool isRemoteHostServerGC)
-        {
-            return CustomServiceName ?? (WellKnownService, isRemoteHost64Bit, isRemoteHostServerGC) switch
-            {
-                (WellKnownServiceHubService.RemoteHost, false, _) => Prefix + nameof(WellKnownServiceHubService.RemoteHost),
-                (WellKnownServiceHubService.RemoteHost, true, false) => Prefix + nameof(WellKnownServiceHubService.RemoteHost) + Suffix64,
-                (WellKnownServiceHubService.RemoteHost, true, true) => Prefix + nameof(WellKnownServiceHubService.RemoteHost) + Suffix64 + SuffixServerGC,
-
-                (WellKnownServiceHubService.IntelliCode, false, _) => IntelliCodeServiceName,
-                (WellKnownServiceHubService.IntelliCode, true, false) => IntelliCodeServiceName + Suffix64,
-                (WellKnownServiceHubService.IntelliCode, true, true) => IntelliCodeServiceName + Suffix64 + SuffixServerGC,
-                (WellKnownServiceHubService.Razor, false, _) => RazorServiceName,
-                (WellKnownServiceHubService.Razor, true, false) => RazorServiceName + Suffix64,
-                (WellKnownServiceHubService.Razor, true, true) => RazorServiceName + Suffix64 + SuffixServerGC,
-                (WellKnownServiceHubService.UnitTestingAnalysisService, false, _) => UnitTestingAnalysisServiceName,
-                (WellKnownServiceHubService.UnitTestingAnalysisService, true, false) => UnitTestingAnalysisServiceName + Suffix64,
-                (WellKnownServiceHubService.UnitTestingAnalysisService, true, true) => UnitTestingAnalysisServiceName + Suffix64 + SuffixServerGC,
-                (WellKnownServiceHubService.LiveUnitTestingBuildService, false, _) => LiveUnitTestingBuildServiceName,
-                (WellKnownServiceHubService.LiveUnitTestingBuildService, true, false) => LiveUnitTestingBuildServiceName + Suffix64,
-                (WellKnownServiceHubService.LiveUnitTestingBuildService, true, true) => LiveUnitTestingBuildServiceName + Suffix64 + SuffixServerGC,
-                (WellKnownServiceHubService.UnitTestingSourceLookupService, false, _) => UnitTestingSourceLookupServiceName,
-                (WellKnownServiceHubService.UnitTestingSourceLookupService, true, false) => UnitTestingSourceLookupServiceName + Suffix64,
-                (WellKnownServiceHubService.UnitTestingSourceLookupService, true, true) => UnitTestingSourceLookupServiceName + Suffix64 + SuffixServerGC,
->>>>>>> fd8f2513
+                (WellKnownServiceHubService.IntelliCode, false) => IntelliCodeServiceName + Suffix64,
+                (WellKnownServiceHubService.IntelliCode, true) => IntelliCodeServiceName + Suffix64 + SuffixServerGC,
+                (WellKnownServiceHubService.Razor, false) => RazorServiceName + Suffix64,
+                (WellKnownServiceHubService.Razor, true) => RazorServiceName + Suffix64 + SuffixServerGC,
+                (WellKnownServiceHubService.UnitTestingAnalysisService, false) => UnitTestingAnalysisServiceName + Suffix64,
+                (WellKnownServiceHubService.UnitTestingAnalysisService, true) => UnitTestingAnalysisServiceName + Suffix64 + SuffixServerGC,
+                (WellKnownServiceHubService.LiveUnitTestingBuildService, false) => LiveUnitTestingBuildServiceName + Suffix64,
+                (WellKnownServiceHubService.LiveUnitTestingBuildService, true) => LiveUnitTestingBuildServiceName + Suffix64 + SuffixServerGC,
+                (WellKnownServiceHubService.UnitTestingSourceLookupService, false) => UnitTestingSourceLookupServiceName + Suffix64,
+                (WellKnownServiceHubService.UnitTestingSourceLookupService, true) => UnitTestingSourceLookupServiceName + Suffix64 + SuffixServerGC,
 
                 _ => throw ExceptionUtilities.UnexpectedValue(WellKnownService),
             };
