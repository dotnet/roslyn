﻿// Licensed to the .NET Foundation under one or more agreements.
// The .NET Foundation licenses this file to you under the MIT license.
// See the LICENSE file in the project root for more information.

using System;
using Roslyn.Utilities;

namespace Microsoft.CodeAnalysis.Remote
{
    /// <summary>
    /// Abstract the name of a remote service.
    /// </summary>
    /// <remarks>
    /// Allows partner teams to specify bitness-specific service name, while we can use bitness agnostic id for well-known services.
    /// TODO: Update LUT and SBD to use well-known ids and remove this abstraction (https://github.com/dotnet/roslyn/issues/44327).
    /// </remarks>
    internal readonly struct RemoteServiceName : IEquatable<RemoteServiceName>
    {
        internal const string Prefix = "roslyn";
        internal const string Suffix64 = "64";
        internal const string IntelliCodeServiceName = "pythia";
        internal const string RazorServiceName = "razorLanguageService";
        internal const string UnitTestingAnalysisServiceName = "UnitTestingAnalysis";
        internal const string LiveUnitTestingBuildServiceName = "LiveUnitTestingBuild";
        internal const string UnitTestingSourceLookupServiceName = "UnitTestingSourceLookup";

        public readonly WellKnownServiceHubService WellKnownService;
        public readonly string? CustomServiceName;

        public RemoteServiceName(WellKnownServiceHubService wellKnownService)
        {
            WellKnownService = wellKnownService;
            CustomServiceName = null;
        }

        /// <summary>
        /// Exact service name - must be reflect the bitness of the ServiceHub process.
        /// </summary>
        public RemoteServiceName(string customServiceName)
        {
            WellKnownService = WellKnownServiceHubService.None;
            CustomServiceName = customServiceName;
        }

        public string ToString(bool isRemoteHost64Bit)
        {
            return CustomServiceName ?? (WellKnownService, isRemoteHost64Bit) switch
            {
                (WellKnownServiceHubService.RemoteHost, false) => Prefix + nameof(WellKnownServiceHubService.RemoteHost),
                (WellKnownServiceHubService.RemoteHost, true) => Prefix + nameof(WellKnownServiceHubService.RemoteHost) + Suffix64,
<<<<<<< HEAD
                (WellKnownServiceHubService.LanguageServer, false) => Prefix + nameof(WellKnownServiceHubService.LanguageServer),
                (WellKnownServiceHubService.LanguageServer, true) => Prefix + nameof(WellKnownServiceHubService.LanguageServer) + Suffix64,
=======
                (WellKnownServiceHubService.RemoteLanguageServer, false) => Prefix + nameof(WellKnownServiceHubService.RemoteLanguageServer),
                (WellKnownServiceHubService.RemoteLanguageServer, true) => Prefix + nameof(WellKnownServiceHubService.RemoteLanguageServer) + Suffix64,
>>>>>>> 246c6357

                (WellKnownServiceHubService.IntelliCode, false) => IntelliCodeServiceName,
                (WellKnownServiceHubService.IntelliCode, true) => IntelliCodeServiceName + Suffix64,
                (WellKnownServiceHubService.Razor, false) => RazorServiceName,
                (WellKnownServiceHubService.Razor, true) => RazorServiceName + Suffix64,
                (WellKnownServiceHubService.UnitTestingAnalysisService, false) => UnitTestingAnalysisServiceName,
                (WellKnownServiceHubService.UnitTestingAnalysisService, true) => UnitTestingAnalysisServiceName + Suffix64,
                (WellKnownServiceHubService.LiveUnitTestingBuildService, false) => LiveUnitTestingBuildServiceName,
                (WellKnownServiceHubService.LiveUnitTestingBuildService, true) => LiveUnitTestingBuildServiceName + Suffix64,
                (WellKnownServiceHubService.UnitTestingSourceLookupService, false) => UnitTestingSourceLookupServiceName,
                (WellKnownServiceHubService.UnitTestingSourceLookupService, true) => UnitTestingSourceLookupServiceName + Suffix64,

                _ => throw ExceptionUtilities.UnexpectedValue(WellKnownService),
            };
        }

        public override bool Equals(object? obj)
            => obj is RemoteServiceName name && Equals(name);

        public override int GetHashCode()
            => Hash.Combine(CustomServiceName, (int)WellKnownService);

        public bool Equals(RemoteServiceName other)
            => CustomServiceName == other.CustomServiceName && WellKnownService == other.WellKnownService;

        public static bool operator ==(RemoteServiceName left, RemoteServiceName right)
            => left.Equals(right);

        public static bool operator !=(RemoteServiceName left, RemoteServiceName right)
            => !(left == right);

        public static implicit operator RemoteServiceName(WellKnownServiceHubService wellKnownService)
            => new(wellKnownService);
    }
}<|MERGE_RESOLUTION|>--- conflicted
+++ resolved
@@ -48,13 +48,8 @@
             {
                 (WellKnownServiceHubService.RemoteHost, false) => Prefix + nameof(WellKnownServiceHubService.RemoteHost),
                 (WellKnownServiceHubService.RemoteHost, true) => Prefix + nameof(WellKnownServiceHubService.RemoteHost) + Suffix64,
-<<<<<<< HEAD
-                (WellKnownServiceHubService.LanguageServer, false) => Prefix + nameof(WellKnownServiceHubService.LanguageServer),
-                (WellKnownServiceHubService.LanguageServer, true) => Prefix + nameof(WellKnownServiceHubService.LanguageServer) + Suffix64,
-=======
                 (WellKnownServiceHubService.RemoteLanguageServer, false) => Prefix + nameof(WellKnownServiceHubService.RemoteLanguageServer),
                 (WellKnownServiceHubService.RemoteLanguageServer, true) => Prefix + nameof(WellKnownServiceHubService.RemoteLanguageServer) + Suffix64,
->>>>>>> 246c6357
 
                 (WellKnownServiceHubService.IntelliCode, false) => IntelliCodeServiceName,
                 (WellKnownServiceHubService.IntelliCode, true) => IntelliCodeServiceName + Suffix64,
