--- conflicted
+++ resolved
@@ -12,12 +12,12 @@
         {
             var bit = x64 ? "64" : "";
 
-<<<<<<< HEAD
             SnapshotService = NamePrefix + "Snapshot" + bit;
             CodeAnalysisService = NamePrefix + "CodeAnalysis" + bit;
             RemoteDesignerAttributeService = NamePrefix + "RemoteDesignerAttributeService" + bit;
             RemoteProjectTelemetryService = NamePrefix + "RemoteProjectTelemetryService" + bit;
             RemoteSymbolSearchUpdateEngine = NamePrefix + "RemoteSymbolSearchUpdateEngine" + bit;
+            RemoteTodoCommentsService = NamePrefix + "RemoteTodoCommentsService" + bit;
             LanguageServer = NamePrefix + "LanguageServer" + bit;
         }
 
@@ -26,25 +26,8 @@
         public static string RemoteSymbolSearchUpdateEngine { get; private set; } = NamePrefix + "RemoteSymbolSearchUpdateEngine";
         public static string RemoteDesignerAttributeService { get; private set; } = NamePrefix + "RemoteDesignerAttributeService";
         public static string RemoteProjectTelemetryService { get; private set; } = NamePrefix + "RemoteProjectTelemetryService";
+        public static string RemoteTodoCommentsService { get; private set; } = NamePrefix + "RemoteTodoCommentsService";
         public static string LanguageServer { get; private set; } = NamePrefix + "LanguageServer";
-=======
-            SnapshotService = "roslynSnapshot" + bit;
-            CodeAnalysisService = "roslynCodeAnalysis" + bit;
-            RemoteDesignerAttributeService = "roslynRemoteDesignerAttributeService" + bit;
-            RemoteProjectTelemetryService = "roslynRemoteProjectTelemetryService" + bit;
-            RemoteSymbolSearchUpdateEngine = "roslynRemoteSymbolSearchUpdateEngine" + bit;
-            RemoteTodoCommentsService = "roslynRemoteTodoCommentsService" + bit;
-            LanguageServer = "roslynLanguageServer" + bit;
-        }
-
-        public static string SnapshotService { get; private set; } = "roslynSnapshot";
-        public static string CodeAnalysisService { get; private set; } = "roslynCodeAnalysis";
-        public static string RemoteDesignerAttributeService { get; private set; } = "roslynRemoteDesignerAttributeService";
-        public static string RemoteProjectTelemetryService { get; private set; } = "roslynRemoteProjectTelemetryService";
-        public static string RemoteSymbolSearchUpdateEngine { get; private set; } = "roslynRemoteSymbolSearchUpdateEngine";
-        public static string RemoteTodoCommentsService { get; private set; } = "roslynRemoteTodoCommentsService";
-        public static string LanguageServer { get; private set; } = "roslynLanguageServer";
->>>>>>> 20643918
 
         // these are OOP implementation itself should care. not features that consume OOP care
         public const string ServiceHubServiceBase_Initialize = "Initialize";
