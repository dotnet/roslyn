﻿// Licensed to the .NET Foundation under one or more agreements.
// The .NET Foundation licenses this file to you under the MIT license.
// See the LICENSE file in the project root for more information.

using System.Threading;
using Microsoft.CodeAnalysis.Host;
using Roslyn.Utilities;

<<<<<<< HEAD
namespace Microsoft.CodeAnalysis.Serialization
{
    internal interface ISerializerService : IWorkspaceService
    {
        void Serialize(object value, ObjectWriter writer, SolutionReplicationContext context, CancellationToken cancellationToken);

        void SerializeSourceText(SerializableSourceText text, ObjectWriter writer, CancellationToken cancellationToken);

        void SerializeCompilationOptions(CompilationOptions options, ObjectWriter writer, CancellationToken cancellationToken);

        void SerializeParseOptions(ParseOptions options, ObjectWriter writer);
=======
namespace Microsoft.CodeAnalysis.Serialization;
>>>>>>> 3bc5be47

internal interface ISerializerService : IWorkspaceService
{
    void Serialize(object value, ObjectWriter writer, SolutionReplicationContext context, CancellationToken cancellationToken);

    void SerializeParseOptions(ParseOptions options, ObjectWriter writer);

    T? Deserialize<T>(WellKnownSynchronizationKind kind, ObjectReader reader, CancellationToken cancellationToken);

    Checksum CreateChecksum(object value, CancellationToken cancellationToken);
    Checksum CreateParseOptionsChecksum(ParseOptions value);
}<|MERGE_RESOLUTION|>--- conflicted
+++ resolved
@@ -6,26 +6,13 @@
 using Microsoft.CodeAnalysis.Host;
 using Roslyn.Utilities;
 
-<<<<<<< HEAD
-namespace Microsoft.CodeAnalysis.Serialization
-{
-    internal interface ISerializerService : IWorkspaceService
-    {
-        void Serialize(object value, ObjectWriter writer, SolutionReplicationContext context, CancellationToken cancellationToken);
-
-        void SerializeSourceText(SerializableSourceText text, ObjectWriter writer, CancellationToken cancellationToken);
-
-        void SerializeCompilationOptions(CompilationOptions options, ObjectWriter writer, CancellationToken cancellationToken);
-
-        void SerializeParseOptions(ParseOptions options, ObjectWriter writer);
-=======
 namespace Microsoft.CodeAnalysis.Serialization;
->>>>>>> 3bc5be47
 
 internal interface ISerializerService : IWorkspaceService
 {
     void Serialize(object value, ObjectWriter writer, SolutionReplicationContext context, CancellationToken cancellationToken);
 
+    void SerializeSourceText(SerializableSourceText text, ObjectWriter writer, CancellationToken cancellationToken);
     void SerializeParseOptions(ParseOptions options, ObjectWriter writer);
 
     T? Deserialize<T>(WellKnownSynchronizationKind kind, ObjectReader reader, CancellationToken cancellationToken);
