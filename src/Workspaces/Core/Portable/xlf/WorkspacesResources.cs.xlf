--- conflicted
+++ resolved
@@ -952,7 +952,6 @@
         <target state="new">[x-y] range in reverse order</target>
         <note />
       </trans-unit>
-<<<<<<< HEAD
       <trans-unit id="Invalid_number">
         <source>Invalid number</source>
         <target state="new">Invalid number</target>
@@ -1071,11 +1070,11 @@
       <trans-unit id="Illegal_string_character">
         <source>Illegal string character</source>
         <target state="new">Illegal string character</target>
-=======
+        <note />
+      </trans-unit>
       <trans-unit id="Variables_captured_colon">
         <source>Variables captured:</source>
         <target state="new">Variables captured:</target>
->>>>>>> eac9e96c
         <note />
       </trans-unit>
     </body>
