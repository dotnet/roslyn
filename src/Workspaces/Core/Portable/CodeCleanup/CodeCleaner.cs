--- conflicted
+++ resolved
@@ -13,10 +13,7 @@
 using Microsoft.CodeAnalysis.Options;
 using Microsoft.CodeAnalysis.Text;
 using Microsoft.CodeAnalysis.Formatting;
-<<<<<<< HEAD
-=======
 using Microsoft.CodeAnalysis.Simplification;
->>>>>>> 80a8ce8d
 
 namespace Microsoft.CodeAnalysis.CodeCleanup
 {
@@ -79,16 +76,9 @@
         /// Clean up the provided spans in the document.
         /// Optionally you can provide your own options and code cleaners. Otherwise, the default will be used.
         /// </summary>
-<<<<<<< HEAD
-        public static async Task<Document> CleanupAsync(Document document, ImmutableArray<TextSpan> spans, ImmutableArray<ICodeCleanupProvider> providers = default, CancellationToken cancellationToken = default)
-        {
-            var cleanupService = document.GetRequiredLanguageService<ICodeCleanerService>();
-            var options = await SyntaxFormattingOptions.FromDocumentAsync(document, cancellationToken).ConfigureAwait(false);
-=======
         public static async Task<Document> CleanupAsync(Document document, ImmutableArray<TextSpan> spans, CodeCleanupOptions options, ImmutableArray<ICodeCleanupProvider> providers = default, CancellationToken cancellationToken = default)
         {
             var cleanupService = document.GetRequiredLanguageService<ICodeCleanerService>();
->>>>>>> 80a8ce8d
             return await cleanupService.CleanupAsync(document, spans, options, providers, cancellationToken).ConfigureAwait(false);
         }
 
@@ -96,30 +86,18 @@
         /// Clean up the provided span in the node.
         /// This will only cleanup stuff that doesn't require semantic information.
         /// </summary>
-<<<<<<< HEAD
-        public static Task<SyntaxNode> CleanupAsync(SyntaxNode root, TextSpan span, OptionSet options, HostWorkspaceServices services, ImmutableArray<ICodeCleanupProvider> providers = default, CancellationToken cancellationToken = default)
-=======
         public static Task<SyntaxNode> CleanupAsync(SyntaxNode root, TextSpan span, SyntaxFormattingOptions options, HostWorkspaceServices services, ImmutableArray<ICodeCleanupProvider> providers = default, CancellationToken cancellationToken = default)
->>>>>>> 80a8ce8d
             => CleanupAsync(root, ImmutableArray.Create(span), options, services, providers, cancellationToken);
 
         /// <summary>
         /// Clean up the provided spans in the node.
         /// This will only cleanup stuff that doesn't require semantic information.
         /// </summary>
-<<<<<<< HEAD
-        public static Task<SyntaxNode> CleanupAsync(SyntaxNode root, ImmutableArray<TextSpan> spans, OptionSet options, HostWorkspaceServices services, ImmutableArray<ICodeCleanupProvider> providers = default, CancellationToken cancellationToken = default)
-        {
-            var cleanupService = services.GetLanguageServices(root.Language).GetRequiredService<ICodeCleanerService>();
-            var formattingOptions = SyntaxFormattingOptions.Create(options, services, root.Language);
-            return cleanupService.CleanupAsync(root, spans, formattingOptions, services, providers, cancellationToken);
-=======
         public static Task<SyntaxNode> CleanupAsync(SyntaxNode root, ImmutableArray<TextSpan> spans, SyntaxFormattingOptions options, HostWorkspaceServices services, ImmutableArray<ICodeCleanupProvider> providers = default, CancellationToken cancellationToken = default)
         {
             var languageServices = services.GetLanguageServices(root.Language);
             var cleanupService = languageServices.GetRequiredService<ICodeCleanerService>();
             return cleanupService.CleanupAsync(root, spans, options, services, providers, cancellationToken);
->>>>>>> 80a8ce8d
         }
     }
 }