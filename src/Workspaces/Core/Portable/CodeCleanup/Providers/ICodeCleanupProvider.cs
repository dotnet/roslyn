﻿// Licensed to the .NET Foundation under one or more agreements.
// The .NET Foundation licenses this file to you under the MIT license.
// See the LICENSE file in the project root for more information.

using System.Collections.Immutable;
using System.Threading;
using System.Threading.Tasks;
using Microsoft.CodeAnalysis.Formatting;
using Microsoft.CodeAnalysis.Host;
using Microsoft.CodeAnalysis.Text;

namespace Microsoft.CodeAnalysis.CodeCleanup.Providers
{
    /// <summary>
    /// A code cleaner that requires semantic information to do its job.
    /// </summary>
    internal interface ICodeCleanupProvider
    {
        /// <summary>
        /// Returns the name of this provider.
        /// </summary>
        string Name { get; }

        /// <summary>
        /// This should apply its code clean up logic to the spans of the document.
        /// </summary>
<<<<<<< HEAD
        Task<Document> CleanupAsync(Document document, ImmutableArray<TextSpan> spans, SyntaxFormattingOptions options, CancellationToken cancellationToken);
=======
        Task<Document> CleanupAsync(Document document, ImmutableArray<TextSpan> spans, CodeCleanupOptions options, CancellationToken cancellationToken);
>>>>>>> 80a8ce8d

        /// <summary>
        /// This will run all provided code cleaners in an order that is given to the method.
        /// 
        /// This will do cleanups that don't require any semantic information
        /// </summary>
        Task<SyntaxNode> CleanupAsync(SyntaxNode root, ImmutableArray<TextSpan> spans, SyntaxFormattingOptions options, HostWorkspaceServices services, CancellationToken cancellationToken);
    }
}<|MERGE_RESOLUTION|>--- conflicted
+++ resolved
@@ -24,11 +24,7 @@
         /// <summary>
         /// This should apply its code clean up logic to the spans of the document.
         /// </summary>
-<<<<<<< HEAD
-        Task<Document> CleanupAsync(Document document, ImmutableArray<TextSpan> spans, SyntaxFormattingOptions options, CancellationToken cancellationToken);
-=======
         Task<Document> CleanupAsync(Document document, ImmutableArray<TextSpan> spans, CodeCleanupOptions options, CancellationToken cancellationToken);
->>>>>>> 80a8ce8d
 
         /// <summary>
         /// This will run all provided code cleaners in an order that is given to the method.
