--- conflicted
+++ resolved
@@ -16,13 +16,8 @@
     {
         public string Name => PredefinedCodeCleanupProviderNames.Simplification;
 
-<<<<<<< HEAD
-        public Task<Document> CleanupAsync(Document document, ImmutableArray<TextSpan> spans, SyntaxFormattingOptions options, CancellationToken cancellationToken)
-            => Simplifier.ReduceAsync(document, spans, null, cancellationToken);
-=======
         public Task<Document> CleanupAsync(Document document, ImmutableArray<TextSpan> spans, CodeCleanupOptions options, CancellationToken cancellationToken)
             => Simplifier.ReduceAsync(document, spans, options.SimplifierOptions, cancellationToken);
->>>>>>> 80a8ce8d
 
         public Task<SyntaxNode> CleanupAsync(SyntaxNode root, ImmutableArray<TextSpan> spans, SyntaxFormattingOptions options, HostWorkspaceServices services, CancellationToken cancellationToken)
         {
