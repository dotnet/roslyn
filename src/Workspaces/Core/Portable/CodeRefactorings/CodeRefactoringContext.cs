--- conflicted
+++ resolved
@@ -13,13 +13,9 @@
     /// <summary>
     /// Context for code refactorings provided by a <see cref="CodeRefactoringProvider"/>.
     /// </summary>
-<<<<<<< HEAD
-    public readonly struct CodeRefactoringContext : ITypeScriptCodeRefactoringContext
-=======
 #pragma warning disable CS0612 // Type or member is obsolete
     public readonly struct CodeRefactoringContext : ITypeScriptCodeRefactoringContext
 #pragma warning restore
->>>>>>> 80a8ce8d
     {
         /// <summary>
         /// Document corresponding to the <see cref="CodeRefactoringContext.Span"/> to refactor.
@@ -36,10 +32,6 @@
         /// </summary>
         public CancellationToken CancellationToken { get; }
 
-<<<<<<< HEAD
-        internal readonly CodeActionOptions Options;
-        bool ITypeScriptCodeRefactoringContext.IsBlocking => Options.IsBlocking;
-=======
         internal readonly CodeActionOptionsProvider Options;
 
         /// <summary>
@@ -50,7 +42,6 @@
         [Obsolete]
         bool ITypeScriptCodeRefactoringContext.IsBlocking
             => _isBlocking;
->>>>>>> 80a8ce8d
 
         private readonly Action<CodeAction, TextSpan?> _registerRefactoring;
 
@@ -62,11 +53,7 @@
             TextSpan span,
             Action<CodeAction> registerRefactoring,
             CancellationToken cancellationToken)
-<<<<<<< HEAD
-            : this(document, span, (action, textSpan) => registerRefactoring(action), CodeActionOptions.Default, cancellationToken)
-=======
             : this(document, span, (action, textSpan) => registerRefactoring(action), CodeActionOptions.DefaultProvider, isBlocking: false, cancellationToken)
->>>>>>> 80a8ce8d
         { }
 
         /// <summary>
@@ -76,12 +63,8 @@
             Document document,
             TextSpan span,
             Action<CodeAction, TextSpan?> registerRefactoring,
-<<<<<<< HEAD
-            CodeActionOptions options,
-=======
             CodeActionOptionsProvider options,
             bool isBlocking,
->>>>>>> 80a8ce8d
             CancellationToken cancellationToken)
         {
             // NOTE/TODO: Don't make this overload public & obsolete the `Action<CodeAction> registerRefactoring`
@@ -90,10 +73,7 @@
             Span = span;
             _registerRefactoring = registerRefactoring ?? throw new ArgumentNullException(nameof(registerRefactoring));
             Options = options;
-<<<<<<< HEAD
-=======
             _isBlocking = isBlocking;
->>>>>>> 80a8ce8d
             CancellationToken = cancellationToken;
         }
 
