--- conflicted
+++ resolved
@@ -96,12 +96,7 @@
             {
                 var (document, spans) = tuple;
                 var newDocument = await this.FixAllAsync(fixAllContext, document, spans).ConfigureAwait(false);
-<<<<<<< HEAD
-                await DocumentBasedFixAllProviderHelpers.ProcessFixedDocumentAsync(
-                    callback, document, newDocument, fixAllContext.State.CodeActionOptionsProvider, cancellationToken).ConfigureAwait(false);
-=======
                 await onDocumentFixed(document, newDocument).ConfigureAwait(false);
->>>>>>> 3eee53ee
             }).ConfigureAwait(false);
     }
 }