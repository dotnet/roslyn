--- conflicted
+++ resolved
@@ -397,14 +397,11 @@
     <Compile Include="Execution\Serialization\SolutionSnapshotService.cs" />
     <Compile Include="FindSymbols\SyntaxTree\IDeclarationInfo.cs" />
     <Compile Include="LanguageServices\SyntaxFactsService\AbstractSyntaxFactsService.cs" />
-<<<<<<< HEAD
-    <Compile Include="Shared\RuntimeOptions.cs" />
-    <Compile Include="Shared\RuntimeOptionsProvider.cs" />
-=======
     <Compile Include="Options\OptionService.cs" />
     <Compile Include="Options\IGlobalOptionService.cs" />
     <Compile Include="Options\IWorkspaceOptionService.cs" />
->>>>>>> efe2a484
+    <Compile Include="Shared\RuntimeOptions.cs" />
+    <Compile Include="Shared\RuntimeOptionsProvider.cs" />
     <Compile Include="SolutionCrawler\ExportIncrementalAnalyzerProviderAttribute.cs" />
     <Compile Include="SolutionCrawler\IIncrementalAnalyzer.cs" />
     <Compile Include="SolutionCrawler\IIncrementalAnalyzerProvider.cs" />
