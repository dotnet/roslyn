--- conflicted
+++ resolved
@@ -20,17 +20,6 @@
 
         internal RemoteHostClient? UnderlyingObject { get; }
 
-<<<<<<< HEAD
-        public async Task<UnitTestingKeepAliveSessionWrapper> TryCreateSessionAsync(
-            string serviceName, IUnitTestingRemoteSessionCallback callbackTarget, CancellationToken cancellationToken)
-        {
-            var keepAliveSession = await UnderlyingObject.TryCreateKeepAliveSessionAsync(serviceName, callbackTarget: callbackTarget, cancellationToken).ConfigureAwait(false);
-            return new UnitTestingKeepAliveSessionWrapper(keepAliveSession);
-        }
-
-        public async Task<UnitTestingKeepAliveSessionWrapper> TryCreateSessionAsync(
-            string serviceName, CancellationToken cancellationToken)
-=======
         public bool IsDefault => UnderlyingObject == null;
 
         public static async Task<UnitTestingRemoteHostClientWrapper?> TryGetClientAsync(HostWorkspaceServices services, CancellationToken cancellationToken = default)
@@ -50,36 +39,13 @@
 
         [Obsolete]
         public async Task<UnitTestingKeepAliveSessionWrapper> TryCreateUnitTestingKeepAliveSessionWrapperAsync(string serviceName, CancellationToken cancellationToken)
->>>>>>> da1bbaf8
         {
             var connection = await UnderlyingObject!.CreateConnectionAsync(new RemoteServiceName(serviceName), callbackTarget: null, cancellationToken).ConfigureAwait(false);
             return new UnitTestingKeepAliveSessionWrapper(connection);
         }
 
-<<<<<<< HEAD
-        public Task<UnitTestingSessionWithSolutionWrapper> TryCreateSessionWithSolutionAsync(
-            string serviceName, Solution solution, CancellationToken cancellationToken)
-            => TryCreateUnitTestingSessionWithSolutionAsync(serviceName, solution, cancellationToken);
-
-        [Obsolete]
-        public async Task<UnitTestingKeepAliveSessionWrapper> TryCreateUnitTestingKeepAliveSessionWrapperAsync(
-            string serviceName, CancellationToken cancellationToken)
-        {
-            var keepAliveSession = await UnderlyingObject.TryCreateKeepAliveSessionAsync(serviceName, callbackTarget: null, cancellationToken).ConfigureAwait(false);
-            return new UnitTestingKeepAliveSessionWrapper(keepAliveSession);
-        }
-
-        [Obsolete]
-        public Task<UnitTestingSessionWithSolutionWrapper> TryCreateUnitingSessionWithSolutionWrapperAsync(
-            string serviceName, Solution solution, CancellationToken cancellationToken)
-            => TryCreateUnitTestingSessionWithSolutionAsync(serviceName, solution, cancellationToken);
-
-        private async Task<UnitTestingSessionWithSolutionWrapper> TryCreateUnitTestingSessionWithSolutionAsync(
-            string serviceName, Solution solution, CancellationToken cancellationToken)
-=======
         [Obsolete]
         public async Task<UnitTestingSessionWithSolutionWrapper> TryCreateUnitingSessionWithSolutionWrapperAsync(string serviceName, Solution solution, CancellationToken cancellationToken)
->>>>>>> da1bbaf8
         {
             var connection = await UnderlyingObject!.CreateConnectionAsync(new RemoteServiceName(serviceName), callbackTarget: null, cancellationToken).ConfigureAwait(false);
 
