--- conflicted
+++ resolved
@@ -39,12 +39,6 @@
 
         public Task ActiveDocumentSwitchedAsync(TextDocument document, CancellationToken cancellationToken)
             => Task.CompletedTask;
-<<<<<<< HEAD
-
-        public bool NeedsReanalysisOnOptionChanged(object sender, OptionChangedEventArgs e)
-            => _implementation.NeedsReanalysisOnOptionChanged(sender, new UnitTestingOptionChangedEventArgsWrapper(e));
-=======
->>>>>>> 80a8ce8d
 
         public Task NewSolutionSnapshotAsync(Solution solution, CancellationToken cancellationToken)
             => _implementation.NewSolutionSnapshotAsync(solution, cancellationToken);
