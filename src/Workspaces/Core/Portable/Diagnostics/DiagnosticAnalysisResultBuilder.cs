--- conflicted
+++ resolved
@@ -111,14 +111,7 @@
     public void AddSyntaxDiagnostics(SyntaxTree tree, ImmutableArray<Diagnostic> diagnostics)
         => AddDiagnostics(ref _lazySyntaxLocals, tree, diagnostics);
 
-<<<<<<< HEAD
-    public void AddSemanticDiagnostics(SyntaxTree tree, IEnumerable<Diagnostic> diagnostics)
-=======
-    public void AddDiagnosticTreatedAsLocalSemantic(Diagnostic diagnostic)
-        => AddDiagnostic(ref _lazySemanticLocals, diagnostic.Location.SourceTree, diagnostic);
-
     public void AddSemanticDiagnostics(SyntaxTree tree, ImmutableArray<Diagnostic> diagnostics)
->>>>>>> 33492374
         => AddDiagnostics(ref _lazySemanticLocals, tree, diagnostics);
 
     public void AddCompilationDiagnostics(ImmutableArray<Diagnostic> diagnostics)
