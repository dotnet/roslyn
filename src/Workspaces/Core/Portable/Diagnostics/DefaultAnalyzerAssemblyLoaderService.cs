--- conflicted
+++ resolved
@@ -34,16 +34,12 @@
             Path.Combine(Path.GetTempPath(), "CodeAnalysis", "WorkspacesAnalyzerShadowCopies", workspaceKind),
             externalResolvers: externalResolvers);
 
-<<<<<<< HEAD
-        private readonly IAnalyzerAssemblyLoader _directLoader = new DefaultAnalyzerAssemblyLoader(externalResolvers);
+        private readonly IAnalyzerAssemblyLoaderInternal _directLoader = new DefaultAnalyzerAssemblyLoader(externalResolvers);
 
-        public IAnalyzerAssemblyLoader GetShadowCopyLoader()
-=======
         public IAnalyzerAssemblyLoaderInternal GetShadowCopyLoader()
->>>>>>> 72751539
             => _shadowCopyLoader;
 
-        public IAnalyzerAssemblyLoader GetDirectLoader()
+        public IAnalyzerAssemblyLoaderInternal GetDirectLoader()
             => _directLoader;
     }
 }