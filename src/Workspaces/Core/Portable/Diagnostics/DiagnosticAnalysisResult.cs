﻿// Licensed to the .NET Foundation under one or more agreements.
// The .NET Foundation licenses this file to you under the MIT license.
// See the LICENSE file in the project root for more information.

using System.Collections.Generic;
using System.Collections.Immutable;
using System.Diagnostics;
using System.Linq;
using Microsoft.CodeAnalysis.Diagnostics;
using Microsoft.CodeAnalysis.Host;
using Microsoft.CodeAnalysis.PooledObjects;
using Microsoft.CodeAnalysis.Shared.Extensions;
using Roslyn.Utilities;

namespace Microsoft.CodeAnalysis.Workspaces.Diagnostics;

/// <summary>
/// This holds onto diagnostics for a specific version of project snapshot
/// in a way each kind of diagnostics can be queried fast.
/// </summary>
internal readonly struct DiagnosticAnalysisResult
{
    public readonly ProjectId ProjectId;
    public readonly Checksum Checksum;

    /// <summary>
    /// The set of documents that has any kind of diagnostics on it.
    /// </summary>
    public readonly ImmutableHashSet<DocumentId>? DocumentIds;
    public readonly bool IsEmpty;

    /// <summary>
    /// Syntax diagnostics from this file.
    /// </summary>
    private readonly ImmutableDictionary<DocumentId, ImmutableArray<DiagnosticData>>? _syntaxLocals;

    /// <summary>
    /// Semantic diagnostics from this file.
    /// </summary>
    private readonly ImmutableDictionary<DocumentId, ImmutableArray<DiagnosticData>>? _semanticLocals;

    /// <summary>
    /// Diagnostics that were produced for these documents, but came from the analysis of other files.
    /// </summary>
    private readonly ImmutableDictionary<DocumentId, ImmutableArray<DiagnosticData>>? _nonLocals;

    /// <summary>
    /// Diagnostics that don't have locations.
    /// </summary>
    private readonly ImmutableArray<DiagnosticData> _others;

    private DiagnosticAnalysisResult(
        ProjectId projectId,
        Checksum checksum,
        ImmutableHashSet<DocumentId>? documentIds,
        bool isEmpty)
    {
        ProjectId = projectId;
        Checksum = checksum;
        DocumentIds = documentIds;
        IsEmpty = isEmpty;

        _syntaxLocals = null;
        _semanticLocals = null;
        _nonLocals = null;
        _others = default;
    }

    private DiagnosticAnalysisResult(
        ProjectId projectId,
        Checksum checksum,
        ImmutableDictionary<DocumentId, ImmutableArray<DiagnosticData>> syntaxLocals,
        ImmutableDictionary<DocumentId, ImmutableArray<DiagnosticData>> semanticLocals,
        ImmutableDictionary<DocumentId, ImmutableArray<DiagnosticData>> nonLocals,
        ImmutableArray<DiagnosticData> others,
        ImmutableHashSet<DocumentId>? documentIds)
    {
        Debug.Assert(!others.IsDefault);
        Debug.Assert(!syntaxLocals.Values.Any(item => item.IsDefault));
        Debug.Assert(!semanticLocals.Values.Any(item => item.IsDefault));
        Debug.Assert(!nonLocals.Values.Any(item => item.IsDefault));

        ProjectId = projectId;
        Checksum = checksum;

        _syntaxLocals = syntaxLocals;
        _semanticLocals = semanticLocals;
        _nonLocals = nonLocals;
        _others = others;

        DocumentIds = documentIds ?? GetDocumentIds(syntaxLocals, semanticLocals, nonLocals);
        IsEmpty = DocumentIds.IsEmpty && _others.IsEmpty;
    }

    public static DiagnosticAnalysisResult CreateEmpty(ProjectId projectId, Checksum checksum)
        => new(
            projectId,
            checksum,
            documentIds: [],
            syntaxLocals: ImmutableDictionary<DocumentId, ImmutableArray<DiagnosticData>>.Empty,
            semanticLocals: ImmutableDictionary<DocumentId, ImmutableArray<DiagnosticData>>.Empty,
            nonLocals: ImmutableDictionary<DocumentId, ImmutableArray<DiagnosticData>>.Empty,
            others: []);

    public static DiagnosticAnalysisResult CreateInitialResult(ProjectId projectId)
        => new(
            projectId,
            // Default checksum will never match a real checksum produced for a project (even an empty project).
            checksum: default,
            documentIds: null,
            isEmpty: true);

    public static DiagnosticAnalysisResult Create(
        Project project,
        Checksum checksum,
        ImmutableDictionary<DocumentId, ImmutableArray<DiagnosticData>> syntaxLocalMap,
        ImmutableDictionary<DocumentId, ImmutableArray<DiagnosticData>> semanticLocalMap,
        ImmutableDictionary<DocumentId, ImmutableArray<DiagnosticData>> nonLocalMap,
        ImmutableArray<DiagnosticData> others,
        ImmutableHashSet<DocumentId>? documentIds)
    {
        VerifyDocumentMap(project, syntaxLocalMap);
        VerifyDocumentMap(project, semanticLocalMap);
        VerifyDocumentMap(project, nonLocalMap);

        return new DiagnosticAnalysisResult(
            project.Id,
            checksum,
            syntaxLocalMap,
            semanticLocalMap,
            nonLocalMap,
            others,
            documentIds);
    }

    public static DiagnosticAnalysisResult CreateFromBuilder(DiagnosticAnalysisResultBuilder builder)
    {
        return Create(
            builder.Project,
            builder.Checksum,
            builder.SyntaxLocals,
            builder.SemanticLocals,
            builder.NonLocals,
            builder.Others,
            builder.DocumentIds);
    }

    // aggregated form means it has aggregated information but no actual data.
    public bool IsAggregatedForm => _syntaxLocals == null;

    // default analysis result
    public bool IsDefault => DocumentIds == null;

    // make sure we don't return null
    public ImmutableHashSet<DocumentId> DocumentIdsOrEmpty => DocumentIds ?? [];

    private ImmutableDictionary<DocumentId, ImmutableArray<DiagnosticData>>? GetMap(AnalysisKind kind)
        => kind switch
        {
            AnalysisKind.Syntax => _syntaxLocals,
            AnalysisKind.Semantic => _semanticLocals,
            AnalysisKind.NonLocal => _nonLocals,
            _ => throw ExceptionUtilities.UnexpectedValue(kind)
        };

    public ImmutableArray<DiagnosticData> GetAllDiagnostics()
    {
        // PERF: don't allocation anything if not needed
        if (IsAggregatedForm || IsEmpty)
        {
            return [];
        }

        Contract.ThrowIfNull(_syntaxLocals);
        Contract.ThrowIfNull(_semanticLocals);
        Contract.ThrowIfNull(_nonLocals);
        Contract.ThrowIfTrue(_others.IsDefault);

        using var _ = ArrayBuilder<DiagnosticData>.GetInstance(out var builder);

        foreach (var data in _syntaxLocals.Values)
            builder.AddRange(data);

        foreach (var data in _semanticLocals.Values)
            builder.AddRange(data);

        foreach (var data in _nonLocals.Values)
            builder.AddRange(data);

        foreach (var data in _others)
            builder.AddRange(data);

        return builder.ToImmutableAndClear();
    }

    public ImmutableArray<DiagnosticData> GetDocumentDiagnostics(DocumentId documentId, AnalysisKind kind)
    {
        if (IsAggregatedForm || IsEmpty)
        {
            return [];
        }

        var map = GetMap(kind);
        Contract.ThrowIfNull(map);

        if (map.TryGetValue(documentId, out var diagnostics))
        {
            Debug.Assert(DocumentIds != null && DocumentIds.Contains(documentId));
            return diagnostics;
        }

        return [];
    }

    public ImmutableArray<DiagnosticData> GetOtherDiagnostics()
        => (IsAggregatedForm || IsEmpty) ? [] : _others;

    public DiagnosticAnalysisResult ToAggregatedForm()
        => new(ProjectId, Checksum, DocumentIds, IsEmpty);

<<<<<<< HEAD
    public DiagnosticAnalysisResult UpdateAggregatedResult(Checksum checksum, DocumentId documentId)
        => new(ProjectId, checksum, DocumentIdsOrEmpty.Add(documentId), isEmpty: false);

=======
>>>>>>> 58092a93
    public DiagnosticAnalysisResult DropExceptSyntax()
    {
        // quick bail out
        if (_syntaxLocals == null || _syntaxLocals.Count == 0)
        {
            return CreateEmpty(ProjectId, Checksum);
        }

        // keep only syntax errors
        return new DiagnosticAnalysisResult(
           ProjectId,
           Checksum,
           _syntaxLocals,
           semanticLocals: ImmutableDictionary<DocumentId, ImmutableArray<DiagnosticData>>.Empty,
           nonLocals: ImmutableDictionary<DocumentId, ImmutableArray<DiagnosticData>>.Empty,
           others: [],
           documentIds: null);
    }

    private static ImmutableHashSet<DocumentId> GetDocumentIds(
        ImmutableDictionary<DocumentId, ImmutableArray<DiagnosticData>>? syntaxLocals,
        ImmutableDictionary<DocumentId, ImmutableArray<DiagnosticData>>? semanticLocals,
        ImmutableDictionary<DocumentId, ImmutableArray<DiagnosticData>>? nonLocals)
    {
        // quick bail out
        var allEmpty = syntaxLocals ?? semanticLocals ?? nonLocals;
        if (allEmpty == null)
        {
            return [];
        }

        var documents = SpecializedCollections.EmptyEnumerable<DocumentId>();
        if (syntaxLocals != null)
        {
            documents = documents.Concat(syntaxLocals.Keys);
        }

        if (semanticLocals != null)
        {
            documents = documents.Concat(semanticLocals.Keys);
        }

        if (nonLocals != null)
        {
            documents = documents.Concat(nonLocals.Keys);
        }

        return [.. documents];
    }

    [Conditional("DEBUG")]
    private static void VerifyDocumentMap(Project project, ImmutableDictionary<DocumentId, ImmutableArray<DiagnosticData>> map)
    {
        foreach (var documentId in map.Keys)
        {
            // TryGetSourceGeneratedDocumentForAlreadyGeneratedId is being used here for a debug-only assertion. The
            // assertion is claiming that the document in which the diagnostic appears is known to exist in the
            // project. This requires the source generators already have run.
            var textDocument = project.GetTextDocument(documentId) ?? project.TryGetSourceGeneratedDocumentForAlreadyGeneratedId(documentId);
            Debug.Assert(textDocument?.SupportsDiagnostics() == true);
        }
    }
}<|MERGE_RESOLUTION|>--- conflicted
+++ resolved
@@ -218,12 +218,6 @@
     public DiagnosticAnalysisResult ToAggregatedForm()
         => new(ProjectId, Checksum, DocumentIds, IsEmpty);
 
-<<<<<<< HEAD
-    public DiagnosticAnalysisResult UpdateAggregatedResult(Checksum checksum, DocumentId documentId)
-        => new(ProjectId, checksum, DocumentIdsOrEmpty.Add(documentId), isEmpty: false);
-
-=======
->>>>>>> 58092a93
     public DiagnosticAnalysisResult DropExceptSyntax()
     {
         // quick bail out
