﻿// Licensed to the .NET Foundation under one or more agreements.
// The .NET Foundation licenses this file to you under the MIT license.
// See the LICENSE file in the project root for more information.

using System.Collections.Immutable;
using System.Threading;
using System.Threading.Tasks;
<<<<<<< HEAD
using Roslyn.Utilities;
=======
>>>>>>> e6cbc491

namespace Microsoft.CodeAnalysis.Diagnostics;

/// <summary>
/// A dummy singleton analyzer. Its only purpose is to represent file content load failures in maps that are keyed by
/// <see cref="DiagnosticAnalyzer"/>.
/// </summary>
internal sealed class FileContentLoadAnalyzer : DocumentDiagnosticAnalyzer
{
    public static readonly FileContentLoadAnalyzer Instance = new();

    private FileContentLoadAnalyzer()
    {
    }

    public override ImmutableArray<DiagnosticDescriptor> SupportedDiagnostics
        => [WorkspaceDiagnosticDescriptors.ErrorReadingFileContent];

    public override int Priority => -4;

<<<<<<< HEAD
    public override async Task<ImmutableArray<Diagnostic>> AnalyzeSyntaxAsync(Document document, CancellationToken cancellationToken)
    {
        var loadDiagnostic = await document.State.GetLoadDiagnosticAsync(cancellationToken).ConfigureAwait(false);
        return loadDiagnostic != null ? [loadDiagnostic] : [];
    }

    public override Task<ImmutableArray<Diagnostic>> AnalyzeSemanticsAsync(Document document, CancellationToken cancellationToken)
        => SpecializedTasks.EmptyImmutableArray<Diagnostic>();
=======
    public override async Task<ImmutableArray<Diagnostic>> AnalyzeSyntaxAsync(
        TextDocument textDocument, SyntaxTree? tree, CancellationToken cancellationToken)
    {
        var exceptionMessage = await textDocument.State.GetFailedToLoadExceptionMessageAsync(cancellationToken).ConfigureAwait(false);
        if (exceptionMessage is null)
            return [];

        var location = tree is null
            ? textDocument.FilePath is null ? Location.None : Location.Create(textDocument.FilePath, textSpan: default, lineSpan: default)
            : tree.GetLocation(span: default);

        var filePath = textDocument.FilePath;
        var display = filePath ?? "<no path>";

        return [Diagnostic.Create(
            WorkspaceDiagnosticDescriptors.ErrorReadingFileContent, location, display, exceptionMessage)];
    }
>>>>>>> e6cbc491
}<|MERGE_RESOLUTION|>--- conflicted
+++ resolved
@@ -5,10 +5,6 @@
 using System.Collections.Immutable;
 using System.Threading;
 using System.Threading.Tasks;
-<<<<<<< HEAD
-using Roslyn.Utilities;
-=======
->>>>>>> e6cbc491
 
 namespace Microsoft.CodeAnalysis.Diagnostics;
 
@@ -29,16 +25,6 @@
 
     public override int Priority => -4;
 
-<<<<<<< HEAD
-    public override async Task<ImmutableArray<Diagnostic>> AnalyzeSyntaxAsync(Document document, CancellationToken cancellationToken)
-    {
-        var loadDiagnostic = await document.State.GetLoadDiagnosticAsync(cancellationToken).ConfigureAwait(false);
-        return loadDiagnostic != null ? [loadDiagnostic] : [];
-    }
-
-    public override Task<ImmutableArray<Diagnostic>> AnalyzeSemanticsAsync(Document document, CancellationToken cancellationToken)
-        => SpecializedTasks.EmptyImmutableArray<Diagnostic>();
-=======
     public override async Task<ImmutableArray<Diagnostic>> AnalyzeSyntaxAsync(
         TextDocument textDocument, SyntaxTree? tree, CancellationToken cancellationToken)
     {
@@ -56,5 +42,4 @@
         return [Diagnostic.Create(
             WorkspaceDiagnosticDescriptors.ErrorReadingFileContent, location, display, exceptionMessage)];
     }
->>>>>>> e6cbc491
 }