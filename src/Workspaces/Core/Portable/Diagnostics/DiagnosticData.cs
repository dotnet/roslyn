--- conflicted
+++ resolved
@@ -260,56 +260,19 @@
             var lines = text.Lines;
             if (lines.Count == 0)
                 return default;
-<<<<<<< HEAD
-            }
-
-            var startLine = (useMapped ? dataLocation?.MappedFileSpan?.StartLinePosition.Line : dataLocation?.OriginalFileSpan?.StartLinePosition.Line) ?? 0;
-            var startColumn = (useMapped ? dataLocation?.MappedFileSpan?.StartLinePosition.Character : dataLocation?.OriginalFileSpan?.StartLinePosition.Character) ?? 0;
-            var endLine = (useMapped ? dataLocation?.MappedFileSpan?.EndLinePosition.Line : dataLocation?.OriginalFileSpan?.EndLinePosition.Line) ?? 0;
-            var endColumn = (useMapped ? dataLocation?.MappedFileSpan?.EndLinePosition.Line : dataLocation?.OriginalFileSpan?.EndLinePosition.Character) ?? 0;
-
-            if (startLine >= lines.Count)
-            {
-                var lastLine = lines.GetLinePosition(text.Length);
-                return new LinePositionSpan(lastLine, lastLine);
-            }
-
-            AdjustBoundaries(
-                lines,
-                ref startLine,
-                ref startColumn,
-                ref endLine,
-                ref endColumn);
-
-            var startLinePosition = new LinePosition(startLine, startColumn);
-            var endLinePosition = new LinePosition(endLine, endColumn);
-            SwapIfNeeded(ref startLinePosition, ref endLinePosition);
-=======
->>>>>>> 40f51766
-
-            var startLine = (useMapped ? dataLocation?.MappedStartLine : dataLocation?.OriginalStartLine) ?? 0;
-            var endLine = (useMapped ? dataLocation?.MappedEndLine : dataLocation?.OriginalEndLine) ?? 0;
-
-<<<<<<< HEAD
-        private static void AdjustBoundaries(
-            TextLineCollection lines,
-            ref int startLine,
-            ref int startColumn,
-            ref int endLine,
-            ref int endColumn)
-        {
+
+            if (dataLocation == null)
+                return default;
+
+            var fileSpan = useMapped ? dataLocation.MappedFileSpan : dataLocation.OriginalFileSpan;
+
+            var startLine = fileSpan?.StartLinePosition.Line ?? 0;
+            var endLine = fileSpan?.EndLinePosition.Line ?? 0;
+
             // Make sure the starting columns are never negative.
-            startColumn = Math.Max(startColumn, 0);
-            endColumn = Math.Max(endColumn, 0);
-
-            // If the start line is negative (e.g. before the start of the actual document) then move the start to the
-            // 0,0 position.
-=======
-            // Make sure the starting columns are never negative.
-            var startColumn = Math.Max((useMapped ? dataLocation?.MappedStartColumn : dataLocation?.OriginalStartColumn) ?? 0, 0);
-            var endColumn = Math.Max((useMapped ? dataLocation?.MappedEndColumn : dataLocation?.OriginalEndColumn) ?? 0, 0);
-
->>>>>>> 40f51766
+            var startColumn = Math.Max(fileSpan?.StartLinePosition.Character ?? 0, 0);
+            var endColumn = Math.Max(fileSpan?.EndLinePosition.Character ?? 0, 0);
+
             if (startLine < 0)
             {
                 // If the start line is negative (e.g. before the start of the actual document) then move the start to the 0,0 position.
@@ -323,18 +286,6 @@
                 startColumn = lines[startLine].SpanIncludingLineBreak.Length;
             }
 
-<<<<<<< HEAD
-            // if the start line is after the end of the document, move the start to the last location in the document.
-            if (startLine >= lines.Count)
-            {
-                startLine = lines.Count - 1;
-                startColumn = lines[startLine].EndIncludingLineBreak - lines[startLine].Start;
-            }
-
-            // if the end is before the start of the document, then move the end to wherever the start position was
-            // determined to be.
-=======
->>>>>>> 40f51766
             if (endLine < 0)
             {
                 // if the end is before the start of the document, then move the end to wherever the start position was determined to be.
@@ -347,14 +298,6 @@
             {
                 // if the end line is after the end of the document, move the end to the last location in the document.
                 endLine = lines.Count - 1;
-<<<<<<< HEAD
-                endColumn = lines[endLine].EndIncludingLineBreak - lines[endLine].Start;
-            }
-
-            // now, ensure that the column of the start/end positions is within that line.
-            startColumn = Math.Min(startColumn, lines[startLine].EndIncludingLineBreak - lines[startLine].Start);
-            endColumn = Math.Min(endColumn, lines[endLine].EndIncludingLineBreak - lines[endLine].Start);
-=======
                 endColumn = lines[endLine].SpanIncludingLineBreak.Length;
             }
 
@@ -370,7 +313,6 @@
                 (start, end) = (end, start);
 
             return new LinePositionSpan(start, end);
->>>>>>> 40f51766
         }
 
         public static TextSpan GetTextSpan(DiagnosticDataLocation? dataLocation, SourceText text)
