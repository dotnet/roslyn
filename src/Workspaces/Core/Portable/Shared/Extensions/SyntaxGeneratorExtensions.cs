﻿// Licensed to the .NET Foundation under one or more agreements.
// The .NET Foundation licenses this file to you under the MIT license.
// See the LICENSE file in the project root for more information.

using System;
using System.Collections.Generic;
using System.Collections.Immutable;
using System.Diagnostics.CodeAnalysis;
using System.Linq;
using System.Threading;
using System.Threading.Tasks;
using Microsoft.CodeAnalysis;
using Microsoft.CodeAnalysis.CodeGeneration;
using Microsoft.CodeAnalysis.Editing;
using Microsoft.CodeAnalysis.FindSymbols;
using Microsoft.CodeAnalysis.PooledObjects;
using Microsoft.CodeAnalysis.Simplification;
using Roslyn.Utilities;

namespace Microsoft.CodeAnalysis.Shared.Extensions
{
    internal static partial class SyntaxGeneratorExtensions
    {
        public static IMethodSymbol CreateBaseDelegatingConstructor(
            this SyntaxGenerator factory,
            IMethodSymbol constructor,
            string typeName)
        {
            // Create a constructor that calls the base constructor.  Note: if there are no
            // parameters then don't bother writing out "base()" it's automatically implied.
            return CodeGenerationSymbolFactory.CreateConstructorSymbol(
                attributes: default,
                accessibility: Accessibility.Public,
                modifiers: new DeclarationModifiers(),
                typeName: typeName,
                parameters: constructor.Parameters,
                statements: default,
                baseConstructorArguments: constructor.Parameters.Length == 0
                    ? default
                    : factory.CreateArguments(constructor.Parameters));
        }

        public static ImmutableArray<ISymbol> CreateMemberDelegatingConstructor(
            this SyntaxGenerator factory,
            SemanticModel semanticModel,
            string typeName,
            INamedTypeSymbol? containingType,
            ImmutableArray<IParameterSymbol> parameters,
            Accessibility accessibility,
            ImmutableDictionary<string, ISymbol>? parameterToExistingMemberMap,
            ImmutableDictionary<string, string>? parameterToNewMemberMap,
            bool addNullChecks,
            bool preferThrowExpression,
            bool generateProperties,
            bool isContainedInUnsafeType)
        {
            var newMembers = generateProperties
                ? CreatePropertiesForParameters(parameters, parameterToNewMemberMap, isContainedInUnsafeType)
                : CreateFieldsForParameters(parameters, parameterToNewMemberMap, isContainedInUnsafeType);
            var statements = factory.CreateAssignmentStatements(
                semanticModel, parameters, parameterToExistingMemberMap, parameterToNewMemberMap,
                addNullChecks, preferThrowExpression).SelectAsArray(
                    s => s.WithAdditionalAnnotations(Simplifier.Annotation));

            var constructor = CodeGenerationSymbolFactory.CreateConstructorSymbol(
                attributes: default,
                accessibility: accessibility,
<<<<<<< HEAD
                modifiers: new DeclarationModifiers(isUnsafe: !isContainedInUnsafeType && parameters.Any(p => p.RequiresUnsafeModifier())),
=======
                modifiers: new DeclarationModifiers(isUnsafe: !isContainedInUnsafeType && parameters.Any(static p => p.RequiresUnsafeModifier())),
>>>>>>> 80a8ce8d
                typeName: typeName,
                parameters: parameters,
                statements: statements,
                thisConstructorArguments: ShouldGenerateThisConstructorCall(containingType, parameterToExistingMemberMap)
                    ? ImmutableArray<SyntaxNode>.Empty
                    : default);

            return newMembers.Concat(constructor);
        }

        private static bool ShouldGenerateThisConstructorCall(
            INamedTypeSymbol? containingType,
            IDictionary<string, ISymbol>? parameterToExistingFieldMap)
        {
            if (containingType?.TypeKind == TypeKind.Struct)
            {
                // Special case.  If we're generating a struct constructor, then we'll need
                // to initialize all fields in the struct, not just the ones we're creating.
                // If there is any field or auto-property not being set by a parameter, we
                // call the default constructor.

                return containingType.GetMembers()
                    .OfType<IFieldSymbol>()
                    .Where(field => !field.IsStatic)
                    .Select(field => field.AssociatedSymbol ?? field)
                    .Except(parameterToExistingFieldMap?.Values ?? SpecializedCollections.EmptyEnumerable<ISymbol>())
                    .Any();
            }

            return false;
        }

        public static ImmutableArray<ISymbol> CreateFieldsForParameters(
            ImmutableArray<IParameterSymbol> parameters, ImmutableDictionary<string, string>? parameterToNewFieldMap, bool isContainedInUnsafeType)
        {
            using var _ = ArrayBuilder<ISymbol>.GetInstance(out var result);
            foreach (var parameter in parameters)
            {
                // For non-out parameters, create a field and assign the parameter to it.
                if (parameter.RefKind != RefKind.Out &&
                    TryGetValue(parameterToNewFieldMap, parameter.Name, out var fieldName))
                {
                    result.Add(CodeGenerationSymbolFactory.CreateFieldSymbol(
                        attributes: default,
                        accessibility: Accessibility.Private,
                        modifiers: new DeclarationModifiers(isUnsafe: !isContainedInUnsafeType && parameter.RequiresUnsafeModifier()),
                        type: parameter.Type,
                        name: fieldName));
                }
            }

            return result.ToImmutable();
        }

        public static ImmutableArray<ISymbol> CreatePropertiesForParameters(
            ImmutableArray<IParameterSymbol> parameters, ImmutableDictionary<string, string>? parameterToNewPropertyMap, bool isContainedInUnsafeType)
        {
            using var _ = ArrayBuilder<ISymbol>.GetInstance(out var result);
            foreach (var parameter in parameters)
            {
                // For non-out parameters, create a property and assign the parameter to it.
                if (parameter.RefKind != RefKind.Out &&
                    TryGetValue(parameterToNewPropertyMap, parameter.Name, out var propertyName))
                {
                    result.Add(CodeGenerationSymbolFactory.CreatePropertySymbol(
                        attributes: default,
                        accessibility: Accessibility.Public,
                        modifiers: new DeclarationModifiers(isUnsafe: !isContainedInUnsafeType && parameter.RequiresUnsafeModifier()),
                        type: parameter.Type,
                        refKind: RefKind.None,
                        explicitInterfaceImplementations: ImmutableArray<IPropertySymbol>.Empty,
                        name: propertyName,
                        parameters: ImmutableArray<IParameterSymbol>.Empty,
                        getMethod: CodeGenerationSymbolFactory.CreateAccessorSymbol(
                            attributes: default,
                            accessibility: default,
                            statements: default),
                        setMethod: null));
                }
            }

            return result.ToImmutable();
        }

        private static bool TryGetValue(IDictionary<string, string>? dictionary, string key, [NotNullWhen(true)] out string? value)
        {
            value = null;
            return
                dictionary != null &&
                dictionary.TryGetValue(key, out value);
        }

        private static bool TryGetValue(IDictionary<string, ISymbol>? dictionary, string key, [NotNullWhen(true)] out string? value)
        {
            value = null;
            if (dictionary != null && dictionary.TryGetValue(key, out var symbol))
            {
                value = symbol.Name;
                return true;
            }

            return false;
        }

        public static SyntaxNode CreateThrowArgumentNullExpression(this SyntaxGenerator factory, Compilation compilation, IParameterSymbol parameter)
            => factory.ThrowExpression(CreateNewArgumentNullException(factory, compilation, parameter));

        private static SyntaxNode CreateNewArgumentNullException(SyntaxGenerator factory, Compilation compilation, IParameterSymbol parameter)
        {
            var type = compilation.GetTypeByMetadataName(typeof(ArgumentNullException).FullName!);
            Contract.ThrowIfNull(type);
            return factory.ObjectCreationExpression(type,
                factory.NameOfExpression(
                    factory.IdentifierName(parameter.Name))).WithAdditionalAnnotations(Simplifier.AddImportsAnnotation);
        }

        public static SyntaxNode CreateNullCheckAndThrowStatement(
            this SyntaxGenerator factory,
            SemanticModel semanticModel,
            IParameterSymbol parameter)
        {
            var condition = factory.CreateNullCheckExpression(semanticModel, parameter.Name);
            var throwStatement = factory.CreateThrowArgumentNullExceptionStatement(semanticModel.Compilation, parameter);

            // generates: if (s is null) { throw new ArgumentNullException(nameof(s)); }
            return factory.IfStatement(
                condition,
                SpecializedCollections.SingletonEnumerable(throwStatement));
        }

        public static SyntaxNode CreateThrowArgumentNullExceptionStatement(this SyntaxGenerator factory, Compilation compilation, IParameterSymbol parameter)
            => factory.ThrowStatement(CreateNewArgumentNullException(factory, compilation, parameter));

        public static SyntaxNode CreateNullCheckExpression(this SyntaxGenerator factory, SemanticModel semanticModel, string identifierName)
        {
            var identifier = factory.IdentifierName(identifierName);
            var nullExpr = factory.NullLiteralExpression();
            var condition = factory.SyntaxGeneratorInternal.SupportsPatterns(semanticModel.SyntaxTree.Options)
                ? factory.SyntaxGeneratorInternal.IsPatternExpression(identifier, factory.SyntaxGeneratorInternal.ConstantPattern(nullExpr))
                : factory.ReferenceEqualsExpression(identifier, nullExpr);
            return condition;
        }

        public static ImmutableArray<SyntaxNode> CreateAssignmentStatements(
            this SyntaxGenerator factory,
            SemanticModel semanticModel,
            ImmutableArray<IParameterSymbol> parameters,
            IDictionary<string, ISymbol>? parameterToExistingFieldMap,
            IDictionary<string, string>? parameterToNewFieldMap,
            bool addNullChecks,
            bool preferThrowExpression)
        {
            var nullCheckStatements = ArrayBuilder<SyntaxNode>.GetInstance();
            var assignStatements = ArrayBuilder<SyntaxNode>.GetInstance();

            foreach (var parameter in parameters)
            {
                var refKind = parameter.RefKind;
                var parameterType = parameter.Type;
                var parameterName = parameter.Name;

                if (refKind == RefKind.Out)
                {
                    // If it's an out param, then don't create a field for it.  Instead, assign
                    // the default value for that type (i.e. "default(...)") to it.
                    var assignExpression = factory.AssignmentStatement(
                        factory.IdentifierName(parameterName),
                        factory.DefaultExpression(parameterType));
                    var statement = factory.ExpressionStatement(assignExpression);
                    assignStatements.Add(statement);
                }
                else
                {
                    // For non-out parameters, create a field and assign the parameter to it.
                    // TODO: I'm not sure that's what we really want for ref parameters.
                    if (TryGetValue(parameterToExistingFieldMap, parameterName, out var fieldName) ||
                        TryGetValue(parameterToNewFieldMap, parameterName, out fieldName))
                    {
                        var fieldAccess = factory.MemberAccessExpression(factory.ThisExpression(), factory.IdentifierName(fieldName))
                                                 .WithAdditionalAnnotations(Simplifier.Annotation);

                        factory.AddAssignmentStatements(
                            semanticModel, parameter, fieldAccess,
                            addNullChecks, preferThrowExpression,
                            nullCheckStatements, assignStatements);
                    }
                }
            }

            return nullCheckStatements.ToImmutableAndFree().Concat(assignStatements.ToImmutableAndFree());
        }

        public static void AddAssignmentStatements(
             this SyntaxGenerator factory,
             SemanticModel semanticModel,
             IParameterSymbol parameter,
             SyntaxNode fieldAccess,
             bool addNullChecks,
             bool preferThrowExpression,
             ArrayBuilder<SyntaxNode> nullCheckStatements,
             ArrayBuilder<SyntaxNode> assignStatements)
        {
            // Don't want to add a null check for something of the form `int?`.  The type was
            // already declared as nullable to indicate that null is ok.  Adding a null check
            // just disallows something that should be allowed.
            var shouldAddNullCheck = addNullChecks && parameter.Type.CanAddNullCheck() && !parameter.Type.IsNullable();

            if (shouldAddNullCheck && preferThrowExpression && factory.SupportsThrowExpression())
            {
                // Generate: this.x = x ?? throw ...
                assignStatements.Add(CreateAssignWithNullCheckStatement(
                    factory, semanticModel.Compilation, parameter, fieldAccess));
            }
            else
            {
                if (shouldAddNullCheck)
                {
                    // generate: if (x == null) throw ...
                    nullCheckStatements.Add(
                        factory.CreateNullCheckAndThrowStatement(semanticModel, parameter));
                }

                // generate: this.x = x;
                assignStatements.Add(
                    factory.ExpressionStatement(
                        factory.AssignmentStatement(
                            fieldAccess,
                            factory.IdentifierName(parameter.Name))));
            }
        }

        public static SyntaxNode CreateAssignWithNullCheckStatement(
            this SyntaxGenerator factory, Compilation compilation, IParameterSymbol parameter, SyntaxNode fieldAccess)
        {
            return factory.ExpressionStatement(factory.AssignmentStatement(
                fieldAccess,
                factory.CoalesceExpression(
                    factory.IdentifierName(parameter.Name),
                    factory.CreateThrowArgumentNullExpression(compilation, parameter))));
        }

        public static async Task<IPropertySymbol> OverridePropertyAsync(
            this SyntaxGenerator codeFactory,
            IPropertySymbol overriddenProperty,
            DeclarationModifiers modifiers,
            INamedTypeSymbol containingType,
            Document document,
            CancellationToken cancellationToken)
        {
            var getAccessibility = overriddenProperty.GetMethod.ComputeResultantAccessibility(containingType);
            var setAccessibility = overriddenProperty.SetMethod.ComputeResultantAccessibility(containingType);

            SyntaxNode? getBody;
            SyntaxNode? setBody;
            // Implement an abstract property by throwing not implemented in accessors.
            if (overriddenProperty.IsAbstract)
            {
                var compilation = await document.Project.GetCompilationAsync(cancellationToken).ConfigureAwait(false);
                var statement = codeFactory.CreateThrowNotImplementedStatement(compilation);

                getBody = statement;
                setBody = statement;
            }
            else if (overriddenProperty.IsIndexer() && document.Project.Language == LanguageNames.CSharp)
            {
                // Indexer: return or set base[]. Only in C#, since VB must refer to these by name.

                getBody = codeFactory.ReturnStatement(
                    WrapWithRefIfNecessary(codeFactory, overriddenProperty,
                        codeFactory.ElementAccessExpression(
                            codeFactory.BaseExpression(),
                            codeFactory.CreateArguments(overriddenProperty.Parameters))));

                setBody = codeFactory.ExpressionStatement(
                    codeFactory.AssignmentStatement(
                    codeFactory.ElementAccessExpression(
                        codeFactory.BaseExpression(),
                        codeFactory.CreateArguments(overriddenProperty.Parameters)),
                    codeFactory.IdentifierName("value")));
            }
            else if (overriddenProperty.GetParameters().Any())
            {
                // Call accessors directly if C# overriding VB
                if (document.Project.Language == LanguageNames.CSharp
                    && await SymbolFinder.FindSourceDefinitionAsync(overriddenProperty, document.Project.Solution, cancellationToken).ConfigureAwait(false) is { Language: LanguageNames.VisualBasic })
                {
                    var getName = overriddenProperty.GetMethod?.Name;
                    var setName = overriddenProperty.SetMethod?.Name;

                    getBody = getName == null
                        ? null
                        : codeFactory.ReturnStatement(
                    codeFactory.InvocationExpression(
                        codeFactory.MemberAccessExpression(
                            codeFactory.BaseExpression(),
                            codeFactory.IdentifierName(getName)),
                        codeFactory.CreateArguments(overriddenProperty.Parameters)));

                    setBody = setName == null
                        ? null
                        : codeFactory.ExpressionStatement(
                        codeFactory.InvocationExpression(
                            codeFactory.MemberAccessExpression(
                                codeFactory.BaseExpression(),
                                codeFactory.IdentifierName(setName)),
                            codeFactory.CreateArguments(overriddenProperty.SetMethod.GetParameters())));
                }
                else
                {
                    getBody = codeFactory.ReturnStatement(
                        WrapWithRefIfNecessary(codeFactory, overriddenProperty,
                            codeFactory.InvocationExpression(
                                codeFactory.MemberAccessExpression(
                                    codeFactory.BaseExpression(),
                                    codeFactory.IdentifierName(overriddenProperty.Name)), codeFactory.CreateArguments(overriddenProperty.Parameters))));

                    setBody = codeFactory.ExpressionStatement(
                        codeFactory.AssignmentStatement(
                            codeFactory.InvocationExpression(
                            codeFactory.MemberAccessExpression(
                            codeFactory.BaseExpression(),
                        codeFactory.IdentifierName(overriddenProperty.Name)), codeFactory.CreateArguments(overriddenProperty.Parameters)),
                        codeFactory.IdentifierName("value")));
                }
            }
            else
            {
                // Regular property: return or set the base property

                getBody = codeFactory.ReturnStatement(
                    WrapWithRefIfNecessary(codeFactory, overriddenProperty,
                        codeFactory.MemberAccessExpression(
                            codeFactory.BaseExpression(),
                            codeFactory.IdentifierName(overriddenProperty.Name))));

                setBody = codeFactory.ExpressionStatement(
                    codeFactory.AssignmentStatement(
                        codeFactory.MemberAccessExpression(
                        codeFactory.BaseExpression(),
                    codeFactory.IdentifierName(overriddenProperty.Name)),
                    codeFactory.IdentifierName("value")));
            }

            // The user can add required if they want, but if the property being overridden is required, this one needs to be as well.
            modifiers = modifiers.WithIsRequired(overriddenProperty.IsIndexer
                ? false
                : (modifiers.IsRequired || overriddenProperty.IsRequired));

            // Only generate a getter if the base getter is accessible.
            IMethodSymbol? accessorGet = null;
            if (overriddenProperty.GetMethod != null && overriddenProperty.GetMethod.IsAccessibleWithin(containingType))
            {
                accessorGet = CodeGenerationSymbolFactory.CreateMethodSymbol(
                    overriddenProperty.GetMethod,
                    accessibility: getAccessibility,
                    statements: getBody != null ? ImmutableArray.Create(getBody) : ImmutableArray<SyntaxNode>.Empty,
                    modifiers: modifiers);
            }

            // Only generate a setter if the base setter is accessible.
            IMethodSymbol? accessorSet = null;
            if (overriddenProperty.SetMethod != null &&
                overriddenProperty.SetMethod.IsAccessibleWithin(containingType) &&
                overriddenProperty.SetMethod.DeclaredAccessibility != Accessibility.Private)
            {
                accessorSet = CodeGenerationSymbolFactory.CreateMethodSymbol(
                    overriddenProperty.SetMethod,
                    accessibility: setAccessibility,
                    statements: setBody != null ? ImmutableArray.Create(setBody) : ImmutableArray<SyntaxNode>.Empty,
                    modifiers: modifiers);
            }

            return CodeGenerationSymbolFactory.CreatePropertySymbol(
                overriddenProperty,
                accessibility: overriddenProperty.ComputeResultantAccessibility(containingType),
                modifiers: modifiers,
                name: overriddenProperty.Name,
                parameters: overriddenProperty.RemoveInaccessibleAttributesAndAttributesOfTypes(containingType).Parameters,
                isIndexer: overriddenProperty.IsIndexer(),
                getMethod: accessorGet,
                setMethod: accessorSet);
        }

        private static SyntaxNode WrapWithRefIfNecessary(SyntaxGenerator codeFactory, IPropertySymbol overriddenProperty, SyntaxNode body)
            => overriddenProperty.ReturnsByRef
                ? codeFactory.RefExpression(body)
                : body;

        public static IEventSymbol OverrideEvent(
            IEventSymbol overriddenEvent,
            DeclarationModifiers modifiers,
            INamedTypeSymbol newContainingType)
        {
            return CodeGenerationSymbolFactory.CreateEventSymbol(
                overriddenEvent,
                attributes: default,
                accessibility: overriddenEvent.ComputeResultantAccessibility(newContainingType),
                modifiers: modifiers,
                explicitInterfaceImplementations: default,
                name: overriddenEvent.Name);
        }

        public static async Task<ISymbol> OverrideAsync(
            this SyntaxGenerator generator,
            ISymbol symbol,
            INamedTypeSymbol containingType,
            Document document,
            DeclarationModifiers? declarationModifiers = null,
            CancellationToken cancellationToken = default)
        {
            var modifiers = declarationModifiers ?? GetOverrideModifiers(symbol);

            if (symbol is IMethodSymbol method)
            {
                return await generator.OverrideMethodAsync(method,
                    modifiers, containingType, document, cancellationToken).ConfigureAwait(false);
            }
            else if (symbol is IPropertySymbol property)
            {
                return await generator.OverridePropertyAsync(property,
                    modifiers, containingType, document, cancellationToken).ConfigureAwait(false);
            }
            else if (symbol is IEventSymbol ev)
            {
                return OverrideEvent(ev, modifiers, containingType);
            }
            else
            {
                throw ExceptionUtilities.Unreachable;
            }
        }

        private static DeclarationModifiers GetOverrideModifiers(ISymbol symbol)
            => symbol.GetSymbolModifiers()
                     .WithIsOverride(true)
                     .WithIsAbstract(false)
                     .WithIsVirtual(false);

        private static async Task<IMethodSymbol> OverrideMethodAsync(
            this SyntaxGenerator codeFactory,
            IMethodSymbol overriddenMethod,
            DeclarationModifiers modifiers,
            INamedTypeSymbol newContainingType,
            Document newDocument,
            CancellationToken cancellationToken)
        {
            // Required is not a valid modifier for methods, so clear it if the user typed it
            modifiers = modifiers.WithIsRequired(false);

            // Abstract: Throw not implemented
            if (overriddenMethod.IsAbstract)
            {
                var compilation = await newDocument.Project.GetCompilationAsync(cancellationToken).ConfigureAwait(false);
                var statement = codeFactory.CreateThrowNotImplementedStatement(compilation);

                return CodeGenerationSymbolFactory.CreateMethodSymbol(
                    overriddenMethod,
                    accessibility: overriddenMethod.ComputeResultantAccessibility(newContainingType),
                    modifiers: modifiers,
                    statements: ImmutableArray.Create(statement));
            }
            else
            {
                // Otherwise, call the base method with the same parameters
                var typeParams = overriddenMethod.GetTypeArguments();
                var body = codeFactory.InvocationExpression(
                    codeFactory.MemberAccessExpression(codeFactory.BaseExpression(),
                    typeParams.IsDefaultOrEmpty
                        ? codeFactory.IdentifierName(overriddenMethod.Name)
                        : codeFactory.GenericName(overriddenMethod.Name, typeParams)),
                    codeFactory.CreateArguments(overriddenMethod.GetParameters()));

                if (overriddenMethod.ReturnsByRef)
                {
                    body = codeFactory.RefExpression(body);
                }

                return CodeGenerationSymbolFactory.CreateMethodSymbol(
                    method: overriddenMethod.RemoveInaccessibleAttributesAndAttributesOfTypes(newContainingType),
                    accessibility: overriddenMethod.ComputeResultantAccessibility(newContainingType),
                    modifiers: modifiers,
                    statements: overriddenMethod.ReturnsVoid
                        ? ImmutableArray.Create(codeFactory.ExpressionStatement(body))
                        : ImmutableArray.Create(codeFactory.ReturnStatement(body)));
            }
        }

        /// <summary>
        /// Generates a call to a method *through* an existing field or property symbol.
        /// </summary>
        /// <returns></returns>
        public static SyntaxNode GenerateDelegateThroughMemberStatement(
            this SyntaxGenerator generator, IMethodSymbol method, ISymbol throughMember)
        {
            var through = CreateDelegateThroughExpression(generator, method, throughMember);

            var memberName = method.IsGenericMethod
                ? generator.GenericName(method.Name, method.TypeArguments)
                : generator.IdentifierName(method.Name);

            through = generator.MemberAccessExpression(through, memberName);

            var arguments = generator.CreateArguments(method.Parameters.As<IParameterSymbol>());
            var invocationExpression = generator.InvocationExpression(through, arguments);

            return method.ReturnsVoid
                ? generator.ExpressionStatement(invocationExpression)
                : generator.ReturnStatement(invocationExpression);
        }

        public static SyntaxNode CreateDelegateThroughExpression(
            this SyntaxGenerator generator, ISymbol member, ISymbol throughMember)
        {
            var through = throughMember.IsStatic
                ? GenerateContainerName(generator, throughMember)
                : generator.ThisExpression();

            through = generator.MemberAccessExpression(
                through, generator.IdentifierName(throughMember.Name));

            var throughMemberType = throughMember.GetMemberType();
            if (member.ContainingType.IsInterfaceType() && throughMemberType != null)
            {
                // In the case of 'implement interface through field / property', we need to know what
                // interface we are implementing so that we can insert casts to this interface on every
                // usage of the field in the generated code. Without these casts we would end up generating
                // code that fails compilation in certain situations.
                // 
                // For example consider the following code.
                //      class C : IReadOnlyList<int> { int[] field; }
                // When applying the 'implement interface through field' code fix in the above example,
                // we need to generate the following code to implement the Count property on IReadOnlyList<int>
                //      class C : IReadOnlyList<int> { int[] field; int Count { get { ((IReadOnlyList<int>)field).Count; } ...}
                // as opposed to the following code which will fail to compile (because the array field
                // doesn't have a property named .Count) -
                //      class C : IReadOnlyList<int> { int[] field; int Count { get { field.Count; } ...}
                //
                // The 'InterfaceTypes' property on the state object always contains only one item
                // in the case of C# i.e. it will contain exactly the interface we are trying to implement.
                // This is also the case most of the time in the case of VB, except in certain error conditions
                // (recursive / circular cases) where the span of the squiggle for the corresponding 
                // diagnostic (BC30149) changes and 'InterfaceTypes' ends up including all interfaces
                // in the Implements clause. For the purposes of inserting the above cast, we ignore the
                // uncommon case and optimize for the common one - in other words, we only apply the cast
                // in cases where we can unambiguously figure out which interface we are trying to implement.
                var interfaceBeingImplemented = member.ContainingType;
                if (!throughMemberType.Equals(interfaceBeingImplemented))
                {
                    through = generator.CastExpression(interfaceBeingImplemented,
                        through.WithAdditionalAnnotations(Simplifier.Annotation));
                }
                else if (!throughMember.IsStatic &&
                    throughMember is IPropertySymbol throughMemberProperty &&
                    throughMemberProperty.ExplicitInterfaceImplementations.Any())
                {
                    // If we are implementing through an explicitly implemented property, we need to cast 'this' to
                    // the explicitly implemented interface type before calling the member, as in:
                    //       ((IA)this).Prop.Member();
                    //
                    var explicitlyImplementedProperty = throughMemberProperty.ExplicitInterfaceImplementations[0];

                    var explicitImplementationCast = generator.CastExpression(
                        explicitlyImplementedProperty.ContainingType,
                        generator.ThisExpression());

                    through = generator.MemberAccessExpression(explicitImplementationCast,
                        generator.IdentifierName(explicitlyImplementedProperty.Name));

                    through = through.WithAdditionalAnnotations(Simplifier.Annotation);
                }
            }

            return through.WithAdditionalAnnotations(Simplifier.Annotation);

            // local functions

            static SyntaxNode GenerateContainerName(SyntaxGenerator factory, ISymbol throughMember)
            {
                var classOrStructType = throughMember.ContainingType;
                return classOrStructType.IsGenericType
                    ? factory.GenericName(classOrStructType.Name, classOrStructType.TypeArguments)
                    : factory.IdentifierName(classOrStructType.Name);
            }
        }

        public static ImmutableArray<SyntaxNode> GetGetAccessorStatements(
            this SyntaxGenerator generator, Compilation compilation,
            IPropertySymbol property, ISymbol? throughMember, bool preferAutoProperties)
        {
            if (throughMember != null)
            {
                var throughExpression = CreateDelegateThroughExpression(generator, property, throughMember);
                var expression = property.IsIndexer
                    ? throughExpression
                    : generator.MemberAccessExpression(
                        throughExpression, generator.IdentifierName(property.Name));

                if (property.Parameters.Length > 0)
                {
                    var arguments = generator.CreateArguments(property.Parameters.As<IParameterSymbol>());
                    expression = generator.ElementAccessExpression(expression, arguments);
                }

                return ImmutableArray.Create(generator.ReturnStatement(expression));
            }

            return preferAutoProperties ? default : generator.CreateThrowNotImplementedStatementBlock(compilation);
        }

        public static ImmutableArray<SyntaxNode> GetSetAccessorStatements(
            this SyntaxGenerator generator, Compilation compilation,
            IPropertySymbol property, ISymbol? throughMember, bool preferAutoProperties)
        {
            if (throughMember != null)
            {
                var throughExpression = CreateDelegateThroughExpression(generator, property, throughMember);
                var expression = property.IsIndexer
                    ? throughExpression
                    : generator.MemberAccessExpression(
                        throughExpression, generator.IdentifierName(property.Name));

                if (property.Parameters.Length > 0)
                {
                    var arguments = generator.CreateArguments(property.Parameters.As<IParameterSymbol>());
                    expression = generator.ElementAccessExpression(expression, arguments);
                }

                expression = generator.AssignmentStatement(expression, generator.IdentifierName("value"));

                return ImmutableArray.Create(generator.ExpressionStatement(expression));
            }

            return preferAutoProperties
                ? default
                : generator.CreateThrowNotImplementedStatementBlock(compilation);
        }
    }
}<|MERGE_RESOLUTION|>--- conflicted
+++ resolved
@@ -65,11 +65,7 @@
             var constructor = CodeGenerationSymbolFactory.CreateConstructorSymbol(
                 attributes: default,
                 accessibility: accessibility,
-<<<<<<< HEAD
-                modifiers: new DeclarationModifiers(isUnsafe: !isContainedInUnsafeType && parameters.Any(p => p.RequiresUnsafeModifier())),
-=======
                 modifiers: new DeclarationModifiers(isUnsafe: !isContainedInUnsafeType && parameters.Any(static p => p.RequiresUnsafeModifier())),
->>>>>>> 80a8ce8d
                 typeName: typeName,
                 parameters: parameters,
                 statements: statements,
