﻿// Licensed to the .NET Foundation under one or more agreements.
// The .NET Foundation licenses this file to you under the MIT license.
// See the LICENSE file in the project root for more information.

using System.Collections.Generic;
using System.Collections.Immutable;
using System.Linq;
using System.Threading;
using Microsoft.CodeAnalysis.CodeGeneration;
using Microsoft.CodeAnalysis.PooledObjects;

namespace Microsoft.CodeAnalysis.Shared.Extensions
{
    internal static partial class IParameterSymbolExtensions
    {
        public static IParameterSymbol RenameParameter(this IParameterSymbol parameter, string parameterName)
        {
            return parameter.Name == parameterName
                ? parameter
                : CodeGenerationSymbolFactory.CreateParameterSymbol(
                        parameter.GetAttributes(),
                        parameter.RefKind,
                        parameter.IsParams,
                        parameter.Type,
                        parameterName,
                        parameter.IsOptional,
                        parameter.HasExplicitDefaultValue,
                        parameter.HasExplicitDefaultValue ? parameter.ExplicitDefaultValue : null);
        }

        public static IParameterSymbol WithAttributes(this IParameterSymbol parameter, ImmutableArray<AttributeData> attributes)
        {
            return parameter.GetAttributes() == attributes
                ? parameter
                : CodeGenerationSymbolFactory.CreateParameterSymbol(
                        attributes,
                        parameter.RefKind,
                        parameter.IsParams,
                        parameter.Type,
                        parameter.Name,
                        parameter.IsOptional,
                        parameter.HasExplicitDefaultValue,
                        parameter.HasExplicitDefaultValue ? parameter.ExplicitDefaultValue : null);
        }

        public static ImmutableArray<IParameterSymbol> RenameParameters(this IList<IParameterSymbol> parameters, ImmutableArray<string> parameterNames)
        {
            using var _ = ArrayBuilder<IParameterSymbol>.GetInstance(parameters.Count, out var result);
            for (var i = 0; i < parameterNames.Length; i++)
                result.Add(parameters[i].RenameParameter(parameterNames[i]));

<<<<<<< HEAD
            return result.ToImmutableAndFree();
=======
            return result.ToImmutableAndClear();
>>>>>>> 8770fb62
        }
    }
}<|MERGE_RESOLUTION|>--- conflicted
+++ resolved
@@ -49,11 +49,7 @@
             for (var i = 0; i < parameterNames.Length; i++)
                 result.Add(parameters[i].RenameParameter(parameterNames[i]));
 
-<<<<<<< HEAD
-            return result.ToImmutableAndFree();
-=======
             return result.ToImmutableAndClear();
->>>>>>> 8770fb62
         }
     }
 }