﻿// Licensed to the .NET Foundation under one or more agreements.
// The .NET Foundation licenses this file to you under the MIT license.
// See the LICENSE file in the project root for more information.

using System;
using System.Collections.Immutable;
using System.IO;
using System.Text;
using System.Threading;
using System.Threading.Tasks;
using Microsoft.CodeAnalysis.Host;
using Microsoft.CodeAnalysis.PooledObjects;
using Microsoft.CodeAnalysis.Shared.Utilities;
using Microsoft.CodeAnalysis.Text;
using Roslyn.Utilities;

namespace Microsoft.CodeAnalysis.Shared.Extensions;

internal static partial class SourceTextExtensions
{
    // char pooled memory : 8K * 256 = 2MB
    private const int CharArrayLength = 4 * 1024;

    /// <summary>
    /// Note: there is a strong invariant that you only get arrays back from this that are exactly <see
    /// cref="CharArrayLength"/> long.  Putting arrays back into this of the wrong length will result in broken
    /// behavior.  Do not expose this pool outside of this class.
    /// </summary>
    private static readonly ObjectPool<char[]> s_charArrayPool = new(() => new char[CharArrayLength], 256);

    public static void GetLineAndOffset(this SourceText text, int position, out int lineNumber, out int offset)
    {
        var line = text.Lines.GetLineFromPosition(position);

        lineNumber = line.LineNumber;
        offset = position - line.Start;
    }

    public static int GetOffset(this SourceText text, int position)
    {
        GetLineAndOffset(text, position, out _, out var offset);
        return offset;
    }

    public static void GetLinesAndOffsets(
        this SourceText text,
        TextSpan textSpan,
        out int startLineNumber,
        out int startOffset,
        out int endLineNumber,
        out int endOffset)
    {
        text.GetLineAndOffset(textSpan.Start, out startLineNumber, out startOffset);
        text.GetLineAndOffset(textSpan.End, out endLineNumber, out endOffset);
    }

    public static TextChangeRange GetEncompassingTextChangeRange(this SourceText newText, SourceText oldText)
    {
        var ranges = newText.GetChangeRanges(oldText);
        if (ranges.Count == 0)
        {
            return default;
        }

        // simple case.
        if (ranges.Count == 1)
        {
            return ranges[0];
        }

        return TextChangeRange.Collapse(ranges);
    }

    public static int IndexOf(this SourceText text, string value, int startIndex, bool caseSensitive)
    {
        var length = text.Length - value.Length;
        var normalized = caseSensitive ? value : CaseInsensitiveComparison.ToLower(value);

        for (var i = startIndex; i <= length; i++)
        {
            var match = true;
            for (var j = 0; j < normalized.Length; j++)
            {
                // just use indexer of source text. perf of indexer depends on actual implementation of SourceText.
                // * all of our implementation at editor layer should provide either O(1) or O(log n).
                //
                // only one implementation we have that could have bad indexer perf is CompositeText with heavily modified text
                // at compiler layer but I believe that being used in find all reference will be very rare if not none.
                if (!Match(normalized[j], text[i + j], caseSensitive))
                {
                    match = false;
                    break;
                }
            }

            if (match)
            {
                return i;
            }
        }

        return -1;
    }

    public static int LastIndexOf(this SourceText text, string value, int startIndex, bool caseSensitive)
    {
        var normalized = caseSensitive ? value : CaseInsensitiveComparison.ToLower(value);
        startIndex = startIndex + normalized.Length > text.Length
            ? text.Length - normalized.Length
            : startIndex;

        for (var i = startIndex; i >= 0; i--)
        {
            var match = true;
            for (var j = 0; j < normalized.Length; j++)
            {
                // just use indexer of source text. perf of indexer depends on actual implementation of SourceText.
                // * all of our implementation at editor layer should provide either O(1) or O(log n).
                //
                // only one implementation we have that could have bad indexer perf is CompositeText with heavily modified text
                // at compiler layer but I believe that being used in find all reference will be very rare if not none.
                if (!Match(normalized[j], text[i + j], caseSensitive))
                {
                    match = false;
                    break;
                }
            }

            if (match)
            {
                return i;
            }
        }

        return -1;
    }

    private static bool Match(char normalizedLeft, char right, bool caseSensitive)
        => caseSensitive ? normalizedLeft == right : normalizedLeft == CaseInsensitiveComparison.ToLower(right);

    public static bool ContentEquals(this SourceText text, int position, string value)
    {
        if (position + value.Length > text.Length)
        {
            return false;
        }

        for (var i = 0; i < value.Length; i++)
        {
            if (text[position + i] != value[i])
            {
                return false;
            }
        }

        return true;
    }

    public static int IndexOfNonWhiteSpace(this SourceText text, int start, int length)
    {
        for (var i = 0; i < length; i++)
        {
            if (!char.IsWhiteSpace(text[start + i]))
            {
                return start + i;
            }
        }

        return -1;
    }

    // 32KB. comes from SourceText char buffer size and less than large object size
    internal const int SourceTextLengthThreshold = 32 * 1024 / sizeof(char);

    public static async ValueTask WriteToAsync(this SourceText sourceText, ObjectWriter writer, CancellationToken cancellationToken)
    {
        // Source length
        var length = sourceText.Length;
        writer.WriteInt32(length);

        // if source is small, no point on optimizing. just write out string
        if (length < SourceTextLengthThreshold)
        {
            await writer.WriteStringAsync(sourceText.ToString()).ConfigureAwait(false);
        }
        else
        {
            // if bigger, write out as chunks
            await WriteChunksToAsync(sourceText, writer, length, cancellationToken).ConfigureAwait(false);
        }
    }

    private static async ValueTask WriteChunksToAsync(SourceText sourceText, ObjectWriter writer, int length, CancellationToken cancellationToken)
    {
        // chunk size
        var buffer = s_charArrayPool.Allocate();
        Contract.ThrowIfTrue(buffer.Length != CharArrayLength);
        writer.WriteInt32(buffer.Length);

        // number of chunks
        var numberOfChunks = 1 + (length / buffer.Length);
        writer.WriteInt32(numberOfChunks);

        // write whole chunks
        try
        {
            var offset = 0;
            for (var i = 0; i < numberOfChunks; i++)
            {
                cancellationToken.ThrowIfCancellationRequested();

                var count = Math.Min(buffer.Length, length - offset);
                if ((i < numberOfChunks - 1) || (count == buffer.Length))
                {
                    // chunks before last chunk or last chunk match buffer size
                    sourceText.CopyTo(offset, buffer, 0, buffer.Length);
                    await writer.WriteValueAsync(buffer).ConfigureAwait(false);
                }
                else if (i == numberOfChunks - 1)
                {
                    // last chunk which size is not buffer size
                    var tempArray = new char[count];

                    sourceText.CopyTo(offset, tempArray, 0, tempArray.Length);
                    await writer.WriteValueAsync(tempArray).ConfigureAwait(false);
                }

                offset += count;
            }

            Contract.ThrowIfFalse(offset == length);
        }
        finally
        {
            s_charArrayPool.Free(buffer);
        }
    }

    public static SourceText ReadFrom(ITextFactoryService textService, ObjectReader reader, Encoding? encoding, SourceHashAlgorithm checksumAlgorithm, CancellationToken cancellationToken)
    {
        using var textReader = ObjectReaderTextReader.Create(reader);

        return textService.CreateText(textReader, encoding, checksumAlgorithm, cancellationToken);
    }

    private sealed class ObjectReaderTextReader : TextReaderWithLength
    {
        private readonly ImmutableArray<char[]> _chunks;
        private readonly int _chunkSize;
        private bool _disposed;

        private int _position;

        public static async ValueTask<TextReader> CreateAsync(ObjectReader reader)
        {
            var length = await reader.ReadInt32Async().ConfigureAwait(false);
            if (length < SourceTextLengthThreshold)
            {
                // small size, read as string
                return new StringReader(await reader.ReadStringAsync().ConfigureAwait(false));
            }

<<<<<<< HEAD
            // read as chunks
            using var _ = ArrayBuilder<char[]>.GetInstance(out var builder);

            var chunkSize = await reader.ReadInt32Async().ConfigureAwait(false);
            var numberOfChunks = await reader.ReadInt32Async().ConfigureAwait(false);
=======
            var chunkSize = reader.ReadInt32();
            var numberOfChunks = reader.ReadInt32();
>>>>>>> c22a1e84

            // read as chunks
            using var _ = ArrayBuilder<char[]>.GetInstance(numberOfChunks, out var chunks);

            var offset = 0;
            for (var i = 0; i < numberOfChunks; i++)
            {
<<<<<<< HEAD
                var (currentChunk, currentChunkLength) = await reader.ReadCharArrayAsync(static length =>
                {
                    if (length <= SharedPools.CharBufferSize)
                        return SharedPools.CharArray.Allocate();

                    return new char[length];
                }).ConfigureAwait(false);

                builder.Add(currentChunk);
=======
                // Shared pool array will be freed in the Dispose method below.
                var (currentChunk, currentChunkLength) = reader.ReadCharArray(
                    static length => length == CharArrayLength ? s_charArrayPool.Allocate() : new char[length]);
>>>>>>> c22a1e84

                chunks.Add(currentChunk);
                offset += currentChunkLength;
            }

            Contract.ThrowIfFalse(offset == length);
            return new ObjectReaderTextReader(chunks.ToImmutableAndClear(), chunkSize, length);
        }

        private ObjectReaderTextReader(ImmutableArray<char[]> chunks, int chunkSize, int length)
            : base(length)
        {
            _chunks = chunks;
            _chunkSize = chunkSize;
            _disposed = false;
        }

        protected override void Dispose(bool disposing)
        {
            if (!_disposed)
            {
                _disposed = true;
                foreach (var chunk in _chunks)
                {
                    if (chunk.Length == CharArrayLength)
                        s_charArrayPool.Free(chunk);
                }
            }

            base.Dispose(disposing);
        }

        public override int Peek()
        {
            if (_position >= Length)
            {
                return -1;
            }

            return Read(_position);
        }

        public override int Read()
        {
            if (_position >= Length)
            {
                return -1;
            }

            return Read(_position++);
        }

        public override int Read(char[] buffer, int index, int count)
        {
            if (buffer == null)
            {
                throw new ArgumentNullException(nameof(buffer));
            }

            if (index < 0 || index >= buffer.Length)
            {
                throw new ArgumentOutOfRangeException(nameof(index));
            }

            if (count < 0 || (index + count) > buffer.Length)
            {
                throw new ArgumentOutOfRangeException(nameof(count));
            }

            // check quick bail out
            if (count == 0)
            {
                return 0;
            }

            // adjust to actual char to read
            var totalCharsToRead = Math.Min(count, Length - _position);
            count = totalCharsToRead;

            var chunkIndex = GetIndexFromPosition(_position);
            var chunkStartOffset = GetColumnFromPosition(_position);

            while (true)
            {
                var chunk = _chunks[chunkIndex];
                var charsToCopy = Math.Min(chunk.Length - chunkStartOffset, count);

                Array.Copy(chunk, chunkStartOffset, buffer, index, charsToCopy);
                count -= charsToCopy;

                if (count <= 0)
                {
                    break;
                }

                index += charsToCopy;
                chunkStartOffset = 0;
                chunkIndex++;
            }

            _position += totalCharsToRead;
            return totalCharsToRead;
        }

        private int Read(int position)
        {
            var chunkIndex = GetIndexFromPosition(position);
            var chunkColumn = GetColumnFromPosition(position);

            return _chunks[chunkIndex][chunkColumn];
        }

        private int GetIndexFromPosition(int position) => position / _chunkSize;
        private int GetColumnFromPosition(int position) => position % _chunkSize;
    }
}<|MERGE_RESOLUTION|>--- conflicted
+++ resolved
@@ -260,16 +260,8 @@
                 return new StringReader(await reader.ReadStringAsync().ConfigureAwait(false));
             }
 
-<<<<<<< HEAD
-            // read as chunks
-            using var _ = ArrayBuilder<char[]>.GetInstance(out var builder);
-
             var chunkSize = await reader.ReadInt32Async().ConfigureAwait(false);
             var numberOfChunks = await reader.ReadInt32Async().ConfigureAwait(false);
-=======
-            var chunkSize = reader.ReadInt32();
-            var numberOfChunks = reader.ReadInt32();
->>>>>>> c22a1e84
 
             // read as chunks
             using var _ = ArrayBuilder<char[]>.GetInstance(numberOfChunks, out var chunks);
@@ -277,21 +269,9 @@
             var offset = 0;
             for (var i = 0; i < numberOfChunks; i++)
             {
-<<<<<<< HEAD
-                var (currentChunk, currentChunkLength) = await reader.ReadCharArrayAsync(static length =>
-                {
-                    if (length <= SharedPools.CharBufferSize)
-                        return SharedPools.CharArray.Allocate();
-
-                    return new char[length];
-                }).ConfigureAwait(false);
-
-                builder.Add(currentChunk);
-=======
                 // Shared pool array will be freed in the Dispose method below.
-                var (currentChunk, currentChunkLength) = reader.ReadCharArray(
-                    static length => length == CharArrayLength ? s_charArrayPool.Allocate() : new char[length]);
->>>>>>> c22a1e84
+                var (currentChunk, currentChunkLength) = await reader.ReadCharArrayAsync(
+                    static length => length == CharArrayLength ? s_charArrayPool.Allocate() : new char[length]).ConfigureAwait(false);
 
                 chunks.Add(currentChunk);
                 offset += currentChunkLength;
