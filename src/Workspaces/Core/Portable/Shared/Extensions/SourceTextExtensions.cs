﻿// Licensed to the .NET Foundation under one or more agreements.
// The .NET Foundation licenses this file to you under the MIT license.
// See the LICENSE file in the project root for more information.

using System;
using System.Collections.Immutable;
using System.IO;
using System.Text;
using System.Threading;
using System.Threading.Tasks;
using Microsoft.CodeAnalysis.Host;
using Microsoft.CodeAnalysis.PooledObjects;
using Microsoft.CodeAnalysis.Shared.Utilities;
using Microsoft.CodeAnalysis.Text;
using Roslyn.Utilities;

namespace Microsoft.CodeAnalysis.Shared.Extensions;

internal static partial class SourceTextExtensions
{
    // char pooled memory : 8K * 256 = 2MB
    private const int CharArrayLength = 4 * 1024;

    /// <summary>
    /// Note: there is a strong invariant that you only get arrays back from this that are exactly <see
    /// cref="CharArrayLength"/> long.  Putting arrays back into this of the wrong length will result in broken
    /// behavior.  Do not expose this pool outside of this class.
    /// </summary>
    private static readonly ObjectPool<char[]> s_charArrayPool = new(() => new char[CharArrayLength], 256);

    public static void GetLineAndOffset(this SourceText text, int position, out int lineNumber, out int offset)
    {
        var line = text.Lines.GetLineFromPosition(position);

        lineNumber = line.LineNumber;
        offset = position - line.Start;
    }

    public static int GetOffset(this SourceText text, int position)
    {
        GetLineAndOffset(text, position, out _, out var offset);
        return offset;
    }

    public static void GetLinesAndOffsets(
        this SourceText text,
        TextSpan textSpan,
        out int startLineNumber,
        out int startOffset,
        out int endLineNumber,
        out int endOffset)
    {
        text.GetLineAndOffset(textSpan.Start, out startLineNumber, out startOffset);
        text.GetLineAndOffset(textSpan.End, out endLineNumber, out endOffset);
    }

    public static TextChangeRange GetEncompassingTextChangeRange(this SourceText newText, SourceText oldText)
    {
        var ranges = newText.GetChangeRanges(oldText);
        if (ranges.Count == 0)
        {
            return default;
        }

        // simple case.
        if (ranges.Count == 1)
        {
            return ranges[0];
        }

        return TextChangeRange.Collapse(ranges);
    }

    public static int IndexOf(this SourceText text, string value, int startIndex, bool caseSensitive)
    {
        var length = text.Length - value.Length;
        var normalized = caseSensitive ? value : CaseInsensitiveComparison.ToLower(value);

        for (var i = startIndex; i <= length; i++)
        {
            var match = true;
            for (var j = 0; j < normalized.Length; j++)
            {
                // just use indexer of source text. perf of indexer depends on actual implementation of SourceText.
                // * all of our implementation at editor layer should provide either O(1) or O(log n).
                //
                // only one implementation we have that could have bad indexer perf is CompositeText with heavily modified text
                // at compiler layer but I believe that being used in find all reference will be very rare if not none.
                if (!Match(normalized[j], text[i + j], caseSensitive))
                {
                    match = false;
                    break;
                }
            }

            if (match)
            {
                return i;
            }
        }

        return -1;
    }

    public static int LastIndexOf(this SourceText text, string value, int startIndex, bool caseSensitive)
    {
        var normalized = caseSensitive ? value : CaseInsensitiveComparison.ToLower(value);
        startIndex = startIndex + normalized.Length > text.Length
            ? text.Length - normalized.Length
            : startIndex;

        for (var i = startIndex; i >= 0; i--)
        {
            var match = true;
            for (var j = 0; j < normalized.Length; j++)
            {
                // just use indexer of source text. perf of indexer depends on actual implementation of SourceText.
                // * all of our implementation at editor layer should provide either O(1) or O(log n).
                //
                // only one implementation we have that could have bad indexer perf is CompositeText with heavily modified text
                // at compiler layer but I believe that being used in find all reference will be very rare if not none.
                if (!Match(normalized[j], text[i + j], caseSensitive))
                {
                    match = false;
                    break;
                }
            }

            if (match)
            {
                return i;
            }
        }

        return -1;
    }

    private static bool Match(char normalizedLeft, char right, bool caseSensitive)
        => caseSensitive ? normalizedLeft == right : normalizedLeft == CaseInsensitiveComparison.ToLower(right);

    public static bool ContentEquals(this SourceText text, int position, string value)
    {
        if (position + value.Length > text.Length)
        {
            return false;
        }

        for (var i = 0; i < value.Length; i++)
        {
            if (text[position + i] != value[i])
            {
                return false;
            }
        }

        return true;
    }

    public static int IndexOfNonWhiteSpace(this SourceText text, int start, int length)
    {
        for (var i = 0; i < length; i++)
        {
            if (!char.IsWhiteSpace(text[start + i]))
            {
                return start + i;
            }
        }

        return -1;
    }

    // 32KB. comes from SourceText char buffer size and less than large object size
    internal const int SourceTextLengthThreshold = 32 * 1024 / sizeof(char);

    public static async ValueTask WriteToAsync(this SourceText sourceText, ObjectWriter writer, CancellationToken cancellationToken)
    {
        // Source length
        var length = sourceText.Length;
        writer.WriteInt32(length);

        // if source is small, no point on optimizing. just write out string
        if (length < SourceTextLengthThreshold)
        {
            await writer.WriteStringAsync(sourceText.ToString()).ConfigureAwait(false);
        }
        else
        {
            // if bigger, write out as chunks
            await WriteChunksToAsync(sourceText, writer, length, cancellationToken).ConfigureAwait(false);
        }
    }

    private static async ValueTask WriteChunksToAsync(SourceText sourceText, ObjectWriter writer, int length, CancellationToken cancellationToken)
    {
        // chunk size
<<<<<<< HEAD
        var buffer = s_charArrayPool.Allocate();
        Contract.ThrowIfTrue(buffer.Length != CharArrayLength);
        writer.WriteInt32(buffer.Length);
=======
        using var pooledObject = s_charArrayPool.GetPooledObject();
        var buffer = pooledObject.Object;
        Contract.ThrowIfTrue(buffer.Length != CharArrayLength);

        // We write out the chunk size for sanity purposes.
        writer.WriteInt32(CharArrayLength);
>>>>>>> b8d19126

        // number of chunks
        var numberOfChunks = 1 + (length / buffer.Length);
        writer.WriteInt32(numberOfChunks);

        // write whole chunks
        var offset = 0;
        for (var i = 0; i < numberOfChunks; i++)
        {
            cancellationToken.ThrowIfCancellationRequested();

<<<<<<< HEAD
                var count = Math.Min(buffer.Length, length - offset);
                if ((i < numberOfChunks - 1) || (count == buffer.Length))
                {
                    // chunks before last chunk or last chunk match buffer size
                    sourceText.CopyTo(offset, buffer, 0, buffer.Length);
                    await writer.WriteValueAsync(buffer).ConfigureAwait(false);
                }
                else if (i == numberOfChunks - 1)
                {
                    // last chunk which size is not buffer size
                    var tempArray = new char[count];

                    sourceText.CopyTo(offset, tempArray, 0, tempArray.Length);
                    await writer.WriteValueAsync(tempArray).ConfigureAwait(false);
                }

                offset += count;
            }

            Contract.ThrowIfFalse(offset == length);
        }
        finally
        {
            s_charArrayPool.Free(buffer);
=======
            var count = Math.Min(buffer.Length, length - offset);
            sourceText.CopyTo(offset, buffer, 0, count);

            // In the case where the array is entirely full, we can pass that as is to the ObjectWriter.  It already
            // supports sending the array all the way through to the underlying stream without allocations. In the case
            // where it's partially full, we pass in a span to the section that is filled.  This will fast path on
            // netcore, though will incur a copy to pooled memory on netfx.
            if (count == buffer.Length)
                writer.WriteValue(buffer);
            else
                writer.WriteSpan(buffer.AsSpan()[..count]);

            offset += count;
>>>>>>> b8d19126
        }

        Contract.ThrowIfFalse(offset == length);
    }

    public static SourceText ReadFrom(ITextFactoryService textService, ObjectReader reader, Encoding? encoding, SourceHashAlgorithm checksumAlgorithm, CancellationToken cancellationToken)
    {
        using var textReader = ObjectReaderTextReader.Create(reader);

        return textService.CreateText(textReader, encoding, checksumAlgorithm, cancellationToken);
    }

    private sealed class ObjectReaderTextReader : TextReaderWithLength
    {
        private readonly ImmutableArray<char[]> _chunks;
        private readonly int _chunkSize;
        private bool _disposed;

        private int _position;

        public static async ValueTask<TextReader> CreateAsync(ObjectReader reader)
        {
            var length = await reader.ReadInt32Async().ConfigureAwait(false);
            if (length < SourceTextLengthThreshold)
            {
                // small size, read as string
                return new StringReader(await reader.ReadStringAsync().ConfigureAwait(false));
            }

<<<<<<< HEAD
            var chunkSize = await reader.ReadInt32Async().ConfigureAwait(false);
            var numberOfChunks = await reader.ReadInt32Async().ConfigureAwait(false);

            // read as chunks
            using var _ = ArrayBuilder<char[]>.GetInstance(numberOfChunks, out var chunks);
=======
            var chunkSize = reader.ReadInt32();
            Contract.ThrowIfTrue(chunkSize != CharArrayLength);
            var numberOfChunks = reader.ReadInt32();
>>>>>>> b8d19126

            // read as chunks
            using var _ = ArrayBuilder<char[]>.GetInstance(numberOfChunks, out var chunks);

            var offset = 0;
            for (var i = 0; i < numberOfChunks; i++)
            {
                // Shared pool array will be freed in the Dispose method below.
<<<<<<< HEAD
                var (currentChunk, currentChunkLength) = await reader.ReadCharArrayAsync(
                    static length => length == CharArrayLength ? s_charArrayPool.Allocate() : new char[length]).ConfigureAwait(false);
=======
                var (currentChunk, currentChunkLength) = reader.ReadCharArray(
                    static length =>
                    {
                        Contract.ThrowIfTrue(length > CharArrayLength);
                        return s_charArrayPool.Allocate();
                    });

                Contract.ThrowIfTrue(currentChunk.Length != CharArrayLength);

                // All but the last chunk must be completely filled.
                Contract.ThrowIfTrue(i < numberOfChunks - 1 && currentChunkLength != CharArrayLength);
>>>>>>> b8d19126

                chunks.Add(currentChunk);
                offset += currentChunkLength;
            }

            Contract.ThrowIfFalse(offset == length);
            return new ObjectReaderTextReader(chunks.ToImmutableAndClear(), chunkSize, length);
        }

        private ObjectReaderTextReader(ImmutableArray<char[]> chunks, int chunkSize, int length)
            : base(length)
        {
            _chunks = chunks;
            _chunkSize = chunkSize;
            _disposed = false;
            Contract.ThrowIfTrue(chunkSize != CharArrayLength);
            Contract.ThrowIfTrue(chunks.Any(static (c, s) => c.Length != s, chunkSize));
        }

        protected override void Dispose(bool disposing)
        {
            if (!_disposed)
            {
                _disposed = true;

                // Constructor already validated that all chunks are the right size to go back into the pool.
                foreach (var chunk in _chunks)
<<<<<<< HEAD
                {
                    if (chunk.Length == CharArrayLength)
                        s_charArrayPool.Free(chunk);
                }
=======
                    s_charArrayPool.Free(chunk);
>>>>>>> b8d19126
            }

            base.Dispose(disposing);
        }

        public override int Peek()
        {
            if (_position >= Length)
            {
                return -1;
            }

            return Read(_position);
        }

        public override int Read()
        {
            if (_position >= Length)
            {
                return -1;
            }

            return Read(_position++);
        }

        public override int Read(char[] buffer, int index, int count)
        {
            if (buffer == null)
            {
                throw new ArgumentNullException(nameof(buffer));
            }

            if (index < 0 || index >= buffer.Length)
            {
                throw new ArgumentOutOfRangeException(nameof(index));
            }

            if (count < 0 || (index + count) > buffer.Length)
            {
                throw new ArgumentOutOfRangeException(nameof(count));
            }

            // check quick bail out
            if (count == 0)
            {
                return 0;
            }

            // adjust to actual char to read
            var totalCharsToRead = Math.Min(count, Length - _position);
            count = totalCharsToRead;

            var chunkIndex = GetIndexFromPosition(_position);
            var chunkStartOffset = GetColumnFromPosition(_position);

            while (true)
            {
                var chunk = _chunks[chunkIndex];
                var charsToCopy = Math.Min(chunk.Length - chunkStartOffset, count);

                Array.Copy(chunk, chunkStartOffset, buffer, index, charsToCopy);
                count -= charsToCopy;

                if (count <= 0)
                {
                    break;
                }

                index += charsToCopy;
                chunkStartOffset = 0;
                chunkIndex++;
            }

            _position += totalCharsToRead;
            return totalCharsToRead;
        }

        private int Read(int position)
        {
            var chunkIndex = GetIndexFromPosition(position);
            var chunkColumn = GetColumnFromPosition(position);

            return _chunks[chunkIndex][chunkColumn];
        }

        private int GetIndexFromPosition(int position) => position / _chunkSize;
        private int GetColumnFromPosition(int position) => position % _chunkSize;
    }
}<|MERGE_RESOLUTION|>--- conflicted
+++ resolved
@@ -193,18 +193,12 @@
     private static async ValueTask WriteChunksToAsync(SourceText sourceText, ObjectWriter writer, int length, CancellationToken cancellationToken)
     {
         // chunk size
-<<<<<<< HEAD
-        var buffer = s_charArrayPool.Allocate();
-        Contract.ThrowIfTrue(buffer.Length != CharArrayLength);
-        writer.WriteInt32(buffer.Length);
-=======
         using var pooledObject = s_charArrayPool.GetPooledObject();
         var buffer = pooledObject.Object;
         Contract.ThrowIfTrue(buffer.Length != CharArrayLength);
 
         // We write out the chunk size for sanity purposes.
         writer.WriteInt32(CharArrayLength);
->>>>>>> b8d19126
 
         // number of chunks
         var numberOfChunks = 1 + (length / buffer.Length);
@@ -216,32 +210,6 @@
         {
             cancellationToken.ThrowIfCancellationRequested();
 
-<<<<<<< HEAD
-                var count = Math.Min(buffer.Length, length - offset);
-                if ((i < numberOfChunks - 1) || (count == buffer.Length))
-                {
-                    // chunks before last chunk or last chunk match buffer size
-                    sourceText.CopyTo(offset, buffer, 0, buffer.Length);
-                    await writer.WriteValueAsync(buffer).ConfigureAwait(false);
-                }
-                else if (i == numberOfChunks - 1)
-                {
-                    // last chunk which size is not buffer size
-                    var tempArray = new char[count];
-
-                    sourceText.CopyTo(offset, tempArray, 0, tempArray.Length);
-                    await writer.WriteValueAsync(tempArray).ConfigureAwait(false);
-                }
-
-                offset += count;
-            }
-
-            Contract.ThrowIfFalse(offset == length);
-        }
-        finally
-        {
-            s_charArrayPool.Free(buffer);
-=======
             var count = Math.Min(buffer.Length, length - offset);
             sourceText.CopyTo(offset, buffer, 0, count);
 
@@ -250,12 +218,11 @@
             // where it's partially full, we pass in a span to the section that is filled.  This will fast path on
             // netcore, though will incur a copy to pooled memory on netfx.
             if (count == buffer.Length)
-                writer.WriteValue(buffer);
+                await writer.WriteValueAsync(buffer).ConfigureAwait(false);
             else
-                writer.WriteSpan(buffer.AsSpan()[..count]);
+                writer.WriteSpanAsync(buffer.AsSpan()[..count]);
 
             offset += count;
->>>>>>> b8d19126
         }
 
         Contract.ThrowIfFalse(offset == length);
@@ -285,41 +252,28 @@
                 return new StringReader(await reader.ReadStringAsync().ConfigureAwait(false));
             }
 
-<<<<<<< HEAD
             var chunkSize = await reader.ReadInt32Async().ConfigureAwait(false);
+            Contract.ThrowIfTrue(chunkSize != CharArrayLength);
             var numberOfChunks = await reader.ReadInt32Async().ConfigureAwait(false);
 
             // read as chunks
             using var _ = ArrayBuilder<char[]>.GetInstance(numberOfChunks, out var chunks);
-=======
-            var chunkSize = reader.ReadInt32();
-            Contract.ThrowIfTrue(chunkSize != CharArrayLength);
-            var numberOfChunks = reader.ReadInt32();
->>>>>>> b8d19126
-
-            // read as chunks
-            using var _ = ArrayBuilder<char[]>.GetInstance(numberOfChunks, out var chunks);
 
             var offset = 0;
             for (var i = 0; i < numberOfChunks; i++)
             {
                 // Shared pool array will be freed in the Dispose method below.
-<<<<<<< HEAD
                 var (currentChunk, currentChunkLength) = await reader.ReadCharArrayAsync(
-                    static length => length == CharArrayLength ? s_charArrayPool.Allocate() : new char[length]).ConfigureAwait(false);
-=======
-                var (currentChunk, currentChunkLength) = reader.ReadCharArray(
                     static length =>
                     {
                         Contract.ThrowIfTrue(length > CharArrayLength);
                         return s_charArrayPool.Allocate();
-                    });
+                    }).ConfigureAwait(false);
 
                 Contract.ThrowIfTrue(currentChunk.Length != CharArrayLength);
 
                 // All but the last chunk must be completely filled.
                 Contract.ThrowIfTrue(i < numberOfChunks - 1 && currentChunkLength != CharArrayLength);
->>>>>>> b8d19126
 
                 chunks.Add(currentChunk);
                 offset += currentChunkLength;
@@ -347,14 +301,7 @@
 
                 // Constructor already validated that all chunks are the right size to go back into the pool.
                 foreach (var chunk in _chunks)
-<<<<<<< HEAD
-                {
-                    if (chunk.Length == CharArrayLength)
-                        s_charArrayPool.Free(chunk);
-                }
-=======
                     s_charArrayPool.Free(chunk);
->>>>>>> b8d19126
             }
 
             base.Dispose(disposing);
