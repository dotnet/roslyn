--- conflicted
+++ resolved
@@ -26,7 +26,6 @@
         private static readonly TestInterval s_overlapsWithTest = OverlapsWith;
 
         public IntervalTree()
-<<<<<<< HEAD
         {
         }
 
@@ -67,18 +66,12 @@
 
         [Conditional("DEBUG")]
         private static void AssertIsBalanced(Node node)
-=======
->>>>>>> 1aa91a5e
         {
             var balanceFactor = BalanceFactor(node);
             Debug.Assert(-1 <= balanceFactor && balanceFactor <= 1);
         }
 
-<<<<<<< HEAD
         protected static Node Insert(Node root, Node newNode, IIntervalIntrospector<T> introspector)
-=======
-        public IntervalTree(IIntervalIntrospector<T> introspector, IEnumerable<T> values)
->>>>>>> 1aa91a5e
         {
             var newNodeStart = introspector.GetStart(newNode.Value);
             return Insert(root, newNode, newNodeStart, introspector);
@@ -100,12 +93,8 @@
             }
             else
             {
-<<<<<<< HEAD
                 newLeft = root.Left;
                 newRight = Insert(root.Right, newNode, newNodeStart, introspector);
-=======
-                root = Insert(root, new Node(value), introspector);
->>>>>>> 1aa91a5e
             }
 
             root.SetLeftRight(newLeft, newRight, introspector);
@@ -281,74 +270,6 @@
             return this.root == null;
         }
 
-<<<<<<< HEAD
-=======
-        protected static Node Insert(Node root, Node newNode, IIntervalIntrospector<T> introspector)
-        {
-            var newNodeStart = introspector.GetStart(newNode.Value);
-            return Insert(root, newNode, newNodeStart, introspector);
-        }
-
-        private static Node Insert(Node root, Node newNode, int newNodeStart, IIntervalIntrospector<T> introspector)
-        {
-            if (root == null)
-            {
-                return newNode;
-            }
-
-            Node newLeft, newRight;
-
-            if (newNodeStart < introspector.GetStart(root.Value))
-            {
-                newLeft = Insert(root.Left, newNode, newNodeStart, introspector);
-                newRight = root.Right;
-            }
-            else
-            {
-                newLeft = root.Left;
-                newRight = Insert(root.Right, newNode, newNodeStart, introspector);
-            }
-
-            root.SetLeftRight(newLeft, newRight, introspector);
-            var newRoot = root;
-
-            return Balance(newRoot, introspector);
-        }
-
-        private static Node Balance(Node node, IIntervalIntrospector<T> introspector)
-        {
-            int balanceFactor = BalanceFactor(node);
-            if (balanceFactor == -2)
-            {
-                int rightBalance = BalanceFactor(node.Right);
-                if (rightBalance == -1)
-                {
-                    return node.LeftRotation(introspector);
-                }
-                else
-                {
-                    Contract.Requires(rightBalance == 1);
-                    return node.InnerRightOuterLeftRotation(introspector);
-                }
-            }
-            else if (balanceFactor == 2)
-            {
-                int leftBalance = BalanceFactor(node.Left);
-                if (leftBalance == 1)
-                {
-                    return node.RightRotation(introspector);
-                }
-                else
-                {
-                    Contract.Requires(leftBalance == -1);
-                    return node.InnerLeftOuterRightRotation(introspector);
-                }
-            }
-
-            return node;
-        }
-
->>>>>>> 1aa91a5e
         public IEnumerator<T> GetEnumerator()
         {
             if (root == null)
