--- conflicted
+++ resolved
@@ -27,109 +27,64 @@
         /// Create a new solution where the declaration of the destination symbol has an additional event of the same signature as the specified event symbol.
         /// Returns the document in the new solution where the destination symbol is declared.
         /// </summary>
-<<<<<<< HEAD
-        public static Task<Document> AddEventDeclarationAsync(Solution solution, INamedTypeSymbol destination, IEventSymbol @event, CodeGenerationContext context, CancellationToken cancellationToken)
-            => GetCodeGenerationService(solution.Workspace.Services, destination.Language).AddEventAsync(solution, destination, @event, context, cancellationToken);
-=======
         public static Task<Document> AddEventDeclarationAsync(CodeGenerationSolutionContext context, INamedTypeSymbol destination, IEventSymbol @event, CancellationToken cancellationToken)
             => GetCodeGenerationService(context.Solution.Workspace.Services, destination.Language).AddEventAsync(context, destination, @event, cancellationToken);
->>>>>>> 80a8ce8d
 
         /// <summary>
         /// Create a new solution where the declaration of the destination symbol has an additional field of the same signature as the specified field symbol.
         /// Returns the document in the new solution where the destination symbol is declared.
         /// </summary>
-<<<<<<< HEAD
-        public static Task<Document> AddFieldDeclarationAsync(Solution solution, INamedTypeSymbol destination, IFieldSymbol field, CodeGenerationContext context, CancellationToken cancellationToken)
-            => GetCodeGenerationService(solution.Workspace.Services, destination.Language).AddFieldAsync(solution, destination, field, context, cancellationToken);
-=======
         public static Task<Document> AddFieldDeclarationAsync(CodeGenerationSolutionContext context, INamedTypeSymbol destination, IFieldSymbol field, CancellationToken cancellationToken)
             => GetCodeGenerationService(context.Solution.Workspace.Services, destination.Language).AddFieldAsync(context, destination, field, cancellationToken);
->>>>>>> 80a8ce8d
 
         /// <summary>
         /// Create a new solution where the declaration of the destination symbol has an additional method of the same signature as the specified method symbol.
         /// Returns the document in the new solution where the destination symbol is declared.
         /// </summary>
-<<<<<<< HEAD
-        public static Task<Document> AddMethodDeclarationAsync(Solution solution, INamedTypeSymbol destination, IMethodSymbol method, CodeGenerationContext context, CancellationToken cancellationToken)
-            => GetCodeGenerationService(solution.Workspace.Services, destination.Language).AddMethodAsync(solution, destination, method, context, cancellationToken);
-=======
         public static Task<Document> AddMethodDeclarationAsync(CodeGenerationSolutionContext context, INamedTypeSymbol destination, IMethodSymbol method, CancellationToken cancellationToken)
             => GetCodeGenerationService(context.Solution.Workspace.Services, destination.Language).AddMethodAsync(context, destination, method, cancellationToken);
->>>>>>> 80a8ce8d
 
         /// <summary>
         /// Create a new solution where the declaration of the destination symbol has an additional property of the same signature as the specified property symbol.
         /// Returns the document in the new solution where the destination symbol is declared.
         /// </summary>
-<<<<<<< HEAD
-        public static Task<Document> AddPropertyDeclarationAsync(Solution solution, INamedTypeSymbol destination, IPropertySymbol property, CodeGenerationContext context, CancellationToken cancellationToken)
-            => GetCodeGenerationService(solution.Workspace.Services, destination.Language).AddPropertyAsync(solution, destination, property, context, cancellationToken);
-=======
         public static Task<Document> AddPropertyDeclarationAsync(CodeGenerationSolutionContext context, INamedTypeSymbol destination, IPropertySymbol property, CancellationToken cancellationToken)
             => GetCodeGenerationService(context.Solution.Workspace.Services, destination.Language).AddPropertyAsync(context, destination, property, cancellationToken);
->>>>>>> 80a8ce8d
 
         /// <summary>
         /// Create a new solution where the declaration of the destination symbol has an additional named type of the same signature as the specified named type symbol.
         /// Returns the document in the new solution where the destination symbol is declared.
         /// </summary>
-<<<<<<< HEAD
-        public static Task<Document> AddNamedTypeDeclarationAsync(Solution solution, INamedTypeSymbol destination, INamedTypeSymbol namedType, CodeGenerationContext context, CancellationToken cancellationToken)
-            => GetCodeGenerationService(solution.Workspace.Services, destination.Language).AddNamedTypeAsync(solution, destination, namedType, context, cancellationToken);
-=======
         public static Task<Document> AddNamedTypeDeclarationAsync(CodeGenerationSolutionContext context, INamedTypeSymbol destination, INamedTypeSymbol namedType, CancellationToken cancellationToken)
             => GetCodeGenerationService(context.Solution.Workspace.Services, destination.Language).AddNamedTypeAsync(context, destination, namedType, cancellationToken);
->>>>>>> 80a8ce8d
 
         /// <summary>
         /// Create a new solution where the declaration of the destination symbol has an additional named type of the same signature as the specified named type symbol.
         /// Returns the document in the new solution where the destination symbol is declared.
         /// </summary>
-<<<<<<< HEAD
-        public static Task<Document> AddNamedTypeDeclarationAsync(Solution solution, INamespaceSymbol destination, INamedTypeSymbol namedType, CodeGenerationContext context, CancellationToken cancellationToken)
-            => GetCodeGenerationService(solution.Workspace.Services, destination.Language).AddNamedTypeAsync(solution, destination, namedType, context, cancellationToken);
-=======
         public static Task<Document> AddNamedTypeDeclarationAsync(CodeGenerationSolutionContext context, INamespaceSymbol destination, INamedTypeSymbol namedType, CancellationToken cancellationToken)
             => GetCodeGenerationService(context.Solution.Workspace.Services, destination.Language).AddNamedTypeAsync(context, destination, namedType, cancellationToken);
->>>>>>> 80a8ce8d
 
         /// <summary>
         /// Create a new solution where the declaration of the destination symbol has an additional namespace of the same signature as the specified namespace symbol.
         /// Returns the document in the new solution where the destination symbol is declared.
         /// </summary>
-<<<<<<< HEAD
-        public static Task<Document> AddNamespaceDeclarationAsync(Solution solution, INamespaceSymbol destination, INamespaceSymbol @namespace, CodeGenerationContext context, CancellationToken cancellationToken)
-            => GetCodeGenerationService(solution.Workspace.Services, destination.Language).AddNamespaceAsync(solution, destination, @namespace, context, cancellationToken);
-=======
         public static Task<Document> AddNamespaceDeclarationAsync(CodeGenerationSolutionContext context, INamespaceSymbol destination, INamespaceSymbol @namespace, CancellationToken cancellationToken)
             => GetCodeGenerationService(context.Solution.Workspace.Services, destination.Language).AddNamespaceAsync(context, destination, @namespace, cancellationToken);
->>>>>>> 80a8ce8d
 
         /// <summary>
         /// Create a new solution where the declaration of the destination symbol has an additional namespace or type of the same signature as the specified namespace or type symbol.
         /// Returns the document in the new solution where the destination symbol is declared.
         /// </summary>
-<<<<<<< HEAD
-        public static Task<Document> AddNamespaceOrTypeDeclarationAsync(Solution solution, INamespaceSymbol destination, INamespaceOrTypeSymbol namespaceOrType, CodeGenerationContext context, CancellationToken cancellationToken)
-            => GetCodeGenerationService(solution.Workspace.Services, destination.Language).AddNamespaceOrTypeAsync(solution, destination, namespaceOrType, context, cancellationToken);
-=======
         public static Task<Document> AddNamespaceOrTypeDeclarationAsync(CodeGenerationSolutionContext context, INamespaceSymbol destination, INamespaceOrTypeSymbol namespaceOrType, CancellationToken cancellationToken)
             => GetCodeGenerationService(context.Solution.Workspace.Services, destination.Language).AddNamespaceOrTypeAsync(context, destination, namespaceOrType, cancellationToken);
->>>>>>> 80a8ce8d
 
         /// <summary>
         /// Create a new solution where the declaration of the destination symbol has additional members of the same signature as the specified member symbols.
         /// Returns the document in the new solution where the destination symbol is declared.
         /// </summary>
-<<<<<<< HEAD
-        public static Task<Document> AddMemberDeclarationsAsync(Solution solution, INamedTypeSymbol destination, IEnumerable<ISymbol> members, CodeGenerationContext context, CancellationToken cancellationToken)
-            => GetCodeGenerationService(solution.Workspace.Services, destination.Language).AddMembersAsync(solution, destination, members, context, cancellationToken);
-=======
         public static Task<Document> AddMemberDeclarationsAsync(CodeGenerationSolutionContext context, INamedTypeSymbol destination, IEnumerable<ISymbol> members, CancellationToken cancellationToken)
             => GetCodeGenerationService(context.Solution.Workspace.Services, destination.Language).AddMembersAsync(context, destination, members, cancellationToken);
->>>>>>> 80a8ce8d
 
         /// <summary>
         /// Returns <c>true</c> if additional declarations can be added to the destination symbol's declaration.
