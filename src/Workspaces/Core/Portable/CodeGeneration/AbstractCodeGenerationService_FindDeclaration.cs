﻿// Licensed to the .NET Foundation under one or more agreements.
// The .NET Foundation licenses this file to you under the MIT license.
// See the LICENSE file in the project root for more information.

using System;
using System.Collections.Generic;
using System.Linq;
using System.Threading;
using System.Threading.Tasks;
using Microsoft.CodeAnalysis;
using Microsoft.CodeAnalysis.Shared.Extensions;
using Microsoft.CodeAnalysis.Text;
using Roslyn.Utilities;

namespace Microsoft.CodeAnalysis.CodeGeneration
{
<<<<<<< HEAD
    internal abstract partial class AbstractCodeGenerationService<TCodeGenerationOptions>
=======
    internal abstract partial class AbstractCodeGenerationService<TCodeGenerationContextInfo>
>>>>>>> 80a8ce8d
    {
        protected abstract IList<bool>? GetAvailableInsertionIndices(SyntaxNode destination, CancellationToken cancellationToken);

        private IList<bool>? GetAvailableInsertionIndices<TDeclarationNode>(TDeclarationNode destination, CancellationToken cancellationToken) where TDeclarationNode : SyntaxNode
            => GetAvailableInsertionIndices((SyntaxNode)destination, cancellationToken);

        public bool CanAddTo(ISymbol destination, Solution solution, CancellationToken cancellationToken)
        {
            var declarations = _symbolDeclarationService.GetDeclarations(destination);
            return declarations.Any(static (r, arg) => arg.self.CanAddTo(r.GetSyntax(arg.cancellationToken), arg.solution, arg.cancellationToken), (self: this, solution, cancellationToken));
        }

        protected static SyntaxToken GetEndToken(SyntaxNode node)
        {
            var lastToken = node.GetLastToken(includeZeroWidth: true, includeSkipped: true);

            if (lastToken.IsMissing)
            {
                var nextToken = lastToken.GetNextToken(includeZeroWidth: true, includeSkipped: true);
                if (nextToken.RawKind != 0)
                {
                    return nextToken;
                }
            }

            return lastToken;
        }

        protected static TextSpan GetSpan(SyntaxNode node)
        {
            var start = node.GetFirstToken();
            var end = GetEndToken(node);

            return TextSpan.FromBounds(start.SpanStart, end.Span.End);
        }

        public bool CanAddTo(SyntaxNode destination, Solution solution, CancellationToken cancellationToken)
            => CanAddTo(destination, solution, cancellationToken, out _);

        private bool CanAddTo(SyntaxNode? destination, Solution solution, CancellationToken cancellationToken,
            out IList<bool>? availableIndices, bool checkGeneratedCode = false)
        {
            availableIndices = null;
            if (destination == null)
            {
                return false;
            }

            var syntaxTree = destination.SyntaxTree;
            var document = solution.GetDocument(syntaxTree);

            if (document == null)
            {
                return false;
            }

            // We can never generate into a document from a source generator, because those are immutable
            if (document is SourceGeneratedDocument)
            {
                return false;
            }

            // If we are avoiding generating into files marked as generated (but are still regular files)
            // then check accordingly. This is distinct from the prior check in that we as a fallback
            // will generate into these files is we have no alternative.
            if (checkGeneratedCode && document.IsGeneratedCode(cancellationToken))
            {
                return false;
            }

            // Anything completely hidden is something you can't add to. Anything completely visible
            // is something you can add to.  Anything that is partially hidden will have to defer to
            // the underlying language to make a determination.
            var span = GetSpan(destination);
            if (syntaxTree.IsEntirelyHidden(span, cancellationToken))
            {
                // It's entirely hidden, there's no place to generate inside of this.
                return false;
            }

            var overlapsHiddenRegion = syntaxTree.OverlapsHiddenPosition(span, cancellationToken);

            if (cancellationToken.IsCancellationRequested)
            {
                return false;
            }

            if (!overlapsHiddenRegion)
            {
                // Totally safe to add to this node.
                return true;
            }

            // Part of this node overlaps a hidden region.  We have to defer to the specific language
            // to see if there's anywhere we can generate into here.

            availableIndices = GetAvailableInsertionIndices(destination, cancellationToken);
            return availableIndices != null && availableIndices.Any(b => b);
        }

        /// <summary>
        /// Return the most relevant declaration to namespaceOrType,
        /// it will first search the context node contained within,
        /// then the declaration in the same file, then non auto-generated file,
        /// then all the potential location. Return null if no declaration.
        /// </summary>
        public async Task<SyntaxNode?> FindMostRelevantNameSpaceOrTypeDeclarationAsync(
            Solution solution,
            INamespaceOrTypeSymbol namespaceOrType,
<<<<<<< HEAD
            CodeGenerationContext context,
            CancellationToken cancellationToken)
        {
            var (declaration, _) = await FindMostRelevantDeclarationAsync(solution, namespaceOrType, context, cancellationToken).ConfigureAwait(false);
=======
            Location? location,
            CancellationToken cancellationToken)
        {
            var (declaration, _) = await FindMostRelevantDeclarationAsync(solution, namespaceOrType, location, cancellationToken).ConfigureAwait(false);
>>>>>>> 80a8ce8d
            return declaration;
        }

        private async Task<(SyntaxNode? declaration, IList<bool>? availableIndices)> FindMostRelevantDeclarationAsync(
            Solution solution,
            INamespaceOrTypeSymbol namespaceOrType,
<<<<<<< HEAD
            CodeGenerationContext context,
=======
            Location? location,
>>>>>>> 80a8ce8d
            CancellationToken cancellationToken)
        {
            var declaration = (SyntaxNode?)null;
            IList<bool>? availableIndices = null;

            var symbol = namespaceOrType;
<<<<<<< HEAD
            var locationOpt = context.BestLocation;
=======
>>>>>>> 80a8ce8d

            var declarations = _symbolDeclarationService.GetDeclarations(symbol);

            var fallbackDeclaration = (SyntaxNode?)null;
            if (location != null && location.IsInSource)
            {
                var token = location.FindToken(cancellationToken);

                // Prefer a declaration that the context node is contained within. 
                //
                // Note: This behavior is slightly suboptimal in some cases.  For example, when the
                // user has the pattern:
                //
                // C.cs
                //
                //   partial class C
                //   {
                //       // Stuff.
                //   }
                // 
                // C.NestedType.cs
                //
                //   partial class C
                //   {
                //       class NestedType 
                //       {
                //           // Context location.  
                //       }
                //   }
                //
                // If we're at the specified context location, but we're trying to find the most
                // relevant part for C, then we want to pick the part in C.cs not the one in
                // C.NestedType.cs that contains the context location.  This is because this
                // container isn't really used by the user to place code, but is instead just
                // used to separate out the nested type.  It would be nice to detect this and do the
                // right thing.
                declaration = await SelectFirstOrDefaultAsync(declarations, token.GetRequiredParent().AncestorsAndSelf().Contains, cancellationToken).ConfigureAwait(false);
                fallbackDeclaration = declaration;
                if (CanAddTo(declaration, solution, cancellationToken, out availableIndices))
                {
                    return (declaration, availableIndices);
                }

                // Then, prefer a declaration from the same file.
                declaration = await SelectFirstOrDefaultAsync(declarations.Where(r => r.SyntaxTree == location.SourceTree), node => true, cancellationToken).ConfigureAwait(false);
                fallbackDeclaration ??= declaration;
                if (CanAddTo(declaration, solution, cancellationToken, out availableIndices))
                {
                    return (declaration, availableIndices);
                }
            }

            // If there is a declaration in a non auto-generated file, prefer it.
            foreach (var decl in declarations)
            {
                declaration = await decl.GetSyntaxAsync(cancellationToken).ConfigureAwait(false);
                if (CanAddTo(declaration, solution, cancellationToken, out availableIndices, checkGeneratedCode: true))
                {
                    return (declaration, availableIndices);
                }
            }

            // Generate into any declaration we can find.
            availableIndices = null;
            declaration = fallbackDeclaration ?? await SelectFirstOrDefaultAsync(declarations, node => true, cancellationToken).ConfigureAwait(false);

            return (declaration, availableIndices);
        }

        private static async Task<SyntaxNode?> SelectFirstOrDefaultAsync(IEnumerable<SyntaxReference> references, Func<SyntaxNode, bool> predicate, CancellationToken cancellationToken)
        {
            foreach (var r in references)
            {
                var node = await r.GetSyntaxAsync(cancellationToken).ConfigureAwait(false);
                if (predicate(node))
                {
                    return node;
                }
            }

            return null;
        }
    }
}<|MERGE_RESOLUTION|>--- conflicted
+++ resolved
@@ -14,11 +14,7 @@
 
 namespace Microsoft.CodeAnalysis.CodeGeneration
 {
-<<<<<<< HEAD
-    internal abstract partial class AbstractCodeGenerationService<TCodeGenerationOptions>
-=======
     internal abstract partial class AbstractCodeGenerationService<TCodeGenerationContextInfo>
->>>>>>> 80a8ce8d
     {
         protected abstract IList<bool>? GetAvailableInsertionIndices(SyntaxNode destination, CancellationToken cancellationToken);
 
@@ -128,38 +124,23 @@
         public async Task<SyntaxNode?> FindMostRelevantNameSpaceOrTypeDeclarationAsync(
             Solution solution,
             INamespaceOrTypeSymbol namespaceOrType,
-<<<<<<< HEAD
-            CodeGenerationContext context,
-            CancellationToken cancellationToken)
-        {
-            var (declaration, _) = await FindMostRelevantDeclarationAsync(solution, namespaceOrType, context, cancellationToken).ConfigureAwait(false);
-=======
             Location? location,
             CancellationToken cancellationToken)
         {
             var (declaration, _) = await FindMostRelevantDeclarationAsync(solution, namespaceOrType, location, cancellationToken).ConfigureAwait(false);
->>>>>>> 80a8ce8d
             return declaration;
         }
 
         private async Task<(SyntaxNode? declaration, IList<bool>? availableIndices)> FindMostRelevantDeclarationAsync(
             Solution solution,
             INamespaceOrTypeSymbol namespaceOrType,
-<<<<<<< HEAD
-            CodeGenerationContext context,
-=======
             Location? location,
->>>>>>> 80a8ce8d
             CancellationToken cancellationToken)
         {
             var declaration = (SyntaxNode?)null;
             IList<bool>? availableIndices = null;
 
             var symbol = namespaceOrType;
-<<<<<<< HEAD
-            var locationOpt = context.BestLocation;
-=======
->>>>>>> 80a8ce8d
 
             var declarations = _symbolDeclarationService.GetDeclarations(symbol);
 
