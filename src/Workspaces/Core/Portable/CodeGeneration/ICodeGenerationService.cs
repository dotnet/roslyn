--- conflicted
+++ resolved
@@ -183,11 +183,7 @@
         /// then the declaration in the same file, then non auto-generated file,
         /// then all the potential location. Return null if no declaration.
         /// </summary>
-<<<<<<< HEAD
-        Task<SyntaxNode> FindMostRelevantNameSpaceOrTypeDeclarationAsync(Solution solution, INamespaceOrTypeSymbol namespaceOrType, CodeGenerationOptions options, CancellationToken cancellationToken);
+        Task<SyntaxNode?> FindMostRelevantNameSpaceOrTypeDeclarationAsync(Solution solution, INamespaceOrTypeSymbol namespaceOrType, CodeGenerationOptions options, CancellationToken cancellationToken);
 #endif
-=======
-        Task<SyntaxNode?> FindMostRelevantNameSpaceOrTypeDeclarationAsync(Solution solution, INamespaceOrTypeSymbol namespaceOrType, CodeGenerationOptions options, CancellationToken cancellationToken);
->>>>>>> ae1fff34
     }
 }