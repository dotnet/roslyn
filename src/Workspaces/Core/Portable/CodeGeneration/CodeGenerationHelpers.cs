--- conflicted
+++ resolved
@@ -53,11 +53,7 @@
             out string name,
             out INamespaceSymbol innermostNamespace)
         {
-<<<<<<< HEAD
-            if (options.Context.GenerateMembers && options.Context.MergeNestedNamespaces && @namespace.Name != string.Empty)
-=======
             if (info.Context.GenerateMembers && info.Context.MergeNestedNamespaces && @namespace.Name != string.Empty)
->>>>>>> 80a8ce8d
             {
                 var names = new List<string>();
                 names.Add(@namespace.Name);
@@ -188,11 +184,7 @@
         {
             Contract.ThrowIfNull(attribute);
 
-<<<<<<< HEAD
-            return options.Context.ReuseSyntax && attribute.ApplicationSyntaxReference != null ?
-=======
             return info.Context.ReuseSyntax && attribute.ApplicationSyntaxReference != null ?
->>>>>>> 80a8ce8d
                 attribute.ApplicationSyntaxReference.GetSyntax() as T :
                 null;
         }
@@ -200,11 +192,7 @@
         public static int GetInsertionIndex<TDeclaration>(
             SyntaxList<TDeclaration> declarationList,
             TDeclaration declaration,
-<<<<<<< HEAD
-            CodeGenerationOptions options,
-=======
             CodeGenerationContextInfo info,
->>>>>>> 80a8ce8d
             IList<bool>? availableIndices,
             IComparer<TDeclaration> comparerWithoutNameCheck,
             IComparer<TDeclaration> comparerWithNameCheck,
@@ -215,16 +203,10 @@
             Contract.ThrowIfTrue(availableIndices != null && availableIndices.Count != declarationList.Count + 1);
 
             // Try to strictly obey the after option by inserting immediately after the member containing the location
-<<<<<<< HEAD
-            if (options.Context.AfterThisLocation != null)
-            {
-                var afterMember = declarationList.LastOrDefault(m => m.SpanStart <= options.Context.AfterThisLocation.SourceSpan.Start);
-=======
             if (info.Context.AfterThisLocation?.SourceTree is { } afterSourceTree &&
                 afterSourceTree.FilePath == declarationList.FirstOrDefault()?.SyntaxTree.FilePath)
             {
                 var afterMember = declarationList.LastOrDefault(m => m.SpanStart <= info.Context.AfterThisLocation.SourceSpan.Start);
->>>>>>> 80a8ce8d
                 if (afterMember != null)
                 {
                     var index = declarationList.IndexOf(afterMember);
@@ -237,16 +219,10 @@
             }
 
             // Try to strictly obey the before option by inserting immediately before the member containing the location
-<<<<<<< HEAD
-            if (options.Context.BeforeThisLocation != null)
-            {
-                var beforeMember = declarationList.FirstOrDefault(m => m.Span.End >= options.Context.BeforeThisLocation.SourceSpan.End);
-=======
             if (info.Context.BeforeThisLocation?.SourceTree is { } beforeSourceTree &&
                 beforeSourceTree.FilePath == declarationList.FirstOrDefault()?.SyntaxTree.FilePath)
             {
                 var beforeMember = declarationList.FirstOrDefault(m => m.Span.End >= info.Context.BeforeThisLocation.SourceSpan.End);
->>>>>>> 80a8ce8d
                 if (beforeMember != null)
                 {
                     var index = declarationList.IndexOf(beforeMember);
@@ -258,11 +234,7 @@
                 }
             }
 
-<<<<<<< HEAD
-            if (options.Context.AutoInsertionLocation)
-=======
             if (info.Context.AutoInsertionLocation)
->>>>>>> 80a8ce8d
             {
                 if (declarationList.IsEmpty())
                 {
