﻿// Licensed to the .NET Foundation under one or more agreements.
// The .NET Foundation licenses this file to you under the MIT license.
// See the LICENSE file in the project root for more information.

using System;
using System.Collections.Generic;
using System.Diagnostics.CodeAnalysis;
using System.Linq;
using System.Threading;
using System.Threading.Tasks;
using Microsoft.CodeAnalysis;
using Microsoft.CodeAnalysis.AddImport;
<<<<<<< HEAD
=======
using Microsoft.CodeAnalysis.Diagnostics;
>>>>>>> 80a8ce8d
using Microsoft.CodeAnalysis.Editing;
using Microsoft.CodeAnalysis.LanguageServices;
using Microsoft.CodeAnalysis.Options;
using Microsoft.CodeAnalysis.PooledObjects;
using Microsoft.CodeAnalysis.Shared.Extensions;
using Microsoft.CodeAnalysis.Simplification;
using Roslyn.Utilities;

namespace Microsoft.CodeAnalysis.CodeGeneration
{
<<<<<<< HEAD
    internal abstract partial class AbstractCodeGenerationService<TCodeGenerationOptions> : ICodeGenerationService
        where TCodeGenerationOptions : CodeGenerationOptions
=======
    internal abstract partial class AbstractCodeGenerationService<TCodeGenerationContextInfo> : ICodeGenerationService
        where TCodeGenerationContextInfo : CodeGenerationContextInfo
>>>>>>> 80a8ce8d
    {
        private readonly ISymbolDeclarationService _symbolDeclarationService;

        protected AbstractCodeGenerationService(
            ISymbolDeclarationService symbolDeclarationService)
        {
            _symbolDeclarationService = symbolDeclarationService;
        }

<<<<<<< HEAD
        public abstract CodeGenerationPreferences GetPreferences(ParseOptions parseOptions, OptionSet documentOptions);

        #region ICodeGenerationService

        public TDeclarationNode AddEvent<TDeclarationNode>(TDeclarationNode destination, IEventSymbol @event, CodeGenerationOptions options, CancellationToken cancellationToken) where TDeclarationNode : SyntaxNode
            => WithAnnotations(AddEvent(destination, @event, (TCodeGenerationOptions)options, GetAvailableInsertionIndices(destination, cancellationToken), cancellationToken), options);

        public TDeclarationNode AddField<TDeclarationNode>(TDeclarationNode destination, IFieldSymbol field, CodeGenerationOptions options, CancellationToken cancellationToken) where TDeclarationNode : SyntaxNode
            => WithAnnotations(AddField(destination, field, (TCodeGenerationOptions)options, GetAvailableInsertionIndices(destination, cancellationToken), cancellationToken), options);

        public TDeclarationNode AddMethod<TDeclarationNode>(TDeclarationNode destination, IMethodSymbol method, CodeGenerationOptions options, CancellationToken cancellationToken) where TDeclarationNode : SyntaxNode
            => WithAnnotations(AddMethod(destination, method, (TCodeGenerationOptions)options, GetAvailableInsertionIndices(destination, cancellationToken), cancellationToken), options);

        public TDeclarationNode AddProperty<TDeclarationNode>(TDeclarationNode destination, IPropertySymbol property, CodeGenerationOptions options, CancellationToken cancellationToken) where TDeclarationNode : SyntaxNode
            => WithAnnotations(AddProperty(destination, property, (TCodeGenerationOptions)options, GetAvailableInsertionIndices(destination, cancellationToken), cancellationToken), options);

        public TDeclarationNode AddNamedType<TDeclarationNode>(TDeclarationNode destination, INamedTypeSymbol namedType, CodeGenerationOptions options, CancellationToken cancellationToken) where TDeclarationNode : SyntaxNode
            => WithAnnotations(AddNamedType(destination, namedType, (TCodeGenerationOptions)options, GetAvailableInsertionIndices(destination, cancellationToken), cancellationToken), options);

        public TDeclarationNode AddNamespace<TDeclarationNode>(TDeclarationNode destination, INamespaceSymbol @namespace, CodeGenerationOptions options, CancellationToken cancellationToken) where TDeclarationNode : SyntaxNode
            => WithAnnotations(AddNamespace(destination, @namespace, (TCodeGenerationOptions)options, GetAvailableInsertionIndices(destination, cancellationToken), cancellationToken), options);

        public TDeclarationNode AddMembers<TDeclarationNode>(TDeclarationNode destination, IEnumerable<ISymbol> members, CodeGenerationOptions options, CancellationToken cancellationToken)
            where TDeclarationNode : SyntaxNode
            => WithAnnotations(AddMembers(destination, members, GetAvailableInsertionIndices(destination, cancellationToken), (TCodeGenerationOptions)options, cancellationToken), options);

        private static TNode WithAnnotations<TNode>(TNode node, CodeGenerationOptions options) where TNode : SyntaxNode
        {
            return options.Context.AddImports
=======
        public abstract CodeGenerationOptions DefaultOptions { get; }
        public abstract CodeGenerationOptions GetCodeGenerationOptions(AnalyzerConfigOptions info, CodeGenerationOptions? fallbackOptions);

        #region ICodeGenerationService

        public TDeclarationNode AddEvent<TDeclarationNode>(TDeclarationNode destination, IEventSymbol @event, CodeGenerationContextInfo info, CancellationToken cancellationToken) where TDeclarationNode : SyntaxNode
            => WithAnnotations(AddEvent(destination, @event, (TCodeGenerationContextInfo)info, GetAvailableInsertionIndices(destination, cancellationToken), cancellationToken), info);

        public TDeclarationNode AddField<TDeclarationNode>(TDeclarationNode destination, IFieldSymbol field, CodeGenerationContextInfo info, CancellationToken cancellationToken) where TDeclarationNode : SyntaxNode
            => WithAnnotations(AddField(destination, field, (TCodeGenerationContextInfo)info, GetAvailableInsertionIndices(destination, cancellationToken), cancellationToken), info);

        public TDeclarationNode AddMethod<TDeclarationNode>(TDeclarationNode destination, IMethodSymbol method, CodeGenerationContextInfo info, CancellationToken cancellationToken) where TDeclarationNode : SyntaxNode
            => WithAnnotations(AddMethod(destination, method, (TCodeGenerationContextInfo)info, GetAvailableInsertionIndices(destination, cancellationToken), cancellationToken), info);

        public TDeclarationNode AddProperty<TDeclarationNode>(TDeclarationNode destination, IPropertySymbol property, CodeGenerationContextInfo info, CancellationToken cancellationToken) where TDeclarationNode : SyntaxNode
            => WithAnnotations(AddProperty(destination, property, (TCodeGenerationContextInfo)info, GetAvailableInsertionIndices(destination, cancellationToken), cancellationToken), info);

        public TDeclarationNode AddNamedType<TDeclarationNode>(TDeclarationNode destination, INamedTypeSymbol namedType, CodeGenerationContextInfo info, CancellationToken cancellationToken) where TDeclarationNode : SyntaxNode
            => WithAnnotations(AddNamedType(destination, namedType, (TCodeGenerationContextInfo)info, GetAvailableInsertionIndices(destination, cancellationToken), cancellationToken), info);

        public TDeclarationNode AddNamespace<TDeclarationNode>(TDeclarationNode destination, INamespaceSymbol @namespace, CodeGenerationContextInfo info, CancellationToken cancellationToken) where TDeclarationNode : SyntaxNode
            => WithAnnotations(AddNamespace(destination, @namespace, (TCodeGenerationContextInfo)info, GetAvailableInsertionIndices(destination, cancellationToken), cancellationToken), info);

        public TDeclarationNode AddMembers<TDeclarationNode>(TDeclarationNode destination, IEnumerable<ISymbol> members, CodeGenerationContextInfo info, CancellationToken cancellationToken)
            where TDeclarationNode : SyntaxNode
            => WithAnnotations(AddMembers(destination, members, GetAvailableInsertionIndices(destination, cancellationToken), (TCodeGenerationContextInfo)info, cancellationToken), info);

        private static TNode WithAnnotations<TNode>(TNode node, CodeGenerationContextInfo info) where TNode : SyntaxNode
        {
            return info.Context.AddImports
>>>>>>> 80a8ce8d
                ? node.WithAdditionalAnnotations(Simplifier.AddImportsAnnotation)
                : node;
        }

<<<<<<< HEAD
        public SyntaxNode CreateEventDeclaration(IEventSymbol @event, CodeGenerationDestination destination, CodeGenerationOptions options, CancellationToken cancellationToken)
            => CreateEventDeclaration(@event, destination, (TCodeGenerationOptions)options, cancellationToken);

        public SyntaxNode CreateFieldDeclaration(IFieldSymbol field, CodeGenerationDestination destination, CodeGenerationOptions options, CancellationToken cancellationToken)
            => CreateFieldDeclaration(field, destination, (TCodeGenerationOptions)options, cancellationToken);

        public SyntaxNode? CreateMethodDeclaration(IMethodSymbol method, CodeGenerationDestination destination, CodeGenerationOptions options, CancellationToken cancellationToken)
            => CreateMethodDeclaration(method, destination, (TCodeGenerationOptions)options, cancellationToken);

        public SyntaxNode CreatePropertyDeclaration(IPropertySymbol property, CodeGenerationDestination destination, CodeGenerationOptions options, CancellationToken cancellationToken)
            => CreatePropertyDeclaration(property, destination, (TCodeGenerationOptions)options, cancellationToken);

        public SyntaxNode CreateNamedTypeDeclaration(INamedTypeSymbol namedType, CodeGenerationDestination destination, CodeGenerationOptions options, CancellationToken cancellationToken)
            => CreateNamedTypeDeclaration(namedType, destination, (TCodeGenerationOptions)options, cancellationToken);

        public SyntaxNode CreateNamespaceDeclaration(INamespaceSymbol @namespace, CodeGenerationDestination destination, CodeGenerationOptions options, CancellationToken cancellationToken)
            => CreateNamespaceDeclaration(@namespace, destination, (TCodeGenerationOptions)options, cancellationToken);

        public TDeclarationNode AddParameters<TDeclarationNode>(TDeclarationNode destination, IEnumerable<IParameterSymbol> parameters, CodeGenerationOptions options, CancellationToken cancellationToken) where TDeclarationNode : SyntaxNode
            => AddParameters(destination, parameters, (TCodeGenerationOptions)options, cancellationToken);

        public TDeclarationNode AddAttributes<TDeclarationNode>(TDeclarationNode destination, IEnumerable<AttributeData> attributes, SyntaxToken? target, CodeGenerationOptions options, CancellationToken cancellationToken) where TDeclarationNode : SyntaxNode
            => AddAttributes(destination, attributes, target, (TCodeGenerationOptions)options, cancellationToken);

        public TDeclarationNode RemoveAttribute<TDeclarationNode>(TDeclarationNode destination, SyntaxNode attributeToRemove, CodeGenerationOptions options, CancellationToken cancellationToken) where TDeclarationNode : SyntaxNode
            => RemoveAttribute(destination, attributeToRemove, (TCodeGenerationOptions)options, cancellationToken);

        public TDeclarationNode RemoveAttribute<TDeclarationNode>(TDeclarationNode destination, AttributeData attributeToRemove, CodeGenerationOptions options, CancellationToken cancellationToken) where TDeclarationNode : SyntaxNode
            => RemoveAttribute(destination, attributeToRemove, (TCodeGenerationOptions)options, cancellationToken);

        public TDeclarationNode UpdateDeclarationModifiers<TDeclarationNode>(TDeclarationNode declaration, IEnumerable<SyntaxToken> newModifiers, CodeGenerationOptions options, CancellationToken cancellationToken) where TDeclarationNode : SyntaxNode
            => UpdateDeclarationModifiers(declaration, newModifiers, (TCodeGenerationOptions)options, cancellationToken);

        public TDeclarationNode UpdateDeclarationAccessibility<TDeclarationNode>(TDeclarationNode declaration, Accessibility newAccessibility, CodeGenerationOptions options, CancellationToken cancellationToken) where TDeclarationNode : SyntaxNode
            => UpdateDeclarationAccessibility(declaration, newAccessibility, (TCodeGenerationOptions)options, cancellationToken);

        public TDeclarationNode UpdateDeclarationType<TDeclarationNode>(TDeclarationNode declaration, ITypeSymbol newType, CodeGenerationOptions options, CancellationToken cancellationToken) where TDeclarationNode : SyntaxNode
            => UpdateDeclarationType(declaration, newType, (TCodeGenerationOptions)options, cancellationToken);

        public TDeclarationNode UpdateDeclarationMembers<TDeclarationNode>(TDeclarationNode declaration, IList<ISymbol> newMembers, CodeGenerationOptions options, CancellationToken cancellationToken) where TDeclarationNode : SyntaxNode
            => UpdateDeclarationMembers(declaration, newMembers, (TCodeGenerationOptions)options, cancellationToken);

        public TDeclarationNode AddStatements<TDeclarationNode>(TDeclarationNode destination, IEnumerable<SyntaxNode> statements, CodeGenerationOptions options, CancellationToken cancellationToken) where TDeclarationNode : SyntaxNode
            => AddStatements(destination, statements, (TCodeGenerationOptions)options, cancellationToken);

        #endregion

        protected abstract TDeclarationNode AddEvent<TDeclarationNode>(TDeclarationNode destination, IEventSymbol @event, TCodeGenerationOptions options, IList<bool>? availableIndices, CancellationToken cancellationToken) where TDeclarationNode : SyntaxNode;
        protected abstract TDeclarationNode AddField<TDeclarationNode>(TDeclarationNode destination, IFieldSymbol field, TCodeGenerationOptions options, IList<bool>? availableIndices, CancellationToken cancellationToken) where TDeclarationNode : SyntaxNode;
        protected abstract TDeclarationNode AddMethod<TDeclarationNode>(TDeclarationNode destination, IMethodSymbol method, TCodeGenerationOptions options, IList<bool>? availableIndices, CancellationToken cancellationToken) where TDeclarationNode : SyntaxNode;
        protected abstract TDeclarationNode AddProperty<TDeclarationNode>(TDeclarationNode destination, IPropertySymbol property, TCodeGenerationOptions options, IList<bool>? availableIndices, CancellationToken cancellationToken) where TDeclarationNode : SyntaxNode;
        protected abstract TDeclarationNode AddNamedType<TDeclarationNode>(TDeclarationNode destination, INamedTypeSymbol namedType, TCodeGenerationOptions options, IList<bool>? availableIndices, CancellationToken cancellationToken) where TDeclarationNode : SyntaxNode;
        protected abstract TDeclarationNode AddNamespace<TDeclarationNode>(TDeclarationNode destination, INamespaceSymbol @namespace, TCodeGenerationOptions options, IList<bool>? availableIndices, CancellationToken cancellationToken) where TDeclarationNode : SyntaxNode;
        protected abstract TDeclarationNode AddMembers<TDeclarationNode>(TDeclarationNode destination, IEnumerable<SyntaxNode> members) where TDeclarationNode : SyntaxNode;

        public abstract TDeclarationNode AddParameters<TDeclarationNode>(TDeclarationNode destinationMember, IEnumerable<IParameterSymbol> parameters, TCodeGenerationOptions options, CancellationToken cancellationToken) where TDeclarationNode : SyntaxNode;
        public abstract TDeclarationNode AddAttributes<TDeclarationNode>(TDeclarationNode destination, IEnumerable<AttributeData> attributes, SyntaxToken? target, TCodeGenerationOptions options, CancellationToken cancellationToken) where TDeclarationNode : SyntaxNode;
        public abstract TDeclarationNode RemoveAttribute<TDeclarationNode>(TDeclarationNode destination, SyntaxNode attributeToRemove, TCodeGenerationOptions options, CancellationToken cancellationToken) where TDeclarationNode : SyntaxNode;
        public abstract TDeclarationNode RemoveAttribute<TDeclarationNode>(TDeclarationNode destination, AttributeData attributeToRemove, TCodeGenerationOptions options, CancellationToken cancellationToken) where TDeclarationNode : SyntaxNode;
        public abstract TDeclarationNode AddStatements<TDeclarationNode>(TDeclarationNode destinationMember, IEnumerable<SyntaxNode> statements, TCodeGenerationOptions options, CancellationToken cancellationToken) where TDeclarationNode : SyntaxNode;

        public abstract TDeclarationNode UpdateDeclarationModifiers<TDeclarationNode>(TDeclarationNode declaration, IEnumerable<SyntaxToken> newModifiers, TCodeGenerationOptions options, CancellationToken cancellationToken) where TDeclarationNode : SyntaxNode;
        public abstract TDeclarationNode UpdateDeclarationAccessibility<TDeclarationNode>(TDeclarationNode declaration, Accessibility newAccessibility, TCodeGenerationOptions options, CancellationToken cancellationToken) where TDeclarationNode : SyntaxNode;
        public abstract TDeclarationNode UpdateDeclarationType<TDeclarationNode>(TDeclarationNode declaration, ITypeSymbol newType, TCodeGenerationOptions options, CancellationToken cancellationToken) where TDeclarationNode : SyntaxNode;
        public abstract TDeclarationNode UpdateDeclarationMembers<TDeclarationNode>(TDeclarationNode declaration, IList<ISymbol> newMembers, TCodeGenerationOptions options, CancellationToken cancellationToken) where TDeclarationNode : SyntaxNode;

        public abstract CodeGenerationDestination GetDestination(SyntaxNode node);
        public abstract SyntaxNode CreateEventDeclaration(IEventSymbol @event, CodeGenerationDestination destination, TCodeGenerationOptions options, CancellationToken cancellationToken);
        public abstract SyntaxNode CreateFieldDeclaration(IFieldSymbol field, CodeGenerationDestination destination, TCodeGenerationOptions options, CancellationToken cancellationToken);

        // TODO: Change to not return null (https://github.com/dotnet/roslyn/issues/58243)
        public abstract SyntaxNode? CreateMethodDeclaration(IMethodSymbol method, CodeGenerationDestination destination, TCodeGenerationOptions options, CancellationToken cancellationToken);

        public abstract SyntaxNode CreatePropertyDeclaration(IPropertySymbol property, CodeGenerationDestination destination, TCodeGenerationOptions options, CancellationToken cancellationToken);
        public abstract SyntaxNode CreateNamedTypeDeclaration(INamedTypeSymbol namedType, CodeGenerationDestination destination, TCodeGenerationOptions options, CancellationToken cancellationToken);
        public abstract SyntaxNode CreateNamespaceDeclaration(INamespaceSymbol @namespace, CodeGenerationDestination destination, TCodeGenerationOptions options, CancellationToken cancellationToken);
=======
        public SyntaxNode CreateEventDeclaration(IEventSymbol @event, CodeGenerationDestination destination, CodeGenerationContextInfo info, CancellationToken cancellationToken)
            => CreateEventDeclaration(@event, destination, (TCodeGenerationContextInfo)info, cancellationToken);

        public SyntaxNode CreateFieldDeclaration(IFieldSymbol field, CodeGenerationDestination destination, CodeGenerationContextInfo info, CancellationToken cancellationToken)
            => CreateFieldDeclaration(field, destination, (TCodeGenerationContextInfo)info, cancellationToken);

        public SyntaxNode? CreateMethodDeclaration(IMethodSymbol method, CodeGenerationDestination destination, CodeGenerationContextInfo info, CancellationToken cancellationToken)
            => CreateMethodDeclaration(method, destination, (TCodeGenerationContextInfo)info, cancellationToken);

        public SyntaxNode CreatePropertyDeclaration(IPropertySymbol property, CodeGenerationDestination destination, CodeGenerationContextInfo info, CancellationToken cancellationToken)
            => CreatePropertyDeclaration(property, destination, (TCodeGenerationContextInfo)info, cancellationToken);

        public SyntaxNode CreateNamedTypeDeclaration(INamedTypeSymbol namedType, CodeGenerationDestination destination, CodeGenerationContextInfo info, CancellationToken cancellationToken)
            => CreateNamedTypeDeclaration(namedType, destination, (TCodeGenerationContextInfo)info, cancellationToken);

        public SyntaxNode CreateNamespaceDeclaration(INamespaceSymbol @namespace, CodeGenerationDestination destination, CodeGenerationContextInfo info, CancellationToken cancellationToken)
            => CreateNamespaceDeclaration(@namespace, destination, (TCodeGenerationContextInfo)info, cancellationToken);

        public TDeclarationNode AddParameters<TDeclarationNode>(TDeclarationNode destination, IEnumerable<IParameterSymbol> parameters, CodeGenerationContextInfo info, CancellationToken cancellationToken) where TDeclarationNode : SyntaxNode
            => AddParameters(destination, parameters, (TCodeGenerationContextInfo)info, cancellationToken);

        public TDeclarationNode AddAttributes<TDeclarationNode>(TDeclarationNode destination, IEnumerable<AttributeData> attributes, SyntaxToken? target, CodeGenerationContextInfo info, CancellationToken cancellationToken) where TDeclarationNode : SyntaxNode
            => AddAttributes(destination, attributes, target, (TCodeGenerationContextInfo)info, cancellationToken);

        public TDeclarationNode RemoveAttribute<TDeclarationNode>(TDeclarationNode destination, SyntaxNode attributeToRemove, CodeGenerationContextInfo info, CancellationToken cancellationToken) where TDeclarationNode : SyntaxNode
            => RemoveAttribute(destination, attributeToRemove, (TCodeGenerationContextInfo)info, cancellationToken);

        public TDeclarationNode RemoveAttribute<TDeclarationNode>(TDeclarationNode destination, AttributeData attributeToRemove, CodeGenerationContextInfo info, CancellationToken cancellationToken) where TDeclarationNode : SyntaxNode
            => RemoveAttribute(destination, attributeToRemove, (TCodeGenerationContextInfo)info, cancellationToken);

        public TDeclarationNode UpdateDeclarationModifiers<TDeclarationNode>(TDeclarationNode declaration, IEnumerable<SyntaxToken> newModifiers, CodeGenerationContextInfo info, CancellationToken cancellationToken) where TDeclarationNode : SyntaxNode
            => UpdateDeclarationModifiers(declaration, newModifiers, (TCodeGenerationContextInfo)info, cancellationToken);

        public TDeclarationNode UpdateDeclarationAccessibility<TDeclarationNode>(TDeclarationNode declaration, Accessibility newAccessibility, CodeGenerationContextInfo info, CancellationToken cancellationToken) where TDeclarationNode : SyntaxNode
            => UpdateDeclarationAccessibility(declaration, newAccessibility, (TCodeGenerationContextInfo)info, cancellationToken);

        public TDeclarationNode UpdateDeclarationType<TDeclarationNode>(TDeclarationNode declaration, ITypeSymbol newType, CodeGenerationContextInfo info, CancellationToken cancellationToken) where TDeclarationNode : SyntaxNode
            => UpdateDeclarationType(declaration, newType, (TCodeGenerationContextInfo)info, cancellationToken);

        public TDeclarationNode UpdateDeclarationMembers<TDeclarationNode>(TDeclarationNode declaration, IList<ISymbol> newMembers, CodeGenerationContextInfo info, CancellationToken cancellationToken) where TDeclarationNode : SyntaxNode
            => UpdateDeclarationMembers(declaration, newMembers, (TCodeGenerationContextInfo)info, cancellationToken);

        public TDeclarationNode AddStatements<TDeclarationNode>(TDeclarationNode destination, IEnumerable<SyntaxNode> statements, CodeGenerationContextInfo info, CancellationToken cancellationToken) where TDeclarationNode : SyntaxNode
            => AddStatements(destination, statements, (TCodeGenerationContextInfo)info, cancellationToken);

        #endregion

        protected abstract TDeclarationNode AddEvent<TDeclarationNode>(TDeclarationNode destination, IEventSymbol @event, TCodeGenerationContextInfo info, IList<bool>? availableIndices, CancellationToken cancellationToken) where TDeclarationNode : SyntaxNode;
        protected abstract TDeclarationNode AddField<TDeclarationNode>(TDeclarationNode destination, IFieldSymbol field, TCodeGenerationContextInfo info, IList<bool>? availableIndices, CancellationToken cancellationToken) where TDeclarationNode : SyntaxNode;
        protected abstract TDeclarationNode AddMethod<TDeclarationNode>(TDeclarationNode destination, IMethodSymbol method, TCodeGenerationContextInfo info, IList<bool>? availableIndices, CancellationToken cancellationToken) where TDeclarationNode : SyntaxNode;
        protected abstract TDeclarationNode AddProperty<TDeclarationNode>(TDeclarationNode destination, IPropertySymbol property, TCodeGenerationContextInfo info, IList<bool>? availableIndices, CancellationToken cancellationToken) where TDeclarationNode : SyntaxNode;
        protected abstract TDeclarationNode AddNamedType<TDeclarationNode>(TDeclarationNode destination, INamedTypeSymbol namedType, TCodeGenerationContextInfo info, IList<bool>? availableIndices, CancellationToken cancellationToken) where TDeclarationNode : SyntaxNode;
        protected abstract TDeclarationNode AddNamespace<TDeclarationNode>(TDeclarationNode destination, INamespaceSymbol @namespace, TCodeGenerationContextInfo info, IList<bool>? availableIndices, CancellationToken cancellationToken) where TDeclarationNode : SyntaxNode;
        protected abstract TDeclarationNode AddMembers<TDeclarationNode>(TDeclarationNode destination, IEnumerable<SyntaxNode> members) where TDeclarationNode : SyntaxNode;

        public abstract TDeclarationNode AddParameters<TDeclarationNode>(TDeclarationNode destinationMember, IEnumerable<IParameterSymbol> parameters, TCodeGenerationContextInfo info, CancellationToken cancellationToken) where TDeclarationNode : SyntaxNode;
        public abstract TDeclarationNode AddAttributes<TDeclarationNode>(TDeclarationNode destination, IEnumerable<AttributeData> attributes, SyntaxToken? target, TCodeGenerationContextInfo info, CancellationToken cancellationToken) where TDeclarationNode : SyntaxNode;
        public abstract TDeclarationNode RemoveAttribute<TDeclarationNode>(TDeclarationNode destination, SyntaxNode attributeToRemove, TCodeGenerationContextInfo info, CancellationToken cancellationToken) where TDeclarationNode : SyntaxNode;
        public abstract TDeclarationNode RemoveAttribute<TDeclarationNode>(TDeclarationNode destination, AttributeData attributeToRemove, TCodeGenerationContextInfo info, CancellationToken cancellationToken) where TDeclarationNode : SyntaxNode;
        public abstract TDeclarationNode AddStatements<TDeclarationNode>(TDeclarationNode destinationMember, IEnumerable<SyntaxNode> statements, TCodeGenerationContextInfo info, CancellationToken cancellationToken) where TDeclarationNode : SyntaxNode;

        public abstract TDeclarationNode UpdateDeclarationModifiers<TDeclarationNode>(TDeclarationNode declaration, IEnumerable<SyntaxToken> newModifiers, TCodeGenerationContextInfo info, CancellationToken cancellationToken) where TDeclarationNode : SyntaxNode;
        public abstract TDeclarationNode UpdateDeclarationAccessibility<TDeclarationNode>(TDeclarationNode declaration, Accessibility newAccessibility, TCodeGenerationContextInfo info, CancellationToken cancellationToken) where TDeclarationNode : SyntaxNode;
        public abstract TDeclarationNode UpdateDeclarationType<TDeclarationNode>(TDeclarationNode declaration, ITypeSymbol newType, TCodeGenerationContextInfo info, CancellationToken cancellationToken) where TDeclarationNode : SyntaxNode;
        public abstract TDeclarationNode UpdateDeclarationMembers<TDeclarationNode>(TDeclarationNode declaration, IList<ISymbol> newMembers, TCodeGenerationContextInfo info, CancellationToken cancellationToken) where TDeclarationNode : SyntaxNode;

        public abstract CodeGenerationDestination GetDestination(SyntaxNode node);
        public abstract SyntaxNode CreateEventDeclaration(IEventSymbol @event, CodeGenerationDestination destination, TCodeGenerationContextInfo info, CancellationToken cancellationToken);
        public abstract SyntaxNode CreateFieldDeclaration(IFieldSymbol field, CodeGenerationDestination destination, TCodeGenerationContextInfo info, CancellationToken cancellationToken);

        // TODO: Change to not return null (https://github.com/dotnet/roslyn/issues/58243)
        public abstract SyntaxNode? CreateMethodDeclaration(IMethodSymbol method, CodeGenerationDestination destination, TCodeGenerationContextInfo info, CancellationToken cancellationToken);

        public abstract SyntaxNode CreatePropertyDeclaration(IPropertySymbol property, CodeGenerationDestination destination, TCodeGenerationContextInfo info, CancellationToken cancellationToken);
        public abstract SyntaxNode CreateNamedTypeDeclaration(INamedTypeSymbol namedType, CodeGenerationDestination destination, TCodeGenerationContextInfo info, CancellationToken cancellationToken);
        public abstract SyntaxNode CreateNamespaceDeclaration(INamespaceSymbol @namespace, CodeGenerationDestination destination, TCodeGenerationContextInfo info, CancellationToken cancellationToken);
>>>>>>> 80a8ce8d

        protected static T Cast<T>(object value)
            => (T)value;

        protected static void CheckDeclarationNode<TDeclarationNode>(SyntaxNode destination) where TDeclarationNode : SyntaxNode
        {
            if (destination == null)
            {
                throw new ArgumentNullException(nameof(destination));
            }

            if (destination is not TDeclarationNode)
            {
                throw new ArgumentException(
                    string.Format(WorkspacesResources.Destination_type_must_be_a_0_but_given_one_is_1, typeof(TDeclarationNode).Name, destination.GetType().Name),
                    nameof(destination));
            }
        }

        protected static void CheckDeclarationNode<TDeclarationNode1, TDeclarationNode2>(SyntaxNode destination)
            where TDeclarationNode1 : SyntaxNode
            where TDeclarationNode2 : SyntaxNode
        {
            if (destination == null)
            {
                throw new ArgumentNullException(nameof(destination));
            }

            if (destination is not TDeclarationNode1 and
                not TDeclarationNode2)
            {
                throw new ArgumentException(
                    string.Format(WorkspacesResources.Destination_type_must_be_a_0_or_a_1_but_given_one_is_2,
                        typeof(TDeclarationNode1).Name, typeof(TDeclarationNode2).Name, destination.GetType().Name),
                    nameof(destination));
            }
        }

        protected static void CheckDeclarationNode<TDeclarationNode1, TDeclarationNode2, TDeclarationNode3>(SyntaxNode destination)
            where TDeclarationNode1 : SyntaxNode
            where TDeclarationNode2 : SyntaxNode
            where TDeclarationNode3 : SyntaxNode
        {
            if (destination == null)
            {
                throw new ArgumentNullException(nameof(destination));
            }

            if (destination is not TDeclarationNode1 and
                not TDeclarationNode2 and
                not TDeclarationNode3)
            {
                throw new ArgumentException(
                    string.Format(WorkspacesResources.Destination_type_must_be_a_0_1_or_2_but_given_one_is_3,
                        typeof(TDeclarationNode1).Name, typeof(TDeclarationNode2).Name, typeof(TDeclarationNode3).Name, destination.GetType().Name),
                    nameof(destination));
            }
        }

        protected static void CheckDeclarationNode<TDeclarationNode1, TDeclarationNode2, TDeclarationNode3, TDeclarationNode4>(SyntaxNode destination)
            where TDeclarationNode1 : SyntaxNode
            where TDeclarationNode2 : SyntaxNode
            where TDeclarationNode3 : SyntaxNode
            where TDeclarationNode4 : SyntaxNode
        {
            if (destination is not TDeclarationNode1 and
                not TDeclarationNode2 and
                not TDeclarationNode3 and
                not TDeclarationNode4)
            {
                throw new ArgumentException(
                    string.Format(WorkspacesResources.Destination_type_must_be_a_0_1_2_or_3_but_given_one_is_4,
                        typeof(TDeclarationNode1).Name, typeof(TDeclarationNode2).Name, typeof(TDeclarationNode3).Name, typeof(TDeclarationNode4).Name, destination.GetType().Name),
                    nameof(destination));
            }
        }

        private async Task<Document> GetEditAsync(
            CodeGenerationSolutionContext context,
            INamespaceOrTypeSymbol destination,
<<<<<<< HEAD
            Func<SyntaxNode, TCodeGenerationOptions, IList<bool>?, CancellationToken, SyntaxNode> declarationTransform,
            CodeGenerationContext context,
            CancellationToken cancellationToken)
        {
            var (destinationDeclaration, availableIndices) =
                await this.FindMostRelevantDeclarationAsync(solution, destination, context, cancellationToken).ConfigureAwait(false);
=======
            Func<SyntaxNode, TCodeGenerationContextInfo, IList<bool>?, CancellationToken, SyntaxNode> declarationTransform,
            CancellationToken cancellationToken)
        {
            var (destinationDeclaration, availableIndices) =
                await FindMostRelevantDeclarationAsync(context.Solution, destination, context.Context.BestLocation, cancellationToken).ConfigureAwait(false);
>>>>>>> 80a8ce8d

            if (destinationDeclaration == null)
            {
                throw new ArgumentException(WorkspacesResources.Could_not_find_location_to_generation_symbol_into);
            }

            var destinationTree = destinationDeclaration.SyntaxTree;
<<<<<<< HEAD
            var oldDocument = solution.GetRequiredDocument(destinationTree);
            var options = (TCodeGenerationOptions)await CodeGenerationOptions.FromDocumentAsync(context, oldDocument, cancellationToken).ConfigureAwait(false);
            var transformedDeclaration = declarationTransform(destinationDeclaration, options, availableIndices, cancellationToken);
=======
            var oldDocument = context.Solution.GetRequiredDocument(destinationTree);
            var codeGenOptions = await oldDocument.GetCodeGenerationOptionsAsync(context.FallbackOptions, cancellationToken).ConfigureAwait(false);
            var info = (TCodeGenerationContextInfo)codeGenOptions.GetInfo(context.Context, destinationDeclaration.SyntaxTree.Options);
            var transformedDeclaration = declarationTransform(destinationDeclaration, info, availableIndices, cancellationToken);
>>>>>>> 80a8ce8d

            var root = await destinationTree.GetRootAsync(cancellationToken).ConfigureAwait(false);
            var currentRoot = root.ReplaceNode(destinationDeclaration, transformedDeclaration);

            var newDocument = oldDocument.WithSyntaxRoot(currentRoot);

<<<<<<< HEAD
            if (context.AddImports)
            {
                var addImportsOptions = await AddImportPlacementOptions.FromDocumentAsync(newDocument, cancellationToken).ConfigureAwait(false);
=======
            if (context.Context.AddImports)
            {
                var addImportsOptions = await newDocument.GetAddImportPlacementOptionsAsync(context.FallbackOptions, cancellationToken).ConfigureAwait(false);
>>>>>>> 80a8ce8d
                newDocument = await ImportAdder.AddImportsFromSymbolAnnotationAsync(newDocument, addImportsOptions, cancellationToken).ConfigureAwait(false);
            }

            return newDocument;
        }

        protected TDeclarationNode AddMembers<TDeclarationNode>(
            TDeclarationNode destination,
            IEnumerable<ISymbol> members,
            IList<bool>? availableIndices,
<<<<<<< HEAD
            TCodeGenerationOptions options,
=======
            TCodeGenerationContextInfo info,
>>>>>>> 80a8ce8d
            CancellationToken cancellationToken)
            where TDeclarationNode : SyntaxNode
        {
            var membersList = members.ToList();
            if (membersList.Count > 1)
            {
                info = CreateContextInfoForMultipleMembers(info);
            }

            // Filter out the members that are implicitly declared.  They're implicit, hence we do
            // not want an explicit declaration. The only exception are fields generated from implicit tuple fields.
            var filteredMembers = membersList.Where(m => !m.IsImplicitlyDeclared || m.IsTupleField());

<<<<<<< HEAD
            return options.Context.AutoInsertionLocation
                ? AddMembersToAppropriateLocationInDestination(destination, filteredMembers, availableIndices, options, cancellationToken)
                : AddMembersToEndOfDestination(destination, filteredMembers, options, cancellationToken);
=======
            return info.Context.AutoInsertionLocation
                ? AddMembersToAppropriateLocationInDestination(destination, filteredMembers, availableIndices, info, cancellationToken)
                : AddMembersToEndOfDestination(destination, filteredMembers, info, cancellationToken);
>>>>>>> 80a8ce8d
        }

        private TDeclarationSyntax AddMembersToEndOfDestination<TDeclarationSyntax>(
            TDeclarationSyntax destination,
            IEnumerable<ISymbol> members,
<<<<<<< HEAD
            TCodeGenerationOptions options,
=======
            TCodeGenerationContextInfo info,
>>>>>>> 80a8ce8d
            CancellationToken cancellationToken)
            where TDeclarationSyntax : SyntaxNode
        {
            var newMembers = new List<SyntaxNode>();
            var codeGenerationDestination = GetDestination(destination);
            foreach (var member in members)
            {
                cancellationToken.ThrowIfCancellationRequested();
                var newMember = GetNewMember(info, codeGenerationDestination, member, cancellationToken);

                if (newMember != null)
                {
                    newMembers.Add(newMember);
                }
            }

            // Metadata as source generates complete declarations and doesn't modify
            // existing ones. We can take the members to generate, sort them once,
            // and then add them in that order to the end of the destination.
<<<<<<< HEAD
            if (!GeneratingEnum(members) && options.Context.SortMembers)
=======
            if (!GeneratingEnum(members) && info.Context.SortMembers)
>>>>>>> 80a8ce8d
            {
                newMembers.Sort(GetMemberComparer());
            }

            return this.AddMembers(destination, newMembers);
        }

        private TDeclarationSyntax AddMembersToAppropriateLocationInDestination<TDeclarationSyntax>(
            TDeclarationSyntax destination,
            IEnumerable<ISymbol> members,
            IList<bool>? availableIndices,
<<<<<<< HEAD
            TCodeGenerationOptions options,
=======
            TCodeGenerationContextInfo info,
>>>>>>> 80a8ce8d
            CancellationToken cancellationToken)
            where TDeclarationSyntax : SyntaxNode
        {
            var currentDestination = destination;

            foreach (var member in members)
            {
                cancellationToken.ThrowIfCancellationRequested();
                currentDestination = UpdateDestination(availableIndices, info, currentDestination, member, cancellationToken);
            }

            return currentDestination;
        }

<<<<<<< HEAD
        private SyntaxNode? GetNewMember(TCodeGenerationOptions options, CodeGenerationDestination codeGenerationDestination, ISymbol member, CancellationToken cancellationToken)
            => member switch
            {
                IEventSymbol @event => CreateEventDeclaration(@event, codeGenerationDestination, options, cancellationToken),
                IFieldSymbol field => CreateFieldDeclaration(field, codeGenerationDestination, options, cancellationToken),
                IPropertySymbol property => CreatePropertyDeclaration(property, codeGenerationDestination, options, cancellationToken),
                IMethodSymbol method => CreateMethodDeclaration(method, codeGenerationDestination, options, cancellationToken),
                INamedTypeSymbol namedType => CreateNamedTypeDeclaration(namedType, codeGenerationDestination, options, cancellationToken),
                INamespaceSymbol @namespace => CreateNamespaceDeclaration(@namespace, codeGenerationDestination, options, cancellationToken),
=======
        private SyntaxNode? GetNewMember(TCodeGenerationContextInfo info, CodeGenerationDestination codeGenerationDestination, ISymbol member, CancellationToken cancellationToken)
            => member switch
            {
                IEventSymbol @event => CreateEventDeclaration(@event, codeGenerationDestination, info, cancellationToken),
                IFieldSymbol field => CreateFieldDeclaration(field, codeGenerationDestination, info, cancellationToken),
                IPropertySymbol property => CreatePropertyDeclaration(property, codeGenerationDestination, info, cancellationToken),
                IMethodSymbol method => CreateMethodDeclaration(method, codeGenerationDestination, info, cancellationToken),
                INamedTypeSymbol namedType => CreateNamedTypeDeclaration(namedType, codeGenerationDestination, info, cancellationToken),
                INamespaceSymbol @namespace => CreateNamespaceDeclaration(@namespace, codeGenerationDestination, info, cancellationToken),
>>>>>>> 80a8ce8d
                _ => null,
            };

        private TDeclarationNode UpdateDestination<TDeclarationNode>(
            IList<bool>? availableIndices,
<<<<<<< HEAD
            TCodeGenerationOptions options,
=======
            TCodeGenerationContextInfo info,
>>>>>>> 80a8ce8d
            TDeclarationNode currentDestination,
            ISymbol member,
            CancellationToken cancellationToken) where TDeclarationNode : SyntaxNode
        {
            return member switch
            {
<<<<<<< HEAD
                IEventSymbol @event => AddEvent(currentDestination, @event, options, availableIndices, cancellationToken),
                IFieldSymbol field => AddField(currentDestination, field, options, availableIndices, cancellationToken),
                IPropertySymbol property => AddProperty(currentDestination, property, options, availableIndices, cancellationToken),
                IMethodSymbol method => AddMethod(currentDestination, method, options, availableIndices, cancellationToken),
                INamedTypeSymbol namedType => AddNamedType(currentDestination, namedType, options, availableIndices, cancellationToken),
                INamespaceSymbol @namespace => AddNamespace(currentDestination, @namespace, options, availableIndices, cancellationToken),
=======
                IEventSymbol @event => AddEvent(currentDestination, @event, info, availableIndices, cancellationToken),
                IFieldSymbol field => AddField(currentDestination, field, info, availableIndices, cancellationToken),
                IPropertySymbol property => AddProperty(currentDestination, property, info, availableIndices, cancellationToken),
                IMethodSymbol method => AddMethod(currentDestination, method, info, availableIndices, cancellationToken),
                INamedTypeSymbol namedType => AddNamedType(currentDestination, namedType, info, availableIndices, cancellationToken),
                INamespaceSymbol @namespace => AddNamespace(currentDestination, @namespace, info, availableIndices, cancellationToken),
>>>>>>> 80a8ce8d
                _ => currentDestination,
            };
        }

        private static bool GeneratingEnum(IEnumerable<ISymbol> members)
        {
            var field = members.OfType<IFieldSymbol>().FirstOrDefault();
            return field != null && field.ContainingType.IsEnumType();
        }

        protected abstract IComparer<SyntaxNode> GetMemberComparer();

<<<<<<< HEAD
        protected static TCodeGenerationOptions CreateOptionsForMultipleMembers(TCodeGenerationOptions options)
=======
        protected static TCodeGenerationContextInfo CreateContextInfoForMultipleMembers(TCodeGenerationContextInfo info)
>>>>>>> 80a8ce8d
        {
            // For now we ignore the afterThisLocation/beforeThisLocation if we're adding
            // multiple members.  In the future it would be nice to appropriately handle this.
            // The difficulty lies with ensuring that we properly understand the position we're
            // inserting into, even as we change the type by adding multiple members.  Not
            // impossible to figure out, but out of scope right now.
<<<<<<< HEAD
            return (TCodeGenerationOptions)options.WithContext(options.Context.With(afterThisLocation: null, beforeThisLocation: null));
        }

        public virtual Task<Document> AddEventAsync(
            Solution solution, INamedTypeSymbol destination, IEventSymbol @event,
            CodeGenerationContext context, CancellationToken cancellationToken)
=======
            return (TCodeGenerationContextInfo)info.WithContext(info.Context.With(afterThisLocation: null, beforeThisLocation: null));
        }

        public virtual Task<Document> AddEventAsync(
            CodeGenerationSolutionContext context, INamedTypeSymbol destination, IEventSymbol @event, CancellationToken cancellationToken)
>>>>>>> 80a8ce8d
        {
            return GetEditAsync(
                context,
                destination,
                (t, opts, ai, ct) => AddEvent(t, @event, opts, ai, ct),
<<<<<<< HEAD
                context,
                cancellationToken);
        }

        public Task<Document> AddFieldAsync(Solution solution, INamedTypeSymbol destination, IFieldSymbol field, CodeGenerationContext context, CancellationToken cancellationToken)
=======
                cancellationToken);
        }

        public Task<Document> AddFieldAsync(CodeGenerationSolutionContext context, INamedTypeSymbol destination, IFieldSymbol field, CancellationToken cancellationToken)
>>>>>>> 80a8ce8d
        {
            return GetEditAsync(
                context,
                destination,
                (t, opts, ai, ct) => AddField(t, field, opts, ai, ct),
<<<<<<< HEAD
                context,
                cancellationToken);
        }

        public Task<Document> AddPropertyAsync(Solution solution, INamedTypeSymbol destination, IPropertySymbol property, CodeGenerationContext context, CancellationToken cancellationToken)
        {
            return GetEditAsync(
                solution, destination,
                (t, opts, ai, ct) => AddProperty(t, property, opts, ai, ct),
                context,
                cancellationToken);
        }

        public Task<Document> AddNamedTypeAsync(Solution solution, INamedTypeSymbol destination, INamedTypeSymbol namedType, CodeGenerationContext context, CancellationToken cancellationToken)
=======
                cancellationToken);
        }

        public Task<Document> AddPropertyAsync(CodeGenerationSolutionContext context, INamedTypeSymbol destination, IPropertySymbol property, CancellationToken cancellationToken)
        {
            return GetEditAsync(
                context,
                destination,
                (t, opts, ai, ct) => AddProperty(t, property, opts, ai, ct),
                cancellationToken);
        }

        public Task<Document> AddNamedTypeAsync(CodeGenerationSolutionContext context, INamedTypeSymbol destination, INamedTypeSymbol namedType, CancellationToken cancellationToken)
>>>>>>> 80a8ce8d
        {
            return GetEditAsync(
                context,
                destination,
                (t, opts, ai, ct) => AddNamedType(t, namedType, opts, ai, ct),
<<<<<<< HEAD
                context,
                cancellationToken);
        }

        public Task<Document> AddNamedTypeAsync(Solution solution, INamespaceSymbol destination, INamedTypeSymbol namedType, CodeGenerationContext options, CancellationToken cancellationToken)
=======
                cancellationToken);
        }

        public Task<Document> AddNamedTypeAsync(CodeGenerationSolutionContext context, INamespaceSymbol destination, INamedTypeSymbol namedType, CancellationToken cancellationToken)
>>>>>>> 80a8ce8d
        {
            return GetEditAsync(
                context,
                destination,
                (t, opts, ai, ct) => AddNamedType(t, namedType, opts, ai, ct),
                cancellationToken);
        }

<<<<<<< HEAD
        public Task<Document> AddNamespaceAsync(Solution solution, INamespaceSymbol destination, INamespaceSymbol @namespace, CodeGenerationContext context, CancellationToken cancellationToken)
=======
        public Task<Document> AddNamespaceAsync(CodeGenerationSolutionContext context, INamespaceSymbol destination, INamespaceSymbol @namespace, CancellationToken cancellationToken)
>>>>>>> 80a8ce8d
        {
            return GetEditAsync(
                context,
                destination,
                (t, opts, ai, ct) => AddNamespace(t, @namespace, opts, ai, ct),
<<<<<<< HEAD
                context,
                cancellationToken);
        }

        public Task<Document> AddMethodAsync(Solution solution, INamedTypeSymbol destination, IMethodSymbol method, CodeGenerationContext context, CancellationToken cancellationToken)
        {
            return GetEditAsync(
                solution, destination,
                (t, opts, ai, ct) => AddMethod(t, method, opts, ai, ct),
                context,
                cancellationToken);
        }

        public Task<Document> AddMembersAsync(Solution solution, INamedTypeSymbol destination, IEnumerable<ISymbol> members, CodeGenerationContext context, CancellationToken cancellationToken)
=======
                cancellationToken);
        }

        public Task<Document> AddMethodAsync(CodeGenerationSolutionContext context, INamedTypeSymbol destination, IMethodSymbol method, CancellationToken cancellationToken)
        {
            return GetEditAsync(
                context,
                destination,
                (t, opts, ai, ct) => AddMethod(t, method, opts, ai, ct),
                cancellationToken);
        }

        public Task<Document> AddMembersAsync(CodeGenerationSolutionContext context, INamedTypeSymbol destination, IEnumerable<ISymbol> members, CancellationToken cancellationToken)
>>>>>>> 80a8ce8d
        {
            return GetEditAsync(
                context,
                destination,
                (t, opts, ai, ct) => AddMembers(t, members, ai, opts, ct),
<<<<<<< HEAD
                context,
                cancellationToken);
        }

        public Task<Document> AddNamespaceOrTypeAsync(Solution solution, INamespaceSymbol destination, INamespaceOrTypeSymbol namespaceOrType, CodeGenerationContext context, CancellationToken cancellationToken)
=======
                cancellationToken);
        }

        public Task<Document> AddNamespaceOrTypeAsync(CodeGenerationSolutionContext context, INamespaceSymbol destination, INamespaceOrTypeSymbol namespaceOrType, CancellationToken cancellationToken)
>>>>>>> 80a8ce8d
        {
            if (namespaceOrType == null)
            {
                throw new ArgumentNullException(nameof(namespaceOrType));
            }

            if (namespaceOrType is INamespaceSymbol namespaceSymbol)
            {
<<<<<<< HEAD
                return AddNamespaceAsync(solution, destination, namespaceSymbol, context, cancellationToken);
            }
            else
            {
                return AddNamedTypeAsync(solution, destination, (INamedTypeSymbol)namespaceOrType, context, cancellationToken);
=======
                return AddNamespaceAsync(context, destination, namespaceSymbol, cancellationToken);
            }
            else
            {
                return AddNamedTypeAsync(context, destination, (INamedTypeSymbol)namespaceOrType, cancellationToken);
>>>>>>> 80a8ce8d
            }
        }

        protected static void CheckLocation(SyntaxNode destinationMember, [NotNull] Location? location)
        {
            if (location == null)
            {
                throw new ArgumentException(WorkspacesResources.No_location_provided_to_add_statements_to);
            }

            if (!location.IsInSource)
            {
                throw new ArgumentException(WorkspacesResources.Destination_location_was_not_in_source);
            }

            if (location.SourceTree != destinationMember.SyntaxTree)
            {
                throw new ArgumentException(WorkspacesResources.Destination_location_was_from_a_different_tree);
            }
        }

        protected static void ComputePositionAndTriviaForRemoveAttributeList(
            SyntaxNode attributeList,
            Func<SyntaxTrivia, bool> isEndOfLineTrivia,
            out int positionOfRemovedNode,
            out IEnumerable<SyntaxTrivia> triviaOfRemovedNode)
        {
            positionOfRemovedNode = attributeList.FullSpan.Start;
            var leading = attributeList.GetLeadingTrivia();
            var trailing = attributeList.GetTrailingTrivia();
            if (trailing.Count >= 1 && isEndOfLineTrivia(trailing.Last()))
            {
                // Remove redundant trailing trivia as we are removing the entire attribute list.
                triviaOfRemovedNode = leading;
            }
            else
            {
                triviaOfRemovedNode = leading.Concat(trailing);
            }
        }

        protected static void ComputePositionAndTriviaForRemoveAttributeFromAttributeList(
            SyntaxNode attributeToRemove,
            Func<SyntaxToken, bool> isComma,
            out int positionOfRemovedNode,
            out IEnumerable<SyntaxTrivia> triviaOfRemovedNode)
        {
            positionOfRemovedNode = attributeToRemove.FullSpan.Start;
            var root = attributeToRemove.SyntaxTree.GetRoot();
            var previousToken = root.FindToken(attributeToRemove.FullSpan.Start - 1);
            var leading = isComma(previousToken) ? previousToken.LeadingTrivia : attributeToRemove.GetLeadingTrivia();
            var nextToken = root.FindToken(attributeToRemove.FullSpan.End + 1);
            var trailing = isComma(nextToken) ? nextToken.TrailingTrivia : attributeToRemove.GetTrailingTrivia();
            triviaOfRemovedNode = leading.Concat(trailing);
        }

        protected static T AppendTriviaAtPosition<T>(T node, int position, SyntaxTriviaList trivia)
            where T : SyntaxNode
        {
            if (trivia.Any())
            {
                var tokenToInsertTrivia = node.FindToken(position);
                var tokenWithInsertedTrivia = tokenToInsertTrivia.WithLeadingTrivia(trivia.Concat(tokenToInsertTrivia.LeadingTrivia));
                return node.ReplaceToken(tokenToInsertTrivia, tokenWithInsertedTrivia);
            }

            return node;
        }

        protected static SyntaxTokenList GetUpdatedDeclarationAccessibilityModifiers(
            ArrayBuilder<SyntaxToken> newModifierTokens, SyntaxTokenList modifiersList,
            Func<SyntaxToken, bool> isAccessibilityModifier)
        {
            using var _ = ArrayBuilder<SyntaxToken>.GetInstance(out var updatedModifiersList);
            var anyAccessModifierSeen = false;
            foreach (var modifier in modifiersList)
            {
                SyntaxToken newModifier;
                if (isAccessibilityModifier(modifier))
                {
                    if (newModifierTokens.Count == 0)
                    {
                        continue;
                    }

                    newModifier = newModifierTokens[0]
                        .WithLeadingTrivia(modifier.LeadingTrivia)
                        .WithTrailingTrivia(modifier.TrailingTrivia);
                    newModifierTokens.RemoveAt(0);
                    anyAccessModifierSeen = true;
                }
                else
                {
                    if (anyAccessModifierSeen && newModifierTokens.Any())
                    {
                        updatedModifiersList.AddRange(newModifierTokens);
                        newModifierTokens.Clear();
                    }

                    newModifier = modifier;
                }

                updatedModifiersList.Add(newModifier);
            }

            if (!anyAccessModifierSeen)
            {
                for (var i = newModifierTokens.Count - 1; i >= 0; i--)
                {
                    updatedModifiersList.Insert(0, newModifierTokens[i]);
                }
            }
            else
            {
                updatedModifiersList.AddRange(newModifierTokens);
            }

            return updatedModifiersList.ToSyntaxTokenList();
        }
    }
}<|MERGE_RESOLUTION|>--- conflicted
+++ resolved
@@ -10,10 +10,7 @@
 using System.Threading.Tasks;
 using Microsoft.CodeAnalysis;
 using Microsoft.CodeAnalysis.AddImport;
-<<<<<<< HEAD
-=======
 using Microsoft.CodeAnalysis.Diagnostics;
->>>>>>> 80a8ce8d
 using Microsoft.CodeAnalysis.Editing;
 using Microsoft.CodeAnalysis.LanguageServices;
 using Microsoft.CodeAnalysis.Options;
@@ -24,13 +21,8 @@
 
 namespace Microsoft.CodeAnalysis.CodeGeneration
 {
-<<<<<<< HEAD
-    internal abstract partial class AbstractCodeGenerationService<TCodeGenerationOptions> : ICodeGenerationService
-        where TCodeGenerationOptions : CodeGenerationOptions
-=======
     internal abstract partial class AbstractCodeGenerationService<TCodeGenerationContextInfo> : ICodeGenerationService
         where TCodeGenerationContextInfo : CodeGenerationContextInfo
->>>>>>> 80a8ce8d
     {
         private readonly ISymbolDeclarationService _symbolDeclarationService;
 
@@ -40,37 +32,6 @@
             _symbolDeclarationService = symbolDeclarationService;
         }
 
-<<<<<<< HEAD
-        public abstract CodeGenerationPreferences GetPreferences(ParseOptions parseOptions, OptionSet documentOptions);
-
-        #region ICodeGenerationService
-
-        public TDeclarationNode AddEvent<TDeclarationNode>(TDeclarationNode destination, IEventSymbol @event, CodeGenerationOptions options, CancellationToken cancellationToken) where TDeclarationNode : SyntaxNode
-            => WithAnnotations(AddEvent(destination, @event, (TCodeGenerationOptions)options, GetAvailableInsertionIndices(destination, cancellationToken), cancellationToken), options);
-
-        public TDeclarationNode AddField<TDeclarationNode>(TDeclarationNode destination, IFieldSymbol field, CodeGenerationOptions options, CancellationToken cancellationToken) where TDeclarationNode : SyntaxNode
-            => WithAnnotations(AddField(destination, field, (TCodeGenerationOptions)options, GetAvailableInsertionIndices(destination, cancellationToken), cancellationToken), options);
-
-        public TDeclarationNode AddMethod<TDeclarationNode>(TDeclarationNode destination, IMethodSymbol method, CodeGenerationOptions options, CancellationToken cancellationToken) where TDeclarationNode : SyntaxNode
-            => WithAnnotations(AddMethod(destination, method, (TCodeGenerationOptions)options, GetAvailableInsertionIndices(destination, cancellationToken), cancellationToken), options);
-
-        public TDeclarationNode AddProperty<TDeclarationNode>(TDeclarationNode destination, IPropertySymbol property, CodeGenerationOptions options, CancellationToken cancellationToken) where TDeclarationNode : SyntaxNode
-            => WithAnnotations(AddProperty(destination, property, (TCodeGenerationOptions)options, GetAvailableInsertionIndices(destination, cancellationToken), cancellationToken), options);
-
-        public TDeclarationNode AddNamedType<TDeclarationNode>(TDeclarationNode destination, INamedTypeSymbol namedType, CodeGenerationOptions options, CancellationToken cancellationToken) where TDeclarationNode : SyntaxNode
-            => WithAnnotations(AddNamedType(destination, namedType, (TCodeGenerationOptions)options, GetAvailableInsertionIndices(destination, cancellationToken), cancellationToken), options);
-
-        public TDeclarationNode AddNamespace<TDeclarationNode>(TDeclarationNode destination, INamespaceSymbol @namespace, CodeGenerationOptions options, CancellationToken cancellationToken) where TDeclarationNode : SyntaxNode
-            => WithAnnotations(AddNamespace(destination, @namespace, (TCodeGenerationOptions)options, GetAvailableInsertionIndices(destination, cancellationToken), cancellationToken), options);
-
-        public TDeclarationNode AddMembers<TDeclarationNode>(TDeclarationNode destination, IEnumerable<ISymbol> members, CodeGenerationOptions options, CancellationToken cancellationToken)
-            where TDeclarationNode : SyntaxNode
-            => WithAnnotations(AddMembers(destination, members, GetAvailableInsertionIndices(destination, cancellationToken), (TCodeGenerationOptions)options, cancellationToken), options);
-
-        private static TNode WithAnnotations<TNode>(TNode node, CodeGenerationOptions options) where TNode : SyntaxNode
-        {
-            return options.Context.AddImports
-=======
         public abstract CodeGenerationOptions DefaultOptions { get; }
         public abstract CodeGenerationOptions GetCodeGenerationOptions(AnalyzerConfigOptions info, CodeGenerationOptions? fallbackOptions);
 
@@ -101,89 +62,10 @@
         private static TNode WithAnnotations<TNode>(TNode node, CodeGenerationContextInfo info) where TNode : SyntaxNode
         {
             return info.Context.AddImports
->>>>>>> 80a8ce8d
                 ? node.WithAdditionalAnnotations(Simplifier.AddImportsAnnotation)
                 : node;
         }
 
-<<<<<<< HEAD
-        public SyntaxNode CreateEventDeclaration(IEventSymbol @event, CodeGenerationDestination destination, CodeGenerationOptions options, CancellationToken cancellationToken)
-            => CreateEventDeclaration(@event, destination, (TCodeGenerationOptions)options, cancellationToken);
-
-        public SyntaxNode CreateFieldDeclaration(IFieldSymbol field, CodeGenerationDestination destination, CodeGenerationOptions options, CancellationToken cancellationToken)
-            => CreateFieldDeclaration(field, destination, (TCodeGenerationOptions)options, cancellationToken);
-
-        public SyntaxNode? CreateMethodDeclaration(IMethodSymbol method, CodeGenerationDestination destination, CodeGenerationOptions options, CancellationToken cancellationToken)
-            => CreateMethodDeclaration(method, destination, (TCodeGenerationOptions)options, cancellationToken);
-
-        public SyntaxNode CreatePropertyDeclaration(IPropertySymbol property, CodeGenerationDestination destination, CodeGenerationOptions options, CancellationToken cancellationToken)
-            => CreatePropertyDeclaration(property, destination, (TCodeGenerationOptions)options, cancellationToken);
-
-        public SyntaxNode CreateNamedTypeDeclaration(INamedTypeSymbol namedType, CodeGenerationDestination destination, CodeGenerationOptions options, CancellationToken cancellationToken)
-            => CreateNamedTypeDeclaration(namedType, destination, (TCodeGenerationOptions)options, cancellationToken);
-
-        public SyntaxNode CreateNamespaceDeclaration(INamespaceSymbol @namespace, CodeGenerationDestination destination, CodeGenerationOptions options, CancellationToken cancellationToken)
-            => CreateNamespaceDeclaration(@namespace, destination, (TCodeGenerationOptions)options, cancellationToken);
-
-        public TDeclarationNode AddParameters<TDeclarationNode>(TDeclarationNode destination, IEnumerable<IParameterSymbol> parameters, CodeGenerationOptions options, CancellationToken cancellationToken) where TDeclarationNode : SyntaxNode
-            => AddParameters(destination, parameters, (TCodeGenerationOptions)options, cancellationToken);
-
-        public TDeclarationNode AddAttributes<TDeclarationNode>(TDeclarationNode destination, IEnumerable<AttributeData> attributes, SyntaxToken? target, CodeGenerationOptions options, CancellationToken cancellationToken) where TDeclarationNode : SyntaxNode
-            => AddAttributes(destination, attributes, target, (TCodeGenerationOptions)options, cancellationToken);
-
-        public TDeclarationNode RemoveAttribute<TDeclarationNode>(TDeclarationNode destination, SyntaxNode attributeToRemove, CodeGenerationOptions options, CancellationToken cancellationToken) where TDeclarationNode : SyntaxNode
-            => RemoveAttribute(destination, attributeToRemove, (TCodeGenerationOptions)options, cancellationToken);
-
-        public TDeclarationNode RemoveAttribute<TDeclarationNode>(TDeclarationNode destination, AttributeData attributeToRemove, CodeGenerationOptions options, CancellationToken cancellationToken) where TDeclarationNode : SyntaxNode
-            => RemoveAttribute(destination, attributeToRemove, (TCodeGenerationOptions)options, cancellationToken);
-
-        public TDeclarationNode UpdateDeclarationModifiers<TDeclarationNode>(TDeclarationNode declaration, IEnumerable<SyntaxToken> newModifiers, CodeGenerationOptions options, CancellationToken cancellationToken) where TDeclarationNode : SyntaxNode
-            => UpdateDeclarationModifiers(declaration, newModifiers, (TCodeGenerationOptions)options, cancellationToken);
-
-        public TDeclarationNode UpdateDeclarationAccessibility<TDeclarationNode>(TDeclarationNode declaration, Accessibility newAccessibility, CodeGenerationOptions options, CancellationToken cancellationToken) where TDeclarationNode : SyntaxNode
-            => UpdateDeclarationAccessibility(declaration, newAccessibility, (TCodeGenerationOptions)options, cancellationToken);
-
-        public TDeclarationNode UpdateDeclarationType<TDeclarationNode>(TDeclarationNode declaration, ITypeSymbol newType, CodeGenerationOptions options, CancellationToken cancellationToken) where TDeclarationNode : SyntaxNode
-            => UpdateDeclarationType(declaration, newType, (TCodeGenerationOptions)options, cancellationToken);
-
-        public TDeclarationNode UpdateDeclarationMembers<TDeclarationNode>(TDeclarationNode declaration, IList<ISymbol> newMembers, CodeGenerationOptions options, CancellationToken cancellationToken) where TDeclarationNode : SyntaxNode
-            => UpdateDeclarationMembers(declaration, newMembers, (TCodeGenerationOptions)options, cancellationToken);
-
-        public TDeclarationNode AddStatements<TDeclarationNode>(TDeclarationNode destination, IEnumerable<SyntaxNode> statements, CodeGenerationOptions options, CancellationToken cancellationToken) where TDeclarationNode : SyntaxNode
-            => AddStatements(destination, statements, (TCodeGenerationOptions)options, cancellationToken);
-
-        #endregion
-
-        protected abstract TDeclarationNode AddEvent<TDeclarationNode>(TDeclarationNode destination, IEventSymbol @event, TCodeGenerationOptions options, IList<bool>? availableIndices, CancellationToken cancellationToken) where TDeclarationNode : SyntaxNode;
-        protected abstract TDeclarationNode AddField<TDeclarationNode>(TDeclarationNode destination, IFieldSymbol field, TCodeGenerationOptions options, IList<bool>? availableIndices, CancellationToken cancellationToken) where TDeclarationNode : SyntaxNode;
-        protected abstract TDeclarationNode AddMethod<TDeclarationNode>(TDeclarationNode destination, IMethodSymbol method, TCodeGenerationOptions options, IList<bool>? availableIndices, CancellationToken cancellationToken) where TDeclarationNode : SyntaxNode;
-        protected abstract TDeclarationNode AddProperty<TDeclarationNode>(TDeclarationNode destination, IPropertySymbol property, TCodeGenerationOptions options, IList<bool>? availableIndices, CancellationToken cancellationToken) where TDeclarationNode : SyntaxNode;
-        protected abstract TDeclarationNode AddNamedType<TDeclarationNode>(TDeclarationNode destination, INamedTypeSymbol namedType, TCodeGenerationOptions options, IList<bool>? availableIndices, CancellationToken cancellationToken) where TDeclarationNode : SyntaxNode;
-        protected abstract TDeclarationNode AddNamespace<TDeclarationNode>(TDeclarationNode destination, INamespaceSymbol @namespace, TCodeGenerationOptions options, IList<bool>? availableIndices, CancellationToken cancellationToken) where TDeclarationNode : SyntaxNode;
-        protected abstract TDeclarationNode AddMembers<TDeclarationNode>(TDeclarationNode destination, IEnumerable<SyntaxNode> members) where TDeclarationNode : SyntaxNode;
-
-        public abstract TDeclarationNode AddParameters<TDeclarationNode>(TDeclarationNode destinationMember, IEnumerable<IParameterSymbol> parameters, TCodeGenerationOptions options, CancellationToken cancellationToken) where TDeclarationNode : SyntaxNode;
-        public abstract TDeclarationNode AddAttributes<TDeclarationNode>(TDeclarationNode destination, IEnumerable<AttributeData> attributes, SyntaxToken? target, TCodeGenerationOptions options, CancellationToken cancellationToken) where TDeclarationNode : SyntaxNode;
-        public abstract TDeclarationNode RemoveAttribute<TDeclarationNode>(TDeclarationNode destination, SyntaxNode attributeToRemove, TCodeGenerationOptions options, CancellationToken cancellationToken) where TDeclarationNode : SyntaxNode;
-        public abstract TDeclarationNode RemoveAttribute<TDeclarationNode>(TDeclarationNode destination, AttributeData attributeToRemove, TCodeGenerationOptions options, CancellationToken cancellationToken) where TDeclarationNode : SyntaxNode;
-        public abstract TDeclarationNode AddStatements<TDeclarationNode>(TDeclarationNode destinationMember, IEnumerable<SyntaxNode> statements, TCodeGenerationOptions options, CancellationToken cancellationToken) where TDeclarationNode : SyntaxNode;
-
-        public abstract TDeclarationNode UpdateDeclarationModifiers<TDeclarationNode>(TDeclarationNode declaration, IEnumerable<SyntaxToken> newModifiers, TCodeGenerationOptions options, CancellationToken cancellationToken) where TDeclarationNode : SyntaxNode;
-        public abstract TDeclarationNode UpdateDeclarationAccessibility<TDeclarationNode>(TDeclarationNode declaration, Accessibility newAccessibility, TCodeGenerationOptions options, CancellationToken cancellationToken) where TDeclarationNode : SyntaxNode;
-        public abstract TDeclarationNode UpdateDeclarationType<TDeclarationNode>(TDeclarationNode declaration, ITypeSymbol newType, TCodeGenerationOptions options, CancellationToken cancellationToken) where TDeclarationNode : SyntaxNode;
-        public abstract TDeclarationNode UpdateDeclarationMembers<TDeclarationNode>(TDeclarationNode declaration, IList<ISymbol> newMembers, TCodeGenerationOptions options, CancellationToken cancellationToken) where TDeclarationNode : SyntaxNode;
-
-        public abstract CodeGenerationDestination GetDestination(SyntaxNode node);
-        public abstract SyntaxNode CreateEventDeclaration(IEventSymbol @event, CodeGenerationDestination destination, TCodeGenerationOptions options, CancellationToken cancellationToken);
-        public abstract SyntaxNode CreateFieldDeclaration(IFieldSymbol field, CodeGenerationDestination destination, TCodeGenerationOptions options, CancellationToken cancellationToken);
-
-        // TODO: Change to not return null (https://github.com/dotnet/roslyn/issues/58243)
-        public abstract SyntaxNode? CreateMethodDeclaration(IMethodSymbol method, CodeGenerationDestination destination, TCodeGenerationOptions options, CancellationToken cancellationToken);
-
-        public abstract SyntaxNode CreatePropertyDeclaration(IPropertySymbol property, CodeGenerationDestination destination, TCodeGenerationOptions options, CancellationToken cancellationToken);
-        public abstract SyntaxNode CreateNamedTypeDeclaration(INamedTypeSymbol namedType, CodeGenerationDestination destination, TCodeGenerationOptions options, CancellationToken cancellationToken);
-        public abstract SyntaxNode CreateNamespaceDeclaration(INamespaceSymbol @namespace, CodeGenerationDestination destination, TCodeGenerationOptions options, CancellationToken cancellationToken);
-=======
         public SyntaxNode CreateEventDeclaration(IEventSymbol @event, CodeGenerationDestination destination, CodeGenerationContextInfo info, CancellationToken cancellationToken)
             => CreateEventDeclaration(@event, destination, (TCodeGenerationContextInfo)info, cancellationToken);
 
@@ -260,7 +142,6 @@
         public abstract SyntaxNode CreatePropertyDeclaration(IPropertySymbol property, CodeGenerationDestination destination, TCodeGenerationContextInfo info, CancellationToken cancellationToken);
         public abstract SyntaxNode CreateNamedTypeDeclaration(INamedTypeSymbol namedType, CodeGenerationDestination destination, TCodeGenerationContextInfo info, CancellationToken cancellationToken);
         public abstract SyntaxNode CreateNamespaceDeclaration(INamespaceSymbol @namespace, CodeGenerationDestination destination, TCodeGenerationContextInfo info, CancellationToken cancellationToken);
->>>>>>> 80a8ce8d
 
         protected static T Cast<T>(object value)
             => (T)value;
@@ -341,20 +222,11 @@
         private async Task<Document> GetEditAsync(
             CodeGenerationSolutionContext context,
             INamespaceOrTypeSymbol destination,
-<<<<<<< HEAD
-            Func<SyntaxNode, TCodeGenerationOptions, IList<bool>?, CancellationToken, SyntaxNode> declarationTransform,
-            CodeGenerationContext context,
-            CancellationToken cancellationToken)
-        {
-            var (destinationDeclaration, availableIndices) =
-                await this.FindMostRelevantDeclarationAsync(solution, destination, context, cancellationToken).ConfigureAwait(false);
-=======
             Func<SyntaxNode, TCodeGenerationContextInfo, IList<bool>?, CancellationToken, SyntaxNode> declarationTransform,
             CancellationToken cancellationToken)
         {
             var (destinationDeclaration, availableIndices) =
                 await FindMostRelevantDeclarationAsync(context.Solution, destination, context.Context.BestLocation, cancellationToken).ConfigureAwait(false);
->>>>>>> 80a8ce8d
 
             if (destinationDeclaration == null)
             {
@@ -362,31 +234,19 @@
             }
 
             var destinationTree = destinationDeclaration.SyntaxTree;
-<<<<<<< HEAD
-            var oldDocument = solution.GetRequiredDocument(destinationTree);
-            var options = (TCodeGenerationOptions)await CodeGenerationOptions.FromDocumentAsync(context, oldDocument, cancellationToken).ConfigureAwait(false);
-            var transformedDeclaration = declarationTransform(destinationDeclaration, options, availableIndices, cancellationToken);
-=======
             var oldDocument = context.Solution.GetRequiredDocument(destinationTree);
             var codeGenOptions = await oldDocument.GetCodeGenerationOptionsAsync(context.FallbackOptions, cancellationToken).ConfigureAwait(false);
             var info = (TCodeGenerationContextInfo)codeGenOptions.GetInfo(context.Context, destinationDeclaration.SyntaxTree.Options);
             var transformedDeclaration = declarationTransform(destinationDeclaration, info, availableIndices, cancellationToken);
->>>>>>> 80a8ce8d
 
             var root = await destinationTree.GetRootAsync(cancellationToken).ConfigureAwait(false);
             var currentRoot = root.ReplaceNode(destinationDeclaration, transformedDeclaration);
 
             var newDocument = oldDocument.WithSyntaxRoot(currentRoot);
 
-<<<<<<< HEAD
-            if (context.AddImports)
-            {
-                var addImportsOptions = await AddImportPlacementOptions.FromDocumentAsync(newDocument, cancellationToken).ConfigureAwait(false);
-=======
             if (context.Context.AddImports)
             {
                 var addImportsOptions = await newDocument.GetAddImportPlacementOptionsAsync(context.FallbackOptions, cancellationToken).ConfigureAwait(false);
->>>>>>> 80a8ce8d
                 newDocument = await ImportAdder.AddImportsFromSymbolAnnotationAsync(newDocument, addImportsOptions, cancellationToken).ConfigureAwait(false);
             }
 
@@ -397,11 +257,7 @@
             TDeclarationNode destination,
             IEnumerable<ISymbol> members,
             IList<bool>? availableIndices,
-<<<<<<< HEAD
-            TCodeGenerationOptions options,
-=======
             TCodeGenerationContextInfo info,
->>>>>>> 80a8ce8d
             CancellationToken cancellationToken)
             where TDeclarationNode : SyntaxNode
         {
@@ -415,25 +271,15 @@
             // not want an explicit declaration. The only exception are fields generated from implicit tuple fields.
             var filteredMembers = membersList.Where(m => !m.IsImplicitlyDeclared || m.IsTupleField());
 
-<<<<<<< HEAD
-            return options.Context.AutoInsertionLocation
-                ? AddMembersToAppropriateLocationInDestination(destination, filteredMembers, availableIndices, options, cancellationToken)
-                : AddMembersToEndOfDestination(destination, filteredMembers, options, cancellationToken);
-=======
             return info.Context.AutoInsertionLocation
                 ? AddMembersToAppropriateLocationInDestination(destination, filteredMembers, availableIndices, info, cancellationToken)
                 : AddMembersToEndOfDestination(destination, filteredMembers, info, cancellationToken);
->>>>>>> 80a8ce8d
         }
 
         private TDeclarationSyntax AddMembersToEndOfDestination<TDeclarationSyntax>(
             TDeclarationSyntax destination,
             IEnumerable<ISymbol> members,
-<<<<<<< HEAD
-            TCodeGenerationOptions options,
-=======
             TCodeGenerationContextInfo info,
->>>>>>> 80a8ce8d
             CancellationToken cancellationToken)
             where TDeclarationSyntax : SyntaxNode
         {
@@ -453,11 +299,7 @@
             // Metadata as source generates complete declarations and doesn't modify
             // existing ones. We can take the members to generate, sort them once,
             // and then add them in that order to the end of the destination.
-<<<<<<< HEAD
-            if (!GeneratingEnum(members) && options.Context.SortMembers)
-=======
             if (!GeneratingEnum(members) && info.Context.SortMembers)
->>>>>>> 80a8ce8d
             {
                 newMembers.Sort(GetMemberComparer());
             }
@@ -469,11 +311,7 @@
             TDeclarationSyntax destination,
             IEnumerable<ISymbol> members,
             IList<bool>? availableIndices,
-<<<<<<< HEAD
-            TCodeGenerationOptions options,
-=======
             TCodeGenerationContextInfo info,
->>>>>>> 80a8ce8d
             CancellationToken cancellationToken)
             where TDeclarationSyntax : SyntaxNode
         {
@@ -488,17 +326,6 @@
             return currentDestination;
         }
 
-<<<<<<< HEAD
-        private SyntaxNode? GetNewMember(TCodeGenerationOptions options, CodeGenerationDestination codeGenerationDestination, ISymbol member, CancellationToken cancellationToken)
-            => member switch
-            {
-                IEventSymbol @event => CreateEventDeclaration(@event, codeGenerationDestination, options, cancellationToken),
-                IFieldSymbol field => CreateFieldDeclaration(field, codeGenerationDestination, options, cancellationToken),
-                IPropertySymbol property => CreatePropertyDeclaration(property, codeGenerationDestination, options, cancellationToken),
-                IMethodSymbol method => CreateMethodDeclaration(method, codeGenerationDestination, options, cancellationToken),
-                INamedTypeSymbol namedType => CreateNamedTypeDeclaration(namedType, codeGenerationDestination, options, cancellationToken),
-                INamespaceSymbol @namespace => CreateNamespaceDeclaration(@namespace, codeGenerationDestination, options, cancellationToken),
-=======
         private SyntaxNode? GetNewMember(TCodeGenerationContextInfo info, CodeGenerationDestination codeGenerationDestination, ISymbol member, CancellationToken cancellationToken)
             => member switch
             {
@@ -508,38 +335,24 @@
                 IMethodSymbol method => CreateMethodDeclaration(method, codeGenerationDestination, info, cancellationToken),
                 INamedTypeSymbol namedType => CreateNamedTypeDeclaration(namedType, codeGenerationDestination, info, cancellationToken),
                 INamespaceSymbol @namespace => CreateNamespaceDeclaration(@namespace, codeGenerationDestination, info, cancellationToken),
->>>>>>> 80a8ce8d
                 _ => null,
             };
 
         private TDeclarationNode UpdateDestination<TDeclarationNode>(
             IList<bool>? availableIndices,
-<<<<<<< HEAD
-            TCodeGenerationOptions options,
-=======
             TCodeGenerationContextInfo info,
->>>>>>> 80a8ce8d
             TDeclarationNode currentDestination,
             ISymbol member,
             CancellationToken cancellationToken) where TDeclarationNode : SyntaxNode
         {
             return member switch
             {
-<<<<<<< HEAD
-                IEventSymbol @event => AddEvent(currentDestination, @event, options, availableIndices, cancellationToken),
-                IFieldSymbol field => AddField(currentDestination, field, options, availableIndices, cancellationToken),
-                IPropertySymbol property => AddProperty(currentDestination, property, options, availableIndices, cancellationToken),
-                IMethodSymbol method => AddMethod(currentDestination, method, options, availableIndices, cancellationToken),
-                INamedTypeSymbol namedType => AddNamedType(currentDestination, namedType, options, availableIndices, cancellationToken),
-                INamespaceSymbol @namespace => AddNamespace(currentDestination, @namespace, options, availableIndices, cancellationToken),
-=======
                 IEventSymbol @event => AddEvent(currentDestination, @event, info, availableIndices, cancellationToken),
                 IFieldSymbol field => AddField(currentDestination, field, info, availableIndices, cancellationToken),
                 IPropertySymbol property => AddProperty(currentDestination, property, info, availableIndices, cancellationToken),
                 IMethodSymbol method => AddMethod(currentDestination, method, info, availableIndices, cancellationToken),
                 INamedTypeSymbol namedType => AddNamedType(currentDestination, namedType, info, availableIndices, cancellationToken),
                 INamespaceSymbol @namespace => AddNamespace(currentDestination, @namespace, info, availableIndices, cancellationToken),
->>>>>>> 80a8ce8d
                 _ => currentDestination,
             };
         }
@@ -552,100 +365,54 @@
 
         protected abstract IComparer<SyntaxNode> GetMemberComparer();
 
-<<<<<<< HEAD
-        protected static TCodeGenerationOptions CreateOptionsForMultipleMembers(TCodeGenerationOptions options)
-=======
         protected static TCodeGenerationContextInfo CreateContextInfoForMultipleMembers(TCodeGenerationContextInfo info)
->>>>>>> 80a8ce8d
         {
             // For now we ignore the afterThisLocation/beforeThisLocation if we're adding
             // multiple members.  In the future it would be nice to appropriately handle this.
             // The difficulty lies with ensuring that we properly understand the position we're
             // inserting into, even as we change the type by adding multiple members.  Not
             // impossible to figure out, but out of scope right now.
-<<<<<<< HEAD
-            return (TCodeGenerationOptions)options.WithContext(options.Context.With(afterThisLocation: null, beforeThisLocation: null));
-        }
-
-        public virtual Task<Document> AddEventAsync(
-            Solution solution, INamedTypeSymbol destination, IEventSymbol @event,
-            CodeGenerationContext context, CancellationToken cancellationToken)
-=======
             return (TCodeGenerationContextInfo)info.WithContext(info.Context.With(afterThisLocation: null, beforeThisLocation: null));
         }
 
         public virtual Task<Document> AddEventAsync(
             CodeGenerationSolutionContext context, INamedTypeSymbol destination, IEventSymbol @event, CancellationToken cancellationToken)
->>>>>>> 80a8ce8d
         {
             return GetEditAsync(
                 context,
                 destination,
                 (t, opts, ai, ct) => AddEvent(t, @event, opts, ai, ct),
-<<<<<<< HEAD
-                context,
-                cancellationToken);
-        }
-
-        public Task<Document> AddFieldAsync(Solution solution, INamedTypeSymbol destination, IFieldSymbol field, CodeGenerationContext context, CancellationToken cancellationToken)
-=======
                 cancellationToken);
         }
 
         public Task<Document> AddFieldAsync(CodeGenerationSolutionContext context, INamedTypeSymbol destination, IFieldSymbol field, CancellationToken cancellationToken)
->>>>>>> 80a8ce8d
         {
             return GetEditAsync(
                 context,
                 destination,
                 (t, opts, ai, ct) => AddField(t, field, opts, ai, ct),
-<<<<<<< HEAD
-                context,
-                cancellationToken);
-        }
-
-        public Task<Document> AddPropertyAsync(Solution solution, INamedTypeSymbol destination, IPropertySymbol property, CodeGenerationContext context, CancellationToken cancellationToken)
-        {
-            return GetEditAsync(
-                solution, destination,
+                cancellationToken);
+        }
+
+        public Task<Document> AddPropertyAsync(CodeGenerationSolutionContext context, INamedTypeSymbol destination, IPropertySymbol property, CancellationToken cancellationToken)
+        {
+            return GetEditAsync(
+                context,
+                destination,
                 (t, opts, ai, ct) => AddProperty(t, property, opts, ai, ct),
-                context,
-                cancellationToken);
-        }
-
-        public Task<Document> AddNamedTypeAsync(Solution solution, INamedTypeSymbol destination, INamedTypeSymbol namedType, CodeGenerationContext context, CancellationToken cancellationToken)
-=======
-                cancellationToken);
-        }
-
-        public Task<Document> AddPropertyAsync(CodeGenerationSolutionContext context, INamedTypeSymbol destination, IPropertySymbol property, CancellationToken cancellationToken)
-        {
-            return GetEditAsync(
-                context,
-                destination,
-                (t, opts, ai, ct) => AddProperty(t, property, opts, ai, ct),
                 cancellationToken);
         }
 
         public Task<Document> AddNamedTypeAsync(CodeGenerationSolutionContext context, INamedTypeSymbol destination, INamedTypeSymbol namedType, CancellationToken cancellationToken)
->>>>>>> 80a8ce8d
         {
             return GetEditAsync(
                 context,
                 destination,
                 (t, opts, ai, ct) => AddNamedType(t, namedType, opts, ai, ct),
-<<<<<<< HEAD
-                context,
-                cancellationToken);
-        }
-
-        public Task<Document> AddNamedTypeAsync(Solution solution, INamespaceSymbol destination, INamedTypeSymbol namedType, CodeGenerationContext options, CancellationToken cancellationToken)
-=======
                 cancellationToken);
         }
 
         public Task<Document> AddNamedTypeAsync(CodeGenerationSolutionContext context, INamespaceSymbol destination, INamedTypeSymbol namedType, CancellationToken cancellationToken)
->>>>>>> 80a8ce8d
         {
             return GetEditAsync(
                 context,
@@ -654,63 +421,34 @@
                 cancellationToken);
         }
 
-<<<<<<< HEAD
-        public Task<Document> AddNamespaceAsync(Solution solution, INamespaceSymbol destination, INamespaceSymbol @namespace, CodeGenerationContext context, CancellationToken cancellationToken)
-=======
         public Task<Document> AddNamespaceAsync(CodeGenerationSolutionContext context, INamespaceSymbol destination, INamespaceSymbol @namespace, CancellationToken cancellationToken)
->>>>>>> 80a8ce8d
         {
             return GetEditAsync(
                 context,
                 destination,
                 (t, opts, ai, ct) => AddNamespace(t, @namespace, opts, ai, ct),
-<<<<<<< HEAD
-                context,
-                cancellationToken);
-        }
-
-        public Task<Document> AddMethodAsync(Solution solution, INamedTypeSymbol destination, IMethodSymbol method, CodeGenerationContext context, CancellationToken cancellationToken)
-        {
-            return GetEditAsync(
-                solution, destination,
+                cancellationToken);
+        }
+
+        public Task<Document> AddMethodAsync(CodeGenerationSolutionContext context, INamedTypeSymbol destination, IMethodSymbol method, CancellationToken cancellationToken)
+        {
+            return GetEditAsync(
+                context,
+                destination,
                 (t, opts, ai, ct) => AddMethod(t, method, opts, ai, ct),
-                context,
-                cancellationToken);
-        }
-
-        public Task<Document> AddMembersAsync(Solution solution, INamedTypeSymbol destination, IEnumerable<ISymbol> members, CodeGenerationContext context, CancellationToken cancellationToken)
-=======
-                cancellationToken);
-        }
-
-        public Task<Document> AddMethodAsync(CodeGenerationSolutionContext context, INamedTypeSymbol destination, IMethodSymbol method, CancellationToken cancellationToken)
-        {
-            return GetEditAsync(
-                context,
-                destination,
-                (t, opts, ai, ct) => AddMethod(t, method, opts, ai, ct),
                 cancellationToken);
         }
 
         public Task<Document> AddMembersAsync(CodeGenerationSolutionContext context, INamedTypeSymbol destination, IEnumerable<ISymbol> members, CancellationToken cancellationToken)
->>>>>>> 80a8ce8d
         {
             return GetEditAsync(
                 context,
                 destination,
                 (t, opts, ai, ct) => AddMembers(t, members, ai, opts, ct),
-<<<<<<< HEAD
-                context,
-                cancellationToken);
-        }
-
-        public Task<Document> AddNamespaceOrTypeAsync(Solution solution, INamespaceSymbol destination, INamespaceOrTypeSymbol namespaceOrType, CodeGenerationContext context, CancellationToken cancellationToken)
-=======
                 cancellationToken);
         }
 
         public Task<Document> AddNamespaceOrTypeAsync(CodeGenerationSolutionContext context, INamespaceSymbol destination, INamespaceOrTypeSymbol namespaceOrType, CancellationToken cancellationToken)
->>>>>>> 80a8ce8d
         {
             if (namespaceOrType == null)
             {
@@ -719,19 +457,11 @@
 
             if (namespaceOrType is INamespaceSymbol namespaceSymbol)
             {
-<<<<<<< HEAD
-                return AddNamespaceAsync(solution, destination, namespaceSymbol, context, cancellationToken);
+                return AddNamespaceAsync(context, destination, namespaceSymbol, cancellationToken);
             }
             else
             {
-                return AddNamedTypeAsync(solution, destination, (INamedTypeSymbol)namespaceOrType, context, cancellationToken);
-=======
-                return AddNamespaceAsync(context, destination, namespaceSymbol, cancellationToken);
-            }
-            else
-            {
                 return AddNamedTypeAsync(context, destination, (INamedTypeSymbol)namespaceOrType, cancellationToken);
->>>>>>> 80a8ce8d
             }
         }
 
