--- conflicted
+++ resolved
@@ -403,17 +403,13 @@
         MetadataOnlyImage_EmitFailure,
         LiveTableDataSource_OnDiagnosticsUpdated,
         Experiment_KeybindingsReset,
-<<<<<<< HEAD
         Diagnostics_GeneratePerformaceReport,
         Diagnostics_BadAnalyzer,
         CodeAnalysisService_ReportAnalyzerPerformance,
         PerformanceTrackerService_AddSnapshot,
-=======
-        
         AbstractProject_SetIntelliSenseBuild,
         AbstractProject_Created,
         AbstractProject_PushedToWorkspace,
->>>>>>> 317b35b1
         ExternalErrorDiagnosticUpdateSource_AddError,
         DiagnosticIncrementalAnalyzer_SynchronizeWithBuildAsync,
     }
