// Copyright (c) Microsoft.  All Rights Reserved.  Licensed under the Apache License, Version 2.0.  See License.txt in the project root for license information.

namespace Microsoft.CodeAnalysis.Internal.Log
{
    /// <summary>
    /// Enum to uniquely identify each function location.
    /// </summary>
    internal enum FunctionId
    {
        // a value to use in unit tests that won't interfere with reporting
        // for our other scenarios.
        TestEvent_NotUsed = 1,

        WorkCoordinator_DocumentWorker_Enqueue,
        WorkCoordinator_ProcessProjectAsync,
        WorkCoordinator_ProcessDocumentAsync,
        WorkCoordinator_SemanticChange_Enqueue,
        WorkCoordinator_SemanticChange_EnqueueFromMember,
        WorkCoordinator_SemanticChange_EnqueueFromType,
        WorkCoordinator_SemanticChange_FullProjects,
        WorkCoordinator_Project_Enqueue,
        WorkCoordinator_AsyncWorkItemQueue_LastItem,
        WorkCoordinator_AsyncWorkItemQueue_FirstItem,

        Diagnostics_SyntaxDiagnostic,
        Diagnostics_SemanticDiagnostic,
        Diagnostics_ProjectDiagnostic,
        Diagnostics_DocumentReset,
        Diagnostics_DocumentOpen,
        Diagnostics_RemoveDocument,
        Diagnostics_RemoveProject,
        Diagnostics_DocumentClose,

        // add new values after this
        Run_Environment,
        Run_Environment_Options,

        Tagger_AdornmentManager_OnLayoutChanged,
        Tagger_AdornmentManager_UpdateInvalidSpans,
        Tagger_BatchChangeNotifier_NotifyEditorNow,
        Tagger_BatchChangeNotifier_NotifyEditor,
        Tagger_TagSource_RecomputeTags,
        Tagger_TagSource_ProcessNewTags,
        Tagger_SyntacticClassification_TagComputer_GetTags,
        Tagger_SemanticClassification_TagProducer_ProduceTags,
        Tagger_BraceHighlighting_TagProducer_ProduceTags,
        Tagger_LineSeparator_TagProducer_ProduceTags,
        Tagger_Outlining_TagProducer_ProduceTags,
        Tagger_Highlighter_TagProducer_ProduceTags,
        Tagger_ReferenceHighlighting_TagProducer_ProduceTags,

        CaseCorrection_CaseCorrect,
        CaseCorrection_ReplaceTokens,
        CaseCorrection_AddReplacements,

        CodeCleanup_CleanupAsync,
        CodeCleanup_Cleanup,
        CodeCleanup_IterateAllCodeCleanupProviders,
        CodeCleanup_IterateOneCodeCleanup,

        CommandHandler_GetCommandState,
        CommandHandler_ExecuteHandlers,
        CommandHandler_FormatCommand,
        CommandHandler_CompleteStatement,
        CommandHandler_ToggleBlockComment,
        CommandHandler_ToggleLineComment,

        Workspace_SourceText_GetChangeRanges,
        Workspace_Recoverable_RecoverRootAsync,
        Workspace_Recoverable_RecoverRoot,
        Workspace_Recoverable_RecoverTextAsync,
        Workspace_Recoverable_RecoverText,
        Workspace_SkeletonAssembly_GetMetadataOnlyImage,
        Workspace_SkeletonAssembly_EmitMetadataOnlyImage,
        Workspace_Document_State_FullyParseSyntaxTree,
        Workspace_Document_State_IncrementallyParseSyntaxTree,
        Workspace_Document_GetSemanticModel,
        Workspace_Document_GetSyntaxTree,
        Workspace_Document_GetTextChanges,
        Workspace_Project_GetCompilation,
        Workspace_Project_CompilationTracker_BuildCompilationAsync,
        Workspace_ApplyChanges,
        Workspace_TryGetDocument,
        Workspace_TryGetDocumentFromInProgressSolution,
        Workspace_Solution_LinkedFileDiffMergingSession,
        Workspace_Solution_LinkedFileDiffMergingSession_LinkedFileGroup,
        Workspace_Solution_Info,

        EndConstruct_DoStatement,
        EndConstruct_XmlCData,
        EndConstruct_XmlComment,
        EndConstruct_XmlElement,
        EndConstruct_XmlEmbeddedExpression,
        EndConstruct_XmlProcessingInstruction,

        FindReference_Rename,
        FindReference_ChangeSignature,
        FindReference,
        FindReference_DetermineAllSymbolsAsync,
        FindReference_CreateProjectMapAsync,
        FindReference_CreateDocumentMapAsync,
        FindReference_ProcessAsync,
        FindReference_ProcessProjectAsync,
        FindReference_ProcessDocumentAsync,

        LineCommit_CommitRegion,

        Formatting_TokenStreamConstruction,
        Formatting_ContextInitialization,
        Formatting_Format,
        Formatting_ApplyResultToBuffer,
        Formatting_IterateNodes,
        Formatting_CollectIndentBlock,
        Formatting_CollectSuppressOperation,
        Formatting_CollectAlignOperation,
        Formatting_CollectAnchorOperation,
        Formatting_CollectTokenOperation,
        Formatting_BuildContext,
        Formatting_ApplySpaceAndLine,
        Formatting_ApplyAnchorOperation,
        Formatting_ApplyAlignOperation,
        Formatting_AggregateCreateTextChanges,
        Formatting_AggregateCreateFormattedRoot,
        Formatting_CreateTextChanges,
        Formatting_CreateFormattedRoot,
        Formatting_Partitions,

        SmartIndentation_Start,
        SmartIndentation_OpenCurly,
        SmartIndentation_CloseCurly,

        Rename_InlineSession,
        Rename_InlineSession_Session,
        Rename_FindLinkedSpans,
        Rename_GetSymbolRenameInfo,
        Rename_OnTextBufferChanged,
        Rename_ApplyReplacementText,
        Rename_CommitCore,
        Rename_CommitCoreWithPreview,
        Rename_GetAsynchronousLocationsSource,
        Rename_AllRenameLocations,
        Rename_StartSearchingForSpansInAllOpenDocuments,
        Rename_StartSearchingForSpansInOpenDocument,
        Rename_CreateOpenTextBufferManagerForAllOpenDocs,
        Rename_CreateOpenTextBufferManagerForAllOpenDocument,
        Rename_ReportSpan,
        Rename_GetNoChangeConflictResolution,
        Rename_Tracking_BufferChanged,

        TPLTask_TaskScheduled,
        TPLTask_TaskStarted,
        TPLTask_TaskCompleted,

        Get_QuickInfo_Async,

        Completion_ModelComputer_DoInBackground,
        Completion_ModelComputation_FilterModelInBackground,
        Completion_ModelComputation_WaitForModel,
        Completion_SymbolCompletionProvider_GetItemsWorker,
        Completion_KeywordCompletionProvider_GetItemsWorker,
        Completion_SnippetCompletionProvider_GetItemsWorker_CSharp,
        Completion_TypeImportCompletionProvider_GetCompletionItemsAsync,

        SignatureHelp_ModelComputation_ComputeModelInBackground,
        SignatureHelp_ModelComputation_UpdateModelInBackground,

        Refactoring_CodeRefactoringService_GetRefactoringsAsync,
        Refactoring_AddImport,
        Refactoring_FullyQualify,
        Refactoring_GenerateFromMembers_AddConstructorParametersFromMembers,
        Refactoring_GenerateFromMembers_GenerateConstructorFromMembers,
        Refactoring_GenerateFromMembers_GenerateEqualsAndGetHashCode,
        Refactoring_GenerateMember_GenerateConstructor,
        Refactoring_GenerateMember_GenerateDefaultConstructors,
        Refactoring_GenerateMember_GenerateEnumMember,
        Refactoring_GenerateMember_GenerateMethod,
        Refactoring_GenerateMember_GenerateVariable,
        Refactoring_ImplementAbstractClass,
        Refactoring_ImplementInterface,
        Refactoring_IntroduceVariable,
        Refactoring_GenerateType,
        Refactoring_RemoveUnnecessaryImports_CSharp,
        Refactoring_RemoveUnnecessaryImports_VisualBasic,

        Snippet_OnBeforeInsertion,
        Snippet_OnAfterInsertion,

        Misc_NonReentrantLock_BlockingWait,
        Misc_VisualStudioWaitIndicator_Wait,
        Misc_SaveEventsSink_OnBeforeSave,

        TaskList_Refresh,
        TaskList_NavigateTo,

        WinformDesigner_GenerateXML,

        NavigateTo_Search,

        NavigationService_VSDocumentNavigationService_NavigateTo,

        NavigationBar_ComputeModelAsync,
        NavigationBar_ItemService_GetMembersInTypes_CSharp,
        NavigationBar_ItemService_GetTypesInFile_CSharp,
        NavigationBar_UpdateDropDownsSynchronously_WaitForModel,
        NavigationBar_UpdateDropDownsSynchronously_WaitForSelectedItemInfo,

        EventHookup_Determine_If_Event_Hookup,
        EventHookup_Generate_Handler,
        EventHookup_Type_Char,

        Cache_Created,
        Cache_AddOrAccess,
        Cache_Remove,
        Cache_Evict,
        Cache_EvictAll,
        Cache_ItemRank,

        TextStructureNavigator_GetExtentOfWord,
        TextStructureNavigator_GetSpanOfEnclosing,
        TextStructureNavigator_GetSpanOfFirstChild,
        TextStructureNavigator_GetSpanOfNextSibling,
        TextStructureNavigator_GetSpanOfPreviousSibling,

        Debugging_LanguageDebugInfoService_GetDataTipSpanAndText,
        Debugging_VsLanguageDebugInfo_ValidateBreakpointLocation,
        Debugging_VsLanguageDebugInfo_GetProximityExpressions,
        Debugging_VsLanguageDebugInfo_ResolveName,
        Debugging_VsLanguageDebugInfo_GetNameOfLocation,
        Debugging_VsLanguageDebugInfo_GetDataTipText,
        Debugging_EncSession,
        Debugging_EncSession_EditSession,
        Debugging_EncSession_EditSession_EmitDeltaErrorId,
        Debugging_EncSession_EditSession_RudeEdit,

        Simplifier_ReduceAsync,
        Simplifier_ExpandNode,
        Simplifier_ExpandToken,

        ForegroundNotificationService_Processed,
        ForegroundNotificationService_NotifyOnForeground,

        BackgroundCompiler_BuildCompilationsAsync,

        PersistenceService_ReadAsync,
        PersistenceService_WriteAsync,
        PersistenceService_ReadAsyncFailed,
        PersistenceService_WriteAsyncFailed,
        PersistenceService_Initialization,

        TemporaryStorageServiceFactory_ReadText,
        TemporaryStorageServiceFactory_WriteText,
        TemporaryStorageServiceFactory_ReadStream,
        TemporaryStorageServiceFactory_WriteStream,

        PullMembersUpWarning_ChangeTargetToAbstract,
        PullMembersUpWarning_ChangeOriginToPublic,
        PullMembersUpWarning_ChangeOriginToNonStatic,
        PullMembersUpWarning_UserProceedToFinish,
        PullMembersUpWarning_UserGoBack,

        // currently no-one uses these
        SmartTags_RefreshSession,
        SmartTags_SmartTagInitializeFixes,
        SmartTags_ApplyQuickFix,

        EditorTestApp_RefreshTask,
        EditorTestApp_UpdateDiagnostics,

        IncrementalAnalyzerProcessor_Analyzers,
        IncrementalAnalyzerProcessor_Analyzer,
        IncrementalAnalyzerProcessor_ActiveFileAnalyzers,
        IncrementalAnalyzerProcessor_ActiveFileAnalyzer,
        IncrementalAnalyzerProcessor_Shutdown,

        WorkCoordinatorRegistrationService_Register,
        WorkCoordinatorRegistrationService_Unregister,
        WorkCoordinatorRegistrationService_Reanalyze,

        WorkCoordinator_SolutionCrawlerOption,
        WorkCoordinator_PersistentStorageAdded,
        WorkCoordinator_PersistentStorageRemoved,
        WorkCoordinator_Shutdown,

        DiagnosticAnalyzerService_Analyzers,
        DiagnosticAnalyzerDriver_AnalyzerCrash,
        DiagnosticAnalyzerDriver_AnalyzerTypeCount,
        PersistedSemanticVersion_Info,
        StorageDatabase_Exceptions,
        WorkCoordinator_ShutdownTimeout,
        Diagnostics_HyperLink,

        CodeFixes_FixAllOccurrencesSession,
        CodeFixes_FixAllOccurrencesContext,
        CodeFixes_FixAllOccurrencesComputation,
        CodeFixes_FixAllOccurrencesComputation_Document_Diagnostics,
        CodeFixes_FixAllOccurrencesComputation_Project_Diagnostics,
        CodeFixes_FixAllOccurrencesComputation_Document_Fixes,
        CodeFixes_FixAllOccurrencesComputation_Project_Fixes,
        CodeFixes_FixAllOccurrencesComputation_Document_Merge,
        CodeFixes_FixAllOccurrencesComputation_Project_Merge,
        CodeFixes_FixAllOccurrencesPreviewChanges,
        CodeFixes_ApplyChanges,

        SolutionExplorer_AnalyzerItemSource_GetItems,
        SolutionExplorer_DiagnosticItemSource_GetItems,
        WorkCoordinator_ActiveFileEnqueue,
        SymbolFinder_FindDeclarationsAsync,
        SymbolFinder_Project_AddDeclarationsAsync,
        SymbolFinder_Assembly_AddDeclarationsAsync,
        SymbolFinder_Solution_Name_FindSourceDeclarationsAsync,
        SymbolFinder_Project_Name_FindSourceDeclarationsAsync,
        SymbolFinder_Solution_Predicate_FindSourceDeclarationsAsync,
        SymbolFinder_Project_Predicate_FindSourceDeclarationsAsync,
        Tagger_Diagnostics_RecomputeTags,
        Tagger_Diagnostics_Updated,
        SuggestedActions_HasSuggestedActionsAsync,
        SuggestedActions_GetSuggestedActions,
        AnalyzerDependencyCheckingService_LogConflict,
        AnalyzerDependencyCheckingService_LogMissingDependency,
        VirtualMemory_MemoryLow,
        Extension_Exception,

        WorkCoordinator_WaitForHigherPriorityOperationsAsync,

        CSharp_Interactive_Window,
        VisualBasic_Interactive_Window,

        NonFatalWatson,
        GlobalOperationRegistration,
        CommandHandler_FindAllReference,

        CodefixInfobar_Enable,
        CodefixInfobar_EnableAndIgnoreFutureErrors,
        CodefixInfobar_LeaveDisabled,
        CodefixInfobar_ErrorIgnored,

        Refactoring_NamingStyle,

        // Caches
        SymbolTreeInfo_ExceptionInCacheRead,
        SpellChecker_ExceptionInCacheRead,
        BKTree_ExceptionInCacheRead,
        IntellisenseBuild_Failed,

        FileTextLoader_FileLengthThresholdExceeded,

        // Generic performance measurement action IDs
        MeasurePerformance_StartAction,
        MeasurePerformance_StopAction,

        Serializer_CreateChecksum,
        Serializer_Serialize,
        Serializer_Deserialize,

        CodeAnalysisService_CalculateDiagnosticsAsync,
        CodeAnalysisService_SerializeDiagnosticResultAsync,
        CodeAnalysisService_GetReferenceCountAsync,
        CodeAnalysisService_FindReferenceLocationsAsync,
        CodeAnalysisService_FindReferenceMethodsAsync,
        CodeAnalysisService_GetFullyQualifiedName,
        CodeAnalysisService_GetTodoCommentsAsync,
        CodeAnalysisService_GetDesignerAttributesAsync,

        ServiceHubRemoteHostClient_CreateAsync,
        PinnedRemotableDataScope_GetRemotableData,

        RemoteHost_Connect,
        RemoteHost_Disconnect,

        RemoteHostClientService_AddGlobalAssetsAsync,
        RemoteHostClientService_RemoveGlobalAssets,
        RemoteHostClientService_Enabled,
        RemoteHostClientService_Restarted,

        RemoteHostService_SynchronizePrimaryWorkspaceAsync,
        RemoteHostService_SynchronizeGlobalAssetsAsync,

        AssetStorage_CleanAssets,
        AssetStorage_TryGetAsset,

        AssetService_GetAssetAsync,
        AssetService_SynchronizeAssetsAsync,
        AssetService_SynchronizeSolutionAssetsAsync,
        AssetService_SynchronizeProjectAssetsAsync,

        CodeLens_GetReferenceCountAsync,
        CodeLens_FindReferenceLocationsAsync,
        CodeLens_FindReferenceMethodsAsync,
        CodeLens_GetFullyQualifiedName,

        SolutionState_ComputeChecksumsAsync,
        ProjectState_ComputeChecksumsAsync,
        DocumentState_ComputeChecksumsAsync,

        SolutionSynchronizationService_GetRemotableData,
        SolutionSynchronizationServiceFactory_CreatePinnedRemotableDataScopeAsync,

        SolutionChecksumUpdater_SynchronizePrimaryWorkspace,

        JsonRpcSession_RequestAssetAsync,

        SolutionService_GetSolutionAsync,
        SolutionService_UpdatePrimaryWorkspaceAsync,

        SnapshotService_RequestAssetAsync,

        CompilationService_GetCompilationAsync,
        SolutionCreator_AssetDifferences,
        Extension_InfoBar,
        FxCopAnalyzersInstall,
        AssetStorage_ForceGC,
        RemoteHost_Bitness,
        Intellisense_Completion,
        MetadataOnlyImage_EmitFailure,
        LiveTableDataSource_OnDiagnosticsUpdated,
        Experiment_KeybindingsReset,
        Diagnostics_GeneratePerformaceReport,
        Diagnostics_BadAnalyzer,
        CodeAnalysisService_ReportAnalyzerPerformance,
        PerformanceTrackerService_AddSnapshot,
        AbstractProject_SetIntelliSenseBuild,
        AbstractProject_Created,
        AbstractProject_PushedToWorkspace,
        ExternalErrorDiagnosticUpdateSource_AddError,
        DiagnosticIncrementalAnalyzer_SynchronizeWithBuildAsync,
        Completion_ExecuteCommand_TypeChar,
        RemoteHostService_SynchronizeTextAsync,

        SymbolFinder_Solution_Pattern_FindSourceDeclarationsAsync,
        SymbolFinder_Project_Pattern_FindSourceDeclarationsAsync,
        Intellisense_Completion_Commit,

        CodeCleanupInfobar_BarDisplayed,
        CodeCleanupInfobar_ConfigureNow,
        CodeCleanupInfobar_NeverShowCodeCleanupInfoBarAgain,

        FormatDocument,
        CodeCleanup_ApplyCodeFixesAsync,
        CodeCleanup_RemoveUnusedImports,
        CodeCleanup_SortImports,
        CodeCleanup_Format,
        CodeCleanupABTest_AssignedToOnByDefault,
        CodeCleanupABTest_AssignedToOffByDefault,
        Workspace_Events,

        Refactoring_ExtractMethod_UnknownMatrixItem,

        SyntaxTreeIndex_Precalculate,
        SyntaxTreeIndex_Precalculate_Create,
        SymbolTreeInfo_Create,
        SymbolTreeInfo_TryLoadOrCreate,
        CommandHandler_GoToImplementation,
        GraphQuery_ImplementedBy,
        GraphQuery_Implements,
        GraphQuery_IsCalledBy,
        GraphQuery_IsUsedBy,
        GraphQuery_Overrides,

        Intellisense_AsyncCompletion_Data,
        Intellisense_CompletionProviders_Data,
        SnapshotService_IsExperimentEnabledAsync,
<<<<<<< HEAD

        Liveshare_UnknownCodeAction,
=======
        PartialLoad_FullyLoaded,
>>>>>>> 525c1be6
    }
}<|MERGE_RESOLUTION|>--- conflicted
+++ resolved
@@ -459,11 +459,8 @@
         Intellisense_AsyncCompletion_Data,
         Intellisense_CompletionProviders_Data,
         SnapshotService_IsExperimentEnabledAsync,
-<<<<<<< HEAD
+        PartialLoad_FullyLoaded,
 
         Liveshare_UnknownCodeAction,
-=======
-        PartialLoad_FullyLoaded,
->>>>>>> 525c1be6
     }
 }