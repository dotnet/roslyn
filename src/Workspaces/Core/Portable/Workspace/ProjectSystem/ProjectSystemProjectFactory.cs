﻿// Licensed to the .NET Foundation under one or more agreements.
// The .NET Foundation licenses this file to you under the MIT license.
// See the LICENSE file in the project root for more information.

using System;
using System.Collections;
using System.Collections.Generic;
using System.Collections.Immutable;
using System.IO;
using System.Linq;
using System.Threading;
using System.Threading.Tasks;
using Microsoft.CodeAnalysis.Diagnostics;
using Microsoft.CodeAnalysis.Host;
using Microsoft.CodeAnalysis.PooledObjects;
using Microsoft.CodeAnalysis.ProjectSystem;
using Microsoft.CodeAnalysis.Shared.Extensions;
using Microsoft.CodeAnalysis.Shared.TestHooks;
using Microsoft.CodeAnalysis.Text;
using Roslyn.Utilities;

namespace Microsoft.CodeAnalysis.Workspaces.ProjectSystem;

internal sealed partial class ProjectSystemProjectFactory
{
    /// <summary>
    /// The main gate to synchronize updates to this solution.
    /// </summary>
    /// <remarks>
    /// See the Readme.md in this directory for further comments about threading in this area.
    /// </remarks>
    // TODO: we should be able to get rid of this gate in favor of just calling the various workspace methods that acquire the Workspace's
    // serialization lock and then allow us to update our own state under that lock.
    private readonly SemaphoreSlim _gate = new SemaphoreSlim(initialCount: 1);

    /// <summary>
    /// Stores the latest state of the project system factory.
    /// Access to this is synchronized via <see cref="_gate"/>
    /// </summary>
    private ProjectUpdateState _projectUpdateState = ProjectUpdateState.Empty;

    public Workspace Workspace { get; }
    public IAsynchronousOperationListener WorkspaceListener { get; }
    public IFileChangeWatcher FileChangeWatcher { get; }
<<<<<<< HEAD
    public SolutionServices SolutionServices => this.Workspace.Services.SolutionServices;

    public FileWatchedReferenceFactory<PortableExecutableReference> FileWatchedPortableExecutableReferenceFactory { get; }
    public FileWatchedReferenceFactory<AnalyzerFileReference> FileWatchedAnalyzerReferenceFactory { get; }
=======

    public FileWatchedPortableExecutableReferenceFactory FileWatchedReferenceFactory { get; }

    public SolutionServices SolutionServices => this.Workspace.Services.SolutionServices;
>>>>>>> d0bbf50b

    private readonly Func<bool, ImmutableArray<string>, Task> _onDocumentsAddedMaybeAsync;
    private readonly Action<Project> _onProjectRemoved;

    /// <summary>
    /// A set of documents that were added by <see cref="ProjectSystemProject.AddSourceTextContainer"/>, and aren't otherwise
    /// tracked for opening/closing.
    /// </summary>
    public ImmutableHashSet<DocumentId> DocumentsNotFromFiles { get; private set; } = [];

    /// <remarks>Should be updated with <see cref="ImmutableInterlocked"/>.</remarks>
    private ImmutableDictionary<ProjectId, string?> _projectToMaxSupportedLangVersionMap = ImmutableDictionary<ProjectId, string?>.Empty;

    /// <remarks>Should be updated with <see cref="ImmutableInterlocked"/>.</remarks>
    private ImmutableDictionary<ProjectId, string> _projectToDependencyNodeTargetIdentifier = ImmutableDictionary<ProjectId, string>.Empty;

    /// <summary>
    /// Set by the host if the solution is currently closing; this can be used to optimize some things there.
    /// </summary>
    public bool SolutionClosing { get; set; }

    /// <summary>
    /// The current path to the solution. Currently this is only used to update the solution path when the first project is added -- we don't have a concept
    /// of the solution path changing in the middle while a bunch of projects are loaded.
    /// </summary>
    public string? SolutionPath { get; set; }
    public Guid SolutionTelemetryId { get; set; }

    public ProjectSystemProjectFactory(Workspace workspace, IFileChangeWatcher fileChangeWatcher, Func<bool, ImmutableArray<string>, Task> onDocumentsAddedMaybeAsync, Action<Project> onProjectRemoved)
    {
        Workspace = workspace;
<<<<<<< HEAD
=======
        WorkspaceListener = workspace.Services.GetRequiredService<IWorkspaceAsynchronousOperationListenerProvider>().GetListener();

>>>>>>> d0bbf50b
        FileChangeWatcher = fileChangeWatcher;

        _onDocumentsAddedMaybeAsync = onDocumentsAddedMaybeAsync;
        _onProjectRemoved = onProjectRemoved;

        WorkspaceListener = this.SolutionServices.GetRequiredService<IWorkspaceAsynchronousOperationListenerProvider>().GetListener();

        FileWatchedPortableExecutableReferenceFactory = FileWatchedReferenceFactory.CreateMetadataReferenceFactory(fileChangeWatcher);
        FileWatchedPortableExecutableReferenceFactory.ReferenceChanged += this.StartRefreshingMetadataReferencesForFile;

        FileWatchedAnalyzerReferenceFactory = FileWatchedReferenceFactory.CreateAnalyzerReferenceFactory(fileChangeWatcher);
        FileWatchedAnalyzerReferenceFactory.ReferenceChanged += this.StartRefreshingAnalyzerReferenceForFile;
    }

    public FileTextLoader CreateFileTextLoader(string fullPath)
        => new WorkspaceFileTextLoader(this.SolutionServices, fullPath, defaultEncoding: null);

    public async Task<ProjectSystemProject> CreateAndAddToWorkspaceAsync(string projectSystemName, string language, ProjectSystemProjectCreationInfo creationInfo, ProjectSystemHostInfo hostInfo)
    {
        var projectId = ProjectId.CreateNewId(projectSystemName);
        var assemblyName = creationInfo.AssemblyName ?? projectSystemName;

        // We will use the project system name as the default display name of the project
        var project = new ProjectSystemProject(
            this,
            hostInfo,
            projectId,
            displayName: projectSystemName,
            language,
            assemblyName,
            creationInfo.CompilationOptions,
            creationInfo.FilePath,
            creationInfo.ParseOptions,
            creationInfo.CompilationOutputAssemblyFilePath);

        var versionStamp = creationInfo.FilePath != null
            ? VersionStamp.Create(File.GetLastWriteTimeUtc(creationInfo.FilePath))
            : VersionStamp.Create();

        var projectInfo = ProjectInfo.Create(
            new ProjectInfo.ProjectAttributes(
                projectId,
                versionStamp,
                name: projectSystemName,
                assemblyName,
                language,
                compilationOutputInfo: new(creationInfo.CompilationOutputAssemblyFilePath),
                SourceHashAlgorithms.Default, // will be updated when command line is set
                filePath: creationInfo.FilePath,
                telemetryId: creationInfo.TelemetryId),
            compilationOptions: creationInfo.CompilationOptions,
            parseOptions: creationInfo.ParseOptions);

        await ApplyChangeToWorkspaceAsync(w =>
        {
            // We call the synchronous SetCurrentSolution which is fine here since we've already acquired our outer lock so this will
            // never block. But once we remove the ProjectSystemProjectFactory lock in favor of everybody calling the newer overloads of
            // SetCurrentSolution, this should become async again.
            w.SetCurrentSolution(
                oldSolution =>
                {
                    // If we don't have any projects and this is our first project being added, then we'll create a
                    // new SolutionId and count this as the solution being added so that event is raised.
                    if (oldSolution.ProjectIds.Count == 0)
                    {
                        var solutionInfo = SolutionInfo.Create(
                            SolutionId.CreateNewId(SolutionPath),
                            VersionStamp.Create(),
                            SolutionPath,
                            projects: [projectInfo],
                            analyzerReferences: w.CurrentSolution.AnalyzerReferences).WithTelemetryId(SolutionTelemetryId);
                        var newSolution = w.CreateSolution(solutionInfo);

                        using var _ = ArrayBuilder<ProjectInfo>.GetInstance(out var projectInfos);
                        projectInfos.AddRange(solutionInfo.Projects);
                        newSolution = newSolution.AddProjects(projectInfos);

                        return newSolution;
                    }
                    else
                    {
                        return oldSolution.AddProject(projectInfo);
                    }
                },
                (oldSolution, newSolution) =>
                {
                    return oldSolution.ProjectIds.Count == 0
                        ? (WorkspaceChangeKind.SolutionAdded, projectId: null, documentId: null)
                        : (WorkspaceChangeKind.ProjectAdded, projectId, documentId: null);
                },
                onBeforeUpdate: null,
                onAfterUpdate: null);
        }).ConfigureAwait(false);

        return project;
    }

    public string? TryGetDependencyNodeTargetIdentifier(ProjectId projectId)
    {
        // This doesn't take a lock since _projectToDependencyNodeTargetIdentifier is immutable
        _projectToDependencyNodeTargetIdentifier.TryGetValue(projectId, out var identifier);
        return identifier;
    }

    public string? TryGetMaxSupportedLanguageVersion(ProjectId projectId)
    {
        // This doesn't take a lock since _projectToMaxSupportedLangVersionMap is immutable
        _projectToMaxSupportedLangVersionMap.TryGetValue(projectId, out var identifier);
        return identifier;
    }

    internal void AddDocumentToDocumentsNotFromFiles_NoLock(DocumentId documentId)
    {
        Contract.ThrowIfFalse(_gate.CurrentCount == 0);

        DocumentsNotFromFiles = DocumentsNotFromFiles.Add(documentId);
    }

    internal void RemoveDocumentToDocumentsNotFromFiles_NoLock(DocumentId documentId)
    {
        Contract.ThrowIfFalse(_gate.CurrentCount == 0);
        DocumentsNotFromFiles = DocumentsNotFromFiles.Remove(documentId);
    }
    /// <summary>
    /// Applies a single operation to the workspace. <paramref name="action"/> should be a call to one of the protected Workspace.On* methods.
    /// </summary>
    public void ApplyChangeToWorkspace(Action<Workspace> action)
    {
        using (_gate.DisposableWait())
        {
            action(Workspace);
        }
    }

    /// <summary>
    /// Applies a single operation to the workspace. <paramref name="action"/> should be a call to one of the protected Workspace.On* methods.
    /// </summary>
    public async ValueTask ApplyChangeToWorkspaceAsync(Action<Workspace> action, CancellationToken cancellationToken = default)
    {
        using (await _gate.DisposableWaitAsync(cancellationToken).ConfigureAwait(false))
        {
            action(Workspace);
        }
    }

    /// <summary>
    /// Applies a single operation to the workspace. <paramref name="action"/> should be a call to one of the protected Workspace.On* methods.
    /// </summary>
    public async ValueTask ApplyChangeToWorkspaceMaybeAsync(bool useAsync, Action<Workspace> action)
    {
        using (useAsync ? await _gate.DisposableWaitAsync().ConfigureAwait(false) : _gate.DisposableWait())
        {
            action(Workspace);
        }
    }

    /// <summary>
    /// Applies a single operation to the workspace that also needs to update the <see cref="_projectUpdateState"/>.
    /// <paramref name="action"/> should be a call to one of the protected Workspace.On* methods.
    /// </summary>
    public void ApplyChangeToWorkspaceWithProjectUpdateState(Func<Workspace, ProjectUpdateState, ProjectUpdateState> action)
    {
        using (_gate.DisposableWait())
        {
            var projectUpdateState = action(Workspace, _projectUpdateState);
            ApplyProjectUpdateState(projectUpdateState);
        }
    }

    /// <summary>
    /// Applies a solution transformation to the workspace and triggers workspace changed event for specified <paramref name="projectId"/>.
    /// The transformation shall only update the project of the solution with the specified <paramref name="projectId"/>.
    /// 
    /// The <paramref name="solutionTransformation"/> function must be safe to be attempted multiple times (and not update local state).
    /// </summary>
    public void ApplyChangeToWorkspace(ProjectId projectId, Func<CodeAnalysis.Solution, CodeAnalysis.Solution> solutionTransformation)
    {
        using (_gate.DisposableWait())
        {
            Workspace.SetCurrentSolution(solutionTransformation, WorkspaceChangeKind.ProjectChanged, projectId);
        }
    }

    /// <inheritdoc cref="ApplyBatchChangeToWorkspaceAsync(Func{SolutionChangeAccumulator, ProjectUpdateState, ProjectUpdateState}, Action{ProjectUpdateState}?)"/>
    public void ApplyBatchChangeToWorkspace(Func<SolutionChangeAccumulator, ProjectUpdateState, ProjectUpdateState> mutation, Action<ProjectUpdateState>? onAfterUpdateAlways)
    {
        ApplyBatchChangeToWorkspaceMaybeAsync(useAsync: false, mutation, onAfterUpdateAlways).VerifyCompleted();
    }

    /// <inheritdoc cref="ApplyBatchChangeToWorkspaceAsync(Func{SolutionChangeAccumulator, ProjectUpdateState, ProjectUpdateState}, Action{ProjectUpdateState}?)"/>
    public Task ApplyBatchChangeToWorkspaceAsync(Func<SolutionChangeAccumulator, ProjectUpdateState, ProjectUpdateState> mutation, Action<ProjectUpdateState>? onAfterUpdateAlways)
    {
        return ApplyBatchChangeToWorkspaceMaybeAsync(useAsync: true, mutation, onAfterUpdateAlways);
    }

    /// <inheritdoc cref="ApplyBatchChangeToWorkspaceAsync(Func{SolutionChangeAccumulator, ProjectUpdateState, ProjectUpdateState}, Action{ProjectUpdateState}?)"/>
    public async Task ApplyBatchChangeToWorkspaceMaybeAsync(bool useAsync, Func<SolutionChangeAccumulator, ProjectUpdateState, ProjectUpdateState> mutation, Action<ProjectUpdateState>? onAfterUpdateAlways)
    {
        using (useAsync ? await _gate.DisposableWaitAsync().ConfigureAwait(false) : _gate.DisposableWait())
        {
            await ApplyBatchChangeToWorkspaceMaybe_NoLockAsync(useAsync, mutation, onAfterUpdateAlways).ConfigureAwait(false);
        }
    }

    /// <summary>
    /// Applies a change to the workspace that can do any number of project changes.
    /// The mutation action must be safe to attempt multiple times, in case there are interceding solution changes.
    /// If outside changes need to run under the global lock and run only once, they should use the <paramref name="onAfterUpdateAlways"/> action.
    /// <paramref name="onAfterUpdateAlways"/> will always run even if the transformation applied no changes.
    /// </summary>
    /// <remarks>This is needed to synchronize with <see cref="ApplyChangeToWorkspace(Action{Workspace})" /> to avoid any races. This
    /// method could be moved down to the core Workspace layer and then could use the synchronization lock there.</remarks>
    public async Task ApplyBatchChangeToWorkspaceMaybe_NoLockAsync(bool useAsync, Func<SolutionChangeAccumulator, ProjectUpdateState, ProjectUpdateState> mutation, Action<ProjectUpdateState>? onAfterUpdateAlways)
    {
        Contract.ThrowIfFalse(_gate.CurrentCount == 0);

        // We need the data from the accumulator across the lambda callbacks to SetCurrentSolutionAsync, so declare
        // it here. It will be assigned in `transformation:` below (which may happen multiple times if the
        // transformation needs to rerun).  Once the transformation succeeds and is applied, the
        // 'onBeforeUpdate/onAfterUpdate' callbacks will be called, and can use the last assigned value in
        // `transformation`.
        SolutionChangeAccumulator solutionChanges = null!;
        ProjectUpdateState projectUpdateState = null!;

        var (didUpdate, newSolution) = await Workspace.SetCurrentSolutionAsync(
            useAsync,
            transformation: oldSolution =>
            {
                solutionChanges = new SolutionChangeAccumulator(oldSolution);

                // Use the _projectUpdateState here to ensure retries run with the original state.
                projectUpdateState = mutation(solutionChanges, _projectUpdateState);

                // Note: If the accumulator showed no changes it will return oldSolution.  This ensures that
                // SetCurrentSolutionAsync bails out immediately and no further work is done.
                return solutionChanges.Solution;
            },
            changeKind: (_, _) => (solutionChanges.WorkspaceChangeKind, solutionChanges.WorkspaceChangeProjectId, solutionChanges.WorkspaceChangeDocumentId),
            onBeforeUpdate: (_, _) =>
            {
                // Clear out mutable state not associated with the solution snapshot (for example, which documents are
                // currently open).
                foreach (var documentId in solutionChanges.DocumentIdsRemoved)
                    Workspace.ClearDocumentData(documentId);
            },
            onAfterUpdate: null,
            CancellationToken.None).ConfigureAwait(false);

        // Now that the project update has actually applied, we can apply the results of it.
        // For example saving the state and updating file watchers for added/removed references.
        //
        // Importantly this is not done inside the SetCurrentSolution onAfterUpdate as that
        // will only run *if* the transformation resulted in a changed solution, but this
        // must run regardless (it is possible we update maps, but did not end up actually changing the sln object) in the transformation.
        ApplyProjectUpdateState(projectUpdateState);
        onAfterUpdateAlways?.Invoke(projectUpdateState);
    }

    private void ApplyBatchChangeToWorkspace_NoLock(
        Func<SolutionChangeAccumulator, ProjectUpdateState, ProjectUpdateState> mutation, Action<ProjectUpdateState>? onAfterUpdateAlways)
    {
        Contract.ThrowIfFalse(_gate.CurrentCount == 0);

        ApplyBatchChangeToWorkspaceMaybe_NoLockAsync(useAsync: false, mutation, onAfterUpdateAlways).VerifyCompleted();
    }

    private static ProjectUpdateState GetReferenceInformation(ProjectId projectId, ProjectUpdateState projectUpdateState, out ProjectReferenceInformation projectReference)
    {
        if (projectUpdateState.ProjectReferenceInfos.TryGetValue(projectId, out var referenceInfo))
        {
            projectReference = referenceInfo;
            return projectUpdateState;
        }
        else
        {
            projectReference = new ProjectReferenceInformation([], []);
            return projectUpdateState with
            {
                ProjectReferenceInfos = projectUpdateState.ProjectReferenceInfos.Add(projectId, projectReference)
            };
        }
    }

    /// <summary>
    /// Removes the project from the various maps this type maintains; it's still up to the caller to actually remove
    /// the project in one way or another.
    /// </summary>
    internal void RemoveProjectFromTrackingMaps_NoLock(ProjectId projectId)
    {
        Contract.ThrowIfFalse(_gate.CurrentCount == 0);

        // This is set in the transformation function, but needs to be used by the onAfterUpdateAlways callback
        // so we define it here outside of the lambda.
        Project project = null!;

        ApplyBatchChangeToWorkspace_NoLock((solutionChanges, projectUpdateState) =>
        {
            project = Workspace.CurrentSolution.GetRequiredProject(projectId);

            if (projectUpdateState.ProjectReferenceInfos.TryGetValue(projectId, out var projectReferenceInfo))
            {
                // If we still had any output paths, we'll want to remove them to cause conversion back to metadata references.
                // The call below implicitly is modifying the collection we've fetched, so we'll make a copy.
                foreach (var outputPath in projectReferenceInfo.OutputPaths.ToList())
                {
                    projectUpdateState = RemoveProjectOutputPath_NoLock(solutionChanges, projectId, outputPath, projectUpdateState, SolutionClosing, SolutionServices);
                }

                projectUpdateState = projectUpdateState with
                {
                    ProjectReferenceInfos = projectUpdateState.ProjectReferenceInfos.Remove(projectId)
                };
            }

            return projectUpdateState;
        }, onAfterUpdateAlways: (projectUpdateState) =>
        {
            // This is called once after the above transformation is successfully applied.

            ImmutableInterlocked.TryRemove<ProjectId, string?>(ref _projectToMaxSupportedLangVersionMap, projectId, out _);
            ImmutableInterlocked.TryRemove(ref _projectToDependencyNodeTargetIdentifier, projectId, out _);

            _onProjectRemoved?.Invoke(project);
        });
    }

    internal void ApplyProjectUpdateState(ProjectUpdateState projectUpdateState)
    {
        Contract.ThrowIfFalse(_gate.CurrentCount == 0);

        // Remove file watchers for any references we're no longer watching.
        foreach (var reference in projectUpdateState.RemovedMetadataReferences)
            FileWatchedPortableExecutableReferenceFactory.StopWatchingReference(reference);

        // Add file watchers for any references we are now watching.
        foreach (var reference in projectUpdateState.AddedMetadataReferences)
            FileWatchedPortableExecutableReferenceFactory.StartWatchingReference(reference, reference.FilePath!);

        // Remove file watchers for any references we're no longer watching.
        foreach (var reference in projectUpdateState.RemovedAnalyzerReferences)
            FileWatchedAnalyzerReferenceFactory.StopWatchingReference(reference);

        // Add file watchers for any references we are now watching.
        foreach (var reference in projectUpdateState.AddedAnalyzerReferences)
            FileWatchedAnalyzerReferenceFactory.StartWatchingReference(reference, reference.FullPath);

        // Clear the state from the this update in preparation for the next.
        projectUpdateState = projectUpdateState.ClearIncrementalState();
        _projectUpdateState = projectUpdateState;
    }

    internal void RemoveSolution_NoLock()
    {
        Contract.ThrowIfFalse(_gate.CurrentCount == 0);

        // At this point, we should have had RemoveProjectFromTrackingMaps_NoLock called for everything else, so it's just the solution itself
        // to clean up
        Contract.ThrowIfFalse(_projectUpdateState.ProjectReferenceInfos.Count == 0);
        Contract.ThrowIfFalse(_projectToMaxSupportedLangVersionMap.Count == 0);
        Contract.ThrowIfFalse(_projectToDependencyNodeTargetIdentifier.Count == 0);

        // Create a new empty solution and set this; we will reuse the same SolutionId and path since components
        // still may have persistence information they still need to look up by that location; we also keep the
        // existing analyzer references around since those are host-level analyzers that were loaded asynchronously.

        Workspace.SetCurrentSolution(
            solution => Workspace.CreateSolution(
                SolutionInfo.Create(
                    SolutionId.CreateNewId(),
                    VersionStamp.Create(),
                    analyzerReferences: solution.AnalyzerReferences)),
            WorkspaceChangeKind.SolutionRemoved,
            onBeforeUpdate: (_, _) =>
            {
                Workspace.ClearOpenDocuments();
            });
    }

    [PerformanceSensitive("https://github.com/dotnet/roslyn/issues/54137", AllowLocks = false)]
    internal void SetMaxLanguageVersion(ProjectId projectId, string? maxLanguageVersion)
    {
        ImmutableInterlocked.Update(
            ref _projectToMaxSupportedLangVersionMap,
            static (map, arg) => map.SetItem(arg.projectId, arg.maxLanguageVersion),
            (projectId, maxLanguageVersion));
    }

    [PerformanceSensitive("https://github.com/dotnet/roslyn/issues/54135", AllowLocks = false)]
    internal void SetDependencyNodeTargetIdentifier(ProjectId projectId, string targetIdentifier)
    {
        ImmutableInterlocked.Update(
            ref _projectToDependencyNodeTargetIdentifier,
            static (map, arg) => map.SetItem(arg.projectId, arg.targetIdentifier),
            (projectId, targetIdentifier));
    }

    public static ProjectUpdateState AddProjectOutputPath_NoLock(
        SolutionChangeAccumulator solutionChanges,
        ProjectId projectId,
        string outputPath,
        ProjectUpdateState projectUpdateState,
        SolutionServices solutionServices)
    {
        projectUpdateState = GetReferenceInformation(projectId, projectUpdateState, out var projectReferenceInformation);
        projectUpdateState = projectUpdateState.WithProjectReferenceInfo(projectId, projectReferenceInformation with
        {
            OutputPaths = projectReferenceInformation.OutputPaths.Add(outputPath)
        });

        projectUpdateState = projectUpdateState.WithProjectOutputPath(outputPath, projectId);

        var projectsForOutputPath = projectUpdateState.ProjectsByOutputPath[outputPath];
        var distinctProjectsForOutputPath = projectsForOutputPath.Distinct().ToList();

        // If we have exactly one, then we're definitely good to convert
        if (projectsForOutputPath.Count() == 1)
        {
            projectUpdateState = ConvertMetadataReferencesToProjectReferences_NoLock(solutionChanges, projectId, outputPath, projectUpdateState);
        }
        else if (distinctProjectsForOutputPath.Count == 1)
        {
            // The same project has multiple output paths that are the same. Any project would have already been converted
            // by the prior add, so nothing further to do
        }
        else
        {
            // We have more than one project outputting to the same path. This shouldn't happen but we'll convert back
            // because now we don't know which project to reference.
            foreach (var otherProjectId in projectsForOutputPath)
            {
                // We know that since we're adding a path to projectId and we're here that we couldn't have already
                // had a converted reference to us, instead we need to convert things that are pointing to the project
                // we're colliding with
                if (otherProjectId != projectId)
                {
                    projectUpdateState = ConvertProjectReferencesToMetadataReferences_NoLock(solutionChanges, otherProjectId, outputPath, projectUpdateState, solutionServices);
                }
            }
        }

        return projectUpdateState;
    }

    /// <summary>
    /// Attempts to convert all metadata references to <paramref name="outputPath"/> to a project reference to <paramref
    /// name="projectIdToReference"/>.
    /// </summary>
    /// <param name="projectIdToReference">The <see cref="ProjectId"/> of the project that could be referenced in place
    /// of the output path.</param>
    /// <param name="outputPath">The output path to replace.</param>
    [PerformanceSensitive("https://github.com/dotnet/roslyn/issues/31306",
        Constraint = "Avoid calling " + nameof(CodeAnalysis.Solution.GetProject) + " to avoid realizing all projects.")]
    private static ProjectUpdateState ConvertMetadataReferencesToProjectReferences_NoLock(
        SolutionChangeAccumulator solutionChanges,
        ProjectId projectIdToReference,
        string outputPath,
        ProjectUpdateState projectUpdateState)
    {
        foreach (var projectIdToRetarget in solutionChanges.Solution.ProjectIds)
        {
            if (CanConvertMetadataReferenceToProjectReference(solutionChanges.Solution, projectIdToRetarget, referencedProjectId: projectIdToReference))
            {
                // PERF: call GetRequiredProjectState instead of GetRequiredProject, otherwise creating a new project
                // might force all Project instances to get created.
                var projectState = solutionChanges.Solution.GetRequiredProjectState(projectIdToRetarget);
                foreach (var reference in projectState.MetadataReferences.OfType<PortableExecutableReference>())
                {
                    if (string.Equals(reference.FilePath, outputPath, StringComparison.OrdinalIgnoreCase))
                    {
                        projectUpdateState = projectUpdateState.WithIncrementalMetadataReferenceRemoved(reference);

                        var projectReference = new ProjectReference(projectIdToReference, reference.Properties.Aliases, reference.Properties.EmbedInteropTypes);
                        var newSolution = solutionChanges.Solution
                            .RemoveMetadataReference(projectIdToRetarget, reference)
                            .AddProjectReference(projectIdToRetarget, projectReference);

                        solutionChanges.UpdateSolutionForProjectAction(projectIdToRetarget, newSolution);

                        projectUpdateState = GetReferenceInformation(projectIdToRetarget, projectUpdateState, out var projectInfo);
                        projectUpdateState = projectUpdateState.WithProjectReferenceInfo(projectIdToRetarget,
                            projectInfo.WithConvertedProjectReference(reference.FilePath!, projectReference));

                        // We have converted one, but you could have more than one reference with different aliases that
                        // we need to convert, so we'll keep going
                    }
                }
            }
        }

        return projectUpdateState;
    }

    [PerformanceSensitive("https://github.com/dotnet/roslyn/issues/31306",
        Constraint = "Avoid calling " + nameof(CodeAnalysis.Solution.GetProject) + " to avoid realizing all projects.")]
    private static bool CanConvertMetadataReferenceToProjectReference(Solution solution, ProjectId projectIdWithMetadataReference, ProjectId referencedProjectId)
    {
        // We can never make a project reference ourselves. This isn't a meaningful scenario, but if somebody does this by accident
        // we do want to throw exceptions.
        if (projectIdWithMetadataReference == referencedProjectId)
        {
            return false;
        }

        // PERF: call GetProjectState instead of GetProject, otherwise creating a new project might force all
        // Project instances to get created.
        var projectWithMetadataReference = solution.GetProjectState(projectIdWithMetadataReference);
        var referencedProject = solution.GetProjectState(referencedProjectId);

        Contract.ThrowIfNull(projectWithMetadataReference);
        Contract.ThrowIfNull(referencedProject);

        // We don't want to convert a metadata reference to a project reference if the project being referenced isn't something
        // we can create a Compilation for. For example, if we have a C# project, and it's referencing a F# project via a metadata reference
        // everything would be fine if we left it a metadata reference. Converting it to a project reference means we couldn't create a Compilation
        // anymore in the IDE, since the C# compilation would need to reference an F# compilation. F# projects referencing other F# projects though
        // do expect this to work, and so we'll always allow references through of the same language.
        if (projectWithMetadataReference.Language != referencedProject.Language)
        {
            if (projectWithMetadataReference.LanguageServices.GetService<ICompilationFactoryService>() != null &&
                referencedProject.LanguageServices.GetService<ICompilationFactoryService>() == null)
            {
                // We're referencing something that we can't create a compilation from something that can, so keep the metadata reference
                return false;
            }
        }

        // If this is going to cause a circular reference, also disallow it
        if (solution.GetProjectDependencyGraph().GetProjectsThatThisProjectTransitivelyDependsOn(referencedProjectId).Contains(projectIdWithMetadataReference))
        {
            return false;
        }

        return true;
    }

    /// <summary>
    /// Finds all projects that had a project reference to <paramref name="projectId"/> and convert it back to a metadata reference.
    /// </summary>
    /// <param name="projectId">The <see cref="ProjectId"/> of the project being referenced.</param>
    /// <param name="outputPath">The output path of the given project to remove the link to.</param>
    [PerformanceSensitive(
        "https://github.com/dotnet/roslyn/issues/37616",
        Constraint = "Update ConvertedProjectReferences in place to avoid duplicate list allocations.")]
    private static ProjectUpdateState ConvertProjectReferencesToMetadataReferences_NoLock(
        SolutionChangeAccumulator solutionChanges,
        ProjectId projectId,
        string outputPath,
        ProjectUpdateState projectUpdateState,
        SolutionServices solutionServices)
    {
        foreach (var projectIdToRetarget in solutionChanges.Solution.ProjectIds)
        {
            projectUpdateState = GetReferenceInformation(projectIdToRetarget, projectUpdateState, out var referenceInfo);

            // Update ConvertedProjectReferences in place to avoid duplicate list allocations
            for (var i = 0; i < referenceInfo.ConvertedProjectReferences.Count(); i++)
            {
                var convertedReference = referenceInfo.ConvertedProjectReferences[i];

                if (string.Equals(convertedReference.path, outputPath, StringComparison.OrdinalIgnoreCase) &&
                    convertedReference.ProjectReference.ProjectId == projectId)
                {
                    var metadataReference = CreateMetadataReference_NoLock(
                        convertedReference.path,
                        new MetadataReferenceProperties(
                            aliases: convertedReference.ProjectReference.Aliases,
                            embedInteropTypes: convertedReference.ProjectReference.EmbedInteropTypes),
                        solutionServices);
                    projectUpdateState = projectUpdateState.WithIncrementalMetadataReferenceAdded(metadataReference);

                    var newSolution = solutionChanges.Solution.RemoveProjectReference(projectIdToRetarget, convertedReference.ProjectReference)
                                                              .AddMetadataReference(projectIdToRetarget, metadataReference);

                    solutionChanges.UpdateSolutionForProjectAction(projectIdToRetarget, newSolution);

                    referenceInfo = referenceInfo with
                    {
                        ConvertedProjectReferences = referenceInfo.ConvertedProjectReferences.RemoveAt(i)
                    };
                    projectUpdateState = projectUpdateState.WithProjectReferenceInfo(projectIdToRetarget, referenceInfo);

                    // We have converted one, but you could have more than one reference with different aliases
                    // that we need to convert, so we'll keep going. Make sure to decrement the index so we don't
                    // skip any items.
                    i--;
                }
            }
        }

        return projectUpdateState;
    }

    /// <summary>
    /// Converts a metadata reference to a project reference if possible.
    /// This must be safe to run multiple times for the same reference as it is called
    /// during a workspace update (which will attempt to apply the update multiple times).
    /// </summary>
    public static ProjectUpdateState TryCreateConvertedProjectReference_NoLock(
        ProjectId referencingProject,
        string path,
        MetadataReferenceProperties properties,
        ProjectUpdateState projectUpdateState,
        Solution currentSolution,
        out ProjectReference? projectReference)
    {
        if (projectUpdateState.ProjectsByOutputPath.TryGetValue(path, out var ids) && ids.Distinct().Count() == 1)
        {
            var projectIdToReference = ids.First();

            if (CanConvertMetadataReferenceToProjectReference(currentSolution, referencingProject, projectIdToReference))
            {
                projectReference = new ProjectReference(
                    projectIdToReference,
                    aliases: properties.Aliases,
                    embedInteropTypes: properties.EmbedInteropTypes);

                projectUpdateState = GetReferenceInformation(referencingProject, projectUpdateState, out var projectReferenceInfo);
                projectUpdateState = projectUpdateState.WithProjectReferenceInfo(referencingProject, projectReferenceInfo.WithConvertedProjectReference(path, projectReference));
                return projectUpdateState;
            }
            else
            {
                projectReference = null;
                return projectUpdateState;
            }
        }
        else
        {
            projectReference = null;
            return projectUpdateState;
        }
    }

    /// <summary>
    /// Tries to convert a metadata reference to remove to a project reference.
    /// </summary>
    public static ProjectUpdateState TryRemoveConvertedProjectReference_NoLock(
        ProjectId referencingProject,
        string path,
        MetadataReferenceProperties properties,
        ProjectUpdateState projectUpdateState,
        out ProjectReference? projectReference)
    {
        projectUpdateState = GetReferenceInformation(referencingProject, projectUpdateState, out var projectReferenceInformation);
        foreach (var convertedProject in projectReferenceInformation.ConvertedProjectReferences)
        {
            if (convertedProject.path == path &&
                convertedProject.ProjectReference.EmbedInteropTypes == properties.EmbedInteropTypes &&
                convertedProject.ProjectReference.Aliases.SequenceEqual(properties.Aliases))
            {
                projectUpdateState = projectUpdateState.WithProjectReferenceInfo(referencingProject, projectReferenceInformation with
                {
                    ConvertedProjectReferences = projectReferenceInformation.ConvertedProjectReferences.Remove(convertedProject)
                });
                projectReference = convertedProject.ProjectReference;
                return projectUpdateState;
            }
        }

        projectReference = null;
        return projectUpdateState;
    }

    public static ProjectUpdateState RemoveProjectOutputPath_NoLock(
        SolutionChangeAccumulator solutionChanges,
        ProjectId projectId,
        string outputPath,
        ProjectUpdateState projectUpdateState,
        bool solutionClosing,
        SolutionServices solutionServices)
    {
        projectUpdateState = GetReferenceInformation(projectId, projectUpdateState, out var projectReferenceInformation);
        if (!projectReferenceInformation.OutputPaths.Contains(outputPath))
        {
            throw new ArgumentException($"Project does not contain output path '{outputPath}'", nameof(outputPath));
        }

        projectUpdateState = projectUpdateState.WithProjectReferenceInfo(projectId, projectReferenceInformation with
        {
            OutputPaths = projectReferenceInformation.OutputPaths.Remove(outputPath)
        });

        projectUpdateState = projectUpdateState.RemoveProjectOutputPath(outputPath, projectId);

        // When a project is closed, we may need to convert project references to metadata references (or vice
        // versa). Failure to convert the references could leave a project in the workspace with a project
        // reference to a project which is not open.
        //
        // For the specific case where the entire solution is closing, we do not need to update the state for
        // remaining projects as each project closes, because we know those projects will be closed without
        // further use. Avoiding reference conversion when the solution is closing improves performance for both
        // IDE close scenarios and solution reload scenarios that occur after complex branch switches.
        if (!solutionClosing)
        {
            if (projectUpdateState.ProjectsByOutputPath.TryGetValue(outputPath, out var remainingProjectsForOutputPath))
            {
                var distinctRemainingProjects = remainingProjectsForOutputPath.Distinct();
                if (distinctRemainingProjects.Count() == 1)
                {
                    // We had more than one project outputting to the same path. Now we're back down to one
                    // so we can reference that one again
                    projectUpdateState = ConvertMetadataReferencesToProjectReferences_NoLock(solutionChanges, distinctRemainingProjects.Single(), outputPath, projectUpdateState);
                }
            }
            else
            {
                // No projects left, we need to convert back to metadata references
                projectUpdateState = ConvertProjectReferencesToMetadataReferences_NoLock(solutionChanges, projectId, outputPath, projectUpdateState, solutionServices);
            }
        }

        return projectUpdateState;
    }

    /// <summary>
    /// Gets or creates a PortableExecutableReference instance for the given file path and properties.
    /// Calls to this are expected to be serialized by the caller.
    /// </summary>
    public static PortableExecutableReference CreateMetadataReference_NoLock(
        string fullFilePath, MetadataReferenceProperties properties, SolutionServices solutionServices)
    {
        return solutionServices.GetRequiredService<IMetadataService>().GetReference(fullFilePath, properties);
    }

    private void StartRefreshingMetadataReferencesForFile(object? sender, string fullFilePath)
        => StartRefreshingReferencesForFile(
            fullFilePath,
            static project => project.MetadataReferences.OfType<PortableExecutableReference>(),
            static reference => reference.FilePath!,
            static (@this, reference) => CreateMetadataReference_NoLock(reference.FilePath!, reference.Properties, @this.SolutionServices),
            static (projectUpdateState, oldReference, newReference) => projectUpdateState
                .WithIncrementalMetadataReferenceRemoved(oldReference)
                .WithIncrementalMetadataReferenceAdded(newReference),
            static (solution, projectId, oldReference, newReference) => solution
                .RemoveMetadataReference(projectId, oldReference)
                .AddMetadataReference(projectId, newReference));

    private void StartRefreshingAnalyzerReferenceForFile(object? sender, string fullFilePath)
        => StartRefreshingReferencesForFile(
            fullFilePath,
            static project => project.AnalyzerReferences.OfType<AnalyzerFileReference>(),
            static reference => reference.FullPath,
            static (@this, reference) => new AnalyzerFileReference(reference.FullPath, @this.SolutionServices.GetRequiredService<IAnalyzerAssemblyLoaderProvider>().GetShadowCopyLoader()),
            static (projectUpdateState, oldReference, newReference) => projectUpdateState
                .WithIncrementalAnalyzerReferenceRemoved(oldReference)
                .WithIncrementalAnalyzerReferenceAdded(newReference),
            static (solution, projectId, oldReference, newReference) => solution
                .RemoveAnalyzerReference(projectId, oldReference)
                .AddAnalyzerReference(projectId, newReference));

    /// <summary>
    /// Core helper that handles refreshing the references we have for a particular <see
    /// cref="PortableExecutableReference"/> or <see cref="AnalyzerFileReference"/>.
    /// </summary>
    private void StartRefreshingReferencesForFile<TReference>(
        string fullFilePath,
        Func<Project, IEnumerable<TReference>> getReferences,
        Func<TReference, string> getFilePath,
        Func<ProjectSystemProjectFactory, TReference, TReference> createNewReference,
        Func<ProjectUpdateState, TReference, TReference, ProjectUpdateState> updateState,
        Func<Solution, ProjectId, TReference, TReference, Solution> updateSolution)
        where TReference : class
    {
        var asyncToken = WorkspaceListener.BeginAsyncOperation(nameof(StartRefreshingReferencesForFile));

        var task = StartRefreshingReferencesForFileAsync();
        task.CompletesAsyncOperation(asyncToken);

        return;

        async Task StartRefreshingReferencesForFileAsync()
        {
            await ApplyBatchChangeToWorkspaceAsync((solutionChanges, projectUpdateState) =>
            {
                // Access the current update state under the workspace lock.
                foreach (var project in Workspace.CurrentSolution.Projects)
                {
                    // Loop to find each reference with the given path. It's possible that there might be multiple
                    // references of the same path; the project system could conceivably add the same reference multiple
                    // times but with different aliases. It's also possible we might not find the path at all: when we
                    // receive the file changed event, we aren't checking if the file is still in the workspace at that
                    // time; it's possible it might have already been removed.
                    foreach (var reference in getReferences(project))
                    {
                        if (getFilePath(reference) == fullFilePath)
                        {
                            var newReference = createNewReference(this, reference);

                            projectUpdateState = updateState(projectUpdateState, reference, newReference);

                            var newSolution = updateSolution(solutionChanges.Solution, project.Id, reference, newReference);
                            solutionChanges.UpdateSolutionForProjectAction(project.Id, newSolution);
                        }
                    }
                }

                return projectUpdateState;
            }, onAfterUpdateAlways: null).ConfigureAwait(false);
        }
    }

    internal Task RaiseOnDocumentsAddedMaybeAsync(bool useAsync, ImmutableArray<string> filePaths)
    {
        return _onDocumentsAddedMaybeAsync(useAsync, filePaths);
    }
}<|MERGE_RESOLUTION|>--- conflicted
+++ resolved
@@ -42,17 +42,11 @@
     public Workspace Workspace { get; }
     public IAsynchronousOperationListener WorkspaceListener { get; }
     public IFileChangeWatcher FileChangeWatcher { get; }
-<<<<<<< HEAD
-    public SolutionServices SolutionServices => this.Workspace.Services.SolutionServices;
 
     public FileWatchedReferenceFactory<PortableExecutableReference> FileWatchedPortableExecutableReferenceFactory { get; }
     public FileWatchedReferenceFactory<AnalyzerFileReference> FileWatchedAnalyzerReferenceFactory { get; }
-=======
-
-    public FileWatchedPortableExecutableReferenceFactory FileWatchedReferenceFactory { get; }
 
     public SolutionServices SolutionServices => this.Workspace.Services.SolutionServices;
->>>>>>> d0bbf50b
 
     private readonly Func<bool, ImmutableArray<string>, Task> _onDocumentsAddedMaybeAsync;
     private readonly Action<Project> _onProjectRemoved;
@@ -84,11 +78,6 @@
     public ProjectSystemProjectFactory(Workspace workspace, IFileChangeWatcher fileChangeWatcher, Func<bool, ImmutableArray<string>, Task> onDocumentsAddedMaybeAsync, Action<Project> onProjectRemoved)
     {
         Workspace = workspace;
-<<<<<<< HEAD
-=======
-        WorkspaceListener = workspace.Services.GetRequiredService<IWorkspaceAsynchronousOperationListenerProvider>().GetListener();
-
->>>>>>> d0bbf50b
         FileChangeWatcher = fileChangeWatcher;
 
         _onDocumentsAddedMaybeAsync = onDocumentsAddedMaybeAsync;
