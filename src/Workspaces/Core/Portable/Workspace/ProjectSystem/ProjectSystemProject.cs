﻿// Licensed to the .NET Foundation under one or more agreements.
// The .NET Foundation licenses this file to you under the MIT license.
// See the LICENSE file in the project root for more information.

using System;
using System.Collections.Generic;
using System.Collections.Immutable;
using System.Diagnostics;
using System.Diagnostics.CodeAnalysis;
using System.IO;
using System.Linq;
using System.Threading;
using System.Threading.Tasks;
using Microsoft.CodeAnalysis;
using Microsoft.CodeAnalysis.Collections;
using Microsoft.CodeAnalysis.Diagnostics;
using Microsoft.CodeAnalysis.Host;
using Microsoft.CodeAnalysis.Internal.Log;
using Microsoft.CodeAnalysis.ProjectSystem;
using Microsoft.CodeAnalysis.Shared.Collections;
using Microsoft.CodeAnalysis.Shared.Extensions;
using Microsoft.CodeAnalysis.Telemetry;
using Microsoft.CodeAnalysis.Text;
using Roslyn.Utilities;
using static Microsoft.CodeAnalysis.Workspaces.ProjectSystem.ProjectSystemProjectFactory;

namespace Microsoft.CodeAnalysis.Workspaces.ProjectSystem;

internal sealed partial class ProjectSystemProject
{
    private static readonly char[] s_directorySeparator = [Path.DirectorySeparatorChar];
    private static readonly ImmutableArray<MetadataReferenceProperties> s_defaultMetadataReferenceProperties = [default(MetadataReferenceProperties)];

    private readonly ProjectSystemProjectFactory _projectSystemProjectFactory;
    private readonly ProjectSystemHostInfo _hostInfo;
    private readonly IAnalyzerAssemblyLoader _analyzerAssemblyLoader;

    /// <summary>
    /// A semaphore taken for all mutation of any mutable field in this type.
    /// </summary>
    /// <remarks>This is, for now, intentionally pessimistic. There are no doubt ways that we could allow more to run in
    /// parallel, but the current tradeoff is for simplicity of code and "obvious correctness" than something that is
    /// subtle, fast, and wrong.</remarks>
    private readonly SemaphoreSlim _gate = new(initialCount: 1);

    /// <summary>
    /// The number of active batch scopes. If this is zero, we are not batching, non-zero means we are batching.
    /// </summary>
    private int _activeBatchScopes = 0;

    private readonly List<(string path, MetadataReferenceProperties properties)> _metadataReferencesAddedInBatch = [];
    private readonly List<(string path, MetadataReferenceProperties properties)> _metadataReferencesRemovedInBatch = [];
    private readonly List<ProjectReference> _projectReferencesAddedInBatch = [];
    private readonly List<ProjectReference> _projectReferencesRemovedInBatch = [];

    /// <summary>
    /// The set of actual analyzer reference paths that the project knows about.
    /// </summary>
    private readonly HashSet<string> _projectAnalyzerPaths = [];
<<<<<<< HEAD

    /// <summary>
    /// Paths to analyzers we want to add when the current batch completes.
    /// </summary>
    private readonly List<string> _analyzersAddedInBatch = [];

    /// <summary>
    /// Paths to analzyers we want to remove when the current batch completes.
    /// </summary>
=======

    /// <summary>
    /// Paths to analyzers we want to add when the current batch completes.
    /// </summary>
    private readonly List<string> _analyzersAddedInBatch = [];

    /// <summary>
    /// Paths to analzyers we want to remove when the current batch completes.
    /// </summary>
>>>>>>> a573b409
    private readonly List<string> _analyzersRemovedInBatch = [];

    private readonly List<Func<SolutionChangeAccumulator, ProjectUpdateState, ProjectUpdateState>> _projectPropertyModificationsInBatch = [];

    private string _assemblyName;
    private string _displayName;
    private string? _filePath;
    private CompilationOptions? _compilationOptions;
    private ParseOptions? _parseOptions;
    private SourceHashAlgorithm _checksumAlgorithm = SourceHashAlgorithms.Default;
    private bool _hasAllInformation = true;
    private string? _compilationOutputAssemblyFilePath;
    private string? _outputFilePath;
    private string? _outputRefFilePath;
    private string? _defaultNamespace;

    /// <summary>
    /// If this project is the 'primary' project the project system cares about for a group of Roslyn projects that
    /// correspond to different configurations of a single project system project. <see langword="true"/> by
    /// default.
    /// </summary>
    internal bool IsPrimary { get; set; } = true;

    // Actual property values for 'RunAnalyzers' and 'RunAnalyzersDuringLiveAnalysis' properties from the project file.
    // Both these properties can be used to configure running analyzers, with RunAnalyzers overriding RunAnalyzersDuringLiveAnalysis.
    private bool? _runAnalyzersPropertyValue;
    private bool? _runAnalyzersDuringLiveAnalysisPropertyValue;

    // Effective boolean value to determine if analyzers should be executed based on _runAnalyzersPropertyValue and _runAnalyzersDuringLiveAnalysisPropertyValue.
    private bool _runAnalyzers = true;

    /// <summary>
    /// The full list of all metadata references this project has. References that have internally been converted to project references
    /// will still be in this.
    /// </summary>
    private readonly Dictionary<string, ImmutableArray<MetadataReferenceProperties>> _allMetadataReferences = [];

    /// <summary>
    /// The file watching tokens for the documents in this project. We get the tokens even when we're in a batch, so the files here
    /// may not be in the actual workspace yet.
    /// </summary>
    private readonly Dictionary<DocumentId, IWatchedFile> _documentWatchedFiles = [];

    /// <summary>
    /// A file change context used to watch source files, additional files, and analyzer config files for this project. It's automatically set to watch the user's project
    /// directory so we avoid file-by-file watching.
    /// </summary>
    private readonly IFileChangeContext _documentFileChangeContext;

    /// <summary>
    /// track whether we have been subscribed to <see cref="IDynamicFileInfoProvider.Updated"/> event
    /// </summary>
    private readonly HashSet<IDynamicFileInfoProvider> _eventSubscriptionTracker = [];

    /// <summary>
    /// Map of the original dynamic file path to the <see cref="DynamicFileInfo.FilePath"/> that was associated with it.
    ///
    /// For example, the key is something like Page.cshtml which is given to us from the project system calling
    /// <see cref="AddDynamicSourceFile(string, ImmutableArray{string})"/>. The value of the map is a generated file that
    /// corresponds to the original path, say Page.g.cs. If we were given a file by the project system but no
    /// <see cref="IDynamicFileInfoProvider"/> provided a file for it, we will record the value as null so we still can track
    /// the addition of the .cshtml file for a later call to <see cref="RemoveDynamicSourceFile(string)"/>.
    ///
    /// The workspace snapshot will only have a document with  <see cref="DynamicFileInfo.FilePath"/> (the value) but not the
    /// original dynamic file path (the key).
    /// </summary>
    /// <remarks>
    /// We use the same string comparer as in the <see cref="BatchingDocumentCollection"/> used by _sourceFiles, below, as these
    /// files are added to that collection too.
    /// </remarks>
    private readonly Dictionary<string, string?> _dynamicFilePathMaps = new(StringComparer.OrdinalIgnoreCase);

    private readonly BatchingDocumentCollection _sourceFiles;
    private readonly BatchingDocumentCollection _additionalFiles;
    private readonly BatchingDocumentCollection _analyzerConfigFiles;

    private readonly AsyncBatchingWorkQueue<string> _fileChangesToProcess;
    private readonly CancellationTokenSource _asynchronousFileChangeProcessingCancellationTokenSource = new();

    public ProjectId Id { get; }
    public string Language { get; }

    internal ProjectSystemProject(
        ProjectSystemProjectFactory projectSystemProjectFactory,
        ProjectSystemHostInfo hostInfo,
        ProjectId id,
        string displayName,
        string language,
        string assemblyName,
        CompilationOptions? compilationOptions,
        string? filePath,
        ParseOptions? parseOptions)
    {
        _projectSystemProjectFactory = projectSystemProjectFactory;
        _hostInfo = hostInfo;

        Id = id;
        Language = language;
        _displayName = displayName;

        var provider = _projectSystemProjectFactory.SolutionServices.GetRequiredService<IAnalyzerAssemblyLoaderProvider>();
        // NOTE: The provider will always return the same singleton, shadow copying, analyzer loader instance, which is
        // important to ensure that analyzer dependencies are correctly loaded.
        _analyzerAssemblyLoader = provider.SharedShadowCopyLoader;

        _sourceFiles = new BatchingDocumentCollection(
            this,
            documentAlreadyInWorkspace: (s, d) => s.ContainsDocument(d),
            documentAddAction: (w, d) => w.OnDocumentAdded(d),
            documentRemoveAction: (w, documentId) => w.OnDocumentRemoved(documentId),
            documentTextLoaderChangedAction: (s, d, loader) => s.WithDocumentTextLoader(d, loader, PreservationMode.PreserveValue),
            documentChangedWorkspaceKind: WorkspaceChangeKind.DocumentChanged);

        _additionalFiles = new BatchingDocumentCollection(this,
            (s, d) => s.ContainsAdditionalDocument(d),
            (w, d) => w.OnAdditionalDocumentAdded(d),
            (w, documentId) => w.OnAdditionalDocumentRemoved(documentId),
            documentTextLoaderChangedAction: (s, d, loader) => s.WithAdditionalDocumentTextLoader(d, loader, PreservationMode.PreserveValue),
            documentChangedWorkspaceKind: WorkspaceChangeKind.AdditionalDocumentChanged);

        _analyzerConfigFiles = new BatchingDocumentCollection(this,
            (s, d) => s.ContainsAnalyzerConfigDocument(d),
            (w, d) => w.OnAnalyzerConfigDocumentAdded(d),
            (w, documentId) => w.OnAnalyzerConfigDocumentRemoved(documentId),
            documentTextLoaderChangedAction: (s, d, loader) => s.WithAnalyzerConfigDocumentTextLoader(d, loader, PreservationMode.PreserveValue),
            documentChangedWorkspaceKind: WorkspaceChangeKind.AnalyzerConfigDocumentChanged);

        _fileChangesToProcess = new AsyncBatchingWorkQueue<string>(
            TimeSpan.FromMilliseconds(200), // 200 chosen with absolutely no evidence whatsoever
            ProcessFileChangesAsync,
            StringComparer.Ordinal,
            _projectSystemProjectFactory.WorkspaceListener,
            _asynchronousFileChangeProcessingCancellationTokenSource.Token);

        _assemblyName = assemblyName;
        _compilationOptions = compilationOptions;
        _filePath = filePath;
        _parseOptions = parseOptions;

        var watchedDirectories = GetWatchedDirectories(language, filePath);
        _documentFileChangeContext = _projectSystemProjectFactory.FileChangeWatcher.CreateContext(watchedDirectories);
        _documentFileChangeContext.FileChanged += DocumentFileChangeContext_FileChanged;

        static ImmutableArray<WatchedDirectory> GetWatchedDirectories(string? language, string? filePath)
        {
            if (filePath is null)
                return [];

            var rootPath = Path.GetDirectoryName(filePath);
            if (rootPath is null)
                return [];

            return language switch
            {
                LanguageNames.VisualBasic => [new(rootPath, ".vb")],
                LanguageNames.CSharp => [new(rootPath, ".cs"), new(rootPath, ".razor"), new(rootPath, ".cshtml")],
                _ => []
            };
        }
    }

    private void ChangeProjectProperty<T>(ref T field, T newValue, Func<Solution, Solution> updateSolution, bool logThrowAwayTelemetry = false)
    {
        ChangeProjectProperty(
            ref field,
            newValue,
            (solutionChanges, projectUpdateState, _) =>
            {
                solutionChanges.UpdateSolutionForProjectAction(Id, updateSolution(solutionChanges.Solution));
                return projectUpdateState;
            },
            logThrowAwayTelemetry);
    }

    private void ChangeProjectProperty<T>(
        ref T field,
        T newValue,
        Func<SolutionChangeAccumulator, ProjectUpdateState, T, ProjectUpdateState> updateSolution,
        bool logThrowAwayTelemetry = false)
    {
        using var _ = CreateBatchScope();

        using (_gate.DisposableWait())
        {
            // If nothing is changing, we can skip entirely
            if (object.Equals(field, newValue))
            {
                return;
            }

            var oldValue = field;

            field = newValue;

            if (logThrowAwayTelemetry)
            {
                var telemetryService = _projectSystemProjectFactory.SolutionServices.GetService<IWorkspaceTelemetryService>();

                if (telemetryService?.HasActiveSession == true)
                {
                    var workspaceStatusService = _projectSystemProjectFactory.SolutionServices.GetRequiredService<IWorkspaceStatusService>();

                    // We only log telemetry during solution open

                    // Importantly, we do not await/wait on the fullyLoadedStateTask.  We do not want to ever be waiting on work
                    // that may end up touching the UI thread (As we can deadlock if GetTagsSynchronous waits on us).  Instead,
                    // we only check if the Task is completed.  Prior to that we will assume we are still loading.  Once this
                    // task is completed, we know that the WaitUntilFullyLoadedAsync call will have actually finished and we're
                    // fully loaded.
                    var isFullyLoadedTask = workspaceStatusService.IsFullyLoadedAsync(CancellationToken.None);
                    var isFullyLoaded = isFullyLoadedTask is { IsCompleted: true } && isFullyLoadedTask.GetAwaiter().GetResult();

                    if (!isFullyLoaded)
                    {
                        TryReportCompilationThrownAway(_projectSystemProjectFactory.Workspace.CurrentSolution, Id);
                    }
                }
            }

            _projectPropertyModificationsInBatch.Add(
                (solutionChanges, projectUpdateState) => updateSolution(solutionChanges, projectUpdateState, oldValue));
        }
    }

    /// <summary>
    /// Reports a telemetry event if compilation information is being thrown away after being previously computed
    /// </summary>
    private static void TryReportCompilationThrownAway(
        Solution solution, ProjectId projectId)
    {
        // We log the number of syntax trees that have been parsed even if there was no compilation created yet
        var projectState = solution.SolutionState.GetRequiredProjectState(projectId);
        var parsedTrees = 0;
        foreach (var (_, documentState) in projectState.DocumentStates.States)
        {
            if (documentState.TryGetSyntaxTree(out _))
            {
                parsedTrees++;
            }
        }

        // But we also want to know if a compilation was created
        var hadCompilation = solution.CompilationState.TryGetCompilation(projectId, out _);

        if (parsedTrees > 0 || hadCompilation)
        {
            Logger.Log(FunctionId.Workspace_Project_CompilationThrownAway, KeyValueLogMessage.Create(m =>
            {
                // Note: Not using our project Id. This is the same ProjectGuid that the project system uses
                // so data can be correlated
                m["ProjectGuid"] = projectState.ProjectInfo.Attributes.TelemetryId.ToString("B");
                m["SyntaxTreesParsed"] = parsedTrees;
                m["HadCompilation"] = hadCompilation;
            }));
        }
    }

    private void ChangeProjectOutputPath(ref string? field, string? newValue, Func<Solution, Solution> withNewValue)
    {
        ChangeProjectProperty(ref field, newValue, (solutionChanges, projectUpdateState, oldValue) =>
        {
            // First, update the property itself that's exposed on the Project.
            solutionChanges.UpdateSolutionForProjectAction(Id, withNewValue(solutionChanges.Solution));

            if (oldValue != null)
            {
                projectUpdateState = RemoveProjectOutputPath_NoLock(solutionChanges, Id, oldValue, projectUpdateState,
                    _projectSystemProjectFactory.SolutionClosing, _projectSystemProjectFactory.SolutionServices);
            }

            if (newValue != null)
            {
                projectUpdateState = AddProjectOutputPath_NoLock(solutionChanges, Id, newValue, projectUpdateState, _projectSystemProjectFactory.SolutionServices);
            }

            return projectUpdateState;
        });
    }

    public string AssemblyName
    {
        get => _assemblyName;
        set => ChangeProjectProperty(ref _assemblyName, value, s => s.WithProjectAssemblyName(Id, value), logThrowAwayTelemetry: true);
    }

    // The property could be null if this is a non-C#/VB language and we don't have one for it. But we disallow assigning null, because C#/VB cannot end up null
    // again once they already had one.
    [DisallowNull]
    public CompilationOptions? CompilationOptions
    {
        get => _compilationOptions;
        set => ChangeProjectProperty(ref _compilationOptions, value, s => s.WithProjectCompilationOptions(Id, value), logThrowAwayTelemetry: true);
    }

    // The property could be null if this is a non-C#/VB language and we don't have one for it. But we disallow assigning null, because C#/VB cannot end up null
    // again once they already had one.
    [DisallowNull]
    public ParseOptions? ParseOptions
    {
        get => _parseOptions;
        set => ChangeProjectProperty(ref _parseOptions, value, s => s.WithProjectParseOptions(Id, value), logThrowAwayTelemetry: true);
    }

    /// <summary>
    /// The path to the output in obj.
    /// </summary>
    internal string? CompilationOutputAssemblyFilePath
    {
        get => _compilationOutputAssemblyFilePath;
        set => ChangeProjectOutputPath(
            ref _compilationOutputAssemblyFilePath,
            value,
            s => s.WithProjectCompilationOutputInfo(Id, s.GetRequiredProject(Id).CompilationOutputInfo.WithAssemblyPath(value)));
    }

    public string? OutputFilePath
    {
        get => _outputFilePath;
        set => ChangeProjectOutputPath(ref _outputFilePath, value, s => s.WithProjectOutputFilePath(Id, value));
    }

    public string? OutputRefFilePath
    {
        get => _outputRefFilePath;
        set => ChangeProjectOutputPath(ref _outputRefFilePath, value, s => s.WithProjectOutputRefFilePath(Id, value));
    }

    public string? FilePath
    {
        get => _filePath;
        set => ChangeProjectProperty(ref _filePath, value, s => s.WithProjectFilePath(Id, value));
    }

    public string DisplayName
    {
        get => _displayName;
        set => ChangeProjectProperty(ref _displayName, value, s => s.WithProjectName(Id, value));
    }

    public SourceHashAlgorithm ChecksumAlgorithm
    {
        get => _checksumAlgorithm;
        set => ChangeProjectProperty(ref _checksumAlgorithm, value, s => s.WithProjectChecksumAlgorithm(Id, value));
    }

    // internal to match the visibility of the Workspace-level API -- this is something
    // we use but we haven't made officially public yet.
    internal bool HasAllInformation
    {
        get => _hasAllInformation;
        set => ChangeProjectProperty(ref _hasAllInformation, value, s => s.WithHasAllInformation(Id, value));
    }

    internal bool? RunAnalyzers
    {
        get => _runAnalyzersPropertyValue;
        set
        {
            _runAnalyzersPropertyValue = value;
            UpdateRunAnalyzers();
        }
    }

    internal bool? RunAnalyzersDuringLiveAnalysis
    {
        get => _runAnalyzersDuringLiveAnalysisPropertyValue;
        set
        {
            _runAnalyzersDuringLiveAnalysisPropertyValue = value;
            UpdateRunAnalyzers();
        }
    }

    private void UpdateRunAnalyzers()
    {
        // Property RunAnalyzers overrides RunAnalyzersDuringLiveAnalysis, and default when both properties are not set is 'true'.
        var runAnalyzers = _runAnalyzersPropertyValue ?? _runAnalyzersDuringLiveAnalysisPropertyValue ?? true;
        ChangeProjectProperty(ref _runAnalyzers, runAnalyzers, s => s.WithRunAnalyzers(Id, runAnalyzers));
    }

    /// <summary>
    /// The default namespace of the project.
    /// </summary>
    /// <remarks>
    /// In C#, this is defined as the value of "rootnamespace" msbuild property. Right now VB doesn't 
    /// have the concept of "default namespace", but we conjure one in workspace by assigning the value
    /// of the project's root namespace to it. So various features can choose to use it for their own purpose.
    /// 
    /// In the future, we might consider officially exposing "default namespace" for VB project
    /// (e.g.through a "defaultnamespace" msbuild property)
    /// </remarks>
    internal string? DefaultNamespace
    {
        get => _defaultNamespace;
        set => ChangeProjectProperty(ref _defaultNamespace, value, s => s.WithProjectDefaultNamespace(Id, value));
    }

    /// <summary>
    /// The max language version supported for this project, if applicable. Useful to help indicate what 
    /// language version features should be suggested to a user, as well as if they can be upgraded. 
    /// </summary>
    internal string? MaxLangVersion
    {
        set => _projectSystemProjectFactory.SetMaxLanguageVersion(Id, value);
    }

    internal string DependencyNodeTargetIdentifier
    {
        set => _projectSystemProjectFactory.SetDependencyNodeTargetIdentifier(Id, value);
    }

    private bool HasBeenRemoved => !_projectSystemProjectFactory.Workspace.CurrentSolution.ContainsProject(Id);

    #region Batching

    public BatchScope CreateBatchScope()
    {
        using (_gate.DisposableWait())
        {
            _activeBatchScopes++;
            return new BatchScope(this);
        }
    }

    public async ValueTask<BatchScope> CreateBatchScopeAsync(CancellationToken cancellationToken)
    {
        using (await _gate.DisposableWaitAsync(cancellationToken).ConfigureAwait(false))
        {
            _activeBatchScopes++;
            return new BatchScope(this);
        }
    }

    public sealed class BatchScope : IDisposable, IAsyncDisposable
    {
        private readonly ProjectSystemProject _project;

        /// <summary>
        /// Flag to control if this has already been disposed. Not a boolean only so it can be used with Interlocked.CompareExchange.
        /// </summary>
        private volatile int _disposed = 0;

        internal BatchScope(ProjectSystemProject visualStudioProject)
            => _project = visualStudioProject;

        public void Dispose()
        {
            if (Interlocked.CompareExchange(ref _disposed, 1, 0) == 0)
            {
                _project.OnBatchScopeDisposedMaybeAsync(useAsync: false).VerifyCompleted();
            }
        }

        public async ValueTask DisposeAsync()
        {
            if (Interlocked.CompareExchange(ref _disposed, 1, 0) == 0)
            {
                await _project.OnBatchScopeDisposedMaybeAsync(useAsync: true).ConfigureAwait(false);
            }
        }
    }

    private async Task OnBatchScopeDisposedMaybeAsync(bool useAsync)
    {
        using (useAsync ? await _gate.DisposableWaitAsync().ConfigureAwait(false) : _gate.DisposableWait())
        {
            _activeBatchScopes--;

            if (_activeBatchScopes > 0)
            {
                return;
            }

            // If the project was already removed, we'll just ignore any further requests to complete batches.
            if (HasBeenRemoved)
            {
                return;
            }

            // The transformation function will set these variables, but we need to use them after the transformation is applied
            // so we must instantiate them here.
            ImmutableArray<string> documentFileNamesAdded = [];
            ImmutableArray<(DocumentId documentId, SourceTextContainer textContainer)> documentsToOpen = [];
            ImmutableArray<(DocumentId documentId, SourceTextContainer textContainer)> additionalDocumentsToOpen = [];
            ImmutableArray<(DocumentId documentId, SourceTextContainer textContainer)> analyzerConfigDocumentsToOpen = [];

            var hasAnalyzerChanges = _analyzersAddedInBatch.Count > 0 || _analyzersRemovedInBatch.Count > 0;

            await _projectSystemProjectFactory.ApplyBatchChangeToWorkspaceMaybeAsync(useAsync, (solutionChanges, projectUpdateState) =>
            {
                // Changes made inside this transformation must be idempotent in case it is attempted multiple times.
                var projectBeforeMutations = solutionChanges.Solution.GetRequiredProject(Id);

                var documentFileNamesAddedBuilder = ImmutableArray.CreateBuilder<string>();
                documentsToOpen = _sourceFiles.UpdateSolutionForBatch(
                    solutionChanges,
                    documentFileNamesAddedBuilder,
                    static (s, documents) => s.AddDocuments(documents),
                    WorkspaceChangeKind.DocumentAdded,
                    static (s, ids) => s.RemoveDocuments(ids),
                    WorkspaceChangeKind.DocumentRemoved);

                additionalDocumentsToOpen = _additionalFiles.UpdateSolutionForBatch(
                    solutionChanges,
                    documentFileNamesAddedBuilder,
                    static (s, documents) => s.AddAdditionalDocuments(documents),
                    WorkspaceChangeKind.AdditionalDocumentAdded,
                    static (s, ids) => s.RemoveAdditionalDocuments(ids),
                    WorkspaceChangeKind.AdditionalDocumentRemoved);

                analyzerConfigDocumentsToOpen = _analyzerConfigFiles.UpdateSolutionForBatch(
                    solutionChanges,
                    documentFileNamesAddedBuilder,
                    static (s, documents) => s.AddAnalyzerConfigDocuments(documents),
                    WorkspaceChangeKind.AnalyzerConfigDocumentAdded,
                    static (s, ids) => s.RemoveAnalyzerConfigDocuments(ids),
                    WorkspaceChangeKind.AnalyzerConfigDocumentRemoved);

                documentFileNamesAdded = documentFileNamesAddedBuilder.ToImmutable();

                projectUpdateState = UpdateMetadataReferences(
                    projectBeforeMutations, solutionChanges, projectUpdateState, _metadataReferencesRemovedInBatch, _metadataReferencesAddedInBatch);

                UpdateProjectReferences(
                    Id, solutionChanges, _projectReferencesRemovedInBatch, _projectReferencesAddedInBatch);

                projectUpdateState = UpdateAnalyzerReferences(
                    projectBeforeMutations, solutionChanges, projectUpdateState, _analyzersRemovedInBatch, _analyzersAddedInBatch);

                // Other property modifications...
                foreach (var propertyModification in _projectPropertyModificationsInBatch)
                    projectUpdateState = propertyModification(solutionChanges, projectUpdateState);

                return projectUpdateState;
            },
            onAfterUpdateAlways: projectUpdateState =>
            {
                // It is very important that these are cleared in the onAfterUpdateAlways action passed to ApplyBatchChangeToWorkspaceMaybeAsync
                // This is because the transformation may be run multiple times (if the workspace current solution is changed underneath us),
                // whereas onAfterUpdate runs a single time once the transformation has been applied.
                _sourceFiles.ClearBatchState();
                _additionalFiles.ClearBatchState();
                _analyzerConfigFiles.ClearBatchState();

                ClearAndZeroCapacity(_metadataReferencesRemovedInBatch);
                ClearAndZeroCapacity(_metadataReferencesAddedInBatch);

                ClearAndZeroCapacity(_projectReferencesAddedInBatch);
                ClearAndZeroCapacity(_projectReferencesRemovedInBatch);
                ClearAndZeroCapacity(_analyzersAddedInBatch);
                ClearAndZeroCapacity(_analyzersRemovedInBatch);

                ClearAndZeroCapacity(_projectPropertyModificationsInBatch);

            }).ConfigureAwait(false);

            foreach (var (documentId, textContainer) in documentsToOpen)
                await _projectSystemProjectFactory.ApplyChangeToWorkspaceMaybeAsync(useAsync, w => w.OnDocumentOpened(documentId, textContainer)).ConfigureAwait(false);

            foreach (var (documentId, textContainer) in additionalDocumentsToOpen)
                await _projectSystemProjectFactory.ApplyChangeToWorkspaceMaybeAsync(useAsync, w => w.OnAdditionalDocumentOpened(documentId, textContainer)).ConfigureAwait(false);

            foreach (var (documentId, textContainer) in analyzerConfigDocumentsToOpen)
                await _projectSystemProjectFactory.ApplyChangeToWorkspaceMaybeAsync(useAsync, w => w.OnAnalyzerConfigDocumentOpened(documentId, textContainer)).ConfigureAwait(false);

            // Give the host the opportunity to check if those files are open
            if (documentFileNamesAdded.Count() > 0)
                await _projectSystemProjectFactory.RaiseOnDocumentsAddedMaybeAsync(useAsync, documentFileNamesAdded).ConfigureAwait(false);

            // If we added or removed analyzers, then re-run all generators to bring them up to date.
            if (hasAnalyzerChanges)
                _projectSystemProjectFactory.Workspace.EnqueueUpdateSourceGeneratorVersion(projectId: null, forceRegeneration: true);
        }

        static ProjectUpdateState UpdateMetadataReferences(
            Project projectBeforeMutation,
            SolutionChangeAccumulator solutionChanges,
            ProjectUpdateState projectUpdateState,
            List<(string path, MetadataReferenceProperties properties)> metadataReferencesRemovedInBatch,
            List<(string path, MetadataReferenceProperties properties)> metadataReferencesAddedInBatch)
        {
            var projectId = projectBeforeMutation.Id;

            // Metadata reference removing. Do this before adding in case this removes a project reference that we are also
            // going to add in the same batch. This could happen if case is changing, or we're targeting a different output
            // path (say bin vs. obj vs. ref).
            foreach (var (path, properties) in metadataReferencesRemovedInBatch)
            {
                projectUpdateState = TryRemoveConvertedProjectReference_NoLock(projectId, path, properties, projectUpdateState, out var projectReference);

                if (projectReference != null)
                {
                    solutionChanges.UpdateSolutionForProjectAction(
                        projectId, solutionChanges.Solution.RemoveProjectReference(projectId, projectReference));
                }
                else
                {
                    var metadataReference = projectBeforeMutation.MetadataReferences
                        .OfType<PortableExecutableReference>()
                        .Single(m => m.FilePath == path && m.Properties == properties);

                    projectUpdateState = projectUpdateState.WithIncrementalMetadataReferenceRemoved(metadataReference);

                    solutionChanges.UpdateSolutionForProjectAction(
                        projectId, solutionChanges.Solution.RemoveMetadataReference(projectId, metadataReference));
                }
            }

            // Metadata reference adding...
            if (metadataReferencesAddedInBatch.Count > 0)
            {
                var projectReferencesCreated = new List<ProjectReference>();

                foreach (var (path, properties) in metadataReferencesAddedInBatch)
                {
                    projectUpdateState = TryCreateConvertedProjectReference_NoLock(
                        projectId, path, properties, projectUpdateState, solutionChanges.Solution, out var projectReference);

                    if (projectReference != null)
                    {
                        projectReferencesCreated.Add(projectReference);
                    }
                    else
                    {
                        var metadataReference = CreateMetadataReference_NoLock(path, properties, solutionChanges.Solution.Services);
                        projectUpdateState = projectUpdateState.WithIncrementalMetadataReferenceAdded(metadataReference);
                    }
                }

                solutionChanges.UpdateSolutionForProjectAction(
                    projectId,
                    solutionChanges.Solution
                        .AddProjectReferences(projectId, projectReferencesCreated)
                        .AddMetadataReferences(projectId, projectUpdateState.AddedMetadataReferences));
            }

            return projectUpdateState;
        }

        static void UpdateProjectReferences(
            ProjectId projectId,
            SolutionChangeAccumulator solutionChanges,
            List<ProjectReference> projectReferencesRemovedInBatch,
            List<ProjectReference> projectReferencesAddedInBatch)
        {
            // Project reference adding...
            solutionChanges.UpdateSolutionForProjectAction(
                projectId, solutionChanges.Solution.AddProjectReferences(projectId, projectReferencesAddedInBatch));

            // Project reference removing...
            foreach (var projectReference in projectReferencesRemovedInBatch)
            {
                solutionChanges.UpdateSolutionForProjectAction(
                    projectId, solutionChanges.Solution.RemoveProjectReference(projectId, projectReference));
            }
        }

        static ProjectUpdateState UpdateAnalyzerReferences(
            Project projectBeforeMutation,
            SolutionChangeAccumulator solutionChanges,
            ProjectUpdateState projectUpdateState,
            List<string> analyzersRemovedInBatch,
            List<string> analyzersAddedInBatch)
        {
            var projectId = projectBeforeMutation.Id;

            // Analyzer reference removing...
            if (analyzersRemovedInBatch.Count > 0)
            {
                projectUpdateState = projectUpdateState.WithIncrementalAnalyzerReferencesRemoved(analyzersRemovedInBatch);

                foreach (var analyzerReferenceFullPath in analyzersRemovedInBatch)
                {
                    solutionChanges.UpdateSolutionForProjectAction(
                        projectId,
                        solutionChanges.Solution.RemoveAnalyzerReference(
                            projectId, projectBeforeMutation.AnalyzerReferences.First(a => a.FullPath == analyzerReferenceFullPath)));
                }
            }

            // Analyzer reference adding...
            if (analyzersAddedInBatch.Count > 0)
            {
                projectUpdateState = projectUpdateState.WithIncrementalAnalyzerReferencesAdded(analyzersAddedInBatch);

                var loaderProvider = solutionChanges.Solution.Services.GetRequiredService<IAnalyzerAssemblyLoaderProvider>();
                var shadowCopyLoader = loaderProvider.SharedShadowCopyLoader;

                solutionChanges.UpdateSolutionForProjectAction(
                    projectId,
                    solutionChanges.Solution.AddAnalyzerReferences(projectId,
                        analyzersAddedInBatch.Select(fullPath => new AnalyzerFileReference(fullPath, shadowCopyLoader))));
            }

            return projectUpdateState;
        }
    }

    #endregion

    #region Source File Addition/Removal

    public void AddSourceFile(string fullPath, SourceCodeKind sourceCodeKind = SourceCodeKind.Regular, ImmutableArray<string> folders = default)
        => _sourceFiles.AddFile(fullPath, sourceCodeKind, folders);

    /// <summary>
    /// Adds a source file to the project from a text container (eg, a Visual Studio Text buffer)
    /// </summary>
    /// <param name="textContainer">The text container that contains this file.</param>
    /// <param name="fullPath">The file path of the document.</param>
    /// <param name="sourceCodeKind">The kind of the source code.</param>
    /// <param name="folders">The names of the logical nested folders the document is contained in.</param>
    /// <param name="designTimeOnly">Whether the document is used only for design time (eg. completion) or also included in a compilation.</param>
    /// <param name="documentServiceProvider">A <see cref="IDocumentServiceProvider"/> associated with this document</param>
    public DocumentId AddSourceTextContainer(
        SourceTextContainer textContainer,
        string fullPath,
        SourceCodeKind sourceCodeKind = SourceCodeKind.Regular,
        ImmutableArray<string> folders = default,
        bool designTimeOnly = false,
        IDocumentServiceProvider? documentServiceProvider = null)
    {
        return _sourceFiles.AddTextContainer(textContainer, fullPath, sourceCodeKind, folders, designTimeOnly, documentServiceProvider);
    }

    public bool ContainsSourceFile(string fullPath)
        => _sourceFiles.ContainsFile(fullPath);

    public void RemoveSourceFile(string fullPath)
        => _sourceFiles.RemoveFile(fullPath);

    public void RemoveSourceTextContainer(SourceTextContainer textContainer)
        => _sourceFiles.RemoveTextContainer(textContainer);

    #endregion

    #region Additional File Addition/Removal

    // TODO: should AdditionalFiles have source code kinds?
    public void AddAdditionalFile(string fullPath, SourceCodeKind sourceCodeKind = SourceCodeKind.Regular, ImmutableArray<string> folders = default)
        => _additionalFiles.AddFile(fullPath, sourceCodeKind, folders);

    public bool ContainsAdditionalFile(string fullPath)
        => _additionalFiles.ContainsFile(fullPath);

    public void RemoveAdditionalFile(string fullPath)
        => _additionalFiles.RemoveFile(fullPath);

    #endregion

    #region Analyzer Config File Addition/Removal

    public void AddAnalyzerConfigFile(string fullPath)
    {
        // TODO: do we need folders for analyzer config files?
        _analyzerConfigFiles.AddFile(fullPath, SourceCodeKind.Regular, folders: default);
    }

    public bool ContainsAnalyzerConfigFile(string fullPath)
        => _analyzerConfigFiles.ContainsFile(fullPath);

    public void RemoveAnalyzerConfigFile(string fullPath)
        => _analyzerConfigFiles.RemoveFile(fullPath);

    #endregion

    #region Non Source File Addition/Removal

    public void AddDynamicSourceFile(string dynamicFilePath, ImmutableArray<string> folders)
    {
        DynamicFileInfo? fileInfo = null;
        IDynamicFileInfoProvider? providerForFileInfo = null;

        var extension = FileNameUtilities.GetExtension(dynamicFilePath)?.TrimStart('.');
        if (extension?.Length == 0)
        {
            fileInfo = null;
        }
        else
        {
            foreach (var provider in _hostInfo.DynamicFileInfoProviders)
            {
                // skip unrelated providers
                if (!provider.Metadata.Extensions.Any(e => string.Equals(e, extension, StringComparison.OrdinalIgnoreCase)))
                {
                    continue;
                }

                // Don't get confused by _filePath and filePath.
                // VisualStudioProject._filePath points to csproj/vbproj of the project
                // and the parameter filePath points to dynamic file such as ASP.NET .g.cs files.
                // 
                // Also, provider is free-threaded. so fine to call Wait rather than JTF.
                fileInfo = provider.Value.GetDynamicFileInfoAsync(
                    projectId: Id, projectFilePath: _filePath, filePath: dynamicFilePath, CancellationToken.None).WaitAndGetResult_CanCallOnBackground(CancellationToken.None);

                if (fileInfo != null)
                {
                    fileInfo = FixUpDynamicFileInfo(fileInfo, dynamicFilePath);
                    providerForFileInfo = provider.Value;
                    break;
                }
            }
        }

        using (_gate.DisposableWait())
        {
            if (_dynamicFilePathMaps.ContainsKey(dynamicFilePath))
            {
                // TODO: if we have a duplicate, we are not calling RemoveDynamicFileInfoAsync since we
                // don't want to call with that under a lock. If we are getting duplicates we have bigger problems
                // at that point since our workspace is generally out of sync with the project system.
                // Given we're taking this as a late fix prior to a release, I don't think it's worth the added
                // risk to handle a case that wasn't handled before either.
                throw new ArgumentException($"{dynamicFilePath} has already been added to this project.");
            }

            // Record the mapping from the dynamic file path to the source file it generated. We will record
            // 'null' if no provider was able to produce a source file for this input file. That could happen
            // if the provider (say ASP.NET Razor) doesn't recognize the file, or the wrong type of file
            // got passed through the system. That's not a failure from the project system's perspective:
            // adding dynamic files is a hint at best that doesn't impact it.
            _dynamicFilePathMaps.Add(dynamicFilePath, fileInfo?.FilePath);

            if (fileInfo != null)
            {
                // If fileInfo is not null, that means we found a provider so this should be not-null as well
                // since we had to go through the earlier assignment.
                Contract.ThrowIfNull(providerForFileInfo);
                _sourceFiles.AddDynamicFile_NoLock(providerForFileInfo, fileInfo, folders);
            }
        }
    }

    private static DynamicFileInfo FixUpDynamicFileInfo(DynamicFileInfo fileInfo, string filePath)
    {
        // we might change contract and just throw here. but for now, we keep existing contract where one can return null for DynamicFileInfo.FilePath.
        // In this case we substitute the file being generated from so we still have some path.
        if (string.IsNullOrEmpty(fileInfo.FilePath))
        {
            return new DynamicFileInfo(filePath, fileInfo.SourceCodeKind, fileInfo.TextLoader, fileInfo.DesignTimeOnly, fileInfo.DocumentServiceProvider);
        }

        return fileInfo;
    }

    public void RemoveDynamicSourceFile(string dynamicFilePath)
    {
        IDynamicFileInfoProvider provider;

        using (_gate.DisposableWait())
        {
            if (!_dynamicFilePathMaps.TryGetValue(dynamicFilePath, out var sourceFilePath))
            {
                throw new ArgumentException($"{dynamicFilePath} wasn't added by a previous call to {nameof(AddDynamicSourceFile)}");
            }

            _dynamicFilePathMaps.Remove(dynamicFilePath);

            // If we got a null path back, it means we never had a source file to add. In that case,
            // we're done
            if (sourceFilePath == null)
            {
                return;
            }

            provider = _sourceFiles.RemoveDynamicFile_NoLock(sourceFilePath);
        }

        // provider is free-threaded. so fine to call Wait rather than JTF
        provider.RemoveDynamicFileInfoAsync(
            projectId: Id, projectFilePath: _filePath, filePath: dynamicFilePath, CancellationToken.None).Wait(CancellationToken.None);
    }

    private void OnDynamicFileInfoUpdated(object? sender, string dynamicFilePath)
    {
        string? fileInfoPath;

        using (_gate.DisposableWait())
        {
            if (!_dynamicFilePathMaps.TryGetValue(dynamicFilePath, out fileInfoPath))
            {
                // given file doesn't belong to this project. 
                // this happen since the event this is handling is shared between all projects
                return;
            }
        }

        if (fileInfoPath != null)
        {
            _sourceFiles.ProcessDynamicFileChange(dynamicFilePath, fileInfoPath);
        }
    }

    #endregion

    #region Analyzer Addition/Removal

    public void AddAnalyzerReference(string fullPath)
    {
        CompilerPathUtilities.RequireAbsolutePath(fullPath, nameof(fullPath));

        var mappedPaths = GetMappedAnalyzerPaths(fullPath);

        using var _ = CreateBatchScope();

        using (_gate.DisposableWait())
        {
            // check all mapped paths first, so that all analyzers are either added or not
            foreach (var mappedFullPath in mappedPaths)
            {
                if (_projectAnalyzerPaths.Contains(mappedFullPath))
                    throw new ArgumentException($"'{fullPath}' has already been added to this project.", nameof(fullPath));
            }

            foreach (var mappedFullPath in mappedPaths)
            {
                // Are we adding one we just recently removed? If so, we can just keep using that one, and avoid
                // removing it once we apply the batch
                var analyzerPendingRemoval = _analyzersRemovedInBatch.FirstOrDefault(fullPath => fullPath == mappedFullPath);
                _projectAnalyzerPaths.Add(mappedFullPath);

                if (analyzerPendingRemoval != null)
                {
                    _analyzersRemovedInBatch.Remove(analyzerPendingRemoval);
                }
                else
                {
                    _analyzersAddedInBatch.Add(mappedFullPath);
                }
            }
        }
    }

    public void RemoveAnalyzerReference(string fullPath)
    {
        if (string.IsNullOrEmpty(fullPath))
            throw new ArgumentException("message", nameof(fullPath));

        var mappedPaths = GetMappedAnalyzerPaths(fullPath);

        using var _ = CreateBatchScope();

        using (_gate.DisposableWait())
        {
            // check all mapped paths first, so that all analyzers are either removed or not
            foreach (var mappedFullPath in mappedPaths)
            {
                if (!_projectAnalyzerPaths.Contains(mappedFullPath))
                    throw new ArgumentException($"'{fullPath}' is not an analyzer of this project.", nameof(fullPath));
            }

            foreach (var mappedFullPath in mappedPaths)
            {
                _projectAnalyzerPaths.Remove(mappedFullPath);
<<<<<<< HEAD

                // This analyzer may be one we've just added in the same batch; in that case, just don't add it in
                // the first place.
                if (!_analyzersAddedInBatch.Remove(mappedFullPath))
                    _analyzersRemovedInBatch.Add(mappedFullPath);
            }
=======

                // This analyzer may be one we've just added in the same batch; in that case, just don't add it in
                // the first place.
                if (!_analyzersAddedInBatch.Remove(mappedFullPath))
                    _analyzersRemovedInBatch.Add(mappedFullPath);
            }
        }
    }

    private OneOrMany<string> GetMappedAnalyzerPaths(string fullPath)
    {
        fullPath = Path.GetFullPath(fullPath);

        if (IsSdkCodeStyleAnalyzer(fullPath))
        {
            // We discard the CodeStyle analyzers added by the SDK when the EnforceCodeStyleInBuild property is set.
            // The same analyzers ship in-box as part of the Features layer and are version matched to the compiler.
            return OneOrMany<string>.Empty;
        }

        if (IsSdkRazorSourceGenerator(fullPath))
        {
            // Map all files in the SDK directory that contains the Razor source generator to source generator files loaded from VSIX.
            // Include the generator and all its dependencies shipped in VSIX, discard the generator and all dependencies in the SDK
            return GetMappedRazorSourceGenerator(fullPath);
>>>>>>> a573b409
        }

        return OneOrMany.Create(fullPath);
    }

    private static readonly string s_csharpCodeStyleAnalyzerSdkDirectory = CreateDirectoryPathFragment("Sdks", "Microsoft.NET.Sdk", "codestyle", "cs");
    private static readonly string s_visualBasicCodeStyleAnalyzerSdkDirectory = CreateDirectoryPathFragment("Sdks", "Microsoft.NET.Sdk", "codestyle", "vb");

    private bool IsSdkCodeStyleAnalyzer(string fullPath) => Language switch
    {
        LanguageNames.CSharp => DirectoryNameEndsWith(fullPath, s_csharpCodeStyleAnalyzerSdkDirectory),
        LanguageNames.VisualBasic => DirectoryNameEndsWith(fullPath, s_visualBasicCodeStyleAnalyzerSdkDirectory),
        _ => false,
    };

    internal const string RazorVsixExtensionId = "Microsoft.VisualStudio.RazorExtension";
    private static readonly string s_razorSourceGeneratorSdkDirectory = CreateDirectoryPathFragment("Sdks", "Microsoft.NET.Sdk.Razor", "source-generators");
    private static readonly ImmutableArray<string> s_razorSourceGeneratorAssemblyNames =
    [
        "Microsoft.NET.Sdk.Razor.SourceGenerators",
        "Microsoft.CodeAnalysis.Razor.Compiler.SourceGenerators",
        "Microsoft.CodeAnalysis.Razor.Compiler",
    ];
    private static readonly ImmutableArray<string> s_razorSourceGeneratorAssemblyRootedFileNames = s_razorSourceGeneratorAssemblyNames.SelectAsArray(
        assemblyName => PathUtilities.DirectorySeparatorStr + assemblyName + ".dll");

    private static bool IsSdkRazorSourceGenerator(string fullPath) => DirectoryNameEndsWith(fullPath, s_razorSourceGeneratorSdkDirectory);

    private OneOrMany<string> GetMappedRazorSourceGenerator(string fullPath)
    {
        var vsixRazorAnalyzers = _hostInfo.HostDiagnosticAnalyzerProvider.GetAnalyzerReferencesInExtensions().SelectAsArray(
            predicate: item => item.extensionId == RazorVsixExtensionId,
            selector: item => item.reference.FullPath);

        if (!vsixRazorAnalyzers.IsEmpty)
        {
            if (s_razorSourceGeneratorAssemblyRootedFileNames.Any(
                static (fileName, fullPath) => fullPath.EndsWith(fileName, StringComparison.OrdinalIgnoreCase), fullPath))
            {
                return OneOrMany.Create(vsixRazorAnalyzers);
            }

            return OneOrMany<string>.Empty;
        }

        return OneOrMany.Create(fullPath);
    }

    private static string CreateDirectoryPathFragment(params string[] paths) => Path.Combine([" ", .. paths, " "]).Trim();

    private static bool DirectoryNameEndsWith(string fullPath, string ending) => fullPath.LastIndexOf(ending, StringComparison.OrdinalIgnoreCase) + ending.Length - 1 ==
        fullPath.LastIndexOf(Path.DirectorySeparatorChar);

    #endregion

    private void DocumentFileChangeContext_FileChanged(object? sender, string fullFilePath)
    {
        _fileChangesToProcess.AddWork(fullFilePath);
    }

    private async ValueTask ProcessFileChangesAsync(ImmutableSegmentedList<string> filePaths, CancellationToken cancellationToken)
    {
        await _sourceFiles.ProcessRegularFileChangesAsync(filePaths).ConfigureAwait(false);
        await _additionalFiles.ProcessRegularFileChangesAsync(filePaths).ConfigureAwait(false);
        await _analyzerConfigFiles.ProcessRegularFileChangesAsync(filePaths).ConfigureAwait(false);
    }

    #region Metadata Reference Addition/Removal

    public void AddMetadataReference(string fullPath, MetadataReferenceProperties properties)
    {
        if (string.IsNullOrEmpty(fullPath))
            throw new ArgumentException($"{nameof(fullPath)} isn't a valid path.", nameof(fullPath));

        using var _ = CreateBatchScope();

        using (_gate.DisposableWait())
        {
            if (ContainsMetadataReference_NoLock(fullPath, properties))
                throw new InvalidOperationException("The metadata reference has already been added to the project.");

            _allMetadataReferences.MultiAdd(fullPath, properties, s_defaultMetadataReferenceProperties);

            if (!_metadataReferencesRemovedInBatch.Remove((fullPath, properties)))
                _metadataReferencesAddedInBatch.Add((fullPath, properties));
        }
    }

    public bool ContainsMetadataReference(string fullPath, MetadataReferenceProperties properties)
    {
        using (_gate.DisposableWait())
        {
            return ContainsMetadataReference_NoLock(fullPath, properties);
        }
    }

    private bool ContainsMetadataReference_NoLock(string fullPath, MetadataReferenceProperties properties)
    {
        Debug.Assert(_gate.CurrentCount == 0);

        return _allMetadataReferences.TryGetValue(fullPath, out var propertiesList) && propertiesList.Contains(properties);
    }

    /// <summary>
    /// Returns the properties being used for the current metadata reference added to this project. May return multiple properties if
    /// the reference has been added multiple times with different properties.
    /// </summary>
    public ImmutableArray<MetadataReferenceProperties> GetPropertiesForMetadataReference(string fullPath)
    {
        using (_gate.DisposableWait())
        {
            return _allMetadataReferences.TryGetValue(fullPath, out var list) ? list : [];
        }
    }

    public void RemoveMetadataReference(string fullPath, MetadataReferenceProperties properties)
    {
        if (string.IsNullOrEmpty(fullPath))
            throw new ArgumentException($"{nameof(fullPath)} isn't a valid path.", nameof(fullPath));

        using var _ = CreateBatchScope();

        using (_gate.DisposableWait())
        {
            if (!ContainsMetadataReference_NoLock(fullPath, properties))
                throw new InvalidOperationException("The metadata reference does not exist in this project.");

            _allMetadataReferences.MultiRemove(fullPath, properties);

            if (!_metadataReferencesAddedInBatch.Remove((fullPath, properties)))
                _metadataReferencesRemovedInBatch.Add((fullPath, properties));
        }
    }

    #endregion

    #region Project Reference Addition/Removal

    public void AddProjectReference(ProjectReference projectReference)
    {
        if (projectReference == null)
            throw new ArgumentNullException(nameof(projectReference));

        using var _ = CreateBatchScope();

        using (_gate.DisposableWait())
        {
            if (ContainsProjectReference_NoLock(projectReference))
                throw new ArgumentException("The project reference has already been added to the project.");

            if (!_projectReferencesRemovedInBatch.Remove(projectReference))
                _projectReferencesAddedInBatch.Add(projectReference);
        }
    }

    public bool ContainsProjectReference(ProjectReference projectReference)
    {
        if (projectReference == null)
            throw new ArgumentNullException(nameof(projectReference));

        using (_gate.DisposableWait())
        {
            return ContainsProjectReference_NoLock(projectReference);
        }
    }

    private bool ContainsProjectReference_NoLock(ProjectReference projectReference)
    {
        Debug.Assert(_gate.CurrentCount == 0);

        if (_projectReferencesRemovedInBatch.Contains(projectReference))
            return false;

        if (_projectReferencesAddedInBatch.Contains(projectReference))
            return true;

        return _projectSystemProjectFactory.Workspace.CurrentSolution.GetRequiredProject(Id).AllProjectReferences.Contains(projectReference);
    }

    public IReadOnlyList<ProjectReference> GetProjectReferences()
    {
        using (_gate.DisposableWait())
        {
            // If we're not batching, then this is cheap: just fetch from the workspace and we're done
            var projectReferencesInWorkspace = _projectSystemProjectFactory.Workspace.CurrentSolution.GetRequiredProject(Id).AllProjectReferences;

            if (_activeBatchScopes == 0)
            {
                return projectReferencesInWorkspace;
            }

            // Not, so we get to compute a new list instead
            var newList = projectReferencesInWorkspace.ToList();
            newList.AddRange(_projectReferencesAddedInBatch);
            newList.RemoveAll(p => _projectReferencesRemovedInBatch.Contains(p));

            return newList;
        }
    }

    public void RemoveProjectReference(ProjectReference projectReference)
    {
        if (projectReference == null)
            throw new ArgumentNullException(nameof(projectReference));

        using var _ = CreateBatchScope();

        using (_gate.DisposableWait())
        {
            if (!ContainsProjectReference_NoLock(projectReference))
                throw new ArgumentException("The project does not contain that project reference.");

            if (!_projectReferencesAddedInBatch.Remove(projectReference))
                _projectReferencesRemovedInBatch.Add(projectReference);
        }
    }

    #endregion

    public void RemoveFromWorkspace()
    {
        using (_gate.DisposableWait())
        {
            if (!_projectSystemProjectFactory.Workspace.CurrentSolution.ContainsProject(Id))
            {
                throw new InvalidOperationException("The project has already been removed.");
            }

            _asynchronousFileChangeProcessingCancellationTokenSource.Cancel();

            // clear tracking to external components
            foreach (var provider in _eventSubscriptionTracker)
            {
                provider.Updated -= OnDynamicFileInfoUpdated;
            }

            _eventSubscriptionTracker.Clear();
        }

        _documentFileChangeContext.Dispose();

        IReadOnlyList<MetadataReference>? remainingMetadataReferences = null;

        _projectSystemProjectFactory.ApplyChangeToWorkspace(w =>
        {
            // Acquire the remaining metadata references inside the workspace lock. This is critical
            // as another project being removed at the same time could result in project to project
            // references being converted to metadata references (or vice versa) and we might either
            // miss stopping a file watcher or might end up double-stopping a file watcher.
            remainingMetadataReferences = w.CurrentSolution.GetRequiredProject(Id).MetadataReferences;
            _projectSystemProjectFactory.RemoveProjectFromTrackingMaps_NoLock(Id);

            // If this is our last project, clear the entire solution.
            if (w.CurrentSolution.ProjectIds.Count == 1)
            {
                _projectSystemProjectFactory.RemoveSolution_NoLock();
            }
            else
            {
                _projectSystemProjectFactory.Workspace.OnProjectRemoved(Id);
            }
        });

        Contract.ThrowIfNull(remainingMetadataReferences);

        foreach (var reference in remainingMetadataReferences.OfType<PortableExecutableReference>())
            _projectSystemProjectFactory.FileWatchedPortableExecutableReferenceFactory.StopWatchingReference(reference.FilePath!, referenceToTrack: reference);
    }

    public void ReorderSourceFiles(ImmutableArray<string> filePaths)
        => _sourceFiles.ReorderFiles(filePaths);

    /// <summary>
    /// Clears a list and zeros out the capacity. The lists we use for batching are likely to get large during an initial load, but after
    /// that point should never get that large again.
    /// </summary>
    private static void ClearAndZeroCapacity<T>(List<T> list)
    {
        list.Clear();
        list.Capacity = 0;
    }

    /// <summary>
    /// Clears a list and zeros out the capacity. The lists we use for batching are likely to get large during an initial load, but after
    /// that point should never get that large again.
    /// </summary>
    private static void ClearAndZeroCapacity<T>(ImmutableArray<T>.Builder list)
    {
        list.Clear();
        list.Capacity = 0;
    }
}<|MERGE_RESOLUTION|>--- conflicted
+++ resolved
@@ -57,7 +57,6 @@
     /// The set of actual analyzer reference paths that the project knows about.
     /// </summary>
     private readonly HashSet<string> _projectAnalyzerPaths = [];
-<<<<<<< HEAD
 
     /// <summary>
     /// Paths to analyzers we want to add when the current batch completes.
@@ -67,17 +66,6 @@
     /// <summary>
     /// Paths to analzyers we want to remove when the current batch completes.
     /// </summary>
-=======
-
-    /// <summary>
-    /// Paths to analyzers we want to add when the current batch completes.
-    /// </summary>
-    private readonly List<string> _analyzersAddedInBatch = [];
-
-    /// <summary>
-    /// Paths to analzyers we want to remove when the current batch completes.
-    /// </summary>
->>>>>>> a573b409
     private readonly List<string> _analyzersRemovedInBatch = [];
 
     private readonly List<Func<SolutionChangeAccumulator, ProjectUpdateState, ProjectUpdateState>> _projectPropertyModificationsInBatch = [];
@@ -1033,20 +1021,12 @@
             foreach (var mappedFullPath in mappedPaths)
             {
                 _projectAnalyzerPaths.Remove(mappedFullPath);
-<<<<<<< HEAD
 
                 // This analyzer may be one we've just added in the same batch; in that case, just don't add it in
                 // the first place.
                 if (!_analyzersAddedInBatch.Remove(mappedFullPath))
                     _analyzersRemovedInBatch.Add(mappedFullPath);
             }
-=======
-
-                // This analyzer may be one we've just added in the same batch; in that case, just don't add it in
-                // the first place.
-                if (!_analyzersAddedInBatch.Remove(mappedFullPath))
-                    _analyzersRemovedInBatch.Add(mappedFullPath);
-            }
         }
     }
 
@@ -1066,7 +1046,6 @@
             // Map all files in the SDK directory that contains the Razor source generator to source generator files loaded from VSIX.
             // Include the generator and all its dependencies shipped in VSIX, discard the generator and all dependencies in the SDK
             return GetMappedRazorSourceGenerator(fullPath);
->>>>>>> a573b409
         }
 
         return OneOrMany.Create(fullPath);
