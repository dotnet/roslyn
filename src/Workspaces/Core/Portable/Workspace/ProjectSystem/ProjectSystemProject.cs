--- conflicted
+++ resolved
@@ -588,11 +588,7 @@
                     Id, solutionChanges, _projectReferencesRemovedInBatch, _projectReferencesAddedInBatch);
 
                 projectUpdateState = UpdateAnalyzerReferences(
-<<<<<<< HEAD
-                    Id, solutionChanges, projectUpdateState, _analyzersRemovedInBatch, _analyzersAddedInBatch);
-=======
                     projectBeforeMutations, solutionChanges, projectUpdateState, _analyzersRemovedInBatch, _analyzersAddedInBatch);
->>>>>>> be78b5a4
 
                 // Other property modifications...
                 foreach (var propertyModification in _projectPropertyModificationsInBatch)
@@ -722,19 +718,16 @@
         }
 
         static ProjectUpdateState UpdateAnalyzerReferences(
-<<<<<<< HEAD
-            ProjectId projectId,
-=======
             Project projectBeforeMutation,
->>>>>>> be78b5a4
             SolutionChangeAccumulator solutionChanges,
             ProjectUpdateState projectUpdateState,
             List<string> analyzersRemovedInBatch,
             List<string> analyzersAddedInBatch)
         {
-<<<<<<< HEAD
             if (analyzersRemovedInBatch.Count == 0 && analyzersAddedInBatch.Count == 0)
                 return projectUpdateState;
+
+            var projectId = projectBeforeMutation.Id;
 
             // Use shared helper to figure out the new forked state.
             var (newSolution, newProjectUpdateState) = UpdateProjectAnalyzerReferences(
@@ -806,40 +799,6 @@
         // forked projectUpdateState back to the caller to handle them.
         var newSolution = solution.WithProjectAnalyzerReferences(project.Id, isolatedReferences);
         return (newSolution, newProjectUpdateState);
-=======
-            var projectId = projectBeforeMutation.Id;
-
-            // Analyzer reference removing...
-            if (analyzersRemovedInBatch.Count > 0)
-            {
-                projectUpdateState = projectUpdateState.WithIncrementalAnalyzerReferencesRemoved(analyzersRemovedInBatch);
-
-                foreach (var analyzerReferenceFullPath in analyzersRemovedInBatch)
-                {
-                    solutionChanges.UpdateSolutionForProjectAction(
-                        projectId,
-                        solutionChanges.Solution.RemoveAnalyzerReference(
-                            projectId, projectBeforeMutation.AnalyzerReferences.First(a => a.FullPath == analyzerReferenceFullPath)));
-                }
-            }
-
-            // Analyzer reference adding...
-            if (analyzersAddedInBatch.Count > 0)
-            {
-                projectUpdateState = projectUpdateState.WithIncrementalAnalyzerReferencesAdded(analyzersAddedInBatch);
-
-                var loaderProvider = solutionChanges.Solution.Services.GetRequiredService<IAnalyzerAssemblyLoaderProvider>();
-                var shadowCopyLoader = loaderProvider.GetShadowCopyLoader();
-
-                solutionChanges.UpdateSolutionForProjectAction(
-                    projectId,
-                    solutionChanges.Solution.AddAnalyzerReferences(projectId,
-                        analyzersAddedInBatch.Select(fullPath => new AnalyzerFileReference(fullPath, shadowCopyLoader))));
-            }
-
-            return projectUpdateState;
-        }
->>>>>>> be78b5a4
     }
 
     #endregion
@@ -1061,21 +1020,6 @@
 
             foreach (var mappedFullPath in mappedPaths)
             {
-<<<<<<< HEAD
-                // Are we adding one we just recently removed? If so, we can just keep using that one, and avoid removing
-                // it once we apply the batch
-                var analyzerPendingRemoval = _analyzersRemovedInBatch.FirstOrDefault(fullPath => fullPath == mappedFullPath);
-                if (analyzerPendingRemoval != null)
-                {
-                    _analyzersRemovedInBatch.Remove(analyzerPendingRemoval);
-                    _projectAnalyzerPaths.Add(mappedFullPath);
-                }
-                else
-                {
-                    // Nope, we actually need to make a new one.
-                    _analyzersAddedInBatch.Add(mappedFullPath);
-                    _projectAnalyzerPaths.Add(mappedFullPath);
-=======
                 // Are we adding one we just recently removed? If so, we can just keep using that one, and avoid
                 // removing it once we apply the batch
                 var analyzerPendingRemoval = _analyzersRemovedInBatch.FirstOrDefault(fullPath => fullPath == mappedFullPath);
@@ -1088,7 +1032,6 @@
                 else
                 {
                     _analyzersAddedInBatch.Add(mappedFullPath);
->>>>>>> be78b5a4
                 }
             }
         }
@@ -1116,13 +1059,8 @@
             {
                 _projectAnalyzerPaths.Remove(mappedFullPath);
 
-<<<<<<< HEAD
                 // This analyzer may be one we've just added in the same batch; in that case, just don't add it in
                 // the first place.
-=======
-                // This analyzer may be one we've just added in the same batch; in that case, just don't add it in the
-                // first place.
->>>>>>> be78b5a4
                 if (!_analyzersAddedInBatch.Remove(mappedFullPath))
                     _analyzersRemovedInBatch.Add(mappedFullPath);
             }
