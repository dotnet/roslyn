--- conflicted
+++ resolved
@@ -74,12 +74,7 @@
         // Dispose the existing stored command-line and then persist the new one so we can
         // recover it later.  Only bother persisting things if we have a non-empty string.
 
-<<<<<<< HEAD
-        _commandLineStorageHandle?.Dispose();
         _commandLineStorageHandle = null;
-=======
-        _commandLineStorage = null;
->>>>>>> 96bca013
         if (!arguments.IsEmpty)
         {
             using var stream = SerializableBytes.CreateWritableStream();
@@ -303,10 +298,6 @@
         lock (_gate)
         {
             DisposeOfRuleSetFile_NoLock();
-<<<<<<< HEAD
-            _commandLineStorageHandle?.Dispose();
-=======
->>>>>>> 96bca013
         }
     }
 }