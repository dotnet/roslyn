﻿// Licensed to the .NET Foundation under one or more agreements.
// The .NET Foundation licenses this file to you under the MIT license.
// See the LICENSE file in the project root for more information.

using System;
using System.Collections.Generic;
using System.Collections.Immutable;
using System.IO;
using System.Runtime.CompilerServices;
using System.Runtime.InteropServices;
using System.Threading;
using System.Threading.Tasks;
using Microsoft.CodeAnalysis.Collections;
using Microsoft.CodeAnalysis.PooledObjects;
using Microsoft.CodeAnalysis.Shared.TestHooks;
using Roslyn.Utilities;

namespace Microsoft.CodeAnalysis.ProjectSystem;

internal sealed class FileWatchedReferenceFactory<TReference>
    where TReference : class
{
    private readonly object _gate = new();

    /// <summary>
    /// A file change context used to watch metadata references. This is lazy to avoid creating this immediately during
    /// our LSP process startup, when we don't yet know the LSP client's capabilities.
    /// </summary>
    private readonly Lazy<IFileChangeContext> _fileReferenceChangeContext;

    /// <summary>
    /// File watching tokens from <see cref="_fileReferenceChangeContext"/> that are watching metadata references. These
    /// are only created once we are actually applying a batch because we don't determine until the batch is applied if
    /// the file reference will actually be a file reference or it'll be a converted project reference.
    /// </summary>
    private readonly Dictionary<string, (IWatchedFile Token, int RefCount)> _referenceFileWatchingTokens = [];

    /// <summary>
    /// Stores the caller for a previous disposal of a reference produced by this class, to track down a double-dispose
    /// issue.
    /// </summary>
    /// <remarks>
    /// This can be removed once https://devdiv.visualstudio.com/DevDiv/_workitems/edit/1843611 is fixed.
    /// </remarks>
    private readonly ConditionalWeakTable<TReference, string> _previousDisposalLocations = new();

    private readonly AsyncBatchingWorkQueue<string> _workQueue;

    private readonly Func<string, CancellationToken, Task> _callback;

    public FileWatchedReferenceFactory(
        IFileChangeWatcher fileChangeWatcher,
        IAsynchronousOperationListener asyncListener,
        Func<string, CancellationToken, Task> callback,
        CancellationToken cancellationToken)
    {
        _callback = callback;
        _workQueue = new AsyncBatchingWorkQueue<string>(
            TimeSpan.FromSeconds(5),
            ProcessWorkAsync,
            // Dedupe notifications for the same file path
            EqualityComparer<string>.Default,
            asyncListener,
            cancellationToken);

        _fileReferenceChangeContext = new Lazy<IFileChangeContext>(() =>
        {
            var fileReferenceChangeContext = fileChangeWatcher.CreateContext(GetAdditionalWatchedDirectories());
            fileReferenceChangeContext.FileChanged += (s, e) => _workQueue.AddWork(e);
            return fileReferenceChangeContext;
        });

        static ImmutableArray<WatchedDirectory> GetAdditionalWatchedDirectories()
        {
            using var _ = PooledHashSet<string>.GetInstance(out var referenceDirectories);

            // On each platform, there is a place that reference assemblies for the framework are installed. These are
            // rarely going to be changed but are the most common places that we're going to create file watches. Rather
            // than either creating a huge number of file watchers for every single file, or eventually realizing we
            // should just watch these directories, we just create the single directory watchers now. We'll collect this
            // from two places: constructing it from known environment variables, and also for the defaults where those
            // environment variables would usually point, as a fallback.

            if (Environment.GetEnvironmentVariable("DOTNET_ROOT") is string dotnetRoot && !string.IsNullOrEmpty(dotnetRoot))
            {
                referenceDirectories.Add(Path.Combine(dotnetRoot, "packs"));
            }

            if (PlatformInformation.IsWindows)
            {
                referenceDirectories.Add(Path.Combine(Environment.GetFolderPath(Environment.SpecialFolder.ProgramFilesX86), "Reference Assemblies", "Microsoft", "Framework"));
                referenceDirectories.Add(Path.Combine(Environment.GetFolderPath(Environment.SpecialFolder.ProgramFiles), "dotnet", "packs"));
            }
            else if (RuntimeInformation.IsOSPlatform(OSPlatform.Linux))
            {
                referenceDirectories.Add("/usr/lib/dotnet/packs");
                referenceDirectories.Add("/usr/share/dotnet/packs");
            }
            else if (RuntimeInformation.IsOSPlatform(OSPlatform.OSX))
            {
                referenceDirectories.Add("/usr/local/share/dotnet/packs");
            }

            // Also watch the NuGet restore path; we don't do this (yet) on Windows due to potential concerns about
            // whether this creates additional overhead responding to changes during a restore. TODO: remove this
            // condition
            if (!PlatformInformation.IsWindows)
            {
                referenceDirectories.Add(Path.Combine(Environment.GetFolderPath(Environment.SpecialFolder.UserProfile), ".nuget", "packages"));
            }

            return referenceDirectories.SelectAsArray(static d => new WatchedDirectory(d, ".dll"));
        }
    }

    /// <summary>
    /// Starts watching a particular <typeparamref name="TReference"/> for changes to the file. If this is already being
    /// watched , the reference count will be incremented. This is *not* safe to attempt to call multiple times for the
    /// same project and reference (e.g. in applying workspace updates)
    /// </summary>
    public void StartWatchingReference(string fullFilePath)
    {
        lock (_gate)
        {
            var (token, count) = _referenceFileWatchingTokens.GetOrAdd(fullFilePath, _ =>
            {
                var fileToken = _fileReferenceChangeContext.Value.EnqueueWatchingFile(fullFilePath);
                return (fileToken, RefCount: 0);
            });

            _referenceFileWatchingTokens[fullFilePath] = (token, RefCount: count + 1);
        }
    }

    /// <summary>
    /// Decrements the reference count for the given <typeparamref name="TReference"/>. When the reference count reaches
    /// 0, the file watcher will be stopped. This is *not* safe to attempt to call multiple times for the same project
    /// and reference (e.g. in applying workspace updates)
    /// </summary>
<<<<<<< HEAD
    public void StopWatchingReference(
        string fullFilePath, TReference? referenceToTrack, [CallerFilePath] string callerFilePath = "", [CallerLineNumber] int callerLineNumber = 0)
=======
    public void StopWatchingReference(string fullFilePath, TReference? referenceToTrack, [CallerFilePath] string callerFilePath = "", [CallerLineNumber] int callerLineNumber = 0)
>>>>>>> be78b5a4
    {
        lock (_gate)
        {
            var disposalLocation = callerFilePath + ", line " + callerLineNumber;
            if (!_referenceFileWatchingTokens.TryGetValue(fullFilePath, out var watchedFileReference))
            {
<<<<<<< HEAD
                // We're attempting to stop watching a file that we never started watching. This is a bug.
                if (referenceToTrack != null)
                {
=======
                if (referenceToTrack != null)
                {
                    // We're attempting to stop watching a file that we never started watching. This is a bug.
>>>>>>> be78b5a4
                    var existingDisposalStackTrace = _previousDisposalLocations.TryGetValue(referenceToTrack, out var previousDisposalLocation);
                    throw new ArgumentException("The reference was already disposed at " + previousDisposalLocation);
                }
                else
                {
                    throw new ArgumentException("Attempting to stop watching a file that we never started watching. This is a bug.");
                }
            }

            var newRefCount = watchedFileReference.RefCount - 1;
            Contract.ThrowIfFalse(newRefCount >= 0, "Ref count cannot be negative");
            if (newRefCount == 0)
            {
                // No one else is watching this file, so stop watching it and remove from our map.
                watchedFileReference.Token.Dispose();
                _referenceFileWatchingTokens.Remove(fullFilePath);

                if (referenceToTrack != null)
                {
                    _previousDisposalLocations.Remove(referenceToTrack);
                    _previousDisposalLocations.Add(referenceToTrack, disposalLocation);
                }
            }
            else
            {
                _referenceFileWatchingTokens[fullFilePath] = (watchedFileReference.Token, newRefCount);
            }

            // Note we still potentially have an outstanding change that we haven't raised a notification for due to the
            // delay we use. We could cancel the notification for that file path, but we may still have another
            // outstanding PortableExecutableReference that isn't this one that does want that notification. We're OK
            // just leaving the delay still running for two reasons:
            //
            // 1. Technically, we did see a file change before the call to StopWatchingReference, so arguably we should
            //    still raise it.
            // 2. Since we raise the notification for a file path, it's up to the consumer of this to still track down
            //    which actual reference needs to be changed. That'll automatically handle any race where the event
            //    comes late, which is a scenario this must always deal with no matter what -- another thread might
            //    already be gearing up to notify the caller of this reference and we can't stop it.
        }
    }

    private async ValueTask ProcessWorkAsync(ImmutableSegmentedList<string> list, CancellationToken cancellationToken)
    {
        foreach (var filePath in list)
            await _callback(filePath, cancellationToken).ConfigureAwait(false);
    }
}<|MERGE_RESOLUTION|>--- conflicted
+++ resolved
@@ -137,27 +137,16 @@
     /// 0, the file watcher will be stopped. This is *not* safe to attempt to call multiple times for the same project
     /// and reference (e.g. in applying workspace updates)
     /// </summary>
-<<<<<<< HEAD
-    public void StopWatchingReference(
-        string fullFilePath, TReference? referenceToTrack, [CallerFilePath] string callerFilePath = "", [CallerLineNumber] int callerLineNumber = 0)
-=======
     public void StopWatchingReference(string fullFilePath, TReference? referenceToTrack, [CallerFilePath] string callerFilePath = "", [CallerLineNumber] int callerLineNumber = 0)
->>>>>>> be78b5a4
     {
         lock (_gate)
         {
             var disposalLocation = callerFilePath + ", line " + callerLineNumber;
             if (!_referenceFileWatchingTokens.TryGetValue(fullFilePath, out var watchedFileReference))
             {
-<<<<<<< HEAD
-                // We're attempting to stop watching a file that we never started watching. This is a bug.
-                if (referenceToTrack != null)
-                {
-=======
                 if (referenceToTrack != null)
                 {
                     // We're attempting to stop watching a file that we never started watching. This is a bug.
->>>>>>> be78b5a4
                     var existingDisposalStackTrace = _previousDisposalLocations.TryGetValue(referenceToTrack, out var previousDisposalLocation);
                     throw new ArgumentException("The reference was already disposed at " + previousDisposalLocation);
                 }
