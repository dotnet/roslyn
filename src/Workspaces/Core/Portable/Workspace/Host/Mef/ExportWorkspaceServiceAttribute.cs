﻿// Licensed to the .NET Foundation under one or more agreements.
// The .NET Foundation licenses this file to you under the MIT license.
// See the LICENSE file in the project root for more information.

using System;
using System.Collections.Generic;
using System.Composition;

namespace Microsoft.CodeAnalysis.Host.Mef;

/// <summary>
/// Use this attribute to declare a <see cref="IWorkspaceService"/> implementation for inclusion in a MEF-based workspace.
/// </summary>
[MetadataAttribute]
[AttributeUsage(AttributeTargets.Class)]
public class ExportWorkspaceServiceAttribute : ExportAttribute
{
    /// <summary>
    /// The assembly qualified name of the service's type.
    /// </summary>
<<<<<<< HEAD
    public string ServiceType { get; }

    /// <summary>
    /// The layer that the service is specified for; ServiceLayer.Default, etc.
    /// </summary>
    public string Layer { get; }

    /// <summary>
    /// Declares a <see cref="IWorkspaceService"/> implementation for inclusion in a MEF-based workspace.
    /// </summary>
    /// <param name="serviceType">The type that will be used to retrieve the service from a <see cref="HostWorkspaceServices"/>.</param>
    /// <param name="layer">The layer that the service is specified for; <see cref="ServiceLayer.Default" />, etc.</param>
    public ExportWorkspaceServiceAttribute(Type serviceType, string layer = ServiceLayer.Default)
        : base(typeof(IWorkspaceService))
    {
        if (serviceType == null)
        {
            throw new ArgumentNullException(nameof(serviceType));
=======
    /// <remarks>
    /// Declares a <see cref="IWorkspaceService"/> implementation for inclusion in a MEF-based workspace.
    /// </remarks>
    /// <param name="serviceType">The type that will be used to retrieve the service from a <see cref="HostWorkspaceServices"/>.</param>
    /// <param name="layer">The layer that the service is specified for; <see cref="ServiceLayer.Default" />, etc.</param>
    [MetadataAttribute]
    [AttributeUsage(AttributeTargets.Class)]
    public class ExportWorkspaceServiceAttribute(Type serviceType, string layer = ServiceLayer.Default) : ExportAttribute(typeof(IWorkspaceService))
    {
        /// <summary>
        /// The assembly qualified name of the service's type.
        /// </summary>
        public string ServiceType { get; } = LayeredServiceUtilities.GetAssemblyQualifiedServiceTypeName(serviceType, nameof(serviceType));

        /// <summary>
        /// The layer that the service is specified for. Specify a value from <see cref="ServiceLayer"/>.
        /// </summary>
        public string Layer { get; } = layer ?? throw new ArgumentNullException(nameof(layer));

        /// <summary>
        /// <see cref="WorkspaceKind"/>s that the service is specified for.
        /// If non-empty the service is only exported for the listed workspace kinds and <see cref="Layer"/> is not applied,
        /// unless <see cref="Layer"/> is <see cref="ServiceLayer.Test"/> in which case the export overrides all other exports.
        /// </summary>
        internal IReadOnlyList<string> WorkspaceKinds { get; } = [];

        internal ExportWorkspaceServiceAttribute(Type serviceType, string[] workspaceKinds)
            : this(serviceType)
        {
            WorkspaceKinds = workspaceKinds;
>>>>>>> 815f0269
        }

        this.ServiceType = serviceType.AssemblyQualifiedName;
        this.Layer = layer ?? throw new ArgumentNullException(nameof(layer));
    }
}<|MERGE_RESOLUTION|>--- conflicted
+++ resolved
@@ -6,38 +6,11 @@
 using System.Collections.Generic;
 using System.Composition;
 
-namespace Microsoft.CodeAnalysis.Host.Mef;
-
-/// <summary>
-/// Use this attribute to declare a <see cref="IWorkspaceService"/> implementation for inclusion in a MEF-based workspace.
-/// </summary>
-[MetadataAttribute]
-[AttributeUsage(AttributeTargets.Class)]
-public class ExportWorkspaceServiceAttribute : ExportAttribute
+namespace Microsoft.CodeAnalysis.Host.Mef
 {
     /// <summary>
-    /// The assembly qualified name of the service's type.
+    /// Use this attribute to declare a <see cref="IWorkspaceService"/> implementation for inclusion in a MEF-based workspace.
     /// </summary>
-<<<<<<< HEAD
-    public string ServiceType { get; }
-
-    /// <summary>
-    /// The layer that the service is specified for; ServiceLayer.Default, etc.
-    /// </summary>
-    public string Layer { get; }
-
-    /// <summary>
-    /// Declares a <see cref="IWorkspaceService"/> implementation for inclusion in a MEF-based workspace.
-    /// </summary>
-    /// <param name="serviceType">The type that will be used to retrieve the service from a <see cref="HostWorkspaceServices"/>.</param>
-    /// <param name="layer">The layer that the service is specified for; <see cref="ServiceLayer.Default" />, etc.</param>
-    public ExportWorkspaceServiceAttribute(Type serviceType, string layer = ServiceLayer.Default)
-        : base(typeof(IWorkspaceService))
-    {
-        if (serviceType == null)
-        {
-            throw new ArgumentNullException(nameof(serviceType));
-=======
     /// <remarks>
     /// Declares a <see cref="IWorkspaceService"/> implementation for inclusion in a MEF-based workspace.
     /// </remarks>
@@ -68,10 +41,6 @@
             : this(serviceType)
         {
             WorkspaceKinds = workspaceKinds;
->>>>>>> 815f0269
         }
-
-        this.ServiceType = serviceType.AssemblyQualifiedName;
-        this.Layer = layer ?? throw new ArgumentNullException(nameof(layer));
     }
 }