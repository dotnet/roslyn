--- conflicted
+++ resolved
@@ -9,33 +9,22 @@
 namespace Microsoft.CodeAnalysis.Host;
 
 /// <summary>
-/// Per language services provided by the host environment.
+/// Per-language services provided by the host environment.
 /// </summary>
-public abstract class HostLanguageServices
+/// <remarks>
+/// <para>Language services which implement <see cref="IDisposable"/> are considered ownable, in which case the
+/// owner is responsible for disposing of owned instances when they are no longer in use. The ownership rules are
+/// described in detail for <see cref="HostWorkspaceServices"/>. Instances of <see cref="ILanguageService"/> have
+/// the same ownership rules as <see cref="IWorkspaceService"/>, and instances of
+/// <see cref="ILanguageServiceFactory"/> have the same ownership rules as
+/// <see cref="IWorkspaceServiceFactory"/>.</para>
+/// </remarks>
+public abstract class HostLanguageServices : IDisposable
 {
     /// <summary>
-<<<<<<< HEAD
-    /// Per-language services provided by the host environment.
-    /// </summary>
-    /// <remarks>
-    /// <para>Language services which implement <see cref="IDisposable"/> are considered ownable, in which case the
-    /// owner is responsible for disposing of owned instances when they are no longer in use. The ownership rules are
-    /// described in detail for <see cref="HostWorkspaceServices"/>. Instances of <see cref="ILanguageService"/> have
-    /// the same ownership rules as <see cref="IWorkspaceService"/>, and instances of
-    /// <see cref="ILanguageServiceFactory"/> have the same ownership rules as
-    /// <see cref="IWorkspaceServiceFactory"/>.</para>
-    /// </remarks>
-    public abstract class HostLanguageServices : IDisposable
-    {
-        /// <summary>
-        /// The <see cref="HostWorkspaceServices"/> that originated this language service.
-        /// </summary>
-        public abstract HostWorkspaceServices WorkspaceServices { get; }
-=======
     /// The <see cref="HostWorkspaceServices"/> that originated this language service.
     /// </summary>
     public abstract HostWorkspaceServices WorkspaceServices { get; }
->>>>>>> fa643d6e
 
     /// <summary>
     /// The name of the language
@@ -61,18 +50,11 @@
     /// </summary>
     public abstract TLanguageService? GetService<TLanguageService>() where TLanguageService : ILanguageService;
 
-<<<<<<< HEAD
-        [SuppressMessage("Usage", "CA1816:Dispose methods should call SuppressFinalize", Justification = "Derived types are not allowed to include a finalizer for this pattern.")]
-        public virtual void Dispose()
-        {
-        }
+    [SuppressMessage("Usage", "CA1816:Dispose methods should call SuppressFinalize", Justification = "Derived types are not allowed to include a finalizer for this pattern.")]
+    public virtual void Dispose()
+    {
+    }
 
-        /// <summary>
-        /// Gets a language specific service provided by the host identified by the service type. 
-        /// If the host does not provide the service, this method returns throws <see cref="InvalidOperationException"/>.
-        /// </summary>
-        public TLanguageService GetRequiredService<TLanguageService>() where TLanguageService : ILanguageService
-=======
     /// <summary>
     /// Gets a language specific service provided by the host identified by the service type. 
     /// If the host does not provide the service, this method returns throws <see cref="InvalidOperationException"/>.
@@ -81,7 +63,6 @@
     {
         var service = GetService<TLanguageService>();
         if (service == null)
->>>>>>> fa643d6e
         {
             throw new InvalidOperationException(string.Format(WorkspacesResources.Service_of_type_0_is_required_to_accomplish_the_task_but_is_not_available_from_the_workspace, typeof(TLanguageService)));
         }
