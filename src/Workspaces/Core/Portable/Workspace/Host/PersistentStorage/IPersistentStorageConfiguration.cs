﻿// Licensed to the .NET Foundation under one or more agreements.
// The .NET Foundation licenses this file to you under the MIT license.
// See the LICENSE file in the project root for more information.

using System;
using System.Collections.Immutable;
using System.Composition;
using System.Diagnostics;
using System.IO;
using System.Linq;
using Microsoft.CodeAnalysis.Host.Mef;
using Microsoft.CodeAnalysis.Storage;
using Roslyn.Utilities;

namespace Microsoft.CodeAnalysis.Host
{
    /// <summary>
    /// Configuration of the <see cref="IPersistentStorageService"/> intended to be used to override behavior in tests.
    /// </summary>
    internal interface IPersistentStorageConfiguration : IWorkspaceService
    {
        /// <summary>
        /// Indicates that the client expects the DB to succeed at all work and that it should not ever gracefully fall over.
        /// Should not be set in normal host environments, where it is completely reasonable for things to fail
        /// (for example, if a client asks for a key that hasn't been stored yet).
        /// </summary>
        bool ThrowOnFailure { get; }

        string? TryGetStorageLocation(SolutionKey solutionKey);
    }

    [ExportWorkspaceService(typeof(IPersistentStorageConfiguration)), Shared]
    internal sealed class DefaultPersistentStorageConfiguration : IPersistentStorageConfiguration
    {
        /// <summary>
        /// Used to ensure that the path components we generate do not contain any characters that might be invalid in a
        /// path.  For example, Base64 encoding will use <c>/</c> which is something that we definitely do not want
        /// errantly added to a path.
        /// </summary>
        private static readonly ImmutableArray<char> s_invalidPathChars = Path.GetInvalidPathChars().Concat('/').ToImmutableArray();

        private static readonly string s_cacheDirectory;
        private static readonly string s_moduleFileName;

        static DefaultPersistentStorageConfiguration()
        {
            // Store in the LocalApplicationData/Roslyn/hash folder (%appdatalocal%/... on Windows,
            // ~/.local/share/... on unix).  This will place the folder in a location we can trust
            // to be able to get back to consistently as long as we're working with the same
            // solution and the same workspace kind.
            var appDataFolder = Environment.GetFolderPath(Environment.SpecialFolder.LocalApplicationData, Environment.SpecialFolderOption.Create);
            s_cacheDirectory = Path.Combine(appDataFolder, "Microsoft", "VisualStudio", "Roslyn", "Cache");
<<<<<<< HEAD

            s_moduleFileName = SafeName(Process.GetCurrentProcess().MainModule?.FileName ?? "Unknown");
=======
            var fileName = Process.GetCurrentProcess().MainModule?.FileName;
            Contract.ThrowIfNull(fileName);
            s_moduleFileName = SafeName(fileName);
>>>>>>> 663ceb3e
        }

        [ImportingConstructor]
        [Obsolete(MefConstruction.ImportingConstructorMessage, error: true)]
        public DefaultPersistentStorageConfiguration()
        {
        }

        public bool ThrowOnFailure => false;

        public string? TryGetStorageLocation(SolutionKey solutionKey)
        {
            if (string.IsNullOrWhiteSpace(solutionKey.FilePath))
                return null;

            // Ensure that each unique workspace kind for any given solution has a unique
            // folder to store their data in.

            return Path.Combine(
                s_cacheDirectory,
                s_moduleFileName,
                SafeName(solutionKey.FilePath));
        }

        private static string SafeName(string fullPath)
        {
            var fileName = Path.GetFileName(fullPath);

            // we don't want to build too long a path.  So only take a portion of the text we started with.
            // However, we want to avoid collisions, so ensure we also append a safe short piece of text
            // that is based on the full text.
            const int MaxLength = 20;
            var prefix = fileName.Length > MaxLength ? fileName[..MaxLength] : fileName;
            var suffix = Checksum.Create(fullPath);
            var fullName = $"{prefix}-{suffix}";
            return StripInvalidPathChars(fullName);
        }

        private static string StripInvalidPathChars(string val)
        {
            val = new string(val.Where(c => !s_invalidPathChars.Contains(c)).ToArray());

            return string.IsNullOrWhiteSpace(val) ? "None" : val;
        }
    }
}<|MERGE_RESOLUTION|>--- conflicted
+++ resolved
@@ -50,14 +50,9 @@
             // solution and the same workspace kind.
             var appDataFolder = Environment.GetFolderPath(Environment.SpecialFolder.LocalApplicationData, Environment.SpecialFolderOption.Create);
             s_cacheDirectory = Path.Combine(appDataFolder, "Microsoft", "VisualStudio", "Roslyn", "Cache");
-<<<<<<< HEAD
-
-            s_moduleFileName = SafeName(Process.GetCurrentProcess().MainModule?.FileName ?? "Unknown");
-=======
             var fileName = Process.GetCurrentProcess().MainModule?.FileName;
             Contract.ThrowIfNull(fileName);
             s_moduleFileName = SafeName(fileName);
->>>>>>> 663ceb3e
         }
 
         [ImportingConstructor]
