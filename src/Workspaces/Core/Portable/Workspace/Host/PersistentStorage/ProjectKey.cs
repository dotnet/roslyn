--- conflicted
+++ resolved
@@ -48,11 +48,5 @@
 
         public static ProjectKey ToProjectKey(SolutionKey solutionKey, ProjectState projectState)
             => new(solutionKey, projectState.Id, projectState.FilePath, projectState.Name, projectState.GetParseOptionsChecksum());
-<<<<<<< HEAD
-
-        public ProjectKey WithWorkspaceKind(string workspaceKind)
-            => new(Solution.WithWorkspaceKind(workspaceKind), Id, FilePath, Name, ParseOptionsChecksum);
-=======
->>>>>>> 67d940c4
     }
 }