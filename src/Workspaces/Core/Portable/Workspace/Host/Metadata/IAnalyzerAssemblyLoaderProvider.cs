--- conflicted
+++ resolved
@@ -19,7 +19,6 @@
 internal interface IAnalyzerAssemblyLoaderProvider : IWorkspaceService
 {
     IAnalyzerAssemblyLoaderInternal SharedShadowCopyLoader { get; }
-<<<<<<< HEAD
 
 #if NET
     /// <summary>
@@ -28,8 +27,6 @@
     /// </summary>
     IAnalyzerAssemblyLoaderInternal CreateNewShadowCopyLoader();
 #endif
-=======
->>>>>>> 574bde82
 }
 
 /// <summary>
@@ -67,17 +64,11 @@
         public IAnalyzerAssemblyLoaderInternal SharedShadowCopyLoader
             => _shadowCopyLoader.Value;
 
-<<<<<<< HEAD
         public IAnalyzerAssemblyLoaderInternal CreateNewShadowCopyLoader()
             => CreateShadowCopyLoader();
 
         private IAnalyzerAssemblyLoaderInternal CreateShadowCopyLoader()
-            => _factory.WrapLoader(DefaultAnalyzerAssemblyLoader.CreateNonLockingLoader(
-                    GetDefaultShadowCopyPath(), _factory._externalResolvers));
-=======
-        private IAnalyzerAssemblyLoaderInternal CreateShadowCopyLoader()
             => _factory.WrapLoader(DefaultAnalyzerAssemblyLoader.CreateNonLockingLoader(GetDefaultShadowCopyPath(), _factory._externalResolvers));
->>>>>>> 574bde82
 
         private string GetDefaultShadowCopyPath()
             => Path.Combine(Path.GetTempPath(), nameof(Roslyn), "AnalyzerAssemblyLoader", _workspaceKind);
