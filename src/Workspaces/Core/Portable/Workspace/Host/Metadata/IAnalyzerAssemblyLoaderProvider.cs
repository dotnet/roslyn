﻿// Licensed to the .NET Foundation under one or more agreements.
// The .NET Foundation licenses this file to you under the MIT license.
// See the LICENSE file in the project root for more information.

namespace Microsoft.CodeAnalysis.Host;

internal interface IAnalyzerAssemblyLoaderProvider : IWorkspaceService
{
<<<<<<< HEAD
    IAnalyzerAssemblyLoader GetShadowCopyLoader();

    IAnalyzerAssemblyLoader GetDirectLoader();
=======
    IAnalyzerAssemblyLoaderInternal GetShadowCopyLoader();
>>>>>>> 72751539
}<|MERGE_RESOLUTION|>--- conflicted
+++ resolved
@@ -6,11 +6,7 @@
 
 internal interface IAnalyzerAssemblyLoaderProvider : IWorkspaceService
 {
-<<<<<<< HEAD
-    IAnalyzerAssemblyLoader GetShadowCopyLoader();
+    IAnalyzerAssemblyLoaderInternal GetShadowCopyLoader();
 
-    IAnalyzerAssemblyLoader GetDirectLoader();
-=======
-    IAnalyzerAssemblyLoaderInternal GetShadowCopyLoader();
->>>>>>> 72751539
+    IAnalyzerAssemblyLoaderInternal GetDirectLoader();
 }