--- conflicted
+++ resolved
@@ -42,12 +42,8 @@
 
     public AbstractAnalyzerAssemblyLoaderProvider(IEnumerable<IAnalyzerAssemblyResolver> externalResolvers, IEnumerable<IAnalyzerAssemblyRedirector> externalRedirectors)
     {
-<<<<<<< HEAD
-        _externalResolvers = externalResolvers.ToImmutableArray();
-        _externalRedirectors = externalRedirectors.ToImmutableArray();
-=======
         _externalResolvers = [.. externalResolvers];
->>>>>>> b7e891b8
+        _externalRedirectors = [.. externalRedirectors];
         _shadowCopyLoader = new(CreateNewShadowCopyLoader);
     }
 
