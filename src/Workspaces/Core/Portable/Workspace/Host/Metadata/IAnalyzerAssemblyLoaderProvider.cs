--- conflicted
+++ resolved
@@ -13,13 +13,9 @@
 
 internal interface IAnalyzerAssemblyLoaderProvider : IWorkspaceService
 {
-<<<<<<< HEAD
-    IAnalyzerAssemblyLoaderInternal GetShadowCopyLoader();
+    IAnalyzerAssemblyLoaderInternal SharedShadowCopyLoader { get; }
 
-    IAnalyzerAssemblyLoaderInternal GetDirectLoader();
-}
-=======
-    IAnalyzerAssemblyLoaderInternal SharedShadowCopyLoader { get; }
+    IAnalyzerAssemblyLoaderInternal SharedDirectLoader { get; }
 }
 
 /// <summary>
@@ -30,20 +26,28 @@
 {
     private readonly ImmutableArray<IAnalyzerAssemblyResolver> _externalResolvers;
     private readonly Lazy<IAnalyzerAssemblyLoaderInternal> _shadowCopyLoader;
+    private readonly Lazy<IAnalyzerAssemblyLoaderInternal> _directLoader;
 
     public AbstractAnalyzerAssemblyLoaderProvider(IEnumerable<IAnalyzerAssemblyResolver> externalResolvers)
     {
         _externalResolvers = externalResolvers.ToImmutableArray();
         _shadowCopyLoader = new(CreateShadowCopyLoader);
+        _directLoader = new(CreateDirectLoader);
     }
 
     public IAnalyzerAssemblyLoaderInternal SharedShadowCopyLoader
         => _shadowCopyLoader.Value;
 
+    public IAnalyzerAssemblyLoaderInternal SharedDirectLoader
+        => _directLoader.Value;
+
     private IAnalyzerAssemblyLoaderInternal CreateShadowCopyLoader()
         => this.WrapLoader(DefaultAnalyzerAssemblyLoader.CreateNonLockingLoader(
                 Path.Combine(Path.GetTempPath(), nameof(Roslyn), "AnalyzerAssemblyLoader"),
                 _externalResolvers));
+
+    private IAnalyzerAssemblyLoaderInternal CreateDirectLoader()
+        => this.WrapLoader(new DefaultAnalyzerAssemblyLoader(_externalResolvers));
 
     protected virtual IAnalyzerAssemblyLoaderInternal WrapLoader(IAnalyzerAssemblyLoaderInternal loader)
         => loader;
@@ -54,5 +58,4 @@
 [method: Obsolete(MefConstruction.ImportingConstructorMessage, error: true)]
 internal sealed class DefaultAnalyzerAssemblyLoaderProvider(
     [ImportMany] IEnumerable<IAnalyzerAssemblyResolver> externalResolvers)
-    : AbstractAnalyzerAssemblyLoaderProvider(externalResolvers);
->>>>>>> 4b2c772b
+    : AbstractAnalyzerAssemblyLoaderProvider(externalResolvers);