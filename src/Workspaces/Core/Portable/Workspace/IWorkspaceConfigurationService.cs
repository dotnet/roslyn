﻿// Licensed to the .NET Foundation under one or more agreements.
// The .NET Foundation licenses this file to you under the MIT license.
// See the LICENSE file in the project root for more information.

using System;
using System.Composition;
using System.Runtime.Serialization;
using Microsoft.CodeAnalysis.Host.Mef;
using Microsoft.CodeAnalysis.Storage;

namespace Microsoft.CodeAnalysis.Host;

internal interface IWorkspaceConfigurationService : IWorkspaceService
{
    WorkspaceConfigurationOptions Options { get; }
}

[ExportWorkspaceService(typeof(IWorkspaceConfigurationService)), Shared]
[method: ImportingConstructor]
[method: Obsolete(MefConstruction.ImportingConstructorMessage, error: true)]
internal sealed class DefaultWorkspaceConfigurationService() : IWorkspaceConfigurationService
{
    public WorkspaceConfigurationOptions Options => WorkspaceConfigurationOptions.Default;
}

/// <summary>
/// Options that affect behavior of workspace core APIs (<see cref="Solution"/>, <see cref="Project"/>, <see
/// cref="Document"/>, <see cref="SyntaxTree"/>, etc.) to which it would be impractical to flow these options
/// explicitly. The options are instead provided by <see cref="IWorkspaceConfigurationService"/>. The remote
/// instance of this service is initialized based on the in-proc values (which themselves are loaded from global
/// options) when we establish connection from devenv to ServiceHub process. If another process connects to our
/// ServiceHub process before that the remote instance provides a predefined set of options <see
/// cref="RemoteDefault"/> that can later be updated when devenv connects to the ServiceHub process.
/// </summary>
[DataContract]
internal readonly record struct WorkspaceConfigurationOptions(
    [property: DataMember(Order = 0)] StorageDatabase CacheStorage = StorageDatabase.SQLite,
    [property: DataMember(Order = 1)] bool EnableOpeningSourceGeneratedFiles = false,
    [property: DataMember(Order = 2)] bool ValidateCompilationTrackerStates =
#if DEBUG // We will default this on in DEBUG builds
        true
#else
        false
#endif
    )
{
    public WorkspaceConfigurationOptions()
        : this(CacheStorage: StorageDatabase.SQLite)
    {
    }

    public static readonly WorkspaceConfigurationOptions Default = new();

    /// <summary>
    /// These values are such that the correctness of remote services is not affected if these options are changed from defaults
    /// to non-defaults while the services have already been executing.
    /// </summary>
    public static readonly WorkspaceConfigurationOptions RemoteDefault = new(
        CacheStorage: StorageDatabase.None,
        EnableOpeningSourceGeneratedFiles: false,
<<<<<<< HEAD
        RunSourceGeneratorsInSameProcessOnly: false);
=======
        DisableRecoverableText: false);
>>>>>>> 991d1f26
}<|MERGE_RESOLUTION|>--- conflicted
+++ resolved
@@ -57,10 +57,5 @@
     /// </summary>
     public static readonly WorkspaceConfigurationOptions RemoteDefault = new(
         CacheStorage: StorageDatabase.None,
-        EnableOpeningSourceGeneratedFiles: false,
-<<<<<<< HEAD
-        RunSourceGeneratorsInSameProcessOnly: false);
-=======
-        DisableRecoverableText: false);
->>>>>>> 991d1f26
+        EnableOpeningSourceGeneratedFiles: false);
 }