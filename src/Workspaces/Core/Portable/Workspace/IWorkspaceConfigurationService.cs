﻿// Licensed to the .NET Foundation under one or more agreements.
// The .NET Foundation licenses this file to you under the MIT license.
// See the LICENSE file in the project root for more information.

using System;
using System.Composition;
using System.Runtime.Serialization;
using Microsoft.CodeAnalysis.Host.Mef;

namespace Microsoft.CodeAnalysis.Host;

internal interface IWorkspaceConfigurationService : IWorkspaceService
{
    WorkspaceConfigurationOptions Options { get; }
}

[ExportWorkspaceService(typeof(IWorkspaceConfigurationService)), Shared]
[method: ImportingConstructor]
[method: Obsolete(MefConstruction.ImportingConstructorMessage, error: true)]
internal sealed class DefaultWorkspaceConfigurationService() : IWorkspaceConfigurationService
{
    public WorkspaceConfigurationOptions Options => WorkspaceConfigurationOptions.Default;
}

/// <summary>
/// Options that affect behavior of workspace core APIs (<see cref="Solution"/>, <see cref="Project"/>, <see
/// cref="Document"/>, <see cref="SyntaxTree"/>, etc.) to which it would be impractical to flow these options
/// explicitly. The options are instead provided by <see cref="IWorkspaceConfigurationService"/>. The remote instance of
/// this service is initialized based on the in-proc values (which themselves are loaded from global options) when we
/// establish connection from devenv to ServiceHub process. If another process connects to our ServiceHub process before
/// that the remote instance provides a predefined set of options <see cref="RemoteDefault"/> that can later be updated
/// when devenv connects to the ServiceHub process.
/// </summary>
[DataContract]
internal readonly record struct WorkspaceConfigurationOptions(
<<<<<<< HEAD
    [property: DataMember(Order = 0)] StorageDatabase CacheStorage = StorageDatabase.SQLite,
    [property: DataMember(Order = 1)] bool EnableOpeningSourceGeneratedFiles = false,
    [property: DataMember(Order = 2)] SourceGeneratorExecutionPreference SourceGeneratorExecution = SourceGeneratorExecutionPreference.Automatic,
    [property: DataMember(Order = 4)] bool UnifyLinkedDocumentContentsAcrossProjectFlavors = true,
    [property: DataMember(Order = 3)] bool ValidateCompilationTrackerStates =
=======
    [property: DataMember(Order = 0)] SourceGeneratorExecutionPreference SourceGeneratorExecution = SourceGeneratorExecutionPreference.Automatic,
    [property: DataMember(Order = 1)] bool ValidateCompilationTrackerStates =
>>>>>>> 92c1282d
#if DEBUG // We will default this on in DEBUG builds
        true
#else
        false
#endif
    )
{
    public static readonly WorkspaceConfigurationOptions Default = new();

    /// <summary>
    /// These values are such that the correctness of remote services is not affected if these options are changed from defaults
    /// to non-defaults while the services have already been executing.
    /// </summary>
<<<<<<< HEAD
    public static readonly WorkspaceConfigurationOptions RemoteDefault = new(
        CacheStorage: StorageDatabase.None,
        EnableOpeningSourceGeneratedFiles: false,
        UnifyLinkedDocumentContentsAcrossProjectFlavors: true);
=======
    public static readonly WorkspaceConfigurationOptions RemoteDefault = new();
>>>>>>> 92c1282d
}<|MERGE_RESOLUTION|>--- conflicted
+++ resolved
@@ -33,16 +33,9 @@
 /// </summary>
 [DataContract]
 internal readonly record struct WorkspaceConfigurationOptions(
-<<<<<<< HEAD
-    [property: DataMember(Order = 0)] StorageDatabase CacheStorage = StorageDatabase.SQLite,
-    [property: DataMember(Order = 1)] bool EnableOpeningSourceGeneratedFiles = false,
-    [property: DataMember(Order = 2)] SourceGeneratorExecutionPreference SourceGeneratorExecution = SourceGeneratorExecutionPreference.Automatic,
-    [property: DataMember(Order = 4)] bool UnifyLinkedDocumentContentsAcrossProjectFlavors = true,
-    [property: DataMember(Order = 3)] bool ValidateCompilationTrackerStates =
-=======
     [property: DataMember(Order = 0)] SourceGeneratorExecutionPreference SourceGeneratorExecution = SourceGeneratorExecutionPreference.Automatic,
-    [property: DataMember(Order = 1)] bool ValidateCompilationTrackerStates =
->>>>>>> 92c1282d
+    [property: DataMember(Order = 1)] bool UnifyLinkedDocumentContentsAcrossProjectFlavors = true,
+    [property: DataMember(Order = 2)] bool ValidateCompilationTrackerStates =
 #if DEBUG // We will default this on in DEBUG builds
         true
 #else
@@ -56,12 +49,5 @@
     /// These values are such that the correctness of remote services is not affected if these options are changed from defaults
     /// to non-defaults while the services have already been executing.
     /// </summary>
-<<<<<<< HEAD
-    public static readonly WorkspaceConfigurationOptions RemoteDefault = new(
-        CacheStorage: StorageDatabase.None,
-        EnableOpeningSourceGeneratedFiles: false,
-        UnifyLinkedDocumentContentsAcrossProjectFlavors: true);
-=======
     public static readonly WorkspaceConfigurationOptions RemoteDefault = new();
->>>>>>> 92c1282d
 }