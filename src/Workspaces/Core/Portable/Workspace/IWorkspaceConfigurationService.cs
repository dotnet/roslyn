--- conflicted
+++ resolved
@@ -34,12 +34,9 @@
 [DataContract]
 internal sealed record class WorkspaceConfigurationOptions(
     [property: DataMember(Order = 0)] SourceGeneratorExecutionPreference SourceGeneratorExecution = SourceGeneratorExecutionPreference.Automatic,
-<<<<<<< HEAD
     [property: DataMember(Order = 1)] bool UnifyLinkedDocumentContentsAcrossProjectFlavors = true,
-=======
-    [property: DataMember(Order = 1)] bool ReloadChangedAnalyzerReferences = true,
->>>>>>> 23f8f05f
-    [property: DataMember(Order = 2)] bool ValidateCompilationTrackerStates =
+    [property: DataMember(Order = 2)] bool ReloadChangedAnalyzerReferences = true,
+    [property: DataMember(Order = 3)] bool ValidateCompilationTrackerStates =
 #if DEBUG // We will default this on in DEBUG builds
         true
 #else
