--- conflicted
+++ resolved
@@ -1567,11 +1567,7 @@
                 var newDoc = projectChanges.NewProject.GetAdditionalDocument(documentId)!;
 
                 // We don't understand the text of additional documents and so we just replace the entire text.
-<<<<<<< HEAD
-                var currentText = newDoc.GetTextSynchronously(CancellationToken.None);
-=======
                 var currentText = newDoc.GetTextSynchronously(CancellationToken.None); // needs wait
->>>>>>> 31f02989
                 this.ApplyAdditionalDocumentTextChanged(documentId, currentText);
             }
 
@@ -1595,12 +1591,6 @@
             // update text if it's changed (unless it's unchangeable and we were asked to exclude them)
             if (newDoc.HasTextChanged(oldDoc, IgnoreUnchangeableDocumentsWhenApplyingChanges))
             {
-<<<<<<< HEAD
-                // we can't get old text, there is not much we can do except replacing whole text.
-                var currentText = newDoc.GetTextSynchronously(CancellationToken.None);
-                this.ApplyDocumentTextChanged(documentId, currentText);
-                return;
-=======
                 // What we'd like to do here is figure out what actual text changes occurred and pass them on to the host.
                 // However, since it is likely that the change was done by replacing the syntax tree, getting the actual text changes is non trivial.
 
@@ -1625,7 +1615,6 @@
                     // So either the new text already knows the individual changes or we do not have a way to compute them.
                     this.ApplyDocumentTextChanged(documentId, newText);
                 }
->>>>>>> 31f02989
             }
 
             // Update document info if changed. Updating the info can cause files to move on disk (or have other side effects),
@@ -1672,20 +1661,8 @@
                 .WithAnalyzerConfigDocuments(project.AnalyzerConfigDocuments.Select(d => CreateDocumentInfoWithText(d)));
         }
 
-<<<<<<< HEAD
-        private SourceText GetTextForced(TextDocument doc)
-        {
-            return doc.GetTextSynchronously(CancellationToken.None);
-        }
-
-        private DocumentInfo CreateDocumentInfoWithText(TextDocument doc)
-        {
-            return CreateDocumentInfoWithoutText(doc).WithTextLoader(TextLoader.From(TextAndVersion.Create(GetTextForced(doc), VersionStamp.Create(), doc.FilePath)));
-        }
-=======
         private static DocumentInfo CreateDocumentInfoWithText(TextDocument doc)
             => CreateDocumentInfoWithoutText(doc).WithTextLoader(TextLoader.From(TextAndVersion.Create(doc.GetTextSynchronously(CancellationToken.None), VersionStamp.Create(), doc.FilePath)));
->>>>>>> 31f02989
 
         internal static DocumentInfo CreateDocumentInfoWithoutText(TextDocument doc)
         {
