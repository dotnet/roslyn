﻿// Licensed to the .NET Foundation under one or more agreements.
// The .NET Foundation licenses this file to you under the MIT license.
// See the LICENSE file in the project root for more information.

using System;
using System.Collections.Generic;
using System.Collections.Immutable;
using System.Diagnostics;
using System.Diagnostics.CodeAnalysis;
using System.Linq;
using System.Threading;
using System.Threading.Tasks;
using Microsoft.CodeAnalysis;
using Microsoft.CodeAnalysis.Diagnostics;
using Microsoft.CodeAnalysis.ErrorReporting;
using Microsoft.CodeAnalysis.Host;
using Microsoft.CodeAnalysis.Internal.Log;
using Microsoft.CodeAnalysis.Options;
using Microsoft.CodeAnalysis.PooledObjects;
using Microsoft.CodeAnalysis.Remote;
using Microsoft.CodeAnalysis.Shared.Extensions;
using Microsoft.CodeAnalysis.Shared.TestHooks;
using Microsoft.CodeAnalysis.Text;
using Roslyn.Utilities;

namespace Microsoft.CodeAnalysis;

/// <summary>
/// A workspace provides access to a active set of source code projects and documents and their
/// associated syntax trees, compilations and semantic models. A workspace has a current solution
/// that is an immutable snapshot of the projects and documents. This property may change over time
/// as the workspace is updated either from live interactions in the environment or via call to the
/// workspace's <see cref="TryApplyChanges(Solution)"/> method.
/// </summary>
public abstract partial class Workspace : IDisposable
{
    private readonly string? _workspaceKind;
    private readonly HostWorkspaceServices _services;

    private readonly ILegacyGlobalOptionService _legacyOptions;

    // forces serialization of mutation calls from host (OnXXX methods). Must take this lock before taking stateLock.
    private readonly SemaphoreSlim _serializationLock = new(initialCount: 1);

    // this lock guards all the mutable fields (do not share lock with derived classes)
    private readonly NonReentrantLock _stateLock = new(useThisInstanceForSynchronization: true);

    /// <summary>
    /// Current solution.  Must be locked with <see cref="_serializationLock"/> when writing to it.
    /// </summary>
    private Solution _latestSolution;

    private readonly TaskQueue _taskQueue;

    // test hooks.
    internal static bool TestHookStandaloneProjectsDoNotHoldReferences = false;

<<<<<<< HEAD
        // this lock guards all the mutable fields (do not share lock with derived classes)
        private readonly SemaphoreSlim _stateLock = new(initialCount: 1);
=======
    /// <summary>
    /// Determines whether changes made to unchangeable documents will be silently ignored or cause exceptions to be thrown
    /// when they are applied to workspace via <see cref="TryApplyChanges(Solution, IProgress{CodeAnalysisProgress})"/>. 
    /// A document is unchangeable if <see cref="IDocumentOperationService.CanApplyChange"/> is false.
    /// </summary>
    internal virtual bool IgnoreUnchangeableDocumentsWhenApplyingChanges { get; } = false;
>>>>>>> 687856f5

    /// <summary>
    /// Constructs a new workspace instance.
    /// </summary>
    /// <param name="host">The <see cref="HostServices"/> this workspace uses</param>
    /// <param name="workspaceKind">A string that can be used to identify the kind of workspace. Usually this matches the name of the class.</param>
    protected Workspace(HostServices host, string? workspaceKind)
    {
        _workspaceKind = workspaceKind;

        _services = host.CreateWorkspaceServices(this);

        _legacyOptions = _services.GetRequiredService<ILegacyWorkspaceOptionService>().LegacyGlobalOptions;
        _legacyOptions.RegisterWorkspace(this);

        // queue used for sending events
        var schedulerProvider = _services.GetRequiredService<ITaskSchedulerProvider>();
        var listenerProvider = _services.GetRequiredService<IWorkspaceAsynchronousOperationListenerProvider>();
        _taskQueue = new TaskQueue(listenerProvider.GetListener(), schedulerProvider.CurrentContextScheduler);

        // initialize with empty solution
        var info = SolutionInfo.Create(SolutionId.CreateNewId(), VersionStamp.Create());

        var emptyOptions = new SolutionOptionSet(_legacyOptions);

        _latestSolution = CreateSolution(info, emptyOptions, analyzerReferences: SpecializedCollections.EmptyReadOnlyList<AnalyzerReference>());

        _updateSourceGeneratorsQueue = new AsyncBatchingWorkQueue<(ProjectId? projectId, bool forceRegeneration)>(
            // Idle processing speed
            TimeSpan.FromMilliseconds(1500),
            ProcessUpdateSourceGeneratorRequestAsync,
            EqualityComparer<(ProjectId? projectId, bool forceRegeneration)>.Default,
            listenerProvider.GetListener(),
            _updateSourceGeneratorsQueueTokenSource.Token);
    }

    /// <summary>
    /// Services provider by the host for implementing workspace features.
    /// </summary>
    public HostWorkspaceServices Services => _services;

    /// <summary>
    /// Override this property if the workspace supports partial semantics for documents.
    /// </summary>
    protected internal virtual bool PartialSemanticsEnabled => false;

    /// <summary>
    /// The kind of the workspace.
    /// This is generally <see cref="WorkspaceKind.Host"/> if originating from the host environment, but may be
    /// any other name used for a specific kind of workspace.
    /// </summary>
    // TODO (https://github.com/dotnet/roslyn/issues/37110): decide if Kind should be non-null
    public string? Kind => _workspaceKind;

    /// <summary>
    /// Create a new empty solution instance associated with this workspace.
    /// </summary>
    protected internal Solution CreateSolution(SolutionInfo solutionInfo)
    {
        var options = new SolutionOptionSet(_legacyOptions);
        return CreateSolution(solutionInfo, options, solutionInfo.AnalyzerReferences);
    }

    /// <summary>
    /// Create a new empty solution instance associated with this workspace, and with the given options.
    /// </summary>
    private Solution CreateSolution(SolutionInfo solutionInfo, SolutionOptionSet options, IReadOnlyList<AnalyzerReference> analyzerReferences)
        => new(this, solutionInfo.Attributes, options, analyzerReferences);

    /// <summary>
    /// Create a new empty solution instance associated with this workspace.
    /// </summary>
    protected internal Solution CreateSolution(SolutionId id)
        => CreateSolution(SolutionInfo.Create(id, VersionStamp.Create()));

    /// <summary>
    /// The current solution.
    ///
    /// The solution is an immutable model of the current set of projects and source documents.
    /// It provides access to source text, syntax trees and semantics.
    ///
    /// This property may change as the workspace reacts to changes in the environment or
    /// after <see cref="TryApplyChanges(Solution)"/> is called.
    /// </summary>
    public Solution CurrentSolution
    {
        get
        {
            return Volatile.Read(ref _latestSolution);
        }
    }

    /// <summary>
    /// Sets the <see cref="CurrentSolution"/> of this workspace. This method does not raise a <see cref="WorkspaceChanged"/> event.
    /// </summary>
    /// <remarks>
    /// This method does not guarantee that linked files will have the same contents. Callers
    /// should enforce that policy before passing in the new solution.
    /// </remarks>
    protected Solution SetCurrentSolution(Solution solution)
        => SetCurrentSolutionEx(solution).newSolution;

    /// <summary>
    /// Sets the <see cref="CurrentSolution"/> of this workspace. This method does not raise a <see
    /// cref="WorkspaceChanged"/> event.  This method should be used <em>sparingly</em>.  As much as possible,
    /// derived types should use the SetCurrentSolution overloads that take a transformation.
    /// </summary>
    /// <remarks>
    /// This method does not guarantee that linked files will have the same contents. Callers
    /// should enforce that policy before passing in the new solution.
    /// </remarks>
    private protected (Solution oldSolution, Solution newSolution) SetCurrentSolutionEx(Solution solution)
    {
        if (solution is null)
            throw new ArgumentNullException(nameof(solution));

        using (_serializationLock.DisposableWait())
        {
            var oldSolution = this.CurrentSolution;
            if (solution == oldSolution)
            {
                // No change
                return (solution, solution);
            }

            _latestSolution = solution.WithNewWorkspace(oldSolution.WorkspaceKind, oldSolution.WorkspaceVersion + 1, oldSolution.Services);
            return (oldSolution, _latestSolution);
        }
    }

    /// <inheritdoc cref="SetCurrentSolution(Func{Solution, Solution}, Func{Solution, Solution, ValueTuple{WorkspaceChangeKind, ProjectId?, DocumentId?}}, Action{Solution, Solution}?, Action{Solution, Solution}?)"/>
    internal bool SetCurrentSolution(
        Func<Solution, Solution> transformation,
        WorkspaceChangeKind changeKind,
        ProjectId? projectId = null,
        DocumentId? documentId = null,
        Action<Solution, Solution>? onBeforeUpdate = null,
        Action<Solution, Solution>? onAfterUpdate = null)
    {
        var (updated, _) = SetCurrentSolution(
            transformation,
            (_, _) => (changeKind, projectId, documentId),
            onBeforeUpdate,
            onAfterUpdate);
        return updated;
    }

    /// <summary>
    /// Applies specified transformation to <see cref="CurrentSolution"/>, updates <see cref="CurrentSolution"/> to
    /// the new value and raises a workspace change event of the specified kind.  All linked documents in the
    /// solution (which normally will have the same content values) will be updated to to have the same content
    /// *identity*.  In other words, they will point at the same <see cref="ITextAndVersionSource"/> instances,
    /// allowing that memory to be shared.
    /// </summary>
    /// <param name="transformation">Solution transformation.</param>
    /// <param name="changeKind">The kind of workspace change event to raise. The id of the project updated by
    /// <paramref name="transformation"/> to be passed to the workspace change event.  And the id of the document
    /// updated by <paramref name="transformation"/> to be passed to the workspace change event.</param>
    /// <returns>True if <see cref="CurrentSolution"/> was set to the transformed solution, false if the
    /// transformation did not change the solution.</returns>
    internal (bool updated, Solution newSolution) SetCurrentSolution(
        Func<Solution, Solution> transformation,
        Func<Solution, Solution, (WorkspaceChangeKind changeKind, ProjectId? projectId, DocumentId? documentId)> changeKind,
        Action<Solution, Solution>? onBeforeUpdate = null,
        Action<Solution, Solution>? onAfterUpdate = null)
    {
#pragma warning disable CA2012 // Use ValueTasks correctly
        var valueTask = SetCurrentSolutionAsync(
            useAsync: false,
            transformation,
            changeKind,
            onBeforeUpdate,
            onAfterUpdate,
            CancellationToken.None);

        return valueTask.VerifyCompleted("Task must have completed synchronously as we passed 'useAsync: false' to SetCurrentSolutionAsync");
#pragma warning restore CA2012 // Use ValueTasks correctly
    }

    internal async ValueTask<(bool updated, Solution newSolution)> SetCurrentSolutionAsync(
        bool useAsync,
        Func<Solution, Solution> transformation,
        Func<Solution, Solution, (WorkspaceChangeKind changeKind, ProjectId? projectId, DocumentId? documentId)> changeKind,
        Action<Solution, Solution>? onBeforeUpdate,
        Action<Solution, Solution>? onAfterUpdate,
        CancellationToken cancellationToken)
    {
        var (oldSolution, newSolution) = await SetCurrentSolutionAsync(
            useAsync,
            data: (@this: this, transformation, onBeforeUpdate, onAfterUpdate, changeKind),
            transformation: static (oldSolution, data) =>
            {
                var newSolution = data.transformation(oldSolution);

                // Attempt to unify the syntax trees in the new solution.
                return UnifyLinkedDocumentContents(oldSolution, newSolution);
            },
            mayRaiseEvents: true,
            onBeforeUpdate: static (oldSolution, newSolution, data) =>
            {
                data.onBeforeUpdate?.Invoke(oldSolution, newSolution);
            },
            onAfterUpdate: static (oldSolution, newSolution, data) =>
            {
                data.onAfterUpdate?.Invoke(oldSolution, newSolution);

                // Queue the event but don't execute its handlers on this thread.
                // Doing so under the serialization lock guarantees the same ordering of the events
                // as the order of the changes made to the solution.
                var (changeKind, projectId, documentId) = data.changeKind(oldSolution, newSolution);
                data.@this.RaiseWorkspaceChangedEventAsync(changeKind, oldSolution, newSolution, projectId, documentId);
            },
            cancellationToken).ConfigureAwait(false);

        return (oldSolution != newSolution, newSolution);

        static Solution UnifyLinkedDocumentContents(Solution oldSolution, Solution newSolution)
        {
            // note: if it turns out this is too expensive, we could consider using the passed in projectId/document
            // to limit the set of changes we look at.  However, GetChanges *should* be fairly fast as it does
            // workspace-green-node identity checks to quickly narrow down what changed.

            var changes = newSolution.GetChanges(oldSolution);

            // For all added documents, see if they link to an existing document.  If so, use that existing documents text/tree.
            foreach (var addedProject in changes.GetAddedProjects())
            {
                // Ignore projects that don't even have syntax trees to share.
                if (!addedProject.SupportsCompilation)
                    continue;

                // It's likely when adding files that if we link them to files in another project, that we will do the
                // same for other sibling files being added.  Keep that information around so help speed up the linked
                // file search as we process siblings.
                ProjectId? relatedProjectIdHint = null;
                foreach (var addedDocument in addedProject.Documents)
                    (newSolution, relatedProjectIdHint) = UpdateAddedDocumentToExistingContentsInSolution(newSolution, addedDocument.Id, relatedProjectIdHint);
            }

            using var _ = PooledHashSet<DocumentId>.GetInstance(out var seenChangedDocuments);

            foreach (var projectChanges in changes.GetProjectChanges())
            {
                // Ignore projects that don't even have syntax trees to share.
                if (!projectChanges.NewProject.SupportsCompilation)
                    continue;

                // Now do the same for all added documents in a project.
                ProjectId? relatedProjectIdHint = null;
                foreach (var addedDocument in projectChanges.GetAddedDocuments())
                    (newSolution, relatedProjectIdHint) = UpdateAddedDocumentToExistingContentsInSolution(newSolution, addedDocument, relatedProjectIdHint);

                // now, for any changed document, ensure we go and make all links to it have the same text/tree.
                foreach (var changedDocumentId in projectChanges.GetChangedDocuments())
                    newSolution = UpdateExistingDocumentsToChangedDocumentContents(newSolution, changedDocumentId, seenChangedDocuments);
            }

            return newSolution;
        }

        static (Solution newSolution, ProjectId? relatedProjectId) UpdateAddedDocumentToExistingContentsInSolution(
            Solution solution, DocumentId addedDocumentId, ProjectId? relatedProjectIdHint)
        {
            Contract.ThrowIfTrue(addedDocumentId.ProjectId == relatedProjectIdHint);

            // Look for a related document we can create our contents from.  We only have to look for a single related
            // doc as we'll be done once we update our contents to theirs.  Note: GetFirstRelatedDocumentId will also
            // not search the project that addedDocumentId came from.  So this will help ensure we don't repeatedly add
            // documents to a project, then look for related docs *within that project*, forcing the file-path map in it
            // to be recreated for each document.
            var relatedDocumentId = solution.GetFirstRelatedDocumentId(addedDocumentId, relatedProjectIdHint);

            // Couldn't find a related document.  Keep the same solution, and keep track of the best related project we
            // found while processing this project.
            if (relatedDocumentId is null)
                return (solution, relatedProjectIdHint);

            var relatedDocument = solution.GetRequiredDocument(relatedDocumentId);

            // Should never return a file as its own related document
            Contract.ThrowIfTrue(relatedDocumentId == addedDocumentId);

            // Related document must come from a distinct project.
            Contract.ThrowIfTrue(relatedDocumentId.ProjectId == addedDocumentId.ProjectId);

            var newSolution = solution.WithDocumentContentsFrom(addedDocumentId, relatedDocument.DocumentState, forceEvenIfTreesWouldDiffer: false);
            return (newSolution, relatedProjectId: relatedDocumentId.ProjectId);
        }

        static Solution UpdateExistingDocumentsToChangedDocumentContents(Solution solution, DocumentId changedDocumentId, HashSet<DocumentId> processedDocuments)
        {
            // Changing a document in a linked-doc-chain will end up producing N changed documents.  We only want to
            // process that chain once.
            if (processedDocuments.Add(changedDocumentId))
            {
                var changedDocument = solution.GetRequiredDocument(changedDocumentId);
                var relatedDocumentIds = solution.GetRelatedDocumentIds(changedDocumentId);
                foreach (var relatedDocumentId in relatedDocumentIds)
                {
                    if (relatedDocumentId == changedDocumentId)
                        continue;

                    if (processedDocuments.Add(relatedDocumentId))
                        solution = solution.WithDocumentContentsFrom(relatedDocumentId, changedDocument.DocumentState, forceEvenIfTreesWouldDiffer: false);
                }
            }

            return solution;
        }
    }

    /// <summary>
    /// Applies specified transformation to <see cref="CurrentSolution"/>, updates <see cref="CurrentSolution"/> to
    /// the new value and performs a requested callback immediately before and after that update.  The callbacks
    /// will be invoked atomically while while <see cref="_serializationLock"/> is being held.
    /// </summary>
    /// <param name="transformation">Solution transformation. This may be run multiple times.  As such it should be
    /// a purely functional transformation on the solution instance passed to it.  It should not make stateful
    /// changes elsewhere.</param>
    /// <param name="mayRaiseEvents"><see langword="true"/> if this operation may raise observable events;
    /// otherwise, <see langword="false"/>. If <see langword="true"/>, the operation will call
    /// <see cref="EnsureEventListeners"/> to ensure listeners are registered prior to callbacks that may raise
    /// events.</param>
    /// <param name="onBeforeUpdate">Action to perform immediately prior to updating <see cref="CurrentSolution"/>.
    /// The action will be passed the old <see cref="CurrentSolution"/> that will be replaced and the exact solution
    /// it will be replaced with. The latter may be different than the solution returned by <paramref
    /// name="transformation"/> as it will have its <see cref="Solution.WorkspaceVersion"/> updated
    /// accordingly.  This will only be run once.</param>
    /// <param name="onAfterUpdate">Action to perform once <see cref="CurrentSolution"/> has been updated.  The
    /// action will be passed the old <see cref="CurrentSolution"/> that was just replaced and the exact solution it
    /// was replaced with. The latter may be different than the solution returned by <paramref
    /// name="transformation"/> as it will have its <see cref="Solution.WorkspaceVersion"/> updated
    /// accordingly.  This will only be run once.</param>
    private protected (Solution oldSolution, Solution newSolution) SetCurrentSolution<TData>(
        TData data,
        Func<Solution, TData, Solution> transformation,
        bool mayRaiseEvents = true,
        Action<Solution, Solution, TData>? onBeforeUpdate = null,
        Action<Solution, Solution, TData>? onAfterUpdate = null)
    {
#pragma warning disable CA2012 // Use ValueTasks correctly
        var valueTask = SetCurrentSolutionAsync(
            useAsync: false,
            data,
            transformation,
            mayRaiseEvents,
            onBeforeUpdate,
            onAfterUpdate,
            CancellationToken.None);

        return valueTask.VerifyCompleted("Task must have completed synchronously as we passed 'useAsync: false' to SetCurrentSolutionAsync");
#pragma warning restore CA2012 // Use ValueTasks correctly
    }

    /// <inheritdoc cref="SetCurrentSolution{TData}(TData, Func{Solution, TData, Solution}, bool, Action{Solution, Solution, TData}?, Action{Solution, Solution, TData}?)"/>
    private protected async ValueTask<(Solution oldSolution, Solution newSolution)> SetCurrentSolutionAsync<TData>(
        bool useAsync,
        TData data,
        Func<Solution, TData, Solution> transformation,
        bool mayRaiseEvents,
        Action<Solution, Solution, TData>? onBeforeUpdate,
        Action<Solution, Solution, TData>? onAfterUpdate,
        CancellationToken cancellationToken)
    {
        Contract.ThrowIfNull(transformation);

        try
        {
            var oldSolution = Volatile.Read(ref _latestSolution);

            if (mayRaiseEvents)
            {
                // Ensure our event handlers are realized prior to taking this lock.  We don't want to deadlock trying
                // to obtain them when calling one of our callbacks. See https://github.com/dotnet/roslyn/issues/64681
                EnsureEventListeners();
            }

            while (true)
            {
                // Run the transformation outside of the lock as it should not be making any state changes to us.
                var newSolution = transformation(oldSolution, data);

                // if it did nothing, then no need to proceed.
                if (oldSolution == newSolution)
                    return (oldSolution, newSolution);

                // Now, take the lock and try to update our internal state.
                using (useAsync ? await _serializationLock.DisposableWaitAsync(cancellationToken).ConfigureAwait(false) : _serializationLock.DisposableWait(cancellationToken))
                {
                    if (_latestSolution != oldSolution)
                    {
                        // something else snuck in and wrote to _latestSolution. Restart and try again.
                        oldSolution = _latestSolution;
                        continue;
                    }

                    newSolution = newSolution.WithNewWorkspace(oldSolution.WorkspaceKind, oldSolution.WorkspaceVersion + 1, oldSolution.Services);

                    // Prior to updating the latest solution, let the caller do any other state updates they want.
                    onBeforeUpdate?.Invoke(oldSolution, newSolution, data);

                    _latestSolution = newSolution;

                    // Once we've updated _latestSolution, perform any requested callbacks.
                    onAfterUpdate?.Invoke(oldSolution, newSolution, data);
                    return (oldSolution, newSolution);
                }
            }
        }
        catch (Exception e) when (FatalError.ReportAndPropagate(e, ErrorSeverity.Critical))
        {
            // We'll rethrow the exception to the caller, since this exception could represent a bug in a third-party workspace, and if at this point our workspace
            // is corrupted we want the caller to know.
            throw ExceptionUtilities.Unreachable();
        }
    }

    /// <summary>
    /// Gets or sets the set of all global options and <see cref="Solution.Options"/>.
    /// Setter also force updates the <see cref="CurrentSolution"/> to have the updated <see cref="Solution.Options"/>.
    /// </summary>
    public OptionSet Options
    {
        get
        {
            return this.CurrentSolution.Options;
        }

        [Obsolete(@"Workspace options should be set by invoking 'workspace.TryApplyChanges(workspace.CurrentSolution.WithOptions(newOptionSet))'")]
        set
        {
            var changedOptions = value switch
            {
                null => throw new ArgumentNullException(nameof(value)),
                SolutionOptionSet solutionOptionSet => solutionOptionSet.GetChangedOptions(),
                _ => throw new ArgumentException(WorkspacesResources.Options_did_not_come_from_specified_Solution, paramName: nameof(value))
            };

            _legacyOptions.SetOptions(changedOptions.internallyDefined, changedOptions.externallyDefined);
        }
    }

    internal void UpdateCurrentSolutionOnOptionsChanged()
    {
        SetCurrentSolution(
            oldSolution => oldSolution.WithOptions(new SolutionOptionSet(_legacyOptions)),
            WorkspaceChangeKind.SolutionChanged);
    }

    /// <summary>
    /// Executes an action as a background task, as part of a sequential queue of tasks.
    /// </summary>
    [SuppressMessage("Style", "VSTHRD200:Use \"Async\" suffix for async methods", Justification = "This is a Task wrapper, not an asynchronous method.")]
    protected internal Task ScheduleTask(Action action, string? taskName = "Workspace.Task")
        => _taskQueue.ScheduleTask(taskName ?? "Workspace.Task", action, CancellationToken.None);

    /// <summary>
    /// Execute a function as a background task, as part of a sequential queue of tasks.
    /// </summary>
    [SuppressMessage("Style", "VSTHRD200:Use \"Async\" suffix for async methods", Justification = "This is a Task wrapper, not an asynchronous method.")]
    protected internal Task<T> ScheduleTask<T>(Func<T> func, string? taskName = "Workspace.Task")
        => _taskQueue.ScheduleTask(taskName ?? "Workspace.Task", func, CancellationToken.None);

    /// <summary>
    /// Override this method to act immediately when the text of a document has changed, as opposed
    /// to waiting for the corresponding workspace changed event to fire asynchronously.
    /// </summary>
    protected virtual void OnDocumentTextChanged(Document document)
    {
    }

    /// <summary>
    /// Override this method to act immediately when a document is closing, as opposed
    /// to waiting for the corresponding workspace changed event to fire asynchronously.
    /// </summary>
    protected virtual void OnDocumentClosing(DocumentId documentId)
    {
    }

    /// <summary>
    /// Clears all solution data and empties the current solution.
    /// </summary>
    protected void ClearSolution()
    {
        this.ClearSolution(reportChangeEvent: true);
    }

    /// <param name="reportChangeEvent">Used so that while disposing we can clear the solution without issuing more
    /// events. As we are disposing, we don't want to cause any current listeners to do work on us as we're in the
    /// process of going away.</param>
    private void ClearSolution(bool reportChangeEvent)
    {
        this.SetCurrentSolution(
            data: /*unused*/ 0,
            (oldSolution, _) => this.CreateSolution(oldSolution.Id),
            mayRaiseEvents: reportChangeEvent,
            onBeforeUpdate: (_, _, _) => this.ClearSolutionData(),
            onAfterUpdate: (oldSolution, newSolution, _) =>
            {
                if (reportChangeEvent)
                    this.RaiseWorkspaceChangedEventAsync(WorkspaceChangeKind.SolutionCleared, oldSolution, newSolution);
            });
    }

    /// <summary>
    /// This method is called when a solution is cleared.
    /// <para>
    /// Override this method if you want to do additional work when a solution is cleared. Call the base method at
    /// the end of your method.</para>
    /// <para>
    /// This method is called while a lock is held.  Be very careful when overriding as innapropriate work can cause deadlocks.
    /// </para>
    /// </summary>
    protected virtual void ClearSolutionData()
    {
        this.ClearOpenDocuments();
    }

    /// <summary>
    /// This method is called when an individual project is removed.
    ///
    /// Override this method if you want to do additional work when a project is removed.
    /// Call the base method at the end of your method.
    /// </summary>
    protected virtual void ClearProjectData(ProjectId projectId)
        => this.ClearOpenDocuments(projectId);

    /// <summary>
    /// This method is called to clear an individual document is removed.
    ///
    /// Override this method if you want to do additional work when a document is removed.
    /// Call the base method at the end of your method.
    /// </summary>
    protected internal virtual void ClearDocumentData(DocumentId documentId)
        => this.ClearOpenDocument(documentId);

    /// <summary>
    /// Disposes this workspace. The workspace can longer be used after it is disposed.
    /// </summary>
    public void Dispose()
        => this.Dispose(finalize: false);

    /// <summary>
    /// Call this method when the workspace is disposed.
    ///
    /// Override this method to do additional work when the workspace is disposed.
    /// Call this method at the end of your method.
    /// </summary>
    protected virtual void Dispose(bool finalize)
    {
        if (!finalize)
        {
            // Use `reportChangeEvent` as we do not want to issue an event here since we're in the process of
            // tearing ourselves down.
            this.ClearSolution(reportChangeEvent: false);

            this.Services.GetService<IWorkspaceEventListenerService>()?.Stop();
        }

        _legacyOptions.UnregisterWorkspace(this);

        // Directly dispose IRemoteHostClientProvider if necessary. This is a test hook to ensure RemoteWorkspace
        // gets disposed in unit tests as soon as TestWorkspace gets disposed. This would be superseded by direct
        // support for IDisposable in https://github.com/dotnet/roslyn/pull/47951.
        if (Services.GetService<IRemoteHostClientProvider>() is IDisposable disposableService)
        {
            disposableService.Dispose();
        }

        // We're disposing this workspace.  Stop any work to update SG docs in the background.
        _updateSourceGeneratorsQueueTokenSource.Cancel();
    }

    #region Host API

    private static Solution CheckAndAddProject(Solution newSolution, ProjectInfo project)
    {
        CheckProjectIsNotInSolution(newSolution, project.Id);
        return newSolution.AddProject(project);
    }

    /// <summary>
    /// Call this method to respond to a solution being opened in the host environment.
    /// </summary>
    protected internal void OnSolutionAdded(SolutionInfo solutionInfo)
    {
        this.SetCurrentSolution(
            oldSolution =>
            {
                CheckSolutionIsEmpty(oldSolution);

                var newSolution = this.CreateSolution(solutionInfo);

                foreach (var project in solutionInfo.Projects)
                    newSolution = CheckAndAddProject(newSolution, project);

                return newSolution;
            }, WorkspaceChangeKind.SolutionAdded);
    }

    /// <summary>
    /// Call this method to respond to a solution being reloaded in the host environment.
    /// </summary>
    protected internal void OnSolutionReloaded(SolutionInfo reloadedSolutionInfo)
    {
        this.SetCurrentSolution(
            oldSolution =>
            {
                var newSolution = this.CreateSolution(reloadedSolutionInfo);

                foreach (var project in reloadedSolutionInfo.Projects)
                    newSolution = CheckAndAddProject(newSolution, project);

                return this.AdjustReloadedSolution(oldSolution, newSolution);
            }, WorkspaceChangeKind.SolutionReloaded);
    }

    /// <summary>
    /// This method is called when the solution is removed from the workspace.
    ///
    /// Override this method if you want to do additional work when the solution is removed.
    /// Call the base method at the end of your method.
    /// Call this method to respond to a solution being removed/cleared/closed in the host environment.
    /// </summary>
    protected internal void OnSolutionRemoved()
    {
        this.SetCurrentSolution(
            _ => this.CreateSolution(SolutionId.CreateNewId()),
            WorkspaceChangeKind.SolutionRemoved,
            onBeforeUpdate: (_, _) => this.ClearSolutionData());
    }

    /// <summary>
    /// Call this method to respond to a project being added/opened in the host environment.
    /// </summary>
    protected internal void OnProjectAdded(ProjectInfo projectInfo)
    {
        this.SetCurrentSolution(
            oldSolution => CheckAndAddProject(oldSolution, projectInfo),
            WorkspaceChangeKind.ProjectAdded, projectId: projectInfo.Id);
    }

    /// <summary>
    /// Call this method to respond to a project being reloaded in the host environment.
    /// </summary>
    protected internal virtual void OnProjectReloaded(ProjectInfo reloadedProjectInfo)
    {
        var projectId = reloadedProjectInfo.Id;
        this.SetCurrentSolution(
            oldSolution =>
            {
                CheckProjectIsInSolution(oldSolution, projectId);

                return this.AdjustReloadedProject(
                    oldSolution.GetRequiredProject(projectId),
                    oldSolution.RemoveProject(projectId).AddProject(reloadedProjectInfo).GetRequiredProject(projectId)).Solution;
            }, WorkspaceChangeKind.ProjectReloaded, projectId);
    }

    /// <summary>
    /// Call this method to respond to a project being removed from the host environment.
    /// </summary>
    protected internal virtual void OnProjectRemoved(ProjectId projectId)
    {
        this.SetCurrentSolution(
            oldSolution =>
            {
                CheckProjectIsInSolution(oldSolution, projectId);
                this.CheckProjectCanBeRemoved(projectId);

                return oldSolution.RemoveProject(projectId);
            },
            WorkspaceChangeKind.ProjectRemoved, projectId,
            onBeforeUpdate: (oldSolution, _) =>
            {
                // Clear out mutable state not associated with the solution snapshot (for example, which documents are
                // currently open).
                this.ClearProjectData(projectId);
            });
    }

    /// <summary>
    /// Currently projects can always be removed, but this method still exists because it's protected and we don't
    /// want to break people who may have derived from <see cref="Workspace"/> and either called it, or overridden it.
    /// </summary>
    protected virtual void CheckProjectCanBeRemoved(ProjectId projectId)
    {
    }

    /// <summary>
    /// Call this method when a project's assembly name is changed in the host environment.
    /// </summary>
    protected internal void OnAssemblyNameChanged(ProjectId projectId, string assemblyName)
        => SetCurrentSolution(oldSolution => oldSolution.WithProjectAssemblyName(projectId, assemblyName), WorkspaceChangeKind.ProjectChanged, projectId);

    /// <summary>
    /// Call this method when a project's output file path is changed in the host environment.
    /// </summary>
    protected internal void OnOutputFilePathChanged(ProjectId projectId, string? outputFilePath)
        => SetCurrentSolution(oldSolution => oldSolution.WithProjectOutputFilePath(projectId, outputFilePath), WorkspaceChangeKind.ProjectChanged, projectId);

    /// <summary>
    /// Call this method when a project's output ref file path is changed in the host environment.
    /// </summary>
    protected internal void OnOutputRefFilePathChanged(ProjectId projectId, string? outputFilePath)
        => SetCurrentSolution(oldSolution => oldSolution.WithProjectOutputRefFilePath(projectId, outputFilePath), WorkspaceChangeKind.ProjectChanged, projectId);

    /// <summary>
    /// Call this method when a project's name is changed in the host environment.
    /// </summary>
    // TODO (https://github.com/dotnet/roslyn/issues/37124): decide if we want to allow "name" to be nullable.
    // As of this writing you can pass null, but rather than updating the project to null it seems it does nothing.
    // I'm leaving this marked as "non-null" so as not to say we actually support that behavior. The underlying
    // requirement is ProjectInfo.ProjectAttributes holds a non-null name, so you can't get a null into this even if you tried.
    protected internal void OnProjectNameChanged(ProjectId projectId, string name, string? filePath)
        => SetCurrentSolution(oldSolution => oldSolution.WithProjectName(projectId, name).WithProjectFilePath(projectId, filePath), WorkspaceChangeKind.ProjectChanged, projectId);

    /// <summary>
    /// Call this method when a project's default namespace is changed in the host environment.
    /// </summary>
    internal void OnDefaultNamespaceChanged(ProjectId projectId, string? defaultNamespace)
        => SetCurrentSolution(oldSolution => oldSolution.WithProjectDefaultNamespace(projectId, defaultNamespace), WorkspaceChangeKind.ProjectChanged, projectId);

    /// <summary>
    /// Call this method when a project's compilation options are changed in the host environment.
    /// </summary>
    protected internal void OnCompilationOptionsChanged(ProjectId projectId, CompilationOptions options)
        => SetCurrentSolution(oldSolution => oldSolution.WithProjectCompilationOptions(projectId, options), WorkspaceChangeKind.ProjectChanged, projectId);

    /// <summary>
    /// Call this method when a project's parse options are changed in the host environment.
    /// </summary>
    protected internal void OnParseOptionsChanged(ProjectId projectId, ParseOptions options)
        => SetCurrentSolution(oldSolution => oldSolution.WithProjectParseOptions(projectId, options), WorkspaceChangeKind.ProjectChanged, projectId);

    /// <summary>
    /// Call this method when a project reference is added to a project in the host environment.
    /// </summary>
    protected internal void OnProjectReferenceAdded(ProjectId projectId, ProjectReference projectReference)
    {
        SetCurrentSolution(oldSolution =>
        {
            CheckProjectIsInCurrentSolution(projectReference.ProjectId);
            CheckProjectDoesNotHaveProjectReference(projectId, projectReference);

            // Can only add this P2P reference if it would not cause a circularity.
            CheckProjectDoesNotHaveTransitiveProjectReference(projectId, projectReference.ProjectId);

            return oldSolution.AddProjectReference(projectId, projectReference);
        }, WorkspaceChangeKind.ProjectChanged, projectId);
    }

    /// <summary>
    /// Call this method when a project reference is removed from a project in the host environment.
    /// </summary>
    protected internal void OnProjectReferenceRemoved(ProjectId projectId, ProjectReference projectReference)
    {
        SetCurrentSolution(oldSolution =>
        {
            CheckProjectIsInCurrentSolution(projectReference.ProjectId);
            CheckProjectHasProjectReference(projectId, projectReference);

            return oldSolution.RemoveProjectReference(projectId, projectReference);
        }, WorkspaceChangeKind.ProjectChanged, projectId);
    }

    /// <summary>
    /// Call this method when a metadata reference is added to a project in the host environment.
    /// </summary>
    protected internal void OnMetadataReferenceAdded(ProjectId projectId, MetadataReference metadataReference)
    {
        SetCurrentSolution(oldSolution =>
        {
            CheckProjectDoesNotHaveMetadataReference(projectId, metadataReference);
            return oldSolution.AddMetadataReference(projectId, metadataReference);
        }, WorkspaceChangeKind.ProjectChanged, projectId);
    }

    /// <summary>
    /// Call this method when a metadata reference is removed from a project in the host environment.
    /// </summary>
    protected internal void OnMetadataReferenceRemoved(ProjectId projectId, MetadataReference metadataReference)
    {
        SetCurrentSolution(oldSolution =>
        {
            CheckProjectHasMetadataReference(projectId, metadataReference);
            return oldSolution.RemoveMetadataReference(projectId, metadataReference);
        }, WorkspaceChangeKind.ProjectChanged, projectId);
    }

    /// <summary>
    /// Call this method when an analyzer reference is added to a project in the host environment.
    /// </summary>
    protected internal void OnAnalyzerReferenceAdded(ProjectId projectId, AnalyzerReference analyzerReference)
    {
        SetCurrentSolution(oldSolution =>
        {
            CheckProjectDoesNotHaveAnalyzerReference(projectId, analyzerReference);
            return oldSolution.AddAnalyzerReference(projectId, analyzerReference);
        }, WorkspaceChangeKind.ProjectChanged, projectId);
    }

    /// <summary>
    /// Call this method when an analyzer reference is removed from a project in the host environment.
    /// </summary>
    protected internal void OnAnalyzerReferenceRemoved(ProjectId projectId, AnalyzerReference analyzerReference)
    {
        SetCurrentSolution(oldSolution =>
        {
            CheckProjectHasAnalyzerReference(projectId, analyzerReference);
            return oldSolution.RemoveAnalyzerReference(projectId, analyzerReference);
        }, WorkspaceChangeKind.ProjectChanged, projectId);
    }

    /// <summary>
    /// Call this method when an analyzer reference is added to a project in the host environment.
    /// </summary>
    internal void OnSolutionAnalyzerReferenceAdded(AnalyzerReference analyzerReference)
    {
        SetCurrentSolution(oldSolution =>
        {
            CheckSolutionDoesNotHaveAnalyzerReference(oldSolution, analyzerReference);
            return oldSolution.AddAnalyzerReference(analyzerReference);
        }, WorkspaceChangeKind.SolutionChanged);
    }

    /// <summary>
    /// Call this method when an analyzer reference is removed from a project in the host environment.
    /// </summary>
    internal void OnSolutionAnalyzerReferenceRemoved(AnalyzerReference analyzerReference)
    {
        SetCurrentSolution(oldSolution =>
        {
            CheckSolutionHasAnalyzerReference(oldSolution, analyzerReference);
            return oldSolution.RemoveAnalyzerReference(analyzerReference);
        }, WorkspaceChangeKind.SolutionChanged);
    }

    /// <summary>
    /// Call this method when status of project has changed to incomplete.
    /// See <see cref="ProjectInfo.HasAllInformation"/> for more information.
    /// </summary>
    // TODO: make it public
    internal void OnHasAllInformationChanged(ProjectId projectId, bool hasAllInformation)
        => SetCurrentSolution(oldSolution => oldSolution.WithHasAllInformation(projectId, hasAllInformation), WorkspaceChangeKind.ProjectChanged, projectId);

    /// <summary>
    /// Call this method when a project's RunAnalyzers property is changed in the host environment.
    /// </summary>
    internal void OnRunAnalyzersChanged(ProjectId projectId, bool runAnalyzers)
        => SetCurrentSolution(oldSolution => oldSolution.WithRunAnalyzers(projectId, runAnalyzers), WorkspaceChangeKind.ProjectChanged, projectId);

    /// <summary>
    /// Call this method when a document is added to a project in the host environment.
    /// </summary>
    protected internal void OnDocumentAdded(DocumentInfo documentInfo)
    {
        this.SetCurrentSolution(
            oldSolution => oldSolution.AddDocument(documentInfo),
            WorkspaceChangeKind.DocumentAdded, documentId: documentInfo.Id);
    }

    /// <summary>
    /// Call this method when multiple document are added to one or more projects in the host environment.
    /// </summary>
    protected internal void OnDocumentsAdded(ImmutableArray<DocumentInfo> documentInfos)
    {
        this.SetCurrentSolution(
            data: (@this: this, documentInfos),
            static (oldSolution, data) => oldSolution.AddDocuments(data.documentInfos),
            onAfterUpdate: static (oldSolution, newSolution, data) =>
            {
                // Raise ProjectChanged as the event type here. DocumentAdded is presumed by many callers to have a
                // DocumentId associated with it, and we don't want to be raising multiple events.
                foreach (var projectId in data.documentInfos.Select(i => i.Id.ProjectId).Distinct())
                    data.@this.RaiseWorkspaceChangedEventAsync(WorkspaceChangeKind.ProjectChanged, oldSolution, newSolution, projectId);
            });
    }

    /// <summary>
    /// Call this method when a document is reloaded in the host environment.
    /// </summary>
    protected internal void OnDocumentReloaded(DocumentInfo newDocumentInfo)
    {
        var documentId = newDocumentInfo.Id;
        this.SetCurrentSolution(
            oldSolution => oldSolution.RemoveDocument(documentId).AddDocument(newDocumentInfo),
            WorkspaceChangeKind.DocumentReloaded, documentId: documentId);
    }

    /// <summary>
    /// Call this method when a document is removed from a project in the host environment.
    /// </summary>
    protected internal void OnDocumentRemoved(DocumentId documentId)
    {
        this.SetCurrentSolution(
            oldSolution =>
            {
                CheckDocumentIsInSolution(oldSolution, documentId);
                this.CheckDocumentCanBeRemoved(documentId);

                return oldSolution.RemoveDocument(documentId);
            },
            WorkspaceChangeKind.DocumentRemoved, documentId: documentId,
            onBeforeUpdate: (oldSolution, _) =>
            {
                // Clear out mutable state not associated with teh solution snapshot (for example, which documents are
                // currently open).
                this.ClearDocumentData(documentId);
            });
    }

    protected virtual void CheckDocumentCanBeRemoved(DocumentId documentId)
    {
    }

    /// <summary>
    /// Call this method when the document info changes, such as the name, folders or file path.
    /// </summary>
    protected internal void OnDocumentInfoChanged(DocumentId documentId, DocumentInfo newInfo)
    {
        SetCurrentSolution(
            oldSolution =>
            {
                CheckDocumentIsInSolution(oldSolution, documentId);

                var newSolution = oldSolution;
                var oldAttributes = oldSolution.GetDocument(documentId)!.State.Attributes;

                if (oldAttributes.Name != newInfo.Name)
                {
                    newSolution = newSolution.WithDocumentName(documentId, newInfo.Name);
                }

                if (oldAttributes.Folders != newInfo.Folders)
                {
                    newSolution = newSolution.WithDocumentFolders(documentId, newInfo.Folders);
                }

                if (oldAttributes.FilePath != newInfo.FilePath)
                {
                    // TODO (https://github.com/dotnet/roslyn/issues/37125): Solution.WithDocumentFilePath will throw if
                    // filePath is null, but it's odd because we *do* support null file paths. The suppression here is to silence it
                    // but should be removed when the bug is fixed.
                    newSolution = newSolution.WithDocumentFilePath(documentId, newInfo.FilePath!);
                }

                if (oldAttributes.SourceCodeKind != newInfo.SourceCodeKind)
                {
                    newSolution = newSolution.WithDocumentSourceCodeKind(documentId, newInfo.SourceCodeKind);
                }

                return newSolution;
            },
            WorkspaceChangeKind.DocumentInfoChanged, documentId: documentId);
    }

    /// <summary>
    /// Call this method when the text of a document is updated in the host environment.
    /// </summary>
    protected internal void OnDocumentTextChanged(DocumentId documentId, SourceText newText, PreservationMode mode)
        => OnDocumentTextChanged(documentId, newText, mode, requireDocumentPresent: true);

    private protected void OnDocumentTextChanged(DocumentId documentId, SourceText newText, PreservationMode mode, bool requireDocumentPresent)
    {
        OnAnyDocumentTextChanged(
            documentId,
            (newText, mode),
            static (solution, docId) => solution.GetDocument(docId),
            (solution, docId, newTextAndMode) => solution.WithDocumentText(docId, newTextAndMode.newText, newTextAndMode.mode),
            WorkspaceChangeKind.DocumentChanged,
            isCodeDocument: true,
            requireDocumentPresent);
    }

    /// <summary>
    /// Call this method when the text of an additional document is updated in the host environment.
    /// </summary>
    protected internal void OnAdditionalDocumentTextChanged(DocumentId documentId, SourceText newText, PreservationMode mode)
    {
        OnAnyDocumentTextChanged(
            documentId,
            (newText, mode),
            static (solution, docId) => solution.GetAdditionalDocument(docId),
            (solution, docId, newTextAndMode) => solution.WithAdditionalDocumentText(docId, newTextAndMode.newText, newTextAndMode.mode),
            WorkspaceChangeKind.AdditionalDocumentChanged,
            isCodeDocument: false,
            requireDocumentPresent: true);
    }

    /// <summary>
    /// Call this method when the text of an analyzer config document is updated in the host environment.
    /// </summary>
    protected internal void OnAnalyzerConfigDocumentTextChanged(DocumentId documentId, SourceText newText, PreservationMode mode)
    {
        OnAnyDocumentTextChanged(
            documentId,
            (newText, mode),
            static (solution, docId) => solution.GetAnalyzerConfigDocument(docId),
            (solution, docId, newTextAndMode) => solution.WithAnalyzerConfigDocumentText(docId, newTextAndMode.newText, newTextAndMode.mode),
            WorkspaceChangeKind.AnalyzerConfigDocumentChanged,
            isCodeDocument: false,
            requireDocumentPresent: true);
    }

    /// <summary>
    /// Call this method when the text of a document is changed on disk.
    /// </summary>
    protected internal void OnDocumentTextLoaderChanged(DocumentId documentId, TextLoader loader)
        => OnDocumentTextLoaderChanged(documentId, loader, requireDocumentPresent: true);

    /// <summary>
    /// Call this method when the text of a document is changed on disk.
    /// </summary>
    private protected void OnDocumentTextLoaderChanged(DocumentId documentId, TextLoader loader, bool requireDocumentPresent)
    {
        OnAnyDocumentTextChanged(
            documentId,
            loader,
            static (solution, docId) => solution.GetDocument(docId),
            (solution, docId, loader) => solution.WithDocumentTextLoader(docId, loader, PreservationMode.PreserveValue),
            WorkspaceChangeKind.DocumentChanged,
            isCodeDocument: true,
            requireDocumentPresent);
    }

    /// <summary>
    /// Call this method when the text of a additional document is changed on disk.
    /// </summary>
    protected internal void OnAdditionalDocumentTextLoaderChanged(DocumentId documentId, TextLoader loader)
    {
        OnAnyDocumentTextChanged(
            documentId,
            loader,
            static (solution, docId) => solution.GetAdditionalDocument(docId),
            (solution, docId, loader) => solution.WithAdditionalDocumentTextLoader(docId, loader, PreservationMode.PreserveValue),
            WorkspaceChangeKind.AdditionalDocumentChanged,
            isCodeDocument: false,
            requireDocumentPresent: true);
    }

    /// <summary>
    /// Call this method when the text of a analyzer config document is changed on disk.
    /// </summary>
    protected internal void OnAnalyzerConfigDocumentTextLoaderChanged(DocumentId documentId, TextLoader loader)
    {
        OnAnyDocumentTextChanged(
            documentId,
            loader,
            static (solution, docId) => solution.GetAnalyzerConfigDocument(docId),
            (solution, docId, loader) => solution.WithAnalyzerConfigDocumentTextLoader(docId, loader, PreservationMode.PreserveValue),
            WorkspaceChangeKind.AnalyzerConfigDocumentChanged,
            isCodeDocument: false,
            requireDocumentPresent: true);
    }

    /// <summary>
    /// When a <see cref="Document"/>s text is changed, we need to make sure all of the linked files also have their
    /// content updated in the new solution before applying it to the workspace to avoid the workspace having
    /// solutions with linked files where the contents do not match.
    /// </summary>
    /// <param name="requireDocumentPresent">Allow caller to indicate behavior that should happen if this is a
    /// request to update a document not currently in the workspace.  This should be used only in hosts where there
    /// may be disparate sources of text change info, without an underlying agreed upon synchronization context to
    /// ensure consistency between events.  For example, in an LSP server it might be the case that some events were
    /// being posted by an attached lsp client, while another source of events reported information produced by a
    /// self-hosted project system.  These systems might report events on entirely different cadences, leading to
    /// scenarios where there might be disagreements as to the state of the workspace.  Clients in those cases must
    /// be resilient to those disagreements (for example, by falling back to a misc-workspace if the lsp client
    /// referred to a document no longer in the workspace populated by the project system).</param>
    private void OnAnyDocumentTextChanged<TArg>(
        DocumentId documentId,
        TArg arg,
        Func<Solution, DocumentId, TextDocument?> getDocumentInSolution,
        Func<Solution, DocumentId, TArg, Solution> updateSolutionWithText,
        WorkspaceChangeKind changeKind,
        bool isCodeDocument,
        bool requireDocumentPresent)
    {
        // Data that is updated in the transformation, and read in in onAfterUpdate.  Because SetCurrentSolution may
        // loop, we have to make sure to always clear this each time we enter the loop.
        var updatedDocumentIds = new List<DocumentId>();
        SetCurrentSolution(
            data: (@this: this, documentId, arg, getDocumentInSolution, updateSolutionWithText, changeKind, isCodeDocument, requireDocumentPresent, updatedDocumentIds),
            static (oldSolution, data) =>
            {
                // Ensure this closure data is always clean if we had to restart the the operation.
                var updatedDocumentIds = data.updatedDocumentIds;
                updatedDocumentIds.Clear();

                var @this = data.@this;
                var documentId = data.documentId;

                var document = data.getDocumentInSolution(oldSolution, documentId);
                if (document is null)
                {
                    if (data.requireDocumentPresent)
                    {
                        throw new ArgumentException(string.Format(
                            WorkspacesResources._0_is_not_part_of_the_workspace,
                            data.@this.GetDocumentName(documentId)));
                    }
                    else
                    {
                        return oldSolution;
                    }
                }

                // First, just update the text for the document passed in.
                var newSolution = oldSolution;
                var previousSolution = newSolution;
                newSolution = data.updateSolutionWithText(newSolution, documentId, data.arg);

                if (previousSolution != newSolution)
                {
                    updatedDocumentIds.Add(documentId);

                    // Now go update the linked docs to have the same doc contents.
                    var linkedDocumentIds = oldSolution.GetRelatedDocumentIds(documentId);
                    if (linkedDocumentIds.Length > 0)
                    {
                        // Have the linked documents point *into* the same instance data that the initial document
                        // points at.  This way things like tree data can be shared across docs.

                        var options = oldSolution.Services.GetRequiredService<IWorkspaceConfigurationService>().Options;

                        var newDocument = newSolution.GetRequiredDocument(documentId);
                        foreach (var linkedDocumentId in linkedDocumentIds)
                        {
                            previousSolution = newSolution;
                            newSolution = newSolution.WithDocumentContentsFrom(linkedDocumentId, newDocument.DocumentState, forceEvenIfTreesWouldDiffer: false);

                            if (previousSolution != newSolution)
                                updatedDocumentIds.Add(linkedDocumentId);
                        }
                    }
                }

                return newSolution;
            },
            onAfterUpdate: static (oldSolution, newSolution, data) =>
            {
                if (data.isCodeDocument)
                {
                    foreach (var updatedDocumentId in data.updatedDocumentIds)
                    {
                        var newDocument = newSolution.GetDocument(updatedDocumentId);
                        Contract.ThrowIfNull(newDocument);
                        data.@this.OnDocumentTextChanged(newDocument);
                    }
                }

                foreach (var updatedDocumentInfo in data.updatedDocumentIds)
                {
                    data.@this.RaiseWorkspaceChangedEventAsync(
                        data.changeKind,
                        oldSolution,
                        newSolution,
                        documentId: updatedDocumentInfo);
                }
            });
    }

    /// <summary>
    /// Call this method when the SourceCodeKind of a document changes in the host environment.
    /// </summary>
    protected internal void OnDocumentSourceCodeKindChanged(DocumentId documentId, SourceCodeKind sourceCodeKind)
    {
        SetCurrentSolution(
            oldSolution =>
            {
                CheckDocumentIsInSolution(oldSolution, documentId);
                return oldSolution.WithDocumentSourceCodeKind(documentId, sourceCodeKind);
            },
            WorkspaceChangeKind.DocumentChanged, documentId: documentId,
            onAfterUpdate: (_, newSolution) => this.OnDocumentTextChanged(newSolution.GetRequiredDocument(documentId)));
    }

    /// <summary>
    /// Call this method when an additional document is added to a project in the host environment.
    /// </summary>
    protected internal void OnAdditionalDocumentAdded(DocumentInfo documentInfo)
    {
        var documentId = documentInfo.Id;
        SetCurrentSolution(
            oldSolution =>
            {
                CheckProjectIsInSolution(oldSolution, documentId.ProjectId);
                CheckAdditionalDocumentIsNotInSolution(oldSolution, documentId);
                return oldSolution.AddAdditionalDocument(documentInfo);
            },
            WorkspaceChangeKind.AdditionalDocumentAdded, documentId: documentId);
    }

    /// <summary>
    /// Call this method when an additional document is removed from a project in the host environment.
    /// </summary>
    protected internal void OnAdditionalDocumentRemoved(DocumentId documentId)
    {
        this.SetCurrentSolution(
            oldSolution =>
            {
                CheckAdditionalDocumentIsInSolution(oldSolution, documentId);
                this.CheckDocumentCanBeRemoved(documentId);

                return oldSolution.RemoveAdditionalDocument(documentId);
            },
            WorkspaceChangeKind.AdditionalDocumentRemoved, documentId: documentId,
            onBeforeUpdate: (oldSolution, _) =>
            {
                // Clear out mutable state not associated with the solution snapshot (for example, which documents are
                // currently open).
                this.ClearDocumentData(documentId);
            });
    }

    /// <summary>
    /// Call this method when an analyzer config document is added to a project in the host environment.
    /// </summary>
    protected internal void OnAnalyzerConfigDocumentAdded(DocumentInfo documentInfo)
    {
        var documentId = documentInfo.Id;
        SetCurrentSolution(
            oldSolution =>
        {
            CheckProjectIsInSolution(oldSolution, documentId.ProjectId);
            CheckAnalyzerConfigDocumentIsNotInSolution(oldSolution, documentId);

            return oldSolution.AddAnalyzerConfigDocuments([documentInfo]);
        },
        WorkspaceChangeKind.AnalyzerConfigDocumentAdded, documentId: documentId);
    }

    /// <summary>
    /// Call this method when an analyzer config document is removed from a project in the host environment.
    /// </summary>
    protected internal void OnAnalyzerConfigDocumentRemoved(DocumentId documentId)
    {
        this.SetCurrentSolution(
            oldSolution =>
            {
                CheckAnalyzerConfigDocumentIsInSolution(oldSolution, documentId);

                return oldSolution.RemoveAnalyzerConfigDocument(documentId);
            },
            WorkspaceChangeKind.AnalyzerConfigDocumentRemoved, documentId: documentId,
            onBeforeUpdate: (oldSolution, _) =>
            {
                // Clear out mutable state not associated with teh solution snapshot (for example, which documents are
                // currently open).
                this.ClearDocumentData(documentId);
            });
    }

    /// <summary>
    /// Updates all projects to properly reference other projects as project references instead of metadata references.
    /// </summary>
    protected void UpdateReferencesAfterAdd()
    {
        SetCurrentSolution(
            oldSolution => UpdateReferencesAfterAdd(oldSolution),
            WorkspaceChangeKind.SolutionChanged);

        [System.Diagnostics.Contracts.Pure]
        static Solution UpdateReferencesAfterAdd(Solution solution)
        {
            // Build map from output assembly path to ProjectId
            // Use explicit loop instead of ToDictionary so we don't throw if multiple projects have same output assembly path.
            var outputAssemblyToProjectIdMap = new Dictionary<string, ProjectId>();
            foreach (var p in solution.Projects)
            {
                if (!string.IsNullOrEmpty(p.OutputFilePath))
                {
                    outputAssemblyToProjectIdMap[p.OutputFilePath!] = p.Id;
                }

                if (!string.IsNullOrEmpty(p.OutputRefFilePath))
                {
                    outputAssemblyToProjectIdMap[p.OutputRefFilePath!] = p.Id;
                }
            }

            // now fix each project if necessary
            foreach (var pid in solution.ProjectIds)
            {
                var project = solution.GetProject(pid)!;

                // convert metadata references to project references if the metadata reference matches some project's output assembly.
                foreach (var meta in project.MetadataReferences)
                {
                    if (meta is PortableExecutableReference pemeta)
                    {
                        // check both Display and FilePath. FilePath points to the actually bits, but Display should match output path if
                        // the metadata reference is shadow copied.
                        if ((!RoslynString.IsNullOrEmpty(pemeta.Display) && outputAssemblyToProjectIdMap.TryGetValue(pemeta.Display, out var matchingProjectId)) ||
                            (!RoslynString.IsNullOrEmpty(pemeta.FilePath) && outputAssemblyToProjectIdMap.TryGetValue(pemeta.FilePath, out matchingProjectId)))
                        {
                            var newProjRef = new ProjectReference(matchingProjectId, pemeta.Properties.Aliases, pemeta.Properties.EmbedInteropTypes);

                            if (!project.ProjectReferences.Contains(newProjRef))
                            {
                                project = project.AddProjectReference(newProjRef);
                            }

                            project = project.RemoveMetadataReference(meta);
                        }
                    }
                }

                solution = project.Solution;
            }

            return solution;
        }
    }

    #endregion

    #region Apply Changes

    /// <summary>
    /// Determines if the specific kind of change is supported by the <see cref="TryApplyChanges(Solution)"/> method.
    /// </summary>
    public virtual bool CanApplyChange(ApplyChangesKind feature)
        => false;

    /// <summary>
    /// Returns <see langword="true"/> if a reference to referencedProject can be added to
    /// referencingProject.  <see langword="false"/> otherwise.
    /// </summary>
    internal virtual bool CanAddProjectReference(ProjectId referencingProject, ProjectId referencedProject)
        => false;

    /// <summary>
    /// Apply changes made to a solution back to the workspace.
    ///
    /// The specified solution must be one that originated from this workspace. If it is not, or the workspace
    /// has been updated since the solution was obtained from the workspace, then this method returns false. This method
    /// will still throw if the solution contains changes that are not supported according to the <see cref="CanApplyChange(ApplyChangesKind)"/>
    /// method.
    /// </summary>
    /// <exception cref="NotSupportedException">Thrown if the solution contains changes not supported according to the
    /// <see cref="CanApplyChange(ApplyChangesKind)"/> method.</exception>
    public virtual bool TryApplyChanges(Solution newSolution)
        => TryApplyChanges(newSolution, CodeAnalysisProgress.None);

    internal virtual bool TryApplyChanges(Solution newSolution, IProgress<CodeAnalysisProgress> progressTracker)
    {
        using (Logger.LogBlock(FunctionId.Workspace_ApplyChanges, CancellationToken.None))
        {
            // If solution did not originate from this workspace then fail
            if (newSolution.Workspace != this)
            {
                Logger.Log(FunctionId.Workspace_ApplyChanges, "Apply Failed: workspaces do not match");
                return false;
            }

            var oldSolution = this.CurrentSolution;

            // If the workspace has already accepted an update, then fail
            if (newSolution.WorkspaceVersion != oldSolution.WorkspaceVersion)
            {
                Logger.Log(
                    FunctionId.Workspace_ApplyChanges,
                    static (oldSolution, newSolution) =>
                    {
                        // 'oldSolution' is the current workspace solution; if we reach this point we know
                        // 'oldSolution' is newer than the expected workspace solution 'newSolution'.
                        var oldWorkspaceVersion = oldSolution.WorkspaceVersion;
                        var newWorkspaceVersion = newSolution.WorkspaceVersion;
                        return $"Apply Failed: Workspace has already been updated (from version '{newWorkspaceVersion}' to '{oldWorkspaceVersion}')";
                    },
                    oldSolution,
                    newSolution);
                return false;
            }

            var solutionChanges = newSolution.GetChanges(oldSolution);
            this.CheckAllowedSolutionChanges(solutionChanges);

            var solutionWithLinkedFileChangesMerged = newSolution.WithMergedLinkedFileChangesAsync(oldSolution, solutionChanges, cancellationToken: CancellationToken.None).Result;
            solutionChanges = solutionWithLinkedFileChangesMerged.GetChanges(oldSolution);

            // added projects
            foreach (var proj in solutionChanges.GetAddedProjects())
            {
                this.ApplyProjectAdded(CreateProjectInfo(proj));
            }

            // changed projects
            var projectChangesList = solutionChanges.GetProjectChanges().ToImmutableArray();
            progressTracker.AddItems(projectChangesList.Length);

            foreach (var projectChanges in projectChangesList)
            {
                this.ApplyProjectChanges(projectChanges);
                progressTracker.ItemCompleted();
            }

            this.ApplyDocumentsInfoChange(projectChangesList);

            // changes in mapped files outside the workspace (may span multiple projects)
            this.ApplyMappedFileChanges(solutionChanges);

            // removed projects
            foreach (var proj in solutionChanges.GetRemovedProjects())
            {
                this.ApplyProjectRemoved(proj.Id);
            }

            if (this.CurrentSolution.Options != newSolution.Options)
            {
                var changedOptions = newSolution.SolutionState.Options.GetChangedOptions();
                _legacyOptions.SetOptions(changedOptions.internallyDefined, changedOptions.externallyDefined);
            }

            if (!CurrentSolution.AnalyzerReferences.SequenceEqual(newSolution.AnalyzerReferences))
            {
                foreach (var analyzerReference in solutionChanges.GetRemovedAnalyzerReferences())
                {
                    ApplySolutionAnalyzerReferenceRemoved(analyzerReference);
                }

                foreach (var analyzerReference in solutionChanges.GetAddedAnalyzerReferences())
                {
                    ApplySolutionAnalyzerReferenceAdded(analyzerReference);
                }
            }

            return true;
        }
    }

    private void ApplyDocumentsInfoChange(ImmutableArray<ProjectChanges> projectChanges)
    {
        using var _1 = PooledHashSet<DocumentId>.GetInstance(out var infoChangedDocumentIds);
        using var _2 = PooledHashSet<Document>.GetInstance(out var infoChangedNewDocuments);
        foreach (var projectChange in projectChanges)
        {
            foreach (var docId in projectChange.GetChangedDocuments())
            {
                if (!infoChangedDocumentIds.Contains(docId))
                {
                    var oldDoc = projectChange.OldProject.GetRequiredDocument(docId);
                    var newDoc = projectChange.NewProject.GetRequiredDocument(docId);
                    // For linked documents, when info get changed (e.g. name/folder/filePath)
                    // only apply one document changed because it will update the 'real' file, causing the other linked documents get changed.
                    if (oldDoc.HasInfoChanged(newDoc))
                    {
                        var linkedDocuments = oldDoc.GetLinkedDocumentIds();
                        infoChangedDocumentIds.Add(docId);
                        infoChangedDocumentIds.AddRange(linkedDocuments);
                        infoChangedNewDocuments.Add(newDoc);
                    }
                }
            }
        }

        foreach (var newDoc in infoChangedNewDocuments)
        {
            // ApplyDocumentInfoChanged ignores the loader information, so we can pass null for it
            ApplyDocumentInfoChanged(newDoc.Id,
                new DocumentInfo(newDoc.DocumentState.Attributes, loader: null, documentServiceProvider: newDoc.State.Services));
        }
    }

    internal virtual void ApplyMappedFileChanges(SolutionChanges solutionChanges)
    {
        return;
    }

    private void CheckAllowedSolutionChanges(SolutionChanges solutionChanges)
    {
        // Note: For each kind of change first check if the change is disallowed and only if it is determine whether the change is actually made.
        // This is more efficient since most workspaces allow most changes and CanApplyChange is implementation is usually trivial.

        if (!CanApplyChange(ApplyChangesKind.RemoveProject) && solutionChanges.GetRemovedProjects().Any())
        {
            throw new NotSupportedException(WorkspacesResources.Removing_projects_is_not_supported);
        }

        if (!CanApplyChange(ApplyChangesKind.AddProject) && solutionChanges.GetAddedProjects().Any())
        {
            throw new NotSupportedException(WorkspacesResources.Adding_projects_is_not_supported);
        }

        if (!CanApplyChange(ApplyChangesKind.AddSolutionAnalyzerReference) && solutionChanges.GetAddedAnalyzerReferences().Any())
        {
            throw new NotSupportedException(WorkspacesResources.Adding_analyzer_references_is_not_supported);
        }

        if (!CanApplyChange(ApplyChangesKind.RemoveSolutionAnalyzerReference) && solutionChanges.GetRemovedAnalyzerReferences().Any())
        {
            throw new NotSupportedException(WorkspacesResources.Removing_analyzer_references_is_not_supported);
        }

        foreach (var projectChanges in solutionChanges.GetProjectChanges())
        {
            CheckAllowedProjectChanges(projectChanges);
        }
    }

    private void CheckAllowedProjectChanges(ProjectChanges projectChanges)
    {
        // If CanApplyChange is true for ApplyChangesKind.ChangeCompilationOptions we allow any change to the compilaton options.
        // If only subset of changes is allowed CanApplyChange shall return false and CanApplyCompilationOptionChange
        // determines the outcome for the particular option change.
        if (!CanApplyChange(ApplyChangesKind.ChangeCompilationOptions) &&
            projectChanges.OldProject.CompilationOptions != projectChanges.NewProject.CompilationOptions)
        {
            // It's OK to assert this: if they were both null, the if check above would have been false right away
            // since they didn't change. Thus, at least one is non-null, and once you have a non-null CompilationOptions
            // and ParseOptions, we don't let you ever make it null again. Further, it can't ever start non-null:
            // we replace a null when a project is created with default compilation options.
            Contract.ThrowIfNull(projectChanges.OldProject.CompilationOptions);
            Contract.ThrowIfNull(projectChanges.NewProject.CompilationOptions);

            // The changes in CompilationOptions may include a change to the SyntaxTreeOptionsProvider, which would be happening
            // if an .editorconfig was added, removed, or modified. We'll compute the options without that change, and if there's
            // still changes then we need to verify we can apply those. The .editorconfig changes will also be represented as
            // document edits, which the host is expected to actually apply directly.
            var newOptionsWithoutSyntaxTreeOptionsChange =
                projectChanges.NewProject.CompilationOptions.WithSyntaxTreeOptionsProvider(
                    projectChanges.OldProject.CompilationOptions.SyntaxTreeOptionsProvider);

            if (projectChanges.OldProject.CompilationOptions != newOptionsWithoutSyntaxTreeOptionsChange)
            {
                // We're actually changing in a meaningful way, so now validate that the workspace can take it.
                // We will pass into the CanApplyCompilationOptionChange newOptionsWithoutSyntaxTreeOptionsChange,
                // which means it's only having to validate that the changes it's expected to apply are changing.
                // The common pattern is to reject all changes not recognized, so this keeps existing code running just fine.
                if (!CanApplyCompilationOptionChange(projectChanges.OldProject.CompilationOptions, newOptionsWithoutSyntaxTreeOptionsChange, projectChanges.NewProject))
                {
                    throw new NotSupportedException(WorkspacesResources.Changing_compilation_options_is_not_supported);
                }
            }
        }

        if (!CanApplyChange(ApplyChangesKind.ChangeParseOptions) &&
            projectChanges.OldProject.ParseOptions != projectChanges.NewProject.ParseOptions &&
            !CanApplyParseOptionChange(projectChanges.OldProject.ParseOptions!, projectChanges.NewProject.ParseOptions!, projectChanges.NewProject))
        {
            throw new NotSupportedException(WorkspacesResources.Changing_parse_options_is_not_supported);
        }

        if (!CanApplyChange(ApplyChangesKind.AddDocument) && projectChanges.GetAddedDocuments().Any())
        {
            throw new NotSupportedException(WorkspacesResources.Adding_documents_is_not_supported);
        }

        if (!CanApplyChange(ApplyChangesKind.RemoveDocument) && projectChanges.GetRemovedDocuments().Any())
        {
            throw new NotSupportedException(WorkspacesResources.Removing_documents_is_not_supported);
        }

        if (!CanApplyChange(ApplyChangesKind.ChangeDocumentInfo)
            && projectChanges.GetChangedDocuments().Any(id => projectChanges.NewProject.GetDocument(id)!.HasInfoChanged(projectChanges.OldProject.GetDocument(id)!)))
        {
            throw new NotSupportedException(WorkspacesResources.Changing_document_property_is_not_supported);
        }

        var changedDocumentIds = projectChanges.GetChangedDocuments(onlyGetDocumentsWithTextChanges: true, IgnoreUnchangeableDocumentsWhenApplyingChanges).ToImmutableArray();

        if (!CanApplyChange(ApplyChangesKind.ChangeDocument) && changedDocumentIds.Length > 0)
        {
            throw new NotSupportedException(WorkspacesResources.Changing_documents_is_not_supported);
        }

        // Checking for unchangeable documents will only be done if we were asked not to ignore them.
        foreach (var documentId in changedDocumentIds)
        {
            var document = projectChanges.OldProject.State.DocumentStates.GetState(documentId) ??
                           projectChanges.NewProject.State.DocumentStates.GetState(documentId)!;

            if (!document.CanApplyChange())
            {
                throw new NotSupportedException(string.Format(WorkspacesResources.Changing_document_0_is_not_supported, document.FilePath ?? document.Name));
            }
        }

        if (!CanApplyChange(ApplyChangesKind.AddAdditionalDocument) && projectChanges.GetAddedAdditionalDocuments().Any())
        {
            throw new NotSupportedException(WorkspacesResources.Adding_additional_documents_is_not_supported);
        }

        if (!CanApplyChange(ApplyChangesKind.RemoveAdditionalDocument) && projectChanges.GetRemovedAdditionalDocuments().Any())
        {
            throw new NotSupportedException(WorkspacesResources.Removing_additional_documents_is_not_supported);
        }

        if (!CanApplyChange(ApplyChangesKind.ChangeAdditionalDocument) && projectChanges.GetChangedAdditionalDocuments().Any())
        {
            throw new NotSupportedException(WorkspacesResources.Changing_additional_documents_is_not_supported);
        }

        if (!CanApplyChange(ApplyChangesKind.AddAnalyzerConfigDocument) && projectChanges.GetAddedAnalyzerConfigDocuments().Any())
        {
            throw new NotSupportedException(WorkspacesResources.Adding_analyzer_config_documents_is_not_supported);
        }

        if (!CanApplyChange(ApplyChangesKind.RemoveAnalyzerConfigDocument) && projectChanges.GetRemovedAnalyzerConfigDocuments().Any())
        {
            throw new NotSupportedException(WorkspacesResources.Removing_analyzer_config_documents_is_not_supported);
        }

        if (!CanApplyChange(ApplyChangesKind.ChangeAnalyzerConfigDocument) && projectChanges.GetChangedAnalyzerConfigDocuments().Any())
        {
            throw new NotSupportedException(WorkspacesResources.Changing_analyzer_config_documents_is_not_supported);
        }

        if (!CanApplyChange(ApplyChangesKind.AddProjectReference) && projectChanges.GetAddedProjectReferences().Any())
        {
            throw new NotSupportedException(WorkspacesResources.Adding_project_references_is_not_supported);
        }

        if (!CanApplyChange(ApplyChangesKind.RemoveProjectReference) && projectChanges.GetRemovedProjectReferences().Any())
        {
            throw new NotSupportedException(WorkspacesResources.Removing_project_references_is_not_supported);
        }

        if (!CanApplyChange(ApplyChangesKind.AddMetadataReference) && projectChanges.GetAddedMetadataReferences().Any())
        {
            throw new NotSupportedException(WorkspacesResources.Adding_project_references_is_not_supported);
        }

        if (!CanApplyChange(ApplyChangesKind.RemoveMetadataReference) && projectChanges.GetRemovedMetadataReferences().Any())
        {
            throw new NotSupportedException(WorkspacesResources.Removing_project_references_is_not_supported);
        }

        if (!CanApplyChange(ApplyChangesKind.AddAnalyzerReference) && projectChanges.GetAddedAnalyzerReferences().Any())
        {
            throw new NotSupportedException(WorkspacesResources.Adding_analyzer_references_is_not_supported);
        }

        if (!CanApplyChange(ApplyChangesKind.RemoveAnalyzerReference) && projectChanges.GetRemovedAnalyzerReferences().Any())
        {
            throw new NotSupportedException(WorkspacesResources.Removing_analyzer_references_is_not_supported);
        }
    }

    /// <summary>
    /// Called during a call to <see cref="TryApplyChanges(Solution)"/> to determine if a specific change to <see cref="Project.CompilationOptions"/> is allowed.
    /// </summary>
    /// <remarks>
    /// This method is only called if <see cref="CanApplyChange" /> returns false for <see cref="ApplyChangesKind.ChangeCompilationOptions"/>.
    /// If <see cref="CanApplyChange" /> returns true, then that means all changes are allowed and this method does not need to be called.
    /// </remarks>
    /// <param name="oldOptions">The old <see cref="CompilationOptions"/> of the project from prior to the change.</param>
    /// <param name="newOptions">The new <see cref="CompilationOptions"/> of the project that was passed to <see cref="TryApplyChanges(Solution)"/>.</param>
    /// <param name="project">The project contained in the <see cref="Solution"/> passed to <see cref="TryApplyChanges(Solution)"/>.</param>
    public virtual bool CanApplyCompilationOptionChange(CompilationOptions oldOptions, CompilationOptions newOptions, Project project)
        => false;

    /// <summary>
    /// Called during a call to <see cref="TryApplyChanges(Solution)"/> to determine if a specific change to <see cref="Project.ParseOptions"/> is allowed.
    /// </summary>
    /// <remarks>
    /// This method is only called if <see cref="CanApplyChange" /> returns false for <see cref="ApplyChangesKind.ChangeParseOptions"/>.
    /// If <see cref="CanApplyChange" /> returns true, then that means all changes are allowed and this method does not need to be called.
    /// </remarks>
    /// <param name="oldOptions">The old <see cref="ParseOptions"/> of the project from prior to the change.</param>
    /// <param name="newOptions">The new <see cref="ParseOptions"/> of the project that was passed to <see cref="TryApplyChanges(Solution)"/>.</param>
    /// <param name="project">The project contained in the <see cref="Solution"/> passed to <see cref="TryApplyChanges(Solution)"/>.</param>
    public virtual bool CanApplyParseOptionChange(ParseOptions oldOptions, ParseOptions newOptions, Project project)
        => false;

    /// <summary>
    /// This method is called during <see cref="TryApplyChanges(Solution)"/> for each project
    /// that has been added, removed or changed.
    ///
    /// Override this method if you want to modify how project changes are applied.
    /// </summary>
    protected virtual void ApplyProjectChanges(ProjectChanges projectChanges)
    {
        // It's OK to use the null-suppression operator when calling ApplyCompilation/ParseOptionsChanged: the only change that is allowed
        // is going from one non-null value to another which is blocked by the Project.WithCompilationOptions() API directly.

        // The changes in CompilationOptions may include a change to the SyntaxTreeOptionsProvider, which would be happening
        // if an .editorconfig was added, removed, or modified. We'll compute the options without that change, and if there's
        // still changes then we need to verify we can apply those. The .editorconfig changes will also be represented as
        // document edits, which the host is expected to actually apply directly.
        var newOptionsWithoutSyntaxTreeOptionsChange =
            projectChanges.NewProject.CompilationOptions?.WithSyntaxTreeOptionsProvider(
                projectChanges.OldProject.CompilationOptions!.SyntaxTreeOptionsProvider);
        if (projectChanges.OldProject.CompilationOptions != newOptionsWithoutSyntaxTreeOptionsChange)
        {
            this.ApplyCompilationOptionsChanged(projectChanges.ProjectId, newOptionsWithoutSyntaxTreeOptionsChange!);
        }

        // changed parse options
        if (projectChanges.OldProject.ParseOptions != projectChanges.NewProject.ParseOptions)
        {
            this.ApplyParseOptionsChanged(projectChanges.ProjectId, projectChanges.NewProject.ParseOptions!);
        }

        // removed project references
        foreach (var removedProjectReference in projectChanges.GetRemovedProjectReferences())
        {
            this.ApplyProjectReferenceRemoved(projectChanges.ProjectId, removedProjectReference);
        }

        // added project references
        foreach (var addedProjectReference in projectChanges.GetAddedProjectReferences())
        {
            this.ApplyProjectReferenceAdded(projectChanges.ProjectId, addedProjectReference);
        }

        // removed metadata references
        foreach (var metadata in projectChanges.GetRemovedMetadataReferences())
        {
            this.ApplyMetadataReferenceRemoved(projectChanges.ProjectId, metadata);
        }

        // added metadata references
        foreach (var metadata in projectChanges.GetAddedMetadataReferences())
        {
            this.ApplyMetadataReferenceAdded(projectChanges.ProjectId, metadata);
        }

        // removed analyzer references
        foreach (var analyzerReference in projectChanges.GetRemovedAnalyzerReferences())
        {
            this.ApplyAnalyzerReferenceRemoved(projectChanges.ProjectId, analyzerReference);
        }

        // added analyzer references
        foreach (var analyzerReference in projectChanges.GetAddedAnalyzerReferences())
        {
            this.ApplyAnalyzerReferenceAdded(projectChanges.ProjectId, analyzerReference);
        }

        // removed documents
        foreach (var documentId in projectChanges.GetRemovedDocuments())
        {
            this.ApplyDocumentRemoved(documentId);
        }

        // removed additional documents
        foreach (var documentId in projectChanges.GetRemovedAdditionalDocuments())
        {
            this.ApplyAdditionalDocumentRemoved(documentId);
        }

        // removed analyzer config documents
        foreach (var documentId in projectChanges.GetRemovedAnalyzerConfigDocuments())
        {
            this.ApplyAnalyzerConfigDocumentRemoved(documentId);
        }

        // added documents
        foreach (var documentId in projectChanges.GetAddedDocuments())
        {
            var document = projectChanges.NewProject.GetDocument(documentId)!;
            var text = document.GetTextSynchronously(CancellationToken.None);
            var info = CreateDocumentInfoWithoutText(document);
            this.ApplyDocumentAdded(info, text);
        }

        // added additional documents
        foreach (var documentId in projectChanges.GetAddedAdditionalDocuments())
        {
            var document = projectChanges.NewProject.GetAdditionalDocument(documentId)!;
            var text = document.GetTextSynchronously(CancellationToken.None);
            var info = CreateDocumentInfoWithoutText(document);
            this.ApplyAdditionalDocumentAdded(info, text);
        }

        // added analyzer config documents
        foreach (var documentId in projectChanges.GetAddedAnalyzerConfigDocuments())
        {
            var document = projectChanges.NewProject.GetAnalyzerConfigDocument(documentId)!;
            var text = document.GetTextSynchronously(CancellationToken.None);
            var info = CreateDocumentInfoWithoutText(document);
            this.ApplyAnalyzerConfigDocumentAdded(info, text);
        }

        // changed documents
        foreach (var documentId in projectChanges.GetChangedDocuments())
        {
            ApplyChangedDocument(projectChanges, documentId);
        }

        // changed additional documents
        foreach (var documentId in projectChanges.GetChangedAdditionalDocuments())
        {
            var newDoc = projectChanges.NewProject.GetAdditionalDocument(documentId)!;

            // We don't understand the text of additional documents and so we just replace the entire text.
            var currentText = newDoc.GetTextSynchronously(CancellationToken.None); // needs wait
            this.ApplyAdditionalDocumentTextChanged(documentId, currentText);
        }

        // changed analyzer config documents
        foreach (var documentId in projectChanges.GetChangedAnalyzerConfigDocuments())
        {
            var newDoc = projectChanges.NewProject.GetAnalyzerConfigDocument(documentId)!;

            // We don't understand the text of analyzer config documents and so we just replace the entire text.
            var currentText = newDoc.GetTextSynchronously(CancellationToken.None); // needs wait
            this.ApplyAnalyzerConfigDocumentTextChanged(documentId, currentText);
        }
    }

    private void ApplyChangedDocument(
        ProjectChanges projectChanges, DocumentId documentId)
    {
        var oldDoc = projectChanges.OldProject.GetDocument(documentId)!;
        var newDoc = projectChanges.NewProject.GetDocument(documentId)!;

        // update text if it's changed (unless it's unchangeable and we were asked to exclude them)
        if (newDoc.HasTextChanged(oldDoc, IgnoreUnchangeableDocumentsWhenApplyingChanges))
        {
            // What we'd like to do here is figure out what actual text changes occurred and pass them on to the host.
            // However, since it is likely that the change was done by replacing the syntax tree, getting the actual text changes is non trivial.

            if (!oldDoc.TryGetText(out var oldText))
            {
                // If we don't have easy access to the old text, then either it was never observed or it was kicked out of memory.
                // Either way, the new text cannot possibly hold knowledge of the changes, and any new syntax tree will not likely be able to derive them.
                // So just use whatever new text we have without preserving text changes.
                var currentText = newDoc.GetTextSynchronously(CancellationToken.None); // needs wait
                this.ApplyDocumentTextChanged(documentId, currentText);
            }
            else if (!newDoc.TryGetText(out var newText))
            {
                // We have the old text, but no new text is easily available. This typically happens when the content is modified via changes to the syntax tree.
                // Ask document to compute equivalent text changes by comparing the syntax trees, and use them to
                var textChanges = newDoc.GetTextChangesAsync(oldDoc, CancellationToken.None).WaitAndGetResult_CanCallOnBackground(CancellationToken.None); // needs wait
                this.ApplyDocumentTextChanged(documentId, oldText.WithChanges(textChanges));
            }
            else
            {
                // We have both old and new text, so assume the text was changed manually.
                // So either the new text already knows the individual changes or we do not have a way to compute them.
                this.ApplyDocumentTextChanged(documentId, newText);
            }
        }
    }

    [Conditional("DEBUG")]
    private static void CheckNoChanges(Solution oldSolution, Solution newSolution)
    {
        var changes = newSolution.GetChanges(oldSolution);
        Contract.ThrowIfTrue(changes.GetAddedProjects().Any());
        Contract.ThrowIfTrue(changes.GetRemovedProjects().Any());
        Contract.ThrowIfTrue(changes.GetProjectChanges().Any());
    }

    private static ProjectInfo CreateProjectInfo(Project project)
    {
        return ProjectInfo.Create(
            project.State.Attributes.With(version: VersionStamp.Create()),
            project.CompilationOptions,
            project.ParseOptions,
            project.Documents.Select(CreateDocumentInfoWithText),
            project.ProjectReferences,
            project.MetadataReferences,
            project.AnalyzerReferences,
            additionalDocuments: project.AdditionalDocuments.Select(CreateDocumentInfoWithText),
            analyzerConfigDocuments: project.AnalyzerConfigDocuments.Select(CreateDocumentInfoWithText),
            hostObjectType: project.State.HostObjectType);
    }

    private static DocumentInfo CreateDocumentInfoWithText(TextDocument doc)
        => CreateDocumentInfoWithoutText(doc).WithTextLoader(TextLoader.From(TextAndVersion.Create(doc.GetTextSynchronously(CancellationToken.None), VersionStamp.Create(), doc.FilePath)));

    internal static DocumentInfo CreateDocumentInfoWithoutText(TextDocument doc)
        => DocumentInfo.Create(
            doc.Id,
            doc.Name,
            doc.Folders,
            doc is Document sourceDoc ? sourceDoc.SourceCodeKind : SourceCodeKind.Regular,
            loader: null,
            filePath: doc.FilePath,
            isGenerated: doc.State.Attributes.IsGenerated)
            .WithDesignTimeOnly(doc.State.Attributes.DesignTimeOnly)
            .WithDocumentServiceProvider(doc.Services);

    /// <summary>
    /// This method is called during <see cref="TryApplyChanges(Solution)"/> to add a project to the current solution.
    ///
    /// Override this method to implement the capability of adding projects.
    /// </summary>
    protected virtual void ApplyProjectAdded(ProjectInfo project)
    {
        Debug.Assert(CanApplyChange(ApplyChangesKind.AddProject));
        this.OnProjectAdded(project);
    }

    /// <summary>
    /// This method is called during <see cref="TryApplyChanges(Solution)"/> to remove a project from the current solution.
    ///
    /// Override this method to implement the capability of removing projects.
    /// </summary>
    protected virtual void ApplyProjectRemoved(ProjectId projectId)
    {
        Debug.Assert(CanApplyChange(ApplyChangesKind.RemoveProject));
        this.OnProjectRemoved(projectId);
    }

    /// <summary>
    /// This method is called during <see cref="TryApplyChanges(Solution)"/> to change the compilation options.
    ///
    /// Override this method to implement the capability of changing compilation options.
    /// </summary>
    protected virtual void ApplyCompilationOptionsChanged(ProjectId projectId, CompilationOptions options)
    {
#if DEBUG
        var oldProject = CurrentSolution.GetRequiredProject(projectId);
        var newProjectForAssert = oldProject.WithCompilationOptions(options);

        Debug.Assert(CanApplyChange(ApplyChangesKind.ChangeCompilationOptions) ||
                     CanApplyCompilationOptionChange(oldProject.CompilationOptions!, options, newProjectForAssert));
#endif

        this.OnCompilationOptionsChanged(projectId, options);
    }

    /// <summary>
    /// This method is called during <see cref="TryApplyChanges(Solution)"/> to change the parse options.
    ///
    /// Override this method to implement the capability of changing parse options.
    /// </summary>
    protected virtual void ApplyParseOptionsChanged(ProjectId projectId, ParseOptions options)
    {
#if DEBUG
        var oldProject = CurrentSolution.GetRequiredProject(projectId);
        var newProjectForAssert = oldProject.WithParseOptions(options);

        Debug.Assert(CanApplyChange(ApplyChangesKind.ChangeParseOptions) ||
                     CanApplyParseOptionChange(oldProject.ParseOptions!, options, newProjectForAssert));
#endif
        this.OnParseOptionsChanged(projectId, options);
    }

    /// <summary>
    /// This method is called during <see cref="TryApplyChanges(Solution)"/> to add a project reference to a project.
    ///
    /// Override this method to implement the capability of adding project references.
    /// </summary>
    protected virtual void ApplyProjectReferenceAdded(ProjectId projectId, ProjectReference projectReference)
    {
        Debug.Assert(CanApplyChange(ApplyChangesKind.AddProjectReference));
        this.OnProjectReferenceAdded(projectId, projectReference);
    }

    /// <summary>
    /// This method is called during <see cref="TryApplyChanges(Solution)"/> to remove a project reference from a project.
    ///
    /// Override this method to implement the capability of removing project references.
    /// </summary>
    protected virtual void ApplyProjectReferenceRemoved(ProjectId projectId, ProjectReference projectReference)
    {
        Debug.Assert(CanApplyChange(ApplyChangesKind.RemoveProjectReference));
        this.OnProjectReferenceRemoved(projectId, projectReference);
    }

    /// <summary>
    /// This method is called during <see cref="TryApplyChanges(Solution)"/> to add a metadata reference to a project.
    ///
    /// Override this method to implement the capability of adding metadata references.
    /// </summary>
    protected virtual void ApplyMetadataReferenceAdded(ProjectId projectId, MetadataReference metadataReference)
    {
        Debug.Assert(CanApplyChange(ApplyChangesKind.AddMetadataReference));
        this.OnMetadataReferenceAdded(projectId, metadataReference);
    }

    /// <summary>
    /// This method is called during <see cref="TryApplyChanges(Solution)"/> to remove a metadata reference from a project.
    ///
    /// Override this method to implement the capability of removing metadata references.
    /// </summary>
    protected virtual void ApplyMetadataReferenceRemoved(ProjectId projectId, MetadataReference metadataReference)
    {
        Debug.Assert(CanApplyChange(ApplyChangesKind.RemoveMetadataReference));
        this.OnMetadataReferenceRemoved(projectId, metadataReference);
    }

    /// <summary>
    /// This method is called during <see cref="TryApplyChanges(Solution)"/> to add an analyzer reference to a project.
    ///
    /// Override this method to implement the capability of adding analyzer references.
    /// </summary>
    protected virtual void ApplyAnalyzerReferenceAdded(ProjectId projectId, AnalyzerReference analyzerReference)
    {
        Debug.Assert(CanApplyChange(ApplyChangesKind.AddAnalyzerReference));
        this.OnAnalyzerReferenceAdded(projectId, analyzerReference);
    }

    /// <summary>
    /// This method is called during <see cref="TryApplyChanges(Solution)"/> to remove an analyzer reference from a project.
    ///
    /// Override this method to implement the capability of removing analyzer references.
    /// </summary>
    protected virtual void ApplyAnalyzerReferenceRemoved(ProjectId projectId, AnalyzerReference analyzerReference)
    {
        Debug.Assert(CanApplyChange(ApplyChangesKind.RemoveAnalyzerReference));
        this.OnAnalyzerReferenceRemoved(projectId, analyzerReference);
    }

    /// <summary>
    /// This method is called during <see cref="TryApplyChanges(Solution)"/> to add an analyzer reference to the solution.
    ///
    /// Override this method to implement the capability of adding analyzer references.
    /// </summary>
    internal void ApplySolutionAnalyzerReferenceAdded(AnalyzerReference analyzerReference)
    {
        Debug.Assert(CanApplyChange(ApplyChangesKind.AddSolutionAnalyzerReference));
        this.OnSolutionAnalyzerReferenceAdded(analyzerReference);
    }

    /// <summary>
    /// This method is called during <see cref="TryApplyChanges(Solution)"/> to remove an analyzer reference from the solution.
    ///
    /// Override this method to implement the capability of removing analyzer references.
    /// </summary>
    internal void ApplySolutionAnalyzerReferenceRemoved(AnalyzerReference analyzerReference)
    {
        Debug.Assert(CanApplyChange(ApplyChangesKind.RemoveSolutionAnalyzerReference));
        this.OnSolutionAnalyzerReferenceRemoved(analyzerReference);
    }

    /// <summary>
    /// This method is called during <see cref="TryApplyChanges(Solution)"/> to add a new document to a project.
    ///
    /// Override this method to implement the capability of adding documents.
    /// </summary>
    protected virtual void ApplyDocumentAdded(DocumentInfo info, SourceText text)
    {
        Debug.Assert(CanApplyChange(ApplyChangesKind.AddDocument));
        this.OnDocumentAdded(info.WithTextLoader(TextLoader.From(TextAndVersion.Create(text, VersionStamp.Create()))));
    }

    /// <summary>
    /// This method is called during <see cref="TryApplyChanges(Solution)"/> to remove a document from a project.
    ///
    /// Override this method to implement the capability of removing documents.
    /// </summary>
    protected virtual void ApplyDocumentRemoved(DocumentId documentId)
    {
        Debug.Assert(CanApplyChange(ApplyChangesKind.RemoveDocument));
        this.OnDocumentRemoved(documentId);
    }

    /// <summary>
    /// This method is called to change the text of a document.
    ///
    /// Override this method to implement the capability of changing document text.
    /// </summary>
    protected virtual void ApplyDocumentTextChanged(DocumentId id, SourceText text)
    {
        Debug.Assert(CanApplyChange(ApplyChangesKind.ChangeDocument));
        this.OnDocumentTextChanged(id, text, PreservationMode.PreserveValue);
    }

    /// <summary>
    /// This method is called to change the info of a document.
    ///
    /// Override this method to implement the capability of changing a document's info.
    /// </summary>
    protected virtual void ApplyDocumentInfoChanged(DocumentId id, DocumentInfo info)
    {
        Debug.Assert(CanApplyChange(ApplyChangesKind.ChangeDocumentInfo));
        this.OnDocumentInfoChanged(id, info);
    }

    /// <summary>
    /// This method is called during <see cref="TryApplyChanges(Solution)"/> to add a new additional document to a project.
    ///
    /// Override this method to implement the capability of adding additional documents.
    /// </summary>
    protected virtual void ApplyAdditionalDocumentAdded(DocumentInfo info, SourceText text)
    {
        Debug.Assert(CanApplyChange(ApplyChangesKind.AddAdditionalDocument));
        this.OnAdditionalDocumentAdded(info.WithTextLoader(TextLoader.From(TextAndVersion.Create(text, VersionStamp.Create()))));
    }

    /// <summary>
    /// This method is called during <see cref="TryApplyChanges(Solution)"/> to remove an additional document from a project.
    ///
    /// Override this method to implement the capability of removing additional documents.
    /// </summary>
    protected virtual void ApplyAdditionalDocumentRemoved(DocumentId documentId)
    {
        Debug.Assert(CanApplyChange(ApplyChangesKind.RemoveAdditionalDocument));
        this.OnAdditionalDocumentRemoved(documentId);
    }

    /// <summary>
    /// This method is called to change the text of an additional document.
    ///
    /// Override this method to implement the capability of changing additional document text.
    /// </summary>
    protected virtual void ApplyAdditionalDocumentTextChanged(DocumentId id, SourceText text)
    {
        Debug.Assert(CanApplyChange(ApplyChangesKind.ChangeAdditionalDocument));
        this.OnAdditionalDocumentTextChanged(id, text, PreservationMode.PreserveValue);
    }

    /// <summary>
    /// This method is called during <see cref="TryApplyChanges(Solution)"/> to add a new analyzer config document to a project.
    ///
    /// Override this method to implement the capability of adding analyzer config documents.
    /// </summary>
    protected virtual void ApplyAnalyzerConfigDocumentAdded(DocumentInfo info, SourceText text)
    {
        Debug.Assert(CanApplyChange(ApplyChangesKind.AddAnalyzerConfigDocument));
        this.OnAnalyzerConfigDocumentAdded(info.WithTextLoader(TextLoader.From(TextAndVersion.Create(text, VersionStamp.Create()))));
    }

    /// <summary>
    /// This method is called during <see cref="TryApplyChanges(Solution)"/> to remove an analyzer config document from a project.
    ///
    /// Override this method to implement the capability of removing analyzer config documents.
    /// </summary>
    protected virtual void ApplyAnalyzerConfigDocumentRemoved(DocumentId documentId)
    {
        Debug.Assert(CanApplyChange(ApplyChangesKind.RemoveAnalyzerConfigDocument));
        this.OnAnalyzerConfigDocumentRemoved(documentId);
    }

    /// <summary>
    /// This method is called to change the text of an analyzer config document.
    ///
    /// Override this method to implement the capability of changing analyzer config document text.
    /// </summary>
    protected virtual void ApplyAnalyzerConfigDocumentTextChanged(DocumentId id, SourceText text)
    {
        Debug.Assert(CanApplyChange(ApplyChangesKind.ChangeAnalyzerConfigDocument));
        this.OnAnalyzerConfigDocumentTextLoaderChanged(id, TextLoader.From(TextAndVersion.Create(text, VersionStamp.Create())));
    }

    #endregion

    #region Checks and Asserts
    /// <summary>
    /// Throws an exception is the solution is not empty.
    /// </summary>
    protected void CheckSolutionIsEmpty()
        => CheckSolutionIsEmpty(this.CurrentSolution);

    private static void CheckSolutionIsEmpty(Solution solution)
    {
        if (solution.ProjectIds.Any())
        {
            throw new ArgumentException(WorkspacesResources.Workspace_is_not_empty);
        }
    }

    /// <summary>
    /// Throws an exception if the project is not part of the current solution.
    /// </summary>
    protected void CheckProjectIsInCurrentSolution(ProjectId projectId)
        => CheckProjectIsInSolution(this.CurrentSolution, projectId);

    private static void CheckProjectIsInSolution(Solution solution, ProjectId projectId)
    {
        if (!solution.ContainsProject(projectId))
        {
            throw new ArgumentException(string.Format(
                WorkspacesResources._0_is_not_part_of_the_workspace,
                solution.Workspace.GetProjectName(projectId)));
        }
    }

    /// <summary>
    /// Throws an exception is the project is part of the current solution.
    /// </summary>
    protected void CheckProjectIsNotInCurrentSolution(ProjectId projectId)
        => CheckProjectIsNotInSolution(this.CurrentSolution, projectId);

    private static void CheckProjectIsNotInSolution(Solution solution, ProjectId projectId)
    {
        if (solution.ContainsProject(projectId))
        {
            throw new ArgumentException(string.Format(
                WorkspacesResources._0_is_already_part_of_the_workspace,
                solution.Workspace.GetProjectName(projectId)));
        }
    }

    /// <summary>
    /// Throws an exception if a project does not have a specific project reference.
    /// </summary>
    protected void CheckProjectHasProjectReference(ProjectId fromProjectId, ProjectReference projectReference)
    {
        if (!this.CurrentSolution.GetProject(fromProjectId)!.ProjectReferences.Contains(projectReference))
        {
            throw new ArgumentException(string.Format(
                WorkspacesResources._0_is_not_referenced,
                this.GetProjectName(projectReference.ProjectId)));
        }
    }

    /// <summary>
    /// Throws an exception if a project already has a specific project reference.
    /// </summary>
    protected void CheckProjectDoesNotHaveProjectReference(ProjectId fromProjectId, ProjectReference projectReference)
    {
        if (this.CurrentSolution.GetProject(fromProjectId)!.ProjectReferences.Contains(projectReference))
        {
            throw new ArgumentException(string.Format(
                WorkspacesResources._0_is_already_referenced,
                this.GetProjectName(projectReference.ProjectId)));
        }
    }

    /// <summary>
    /// Throws an exception if project has a transitive reference to another project.
    /// </summary>
    protected void CheckProjectDoesNotHaveTransitiveProjectReference(ProjectId fromProjectId, ProjectId toProjectId)
    {
        var transitiveReferences = this.CurrentSolution.GetProjectDependencyGraph().GetProjectsThatThisProjectTransitivelyDependsOn(toProjectId);
        if (transitiveReferences.Contains(fromProjectId))
        {
            throw new ArgumentException(string.Format(
                WorkspacesResources.Adding_project_reference_from_0_to_1_will_cause_a_circular_reference,
                this.GetProjectName(fromProjectId), this.GetProjectName(toProjectId)));
        }
    }

    /// <summary>
    /// Throws an exception if a project does not have a specific metadata reference.
    /// </summary>
    protected void CheckProjectHasMetadataReference(ProjectId projectId, MetadataReference metadataReference)
    {
        if (!this.CurrentSolution.GetProject(projectId)!.MetadataReferences.Contains(metadataReference))
        {
            throw new ArgumentException(WorkspacesResources.Metadata_is_not_referenced);
        }
    }

    /// <summary>
    /// Throws an exception if a project already has a specific metadata reference.
    /// </summary>
    protected void CheckProjectDoesNotHaveMetadataReference(ProjectId projectId, MetadataReference metadataReference)
    {
        if (this.CurrentSolution.GetProject(projectId)!.MetadataReferences.Contains(metadataReference))
        {
            throw new ArgumentException(WorkspacesResources.Metadata_is_already_referenced);
        }
    }

    /// <summary>
    /// Throws an exception if a project does not have a specific analyzer reference.
    /// </summary>
    protected void CheckProjectHasAnalyzerReference(ProjectId projectId, AnalyzerReference analyzerReference)
    {
        if (!this.CurrentSolution.GetProject(projectId)!.AnalyzerReferences.Contains(analyzerReference))
        {
            throw new ArgumentException(string.Format(WorkspacesResources._0_is_not_present, analyzerReference));
        }
    }

    /// <summary>
    /// Throws an exception if a project already has a specific analyzer reference.
    /// </summary>
    protected void CheckProjectDoesNotHaveAnalyzerReference(ProjectId projectId, AnalyzerReference analyzerReference)
    {
        if (this.CurrentSolution.GetProject(projectId)!.AnalyzerReferences.Contains(analyzerReference))
        {
            throw new ArgumentException(string.Format(WorkspacesResources._0_is_already_present, analyzerReference));
        }
    }

    /// <summary>
    /// Throws an exception if a project already has a specific analyzer reference.
    /// </summary>
    internal static void CheckSolutionHasAnalyzerReference(Solution solution, AnalyzerReference analyzerReference)
    {
        if (!solution.AnalyzerReferences.Contains(analyzerReference))
        {
            throw new ArgumentException(string.Format(WorkspacesResources._0_is_not_present, analyzerReference));
        }
    }

    /// <summary>
    /// Throws an exception if a project already has a specific analyzer reference.
    /// </summary>
    internal static void CheckSolutionDoesNotHaveAnalyzerReference(Solution solution, AnalyzerReference analyzerReference)
    {
        if (solution.AnalyzerReferences.Contains(analyzerReference))
        {
            throw new ArgumentException(string.Format(WorkspacesResources._0_is_already_present, analyzerReference));
        }
    }

    /// <summary>
    /// Throws an exception if a document is not part of the current solution.
    /// </summary>
    protected void CheckDocumentIsInCurrentSolution(DocumentId documentId)
        => CheckDocumentIsInSolution(this.CurrentSolution, documentId);

    private static void CheckDocumentIsInSolution(Solution solution, DocumentId documentId)
    {
        if (solution.GetDocument(documentId) == null)
        {
            throw new ArgumentException(string.Format(
                WorkspacesResources._0_is_not_part_of_the_workspace,
                solution.Workspace.GetDocumentName(documentId)));
        }
    }

    /// <summary>
    /// Throws an exception if an additional document is not part of the current solution.
    /// </summary>
    protected void CheckAdditionalDocumentIsInCurrentSolution(DocumentId documentId)
        => CheckAdditionalDocumentIsInSolution(this.CurrentSolution, documentId);

    private static void CheckAdditionalDocumentIsInSolution(Solution solution, DocumentId documentId)
    {
        if (solution.GetAdditionalDocument(documentId) == null)
        {
            throw new ArgumentException(string.Format(
                WorkspacesResources._0_is_not_part_of_the_workspace,
                solution.Workspace.GetDocumentName(documentId)));
        }
    }

    /// <summary>
    /// Throws an exception if an analyzer config is not part of the current solution.
    /// </summary>
    protected void CheckAnalyzerConfigDocumentIsInCurrentSolution(DocumentId documentId)
        => CheckAnalyzerConfigDocumentIsInSolution(this.CurrentSolution, documentId);

    private static void CheckAnalyzerConfigDocumentIsInSolution(Solution solution, DocumentId documentId)
    {
        if (!solution.ContainsAnalyzerConfigDocument(documentId))
        {
            throw new ArgumentException(string.Format(
                WorkspacesResources._0_is_not_part_of_the_workspace,
                solution.Workspace.GetDocumentName(documentId)));
        }
    }

    /// <summary>
    /// Throws an exception if a document is already part of the current solution.
    /// </summary>
    protected void CheckDocumentIsNotInCurrentSolution(DocumentId documentId)
    {
        if (this.CurrentSolution.ContainsDocument(documentId))
        {
            throw new ArgumentException(string.Format(
                WorkspacesResources._0_is_already_part_of_the_workspace,
                this.GetDocumentName(documentId)));
        }
    }

    /// <summary>
    /// Throws an exception if an additional document is already part of the current solution.
    /// </summary>
    protected void CheckAdditionalDocumentIsNotInCurrentSolution(DocumentId documentId)
        => CheckAdditionalDocumentIsNotInSolution(this.CurrentSolution, documentId);

    private static void CheckAdditionalDocumentIsNotInSolution(Solution solution, DocumentId documentId)
    {
        if (solution.ContainsAdditionalDocument(documentId))
        {
            throw new ArgumentException(string.Format(
                WorkspacesResources._0_is_already_part_of_the_workspace,
                solution.Workspace.GetAdditionalDocumentName(documentId)));
        }
    }

    /// <summary>
    /// Throws an exception if the analyzer config document is already part of the current solution.
    /// </summary>
    protected void CheckAnalyzerConfigDocumentIsNotInCurrentSolution(DocumentId documentId)
        => CheckAnalyzerConfigDocumentIsNotInSolution(this.CurrentSolution, documentId);

    private static void CheckAnalyzerConfigDocumentIsNotInSolution(Solution solution, DocumentId documentId)
    {
        if (solution.ContainsAnalyzerConfigDocument(documentId))
        {
            throw new ArgumentException(string.Format(
                WorkspacesResources._0_is_already_part_of_the_workspace,
                solution.Workspace.GetAnalyzerConfigDocumentName(documentId)));
        }
    }

    /// <summary>
    /// Gets the name to use for a project in an error message.
    /// </summary>
    protected virtual string GetProjectName(ProjectId projectId)
    {
        var project = this.CurrentSolution.GetProject(projectId);
        var name = project != null ? project.Name : "<Project" + projectId.Id + ">";
        return name;
    }

    /// <summary>
    /// Gets the name to use for a document in an error message.
    /// </summary>
    protected virtual string GetDocumentName(DocumentId documentId)
    {
        var document = this.CurrentSolution.GetTextDocument(documentId);
        var name = document != null ? document.Name : "<Document" + documentId.Id + ">";
        return name;
    }

    /// <summary>
    /// Gets the name to use for an additional document in an error message.
    /// </summary>
    protected virtual string GetAdditionalDocumentName(DocumentId documentId)
        => GetDocumentName(documentId);

    /// <summary>
    /// Gets the name to use for an analyzer document in an error message.
    /// </summary>
    protected virtual string GetAnalyzerConfigDocumentName(DocumentId documentId)
        => GetDocumentName(documentId);

    #endregion
}<|MERGE_RESOLUTION|>--- conflicted
+++ resolved
@@ -43,7 +43,7 @@
     private readonly SemaphoreSlim _serializationLock = new(initialCount: 1);
 
     // this lock guards all the mutable fields (do not share lock with derived classes)
-    private readonly NonReentrantLock _stateLock = new(useThisInstanceForSynchronization: true);
+    private readonly SemaphoreSlim _stateLock = new(initialCount: 1);
 
     /// <summary>
     /// Current solution.  Must be locked with <see cref="_serializationLock"/> when writing to it.
@@ -55,17 +55,12 @@
     // test hooks.
     internal static bool TestHookStandaloneProjectsDoNotHoldReferences = false;
 
-<<<<<<< HEAD
-        // this lock guards all the mutable fields (do not share lock with derived classes)
-        private readonly SemaphoreSlim _stateLock = new(initialCount: 1);
-=======
     /// <summary>
     /// Determines whether changes made to unchangeable documents will be silently ignored or cause exceptions to be thrown
     /// when they are applied to workspace via <see cref="TryApplyChanges(Solution, IProgress{CodeAnalysisProgress})"/>. 
     /// A document is unchangeable if <see cref="IDocumentOperationService.CanApplyChange"/> is false.
     /// </summary>
     internal virtual bool IgnoreUnchangeableDocumentsWhenApplyingChanges { get; } = false;
->>>>>>> 687856f5
 
     /// <summary>
     /// Constructs a new workspace instance.
