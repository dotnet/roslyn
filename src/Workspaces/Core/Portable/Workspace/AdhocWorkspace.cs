--- conflicted
+++ resolved
@@ -170,11 +170,7 @@
             if (doc != null)
             {
                 var text = doc.GetTextSynchronously(CancellationToken.None);
-<<<<<<< HEAD
-                var version = doc.GetTextVersionAsync(CancellationToken.None).WaitAndGetResult_CanCallOnBackground(CancellationToken.None);
-=======
                 var version = doc.GetTextVersionSynchronously(CancellationToken.None);
->>>>>>> 31f02989
                 var loader = TextLoader.From(TextAndVersion.Create(text, version, doc.FilePath));
                 this.OnDocumentClosed(documentId, loader);
             }
@@ -202,11 +198,7 @@
             if (doc != null)
             {
                 var text = doc.GetTextSynchronously(CancellationToken.None);
-<<<<<<< HEAD
-                var version = doc.GetTextVersionAsync(CancellationToken.None).WaitAndGetResult_CanCallOnBackground(CancellationToken.None);
-=======
                 var version = doc.GetTextVersionSynchronously(CancellationToken.None);
->>>>>>> 31f02989
                 var loader = TextLoader.From(TextAndVersion.Create(text, version, doc.FilePath));
                 this.OnAdditionalDocumentClosed(documentId, loader);
             }
