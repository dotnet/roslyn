--- conflicted
+++ resolved
@@ -295,14 +295,6 @@
             typeof(TDocumentState) == typeof(AdditionalDocumentState) ? new AdditionalDocumentState(LanguageServices.SolutionServices, documentInfo, new LoadTextOptions(ChecksumAlgorithm)) :
             typeof(TDocumentState) == typeof(AnalyzerConfigDocumentState) ? new AnalyzerConfigDocumentState(LanguageServices.SolutionServices, documentInfo, new LoadTextOptions(ChecksumAlgorithm)) :
             throw ExceptionUtilities.UnexpectedValue(typeof(TDocumentState)));
-<<<<<<< HEAD
-
-    public AnalyzerOptions AnalyzerOptions
-        => _lazyAnalyzerOptions ??= new AnalyzerOptions(
-            additionalFiles: AdditionalDocumentStates.SelectAsArray(static documentState => documentState.AdditionalText),
-            optionsProvider: new ProjectAnalyzerConfigOptionsProvider(this));
-
-=======
 
     private ImmutableArray<AdditionalText> AdditionalFiles
     {
@@ -331,7 +323,6 @@
                 optionsProvider: new ProjectHostAnalyzerConfigOptionsProvider(self)),
             this);
 
->>>>>>> a573b409
     public AnalyzerConfigData GetAnalyzerOptionsForPath(string path, CancellationToken cancellationToken)
         => _analyzerConfigOptionsCache.Lazy.GetValue(cancellationToken).GetOptionsForSourcePath(path);
 
@@ -488,11 +479,7 @@
         }
 
         private static StructuredAnalyzerConfigOptions GetOptionsForSourcePath(in AnalyzerConfigOptionsCache.Value cache, string path)
-<<<<<<< HEAD
-            => cache.GetOptionsForSourcePath(path).ConfigOptions;
-=======
             => cache.GetOptionsForSourcePath(path).ConfigOptionsWithFallback;
->>>>>>> a573b409
 
         private string? GetEffectiveFilePath(DocumentState documentState)
         {
@@ -577,11 +564,7 @@
         {
             var options = _lazyAnalyzerConfigSet.Lazy
                 .GetValue(cancellationToken).GetOptionsForSourcePath(tree.FilePath);
-<<<<<<< HEAD
-            return GeneratedCodeUtilities.GetGeneratedCodeKindFromOptions(options.ConfigOptions);
-=======
             return GeneratedCodeUtilities.GetGeneratedCodeKindFromOptions(options.ConfigOptionsWithoutFallback);
->>>>>>> a573b409
         }
 
         public override bool TryGetDiagnosticValue(SyntaxTree tree, string diagnosticId, CancellationToken cancellationToken, out ReportDiagnostic severity)
