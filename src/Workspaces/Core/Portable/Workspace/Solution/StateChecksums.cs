﻿// Licensed to the .NET Foundation under one or more agreements.
// The .NET Foundation licenses this file to you under the MIT license.
// See the LICENSE file in the project root for more information.

using System;
using System.Collections.Generic;
using System.Diagnostics;
using System.Runtime.CompilerServices;
using System.Threading;
using System.Threading.Tasks;
using Microsoft.CodeAnalysis.PooledObjects;
using Roslyn.Utilities;

namespace Microsoft.CodeAnalysis.Serialization;

internal sealed class SolutionStateChecksums(
    Checksum attributes,
    ChecksumsAndIds<ProjectId> projects,
    ChecksumCollection analyzerReferences,
    Checksum frozenSourceGeneratedDocumentIdentity,
    Checksum frozenSourceGeneratedDocumentText)
{
    public Checksum Checksum { get; } = Checksum.Create(stackalloc[]
    {
        attributes,
        projects.Checksum,
        analyzerReferences.Checksum,
        frozenSourceGeneratedDocumentIdentity,
        frozenSourceGeneratedDocumentText,
    });

    public Checksum Attributes { get; } = attributes;
    public ChecksumsAndIds<ProjectId> Projects { get; } = projects;
    public ChecksumCollection AnalyzerReferences { get; } = analyzerReferences;
    public Checksum FrozenSourceGeneratedDocumentIdentity { get; } = frozenSourceGeneratedDocumentIdentity;
    public Checksum FrozenSourceGeneratedDocumentText { get; } = frozenSourceGeneratedDocumentText;

    public void AddAllTo(HashSet<Checksum> checksums)
    {
        checksums.AddIfNotNullChecksum(this.Checksum);
        checksums.AddIfNotNullChecksum(this.Attributes);
        this.Projects.Checksums.AddAllTo(checksums);
        this.AnalyzerReferences.AddAllTo(checksums);
        checksums.AddIfNotNullChecksum(this.FrozenSourceGeneratedDocumentIdentity);
        checksums.AddIfNotNullChecksum(this.FrozenSourceGeneratedDocumentText);
    }

    public void Serialize(ObjectWriter writer)
    {
        // Writing this is optional, but helps ensure checksums are being computed properly on both the host and oop side.
        this.Checksum.WriteTo(writer);
        this.Attributes.WriteTo(writer);
        this.Projects.WriteTo(writer);
        this.AnalyzerReferences.WriteTo(writer);
        this.FrozenSourceGeneratedDocumentIdentity.WriteTo(writer);
        this.FrozenSourceGeneratedDocumentText.WriteTo(writer);
    }

    public static SolutionStateChecksums Deserialize(ObjectReader reader)
    {
        var checksum = Checksum.ReadFrom(reader);
        var result = new SolutionStateChecksums(
            attributes: Checksum.ReadFrom(reader),
            projects: ChecksumsAndIds<ProjectId>.ReadFrom(reader),
            analyzerReferences: ChecksumCollection.ReadFrom(reader),
            frozenSourceGeneratedDocumentIdentity: Checksum.ReadFrom(reader),
            frozenSourceGeneratedDocumentText: Checksum.ReadFrom(reader));
        Contract.ThrowIfFalse(result.Checksum == checksum);
        return result;
    }

    public async Task FindAsync(
        SolutionCompilationState compilationState,
        AssetHint assetHint,
        HashSet<Checksum> searchingChecksumsLeft,
        Dictionary<Checksum, object> result,
        CancellationToken cancellationToken)
    {
        cancellationToken.ThrowIfCancellationRequested();
        if (searchingChecksumsLeft.Count == 0)
            return;

        // verify input
        if (searchingChecksumsLeft.Remove(Checksum))
            result[Checksum] = this;

        if (searchingChecksumsLeft.Remove(Attributes))
            result[Attributes] = compilationState.SolutionState.SolutionAttributes;

        if (searchingChecksumsLeft.Remove(FrozenSourceGeneratedDocumentIdentity))
        {
            Contract.ThrowIfNull(compilationState.FrozenSourceGeneratedDocumentState, "We should not have had a FrozenSourceGeneratedDocumentIdentity checksum if we didn't have a text in the first place.");
            result[FrozenSourceGeneratedDocumentIdentity] = compilationState.FrozenSourceGeneratedDocumentState.Identity;
        }

        if (searchingChecksumsLeft.Remove(FrozenSourceGeneratedDocumentText))
        {
<<<<<<< HEAD
            Contract.ThrowIfNull(state.FrozenSourceGeneratedDocumentState, "We should not have had a FrozenSourceGeneratedDocumentState checksum if we didn't have a text in the first place.");
            result[FrozenSourceGeneratedDocumentText] = await state.FrozenSourceGeneratedDocumentState.GetTextAsync(cancellationToken).ConfigureAwait(false);
=======
            Contract.ThrowIfNull(compilationState.FrozenSourceGeneratedDocumentState, "We should not have had a FrozenSourceGeneratedDocumentState checksum if we didn't have a text in the first place.");
            result[FrozenSourceGeneratedDocumentText] = await SerializableSourceText.FromTextDocumentStateAsync(compilationState.FrozenSourceGeneratedDocumentState, cancellationToken).ConfigureAwait(false);
>>>>>>> bf08f8ee
        }

        ChecksumCollection.Find(compilationState.SolutionState.AnalyzerReferences, AnalyzerReferences, searchingChecksumsLeft, result, cancellationToken);

        if (searchingChecksumsLeft.Count == 0)
            return;

        if (assetHint.ProjectId != null)
        {
            var projectState = compilationState.SolutionState.GetProjectState(assetHint.ProjectId);
            if (projectState != null &&
                projectState.TryGetStateChecksums(out var projectStateChecksums))
            {
                await projectStateChecksums.FindAsync(projectState, assetHint.DocumentId, searchingChecksumsLeft, result, cancellationToken).ConfigureAwait(false);
            }
        }
        else
        {
            Contract.ThrowIfTrue(assetHint.DocumentId != null);

            // Before doing a depth-first-search *into* each project, first run across all the project at their top
            // level. This ensures that when we are trying to sync the projects referenced by a SolutionStateChecksums'
            // instance that we don't unnecessarily walk all documents looking just for those.

            foreach (var (_, projectState) in compilationState.SolutionState.ProjectStates)
            {
                if (searchingChecksumsLeft.Count == 0)
                    break;

                if (projectState.TryGetStateChecksums(out var projectStateChecksums) &&
                    searchingChecksumsLeft.Remove(projectStateChecksums.Checksum))
                {
                    result[projectStateChecksums.Checksum] = projectStateChecksums;
                }
            }

            // Now actually do the depth first search into each project.

            foreach (var (_, projectState) in compilationState.SolutionState.ProjectStates)
            {
                if (searchingChecksumsLeft.Count == 0)
                    break;

                // It's possible not all all our projects have checksums.  Specifically, we may have only been asked to
                // compute the checksum tree for a subset of projects that were all that a feature needed.
                if (projectState.TryGetStateChecksums(out var projectStateChecksums))
                    await projectStateChecksums.FindAsync(projectState, hintDocument: null, searchingChecksumsLeft, result, cancellationToken).ConfigureAwait(false);
            }
        }
    }
}

internal sealed class ProjectStateChecksums(
    ProjectId projectId,
    Checksum infoChecksum,
    Checksum compilationOptionsChecksum,
    Checksum parseOptionsChecksum,
    ChecksumCollection projectReferenceChecksums,
    ChecksumCollection metadataReferenceChecksums,
    ChecksumCollection analyzerReferenceChecksums,
    ChecksumsAndIds<DocumentId> documentChecksums,
    ChecksumsAndIds<DocumentId> additionalDocumentChecksums,
    ChecksumsAndIds<DocumentId> analyzerConfigDocumentChecksums) : IEquatable<ProjectStateChecksums>
{
    public Checksum Checksum { get; } = Checksum.Create(stackalloc[]
    {
        infoChecksum,
        compilationOptionsChecksum,
        parseOptionsChecksum,
        documentChecksums.Checksum,
        projectReferenceChecksums.Checksum,
        metadataReferenceChecksums.Checksum,
        analyzerReferenceChecksums.Checksum,
        additionalDocumentChecksums.Checksum,
        analyzerConfigDocumentChecksums.Checksum,
    });

    public ProjectId ProjectId => projectId;

    public Checksum Info => infoChecksum;
    public Checksum CompilationOptions => compilationOptionsChecksum;
    public Checksum ParseOptions => parseOptionsChecksum;

    public ChecksumCollection ProjectReferences => projectReferenceChecksums;
    public ChecksumCollection MetadataReferences => metadataReferenceChecksums;
    public ChecksumCollection AnalyzerReferences => analyzerReferenceChecksums;

    public ChecksumsAndIds<DocumentId> Documents => documentChecksums;
    public ChecksumsAndIds<DocumentId> AdditionalDocuments => additionalDocumentChecksums;
    public ChecksumsAndIds<DocumentId> AnalyzerConfigDocuments => analyzerConfigDocumentChecksums;

    public override bool Equals(object? obj)
        => Equals(obj as ProjectStateChecksums);

    public bool Equals(ProjectStateChecksums? obj)
        => this.Checksum == obj?.Checksum;

    public override int GetHashCode()
        => this.Checksum.GetHashCode();

    public void AddAllTo(HashSet<Checksum> checksums)
    {
        checksums.AddIfNotNullChecksum(this.Checksum);
        checksums.AddIfNotNullChecksum(this.Info);
        checksums.AddIfNotNullChecksum(this.CompilationOptions);
        checksums.AddIfNotNullChecksum(this.ParseOptions);
        this.ProjectReferences.AddAllTo(checksums);
        this.MetadataReferences.AddAllTo(checksums);
        this.AnalyzerReferences.AddAllTo(checksums);
        this.Documents.Checksums.AddAllTo(checksums);
        this.AdditionalDocuments.Checksums.AddAllTo(checksums);
        this.AnalyzerConfigDocuments.Checksums.AddAllTo(checksums);
    }

    public void Serialize(ObjectWriter writer)
    {
        // Writing this is optional, but helps ensure checksums are being computed properly on both the host and oop side.
        this.Checksum.WriteTo(writer);

        this.ProjectId.WriteTo(writer);
        this.Info.WriteTo(writer);
        this.CompilationOptions.WriteTo(writer);
        this.ParseOptions.WriteTo(writer);
        this.ProjectReferences.WriteTo(writer);
        this.MetadataReferences.WriteTo(writer);
        this.AnalyzerReferences.WriteTo(writer);
        this.Documents.WriteTo(writer);
        this.AdditionalDocuments.WriteTo(writer);
        this.AnalyzerConfigDocuments.WriteTo(writer);
    }

    public static ProjectStateChecksums Deserialize(ObjectReader reader)
    {
        var checksum = Checksum.ReadFrom(reader);
        var result = new ProjectStateChecksums(
            projectId: ProjectId.ReadFrom(reader),
            infoChecksum: Checksum.ReadFrom(reader),
            compilationOptionsChecksum: Checksum.ReadFrom(reader),
            parseOptionsChecksum: Checksum.ReadFrom(reader),
            projectReferenceChecksums: ChecksumCollection.ReadFrom(reader),
            metadataReferenceChecksums: ChecksumCollection.ReadFrom(reader),
            analyzerReferenceChecksums: ChecksumCollection.ReadFrom(reader),
            documentChecksums: ChecksumsAndIds<DocumentId>.ReadFrom(reader),
            additionalDocumentChecksums: ChecksumsAndIds<DocumentId>.ReadFrom(reader),
            analyzerConfigDocumentChecksums: ChecksumsAndIds<DocumentId>.ReadFrom(reader));
        Contract.ThrowIfFalse(result.Checksum == checksum);
        return result;
    }

    public async Task FindAsync(
        ProjectState state,
        DocumentId? hintDocument,
        HashSet<Checksum> searchingChecksumsLeft,
        Dictionary<Checksum, object> result,
        CancellationToken cancellationToken)
    {
        cancellationToken.ThrowIfCancellationRequested();
        // verify input
        Contract.ThrowIfFalse(state.TryGetStateChecksums(out var stateChecksum));
        Contract.ThrowIfFalse(this == stateChecksum);

        if (searchingChecksumsLeft.Count == 0)
            return;

        if (searchingChecksumsLeft.Remove(Checksum))
        {
            result[Checksum] = this;
        }

        // It's normal for callers to just want to sync a single ProjectStateChecksum.  So quickly check this, without
        // doing all the expensive linear work below if we can bail out early here.
        if (searchingChecksumsLeft.Count == 0)
            return;

        if (searchingChecksumsLeft.Remove(Info))
        {
            result[Info] = state.ProjectInfo.Attributes;
        }

        if (searchingChecksumsLeft.Remove(CompilationOptions))
        {
            Contract.ThrowIfNull(state.CompilationOptions, "We should not be trying to serialize a project with no compilation options; RemoteSupportedLanguages.IsSupported should have filtered it out.");
            result[CompilationOptions] = state.CompilationOptions;
        }

        if (searchingChecksumsLeft.Remove(ParseOptions))
        {
            Contract.ThrowIfNull(state.ParseOptions, "We should not be trying to serialize a project with no compilation options; RemoteSupportedLanguages.IsSupported should have filtered it out.");
            result[ParseOptions] = state.ParseOptions;
        }

        ChecksumCollection.Find(state.ProjectReferences, ProjectReferences, searchingChecksumsLeft, result, cancellationToken);
        ChecksumCollection.Find(state.MetadataReferences, MetadataReferences, searchingChecksumsLeft, result, cancellationToken);
        ChecksumCollection.Find(state.AnalyzerReferences, AnalyzerReferences, searchingChecksumsLeft, result, cancellationToken);

        await ChecksumCollection.FindAsync(state.DocumentStates, hintDocument, searchingChecksumsLeft, result, cancellationToken).ConfigureAwait(false);
        await ChecksumCollection.FindAsync(state.AdditionalDocumentStates, hintDocument, searchingChecksumsLeft, result, cancellationToken).ConfigureAwait(false);
        await ChecksumCollection.FindAsync(state.AnalyzerConfigDocumentStates, hintDocument, searchingChecksumsLeft, result, cancellationToken).ConfigureAwait(false);
    }
}

internal sealed class DocumentStateChecksums(
    DocumentId documentId,
    Checksum infoChecksum,
    Checksum textChecksum)
{
    public Checksum Checksum { get; } = Checksum.Create(infoChecksum, textChecksum);

    public DocumentId DocumentId => documentId;
    public Checksum Info => infoChecksum;
    public Checksum Text => textChecksum;

    public void Serialize(ObjectWriter writer)
    {
        // We don't write out the checksum itself as it would bloat the size of this message. If there is corruption
        // (which should never ever happen), it will be detected at the project level.
        this.DocumentId.WriteTo(writer);
        this.Info.WriteTo(writer);
        this.Text.WriteTo(writer);
    }

    public static DocumentStateChecksums Deserialize(ObjectReader reader)
    {
        return new DocumentStateChecksums(
            documentId: DocumentId.ReadFrom(reader),
            infoChecksum: Checksum.ReadFrom(reader),
            textChecksum: Checksum.ReadFrom(reader));
    }

    public async Task FindAsync(
        TextDocumentState state,
        HashSet<Checksum> searchingChecksumsLeft,
        Dictionary<Checksum, object> result,
        CancellationToken cancellationToken)
    {
        Debug.Assert(state.TryGetStateChecksums(out var stateChecksum) && this == stateChecksum);

        cancellationToken.ThrowIfCancellationRequested();

        if (searchingChecksumsLeft.Remove(Checksum))
        {
            result[Checksum] = this;
        }

        if (searchingChecksumsLeft.Remove(Info))
        {
            result[Info] = state.Attributes;
        }

        if (searchingChecksumsLeft.Remove(Text))
        {
            result[Text] = await state.GetTextAsync(cancellationToken).ConfigureAwait(false);
        }
    }
}

/// <summary>
/// hold onto object checksum that currently doesn't have a place to hold onto checksum
/// </summary>
internal static class ChecksumCache
{
    public static Checksum GetOrCreate<TValue, TArg>(TValue value, Func<TValue, TArg, Checksum> checksumCreator, TArg arg)
        where TValue : class
    {
        return StronglyTypedChecksumCache<TValue, Checksum>.GetOrCreate(value, checksumCreator, arg);
    }

    public static ChecksumCollection GetOrCreateChecksumCollection<TReference>(
        IReadOnlyList<TReference> references, ISerializerService serializer, CancellationToken cancellationToken) where TReference : class
    {
        return StronglyTypedChecksumCache<IReadOnlyList<TReference>, ChecksumCollection>.GetOrCreate(
            references,
            static (references, tuple) =>
            {
                using var _ = ArrayBuilder<Checksum>.GetInstance(references.Count, out var checksums);
                foreach (var reference in references)
                    checksums.Add(tuple.serializer.CreateChecksum(reference, tuple.cancellationToken));

                return new ChecksumCollection(checksums.ToImmutableAndClear());
            },
            (serializer, cancellationToken));
    }

    private static class StronglyTypedChecksumCache<TValue, TResult>
        where TValue : class
        where TResult : struct
    {
        private static readonly ConditionalWeakTable<TValue, StrongBox<TResult>> s_objectToChecksumCollectionCache = new();

        public static TResult GetOrCreate<TArg>(TValue value, Func<TValue, TArg, TResult> checksumCreator, TArg arg)
        {
            if (s_objectToChecksumCollectionCache.TryGetValue(value, out var checksumCollection))
                return checksumCollection.Value;

            return GetOrCreateSlow(value, checksumCreator, arg);

            static TResult GetOrCreateSlow(TValue value, Func<TValue, TArg, TResult> checksumCreator, TArg arg)
                => s_objectToChecksumCollectionCache.GetValue(value, _ => new StrongBox<TResult>(checksumCreator(value, arg))).Value;
        }
    }
}<|MERGE_RESOLUTION|>--- conflicted
+++ resolved
@@ -95,13 +95,8 @@
 
         if (searchingChecksumsLeft.Remove(FrozenSourceGeneratedDocumentText))
         {
-<<<<<<< HEAD
-            Contract.ThrowIfNull(state.FrozenSourceGeneratedDocumentState, "We should not have had a FrozenSourceGeneratedDocumentState checksum if we didn't have a text in the first place.");
-            result[FrozenSourceGeneratedDocumentText] = await state.FrozenSourceGeneratedDocumentState.GetTextAsync(cancellationToken).ConfigureAwait(false);
-=======
             Contract.ThrowIfNull(compilationState.FrozenSourceGeneratedDocumentState, "We should not have had a FrozenSourceGeneratedDocumentState checksum if we didn't have a text in the first place.");
-            result[FrozenSourceGeneratedDocumentText] = await SerializableSourceText.FromTextDocumentStateAsync(compilationState.FrozenSourceGeneratedDocumentState, cancellationToken).ConfigureAwait(false);
->>>>>>> bf08f8ee
+            result[FrozenSourceGeneratedDocumentText] = await compilationState.FrozenSourceGeneratedDocumentState.GetTextAsync(cancellationToken).ConfigureAwait(false);
         }
 
         ChecksumCollection.Find(compilationState.SolutionState.AnalyzerReferences, AnalyzerReferences, searchingChecksumsLeft, result, cancellationToken);
