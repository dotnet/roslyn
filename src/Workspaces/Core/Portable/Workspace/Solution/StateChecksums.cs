﻿// Copyright (c) Microsoft.  All Rights Reserved.  Licensed under the Apache License, Version 2.0.  See License.txt in the project root for license information.

using System.Collections.Generic;
using System.Collections.Immutable;
using System.Runtime.CompilerServices;
using System.Threading;
using Microsoft.CodeAnalysis.Remote;
using Roslyn.Utilities;

namespace Microsoft.CodeAnalysis.Serialization
{
    internal sealed class SolutionStateChecksums : ChecksumWithChildren
    {
        public SolutionStateChecksums(Checksum infoChecksum, ProjectChecksumCollection projectChecksums) :
            this((object)infoChecksum, projectChecksums)
        {
        }

<<<<<<< HEAD
        public SolutionStateChecksums(params object[] children) : base(WellKnownSynchronizationKinds.SolutionStateChecksums, children)
=======
        public SolutionStateChecksums(params object[] children) : base(WellKnownSynchronizationKind.SolutionStateChecksums, children)
>>>>>>> 8262112e
        {
        }

        public Checksum Info => (Checksum)Children[0];
        public ProjectChecksumCollection Projects => (ProjectChecksumCollection)Children[1];

        public void Find(
            SolutionState state,
            HashSet<Checksum> searchingChecksumsLeft,
            Dictionary<Checksum, object> result,
            CancellationToken cancellationToken)
        {
            cancellationToken.ThrowIfCancellationRequested();

            // verify input
            Contract.ThrowIfFalse(state.TryGetStateChecksums(out var stateChecksum));
            Contract.ThrowIfFalse(this == stateChecksum);

            if (searchingChecksumsLeft.Remove(Checksum))
            {
                result[Checksum] = this;
            }

            if (searchingChecksumsLeft.Remove(Info))
            {
                result[Info] = state.SolutionInfo.Attributes;
            }

            if (searchingChecksumsLeft.Remove(Projects.Checksum))
            {
                result[Projects.Checksum] = Projects;
            }

            foreach (var kv in state.ProjectStates)
            {
                var projectState = kv.Value;

                // solution state checksum can't be created without project state checksums created first
                // check unsupported projects
                if (!projectState.TryGetStateChecksums(out var projectStateChecksums))
                {
                    Contract.ThrowIfTrue(RemoteSupportedLanguages.IsSupported(projectState.Language));
                    continue;
                }

                projectStateChecksums.Find(projectState, searchingChecksumsLeft, result, cancellationToken);
                if (searchingChecksumsLeft.Count == 0)
                {
                    return;
                }
            }
        }
    }

    internal class ProjectStateChecksums : ChecksumWithChildren
    {
        public ProjectStateChecksums(
            Checksum infoChecksum,
            Checksum compilationOptionsChecksum,
            Checksum parseOptionsChecksum,
            DocumentChecksumCollection documentChecksums,
            ProjectReferenceChecksumCollection projectReferenceChecksums,
            MetadataReferenceChecksumCollection metadataReferenceChecksums,
            AnalyzerReferenceChecksumCollection analyzerReferenceChecksums,
            TextDocumentChecksumCollection additionalDocumentChecksums) :
            this(
                (object)infoChecksum,
                compilationOptionsChecksum,
                parseOptionsChecksum,
                documentChecksums,
                projectReferenceChecksums,
                metadataReferenceChecksums,
                analyzerReferenceChecksums,
                additionalDocumentChecksums)
        {
        }

<<<<<<< HEAD
        public ProjectStateChecksums(params object[] children) : base(WellKnownSynchronizationKinds.ProjectStateChecksums, children)
=======
        public ProjectStateChecksums(params object[] children) : base(WellKnownSynchronizationKind.ProjectStateChecksums, children)
>>>>>>> 8262112e
        {
        }

        public Checksum Info => (Checksum)Children[0];
        public Checksum CompilationOptions => (Checksum)Children[1];
        public Checksum ParseOptions => (Checksum)Children[2];

        public DocumentChecksumCollection Documents => (DocumentChecksumCollection)Children[3];

        public ProjectReferenceChecksumCollection ProjectReferences => (ProjectReferenceChecksumCollection)Children[4];
        public MetadataReferenceChecksumCollection MetadataReferences => (MetadataReferenceChecksumCollection)Children[5];
        public AnalyzerReferenceChecksumCollection AnalyzerReferences => (AnalyzerReferenceChecksumCollection)Children[6];

        public TextDocumentChecksumCollection AdditionalDocuments => (TextDocumentChecksumCollection)Children[7];

        public void Find(
            ProjectState state,
            HashSet<Checksum> searchingChecksumsLeft,
            Dictionary<Checksum, object> result,
            CancellationToken cancellationToken)
        {
            cancellationToken.ThrowIfCancellationRequested();
            // verify input
            Contract.ThrowIfFalse(state.TryGetStateChecksums(out var stateChecksum));
            Contract.ThrowIfFalse(this == stateChecksum);

            if (searchingChecksumsLeft.Remove(Checksum))
            {
                result[Checksum] = this;
            }

            if (searchingChecksumsLeft.Remove(Info))
            {
                result[Info] = state.ProjectInfo.Attributes;
            }

            if (searchingChecksumsLeft.Remove(CompilationOptions))
            {
                result[CompilationOptions] = state.CompilationOptions;
            }

            if (searchingChecksumsLeft.Remove(ParseOptions))
            {
                result[ParseOptions] = state.ParseOptions;
            }

            if (searchingChecksumsLeft.Remove(Documents.Checksum))
            {
                result[Documents.Checksum] = Documents;
            }

            if (searchingChecksumsLeft.Remove(ProjectReferences.Checksum))
            {
                result[ProjectReferences.Checksum] = ProjectReferences;
            }

            if (searchingChecksumsLeft.Remove(MetadataReferences.Checksum))
            {
                result[MetadataReferences.Checksum] = MetadataReferences;
            }

            if (searchingChecksumsLeft.Remove(AnalyzerReferences.Checksum))
            {
                result[AnalyzerReferences.Checksum] = AnalyzerReferences;
            }

            if (searchingChecksumsLeft.Remove(AdditionalDocuments.Checksum))
            {
                result[AdditionalDocuments.Checksum] = AdditionalDocuments;
            }

            Find(state.DocumentStates, searchingChecksumsLeft, result, cancellationToken);
            Find(state.ProjectReferences, ProjectReferences, searchingChecksumsLeft, result, cancellationToken);
            Find(state.MetadataReferences, MetadataReferences, searchingChecksumsLeft, result, cancellationToken);
            Find(state.AnalyzerReferences, AnalyzerReferences, searchingChecksumsLeft, result, cancellationToken);
            Find(state.AdditionalDocumentStates, searchingChecksumsLeft, result, cancellationToken);
        }

        private static void Find<T>(
            ImmutableDictionary<DocumentId, T> values,
            HashSet<Checksum> searchingChecksumsLeft,
            Dictionary<Checksum, object> result,
            CancellationToken cancellationToken) where T : TextDocumentState
        {
            foreach (var kv in values)
            {
                var state = kv.Value;
                Contract.ThrowIfFalse(state.TryGetStateChecksums(out var stateChecksums));

                stateChecksums.Find(state, searchingChecksumsLeft, result, cancellationToken);
                if (searchingChecksumsLeft.Count == 0)
                {
                    return;
                }
            }
        }

        private static void Find<T>(
            IReadOnlyList<T> values,
            ChecksumWithChildren checksums,
            HashSet<Checksum> searchingChecksumsLeft,
            Dictionary<Checksum, object> result,
            CancellationToken cancellationToken)
        {
            Contract.ThrowIfFalse(values.Count == checksums.Children.Count);

            for (var i = 0; i < checksums.Children.Count; i++)
            {
                cancellationToken.ThrowIfCancellationRequested();

                if (searchingChecksumsLeft.Count == 0)
                {
                    return;
                }

                var checksum = (Checksum)checksums.Children[i];
                var value = values[i];

                if (searchingChecksumsLeft.Remove(checksum))
                {
                    result[checksum] = value;
                }
            }
        }
    }

    internal class DocumentStateChecksums : ChecksumWithChildren
    {
        public DocumentStateChecksums(Checksum infoChecksum, Checksum textChecksum) :
            this((object)infoChecksum, textChecksum)
        {
        }

<<<<<<< HEAD
        public DocumentStateChecksums(params object[] children) : base(WellKnownSynchronizationKinds.DocumentStateChecksums, children)
=======
        public DocumentStateChecksums(params object[] children) : base(WellKnownSynchronizationKind.DocumentStateChecksums, children)
>>>>>>> 8262112e
        {
        }

        public Checksum Info => (Checksum)Children[0];
        public Checksum Text => (Checksum)Children[1];

        public void Find(
            TextDocumentState state,
            HashSet<Checksum> searchingChecksumsLeft,
            Dictionary<Checksum, object> result,
            CancellationToken cancellationToken)
        {
            cancellationToken.ThrowIfCancellationRequested();

            // verify input
            Contract.ThrowIfFalse(state.TryGetStateChecksums(out var stateChecksum));
            Contract.ThrowIfFalse(this == stateChecksum);

            if (searchingChecksumsLeft.Remove(Checksum))
            {
                result[Checksum] = this;
            }

            if (searchingChecksumsLeft.Remove(Info))
            {
                result[Info] = state.Info.Attributes;
            }

            if (searchingChecksumsLeft.Remove(Text))
            {
                // why I can't get text synchronously when async lazy support synchronous callback?
                result[Text] = state;
            }
        }
    }

    /// <summary>
    /// hold onto object checksum that currently doesn't have a place to hold onto checksum
    /// </summary>
    internal static class ChecksumCache
    {
        private static readonly ConditionalWeakTable<object, object> s_cache = new ConditionalWeakTable<object, object>();

        public static IReadOnlyList<T> GetOrCreate<T>(IReadOnlyList<T> unorderedList, ConditionalWeakTable<object, object>.CreateValueCallback orderedListGetter)
        {
            return (IReadOnlyList<T>)s_cache.GetValue(unorderedList, orderedListGetter);
        }

        public static Checksum GetOrCreate(object value, ConditionalWeakTable<object, object>.CreateValueCallback checksumCreator)
        {
            // same key should always return same checksum
            return (Checksum)s_cache.GetValue(value, checksumCreator);
        }

        public static T GetOrCreate<T>(object value, ConditionalWeakTable<object, object>.CreateValueCallback checksumCreator) where T : IChecksummedObject
        {
            // same key should always return same checksum
            return (T)s_cache.GetValue(value, checksumCreator);
        }
    }
}<|MERGE_RESOLUTION|>--- conflicted
+++ resolved
@@ -16,11 +16,7 @@
         {
         }
 
-<<<<<<< HEAD
-        public SolutionStateChecksums(params object[] children) : base(WellKnownSynchronizationKinds.SolutionStateChecksums, children)
-=======
         public SolutionStateChecksums(params object[] children) : base(WellKnownSynchronizationKind.SolutionStateChecksums, children)
->>>>>>> 8262112e
         {
         }
 
@@ -98,11 +94,7 @@
         {
         }
 
-<<<<<<< HEAD
-        public ProjectStateChecksums(params object[] children) : base(WellKnownSynchronizationKinds.ProjectStateChecksums, children)
-=======
         public ProjectStateChecksums(params object[] children) : base(WellKnownSynchronizationKind.ProjectStateChecksums, children)
->>>>>>> 8262112e
         {
         }
 
@@ -236,11 +228,7 @@
         {
         }
 
-<<<<<<< HEAD
-        public DocumentStateChecksums(params object[] children) : base(WellKnownSynchronizationKinds.DocumentStateChecksums, children)
-=======
         public DocumentStateChecksums(params object[] children) : base(WellKnownSynchronizationKind.DocumentStateChecksums, children)
->>>>>>> 8262112e
         {
         }
 
