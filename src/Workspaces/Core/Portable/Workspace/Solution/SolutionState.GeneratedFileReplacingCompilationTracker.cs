--- conflicted
+++ resolved
@@ -187,15 +187,6 @@
                 }
             }
 
-<<<<<<< HEAD
-            // <Metalama>
-            public Task<ImmutableArray<Diagnostic>> GetTransformerDiagnosticsAsync(SolutionState solution, CancellationToken cancellationToken)
-            {
-                // Implement if needed
-                throw new NotImplementedException();
-            }
-            // </Metalama>
-=======
             public ValueTask<ImmutableArray<Diagnostic>> GetSourceGeneratorDiagnosticsAsync(SolutionState solution, CancellationToken cancellationToken)
             {
                 // We can directly return the diagnostics from the underlying tracker; this is because
@@ -204,7 +195,14 @@
                 // outputs of each other.
                 return UnderlyingTracker.GetSourceGeneratorDiagnosticsAsync(solution, cancellationToken);
             }
->>>>>>> 80a8ce8d
+
+            // <Metalama>
+            public Task<ImmutableArray<Diagnostic>> GetTransformerDiagnosticsAsync(SolutionState solution, CancellationToken cancellationToken)
+            {
+                // Implement if needed
+                throw new NotImplementedException();
+            }
+            // </Metalama>
         }
     }
 }