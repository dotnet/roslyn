--- conflicted
+++ resolved
@@ -42,13 +42,8 @@
                 SkeletonReferenceCache = underlyingTracker.SkeletonReferenceCache.Clone();
             }
 
-<<<<<<< HEAD
             public GeneratorDriver? GeneratorDriver => _underlyingTracker.GeneratorDriver;
 
-            public ProjectState ProjectState => _underlyingTracker.ProjectState;
-
-=======
->>>>>>> 9aac29d8
             public bool ContainsAssemblyOrModuleOrDynamic(ISymbol symbol, bool primary)
             {
                 if (_compilationWithReplacement == null)
