--- conflicted
+++ resolved
@@ -66,15 +66,9 @@
         /// want to get the same skeleton set for it.  Second, consider the following scenario:
         /// <list type="number">
         /// <item>Project A is referenced by projects B and C (both have a different language than A).</item>
-<<<<<<< HEAD
-        /// <item>Producing the compilation for 'B' produces the compilation for 'A' which produced the skeleton that 'B' references.</item>
-        /// <item>B's compilation is released and then GC'ed.</item> 
-        /// <item>Producing the compilation for 'B' produces the compilation for 'A'</item>
-=======
         /// <item>Producing the compilation for 'B' produces the compilation for 'A' which produces the skeleton that 'B' references.</item>
         /// <item>B's compilation is released and then GC'ed.</item> 
         /// <item>Producing the compilation for 'C' needs the skeleton from 'A'</item>
->>>>>>> 77f1b7ac
         /// </list>
         /// At this point we would not want to re-emit the assembly metadata for A's compilation.  We already did that
         /// for 'B', and it can be enormously expensive to do so again.  So as long as A's compilation lives, we really
@@ -183,34 +177,6 @@
             SolutionState solution,
             CancellationToken cancellationToken)
         {
-<<<<<<< HEAD
-            var compilation = await compilationTracker.GetCompilationAsync(solution, cancellationToken).ConfigureAwait(false);
-            var workspace = solution.Workspace;
-
-            // note: computing the assembly metadata is actually synchronous.  However, this ensures we don't have N
-            // threads blocking on a lazy to compute the work.  Instead, we'll only occupy one thread, while any
-            // concurrent requests asynchronously wait for that work to be done.
-
-            var lazy = s_compilationToSkeletonSet.GetValue(compilation,
-                compilation => new AsyncLazy<SkeletonReferenceSet?>(
-                    cancellationToken => Task.FromResult(CreateSkeletonSet(workspace, compilation, cancellationToken)),
-                    cacheResult: true));
-
-            return await lazy.GetValueAsync(cancellationToken).ConfigureAwait(false);
-        }
-
-        private static SkeletonReferenceSet? CreateSkeletonSet(
-            Workspace workspace, Compilation compilation, CancellationToken cancellationToken)
-        {
-            var storage = TryCreateMetadataStorage(workspace, compilation, cancellationToken);
-            if (storage == null)
-                return null;
-
-            // read in the stream and pass ownership of it to the metadata object.  When it is disposed it will dispose
-            // the stream as well.
-            return new SkeletonReferenceSet(
-                AssemblyMetadata.CreateFromStream(storage.ReadStream(cancellationToken), leaveOpen: false),
-=======
             // It's acceptable for this computation to be something that multiple calling threads may hit at once.  The
             // implementation inside the compilation tracker does an async-wait on a an internal semaphore to ensure 
             // only one thread actually does the computation and the rest wait.
@@ -242,7 +208,6 @@
             // the stream as well.
             return new SkeletonReferenceSet(
                 metadata,
->>>>>>> 77f1b7ac
                 compilation.AssemblyName,
                 new DeferredDocumentationProvider(compilation));
         }
