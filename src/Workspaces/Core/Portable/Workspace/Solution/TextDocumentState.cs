--- conflicted
+++ resolved
@@ -193,23 +193,11 @@
             return textAndVersion.Text;
         }
 
-<<<<<<< HEAD
-        internal SourceText GetTextSynchronously(CancellationToken cancellationToken)
-        {
-            if (sourceTextOpt != null)
-            {
-                return sourceTextOpt;
-            }
-
-            var textAndVersion = this.textAndVersionSource.GetValue(cancellationToken);
-            return textAndVersion.Text;
-        }
-
-        public SourceText GetText(CancellationToken cancellationToken)
-=======
         public SourceText GetTextSynchronously(CancellationToken cancellationToken)
->>>>>>> 31f02989
-        {
+        {
+            if (sourceText != null)
+                return sourceText;
+
             var textAndVersion = this.TextAndVersionSource.GetValue(cancellationToken);
             return textAndVersion.Text;
         }
