﻿// Licensed to the .NET Foundation under one or more agreements.
// The .NET Foundation licenses this file to you under the MIT license.
// See the LICENSE file in the project root for more information.

using System;
using System.Diagnostics.CodeAnalysis;
using System.Threading;
using System.Threading.Tasks;
using Microsoft.CodeAnalysis.ErrorReporting;
using Microsoft.CodeAnalysis.Internal.Log;
using Microsoft.CodeAnalysis.Serialization;
using Roslyn.Utilities;

namespace Microsoft.CodeAnalysis;

internal partial class TextDocumentState
{
    public bool TryGetStateChecksums([NotNullWhen(returnValue: true)] out DocumentStateChecksums? stateChecksums)
        => _lazyChecksums.TryGetValue(out stateChecksums);

    public Task<DocumentStateChecksums> GetStateChecksumsAsync(CancellationToken cancellationToken)
        => _lazyChecksums.GetValueAsync(cancellationToken);

    public Task<Checksum> GetChecksumAsync(CancellationToken cancellationToken)
    {
        return SpecializedTasks.TransformWithoutIntermediateCancellationExceptionAsync(
            static (lazyChecksums, cancellationToken) => new ValueTask<DocumentStateChecksums>(lazyChecksums.GetValueAsync(cancellationToken)),
            static (documentStateChecksums, _) => documentStateChecksums.Checksum,
            _lazyChecksums,
            cancellationToken).AsTask();
    }

    private async Task<DocumentStateChecksums> ComputeChecksumsAsync(CancellationToken cancellationToken)
    {
        try
        {
            using (Logger.LogBlock(FunctionId.DocumentState_ComputeChecksumsAsync, FilePath, cancellationToken))
            {
                var infoChecksum = this.Attributes.Checksum;
<<<<<<< HEAD
                var serializableText = await this.GetTextAsync(cancellationToken).ConfigureAwait(false);
                var textChecksum = serializer.CreateChecksum(serializableText, cancellationToken);
=======
                var serializableText = await SerializableSourceText.FromTextDocumentStateAsync(this, cancellationToken).ConfigureAwait(false);
                var textChecksum = serializableText.ContentChecksum;
>>>>>>> 3027ed4a

                return new DocumentStateChecksums(this.Id, infoChecksum, textChecksum);
            }
        }
        catch (Exception e) when (FatalError.ReportAndPropagateUnlessCanceled(e, cancellationToken))
        {
            throw ExceptionUtilities.Unreachable();
        }
    }
}<|MERGE_RESOLUTION|>--- conflicted
+++ resolved
@@ -37,13 +37,8 @@
             using (Logger.LogBlock(FunctionId.DocumentState_ComputeChecksumsAsync, FilePath, cancellationToken))
             {
                 var infoChecksum = this.Attributes.Checksum;
-<<<<<<< HEAD
                 var serializableText = await this.GetTextAsync(cancellationToken).ConfigureAwait(false);
-                var textChecksum = serializer.CreateChecksum(serializableText, cancellationToken);
-=======
-                var serializableText = await SerializableSourceText.FromTextDocumentStateAsync(this, cancellationToken).ConfigureAwait(false);
-                var textChecksum = serializableText.ContentChecksum;
->>>>>>> 3027ed4a
+                var textChecksum = Checksum.Create(serializableText.GetContentHash());
 
                 return new DocumentStateChecksums(this.Id, infoChecksum, textChecksum);
             }
