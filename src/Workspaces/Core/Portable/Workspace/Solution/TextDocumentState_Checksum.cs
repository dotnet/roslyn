--- conflicted
+++ resolved
@@ -23,16 +23,8 @@
 
     public async ValueTask<Checksum> GetChecksumAsync(CancellationToken cancellationToken)
     {
-<<<<<<< HEAD
-        return SpecializedTasks.TransformWithoutIntermediateCancellationExceptionAsync(
-            static (lazyChecksums, cancellationToken) => lazyChecksums.GetValueAsync(cancellationToken),
-            static (documentStateChecksums, _) => documentStateChecksums.Checksum,
-            _lazyChecksums,
-            cancellationToken).AsTask();
-=======
         var documentStateChecksums = await _lazyChecksums.GetValueAsync(cancellationToken).ConfigureAwait(false);
         return documentStateChecksums.Checksum;
->>>>>>> 0a180f72
     }
 
     private async Task<DocumentStateChecksums> ComputeChecksumsAsync(CancellationToken cancellationToken)
