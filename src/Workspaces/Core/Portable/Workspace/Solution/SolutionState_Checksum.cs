--- conflicted
+++ resolved
@@ -12,10 +12,7 @@
 using System.Threading.Tasks;
 using Microsoft.CodeAnalysis.ErrorReporting;
 using Microsoft.CodeAnalysis.Internal.Log;
-<<<<<<< HEAD
 using Microsoft.CodeAnalysis.Options;
-=======
->>>>>>> 2b5e8d5a
 using Microsoft.CodeAnalysis.PooledObjects;
 using Microsoft.CodeAnalysis.Remote;
 using Microsoft.CodeAnalysis.Serialization;
@@ -147,7 +144,7 @@
                                 return stateChecksums;
 
                             // We have never computed the checksum for this project.  Don't send anything for it.
-                            return (Checksum?)null;
+                            return null;
                         })
                         .ToArray();
 
@@ -177,20 +174,9 @@
                         }
                     }
 
-<<<<<<< HEAD
-                    var projectChecksums = await Task.WhenAll(projectChecksumTasks).ConfigureAwait(false);
-                    using var _ = ArrayBuilder<Checksum>.GetInstance(projectChecksums.Length, out var nonNullChecksums);
-                    foreach (var checksum in projectChecksums)
-                        nonNullChecksums.AddIfNotNull(checksum);
-
-                    return new SolutionStateChecksums(
-                        attributesChecksum,
-                        new ChecksumCollection(nonNullChecksums.ToImmutableAndClear()),
-=======
                     return new SolutionStateChecksums(
                         attributesChecksum,
                         new(new ChecksumCollection(projectChecksums.ToImmutableAndClear()), projectIds.ToImmutableAndClear()),
->>>>>>> 2b5e8d5a
                         analyzerReferenceChecksums,
                         frozenSourceGeneratedDocumentIdentityChecksum,
                         frozenSourceGeneratedDocumentTextChecksum);
