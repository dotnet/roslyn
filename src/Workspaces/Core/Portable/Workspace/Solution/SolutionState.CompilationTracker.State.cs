﻿// Licensed to the .NET Foundation under one or more agreements.
// The .NET Foundation licenses this file to you under the MIT license.
// See the LICENSE file in the project root for more information.

using System;
using System.Collections.Immutable;
using System.Diagnostics;
using System.Linq;
using Microsoft.CodeAnalysis;
using Microsoft.CodeAnalysis.PooledObjects;
using Roslyn.Utilities;

namespace Microsoft.CodeAnalysis
{
    internal partial class SolutionState
    {
        private partial class CompilationTracker
        {
            /// <summary>
            /// The base type of all <see cref="CompilationTracker"/> states. The state of a <see cref="CompilationTracker" />
            /// starts at <see cref="Empty"/>, and then will progress through the other states until it finally reaches
            /// <see cref="FinalState" />.
            /// </summary>
            private class State
            {
                /// <summary>
                /// The base <see cref="State"/> that starts with everything empty.
                /// </summary>
                public static readonly State Empty = new(
                    compilationWithoutGeneratedDocuments: null,
                    declarationOnlyCompilation: null,
                    generatedDocuments: ImmutableArray<SourceGeneratedDocumentState>.Empty,
                    generatedDocumentsAreFinal: false);

                /// <summary>
                /// A strong reference to the declaration-only compilation. This compilation isn't used to produce symbols,
                /// nor does it have any references. It just holds the declaration table alive.
                /// </summary>
                public Compilation? DeclarationOnlyCompilation { get; }

                /// <summary>
                /// The best compilation that is available that source generators have not ran on. May be an in-progress,
                /// full declaration,  a final compilation, or <see langword="null"/>.
                /// The value is an <see cref="Optional{Compilation}"/> to represent the
                /// possibility of the compilation already having been garabage collected.
                /// </summary>
                public ValueSource<Optional<Compilation>>? CompilationWithoutGeneratedDocuments { get; }

                /// <summary>
                /// The best generated documents we have for the current state. <see cref="GeneratedDocumentsAreFinal"/> specifies whether the
                /// documents are to be considered final and can be reused, or whether they're from a prior snapshot which needs to be recomputed.
                /// </summary>
                public ImmutableArray<SourceGeneratedDocumentState> GeneratedDocuments { get; }

                /// <summary>
                /// Whether the generated documents in <see cref="GeneratedDocuments"/> are final and should not be regenerated. It's important
                /// that once we've ran generators once we don't want to run them again. Once we've ran them the first time, those syntax trees
                /// are visible from other parts of the Workspaces model; if we run them a second time we'd end up with new trees which would
                /// confuse our snapshot model -- once the tree has been handed out we can't make a second tree later.
                /// </summary>
                public bool GeneratedDocumentsAreFinal { get; }

                /// <summary>
                /// Specifies whether <see cref="FinalCompilationWithGeneratedDocuments"/> and all compilations it depends on contain full information or not. This can return
                /// <see langword="null"/> if the state isn't at the point where it would know, and it's necessary to transition to <see cref="FinalState"/> to figure that out.
                /// </summary>
                public virtual bool? HasSuccessfullyLoaded => null;

                /// <summary>
                /// The final compilation is potentially available, otherwise <see langword="null"/>.
                /// The value is an <see cref="Optional{Compilation}"/> to represent the
                /// possibility of the compilation already having been garabage collected.
                /// </summary>
                public virtual ValueSource<Optional<Compilation>>? FinalCompilationWithGeneratedDocuments => null;

                /// <summary>
                /// Weak set of the assembly, module and dynamic symbols that this compilation tracker has created.
                /// This can be used to determine which project an assembly symbol came from after the fact.  This is
                /// needed as the compilation an assembly came from can be GC'ed and further requests to get that
                /// compilation (or any of it's assemblies) may produce new assembly symbols.
                /// </summary>
                private UnrootedSymbolSet? _unrootedSymbolSet;
                private readonly object _unrootedSymbolSetGate = new();

                protected State(
                    ValueSource<Optional<Compilation>>? compilationWithoutGeneratedDocuments,
                    Compilation? declarationOnlyCompilation,
                    ImmutableArray<SourceGeneratedDocumentState> generatedDocuments,
                    bool generatedDocumentsAreFinal)
                {
                    // Declaration-only compilations should never have any references
                    Contract.ThrowIfTrue(declarationOnlyCompilation != null && declarationOnlyCompilation.ExternalReferences.Any());

                    CompilationWithoutGeneratedDocuments = compilationWithoutGeneratedDocuments;
                    DeclarationOnlyCompilation = declarationOnlyCompilation;
                    GeneratedDocuments = generatedDocuments;
                    GeneratedDocumentsAreFinal = generatedDocumentsAreFinal;
                }

                public static State Create(
                    Compilation compilation,
                    ImmutableArray<SourceGeneratedDocumentState> generatedDocuments,
                    ImmutableArray<ValueTuple<ProjectState, CompilationAndGeneratorDriverTranslationAction>> intermediateProjects)
                {
                    Contract.ThrowIfTrue(intermediateProjects.IsDefault);

                    // If we don't have any intermediate projects to process, just initialize our
                    // DeclarationState now. We'll pass false for generatedDocumentsAreFinal because this is being called
                    // if our referenced projects are changing, so we'll have to rerun to consume changes.
                    return intermediateProjects.Length == 0
                        ? new FullDeclarationState(compilation, generatedDocuments, generatedDocumentsAreFinal: false)
                        : (State)new InProgressState(compilation, generatedDocuments, intermediateProjects);
                }

                public static ValueSource<Optional<Compilation>> CreateValueSource(
                    Compilation compilation,
                    SolutionServices services)
                {
                    return services.SupportsCachingRecoverableObjects
                        ? new WeakValueSource<Compilation>(compilation)
                        : (ValueSource<Optional<Compilation>>)new ConstantValueSource<Optional<Compilation>>(compilation);
                }

                public UnrootedSymbolSet? GetUnrootedSymbolSet()
                {
                    lock (_unrootedSymbolSetGate)
                    {
                        return _unrootedSymbolSet;
                    }
                }

                public void InitializeUnrootedSymbolSet(Compilation compilation)
                {
<<<<<<< HEAD
                    lock (_unrootedSymbolSetGate)
                    {
                        if (_unrootedSymbolSet != null)
                            return;

                        var primaryAssembly = new WeakReference<IAssemblySymbol>(compilation.Assembly);
=======
                    var primaryAssembly = new WeakReference<IAssemblySymbol>(compilation.Assembly);
>>>>>>> 2f427ae1

                        // The dynamic type is also unrooted (i.e. doesn't point back at the compilation or source
                        // assembly).  So we have to keep track of it so we can get back from it to a project in case the 
                        // underlying compilation is GC'ed.
                        var primaryDynamic = new WeakReference<ITypeSymbol?>(
                            compilation.Language == LanguageNames.CSharp ? compilation.DynamicType : null);

<<<<<<< HEAD
                        var secondarySymbols = new WeakSet<ISymbol>();
                        foreach (var reference in compilation.References)
                        {
                            var symbol = compilation.GetAssemblyOrModuleSymbol(reference);
                            if (symbol == null)
                                continue;

                            secondarySymbols.Add(symbol);
                        }

                        _unrootedSymbolSet = new UnrootedSymbolSet(primaryAssembly, primaryDynamic, secondarySymbols);
                    }
=======
                    // PERF: Preallocate this array so we don't have to resize it as we're adding assembly symbols.
                    using var _ = ArrayBuilder<(int hashcode, WeakReference<ISymbol> symbol)>.GetInstance(
                        compilation.ExternalReferences.Length + compilation.DirectiveReferences.Length, out var secondarySymbols);

                    foreach (var reference in compilation.References)
                    {
                        var symbol = compilation.GetAssemblyOrModuleSymbol(reference);
                        if (symbol == null)
                            continue;

                        secondarySymbols.Add((ReferenceEqualityComparer.GetHashCode(symbol), new WeakReference<ISymbol>(symbol)));
                    }

                    // Sort all the secondary symbols by their hash.  This will allow us to easily binary search for
                    // them afterwards. Note: it is fine for multiple symbols to have the same reference hash.  The
                    // search algorithm will account for that.
                    secondarySymbols.Sort(WeakSymbolComparer.Instance);
                    return new UnrootedSymbolSet(primaryAssembly, primaryDynamic, secondarySymbols.ToImmutable());
>>>>>>> 2f427ae1
                }
            }

            /// <summary>
            /// A state where we are holding onto a previously built compilation, and have a known set of transformations
            /// that could get us to a more final state.
            /// </summary>
            private sealed class InProgressState : State
            {
                public ImmutableArray<(ProjectState state, CompilationAndGeneratorDriverTranslationAction action)> IntermediateProjects { get; }

                public InProgressState(
                    Compilation inProgressCompilation,
                    ImmutableArray<SourceGeneratedDocumentState> generatedDocuments,
                    ImmutableArray<(ProjectState state, CompilationAndGeneratorDriverTranslationAction action)> intermediateProjects)
                    : base(compilationWithoutGeneratedDocuments: new ConstantValueSource<Optional<Compilation>>(inProgressCompilation),
                           declarationOnlyCompilation: null,
                           generatedDocuments,
                           generatedDocumentsAreFinal: false) // since we have a set of transformations to make, we'll always have to run generators again)
                {
                    Contract.ThrowIfTrue(intermediateProjects.IsDefault);
                    Contract.ThrowIfFalse(intermediateProjects.Length > 0);

                    this.IntermediateProjects = intermediateProjects;
                }
            }

            /// <summary>
            /// Declaration-only state that has no associated references or symbols. just declaration table only.
            /// </summary>
            private sealed class LightDeclarationState : State
            {
                public LightDeclarationState(Compilation declarationOnlyCompilation,
                    ImmutableArray<SourceGeneratedDocumentState> generatedDocuments,
                    bool generatedDocumentsAreFinal)
                    : base(compilationWithoutGeneratedDocuments: null,
                           declarationOnlyCompilation,
                           generatedDocuments,
                           generatedDocumentsAreFinal)
                {
                }
            }

            /// <summary>
            /// A built compilation for the tracker that contains the fully built DeclarationTable,
            /// but may not have references initialized
            /// </summary>
            private sealed class FullDeclarationState : State
            {
                public FullDeclarationState(Compilation declarationCompilation,
                    ImmutableArray<SourceGeneratedDocumentState> generatedDocuments,
                    bool generatedDocumentsAreFinal)
                    : base(new WeakValueSource<Compilation>(declarationCompilation),
                           declarationCompilation.Clone().RemoveAllReferences(),
                           generatedDocuments,
                           generatedDocumentsAreFinal)
                {
                }
            }

            /// <summary>
            /// The final state a compilation tracker reaches. The <see cref="State.DeclarationOnlyCompilation"/> is available,
            /// as well as the real <see cref="State.FinalCompilationWithGeneratedDocuments"/>.
            /// </summary>
            private sealed class FinalState : State
            {
                public override bool? HasSuccessfullyLoaded { get; }

                /// <summary>
                /// The final compilation, with all references and source generators run. This is distinct from
                /// <see cref="Compilation"/>, which in the <see cref="FinalState"/> case will be the compilation
                /// before any source generators were ran. This ensures that a later invocation of the source generators
                /// consumes <see cref="Compilation"/> which will avoid generators being ran a second time on a compilation that
                /// already contains the output of other generators. If source generators are not active, this is equal to <see cref="Compilation"/>.
                /// </summary>
                public override ValueSource<Optional<Compilation>> FinalCompilationWithGeneratedDocuments { get; }

                public FinalState(
                    ValueSource<Optional<Compilation>> finalCompilationSource,
                    ValueSource<Optional<Compilation>> compilationWithoutGeneratedFilesSource,
                    Compilation compilationWithoutGeneratedFiles,
                    bool hasSuccessfullyLoaded,
                    ImmutableArray<SourceGeneratedDocumentState> generatedDocuments)
                    : base(compilationWithoutGeneratedFilesSource,
                           compilationWithoutGeneratedFiles.Clone().RemoveAllReferences(),
                           generatedDocuments,
                           generatedDocumentsAreFinal: true) // when we're in a final state, we've ran generators and should not run again)
                {
                    HasSuccessfullyLoaded = hasSuccessfullyLoaded;
                    FinalCompilationWithGeneratedDocuments = finalCompilationSource;

                    if (GeneratedDocuments.IsEmpty)
                    {
                        // In this case, the finalCompilationSource and compilationWithoutGeneratedFilesSource should point to the
                        // same Compilation, which should be compilationWithoutGeneratedFiles itself
                        Debug.Assert(finalCompilationSource.TryGetValue(out var finalCompilation));
                        Debug.Assert(object.ReferenceEquals(finalCompilation.Value, compilationWithoutGeneratedFiles));
                    }
                }
            }
        }
    }
}<|MERGE_RESOLUTION|>--- conflicted
+++ resolved
@@ -131,16 +131,12 @@
 
                 public void InitializeUnrootedSymbolSet(Compilation compilation)
                 {
-<<<<<<< HEAD
                     lock (_unrootedSymbolSetGate)
                     {
                         if (_unrootedSymbolSet != null)
                             return;
 
                         var primaryAssembly = new WeakReference<IAssemblySymbol>(compilation.Assembly);
-=======
-                    var primaryAssembly = new WeakReference<IAssemblySymbol>(compilation.Assembly);
->>>>>>> 2f427ae1
 
                         // The dynamic type is also unrooted (i.e. doesn't point back at the compilation or source
                         // assembly).  So we have to keep track of it so we can get back from it to a project in case the 
@@ -148,39 +144,25 @@
                         var primaryDynamic = new WeakReference<ITypeSymbol?>(
                             compilation.Language == LanguageNames.CSharp ? compilation.DynamicType : null);
 
-<<<<<<< HEAD
-                        var secondarySymbols = new WeakSet<ISymbol>();
+                        // PERF: Preallocate this array so we don't have to resize it as we're adding assembly symbols.
+                        using var _ = ArrayBuilder<(int hashcode, WeakReference<ISymbol> symbol)>.GetInstance(
+                            compilation.ExternalReferences.Length + compilation.DirectiveReferences.Length, out var secondarySymbols);
+
                         foreach (var reference in compilation.References)
                         {
                             var symbol = compilation.GetAssemblyOrModuleSymbol(reference);
                             if (symbol == null)
                                 continue;
 
-                            secondarySymbols.Add(symbol);
+                            secondarySymbols.Add((ReferenceEqualityComparer.GetHashCode(symbol), new WeakReference<ISymbol>(symbol)));
                         }
 
-                        _unrootedSymbolSet = new UnrootedSymbolSet(primaryAssembly, primaryDynamic, secondarySymbols);
+                        // Sort all the secondary symbols by their hash.  This will allow us to easily binary search for
+                        // them afterwards. Note: it is fine for multiple symbols to have the same reference hash.  The
+                        // search algorithm will account for that.
+                        secondarySymbols.Sort(WeakSymbolComparer.Instance);
+                        _unrootedSymbolSet = new UnrootedSymbolSet(primaryAssembly, primaryDynamic, secondarySymbols.ToImmutable());
                     }
-=======
-                    // PERF: Preallocate this array so we don't have to resize it as we're adding assembly symbols.
-                    using var _ = ArrayBuilder<(int hashcode, WeakReference<ISymbol> symbol)>.GetInstance(
-                        compilation.ExternalReferences.Length + compilation.DirectiveReferences.Length, out var secondarySymbols);
-
-                    foreach (var reference in compilation.References)
-                    {
-                        var symbol = compilation.GetAssemblyOrModuleSymbol(reference);
-                        if (symbol == null)
-                            continue;
-
-                        secondarySymbols.Add((ReferenceEqualityComparer.GetHashCode(symbol), new WeakReference<ISymbol>(symbol)));
-                    }
-
-                    // Sort all the secondary symbols by their hash.  This will allow us to easily binary search for
-                    // them afterwards. Note: it is fine for multiple symbols to have the same reference hash.  The
-                    // search algorithm will account for that.
-                    secondarySymbols.Sort(WeakSymbolComparer.Instance);
-                    return new UnrootedSymbolSet(primaryAssembly, primaryDynamic, secondarySymbols.ToImmutable());
->>>>>>> 2f427ae1
                 }
             }
 
