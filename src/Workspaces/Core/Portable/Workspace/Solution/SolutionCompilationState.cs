﻿// Licensed to the .NET Foundation under one or more agreements.
// The .NET Foundation licenses this file to you under the MIT license.
// See the LICENSE file in the project root for more information.

using System;
using System.Collections.Generic;
using System.Collections.Immutable;
using System.Diagnostics;
using System.Diagnostics.CodeAnalysis;
using System.Linq;
using System.Runtime.CompilerServices;
using System.Threading;
using System.Threading.Tasks;
using Microsoft.CodeAnalysis.Collections;
using Microsoft.CodeAnalysis.Diagnostics;
using Microsoft.CodeAnalysis.ErrorReporting;
using Microsoft.CodeAnalysis.Host;
using Microsoft.CodeAnalysis.Internal.Log;
using Microsoft.CodeAnalysis.Options;
using Microsoft.CodeAnalysis.PooledObjects;
using Microsoft.CodeAnalysis.Remote;
using Microsoft.CodeAnalysis.Text;
using Roslyn.Utilities;
using ReferenceEqualityComparer = Roslyn.Utilities.ReferenceEqualityComparer;

namespace Microsoft.CodeAnalysis;

internal sealed partial class SolutionCompilationState
{
    /// <summary>
    /// Symbols need to be either <see cref="IAssemblySymbol"/> or <see cref="IModuleSymbol"/>.
    /// </summary>
    private static readonly ConditionalWeakTable<ISymbol, ProjectId> s_assemblyOrModuleSymbolToProjectMap = new();

    /// <summary>
    /// Green version of the information about this Solution instance.  Responsible for non-semantic information
    /// about the solution structure.  Specifically, the set of green <see cref="ProjectState"/>s, with all their
    /// green <see cref="DocumentState"/>s.  Contains the attributes, options and relationships between projects.
    /// Effectively, everything specified in a project file.  Does not contain anything related to <see
    /// cref="Compilation"/>s or semantics.
    /// </summary>
    public SolutionState SolutionState { get; }

    public bool PartialSemanticsEnabled { get; }
    public TextDocumentStates<SourceGeneratedDocumentState>? FrozenSourceGeneratedDocumentStates { get; }

    // Values for all these are created on demand.
    private ImmutableSegmentedDictionary<ProjectId, ICompilationTracker> _projectIdToTrackerMap;

    /// <summary>
    /// Map from each project to the <see cref="SourceGeneratorExecutionVersion"/> it is currently at. Loosely, the
    /// execution version allows us to have the generated documents for a project get fixed at some point in the past
    /// when they were generated, up until events happen in the host that cause a need for them to be brought up to
    /// date.  This is ambient, compilation-level, information about our projects, which is why it is stored at this
    /// compilation-state level.  When syncing to our OOP process, this information is included, allowing the oop side
    /// to move its own generators forward when a host changes these versions.
    /// </summary>
    private readonly SourceGeneratorExecutionVersionMap _sourceGeneratorExecutionVersionMap;

    /// <summary>
    /// Cache we use to map between unrooted symbols (i.e. assembly, module and dynamic symbols) and the project
    /// they came from.  That way if we are asked about many symbols from the same assembly/module we can answer the
    /// question quickly after computing for the first one.  Created on demand.
    /// </summary>
<<<<<<< HEAD
    private ConditionalWeakTable<ISymbol, ProjectId?>? _unrootedSymbolToProjectId;
    private static readonly Func<ConditionalWeakTable<ISymbol, ProjectId?>> s_createTable = () => new ConditionalWeakTable<ISymbol, ProjectId?>();

    private readonly SourceGeneratedDocumentState? _frozenSourceGeneratedDocumentState;

    // Lock for the partial compilation state listed below.
    private SemaphoreSlim? _stateLockBackingField;
    private SemaphoreSlim StateLock => LazyInitializer.EnsureInitialized(ref _stateLockBackingField, static () => new(initialCount: 1));
=======
    private ConditionalWeakTable<ISymbol, OriginatingProjectInfo?>? _unrootedSymbolToProjectId;
    private static readonly Func<ConditionalWeakTable<ISymbol, OriginatingProjectInfo?>> s_createTable = () => new ConditionalWeakTable<ISymbol, OriginatingProjectInfo?>();
>>>>>>> 687856f5

    private readonly AsyncLazy<SolutionCompilationState> _cachedFrozenSnapshot;

    private SolutionCompilationState(
        SolutionState solution,
        bool partialSemanticsEnabled,
        ImmutableSegmentedDictionary<ProjectId, ICompilationTracker> projectIdToTrackerMap,
        SourceGeneratorExecutionVersionMap sourceGeneratorExecutionVersionMap,
        TextDocumentStates<SourceGeneratedDocumentState>? frozenSourceGeneratedDocumentStates,
        AsyncLazy<SolutionCompilationState>? cachedFrozenSnapshot = null)
    {
        SolutionState = solution;
        PartialSemanticsEnabled = partialSemanticsEnabled;
        _projectIdToTrackerMap = projectIdToTrackerMap;
        _sourceGeneratorExecutionVersionMap = sourceGeneratorExecutionVersionMap;
        FrozenSourceGeneratedDocumentStates = frozenSourceGeneratedDocumentStates;

        // when solution state is changed, we recalculate its checksum
        _lazyChecksums = AsyncLazy.Create(static async (self, cancellationToken) =>
        {
            var (checksums, projectCone) = await self.ComputeChecksumsAsync(projectId: null, cancellationToken).ConfigureAwait(false);
            Contract.ThrowIfTrue(projectCone != null);
            return checksums;
        }, arg: this);
        _cachedFrozenSnapshot = cachedFrozenSnapshot ??
            AsyncLazy.Create(synchronousComputeFunction: static (self, c) =>
                self.ComputeFrozenSnapshot(c),
                arg: this);

        CheckInvariants();
    }

    public SolutionCompilationState(
        SolutionState solution,
        bool partialSemanticsEnabled)
        : this(
              solution,
              partialSemanticsEnabled,
              projectIdToTrackerMap: ImmutableSegmentedDictionary<ProjectId, ICompilationTracker>.Empty,
              sourceGeneratorExecutionVersionMap: SourceGeneratorExecutionVersionMap.Empty,
              frozenSourceGeneratedDocumentStates: null)
    {
    }

    public SolutionServices Services => this.SolutionState.Services;

    // Only run this in debug builds; even the .Any() call across all projects can be expensive when there's a lot of them.
    [Conditional("DEBUG")]
    private void CheckInvariants()
    {
        // An id shouldn't point at a tracker for a different project.
        Contract.ThrowIfTrue(_projectIdToTrackerMap.Any(kvp => kvp.Key != kvp.Value.ProjectState.Id));

        // Solution and SG version maps must correspond to the same set of projets.
        Contract.ThrowIfFalse(this.SolutionState.ProjectStates
            .Where(kvp => RemoteSupportedLanguages.IsSupported(kvp.Value.Language))
            .Select(kvp => kvp.Key)
            .SetEquals(_sourceGeneratorExecutionVersionMap.Map.Keys));
    }

    private SolutionCompilationState Branch(
        SolutionState newSolutionState,
        ImmutableSegmentedDictionary<ProjectId, ICompilationTracker>? projectIdToTrackerMap = null,
        SourceGeneratorExecutionVersionMap? sourceGeneratorExecutionVersionMap = null,
        Optional<TextDocumentStates<SourceGeneratedDocumentState>?> frozenSourceGeneratedDocumentStates = default,
        AsyncLazy<SolutionCompilationState>? cachedFrozenSnapshot = null)
    {
        projectIdToTrackerMap ??= _projectIdToTrackerMap;
        sourceGeneratorExecutionVersionMap ??= _sourceGeneratorExecutionVersionMap;
        var newFrozenSourceGeneratedDocumentStates = frozenSourceGeneratedDocumentStates.HasValue ? frozenSourceGeneratedDocumentStates.Value : FrozenSourceGeneratedDocumentStates;

        if (newSolutionState == this.SolutionState &&
            projectIdToTrackerMap == _projectIdToTrackerMap &&
            sourceGeneratorExecutionVersionMap == _sourceGeneratorExecutionVersionMap &&
            Equals(newFrozenSourceGeneratedDocumentStates, FrozenSourceGeneratedDocumentStates))
        {
            return this;
        }

        return new SolutionCompilationState(
            newSolutionState,
            PartialSemanticsEnabled,
            projectIdToTrackerMap.Value,
            sourceGeneratorExecutionVersionMap,
            newFrozenSourceGeneratedDocumentStates,
            cachedFrozenSnapshot);
    }

    /// <inheritdoc cref="SolutionState.ForkProject"/>
    private SolutionCompilationState ForkProject(
        StateChange stateChange,
        Func<StateChange, TranslationAction?>? translate,
        bool forkTracker)
    {
        return ForkProject(
            stateChange,
            translate: static (stateChange, translate) => translate?.Invoke(stateChange),
            forkTracker,
            arg: translate);
    }

    /// <inheritdoc cref="SolutionState.ForkProject"/>
    private SolutionCompilationState ForkProject<TArg>(
        StateChange stateChange,
        Func<StateChange, TArg, TranslationAction?> translate,
        bool forkTracker,
        TArg arg)
    {
        // If the solution didn't actually change, there's no need to change us.
        if (stateChange.NewSolutionState == this.SolutionState)
            return this;

        return ForceForkProject(stateChange, translate.Invoke(stateChange, arg), forkTracker);
    }

    /// <summary>
    /// Same as <see cref="ForkProject(StateChange, Func{StateChange, TranslationAction?}?,
    /// bool)"/> except that it will still fork even if newSolutionState is unchanged from <see cref="SolutionState"/>.
    /// </summary>
    private SolutionCompilationState ForceForkProject(
        StateChange stateChange,
        TranslationAction? translate,
        bool forkTracker)
    {
        var newSolutionState = stateChange.NewSolutionState;
        var newProjectState = stateChange.NewProjectState;
        var projectId = newProjectState.Id;

        var newDependencyGraph = newSolutionState.GetProjectDependencyGraph();
        var newTrackerMap = CreateCompilationTrackerMap(
            projectId,
            newDependencyGraph,
            static (trackerMap, arg) =>
            {
                // If we have a tracker for this project, then fork it as well (along with the
                // translation action and store it in the tracker map.
                if (trackerMap.TryGetValue(arg.projectId, out var tracker))
                {
                    if (!arg.forkTracker)
                        trackerMap.Remove(arg.projectId);
                    else
                        trackerMap[arg.projectId] = tracker.Fork(arg.newProjectState, arg.translate);
                }
            },
            (translate, forkTracker, projectId, newProjectState),
            skipEmptyCallback: true);

        return this.Branch(
            newSolutionState,
            projectIdToTrackerMap: newTrackerMap);
    }

    /// <summary>
    /// Creates a mapping of <see cref="ProjectId"/> to <see cref="ICompilationTracker"/>
    /// </summary>
    /// <param name="changedProjectId">Changed project id</param>
    /// <param name="dependencyGraph">Dependency graph</param>
    /// <param name="modifyNewTrackerInfo">Callback to modify tracker information. Return value indicates whether the collection was modified.</param>
    /// <param name="arg">Data to pass to <paramref name="modifyNewTrackerInfo"/></param>
    private ImmutableSegmentedDictionary<ProjectId, ICompilationTracker> CreateCompilationTrackerMap<TArg>(
        ProjectId changedProjectId,
        ProjectDependencyGraph dependencyGraph,
        Action<ImmutableSegmentedDictionary<ProjectId, ICompilationTracker>.Builder, TArg> modifyNewTrackerInfo,
        TArg arg,
        bool skipEmptyCallback)
    {
        return CreateCompilationTrackerMap(CanReuse, (changedProjectId, dependencyGraph), modifyNewTrackerInfo, arg, skipEmptyCallback);

        // Returns true if 'tracker' can be reused for project 'id'
        static bool CanReuse(ProjectId id, (ProjectId changedProjectId, ProjectDependencyGraph dependencyGraph) arg)
        {
            if (id == arg.changedProjectId)
            {
                return true;
            }

            return !arg.dependencyGraph.DoesProjectTransitivelyDependOnProject(id, arg.changedProjectId);
        }
    }

    /// <summary>
    /// Creates a mapping of <see cref="ProjectId"/> to <see cref="ICompilationTracker"/>
    /// </summary>
    /// <param name="changedProjectIds">Changed project ids</param>
    /// <param name="dependencyGraph">Dependency graph</param>
    /// <param name="modifyNewTrackerInfo">Callback to modify tracker information. Return value indicates whether the collection was modified.</param>
    /// <param name="arg">Data to pass to <paramref name="modifyNewTrackerInfo"/></param>
    private ImmutableSegmentedDictionary<ProjectId, ICompilationTracker> CreateCompilationTrackerMap<TArg>(
        ImmutableArray<ProjectId> changedProjectIds,
        ProjectDependencyGraph dependencyGraph,
        Action<ImmutableSegmentedDictionary<ProjectId, ICompilationTracker>.Builder, TArg> modifyNewTrackerInfo,
        TArg arg,
        bool skipEmptyCallback)
    {
        return CreateCompilationTrackerMap(CanReuse, (changedProjectIds, dependencyGraph), modifyNewTrackerInfo, arg, skipEmptyCallback);

        // Returns true if 'tracker' can be reused for project 'id'
        static bool CanReuse(ProjectId id, (ImmutableArray<ProjectId> changedProjectIds, ProjectDependencyGraph dependencyGraph) arg)
        {
            if (arg.changedProjectIds.Contains(id))
                return true;

            foreach (var changedProjectId in arg.changedProjectIds)
            {
                if (arg.dependencyGraph.DoesProjectTransitivelyDependOnProject(id, changedProjectId))
                    return false;
            }

            return true;
        }
    }

    /// <summary>
    /// Creates a mapping of <see cref="ProjectId"/> to <see cref="ICompilationTracker"/>
    /// </summary>
    /// <param name="canReuse">Callback to determine whether an item can be reused</param>
    /// <param name="argCanReuse">Data to pass to <paramref name="argCanReuse"/></param>
    /// <param name="modifyNewTrackerInfo">Callback to modify tracker information. Return value indicates whether the collection was modified.</param>
    /// <param name="argModifyNewTrackerInfo">Data to pass to <paramref name="modifyNewTrackerInfo"/></param>
    private ImmutableSegmentedDictionary<ProjectId, ICompilationTracker> CreateCompilationTrackerMap<TArgCanReuse, TArgModifyNewTrackerInfo>(
        Func<ProjectId, TArgCanReuse, bool> canReuse,
        TArgCanReuse argCanReuse,
        Action<ImmutableSegmentedDictionary<ProjectId, ICompilationTracker>.Builder, TArgModifyNewTrackerInfo> modifyNewTrackerInfo,
        TArgModifyNewTrackerInfo argModifyNewTrackerInfo,
        bool skipEmptyCallback)
    {
        // Keep _projectIdToTrackerMap in a local as it can change during the execution of this method
        var projectIdToTrackerMap = _projectIdToTrackerMap;

        // Avoid allocating the builder if the map is empty and the callback doesn't need
        // to be called with empty collections.
        if (projectIdToTrackerMap.Count == 0 && skipEmptyCallback)
            return projectIdToTrackerMap;

        var projectIdToTrackerMapBuilder = projectIdToTrackerMap.ToBuilder();
        foreach (var (id, tracker) in projectIdToTrackerMap)
        {
            if (!canReuse(id, argCanReuse))
            {
                var localTracker = tracker.Fork(tracker.ProjectState, translate: null);

                projectIdToTrackerMapBuilder[id] = localTracker;
            }
        }

        modifyNewTrackerInfo(projectIdToTrackerMapBuilder, argModifyNewTrackerInfo);

        return projectIdToTrackerMapBuilder.ToImmutable();
    }

    public SourceGeneratorExecutionVersionMap SourceGeneratorExecutionVersionMap => _sourceGeneratorExecutionVersionMap;

    /// <inheritdoc cref="SolutionState.AddProject(ProjectInfo)"/>
    public SolutionCompilationState AddProject(ProjectInfo projectInfo)
    {
        var newSolutionState = this.SolutionState.AddProject(projectInfo);
        var newTrackerMap = CreateCompilationTrackerMap(projectInfo.Id, newSolutionState.GetProjectDependencyGraph(), static (_, _) => { }, /* unused */ 0, skipEmptyCallback: true);

        var sourceGeneratorExecutionVersionMap = _sourceGeneratorExecutionVersionMap;
        if (RemoteSupportedLanguages.IsSupported(projectInfo.Language))
        {
            var versionMapBuilder = _sourceGeneratorExecutionVersionMap.Map.ToBuilder();
            versionMapBuilder.Add(projectInfo.Id, new());
            sourceGeneratorExecutionVersionMap = new(versionMapBuilder.ToImmutable());
        }

        return Branch(
            newSolutionState,
            projectIdToTrackerMap: newTrackerMap,
            sourceGeneratorExecutionVersionMap: sourceGeneratorExecutionVersionMap);
    }

    /// <inheritdoc cref="SolutionState.RemoveProject(ProjectId)"/>
    public SolutionCompilationState RemoveProject(ProjectId projectId)
    {
        var newSolutionState = this.SolutionState.RemoveProject(projectId);
        var newTrackerMap = CreateCompilationTrackerMap(
            projectId,
            newSolutionState.GetProjectDependencyGraph(),
            static (trackerMap, projectId) =>
            {
                trackerMap.Remove(projectId);
            },
            projectId,
            skipEmptyCallback: true);

        var versionMapBuilder = _sourceGeneratorExecutionVersionMap.Map.ToBuilder();
        versionMapBuilder.Remove(projectId);

        return this.Branch(
            newSolutionState,
            projectIdToTrackerMap: newTrackerMap,
            sourceGeneratorExecutionVersionMap: new(versionMapBuilder.ToImmutable()));
    }

    /// <inheritdoc cref="SolutionState.WithProjectAssemblyName"/>
    public SolutionCompilationState WithProjectAssemblyName(
        ProjectId projectId, string assemblyName)
    {
        return ForkProject(
            this.SolutionState.WithProjectAssemblyName(projectId, assemblyName),
            static (stateChange, assemblyName) => new TranslationAction.ProjectAssemblyNameAction(
                stateChange.OldProjectState, stateChange.NewProjectState),
            forkTracker: true,
            arg: assemblyName);
    }

    /// <inheritdoc cref="SolutionState.WithProjectOutputFilePath"/>
    public SolutionCompilationState WithProjectOutputFilePath(ProjectId projectId, string? outputFilePath)
    {
        return ForkProject(
            this.SolutionState.WithProjectOutputFilePath(projectId, outputFilePath),
            translate: null,
            forkTracker: true);
    }

    /// <inheritdoc cref="SolutionState.WithProjectOutputRefFilePath"/>
    public SolutionCompilationState WithProjectOutputRefFilePath(
        ProjectId projectId, string? outputRefFilePath)
    {
        return ForkProject(
            this.SolutionState.WithProjectOutputRefFilePath(projectId, outputRefFilePath),
            translate: null,
            forkTracker: true);
    }

    /// <inheritdoc cref="SolutionState.WithProjectCompilationOutputInfo"/>
    public SolutionCompilationState WithProjectCompilationOutputInfo(
        ProjectId projectId, in CompilationOutputInfo info)
    {
        return ForkProject(
            this.SolutionState.WithProjectCompilationOutputInfo(projectId, info),
            translate: null,
            forkTracker: true);
    }

    /// <inheritdoc cref="SolutionState.WithProjectCompilationOutputInfo"/>
    public SolutionCompilationState WithProjectDefaultNamespace(
        ProjectId projectId, string? defaultNamespace)
    {
        return ForkProject(
            this.SolutionState.WithProjectDefaultNamespace(projectId, defaultNamespace),
            translate: null,
            forkTracker: true);
    }

    /// <inheritdoc cref="SolutionState.WithProjectChecksumAlgorithm"/>
    public SolutionCompilationState WithProjectChecksumAlgorithm(
        ProjectId projectId, SourceHashAlgorithm checksumAlgorithm)
    {
        return ForkProject(
            this.SolutionState.WithProjectChecksumAlgorithm(projectId, checksumAlgorithm),
            static stateChange => new TranslationAction.ReplaceAllSyntaxTreesAction(
                stateChange.OldProjectState, stateChange.NewProjectState, isParseOptionChange: false),
            forkTracker: true);
    }

    /// <inheritdoc cref="SolutionState.WithProjectName"/>
    public SolutionCompilationState WithProjectName(
        ProjectId projectId, string name)
    {
        return ForkProject(
            this.SolutionState.WithProjectName(projectId, name),
            translate: null,
            forkTracker: true);
    }

    /// <inheritdoc cref="SolutionState.WithProjectFilePath"/>
    public SolutionCompilationState WithProjectFilePath(
        ProjectId projectId, string? filePath)
    {
        return ForkProject(
            this.SolutionState.WithProjectFilePath(projectId, filePath),
            translate: null,
            forkTracker: true);
    }

    /// <inheritdoc cref="SolutionState.WithProjectCompilationOptions"/>
    public SolutionCompilationState WithProjectCompilationOptions(
        ProjectId projectId, CompilationOptions options)
    {
        return ForkProject(
            this.SolutionState.WithProjectCompilationOptions(projectId, options),
            static stateChange => new TranslationAction.ProjectCompilationOptionsAction(
                stateChange.OldProjectState, stateChange.NewProjectState, isAnalyzerConfigChange: false),
            forkTracker: true);
    }

    /// <inheritdoc cref="SolutionState.WithProjectParseOptions"/>
    public SolutionCompilationState WithProjectParseOptions(
        ProjectId projectId, ParseOptions options)
    {
        var stateChange = this.SolutionState.WithProjectParseOptions(projectId, options);

        if (this.PartialSemanticsEnabled)
        {
            // don't fork tracker with queued action since access via partial semantics can become inconsistent (throw).
            // Since changing options is rare event, it is okay to start compilation building from scratch.
            return ForkProject(
                stateChange,
                translate: null,
                forkTracker: false);
        }
        else
        {
            return ForkProject(
                stateChange,
                static stateChange => new TranslationAction.ReplaceAllSyntaxTreesAction(
                    stateChange.OldProjectState, stateChange.NewProjectState, isParseOptionChange: true),
                forkTracker: true);
        }
    }

    /// <inheritdoc cref="SolutionState.WithHasAllInformation"/>
    public SolutionCompilationState WithHasAllInformation(
        ProjectId projectId, bool hasAllInformation)
    {
        return ForkProject(
            this.SolutionState.WithHasAllInformation(projectId, hasAllInformation),
            translate: null,
            forkTracker: true);
    }

    /// <inheritdoc cref="SolutionState.WithRunAnalyzers"/>
    public SolutionCompilationState WithRunAnalyzers(
        ProjectId projectId, bool runAnalyzers)
    {
        return ForkProject(
            this.SolutionState.WithRunAnalyzers(projectId, runAnalyzers),
            translate: null,
            forkTracker: true);
    }

    /// <inheritdoc cref="SolutionState.WithProjectDocumentsOrder"/>
    public SolutionCompilationState WithProjectDocumentsOrder(
        ProjectId projectId, ImmutableList<DocumentId> documentIds)
    {
        return ForkProject(
            this.SolutionState.WithProjectDocumentsOrder(projectId, documentIds),
            static stateChange => new TranslationAction.ReplaceAllSyntaxTreesAction(
                stateChange.OldProjectState, stateChange.NewProjectState, isParseOptionChange: false),
            forkTracker: true);
    }

    /// <inheritdoc cref="SolutionState.AddProjectReferences"/>
    public SolutionCompilationState AddProjectReferences(
        ProjectId projectId, IReadOnlyCollection<ProjectReference> projectReferences)
    {
        return ForkProject(
            this.SolutionState.AddProjectReferences(projectId, projectReferences),
            translate: null,
            forkTracker: true);
    }

    /// <inheritdoc cref="SolutionState.RemoveProjectReference"/>
    public SolutionCompilationState RemoveProjectReference(ProjectId projectId, ProjectReference projectReference)
    {
        return ForkProject(
            this.SolutionState.RemoveProjectReference(projectId, projectReference),
            translate: null,
            forkTracker: true);
    }

    /// <inheritdoc cref="SolutionState.WithProjectReferences"/>
    public SolutionCompilationState WithProjectReferences(
        ProjectId projectId, IReadOnlyList<ProjectReference> projectReferences)
    {
        return ForkProject(
            this.SolutionState.WithProjectReferences(projectId, projectReferences),
            translate: null,
            forkTracker: true);
    }

    /// <inheritdoc cref="SolutionState.AddMetadataReferences"/>
    public SolutionCompilationState AddMetadataReferences(
        ProjectId projectId, IReadOnlyCollection<MetadataReference> metadataReferences)
    {
        return ForkProject(
            this.SolutionState.AddMetadataReferences(projectId, metadataReferences),
            translate: null,
            forkTracker: true);
    }

    /// <inheritdoc cref="SolutionState.RemoveMetadataReference"/>
    public SolutionCompilationState RemoveMetadataReference(ProjectId projectId, MetadataReference metadataReference)
    {
        return ForkProject(
            this.SolutionState.RemoveMetadataReference(projectId, metadataReference),
            translate: null,
            forkTracker: true);
    }

    /// <inheritdoc cref="SolutionState.WithProjectMetadataReferences"/>
    public SolutionCompilationState WithProjectMetadataReferences(
        ProjectId projectId, IReadOnlyList<MetadataReference> metadataReferences)
    {
        return ForkProject(
            this.SolutionState.WithProjectMetadataReferences(projectId, metadataReferences),
            translate: null,
            forkTracker: true);
    }

    /// <inheritdoc cref="SolutionState.AddAnalyzerReferences(ProjectId, ImmutableArray{AnalyzerReference})"/>
    public SolutionCompilationState AddAnalyzerReferences(StateChange stateChange, ImmutableArray<AnalyzerReference> analyzerReferences)
    {
        return ForkProject(
            stateChange,
            static (stateChange, analyzerReferences) => new TranslationAction.AddOrRemoveAnalyzerReferencesAction(
                stateChange.OldProjectState, stateChange.NewProjectState, referencesToAdd: analyzerReferences),
            forkTracker: true,
            arg: analyzerReferences);
    }

    public SolutionCompilationState AddAnalyzerReferences(IReadOnlyCollection<AnalyzerReference> analyzerReferences)
    {
        // Note: This is the codepath for adding analyzers from vsixes.  Importantly, we do not ever get SGs added from
        // this codepath, and as such we do not need to update the compilation trackers.  The methods that add SGs all
        // come from entrypoints that are specific to a particular project.
        return Branch(this.SolutionState.AddAnalyzerReferences(analyzerReferences));
    }

    public SolutionCompilationState RemoveAnalyzerReference(AnalyzerReference analyzerReference)
    {
        // Note: This is the codepath for removing analyzers from vsixes.  Importantly, we do not ever get SGs removed
        // from this codepath, and as such we do not need to update the compilation trackers.  The methods that remove
        // SGs all come from entrypoints that are specific to a particular project.
        return Branch(this.SolutionState.RemoveAnalyzerReference(analyzerReference));
    }

    public SolutionCompilationState WithAnalyzerReferences(IReadOnlyList<AnalyzerReference> analyzerReferences)
    {
        // Note: This is the codepath for updating analyzers from vsixes.  Importantly, we do not ever get SGs changed
        // from this codepath, and as such we do not need to update the compilation trackers.  The methods that change
        // SGs all come from entrypoints that are specific to a particular project.
        return Branch(this.SolutionState.WithAnalyzerReferences(analyzerReferences));
    }

    /// <inheritdoc cref="SolutionState.RemoveAnalyzerReference(ProjectId, AnalyzerReference)"/>
    public SolutionCompilationState RemoveAnalyzerReference(ProjectId projectId, AnalyzerReference analyzerReference)
    {
        return ForkProject(
            this.SolutionState.RemoveAnalyzerReference(projectId, analyzerReference),
            static (stateChange, analyzerReference) => new TranslationAction.AddOrRemoveAnalyzerReferencesAction(
                stateChange.OldProjectState, stateChange.NewProjectState, referencesToRemove: [analyzerReference]),
            forkTracker: true,
            arg: analyzerReference);
    }

    /// <inheritdoc cref="SolutionState.WithProjectAnalyzerReferences"/>
    public SolutionCompilationState WithProjectAnalyzerReferences(
        ProjectId projectId, IReadOnlyList<AnalyzerReference> analyzerReferences)
    {
        return ForkProject(
            this.SolutionState.WithProjectAnalyzerReferences(projectId, analyzerReferences),
            static stateChange =>
            {
                // The .Except() methods here aren't going to terribly cheap, but the assumption is adding or removing
                // just the generators we changed, rather than creating an entire new generator driver from scratch and
                // rerunning all generators, is cheaper in the end. This was written without data backing up that
                // assumption, so if a profile indicates to the contrary, this could be changed.
                //
                // When we're comparing AnalyzerReferences, we'll compare with reference equality; AnalyzerReferences
                // like AnalyzerFileReference may implement their own equality, but that can result in things getting
                // out of sync: two references that are value equal can still have their own generator instances; it's
                // important that as we're adding and removing references that are value equal that we still update with
                // the correct generator instances that are coming from the new reference that is actually held in the
                // project state from above. An alternative approach would be to call oldProject.WithAnalyzerReferences
                // keeping all the references in there that are value equal the same, but this avoids any surprises
                // where other components calling WithAnalyzerReferences might not expect that.

                var addedReferences = stateChange.NewProjectState.AnalyzerReferences.Except<AnalyzerReference>(stateChange.OldProjectState.AnalyzerReferences, ReferenceEqualityComparer.Instance).ToImmutableArray();
                var removedReferences = stateChange.OldProjectState.AnalyzerReferences.Except<AnalyzerReference>(stateChange.NewProjectState.AnalyzerReferences, ReferenceEqualityComparer.Instance).ToImmutableArray();

                return new TranslationAction.AddOrRemoveAnalyzerReferencesAction(
                    stateChange.OldProjectState, stateChange.NewProjectState, referencesToAdd: addedReferences, referencesToRemove: removedReferences);
            },
            forkTracker: true);
    }

    /// <inheritdoc cref="SolutionState.WithDocumentName"/>
    public SolutionCompilationState WithDocumentName(
        DocumentId documentId, string name)
    {
        return UpdateDocumentState(
            this.SolutionState.WithDocumentName(documentId, name), documentId);
    }

    /// <inheritdoc cref="SolutionState.WithDocumentFolders"/>
    public SolutionCompilationState WithDocumentFolders(
        DocumentId documentId, IReadOnlyList<string> folders)
    {
        return UpdateDocumentState(
            this.SolutionState.WithDocumentFolders(documentId, folders), documentId);
    }

    /// <inheritdoc cref="SolutionState.WithDocumentFilePath"/>
    public SolutionCompilationState WithDocumentFilePath(
        DocumentId documentId, string? filePath)
    {
        return UpdateDocumentState(
            this.SolutionState.WithDocumentFilePath(documentId, filePath), documentId);
    }

    /// <inheritdoc cref="SolutionState.WithDocumentText(DocumentId, SourceText, PreservationMode)"/>
    public SolutionCompilationState WithDocumentText(
        DocumentId documentId, SourceText text, PreservationMode mode)
    {
        return UpdateDocumentState(
            this.SolutionState.WithDocumentText(documentId, text, mode), documentId);
    }

    public SolutionCompilationState WithDocumentState(
        DocumentState documentState)
    {
        return UpdateDocumentState(
            this.SolutionState.WithDocumentState(documentState), documentState.Id);
    }

    /// <inheritdoc cref="SolutionState.WithAdditionalDocumentText(DocumentId, SourceText, PreservationMode)"/>
    public SolutionCompilationState WithAdditionalDocumentText(
        DocumentId documentId, SourceText text, PreservationMode mode)
    {
        return UpdateAdditionalDocumentState(
            this.SolutionState.WithAdditionalDocumentText(documentId, text, mode), documentId);
    }

    /// <inheritdoc cref="SolutionState.WithAnalyzerConfigDocumentText(DocumentId, SourceText, PreservationMode)"/>
    public SolutionCompilationState WithAnalyzerConfigDocumentText(
        DocumentId documentId, SourceText text, PreservationMode mode)
    {
        return UpdateAnalyzerConfigDocumentState(this.SolutionState.WithAnalyzerConfigDocumentText(documentId, text, mode));
    }

    /// <inheritdoc cref="SolutionState.WithDocumentText(DocumentId, TextAndVersion, PreservationMode)"/>
    public SolutionCompilationState WithDocumentText(
        DocumentId documentId, TextAndVersion textAndVersion, PreservationMode mode)
    {
        return UpdateDocumentState(
            this.SolutionState.WithDocumentText(documentId, textAndVersion, mode), documentId);
    }

    /// <inheritdoc cref="SolutionState.WithAdditionalDocumentText(DocumentId, TextAndVersion, PreservationMode)"/>
    public SolutionCompilationState WithAdditionalDocumentText(
        DocumentId documentId, TextAndVersion textAndVersion, PreservationMode mode)
    {
        return UpdateAdditionalDocumentState(
            this.SolutionState.WithAdditionalDocumentText(documentId, textAndVersion, mode), documentId);
    }

    /// <inheritdoc cref="SolutionState.WithAnalyzerConfigDocumentText(DocumentId, TextAndVersion, PreservationMode)"/>
    public SolutionCompilationState WithAnalyzerConfigDocumentText(
        DocumentId documentId, TextAndVersion textAndVersion, PreservationMode mode)
    {
        return UpdateAnalyzerConfigDocumentState(
            this.SolutionState.WithAnalyzerConfigDocumentText(documentId, textAndVersion, mode));
    }

    /// <inheritdoc cref="SolutionState.WithDocumentSyntaxRoot"/>
    public SolutionCompilationState WithDocumentSyntaxRoot(
        DocumentId documentId, SyntaxNode root, PreservationMode mode)
    {
        return UpdateDocumentState(
            this.SolutionState.WithDocumentSyntaxRoot(documentId, root, mode), documentId);
    }

    public SolutionCompilationState WithDocumentContentsFrom(
        DocumentId documentId, DocumentState documentState, bool forceEvenIfTreesWouldDiffer)
    {
        return UpdateDocumentState(
            this.SolutionState.WithDocumentContentsFrom(documentId, documentState, forceEvenIfTreesWouldDiffer), documentId);
    }

    /// <inheritdoc cref="SolutionState.WithDocumentSourceCodeKind"/>
    public SolutionCompilationState WithDocumentSourceCodeKind(
        DocumentId documentId, SourceCodeKind sourceCodeKind)
    {
        return UpdateDocumentState(
            this.SolutionState.WithDocumentSourceCodeKind(documentId, sourceCodeKind), documentId);
    }

    /// <inheritdoc cref="SolutionState.UpdateDocumentTextLoader"/>
    public SolutionCompilationState UpdateDocumentTextLoader(
        DocumentId documentId, TextLoader loader, PreservationMode mode)
    {
        var stateChange = this.SolutionState.UpdateDocumentTextLoader(documentId, loader, mode);

        // Note: state is currently not reused.
        // If UpdateDocumentTextLoader is changed to reuse the state replace this assert with Solution instance reusal.
        Debug.Assert(stateChange.NewSolutionState != this.SolutionState);

        // Assumes that content has changed. User could have closed a doc without saving and we are loading text
        // from closed file with old content.
        return UpdateDocumentState(stateChange, documentId);
    }

    /// <inheritdoc cref="SolutionState.UpdateAdditionalDocumentTextLoader"/>
    public SolutionCompilationState UpdateAdditionalDocumentTextLoader(
        DocumentId documentId, TextLoader loader, PreservationMode mode)
    {
        var stateChange = this.SolutionState.UpdateAdditionalDocumentTextLoader(documentId, loader, mode);

        // Note: state is currently not reused.
        // If UpdateAdditionalDocumentTextLoader is changed to reuse the state replace this assert with Solution instance reusal.
        Debug.Assert(stateChange.NewSolutionState != this.SolutionState);

        // Assumes that content has changed. User could have closed a doc without saving and we are loading text
        // from closed file with old content.
        return UpdateAdditionalDocumentState(stateChange, documentId);
    }

    /// <inheritdoc cref="SolutionState.UpdateAnalyzerConfigDocumentTextLoader"/>
    public SolutionCompilationState UpdateAnalyzerConfigDocumentTextLoader(
        DocumentId documentId, TextLoader loader, PreservationMode mode)
    {
        var stateChange = this.SolutionState.UpdateAnalyzerConfigDocumentTextLoader(documentId, loader, mode);

        // Note: state is currently not reused.
        // If UpdateAnalyzerConfigDocumentTextLoader is changed to reuse the state replace this assert with Solution instance reusal.
        Debug.Assert(stateChange.NewSolutionState != this.SolutionState);

        // Assumes that text has changed. User could have closed a doc without saving and we are loading text from closed file with
        // old content. Also this should make sure we don't re-use latest doc version with data associated with opened document.
        return UpdateAnalyzerConfigDocumentState(stateChange);
    }

    private SolutionCompilationState UpdateDocumentState(StateChange stateChange, DocumentId documentId)
    {
        return ForkProject(
            stateChange,
            static (stateChange, documentId) =>
            {
                // This function shouldn't have been called if the document has not changed
                Debug.Assert(stateChange.OldProjectState != stateChange.NewProjectState);

                var oldDocument = stateChange.OldProjectState.DocumentStates.GetRequiredState(documentId);
                var newDocument = stateChange.NewProjectState.DocumentStates.GetRequiredState(documentId);

                return new TranslationAction.TouchDocumentAction(stateChange.OldProjectState, stateChange.NewProjectState, oldDocument, newDocument);
            },
            forkTracker: true,
            arg: documentId);
    }

    private SolutionCompilationState UpdateAdditionalDocumentState(StateChange stateChange, DocumentId documentId)
    {
        return ForkProject(
            stateChange,
            static (stateChange, documentId) =>
            {
                // This function shouldn't have been called if the document has not changed
                Debug.Assert(stateChange.OldProjectState != stateChange.NewProjectState);

                var oldDocument = stateChange.OldProjectState.AdditionalDocumentStates.GetRequiredState(documentId);
                var newDocument = stateChange.NewProjectState.AdditionalDocumentStates.GetRequiredState(documentId);

                return new TranslationAction.TouchAdditionalDocumentAction(stateChange.OldProjectState, stateChange.NewProjectState, oldDocument, newDocument);
            },
            forkTracker: true,
            arg: documentId);
    }

    private SolutionCompilationState UpdateAnalyzerConfigDocumentState(StateChange stateChange)
    {
        return ForkProject(
            stateChange,
            static stateChange => stateChange.NewProjectState.CompilationOptions != null
                ? new TranslationAction.ProjectCompilationOptionsAction(
                    stateChange.OldProjectState, stateChange.NewProjectState, isAnalyzerConfigChange: true)
                : null,
            forkTracker: true);
    }

    /// <summary>
    /// Gets the <see cref="Project"/> associated with an assembly symbol.
    /// </summary>
    public static ProjectId? GetProjectId(IAssemblySymbol? assemblySymbol)
    {
        if (assemblySymbol == null)
            return null;

        s_assemblyOrModuleSymbolToProjectMap.TryGetValue(assemblySymbol, out var id);
        return id;
    }

    private bool TryGetCompilationTracker(ProjectId projectId, [NotNullWhen(returnValue: true)] out ICompilationTracker? tracker)
        => _projectIdToTrackerMap.TryGetValue(projectId, out tracker);

    private static readonly Func<ProjectId, SolutionState, CompilationTracker> s_createCompilationTrackerFunction = CreateCompilationTracker;

    private static CompilationTracker CreateCompilationTracker(ProjectId projectId, SolutionState solution)
    {
        var projectState = solution.GetProjectState(projectId);
        Contract.ThrowIfNull(projectState);
        return new CompilationTracker(projectState);
    }

    private ICompilationTracker GetCompilationTracker(ProjectId projectId)
    {
        if (!_projectIdToTrackerMap.TryGetValue(projectId, out var tracker))
        {
            tracker = RoslynImmutableInterlocked.GetOrAdd(ref _projectIdToTrackerMap, projectId, s_createCompilationTrackerFunction, this.SolutionState);
        }

        return tracker;
    }

    public Task<VersionStamp> GetDependentVersionAsync(ProjectId projectId, CancellationToken cancellationToken)
        => this.GetCompilationTracker(projectId).GetDependentVersionAsync(this, cancellationToken);

    public Task<VersionStamp> GetDependentSemanticVersionAsync(ProjectId projectId, CancellationToken cancellationToken)
        => this.GetCompilationTracker(projectId).GetDependentSemanticVersionAsync(this, cancellationToken);

    public Task<Checksum> GetDependentChecksumAsync(ProjectId projectId, CancellationToken cancellationToken)
        => this.GetCompilationTracker(projectId).GetDependentChecksumAsync(this, cancellationToken);

    public bool TryGetCompilation(ProjectId projectId, [NotNullWhen(returnValue: true)] out Compilation? compilation)
    {
        this.SolutionState.CheckContainsProject(projectId);
        compilation = null;

        return this.TryGetCompilationTracker(projectId, out var tracker)
            && tracker.TryGetCompilation(out compilation);
    }

    /// <summary>
    /// Returns the compilation for the specified <see cref="ProjectId"/>.  Can return <see langword="null"/> when the project
    /// does not support compilations.
    /// </summary>
    /// <remarks>
    /// The compilation is guaranteed to have a syntax tree for each document of the project.
    /// </remarks>
    private Task<Compilation?> GetCompilationAsync(ProjectId projectId, CancellationToken cancellationToken)
    {
        // TODO: figure out where this is called and why the nullable suppression is required
        return GetCompilationAsync(this.SolutionState.GetProjectState(projectId)!, cancellationToken);
    }

    /// <summary>
    /// Returns the compilation for the specified <see cref="ProjectState"/>.  Can return <see langword="null"/> when the project
    /// does not support compilations.
    /// </summary>
    /// <remarks>
    /// The compilation is guaranteed to have a syntax tree for each document of the project.
    /// </remarks>
    public Task<Compilation?> GetCompilationAsync(ProjectState project, CancellationToken cancellationToken)
    {
        return project.SupportsCompilation
            ? GetCompilationTracker(project.Id).GetCompilationAsync(this, cancellationToken).AsNullable()
            : SpecializedTasks.Null<Compilation>();
    }

    /// <summary>
    /// Return reference completeness for the given project and all projects this references.
    /// </summary>
    public Task<bool> HasSuccessfullyLoadedAsync(ProjectState project, CancellationToken cancellationToken)
    {
        // return HasAllInformation when compilation is not supported.
        // regardless whether project support compilation or not, if projectInfo is not complete, we can't guarantee its reference completeness
        return project.SupportsCompilation
            ? this.GetCompilationTracker(project.Id).HasSuccessfullyLoadedAsync(this, cancellationToken)
            : project.HasAllInformation ? SpecializedTasks.True : SpecializedTasks.False;
    }

    /// <summary>
    /// Returns the generated document states for source generated documents.
    /// </summary>
    public ValueTask<TextDocumentStates<SourceGeneratedDocumentState>> GetSourceGeneratedDocumentStatesAsync(
        ProjectState project, CancellationToken cancellationToken)
    {
        return project.SupportsCompilation
            ? GetCompilationTracker(project.Id).GetSourceGeneratedDocumentStatesAsync(this, cancellationToken)
            : new(TextDocumentStates<SourceGeneratedDocumentState>.Empty);
    }

    public ValueTask<ImmutableArray<Diagnostic>> GetSourceGeneratorDiagnosticsAsync(
        ProjectState project, CancellationToken cancellationToken)
    {
        return project.SupportsCompilation
            ? GetCompilationTracker(project.Id).GetSourceGeneratorDiagnosticsAsync(this, cancellationToken)
            : new([]);
    }

    public ValueTask<GeneratorDriverRunResult?> GetSourceGeneratorRunResultAsync(
    ProjectState project, CancellationToken cancellationToken)
    {
        return project.SupportsCompilation
            ? GetCompilationTracker(project.Id).GetSourceGeneratorRunResultAsync(this, cancellationToken)
            : new();
    }

    /// <summary>
    /// Returns the <see cref="SourceGeneratedDocumentState"/> for a source generated document that has already been generated and observed.
    /// </summary>
    /// <remarks>
    /// This is only safe to call if you already have seen the SyntaxTree or equivalent that indicates the document state has already been
    /// generated. This method exists to implement <see cref="Solution.GetDocument(SyntaxTree?)"/> and is best avoided unless you're doing something
    /// similarly tricky like that.
    /// </remarks>
    public SourceGeneratedDocumentState? TryGetSourceGeneratedDocumentStateForAlreadyGeneratedId(
        DocumentId documentId)
    {
        return GetCompilationTracker(documentId.ProjectId).TryGetSourceGeneratedDocumentStateForAlreadyGeneratedId(documentId);
    }

    /// <summary>
    /// Attempt to get the best readily available compilation for the project. It may be a
    /// partially built compilation.
    /// </summary>
    private MetadataReference? GetPartialMetadataReference(
        ProjectReference projectReference,
        ProjectState fromProject)
    {
        // Try to get the compilation state for this project.  If it doesn't exist, don't do any
        // more work.
        if (!_projectIdToTrackerMap.TryGetValue(projectReference.ProjectId, out var state))
        {
            return null;
        }

        return state.GetPartialMetadataReference(fromProject, projectReference);
    }

    /// <summary>
    /// Get a metadata reference to this compilation info's compilation with respect to
    /// another project. For cross language references produce a skeletal assembly. If the
    /// compilation is not available, it is built. If a skeletal assembly reference is
    /// needed and does not exist, it is also built.
    /// </summary>
    private async Task<MetadataReference?> GetMetadataReferenceAsync(
        ICompilationTracker tracker, ProjectState fromProject, ProjectReference projectReference, CancellationToken cancellationToken)
    {
        try
        {
            // If same language then we can wrap the other project's compilation into a compilation reference
            if (tracker.ProjectState.LanguageServices == fromProject.LanguageServices)
            {
                // otherwise, base it off the compilation by building it first.
                var compilation = await tracker.GetCompilationAsync(this, cancellationToken).ConfigureAwait(false);
                return compilation.ToMetadataReference(projectReference.Aliases, projectReference.EmbedInteropTypes);
            }

            // otherwise get a metadata only image reference that is built by emitting the metadata from the
            // referenced project's compilation and re-importing it.
            using (Logger.LogBlock(FunctionId.Workspace_SkeletonAssembly_GetMetadataOnlyImage, cancellationToken))
            {
                var properties = new MetadataReferenceProperties(aliases: projectReference.Aliases, embedInteropTypes: projectReference.EmbedInteropTypes);
                return await tracker.GetOrBuildSkeletonReferenceAsync(this, properties, cancellationToken).ConfigureAwait(false);
            }
        }
        catch (Exception e) when (FatalError.ReportAndPropagateUnlessCanceled(e, cancellationToken, ErrorSeverity.Critical))
        {
            throw ExceptionUtilities.Unreachable();
        }
    }

    /// <summary>
    /// Get a metadata reference for the project's compilation.  Returns <see langword="null"/> upon failure, which 
    /// can happen when trying to build a skeleton reference that fails to build.
    /// </summary>
    public Task<MetadataReference?> GetMetadataReferenceAsync(
        ProjectReference projectReference, ProjectState fromProject, CancellationToken cancellationToken)
    {
        try
        {
            // Get the compilation state for this project.  If it's not already created, then this
            // will create it.  Then force that state to completion and get a metadata reference to it.
            var tracker = this.GetCompilationTracker(projectReference.ProjectId);
            return GetMetadataReferenceAsync(tracker, fromProject, projectReference, cancellationToken);
        }
        catch (Exception e) when (FatalError.ReportAndPropagateUnlessCanceled(e, cancellationToken, ErrorSeverity.Critical))
        {
            throw ExceptionUtilities.Unreachable();
        }
    }

    /// <summary>
    /// Undoes the operation of <see cref="WithFrozenSourceGeneratedDocuments"/>; any frozen source generated document is allowed
    /// to have it's real output again.
    /// </summary>
    public SolutionCompilationState WithoutFrozenSourceGeneratedDocuments()
    {
        // If there's nothing frozen, there's nothing to do.
        if (FrozenSourceGeneratedDocumentStates == null)
            return this;

        var projectIdsToUnfreeze = FrozenSourceGeneratedDocumentStates.States.Values
            .Select(static state => state.Identity.DocumentId.ProjectId)
            .Distinct()
            .ToImmutableArray();

        // Since we previously froze documents in these projects, we should have a CompilationTracker entry for it, and it should be a
        // GeneratedFileReplacingCompilationTracker. To undo the operation, we'll just restore the original CompilationTracker.
        var newTrackerMap = CreateCompilationTrackerMap(
            projectIdsToUnfreeze,
            this.SolutionState.GetProjectDependencyGraph(),
            static (trackerMap, projectIdsToUnfreeze) =>
            {
                foreach (var projectId in projectIdsToUnfreeze)
                {
                    Contract.ThrowIfFalse(trackerMap.TryGetValue(projectId, out var existingTracker));
                    var replacingItemTracker = (GeneratedFileReplacingCompilationTracker)existingTracker;
                    trackerMap[projectId] = replacingItemTracker.UnderlyingTracker;
                }
            },
            projectIdsToUnfreeze,
            skipEmptyCallback: projectIdsToUnfreeze.Length == 0);

        // We pass the same solution state, since this change is only a change of the generated documents -- none of the core
        // documents or project structure changes in any way.
        return this.Branch(
            this.SolutionState,
            projectIdToTrackerMap: newTrackerMap,
            frozenSourceGeneratedDocumentStates: null);
    }

    /// <summary>
    /// Returns a new SolutionState that will always produce a specific output for a generated file. This is used only in the
    /// implementation of <see cref="TextExtensions.GetOpenDocumentInCurrentContextWithChanges"/> where if a user has a source
    /// generated file open, we need to make sure everything lines up.
    /// </summary>
    public SolutionCompilationState WithFrozenSourceGeneratedDocuments(
        ImmutableArray<(SourceGeneratedDocumentIdentity documentIdentity, DateTime generationDateTime, SourceText sourceText)> documents)
    {
        // We won't support freezing multiple source generated documents more than once in a chain, simply because we have no need
        // to support that; these solutions are created on demand when we need to operate on an open source generated document,
        // and so those are always forks off the main solution. There's also a bit of a design question -- does calling this a second time
        // leave the existing frozen documents in place, or replace them? It depends on the need, but until then we'll cross that bridge
        // if/when we need it.
        Contract.ThrowIfFalse(FrozenSourceGeneratedDocumentStates == null, $"We shouldn't be calling {nameof(WithFrozenSourceGeneratedDocuments)} on a solution with frozen source generated documents.");

        if (documents.IsEmpty)
            return this;

        // We'll keep track if every document we're reusing is the exact same as the final generated output we already have
        using var _ = ArrayBuilder<SourceGeneratedDocumentState>.GetInstance(documents.Length, out var documentStates);
        foreach (var (documentIdentity, generationDateTime, sourceText) in documents)
        {
            var existingGeneratedState = TryGetSourceGeneratedDocumentStateForAlreadyGeneratedId(documentIdentity.DocumentId);
            if (existingGeneratedState != null)
            {
                var newGeneratedState = existingGeneratedState
                    .WithText(sourceText)
                    .WithParseOptions(existingGeneratedState.ParseOptions)
                    .WithGenerationDateTime(generationDateTime);

                // If the content already matched, we can just reuse the existing state, so we don't need to track this one
                if (newGeneratedState != existingGeneratedState)
                    documentStates.Add(newGeneratedState);
            }
            else
            {
                // There is no document that we know of yet, so we'll add this back in
                var projectState = this.SolutionState.GetRequiredProjectState(documentIdentity.DocumentId.ProjectId);
                var newGeneratedState = SourceGeneratedDocumentState.Create(
                    documentIdentity,
                    sourceText,
                    projectState.ParseOptions!,
                    projectState.LanguageServices,
                    // Just compute the checksum from the source text passed in.
                    originalSourceTextChecksum: null,
                    generationDateTime);
                documentStates.Add(newGeneratedState);
            }
        }

        // If every document we looked at matched what we've already generated, we have nothing new to do
        if (documentStates.Count == 0)
            return this;

        var documentStatesByProjectId = documentStates.ToDictionary(static state => state.Id.ProjectId);
        var newTrackerMap = CreateCompilationTrackerMap(
            documentStatesByProjectId.Keys.ToImmutableArray(),
            this.SolutionState.GetProjectDependencyGraph(),
            static (trackerMap, arg) =>
            {
                foreach (var (projectId, documentStatesForProject) in arg.documentStatesByProjectId)
                {
                    // We want to create a new snapshot with a new compilation tracker that will do this replacement.
                    // If we already have an existing tracker we'll just wrap that (so we also are reusing any underlying
                    // computations). If we don't have one, we'll create one and then wrap it.
                    if (!trackerMap.TryGetValue(projectId, out var existingTracker))
                    {
                        existingTracker = CreateCompilationTracker(projectId, arg.SolutionState);
                    }

                    trackerMap[projectId] = new GeneratedFileReplacingCompilationTracker(existingTracker, new(documentStatesForProject));
                }
            },
            (documentStatesByProjectId, this.SolutionState),
            skipEmptyCallback: false);

        // We pass the same solution state, since this change is only a change of the generated documents -- none of the core
        // documents or project structure changes in any way.
        return this.Branch(
            this.SolutionState,
            projectIdToTrackerMap: newTrackerMap,
            frozenSourceGeneratedDocumentStates: new TextDocumentStates<SourceGeneratedDocumentState>(documentStates));
    }

    public SolutionCompilationState WithNewWorkspace(string? workspaceKind, int workspaceVersion, SolutionServices services)
    {
        return this.Branch(
            this.SolutionState.WithNewWorkspace(workspaceKind, workspaceVersion, services));
    }

    public SolutionCompilationState WithOptions(SolutionOptionSet options)
    {
        return this.Branch(
            this.SolutionState.WithOptions(options));
    }

    public SolutionCompilationState WithSourceGeneratorExecutionVersions(
        SourceGeneratorExecutionVersionMap sourceGeneratorExecutionVersions, CancellationToken cancellationToken)
    {
        var versionMapBuilder = _sourceGeneratorExecutionVersionMap.Map.ToBuilder();
        var newIdToTrackerMapBuilder = _projectIdToTrackerMap.ToBuilder();
        var changed = false;

        foreach (var (projectId, sourceGeneratorExecutionVersion) in sourceGeneratorExecutionVersions.Map)
        {
            cancellationToken.ThrowIfCancellationRequested();

            var currentExecutionVersion = versionMapBuilder[projectId];

            // Nothing to do if already at this version.
            if (currentExecutionVersion == sourceGeneratorExecutionVersion)
                continue;

            changed = true;
            versionMapBuilder[projectId] = sourceGeneratorExecutionVersion;

            // If we do already have a compilation tracker for this project, then let the tracker know that the source
            // generator version has changed. We do this by telling it that it should now create SG docs and skeleton
            // references if they're out of date.
            if (_projectIdToTrackerMap.TryGetValue(projectId, out var existingTracker))
            {
                // if the major version has changed then we also want to drop the generator driver so that we're rerun
                // generators from scratch.
                var forceRegeneration = currentExecutionVersion.MajorVersion != sourceGeneratorExecutionVersion.MajorVersion;
                var newTracker = existingTracker.WithCreationPolicy(create: true, forceRegeneration, cancellationToken);
                if (newTracker != existingTracker)
                    newIdToTrackerMapBuilder[projectId] = newTracker;
            }
        }

        if (!changed)
            return this;

        return this.Branch(
            this.SolutionState,
            projectIdToTrackerMap: newIdToTrackerMapBuilder.ToImmutable(),
            sourceGeneratorExecutionVersionMap: new(versionMapBuilder.ToImmutable()));
    }

    public SolutionCompilationState WithFrozenPartialCompilations(CancellationToken cancellationToken)
        => _cachedFrozenSnapshot.GetValue(cancellationToken);

    private SolutionCompilationState ComputeFrozenSnapshot(CancellationToken cancellationToken)
    {
        var newIdToProjectStateMapBuilder = this.SolutionState.ProjectStates.ToBuilder();
        var newIdToTrackerMapBuilder = _projectIdToTrackerMap.ToBuilder();

        foreach (var projectId in this.SolutionState.ProjectIds)
        {
            cancellationToken.ThrowIfCancellationRequested();

            // Definitely do nothing for non-C#/VB projects.  We have nothing to freeze in that case.
            var oldProjectState = this.SolutionState.GetRequiredProjectState(projectId);
            if (!oldProjectState.SupportsCompilation)
                continue;

            var oldTracker = GetCompilationTracker(projectId);

            // Since we're freezing, set both generators and skeletons to not be created.  We don't want to take any
            // perf hit on either of those at all for our clients.
            var newTracker = oldTracker.WithCreationPolicy(create: false, forceRegeneration: false, cancellationToken);
            if (oldTracker == newTracker)
                continue;

            Contract.ThrowIfFalse(newIdToProjectStateMapBuilder.ContainsKey(projectId));

            var newProjectState = newTracker.ProjectState;

            newIdToProjectStateMapBuilder[projectId] = newProjectState;
            newIdToTrackerMapBuilder[projectId] = newTracker;
        }

        var newIdToProjectStateMap = newIdToProjectStateMapBuilder.ToImmutable();
        var newIdToTrackerMap = newIdToTrackerMapBuilder.ToImmutable();

        var dependencyGraph = SolutionState.CreateDependencyGraph(this.SolutionState.ProjectIds, newIdToProjectStateMap);

        var newState = this.SolutionState.Branch(
            idToProjectStateMap: newIdToProjectStateMap,
            dependencyGraph: dependencyGraph);

        var newCompilationState = this.Branch(
            newState,
            newIdToTrackerMap,
            // Set the frozen solution to be its own frozen solution.  Freezing multiple times is a no-op.
            cachedFrozenSnapshot: _cachedFrozenSnapshot);

        return newCompilationState;
    }

    /// <summary>
    /// Creates a branch of the solution that has its compilations frozen in whatever state they are in at the time,
    /// assuming a background compiler is busy building this compilations.
    /// <para/>
    /// A compilation for the project containing the specified document id will be guaranteed to exist with at least the
    /// syntax tree for the document.
    /// <para/>
    /// This not intended to be the public API, use Document.WithFrozenPartialSemantics() instead.
    /// </summary>
    public SolutionCompilationState WithFrozenPartialCompilationIncludingSpecificDocument(
        DocumentId documentId, CancellationToken cancellationToken)
    {
        // in progress solutions are disabled for some testing
        if (this.Services.GetService<IWorkspacePartialSolutionsTestHook>()?.IsPartialSolutionDisabled == true)
            return this;

        var currentCompilationState = this;
        var currentDocumentState = this.SolutionState.GetRequiredDocumentState(documentId);

        // We want all linked versions of this document to also be present in the frozen solution snapshot (that way
        // features like 'completion' can see that there are linked docs and give messages about symbols not being
        // available in certain project contexts). We do this in a slightly hacky way for perf though. Specifically,
        // instead of parsing *all* the sibling files (which can be expensive, especially for a file linked in many
        // projects/tfms), we only parse this single tree.  We then use that same tree across all siblings.  That's
        // technically inaccurate, but we can accept that as the primary purpose of 'frozen partial' is to get a
        // snapshot *fast* that is allowed to be *inaccurate*.
        //
        // Note: this does mean that some *potentially* desirable feature behaviors may not be possible.  For example,
        // because of this unification, all targets will see the user in the same parsed #if region.  That means, if the
        // user is in a conditionally-disabled region in the primary target, they will also be in such a region in all
        // other targets.  This would prevent such a feature from using the information from other targets (perhaps
        // where it is not conditionally-disabled) to drive a richer experience here.  We consider that acceptable given
        // the perf benefit.  But we could consider relaxing this in the future.
        //
        // Note: this is very different from the logic we have in the workspace to 'UnifyLinkedDocumentContents'. In
        // that case, we only share trees when completely safe and accurate to do so (for example, where no
        // directives are involved).  As that is used for the real solution snapshot, it must be correct.  The
        // frozen-partial snapshot is different as it is a fork that is already allowed to be inaccurate for perf
        // reasons (for example, missing trees, or missing references).
        //
        // The 'forceEvenIfTreesWouldDiffer' flag here allows us to share the doc contents even in the case where
        // correctness might be violated.
        //
        // Note: this forking can still be expensive.  It would be nice to do this as one large fork step rather than N
        // medium sized ones.
        //
        // Note: GetRelatedDocumentIds will include `documentId` as well.  But that's ok.  Calling
        // WithDocumentContentsFrom with the current document state no-ops immediately, returning back the same
        // compilation state instance.  So in the case where there are no linked documents, there is no cost here.  And
        // there is no additional cost processing the initiating document in this loop.
        var allDocumentIds = this.SolutionState.GetRelatedDocumentIds(documentId);
        foreach (var siblingId in allDocumentIds)
            currentCompilationState = currentCompilationState.WithDocumentContentsFrom(siblingId, currentDocumentState, forceEvenIfTreesWouldDiffer: true);

        return WithFrozenPartialCompilationIncludingSpecificDocumentWorker(currentCompilationState, documentId, cancellationToken);

        // Intentionally static, so we only operate on @this, not `this`.
        static SolutionCompilationState WithFrozenPartialCompilationIncludingSpecificDocumentWorker(
            SolutionCompilationState @this, DocumentId documentId, CancellationToken cancellationToken)
        {
            try
            {
                var allDocumentIds = @this.SolutionState.GetRelatedDocumentIds(documentId);
                using var _ = ArrayBuilder<DocumentState>.GetInstance(allDocumentIds.Length, out var documentStates);

                // We grab all the contents of linked files as well to ensure that our snapshot is correct wrt to the
                // set of linked document ids our state says are in it.  Note: all of these trees should share the same
                // green trees, as that is setup in our outer caller.  This helps ensure that the cost here is low for
                // files with lots of linked siblings.
                foreach (var currentDocumentId in allDocumentIds)
                {
                    var documentState = @this.SolutionState.GetRequiredDocumentState(currentDocumentId);
                    documentStates.Add(documentState);
                }

                // now freeze the solution state, capturing whatever compilations are in progress.
                var frozenCompilationState = @this.WithFrozenPartialCompilations(cancellationToken);

                return ComputeFrozenPartialState(frozenCompilationState, documentStates, cancellationToken);
            }
            catch (Exception e) when (FatalError.ReportAndPropagateUnlessCanceled(e, cancellationToken, ErrorSeverity.Critical))
            {
                throw ExceptionUtilities.Unreachable();
            }
        }

        static SolutionCompilationState ComputeFrozenPartialState(
            SolutionCompilationState frozenCompilationState,
            ArrayBuilder<DocumentState> documentStates,
            CancellationToken cancellationToken)
        {
            var currentState = frozenCompilationState;

            using var _ = PooledDictionary<ProjectId, ArrayBuilder<DocumentState>>.GetInstance(out var missingDocumentStates);

            // First, either update documents that have changed, or keep track of documents that are missing.
            foreach (var newDocumentState in documentStates)
            {
                var documentId = newDocumentState.Id;
                var oldProjectState = currentState.SolutionState.GetRequiredProjectState(documentId.ProjectId);
                var oldDocumentState = oldProjectState.DocumentStates.GetState(documentId);

                if (oldDocumentState is null)
                {
                    missingDocumentStates.MultiAdd(documentId.ProjectId, newDocumentState);
                }
                else
                {
                    currentState = currentState.WithDocumentState(newDocumentState);
                }
            }

            // Now, add all missing documents per project.
            currentState = currentState.AddDocumentsToMultipleProjects(
                // Do a SelectAsArray here to ensure that we realize the array once, and as such only call things like
                // ToImmutableAndFree once per ArrayBuilder.
                missingDocumentStates.SelectAsArray(kvp => (kvp.Key, kvp.Value.ToImmutableAndFree())),
                static (oldProjectState, newDocumentStates) =>
                    new TranslationAction.AddDocumentsAction(oldProjectState, oldProjectState.AddDocuments(newDocumentStates), newDocumentStates));

            return currentState;
        }
    }

    public SolutionCompilationState AddDocuments(ImmutableArray<DocumentInfo> documentInfos)
    {
        return AddDocumentsToMultipleProjects(documentInfos,
            static (documentInfo, project) => project.CreateDocument(documentInfo, project.ParseOptions, new LoadTextOptions(project.ChecksumAlgorithm)),
            static (oldProject, documents) => new TranslationAction.AddDocumentsAction(oldProject, oldProject.AddDocuments(documents), documents));
    }

    public SolutionCompilationState AddAdditionalDocuments(ImmutableArray<DocumentInfo> documentInfos)
    {
        return AddDocumentsToMultipleProjects(documentInfos,
            static (documentInfo, project) => new AdditionalDocumentState(project.LanguageServices.SolutionServices, documentInfo, new LoadTextOptions(project.ChecksumAlgorithm)),
            static (oldProject, documents) => new TranslationAction.AddAdditionalDocumentsAction(oldProject, oldProject.AddAdditionalDocuments(documents), documents));
    }

    public SolutionCompilationState AddAnalyzerConfigDocuments(ImmutableArray<DocumentInfo> documentInfos)
    {
        return AddDocumentsToMultipleProjects(documentInfos,
            static (documentInfo, project) => new AnalyzerConfigDocumentState(project.LanguageServices.SolutionServices, documentInfo, new LoadTextOptions(project.ChecksumAlgorithm)),
            static (oldProject, documents) => new TranslationAction.ProjectCompilationOptionsAction(oldProject, oldProject.AddAnalyzerConfigDocuments(documents), isAnalyzerConfigChange: true));
    }

    public SolutionCompilationState RemoveDocuments(ImmutableArray<DocumentId> documentIds)
    {
        return RemoveDocumentsFromMultipleProjects(documentIds,
            static (projectState, documentId) => projectState.DocumentStates.GetRequiredState(documentId),
            static (oldProject, documentIds, documentStates) => new TranslationAction.RemoveDocumentsAction(oldProject, oldProject.RemoveDocuments(documentIds), documentStates));
    }

    public SolutionCompilationState RemoveAdditionalDocuments(ImmutableArray<DocumentId> documentIds)
    {
        return RemoveDocumentsFromMultipleProjects(documentIds,
            static (projectState, documentId) => projectState.AdditionalDocumentStates.GetRequiredState(documentId),
            static (oldProject, documentIds, documentStates) => new TranslationAction.RemoveAdditionalDocumentsAction(oldProject, oldProject.RemoveAdditionalDocuments(documentIds), documentStates));
    }

    public SolutionCompilationState RemoveAnalyzerConfigDocuments(ImmutableArray<DocumentId> documentIds)
    {
        return RemoveDocumentsFromMultipleProjects(documentIds,
            static (projectState, documentId) => projectState.AnalyzerConfigDocumentStates.GetRequiredState(documentId),
            static (oldProject, documentIds, _) => new TranslationAction.ProjectCompilationOptionsAction(oldProject, oldProject.RemoveAnalyzerConfigDocuments(documentIds), isAnalyzerConfigChange: true));
    }

    /// <summary>
    /// Core helper that takes a set of <see cref="DocumentInfo" />s and does the application of the appropriate documents to each project.
    /// </summary>
    /// <param name="documentInfos">The set of documents to add.</param>
    /// <param name="addDocumentsToProjectState">Returns the new <see cref="ProjectState"/> with the documents added,
    /// and the <see cref="SolutionCompilationState.TranslationAction"/> needed as
    /// well.</param>
    private SolutionCompilationState AddDocumentsToMultipleProjects<TDocumentState>(
        ImmutableArray<DocumentInfo> documentInfos,
        Func<DocumentInfo, ProjectState, TDocumentState> createDocumentState,
        Func<ProjectState, ImmutableArray<TDocumentState>, TranslationAction> addDocumentsToProjectState)
        where TDocumentState : TextDocumentState
    {
        if (documentInfos.IsDefault)
            throw new ArgumentNullException(nameof(documentInfos));

        if (documentInfos.IsEmpty)
            return this;

        // The documents might be contributing to multiple different projects; split them by project and then we'll
        // process one project at a time.
        return AddDocumentsToMultipleProjects(
            documentInfos.GroupBy(d => d.Id.ProjectId).Select(g =>
            {
                var projectId = g.Key;
                this.SolutionState.CheckContainsProject(projectId);
                var projectState = this.SolutionState.GetRequiredProjectState(projectId);
                return (projectId, newDocumentStates: g.SelectAsArray(di => createDocumentState(di, projectState)));
            }),
            addDocumentsToProjectState);
    }

    private SolutionCompilationState AddDocumentsToMultipleProjects<TDocumentState>(
        IEnumerable<(ProjectId projectId, ImmutableArray<TDocumentState> newDocumentStates)> projectIdAndNewDocuments,
        Func<ProjectState, ImmutableArray<TDocumentState>, TranslationAction> addDocumentsToProjectState)
        where TDocumentState : TextDocumentState
    {
        var newCompilationState = this;

        foreach (var (projectId, newDocumentStates) in projectIdAndNewDocuments)
        {
            var oldProjectState = newCompilationState.SolutionState.GetRequiredProjectState(projectId);
            var compilationTranslationAction = addDocumentsToProjectState(oldProjectState, newDocumentStates);
            var newProjectState = compilationTranslationAction.NewProjectState;

            var stateChange = newCompilationState.SolutionState.ForkProject(
                oldProjectState,
                newProjectState);

            newCompilationState = newCompilationState.ForkProject(
                stateChange,
                static (_, compilationTranslationAction) => compilationTranslationAction,
                forkTracker: true,
                arg: compilationTranslationAction);
        }

        return newCompilationState;
    }

    private SolutionCompilationState RemoveDocumentsFromMultipleProjects<T>(
        ImmutableArray<DocumentId> documentIds,
        Func<ProjectState, DocumentId, T> getExistingTextDocumentState,
        Func<ProjectState, ImmutableArray<DocumentId>, ImmutableArray<T>, TranslationAction> removeDocumentsFromProjectState)
        where T : TextDocumentState
    {
        if (documentIds.IsEmpty)
        {
            return this;
        }

        // The documents might be contributing to multiple different projects; split them by project and then we'll process
        // project-at-a-time.
        var documentIdsByProjectId = documentIds.ToLookup(id => id.ProjectId);

        var newCompilationState = this;

        foreach (var documentIdsInProject in documentIdsByProjectId)
        {
            var oldProjectState = this.SolutionState.GetProjectState(documentIdsInProject.Key);

            if (oldProjectState == null)
            {
                throw new InvalidOperationException(string.Format(WorkspacesResources._0_is_not_part_of_the_workspace, documentIdsInProject.Key));
            }

            using var _ = ArrayBuilder<T>.GetInstance(out var removedDocumentStates);

            foreach (var documentId in documentIdsInProject)
            {
                removedDocumentStates.Add(getExistingTextDocumentState(oldProjectState, documentId));
            }

            var removedDocumentStatesForProject = removedDocumentStates.ToImmutable();

            var compilationTranslationAction = removeDocumentsFromProjectState(oldProjectState, documentIdsInProject.ToImmutableArray(), removedDocumentStatesForProject);
            var newProjectState = compilationTranslationAction.NewProjectState;

            var stateChange = newCompilationState.SolutionState.ForkProject(
                oldProjectState,
                newProjectState);

            newCompilationState = newCompilationState.ForkProject(
                stateChange,
                static (_, compilationTranslationAction) => compilationTranslationAction,
                forkTracker: true,
                arg: compilationTranslationAction);
        }

        return newCompilationState;
    }

    /// <inheritdoc cref="Solution.WithCachedSourceGeneratorState(ProjectId, Project)"/>
    public SolutionCompilationState WithCachedSourceGeneratorState(ProjectId projectToUpdate, Project projectWithCachedGeneratorState)
    {
        this.SolutionState.CheckContainsProject(projectToUpdate);

        // First see if we have a generator driver that we can get from the other project.

        if (!projectWithCachedGeneratorState.Solution.CompilationState.TryGetCompilationTracker(projectWithCachedGeneratorState.Id, out var tracker) ||
            tracker.GeneratorDriver is null)
        {
            // We don't actually have any state at all, so no change.
            return this;
        }

        var projectToUpdateState = this.SolutionState.GetRequiredProjectState(projectToUpdate);

        // Note: we have to force this fork to happen as the actual solution-state object is not changing. We're just
        // changing the tracker for a particular project.
        var newCompilationState = this.ForceForkProject(
            new(this.SolutionState, projectToUpdateState, projectToUpdateState),
            translate: new TranslationAction.ReplaceGeneratorDriverAction(
                oldProjectState: projectToUpdateState,
                newProjectState: projectToUpdateState,
                tracker.GeneratorDriver),
            forkTracker: true);

        return newCompilationState;
    }

    /// <summary>
    /// Creates a new solution instance with all the documents specified updated to have the same specified text.
    /// </summary>
    public SolutionCompilationState WithDocumentText(IEnumerable<DocumentId?> documentIds, SourceText text, PreservationMode mode)
    {
        var result = this;

        foreach (var documentId in documentIds)
        {
            // This API has always allowed null document IDs and documents IDs not contained within the solution. So
            // skip those if we run into that (otherwise the call to WithDocumentText will throw, as it is more
            // restrictive).
            if (documentId is null)
                continue;

            var documentState = this.SolutionState.GetProjectState(documentId.ProjectId)?.DocumentStates.GetState(documentId);
            if (documentState != null)
                result = result.WithDocumentText(documentId, text, mode);
        }

        return result;
    }

    internal TestAccessor GetTestAccessor()
        => new(this);

    internal readonly struct TestAccessor(SolutionCompilationState compilationState)
    {
        public GeneratorDriver? GetGeneratorDriver(Project project)
            => project.SupportsCompilation ? compilationState.GetCompilationTracker(project.Id).GeneratorDriver : null;
    }
}<|MERGE_RESOLUTION|>--- conflicted
+++ resolved
@@ -62,19 +62,8 @@
     /// they came from.  That way if we are asked about many symbols from the same assembly/module we can answer the
     /// question quickly after computing for the first one.  Created on demand.
     /// </summary>
-<<<<<<< HEAD
-    private ConditionalWeakTable<ISymbol, ProjectId?>? _unrootedSymbolToProjectId;
-    private static readonly Func<ConditionalWeakTable<ISymbol, ProjectId?>> s_createTable = () => new ConditionalWeakTable<ISymbol, ProjectId?>();
-
-    private readonly SourceGeneratedDocumentState? _frozenSourceGeneratedDocumentState;
-
-    // Lock for the partial compilation state listed below.
-    private SemaphoreSlim? _stateLockBackingField;
-    private SemaphoreSlim StateLock => LazyInitializer.EnsureInitialized(ref _stateLockBackingField, static () => new(initialCount: 1));
-=======
     private ConditionalWeakTable<ISymbol, OriginatingProjectInfo?>? _unrootedSymbolToProjectId;
     private static readonly Func<ConditionalWeakTable<ISymbol, OriginatingProjectInfo?>> s_createTable = () => new ConditionalWeakTable<ISymbol, OriginatingProjectInfo?>();
->>>>>>> 687856f5
 
     private readonly AsyncLazy<SolutionCompilationState> _cachedFrozenSnapshot;
 
