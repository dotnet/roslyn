﻿// Licensed to the .NET Foundation under one or more agreements.
// The .NET Foundation licenses this file to you under the MIT license.
// See the LICENSE file in the project root for more information.

using System;
using System.Diagnostics.CodeAnalysis;
using System.Threading;
using System.Threading.Tasks;
using Roslyn.Utilities;

namespace Microsoft.CodeAnalysis;

internal sealed class LoadableTextAndVersionSource(TextLoader loader) : ITextAndVersionSource
{
    private sealed class LazyValueWithOptions(LoadableTextAndVersionSource source, LoadTextOptions options)
    {
        public readonly LoadableTextAndVersionSource Source = source;
        public readonly LoadTextOptions Options = options;

        private readonly SemaphoreSlim _gate = new(initialCount: 1);

        /// <summary>
        /// Strong reference to the loaded text and version.  Only held onto once computed.  Once held onto, this will
        /// be returned from all calls to <see cref="TryGetValue"/>, <see cref="GetValue"/> or <see
        /// cref="GetValueAsync"/>.  Once non-null will always remain non-null.
        /// </summary>
        private TextAndVersion? _instance;

        private Task<TextAndVersion> LoadAsync(CancellationToken cancellationToken)
            => Source.TextLoader.LoadTextAsync(Options, cancellationToken);

        private TextAndVersion LoadSynchronously(CancellationToken cancellationToken)
            => Source.TextLoader.LoadTextSynchronously(Options, cancellationToken);

        public bool TryGetValue([MaybeNullWhen(false)] out TextAndVersion value)
        {
            value = _instance;
            return value != null;
        }

        public TextAndVersion GetValue(CancellationToken cancellationToken)
        {
            if (!TryGetValue(out var textAndVersion))
            {
                using (_gate.DisposableWait(cancellationToken))
                {
                    if (!TryGetValue(out textAndVersion))
                    {
                        textAndVersion = LoadSynchronously(cancellationToken);
                        UpdateStrongReference_NoLock(textAndVersion);
                    }
                }
            }

            return textAndVersion;
        }

        public async Task<TextAndVersion> GetValueAsync(CancellationToken cancellationToken)
        {
            if (!TryGetValue(out var textAndVersion))
            {
                using (await _gate.DisposableWaitAsync(cancellationToken).ConfigureAwait(false))
                {
                    if (!TryGetValue(out textAndVersion))
                    {
                        textAndVersion = await LoadAsync(cancellationToken).ConfigureAwait(false);
                        UpdateStrongReference_NoLock(textAndVersion);
                    }
                }
            }

            return textAndVersion;
        }

        private void UpdateStrongReference_NoLock(TextAndVersion textAndVersion)
        {
            Contract.ThrowIfTrue(_gate.CurrentCount != 0);

            _instance = textAndVersion;
        }
    }

<<<<<<< HEAD
    public readonly TextLoader Loader = loader;
=======
    public TextLoader TextLoader { get; } = loader;
    public readonly bool CacheResult = cacheResult;
>>>>>>> 3027ed4a

    private LazyValueWithOptions? _lazyValue;

    public bool CanReloadText
        => TextLoader.CanReloadText;

    private LazyValueWithOptions GetLazyValue(LoadTextOptions options)
    {
        var lazy = _lazyValue;

        if (lazy == null || lazy.Options != options)
        {
            // drop previous value and replace it with the one that has current options:
            _lazyValue = lazy = new LazyValueWithOptions(this, options);
        }

        return lazy;
    }

    public TextAndVersion GetValue(LoadTextOptions options, CancellationToken cancellationToken)
        => GetLazyValue(options).GetValue(cancellationToken);

    public bool TryGetValue(LoadTextOptions options, [MaybeNullWhen(false)] out TextAndVersion value)
        => GetLazyValue(options).TryGetValue(out value);

    public Task<TextAndVersion> GetValueAsync(LoadTextOptions options, CancellationToken cancellationToken)
        => GetLazyValue(options).GetValueAsync(cancellationToken);

    public bool TryGetVersion(LoadTextOptions options, out VersionStamp version)
    {
        if (!TryGetValue(options, out var value))
        {
            version = default;
            return false;
        }

        version = value.Version;
        return true;
    }

    public async ValueTask<VersionStamp> GetVersionAsync(LoadTextOptions options, CancellationToken cancellationToken)
    {
        var value = await GetValueAsync(options, cancellationToken).ConfigureAwait(false);
        return value.Version;
    }
}<|MERGE_RESOLUTION|>--- conflicted
+++ resolved
@@ -80,12 +80,7 @@
         }
     }
 
-<<<<<<< HEAD
-    public readonly TextLoader Loader = loader;
-=======
     public TextLoader TextLoader { get; } = loader;
-    public readonly bool CacheResult = cacheResult;
->>>>>>> 3027ed4a
 
     private LazyValueWithOptions? _lazyValue;
 
