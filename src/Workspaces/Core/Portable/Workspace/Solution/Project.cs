--- conflicted
+++ resolved
@@ -147,16 +147,12 @@
     /// <summary>
     /// The options used by analyzers for this project.
     /// </summary>
-<<<<<<< HEAD
-    public AnalyzerOptions AnalyzerOptions => State.AnalyzerOptions;
-=======
     public AnalyzerOptions AnalyzerOptions => State.ProjectAnalyzerOptions;
 
     /// <summary>
     /// The options used by analyzers for this project.
     /// </summary>
     public AnalyzerOptions HostAnalyzerOptions => State.HostAnalyzerOptions;
->>>>>>> a573b409
 
     /// <summary>
     /// The options used when building the compilation for this project.
