--- conflicted
+++ resolved
@@ -800,17 +800,11 @@
     private string GetDebuggerDisplay()
         => this.Name;
 
-<<<<<<< HEAD
-        internal SkippedHostAnalyzersInfo GetSkippedAnalyzersInfo(DiagnosticAnalyzerInfoCache infoCache)
-            => Solution.State.Analyzers.GetSkippedAnalyzersInfo(this, infoCache);
-
-        // <Metalama> This code is used by Try.Metalama.
-        public Task<ImmutableArray<Diagnostic>> GetTransformerDiagnosticsAsync(CancellationToken cancellationToken)
-            => _solution.CompilationState.GetTransformerDiagnosticsAsync(_projectState, cancellationToken);
-        // </Metalama>
-    }
-=======
     internal SkippedHostAnalyzersInfo GetSkippedAnalyzersInfo(DiagnosticAnalyzerInfoCache infoCache)
         => Solution.SolutionState.Analyzers.GetSkippedAnalyzersInfo(this, infoCache);
->>>>>>> 3af0081a
+
+    // <Metalama> This code is used by Try.Metalama.
+    public Task<ImmutableArray<Diagnostic>> GetTransformerDiagnosticsAsync(CancellationToken cancellationToken)
+        => _solution.CompilationState.GetTransformerDiagnosticsAsync(_projectState, cancellationToken);
+    // </Metalama>
 }