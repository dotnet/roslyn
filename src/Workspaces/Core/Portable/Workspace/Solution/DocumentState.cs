﻿// Licensed to the .NET Foundation under one or more agreements.
// The .NET Foundation licenses this file to you under the MIT license.
// See the LICENSE file in the project root for more information.

using System;
using System.Collections.Generic;
using System.Diagnostics;
using System.Diagnostics.CodeAnalysis;
using System.Runtime.CompilerServices;
using System.Text;
using System.Threading;
using System.Threading.Tasks;
using Microsoft.CodeAnalysis.ErrorReporting;
using Microsoft.CodeAnalysis.Host;
using Microsoft.CodeAnalysis.Internal.Log;
using Microsoft.CodeAnalysis.Shared.Extensions;
using Microsoft.CodeAnalysis.Text;
using Roslyn.Utilities;

namespace Microsoft.CodeAnalysis
{
    internal partial class DocumentState : TextDocumentState
    {
        private static readonly Func<string?, PreservationMode, string> s_fullParseLog = (path, mode) => $"{path} : {mode}";

        private static readonly ConditionalWeakTable<SyntaxTree, DocumentId> s_syntaxTreeToIdMap =
            new();

        // properties inherited from the containing project:
        private readonly HostLanguageServices _languageServices;
        private readonly ParseOptions? _options;

        // null if the document doesn't support syntax trees:
        private readonly ValueSource<TreeAndVersion>? _treeSource;

        protected DocumentState(
            HostLanguageServices languageServices,
            HostWorkspaceServices solutionServices,
            IDocumentServiceProvider? documentServiceProvider,
            DocumentInfo.DocumentAttributes attributes,
            ParseOptions? options,
            ITextAndVersionSource textSource,
            LoadTextOptions loadTextOptions,
            ValueSource<TreeAndVersion>? treeSource)
            : base(solutionServices, documentServiceProvider, attributes, textSource, loadTextOptions)
        {
            Contract.ThrowIfFalse(_options is null == _treeSource is null);

            _languageServices = languageServices;
            _options = options;
            _treeSource = treeSource;
        }

        public DocumentState(
            DocumentInfo info,
            ParseOptions? options,
            LoadTextOptions loadTextOptions,
            HostLanguageServices languageServices,
            HostWorkspaceServices services)
            : base(info, loadTextOptions, services)
        {
            _languageServices = languageServices;
            _options = options;

            // If this is document that doesn't support syntax, then don't even bother holding
            // onto any tree source.  It will never be used to get a tree, and can only hurt us
            // by possibly holding onto data that might cause a slow memory leak.
            if (languageServices.SyntaxTreeFactory == null)
            {
                _treeSource = null;
            }
            else
            {
                Contract.ThrowIfNull(options);
                _treeSource = CreateLazyFullyParsedTree(
                    TextAndVersionSource,
                    LoadTextOptions,
                    info.Attributes.SyntaxTreeFilePath,
                    options,
                    languageServices);
            }
        }

        [MemberNotNullWhen(true, nameof(_treeSource))]
        [MemberNotNullWhen(true, nameof(_options))]
        internal bool SupportsSyntaxTree
            => _treeSource != null;

        public HostLanguageServices LanguageServices
            => _languageServices;

        public ParseOptions? ParseOptions
            => _options;

        public SourceCodeKind SourceCodeKind
            => ParseOptions == null ? Attributes.SourceCodeKind : ParseOptions.Kind;

        public bool IsGenerated
            => Attributes.IsGenerated;

        protected static ValueSource<TreeAndVersion> CreateLazyFullyParsedTree(
            ITextAndVersionSource newTextSource,
            LoadTextOptions loadTextOptions,
            string? filePath,
            ParseOptions options,
            HostLanguageServices languageServices,
            PreservationMode mode = PreservationMode.PreserveValue)
        {
            return new AsyncLazy<TreeAndVersion>(
                c => FullyParseTreeAsync(newTextSource, loadTextOptions, filePath, options, languageServices, mode, c),
                c => FullyParseTree(newTextSource, loadTextOptions, filePath, options, languageServices, mode, c),
                cacheResult: true);
        }

        private static async Task<TreeAndVersion> FullyParseTreeAsync(
            ITextAndVersionSource newTextSource,
            LoadTextOptions loadTextOptions,
            string? filePath,
            ParseOptions options,
            HostLanguageServices languageServices,
            PreservationMode mode,
            CancellationToken cancellationToken)
        {
            using (Logger.LogBlock(FunctionId.Workspace_Document_State_FullyParseSyntaxTree, s_fullParseLog, filePath, mode, cancellationToken))
            {
                var textAndVersion = await newTextSource.GetValueAsync(loadTextOptions, cancellationToken).ConfigureAwait(false);
                var treeAndVersion = CreateTreeAndVersion(filePath, options, languageServices, textAndVersion, cancellationToken);

                // The tree may be a RecoverableSyntaxTree. In its initial state, the RecoverableSyntaxTree keeps a
                // strong reference to the root SyntaxNode, and only transitions to a weak reference backed by temporary
                // storage after the first time GetRoot (or GetRootAsync) is called. Since we know we are creating a
                // RecoverableSyntaxTree for the purpose of avoiding problematic memory overhead, we call GetRoot
                // immediately to force the object to weakly hold its data from the start.
                // https://devdiv.visualstudio.com/DevDiv/_workitems/edit/1307180
                await treeAndVersion.Tree.GetRootAsync(cancellationToken).ConfigureAwait(false);

                return treeAndVersion;
            }
        }

        private static TreeAndVersion FullyParseTree(
            ITextAndVersionSource newTextSource,
            LoadTextOptions loadTextOptions,
            string? filePath,
            ParseOptions options,
            HostLanguageServices languageServices,
            PreservationMode mode,
            CancellationToken cancellationToken)
        {
            using (Logger.LogBlock(FunctionId.Workspace_Document_State_FullyParseSyntaxTree, s_fullParseLog, filePath, mode, cancellationToken))
            {
                var textAndVersion = newTextSource.GetValue(loadTextOptions, cancellationToken);
                var treeAndVersion = CreateTreeAndVersion(filePath, options, languageServices, textAndVersion, cancellationToken);

                // The tree may be a RecoverableSyntaxTree. In its initial state, the RecoverableSyntaxTree keeps a
                // strong reference to the root SyntaxNode, and only transitions to a weak reference backed by temporary
                // storage after the first time GetRoot (or GetRootAsync) is called. Since we know we are creating a
                // RecoverableSyntaxTree for the purpose of avoiding problematic memory overhead, we call GetRoot
                // immediately to force the object to weakly hold its data from the start.
                // https://devdiv.visualstudio.com/DevDiv/_workitems/edit/1307180
                treeAndVersion.Tree.GetRoot(cancellationToken);

                return treeAndVersion;
            }
        }

        private static TreeAndVersion CreateTreeAndVersion(
            string? filePath,
            ParseOptions options,
            HostLanguageServices languageServices,
            TextAndVersion textAndVersion,
            CancellationToken cancellationToken)
        {
            var text = textAndVersion.Text;

            var treeFactory = languageServices.GetRequiredService<ISyntaxTreeFactoryService>();

            var tree = treeFactory.ParseSyntaxTree(filePath, options, text, cancellationToken);

            Contract.ThrowIfNull(tree);
            CheckTree(tree, text);

            // text version for this document should be unique. use it as a starting point.
            return new TreeAndVersion(tree, textAndVersion.Version);
        }

        private static ValueSource<TreeAndVersion> CreateLazyIncrementallyParsedTree(
            ValueSource<TreeAndVersion> oldTreeSource,
            ITextAndVersionSource newTextSource,
            LoadTextOptions loadTextOptions)
        {
            return new AsyncLazy<TreeAndVersion>(
                c => IncrementallyParseTreeAsync(oldTreeSource, newTextSource, loadTextOptions, c),
                c => IncrementallyParseTree(oldTreeSource, newTextSource, loadTextOptions, c),
                cacheResult: true);
        }

        private static async Task<TreeAndVersion> IncrementallyParseTreeAsync(
            ValueSource<TreeAndVersion> oldTreeSource,
            ITextAndVersionSource newTextSource,
            LoadTextOptions loadTextOptions,
            CancellationToken cancellationToken)
        {
            try
            {
                using (Logger.LogBlock(FunctionId.Workspace_Document_State_IncrementallyParseSyntaxTree, cancellationToken))
                {
                    var newTextAndVersion = await newTextSource.GetValueAsync(loadTextOptions, cancellationToken).ConfigureAwait(false);
                    var oldTreeAndVersion = await oldTreeSource.GetValueAsync(cancellationToken).ConfigureAwait(false);

                    return IncrementallyParse(newTextAndVersion, oldTreeAndVersion, cancellationToken);
                }
            }
            catch (Exception e) when (FatalError.ReportAndPropagateUnlessCanceled(e, cancellationToken, ErrorSeverity.Critical))
            {
                throw ExceptionUtilities.Unreachable();
            }
        }

        private static TreeAndVersion IncrementallyParseTree(
            ValueSource<TreeAndVersion> oldTreeSource,
            ITextAndVersionSource newTextSource,
            LoadTextOptions loadTextOptions,
            CancellationToken cancellationToken)
        {
            try
            {
                using (Logger.LogBlock(FunctionId.Workspace_Document_State_IncrementallyParseSyntaxTree, cancellationToken))
                {
                    var newTextAndVersion = newTextSource.GetValue(loadTextOptions, cancellationToken);
                    var oldTreeAndVersion = oldTreeSource.GetValue(cancellationToken);

                    return IncrementallyParse(newTextAndVersion, oldTreeAndVersion, cancellationToken);
                }
            }
            catch (Exception e) when (FatalError.ReportAndPropagateUnlessCanceled(e, cancellationToken, ErrorSeverity.Critical))
            {
                throw ExceptionUtilities.Unreachable();
            }
        }

        private static TreeAndVersion IncrementallyParse(
            TextAndVersion newTextAndVersion,
            TreeAndVersion oldTreeAndVersion,
            CancellationToken cancellationToken)
        {
            var newText = newTextAndVersion.Text;
            var oldTree = oldTreeAndVersion.Tree;

            var oldText = oldTree.GetText(cancellationToken);
            var newTree = oldTree.WithChangedText(newText);
            Contract.ThrowIfNull(newTree);
            CheckTree(newTree, newText, oldTree, oldText);

            return MakeNewTreeAndVersion(oldTree, oldText, oldTreeAndVersion.Version, newTree, newText, newTextAndVersion.Version);
        }

        private static TreeAndVersion MakeNewTreeAndVersion(SyntaxTree oldTree, SourceText oldText, VersionStamp oldVersion, SyntaxTree newTree, SourceText newText, VersionStamp newVersion)
        {
            var topLevelChanged = TopLevelChanged(oldTree, oldText, newTree, newText);
            var version = topLevelChanged ? newVersion : oldVersion;
            return new TreeAndVersion(newTree, version);
        }

        private const int MaxTextChangeRangeLength = 1024 * 4;

        private static bool TopLevelChanged(SyntaxTree oldTree, SourceText oldText, SyntaxTree newTree, SourceText newText)
        {
            // ** currently, it doesn't do any text based quick check. we can add them later if current logic is not performant enough for typing case.
            var change = newText.GetEncompassingTextChangeRange(oldText);
            if (change == default)
            {
                // nothing has changed
                return false;
            }

            // if texts are small enough, just use the equivalent to find out whether there was top level edits
            if (oldText.Length < MaxTextChangeRangeLength && newText.Length < MaxTextChangeRangeLength)
            {
                var topLevel = !newTree.IsEquivalentTo(oldTree, topLevel: true);
                return topLevel;
            }

            // okay, text is not small and whole text is changed, then we always treat it as top level edit
            if (change.NewLength == newText.Length)
            {
                return true;
            }

            // if changes are small enough, we use IsEquivalentTo to find out whether there was a top level edit
            if (change.Span.Length < MaxTextChangeRangeLength && change.NewLength < MaxTextChangeRangeLength)
            {
                var topLevel = !newTree.IsEquivalentTo(oldTree, topLevel: true);
                return topLevel;
            }

            // otherwise, we always consider top level change
            return true;
        }

        public bool HasContentChanged(DocumentState oldState)
        {
            return oldState._treeSource != _treeSource
                || HasTextChanged(oldState, ignoreUnchangeableDocument: false);
        }

        [Obsolete("Use TextDocumentState.HasTextChanged")]
        public bool HasTextChanged(DocumentState oldState)
            => HasTextChanged(oldState, ignoreUnchangeableDocument: false);

        public DocumentState UpdateChecksumAlgorithm(SourceHashAlgorithm checksumAlgorithm)
        {
            var newLoadTextOptions = new LoadTextOptions(checksumAlgorithm);

            if (LoadTextOptions == newLoadTextOptions)
            {
                return this;
            }

            // To keep the loaded SourceText consistent with the DocumentState,
            // avoid updating the options if the loader can't apply them on the loaded SourceText.
            if (!TextAndVersionSource.CanReloadText)
            {
                return this;
            }

            // TODO: we should be able to reuse the tree root
            var newTreeSource = SupportsSyntaxTree ? CreateLazyFullyParsedTree(
                TextAndVersionSource,
                newLoadTextOptions,
                Attributes.SyntaxTreeFilePath,
                _options,
                _languageServices) : null;

            return new DocumentState(
                LanguageServices,
                LanguageServices.WorkspaceServices,
                Services,
                Attributes,
                _options,
                TextAndVersionSource,
                newLoadTextOptions,
                newTreeSource);
        }

        public DocumentState UpdateParseOptions(ParseOptions options, bool onlyPreprocessorDirectiveChange)
        {
            var originalSourceKind = this.SourceCodeKind;

            var newState = this.SetParseOptions(options, onlyPreprocessorDirectiveChange);
            if (newState.SourceCodeKind != originalSourceKind)
            {
                newState = newState.UpdateSourceCodeKind(originalSourceKind);
            }

            return newState;
        }

        private DocumentState SetParseOptions(ParseOptions options, bool onlyPreprocessorDirectiveChange)
        {
            if (options == null)
            {
                throw new ArgumentNullException(nameof(options));
            }

            if (!SupportsSyntaxTree)
            {
                throw new InvalidOperationException();
            }

            ValueSource<TreeAndVersion>? newTreeSource = null;

            // Optimization: if we are only changing preprocessor directives, and we've already parsed the existing tree and it didn't have
            // any, we can avoid a reparse since the tree will be parsed the same.
            if (onlyPreprocessorDirectiveChange &&
                _treeSource.TryGetValue(out var existingTreeAndVersion))
            {
                var existingTree = existingTreeAndVersion.Tree;

                SyntaxTree? newTree = null;

                if (existingTree.TryGetRoot(out var existingRoot) && !existingRoot.ContainsDirectives)
                {
                    var treeFactory = _languageServices.GetRequiredService<ISyntaxTreeFactoryService>();
                    newTree = treeFactory.CreateSyntaxTree(Attributes.SyntaxTreeFilePath, options, existingTree.Encoding, LoadTextOptions.ChecksumAlgorithm, existingRoot);
                }

                if (newTree is not null)
                    newTreeSource = ValueSource.Constant(new TreeAndVersion(newTree, existingTreeAndVersion.Version));
            }

            // If we weren't able to reuse in a smart way, just reparse
            newTreeSource ??= CreateLazyFullyParsedTree(
                TextAndVersionSource,
                LoadTextOptions,
                Attributes.SyntaxTreeFilePath,
                options,
                _languageServices);

            return new DocumentState(
                LanguageServices,
                LanguageServices.WorkspaceServices,
                Services,
                Attributes.With(sourceCodeKind: options.Kind),
                options,
                TextAndVersionSource,
                LoadTextOptions,
                newTreeSource);
        }

        public DocumentState UpdateSourceCodeKind(SourceCodeKind kind)
        {
            if (this.ParseOptions == null || kind == this.SourceCodeKind)
            {
                return this;
            }

            return this.SetParseOptions(this.ParseOptions.WithKind(kind), onlyPreprocessorDirectiveChange: false);
        }

        // TODO: https://github.com/dotnet/roslyn/issues/37125
        // if FilePath is null, then this will change the name of the underlying tree, but we aren't producing a new tree in that case.
        public DocumentState UpdateName(string name)
            => UpdateAttributes(Attributes.With(name: name));

        public DocumentState UpdateFolders(IReadOnlyList<string> folders)
            => UpdateAttributes(Attributes.With(folders: folders));

        private DocumentState UpdateAttributes(DocumentInfo.DocumentAttributes attributes)
        {
            Debug.Assert(attributes != Attributes);

            return new DocumentState(
                _languageServices,
                LanguageServices.WorkspaceServices,
                Services,
                attributes,
                _options,
                TextAndVersionSource,
                LoadTextOptions,
                _treeSource);
        }

        public DocumentState UpdateFilePath(string? filePath)
        {
            var newAttributes = Attributes.With(filePath: filePath);
            Debug.Assert(newAttributes != Attributes);

            // TODO: it's overkill to fully reparse the tree if we had the tree already; all we have to do is update the
            // file path and diagnostic options for that tree.
            var newTreeSource = SupportsSyntaxTree ?
                CreateLazyFullyParsedTree(
                    TextAndVersionSource,
                    LoadTextOptions,
                    newAttributes.SyntaxTreeFilePath,
                    _options,
                    _languageServices) : null;

            return new DocumentState(
                _languageServices,
                solutionServices,
                Services,
                newAttributes,
                _options,
                TextAndVersionSource,
                LoadTextOptions,
                newTreeSource);
        }

        public new DocumentState UpdateText(SourceText newText, PreservationMode mode)
            => (DocumentState)base.UpdateText(newText, mode);

        public new DocumentState UpdateText(TextAndVersion newTextAndVersion, PreservationMode mode)
            => (DocumentState)base.UpdateText(newTextAndVersion, mode);

        public new DocumentState UpdateText(TextLoader loader, PreservationMode mode)
            => (DocumentState)base.UpdateText(loader, mode);

        protected override TextDocumentState UpdateText(ITextAndVersionSource newTextSource, PreservationMode mode, bool incremental)
        {
            ValueSource<TreeAndVersion>? newTreeSource;

            if (!SupportsSyntaxTree)
            {
                newTreeSource = null;
            }
            else if (incremental)
            {
                newTreeSource = CreateLazyIncrementallyParsedTree(_treeSource, newTextSource, LoadTextOptions);
            }
            else
            {
                newTreeSource = CreateLazyFullyParsedTree(
                    newTextSource,
                    LoadTextOptions,
                    Attributes.SyntaxTreeFilePath,
                    _options,
                    _languageServices,
                    mode); // TODO: understand why the mode is given here. If we're preserving text by identity, why also preserve the tree?
            }

            return new DocumentState(
                LanguageServices,
                solutionServices,
                Services,
                Attributes,
                _options,
                textSource: newTextSource,
                LoadTextOptions,
                treeSource: newTreeSource);
        }

        internal DocumentState UpdateTree(SyntaxNode newRoot, PreservationMode mode)
        {
            if (!SupportsSyntaxTree)
            {
                throw new InvalidOperationException();
            }

            var newTextVersion = GetNewerVersion();
            var newTreeVersion = GetNewTreeVersionForUpdatedTree(newRoot, newTextVersion, mode);

            // determine encoding
            Encoding? encoding;

            if (TryGetSyntaxTree(out var priorTree))
            {
                // this is most likely available since UpdateTree is normally called after modifying the existing tree.
                encoding = priorTree.Encoding;
            }
            else if (TryGetText(out var priorText))
            {
                encoding = priorText.Encoding;
            }
            else
            {
                // the existing encoding was never observed so is unknown.
                encoding = null;
            }

            var syntaxTreeFactory = _languageServices.GetRequiredService<ISyntaxTreeFactoryService>();

            Contract.ThrowIfNull(_options);
            var (text, treeAndVersion) = CreateTreeWithLazyText(newRoot, newTextVersion, newTreeVersion, encoding, LoadTextOptions.ChecksumAlgorithm, Attributes, _options, syntaxTreeFactory);

            return new DocumentState(
                LanguageServices,
                solutionServices,
                Services,
                Attributes,
                _options,
                textSource: text,
                LoadTextOptions,
<<<<<<< HEAD
                treeSource: new ConstantValueSource<TreeAndVersion>(treeAndVersion));

            // use static method so we don't capture references to this
            static (ITextAndVersionSource, TreeAndVersion) CreateTreeWithLazyText(
                SyntaxNode newRoot,
                VersionStamp textVersion,
                VersionStamp treeVersion,
                Encoding? encoding,
                SourceHashAlgorithm checksumAlgorithm,
                DocumentInfo.DocumentAttributes attributes,
                ParseOptions options,
                ISyntaxTreeFactoryService factory)
            {
                var tree = factory.CreateSyntaxTree(attributes.SyntaxTreeFilePath, options, encoding, checksumAlgorithm, newRoot);

                // its okay to use a strong cached AsyncLazy here because the compiler layer SyntaxTree will also keep the text alive once its built.
                var lazyTextAndVersion = new TreeTextSource(
                    new AsyncLazy<SourceText>(
                        tree.GetTextAsync,
                        tree.GetText,
                        cacheResult: true),
                    textVersion);

                return (lazyTextAndVersion, new TreeAndVersion(tree, treeVersion));
            }
=======
                treeSource: ValueSource.Constant(treeAndVersion));
>>>>>>> f5f611ce
        }

        private VersionStamp GetNewTreeVersionForUpdatedTree(SyntaxNode newRoot, VersionStamp newTextVersion, PreservationMode mode)
        {
            RoslynDebug.Assert(_treeSource != null);

            if (mode != PreservationMode.PreserveIdentity)
            {
                return newTextVersion;
            }

            if (!_treeSource.TryGetValue(out var oldTreeAndVersion) || !oldTreeAndVersion!.Tree.TryGetRoot(out var oldRoot))
            {
                return newTextVersion;
            }

            return oldRoot.IsEquivalentTo(newRoot, topLevel: true) ? oldTreeAndVersion.Version : newTextVersion;
        }

        internal override Task<Diagnostic?> GetLoadDiagnosticAsync(CancellationToken cancellationToken)
        {
            if (TextAndVersionSource is TreeTextSource)
            {
                return SpecializedTasks.Null<Diagnostic>();
            }

            return base.GetLoadDiagnosticAsync(cancellationToken);
        }

        private VersionStamp GetNewerVersion()
        {
            if (TextAndVersionSource.TryGetValue(LoadTextOptions, out var textAndVersion))
            {
                return textAndVersion!.Version.GetNewerVersion();
            }

            if (_treeSource != null && _treeSource.TryGetValue(out var treeAndVersion) && treeAndVersion != null)
            {
                return treeAndVersion.Version.GetNewerVersion();
            }

            return VersionStamp.Create();
        }

        public bool TryGetSyntaxTree([NotNullWhen(returnValue: true)] out SyntaxTree? syntaxTree)
        {
            syntaxTree = null;
            if (_treeSource != null && _treeSource.TryGetValue(out var treeAndVersion) && treeAndVersion != null)
            {
                syntaxTree = treeAndVersion.Tree;
                BindSyntaxTreeToId(syntaxTree, Id);
                return true;
            }

            return false;
        }

        [PerformanceSensitive("https://github.com/dotnet/roslyn/issues/23582", OftenCompletesSynchronously = true)]
        public async ValueTask<SyntaxTree> GetSyntaxTreeAsync(CancellationToken cancellationToken)
        {
            // operation should only be performed on documents that support syntax trees
            RoslynDebug.Assert(_treeSource != null);

            var treeAndVersion = await _treeSource.GetValueAsync(cancellationToken).ConfigureAwait(false);

            // make sure there is an association between this tree and this doc id before handing it out
            BindSyntaxTreeToId(treeAndVersion.Tree, this.Id);
            return treeAndVersion.Tree;
        }

        internal SyntaxTree GetSyntaxTree(CancellationToken cancellationToken)
        {
            // operation should only be performed on documents that support syntax trees
            RoslynDebug.Assert(_treeSource != null);

            var treeAndVersion = _treeSource.GetValue(cancellationToken);

            // make sure there is an association between this tree and this doc id before handing it out
            BindSyntaxTreeToId(treeAndVersion.Tree, this.Id);
            return treeAndVersion.Tree;
        }

        public bool TryGetTopLevelChangeTextVersion(out VersionStamp version)
        {
            if (_treeSource != null && _treeSource.TryGetValue(out var treeAndVersion) && treeAndVersion != null)
            {
                version = treeAndVersion.Version;
                return true;
            }
            else
            {
                version = default;
                return false;
            }
        }

        public override async Task<VersionStamp> GetTopLevelChangeTextVersionAsync(CancellationToken cancellationToken)
        {
            if (_treeSource == null)
            {
                return await GetTextVersionAsync(cancellationToken).ConfigureAwait(false);
            }

            if (_treeSource.TryGetValue(out var treeAndVersion) && treeAndVersion != null)
            {
                return treeAndVersion.Version;
            }

            treeAndVersion = await _treeSource.GetValueAsync(cancellationToken).ConfigureAwait(false);
            return treeAndVersion.Version;
        }

        private static void BindSyntaxTreeToId(SyntaxTree tree, DocumentId id)
        {
            if (!s_syntaxTreeToIdMap.TryGetValue(tree, out var existingId))
            {
                // Avoid closing over parameter 'id' on the method's fast path
                var localId = id;
                existingId = s_syntaxTreeToIdMap.GetValue(tree, t => localId);
            }

            Contract.ThrowIfFalse(existingId == id);
        }

        public static DocumentId? GetDocumentIdForTree(SyntaxTree tree)
        {
            s_syntaxTreeToIdMap.TryGetValue(tree, out var id);
            return id;
        }

        private static void CheckTree(
            SyntaxTree newTree,
            SourceText newText,
            SyntaxTree? oldTree = null,
            SourceText? oldText = null)
        {
            // this should be always true
            if (newTree.Length == newText.Length)
            {
                return;
            }

            var newTreeContent = newTree.GetRoot().ToFullString();
            var newTextContent = newText.ToString();

            var oldTreeContent = oldTree?.GetRoot().ToFullString();
            var oldTextContent = oldText?.ToString();

            // we time to time see (incremental) parsing bug where text <-> tree round tripping is broken.
            // send NFW for those cases, since we'll be in a very broken state at that point
            FatalError.ReportAndCatch(new Exception($"tree and text has different length {newTree.Length} vs {newText.Length}"), ErrorSeverity.Critical);

            // this will make sure that these variables are not thrown away in the dump
            GC.KeepAlive(newTreeContent);
            GC.KeepAlive(newTextContent);
            GC.KeepAlive(oldTreeContent);
            GC.KeepAlive(oldTextContent);

            GC.KeepAlive(newTree);
            GC.KeepAlive(newText);
            GC.KeepAlive(oldTree);
            GC.KeepAlive(oldText);
        }
    }
}<|MERGE_RESOLUTION|>--- conflicted
+++ resolved
@@ -551,35 +551,7 @@
                 _options,
                 textSource: text,
                 LoadTextOptions,
-<<<<<<< HEAD
-                treeSource: new ConstantValueSource<TreeAndVersion>(treeAndVersion));
-
-            // use static method so we don't capture references to this
-            static (ITextAndVersionSource, TreeAndVersion) CreateTreeWithLazyText(
-                SyntaxNode newRoot,
-                VersionStamp textVersion,
-                VersionStamp treeVersion,
-                Encoding? encoding,
-                SourceHashAlgorithm checksumAlgorithm,
-                DocumentInfo.DocumentAttributes attributes,
-                ParseOptions options,
-                ISyntaxTreeFactoryService factory)
-            {
-                var tree = factory.CreateSyntaxTree(attributes.SyntaxTreeFilePath, options, encoding, checksumAlgorithm, newRoot);
-
-                // its okay to use a strong cached AsyncLazy here because the compiler layer SyntaxTree will also keep the text alive once its built.
-                var lazyTextAndVersion = new TreeTextSource(
-                    new AsyncLazy<SourceText>(
-                        tree.GetTextAsync,
-                        tree.GetText,
-                        cacheResult: true),
-                    textVersion);
-
-                return (lazyTextAndVersion, new TreeAndVersion(tree, treeVersion));
-            }
-=======
                 treeSource: ValueSource.Constant(treeAndVersion));
->>>>>>> f5f611ce
         }
 
         private VersionStamp GetNewTreeVersionForUpdatedTree(SyntaxNode newRoot, VersionStamp newTextVersion, PreservationMode mode)
