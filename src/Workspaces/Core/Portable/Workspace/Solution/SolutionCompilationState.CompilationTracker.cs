--- conflicted
+++ resolved
@@ -186,156 +186,6 @@
                 }
             }
 
-<<<<<<< HEAD
-=======
-            public ICompilationTracker FreezePartialState(CancellationToken cancellationToken)
-            {
-                var state = this.ReadState();
-
-                // If we're already finalized then just return what we have, and with the frozen bit flipped so that
-                // any future forks keep things frozen.
-                if (state is FinalCompilationTrackerState finalState)
-                {
-                    // If we're finalized and already frozen, we can just use ourselves.
-                    return finalState.IsFrozen
-                        ? this
-                        : new CompilationTracker(this.ProjectState, finalState.WithIsFrozen(), this.SkeletonReferenceCache.Clone());
-                }
-
-                Contract.ThrowIfFalse(state is null or InProgressState);
-
-                GetPartialCompilationState(
-                    state,
-                    out var inProgressProject,
-                    out var compilationWithoutGeneratedDocuments,
-                    out var compilationWithGeneratedDocuments,
-                    out var generatorInfo,
-                    cancellationToken);
-
-                // Transition us to a frozen in progress state.  With the best compilations up to this point, but no
-                // more pending actions, and with the frozen bit flipped so that any future forks keep things
-                // frozen.
-                var inProgressState = InProgressState.Create(
-                    isFrozen: true,
-                    compilationWithoutGeneratedDocuments,
-                    generatorInfo,
-                    compilationWithGeneratedDocuments,
-                    pendingTranslationActions: []);
-
-                return new CompilationTracker(inProgressProject, inProgressState, this.SkeletonReferenceCache.Clone());
-            }
-
-            public ICompilationTracker FreezePartialStateWithDocument(
-                DocumentState docState,
-                CancellationToken cancellationToken)
-            {
-                var state = this.ReadState();
-
-                // If we're already finalized, and no change has been made to this document.  Then just return what we
-                // have (just with the frozen bit flipped so that any future forks keep things frozen).
-                if (state is FinalCompilationTrackerState finalState &&
-                    this.ProjectState.DocumentStates.TryGetState(docState.Id, out var oldState) &&
-                    oldState == docState)
-                {
-                    // If we're finalized, already frozen and have the document being asked for, we can just use ourselves.
-                    return finalState.IsFrozen
-                        ? this
-                        : new CompilationTracker(this.ProjectState, finalState.WithIsFrozen(), this.SkeletonReferenceCache.Clone());
-                }
-
-                // Otherwise, we're not finalized, or the document has changed.  We'll create an in-progress state
-                // to represent the new state of the project, with all the necessary translation steps to
-                // incorporate the new document.
-
-                GetPartialCompilationState(
-                    state,
-                    out var oldProjectState,
-                    out var compilationWithoutGeneratedDocuments,
-                    out var compilationWithGeneratedDocuments,
-                    out var generatorInfo,
-                    cancellationToken);
-
-                TranslationAction pendingAction = oldProjectState.DocumentStates.TryGetState(docState.Id, out oldState)
-                    // The document had been previously parsed and it's there, so we can update it with our current
-                    // state. Note if no compilation existed GetPartialCompilationState would have produced an empty
-                    // one, and removed any documents, so inProgressProject.DocumentStates would have been empty
-                    // originally.
-                    ? new TranslationAction.TouchDocumentAction(oldProjectState, oldProjectState.UpdateDocument(docState, contentChanged: true), oldState, docState)
-                    // The document wasn't present in the original snapshot at all, and we just need to add the
-                    // document.
-                    : new TranslationAction.AddDocumentsAction(oldProjectState, oldProjectState.AddDocuments([docState]), [docState]);
-
-                // Transition us to a frozen in progress state.  With the best compilations up to this point, and the
-                // pending actions we'll need to perform on it to get to the final state.
-                var inProgressState = InProgressState.Create(
-                    isFrozen: true,
-                    compilationWithoutGeneratedDocuments,
-                    generatorInfo,
-                    compilationWithGeneratedDocuments,
-                    [pendingAction]);
-
-                return new CompilationTracker(pendingAction.NewProjectState, inProgressState, this.SkeletonReferenceCache.Clone());
-            }
-
-            /// <summary>
-            /// Tries to get the latest snapshot of the compilation without waiting for it to be fully built. This
-            /// method takes advantage of the progress side-effect produced during <see
-            /// cref="GetOrBuildFinalStateAsync"/>. It will either return the already built compilation, any in-progress
-            /// compilation or any known old compilation in that order of preference. The compilation state that is
-            /// returned will have a compilation that is retained so that it cannot disappear.
-            /// </summary>
-            private void GetPartialCompilationState(
-                CompilationTrackerState? state,
-                out ProjectState inProgressProject,
-                out Compilation compilationWithoutGeneratedDocuments,
-                out Compilation compilationWithGeneratedDocuments,
-                out CompilationTrackerGeneratorInfo generatorInfo,
-                CancellationToken cancellationToken)
-            {
-                if (state is null)
-                {
-                    inProgressProject = this.ProjectState.RemoveAllDocuments();
-                    generatorInfo = CompilationTrackerGeneratorInfo.Empty;
-
-                    compilationWithoutGeneratedDocuments = this.CreateEmptyCompilation();
-                    compilationWithGeneratedDocuments = compilationWithoutGeneratedDocuments;
-                }
-                else if (state is FinalCompilationTrackerState finalState)
-                {
-                    inProgressProject = this.ProjectState;
-                    generatorInfo = finalState.GeneratorInfo;
-
-                    compilationWithoutGeneratedDocuments = finalState.CompilationWithoutGeneratedDocuments;
-                    compilationWithGeneratedDocuments = finalState.FinalCompilationWithGeneratedDocuments;
-
-                }
-                else if (state is InProgressState inProgressState)
-                {
-                    generatorInfo = inProgressState.GeneratorInfo;
-                    inProgressProject = inProgressState is { PendingTranslationActions: [var translationAction, ..] }
-                        ? translationAction.OldProjectState
-                        : this.ProjectState;
-
-                    compilationWithoutGeneratedDocuments = inProgressState.CompilationWithoutGeneratedDocuments;
-
-                    // Parse the generated documents in parallel.
-                    Parallel.ForEach(
-                        generatorInfo.Documents.States.Values,
-                        new ParallelOptions { CancellationToken = cancellationToken },
-                        state => state.GetSyntaxTree(cancellationToken));
-                    cancellationToken.ThrowIfCancellationRequested();
-
-                    // Retrieving the syntax trees will be free now that we computed them above.
-                    compilationWithGeneratedDocuments = compilationWithoutGeneratedDocuments.AddSyntaxTrees(
-                        generatorInfo.Documents.States.Values.Select(state => state.GetSyntaxTree(cancellationToken)));
-                }
-                else
-                {
-                    throw ExceptionUtilities.UnexpectedValue(state.GetType());
-                }
-            }
-
->>>>>>> 418c5623
             /// <summary>
             /// Gets the final compilation if it is available.
             /// </summary>
