﻿// Licensed to the .NET Foundation under one or more agreements.
// The .NET Foundation licenses this file to you under the MIT license.
// See the LICENSE file in the project root for more information.

using System;
using System.Collections.Generic;
using System.Collections.Immutable;
using System.Diagnostics;
using System.Diagnostics.CodeAnalysis;
using System.Linq;
using System.Threading;
using System.Threading.Tasks;
using Microsoft.CodeAnalysis;
using Microsoft.CodeAnalysis.ErrorReporting;
using Microsoft.CodeAnalysis.Host;
using Microsoft.CodeAnalysis.Internal.Log;
using Microsoft.CodeAnalysis.PooledObjects;
using Microsoft.CodeAnalysis.Shared.Collections;
using Roslyn.Utilities;

namespace Microsoft.CodeAnalysis
{
    internal partial class SolutionCompilationState
    {
        /// <summary>
        /// Tracks the changes made to a project and provides the facility to get a lazily built
        /// compilation for that project.  As the compilation is being built, the partial results are
        /// stored as well so that they can be used in the 'in progress' workspace snapshot.
        /// </summary>
        private partial class CompilationTracker : ICompilationTracker
        {
            private static readonly Func<ProjectState, string> s_logBuildCompilationAsync =
                state => string.Join(",", state.AssemblyName, state.DocumentStates.Count);

            public ProjectState ProjectState { get; }

            /// <summary>
            /// Access via the <see cref="ReadState"/> and <see cref="WriteState"/> methods.
            /// </summary>
            private CompilationTrackerState? _stateDoNotAccessDirectly;

            // guarantees only one thread is building at a time
            private readonly SemaphoreSlim _buildLock = new(initialCount: 1);

            public SkeletonReferenceCache SkeletonReferenceCache { get; }

            /// <summary>
            /// Set via a feature flag to enable strict validation of the compilations that are produced, in that they match the original states. This validation is expensive, so we don't want it
            /// running in normal production scenarios.
            /// </summary>
            private readonly bool _validateStates;

            private CompilationTracker(
                ProjectState project,
                CompilationTrackerState? state,
                SkeletonReferenceCache cachedSkeletonReferences)
            {
                Contract.ThrowIfNull(project);

                this.ProjectState = project;
                _stateDoNotAccessDirectly = state;
                this.SkeletonReferenceCache = cachedSkeletonReferences;

                _validateStates = project.LanguageServices.SolutionServices.GetRequiredService<IWorkspaceConfigurationService>().Options.ValidateCompilationTrackerStates;

                ValidateState(state);
            }

            /// <summary>
            /// Creates a tracker for the provided project.  The tracker will be in the 'empty' state
            /// and will have no extra information beyond the project itself.
            /// </summary>
            public CompilationTracker(ProjectState project)
                : this(project, state: null, cachedSkeletonReferences: new())
            {
            }

            private CompilationTrackerState? ReadState()
                => Volatile.Read(ref _stateDoNotAccessDirectly);

            private void WriteState(CompilationTrackerState state)
            {
                Volatile.Write(ref _stateDoNotAccessDirectly, state);
                ValidateState(state);
            }

            public GeneratorDriver? GeneratorDriver
            {
                get
                {
                    var state = this.ReadState();
                    return state?.GeneratorInfo.Driver;
                }
            }

            public bool ContainsAssemblyOrModuleOrDynamic(ISymbol symbol, bool primary)
            {
                Debug.Assert(symbol.Kind is SymbolKind.Assembly or
                             SymbolKind.NetModule or
                             SymbolKind.DynamicType);
                var state = this.ReadState();

                var unrootedSymbolSet = (state as FinalCompilationTrackerState)?.UnrootedSymbolSet;
                if (unrootedSymbolSet == null)
                {
                    // this was not a tracker that has handed out a compilation (all compilations handed out must be
                    // owned by a 'FinalState').  So this symbol could not be from us.
                    return false;
                }

                return unrootedSymbolSet.Value.ContainsAssemblyOrModuleOrDynamic(symbol, primary);
            }

            /// <summary>
            /// Creates a new instance of the compilation info, retaining any already built
            /// compilation state as the now 'old' state
            /// </summary>
            public ICompilationTracker Fork(
                ProjectState newProjectState,
                CompilationAndGeneratorDriverTranslationAction? translate)
            {
                var forkedTrackerState = ForkTrackerState(oldProjectState: this.ProjectState, ReadState(), translate);

                // We should never fork into a FinalCompilationTrackerState.  We must always be at some state prior to
                // it since some change has happened, and we may now need to run generators.
                Contract.ThrowIfTrue(forkedTrackerState is FinalCompilationTrackerState);
                return new CompilationTracker(
                    newProjectState,
                    forkedTrackerState,
                    this.SkeletonReferenceCache.Clone());

                static CompilationTrackerState? ForkTrackerState(
                    ProjectState oldProjectState,
                    CompilationTrackerState? state,
                    CompilationAndGeneratorDriverTranslationAction? translate)
                {
                    if (state is null)
                        return null;

<<<<<<< HEAD
                static InProgressState ForkWithCompilationTrackerState(
                    ProjectState oldProjectState,
                    WithCompilationTrackerState state,
                    CompilationAndGeneratorDriverTranslationAction? translate)
                {
=======
>>>>>>> 1e30d6fa
                    // Determine the old/stale compilation to help seed the non-final state with.
                    var staleCompilationWithGeneratedDocuments = state switch
                    {
                        FinalCompilationTrackerState finalState => finalState.FinalCompilationWithGeneratedDocuments,
                        InProgressState inProgressState => inProgressState.StaleCompilationWithGeneratedDocuments,
                        _ => throw ExceptionUtilities.UnexpectedValue(state.GetType()),
                    };

                    var intermediateProjects = UpdateIntermediateProjects(oldProjectState, state, translate);

                    var newState = CompilationTrackerState.CreateInProgressState(
                        state.IsFrozen,
                        state.CompilationWithoutGeneratedDocuments,
                        state.GeneratorInfo,
                        staleCompilationWithGeneratedDocuments,
                        intermediateProjects);
                    return newState;
                }

                static ImmutableList<(ProjectState oldState, CompilationAndGeneratorDriverTranslationAction action)> UpdateIntermediateProjects(
                    ProjectState oldProjectState,
                    CompilationTrackerState state,
                    CompilationAndGeneratorDriverTranslationAction? translate)
                {
                    var intermediateProjects = state is InProgressState inProgressState
                        ? inProgressState.IntermediateProjects
                        : [];

                    if (translate is null)
                        return intermediateProjects;

                    // We have a translation action; are we able to merge it with the prior one?
                    if (!intermediateProjects.IsEmpty)
                    {
                        var (priorState, priorAction) = intermediateProjects.Last();
                        var mergedTranslation = translate.TryMergeWithPrior(priorAction);
                        if (mergedTranslation != null)
                        {
                            // We can replace the prior action with this new one
                            return intermediateProjects.SetItem(
                                intermediateProjects.Count - 1,
                                (oldState: priorState, mergedTranslation));
                        }
                    }

                    // Just add it to the end
                    return intermediateProjects.Add((oldProjectState, translate));
                }
            }

            public ICompilationTracker FreezePartialStateWithTree(
                SolutionCompilationState compilationState,
                DocumentState docState,
                SyntaxTree tree,
                CancellationToken cancellationToken)
            {
                GetPartialCompilationState(
                    compilationState, docState.Id,
                    out var inProgressProject,
                    out var compilationPair,
                    out var generatorInfo,
                    out var metadataReferenceToProjectId,
                    cancellationToken);

                // Ensure we actually have the tree we need in there; note that if the tree is present, then we know the document must also be
                // present in inProgressProject, since those are both updated in parallel.
                //
                // the tree that we have been given was directly returned from the document state that we're also being passed --
                // the only reason we're requesting it earlier is this code is running under a lock in
                // SolutionState.WithFrozenPartialCompilationIncludingSpecificDocument.
                if (!compilationPair.CompilationWithoutGeneratedDocuments.ContainsSyntaxTree(tree))
                {
                    // We do not have the exact tree. It either means this document was recently added, or the tree was recently changed.
                    // We now need to update both the inProgressState and the compilation. There are several possibilities we want to consider:
                    //
                    // 1. An earlier version of the document is present in the compilation, and we just need to update it to the current version
                    // 2. The tree wasn't present in the original snapshot at all, and we just need to add the tree.
                    // 3. The tree wasn't present in the original snapshot, but an older file had been removed that had the same file path.
                    //    As a heuristic, we remove the old one so we don't end up with duplicate trees.
                    //
                    // Note it's possible that we simply had never tried to produce a compilation yet for this project at all, in that case
                    // GetPartialCompilationState would have produced an empty compilation, and it would have updated inProgressProject to
                    // remove all the documents. Thus, that is no different than the "add" case above.
                    if (inProgressProject.DocumentStates.TryGetState(docState.Id, out var oldState))
                    {
                        // Scenario 1. The document had been previously parsed and it's there, so we can update it with our current state
                        // This call should be instant, since the compilation already must exist that contains this tree. Note if no compilation existed
                        // GetPartialCompilationState would have produced an empty one, and removed any documents, so inProgressProject.DocumentStates would
                        // have been empty originally.
                        var oldTree = oldState.GetSyntaxTree(cancellationToken);

                        compilationPair = compilationPair.ReplaceSyntaxTree(oldTree, tree);
                        inProgressProject = inProgressProject.UpdateDocument(docState, contentChanged: true);
                    }
                    else
                    {
                        // We're in either scenario 2 or 3. Do we have an existing tree to try replacing? Note: the file path here corresponds to Document.FilePath.
                        // If a document's file path is null, we then substitute Document.Name, so we usually expect there to be a unique string regardless.
                        var oldTree = compilationPair.CompilationWithoutGeneratedDocuments.SyntaxTrees.FirstOrDefault(t => t.FilePath == tree.FilePath);
                        if (oldTree == null)
                        {
                            // Scenario 2.
                            compilationPair = compilationPair.AddSyntaxTree(tree);
                            inProgressProject = inProgressProject.AddDocuments([docState]);
                        }
                        else
                        {
                            // Scenario 3.
                            compilationPair = compilationPair.ReplaceSyntaxTree(oldTree, tree);

                            // The old tree came from some other document with a different ID then we started with -- if the document ID still existed we would have
                            // been in the Scenario 1 case instead. We'll find the old document ID, remove that state, and then add ours.
                            var oldDocumentId = DocumentState.GetDocumentIdForTree(oldTree);
                            Contract.ThrowIfNull(oldDocumentId, $"{nameof(oldTree)} came from the compilation produced by the workspace, so the document ID should have existed.");
                            inProgressProject = inProgressProject
                                .RemoveDocuments([oldDocumentId])
                                .AddDocuments([docState]);
                        }
                    }
                }

                // At this point, we now absolutely should have our tree in the compilation
                Contract.ThrowIfFalse(compilationPair.CompilationWithoutGeneratedDocuments.ContainsSyntaxTree(tree));

                // Mark whatever generator state we have as not only final, and mark our FinalState as frozen as well.
                // We'll want to keep whatever we have here through whatever future transformations occur.
                generatorInfo = generatorInfo with { DocumentsAreFinal = true };

                var finalState = FinalCompilationTrackerState.Create(
                    isFrozen: true,
                    finalCompilationWithGeneratedDocuments: compilationPair.CompilationWithGeneratedDocuments,
                    compilationWithoutGeneratedDocuments: compilationPair.CompilationWithoutGeneratedDocuments,
                    // As a policy, all partial-state projects are said to have incomplete references, since the state
                    // has no guarantees.
                    hasSuccessfullyLoaded: false,
                    generatorInfo,
                    this.ProjectState.Id,
                    metadataReferenceToProjectId);

                return new CompilationTracker(inProgressProject, finalState, this.SkeletonReferenceCache.Clone());
            }

            /// <summary>
            /// Tries to get the latest snapshot of the compilation without waiting for it to be fully built. This
            /// method takes advantage of the progress side-effect produced during <see
            /// cref="GetOrBuildFinalStateAsync"/>. It will either return the already built compilation, any in-progress
            /// compilation or any known old compilation in that order of preference. The compilation state that is
            /// returned will have a compilation that is retained so that it cannot disappear.
            /// </summary>
            private void GetPartialCompilationState(
                SolutionCompilationState compilationState,
                DocumentId id,
                out ProjectState inProgressProject,
                out CompilationPair compilations,
                out CompilationTrackerGeneratorInfo generatorInfo,
                out Dictionary<MetadataReference, ProjectId>? metadataReferenceToProjectId,
                CancellationToken cancellationToken)
            {
                var state = ReadState();
                var compilationWithoutGeneratedDocuments = state?.CompilationWithoutGeneratedDocuments;

                generatorInfo = state?.GeneratorInfo ?? CompilationTrackerGeneratorInfo.Empty;

                // check whether we can bail out quickly for typing case
                var inProgressState = state as InProgressState;

                inProgressProject = inProgressState != null ? inProgressState.IntermediateProjects.FirstOrDefault().oldState : this.ProjectState;

                // all changes left for this document is modifying the given document; since the compilation is already fully up to date
                // we don't need to do any further checking of it's references
                if (inProgressState != null &&
                    compilationWithoutGeneratedDocuments != null &&
                    inProgressState.IntermediateProjects.Count > 0 &&
                    inProgressState.IntermediateProjects.All(t => IsTouchDocumentActionForDocument(t.action, id)))
                {
                    // We'll add in whatever generated documents we do have; these may be from a prior run prior to some changes
                    // being made to the project, but it's the best we have so we'll use it.
                    compilations = new CompilationPair(
                        compilationWithoutGeneratedDocuments,
                        compilationWithoutGeneratedDocuments.AddSyntaxTrees(generatorInfo.Documents.States.Values.Select(state => state.GetSyntaxTree(cancellationToken))));

                    // This is likely a bug.  It seems possible to pass out a partial compilation state that we don't
                    // properly record assembly symbols for.
                    metadataReferenceToProjectId = null;
                    return;
                }

                // if we already have a final compilation we are done.
                if (compilationWithoutGeneratedDocuments != null && state is FinalCompilationTrackerState finalState)
                {
                    var finalCompilation = finalState.FinalCompilationWithGeneratedDocuments;
                    Contract.ThrowIfNull(finalCompilation, "We have a FinalState, so we must have a non-null final compilation");

                    compilations = new CompilationPair(compilationWithoutGeneratedDocuments, finalCompilation);

                    // This should hopefully be safe to return as null.  Because we already reached the 'FinalState'
                    // before, we should have already recorded the assembly symbols for it.  So not recording them
                    // again is likely ok (as long as compilations continue to return the same IAssemblySymbols for
                    // the same references across source edits).
                    metadataReferenceToProjectId = null;
                    return;
                }

                // 1) if we have an in-progress compilation use it.  
                // 2) If we don't, then create a simple empty compilation/project. 
                // 3) then, make sure that all it's p2p refs and whatnot are correct.
                if (compilationWithoutGeneratedDocuments == null)
                {
                    inProgressProject = inProgressProject.RemoveAllDocuments();
                    compilationWithoutGeneratedDocuments = CreateEmptyCompilation();
                }

                compilations = new CompilationPair(
                    compilationWithoutGeneratedDocuments,
                    compilationWithoutGeneratedDocuments.AddSyntaxTrees(generatorInfo.Documents.States.Values.Select(state => state.GetSyntaxTree(cancellationToken))));

                // Now add in back a consistent set of project references.  For project references
                // try to get either a CompilationReference or a SkeletonReference. This ensures
                // that the in-progress project only reports a reference to another project if it
                // could actually get a reference to that project's metadata.
                var metadataReferences = new List<MetadataReference>();
                var newProjectReferences = new List<ProjectReference>();
                metadataReferences.AddRange(this.ProjectState.MetadataReferences);

                metadataReferenceToProjectId = new Dictionary<MetadataReference, ProjectId>();

                foreach (var projectReference in this.ProjectState.ProjectReferences)
                {
                    var referencedProject = compilationState.SolutionState.GetProjectState(projectReference.ProjectId);
                    if (referencedProject != null)
                    {
                        if (referencedProject.IsSubmission)
                        {
                            var previousScriptCompilation = compilationState.GetCompilationAsync(
                                projectReference.ProjectId, cancellationToken).WaitAndGetResult(cancellationToken);

                            // previous submission project must support compilation:
                            RoslynDebug.Assert(previousScriptCompilation != null);

                            compilations = compilations.WithPreviousScriptCompilation(previousScriptCompilation);
                        }
                        else
                        {
                            // get the latest metadata for the partial compilation of the referenced project.
                            var metadata = compilationState.GetPartialMetadataReference(projectReference, this.ProjectState);

                            if (metadata == null)
                            {
                                // if we failed to get the metadata, check to see if we previously had existing metadata and reuse it instead.
                                var inProgressCompilationNotRef = compilations.CompilationWithGeneratedDocuments;
                                metadata = inProgressCompilationNotRef.ExternalReferences.FirstOrDefault(
                                    r => SolutionCompilationState.GetProjectId(inProgressCompilationNotRef.GetAssemblyOrModuleSymbol(r) as IAssemblySymbol) == projectReference.ProjectId);
                            }

                            if (metadata != null)
                            {
                                newProjectReferences.Add(projectReference);
                                metadataReferences.Add(metadata);
                                metadataReferenceToProjectId.Add(metadata, projectReference.ProjectId);
                            }
                        }
                    }
                }

                inProgressProject = inProgressProject.WithProjectReferences(newProjectReferences);

                if (!Enumerable.SequenceEqual(compilations.CompilationWithoutGeneratedDocuments.ExternalReferences, metadataReferences))
                {
                    compilations = compilations.WithReferences(metadataReferences);
                }
            }

            private static bool IsTouchDocumentActionForDocument(CompilationAndGeneratorDriverTranslationAction action, DocumentId id)
                => action is CompilationAndGeneratorDriverTranslationAction.TouchDocumentAction touchDocumentAction &&
                   touchDocumentAction.DocumentId == id;

            /// <summary>
            /// Gets the final compilation if it is available.
            /// </summary>
            public bool TryGetCompilation([NotNullWhen(true)] out Compilation? compilation)
            {
                var state = ReadState();
                if (state is FinalCompilationTrackerState finalState)
                {
                    compilation = finalState.FinalCompilationWithGeneratedDocuments;
                    Contract.ThrowIfNull(compilation);
                    return true;
                }
                else
                {
                    compilation = null;
                    return false;
                }
            }

            public Task<Compilation> GetCompilationAsync(SolutionCompilationState compilationState, CancellationToken cancellationToken)
            {
                if (this.TryGetCompilation(out var compilation))
                {
                    return Task.FromResult(compilation);
                }
                else if (cancellationToken.IsCancellationRequested)
                {
                    // Handle early cancellation here to avoid throwing/catching cancellation exceptions in the async
                    // state machines. This helps reduce the total number of First Chance Exceptions occurring in IDE
                    // typing scenarios.
                    return Task.FromCanceled<Compilation>(cancellationToken);
                }
                else
                {
                    return GetCompilationSlowAsync(compilationState, cancellationToken);
                }
            }

            private async Task<Compilation> GetCompilationSlowAsync(
                SolutionCompilationState compilationState, CancellationToken cancellationToken)
            {
                var finalState = await GetOrBuildFinalStateAsync(compilationState, cancellationToken: cancellationToken).ConfigureAwait(false);
                return finalState.FinalCompilationWithGeneratedDocuments;
            }

            private async Task<FinalCompilationTrackerState> GetOrBuildFinalStateAsync(
                SolutionCompilationState compilationState,
                CancellationToken cancellationToken)
            {
                try
                {
                    using (Logger.LogBlock(FunctionId.Workspace_Project_CompilationTracker_BuildCompilationAsync,
                                           s_logBuildCompilationAsync, ProjectState, cancellationToken))
                    {
                        cancellationToken.ThrowIfCancellationRequested();

                        var state = ReadState();

                        // Try to get the built compilation.  If it exists, then we can just return that.
                        if (state is FinalCompilationTrackerState finalState)
                            return finalState;

                        // Otherwise, we actually have to build it.  Ensure that only one thread is trying to
                        // build this compilation at a time.
                        using (await _buildLock.DisposableWaitAsync(cancellationToken).ConfigureAwait(false))
                        {
                            return await BuildFinalStateAsync().ConfigureAwait(false);
                        }
                    }
                }
                catch (Exception e) when (FatalError.ReportAndPropagateUnlessCanceled(e, cancellationToken, ErrorSeverity.Critical))
                {
                    throw ExceptionUtilities.Unreachable();
                }

                // <summary>
                // Builds the compilation matching the project state. In the process of building, also
                // produce in progress snapshots that can be accessed from other threads.
                // </summary>
                async Task<FinalCompilationTrackerState> BuildFinalStateAsync()
                {
                    cancellationToken.ThrowIfCancellationRequested();

                    var state = ReadState();

                    // if we already have a compilation, we must be already done!  This can happen if two
                    // threads were waiting to build, and we came in after the other succeeded.
                    if (state is FinalCompilationTrackerState finalState)
                        return finalState;

                    // Transition from wherever we're currently at to the 'all trees parsed' state.
                    var expandedInProgressState = state switch
                    {
<<<<<<< HEAD
                        InProgressState inProgressState
                            => inProgressState,
                        // We've got nothing.  Build it from scratch :(
                        NoCompilationState noCompilationState
                            => await BuildInProgressStateFromNoCompilationStateAsync().ConfigureAwait(false),
=======
                        // If we're already there, then there's nothing to do.
                        AllSyntaxTreesParsedState allParsedState => allParsedState,

                        // We've got nothing.  Build it from scratch :(
                        null => await BuildAllSyntaxTreesParsedStateFromNoCompilationStateAsync().ConfigureAwait(false),

                        // We must have an in progress compilation. Build off of that.
                        InProgressState inProgressState
                            => await BuildAllSyntaxTreesParsedStateFromInProgressStateAsync(inProgressState).ConfigureAwait(false),

>>>>>>> 1e30d6fa
                        _ => throw ExceptionUtilities.UnexpectedValue(state.GetType())
                    };

                    // Now do the final step of transitioning from the 'all trees parsed' state to the final state.
                    var collapsedInProgressState = await CollapseInProgressStateAsync(expandedInProgressState).ConfigureAwait(false);
                    return await FinalizeCompilationAsync(collapsedInProgressState).ConfigureAwait(false);
                }

                [PerformanceSensitive(
                    "https://github.com/dotnet/roslyn/issues/23582",
                    Constraint = "Avoid calling " + nameof(Compilation.AddSyntaxTrees) + " in a loop due to allocation overhead.")]

                async Task<InProgressState> BuildInProgressStateFromNoCompilationStateAsync()
                {
                    try
                    {
                        var compilation = CreateEmptyCompilation();

                        using var _ = ArrayBuilder<SyntaxTree>.GetInstance(ProjectState.DocumentStates.Count, out var trees);
                        foreach (var documentState in ProjectState.DocumentStates.GetStatesInCompilationOrder())
                        {
                            cancellationToken.ThrowIfCancellationRequested();
                            // Include the tree even if the content of the document failed to load.
                            trees.Add(await documentState.GetSyntaxTreeAsync(cancellationToken).ConfigureAwait(false));
                        }

                        compilation = compilation.AddSyntaxTrees(trees);

                        // We only got here when we had no compilation state at all.  So we couldn't have gotten
                        // here from a frozen state (as a frozen state always ensures we have a
                        // WithCompilationTrackerState).  As such, we can safely still preserve that we're not
                        // frozen here.
                        var allSyntaxTreesParsedState = new InProgressState(
                            isFrozen: false, compilation, CompilationTrackerGeneratorInfo.Empty, staleCompilationWithGeneratedDocuments: null,
                            ImmutableList<(ProjectState oldState, CompilationAndGeneratorDriverTranslationAction action)>.Empty);

                        WriteState(allSyntaxTreesParsedState);
                        return allSyntaxTreesParsedState;
                    }
                    catch (Exception e) when (FatalError.ReportAndPropagateUnlessCanceled(e, cancellationToken, ErrorSeverity.Critical))
                    {
                        throw ExceptionUtilities.Unreachable();
                    }
                }

                async Task<InProgressState> CollapseInProgressStateAsync(InProgressState initialState)
                {
                    try
                    {
<<<<<<< HEAD
                        var currentState = initialState;
                        while (currentState.IntermediateProjects.Count > 0)
=======
                        // This is guaranteed by an in progress state.  Which means we know we'll get into the while loop below.
                        Contract.ThrowIfTrue(initialState.IntermediateProjects.IsEmpty);

                        NonFinalWithCompilationTrackerState currentState = initialState;
                        while (currentState is InProgressState inProgressState)
>>>>>>> 1e30d6fa
                        {
                            cancellationToken.ThrowIfCancellationRequested();

                            // We have a list of transformations to get to our final compilation; take the first transformation and apply it.
                            var (compilationWithoutGeneratedDocuments, staleCompilationWithGeneratedDocuments, generatorInfo) =
                                await ApplyFirstTransformationAsync(currentState).ConfigureAwait(false);

                            // We have updated state, so store this new result; this allows us to drop the intermediate state we already processed
                            // even if we were to get cancelled at a later point.
                            //
                            // As long as we have intermediate projects, we'll still keep creating InProgressStates.  But
                            // once it becomes empty we'll produce an AllSyntaxTreesParsedState and we'll break the loop.
                            //
                            // Preserve the current frozen bit.  Specifically, once states become frozen, we continually make
                            // all states forked from those states frozen as well.  This ensures we don't attempt to move
                            // generator docs back to the uncomputed state from that point onwards.  We'll just keep
                            // whateverZ generated docs we have.
                            currentState = CompilationTrackerState.CreateInProgressState(
                                currentState.IsFrozen,
                                compilationWithoutGeneratedDocuments,
                                generatorInfo,
                                staleCompilationWithGeneratedDocuments,
                                currentState.IntermediateProjects.RemoveAt(0));
                            this.WriteState(currentState);
                        }

                        return currentState;
                    }
                    catch (Exception e) when (FatalError.ReportAndPropagateUnlessCanceled(e, cancellationToken, ErrorSeverity.Critical))
                    {
                        throw ExceptionUtilities.Unreachable();
                    }

                    async Task<(Compilation compilationWithoutGeneratedDocuments, Compilation? staleCompilationWithGeneratedDocuments, CompilationTrackerGeneratorInfo generatorInfo)>
                        ApplyFirstTransformationAsync(InProgressState inProgressState)
                    {
                        Contract.ThrowIfTrue(inProgressState.IntermediateProjects.IsEmpty);
                        var (oldState, action) = inProgressState.IntermediateProjects[0];

                        var compilationWithoutGeneratedDocuments = inProgressState.CompilationWithoutGeneratedDocuments;
                        var staleCompilationWithGeneratedDocuments = inProgressState.StaleCompilationWithGeneratedDocuments;

                        // If staleCompilationWithGeneratedDocuments is the same as compilationWithoutGeneratedDocuments,
                        // then it means a prior run of generators didn't produce any files. In that case, we'll just make
                        // staleCompilationWithGeneratedDocuments null so we avoid doing any transformations of it multiple
                        // times. Otherwise the transformations below and in FinalizeCompilationAsync will try to update
                        // both at once, which is functionally fine but just unnecessary work. This function is always
                        // allowed to return null for AllSyntaxTreesParsedState.StaleCompilationWithGeneratedDocuments in
                        // the end, so there's no harm there.
                        if (staleCompilationWithGeneratedDocuments == compilationWithoutGeneratedDocuments)
                            staleCompilationWithGeneratedDocuments = null;

                        compilationWithoutGeneratedDocuments = await action.TransformCompilationAsync(compilationWithoutGeneratedDocuments, cancellationToken).ConfigureAwait(false);

                        if (staleCompilationWithGeneratedDocuments != null)
                        {
                            // Also transform the compilation that has generated files; we won't do that though if the transformation either would cause problems with
                            // the generated documents, or if don't have any source generators in the first place.
                            if (action.CanUpdateCompilationWithStaleGeneratedTreesIfGeneratorsGiveSameOutput &&
                                oldState.SourceGenerators.Any())
                            {
                                staleCompilationWithGeneratedDocuments = await action.TransformCompilationAsync(staleCompilationWithGeneratedDocuments, cancellationToken).ConfigureAwait(false);
                            }
                            else
                            {
                                staleCompilationWithGeneratedDocuments = null;
                            }
                        }

                        var generatorInfo = inProgressState.GeneratorInfo;
                        if (generatorInfo.Driver != null)
                            generatorInfo = generatorInfo with { Driver = action.TransformGeneratorDriver(generatorInfo.Driver) };

                        return (compilationWithoutGeneratedDocuments, staleCompilationWithGeneratedDocuments, generatorInfo);
                    }
                }

                // <summary>
                // Add all appropriate references to the compilation and set it as our final compilation state.
                // </summary>
                async Task<FinalCompilationTrackerState> FinalizeCompilationAsync(
                    InProgressState inProgressState)
                {
                    try
                    {
                        // Caller should collapse the in progress state first.
                        Contract.ThrowIfTrue(inProgressState.IntermediateProjects.Count > 0);

                        // The final state we produce will be frozen or not depending on if a frozen state was passed into it.
                        var isFrozen = inProgressState.IsFrozen;
                        var generatorInfo = inProgressState.GeneratorInfo;
                        var compilationWithoutGeneratedDocuments = inProgressState.CompilationWithoutGeneratedDocuments;
                        var staleCompilationWithGeneratedDocuments = inProgressState.StaleCompilationWithGeneratedDocuments;

                        // Project is complete only if the following are all true:
                        //  1. HasAllInformation flag is set for the project
                        //  2. Either the project has non-zero metadata references OR this is the corlib project.
                        //     For the latter, we use a heuristic if the underlying compilation defines "System.Object" type.
                        var hasSuccessfullyLoaded = this.ProjectState.HasAllInformation &&
                            (this.ProjectState.MetadataReferences.Count > 0 ||
                             compilationWithoutGeneratedDocuments.GetTypeByMetadataName("System.Object") != null);

                        var newReferences = new List<MetadataReference>();
                        var metadataReferenceToProjectId = new Dictionary<MetadataReference, ProjectId>();
                        newReferences.AddRange(this.ProjectState.MetadataReferences);

                        foreach (var projectReference in this.ProjectState.ProjectReferences)
                        {
                            var referencedProject = compilationState.SolutionState.GetProjectState(projectReference.ProjectId);

                            // Even though we're creating a final compilation (vs. an in progress compilation),
                            // it's possible that the target project has been removed.
                            if (referencedProject != null)
                            {
                                // If both projects are submissions, we'll count this as a previous submission link
                                // instead of a regular metadata reference
                                if (referencedProject.IsSubmission)
                                {
                                    // if the referenced project is a submission project must be a submission as well:
                                    Debug.Assert(this.ProjectState.IsSubmission);

                                    // We now need to (potentially) update the prior submission compilation. That Compilation is held in the
                                    // ScriptCompilationInfo that we need to replace as a unit.
                                    var previousSubmissionCompilation =
                                        await compilationState.GetCompilationAsync(
                                            projectReference.ProjectId, cancellationToken).ConfigureAwait(false);

                                    if (compilationWithoutGeneratedDocuments.ScriptCompilationInfo!.PreviousScriptCompilation != previousSubmissionCompilation)
                                    {
                                        compilationWithoutGeneratedDocuments = compilationWithoutGeneratedDocuments.WithScriptCompilationInfo(
                                            compilationWithoutGeneratedDocuments.ScriptCompilationInfo!.WithPreviousScriptCompilation(previousSubmissionCompilation!));

                                        staleCompilationWithGeneratedDocuments = staleCompilationWithGeneratedDocuments?.WithScriptCompilationInfo(
                                            staleCompilationWithGeneratedDocuments.ScriptCompilationInfo!.WithPreviousScriptCompilation(previousSubmissionCompilation!));
                                    }
                                }
                                else
                                {
                                    var metadataReference = await compilationState.GetMetadataReferenceAsync(
                                        projectReference, this.ProjectState, cancellationToken).ConfigureAwait(false);

                                    // A reference can fail to be created if a skeleton assembly could not be constructed.
                                    if (metadataReference != null)
                                    {
                                        newReferences.Add(metadataReference);
                                        metadataReferenceToProjectId.Add(metadataReference, projectReference.ProjectId);
                                    }
                                    else
                                    {
                                        hasSuccessfullyLoaded = false;
                                    }
                                }
                            }
                        }

                        // Now that we know the set of references this compilation should have, update them if they're not already.
                        // Generators cannot add references, so we can use the same set of references both for the compilation
                        // that doesn't have generated files, and the one we're trying to reuse that has generated files.
                        // Since we updated both of these compilations together in response to edits, we only have to check one
                        // for a potential mismatch.
                        if (!Enumerable.SequenceEqual(compilationWithoutGeneratedDocuments.ExternalReferences, newReferences))
                        {
                            compilationWithoutGeneratedDocuments = compilationWithoutGeneratedDocuments.WithReferences(newReferences);
                            staleCompilationWithGeneratedDocuments = staleCompilationWithGeneratedDocuments?.WithReferences(newReferences);
                        }

                        // We will finalize the compilation by adding full contents here.
                        var (compilationWithGeneratedDocuments, generatedDocuments, generatorDriver) = await AddExistingOrComputeNewGeneratorInfoAsync(
                            compilationState,
                            compilationWithoutGeneratedDocuments,
                            generatorInfo,
                            staleCompilationWithGeneratedDocuments,
                            cancellationToken).ConfigureAwait(false);

                        // After producing the sg documents, we must always be in the final state for the generator data.
                        var nextGeneratorInfo = new CompilationTrackerGeneratorInfo(generatedDocuments, generatorDriver, DocumentsAreFinal: true);

                        var finalState = FinalCompilationTrackerState.Create(
                            isFrozen,
                            compilationWithGeneratedDocuments,
                            compilationWithoutGeneratedDocuments,
                            hasSuccessfullyLoaded,
                            nextGeneratorInfo,
                            this.ProjectState.Id,
                            metadataReferenceToProjectId);

                        this.WriteState(finalState);

                        return finalState;
                    }
                    catch (OperationCanceledException) when (cancellationToken.IsCancellationRequested)
                    {
                        // Explicitly force a yield point here.  This addresses a problem on .net framework where it's
                        // possible that cancelling this task chain ends up stack overflowing as the TPL attempts to
                        // synchronously recurse through the tasks to execute antecedent work.  This will force continuations
                        // here to run asynchronously preventing the stack overflow.
                        // See https://github.com/dotnet/roslyn/issues/56356 for more details.
                        // note: this can be removed if this code only needs to run on .net core (as the stack overflow issue
                        // does not exist there).
                        await Task.Yield().ConfigureAwait(false);
                        throw;
                    }
                    catch (Exception e) when (FatalError.ReportAndPropagateUnlessCanceled(e, cancellationToken, ErrorSeverity.Critical))
                    {
                        throw ExceptionUtilities.Unreachable();
                    }
                }
            }

            private Compilation CreateEmptyCompilation()
            {
                var compilationFactory = this.ProjectState.LanguageServices.GetRequiredService<ICompilationFactoryService>();

                if (this.ProjectState.IsSubmission)
                {
                    return compilationFactory.CreateSubmissionCompilation(
                        this.ProjectState.AssemblyName,
                        this.ProjectState.CompilationOptions!,
                        this.ProjectState.HostObjectType);
                }
                else
                {
                    return compilationFactory.CreateCompilation(
                        this.ProjectState.AssemblyName,
                        this.ProjectState.CompilationOptions!);
                }
            }

            /// <summary>
            /// Attempts to get (without waiting) a metadata reference to a possibly in progress
            /// compilation. Only actual compilation references are returned. Could potentially 
            /// return null if nothing can be provided.
            /// </summary>
            public MetadataReference? GetPartialMetadataReference(ProjectState fromProject, ProjectReference projectReference)
            {
                if (ProjectState.LanguageServices == fromProject.LanguageServices)
                {
                    // if we have a compilation and its the correct language, use a simple compilation reference in any
                    // state it happens to be in right now
                    if (ReadState() is CompilationTrackerState compilationState)
                        return compilationState.CompilationWithoutGeneratedDocuments.ToMetadataReference(projectReference.Aliases, projectReference.EmbedInteropTypes);
                }
                else
                {
                    // Cross project reference.  We need a skeleton reference.  Skeletons are too expensive to
                    // generate on demand.  So just try to see if we can grab the last generated skeleton for that
                    // project.
                    var properties = new MetadataReferenceProperties(aliases: projectReference.Aliases, embedInteropTypes: projectReference.EmbedInteropTypes);
                    return this.SkeletonReferenceCache.TryGetAlreadyBuiltMetadataReference(properties);
                }

                return null;
            }

            public Task<bool> HasSuccessfullyLoadedAsync(
                SolutionCompilationState compilationState, CancellationToken cancellationToken)
            {
                return this.ReadState() is FinalCompilationTrackerState finalState
                    ? finalState.HasSuccessfullyLoaded ? SpecializedTasks.True : SpecializedTasks.False
                    : HasSuccessfullyLoadedSlowAsync(compilationState, cancellationToken);
            }

            private async Task<bool> HasSuccessfullyLoadedSlowAsync(
                SolutionCompilationState compilationState, CancellationToken cancellationToken)
            {
                var finalState = await GetOrBuildFinalStateAsync(
                    compilationState, cancellationToken: cancellationToken).ConfigureAwait(false);
                return finalState.HasSuccessfullyLoaded;
            }

            public async ValueTask<TextDocumentStates<SourceGeneratedDocumentState>> GetSourceGeneratedDocumentStatesAsync(
                SolutionCompilationState compilationState, CancellationToken cancellationToken)
            {
                // If we don't have any generators, then we know we have no generated files, so we can skip the computation entirely.
                if (!this.ProjectState.SourceGenerators.Any())
                {
                    return TextDocumentStates<SourceGeneratedDocumentState>.Empty;
                }

                var finalState = await GetOrBuildFinalStateAsync(
                    compilationState, cancellationToken: cancellationToken).ConfigureAwait(false);
                return finalState.GeneratorInfo.Documents;
            }

            public async ValueTask<ImmutableArray<Diagnostic>> GetSourceGeneratorDiagnosticsAsync(
                SolutionCompilationState compilationState, CancellationToken cancellationToken)
            {
                if (!this.ProjectState.SourceGenerators.Any())
                {
                    return [];
                }

                var finalState = await GetOrBuildFinalStateAsync(
                    compilationState, cancellationToken: cancellationToken).ConfigureAwait(false);

                var driverRunResult = finalState.GeneratorInfo.Driver?.GetRunResult();
                if (driverRunResult is null)
                {
                    return [];
                }

                using var _ = ArrayBuilder<Diagnostic>.GetInstance(capacity: driverRunResult.Diagnostics.Length, out var builder);

                foreach (var result in driverRunResult.Results)
                {
                    if (!IsGeneratorRunResultToIgnore(result))
                    {
                        builder.AddRange(result.Diagnostics);
                    }
                }

                return builder.ToImmutableAndClear();
            }

            public SourceGeneratedDocumentState? TryGetSourceGeneratedDocumentStateForAlreadyGeneratedId(DocumentId documentId)
            {
                var state = ReadState();

                // If we are in FinalState, then we have correctly ran generators and then know the final contents of the
                // Compilation. The GeneratedDocuments can be filled for intermediate states, but those aren't guaranteed to be
                // correct and can be re-ran later.
                return state is FinalCompilationTrackerState finalState ? finalState.GeneratorInfo.Documents.GetState(documentId) : null;
            }

            // HACK HACK HACK HACK around a problem introduced by https://github.com/dotnet/sdk/pull/24928. The Razor generator is
            // controlled by a flag that lives in an .editorconfig file; in the IDE we generally don't run the generator and instead use
            // the design-time files added through the legacy IDynamicFileInfo API. When we're doing Hot Reload we then
            // remove those legacy files and remove the .editorconfig file that is supposed to disable the generator, for the Hot
            // Reload pass we then are running the generator. This is done in the CompileTimeSolutionProvider.
            //
            // https://github.com/dotnet/sdk/pull/24928 introduced an issue where even though the Razor generator is being told to not
            // run, it still runs anyways. As a tactical fix rather than reverting that PR, for Visual Studio 17.3 Preview 2 we are going
            // to do a hack here which is to rip out generated files.

            private bool IsGeneratorRunResultToIgnore(GeneratorRunResult result)
            {
                var globalOptions = this.ProjectState.AnalyzerOptions.AnalyzerConfigOptionsProvider.GlobalOptions;

                // This matches the implementation in https://github.com/chsienki/sdk/blob/4696442a24e3972417fb9f81f182420df0add107/src/RazorSdk/SourceGenerators/RazorSourceGenerator.RazorProviders.cs#L27-L28
                var suppressGenerator = globalOptions.TryGetValue("build_property.SuppressRazorSourceGenerator", out var option) && option == "true";

                if (!suppressGenerator)
                    return false;

                var generatorType = result.Generator.GetGeneratorType();
                return generatorType.FullName == "Microsoft.NET.Sdk.Razor.SourceGenerators.RazorSourceGenerator" &&
                       generatorType.Assembly.GetName().Name is "Microsoft.NET.Sdk.Razor.SourceGenerators" or
                            "Microsoft.CodeAnalysis.Razor.Compiler.SourceGenerators" or
                            "Microsoft.CodeAnalysis.Razor.Compiler";
            }

            // END HACK HACK HACK HACK, or the setup of it at least; once this hack is removed the calls to IsGeneratorRunResultToIgnore
            // need to be cleaned up.

            /// <summary>
            /// Validates the compilation is consistent and we didn't have a bug in producing it. This only runs under a feature flag.
            /// </summary>
            private void ValidateState(CompilationTrackerState? state)
            {
                if (state is null)
                    return;

                if (!_validateStates)
                    return;

                if (state is FinalCompilationTrackerState finalState)
                {
                    ValidateCompilationTreesMatchesProjectState(finalState.FinalCompilationWithGeneratedDocuments, ProjectState, finalState.GeneratorInfo);
                }
                else if (state is InProgressState { IntermediateProjects.Count: > 0 } inProgressState)
                {
                    ValidateCompilationTreesMatchesProjectState(inProgressState.CompilationWithoutGeneratedDocuments, inProgressState.IntermediateProjects[0].oldState, generatorInfo: null);

                    if (inProgressState.StaleCompilationWithGeneratedDocuments != null)
                    {
                        ValidateCompilationTreesMatchesProjectState(inProgressState.StaleCompilationWithGeneratedDocuments, inProgressState.IntermediateProjects[0].oldState, inProgressState.GeneratorInfo);
                    }
                }
            }

            private static void ValidateCompilationTreesMatchesProjectState(Compilation compilation, ProjectState projectState, CompilationTrackerGeneratorInfo? generatorInfo)
            {
                // We'll do this all in a try/catch so it makes validations easy to do with ThrowExceptionIfFalse().
                try
                {
                    // Assert that all the trees we expect to see are in the Compilation...
                    var syntaxTreesInWorkspaceStates = new HashSet<SyntaxTree>(
#if NET
                        capacity: projectState.DocumentStates.Count + generatorInfo?.Documents.Count ?? 0
#endif
                        );

                    foreach (var documentInProjectState in projectState.DocumentStates.States)
                    {
                        ThrowExceptionIfFalse(documentInProjectState.Value.TryGetSyntaxTree(out var tree), "We should have a tree since we have a compilation that should contain it.");
                        syntaxTreesInWorkspaceStates.Add(tree);
                        ThrowExceptionIfFalse(compilation.ContainsSyntaxTree(tree), "The tree in the ProjectState should have been in the compilation.");
                    }

                    if (generatorInfo != null)
                    {
                        foreach (var generatedDocument in generatorInfo.Value.Documents.States)
                        {
                            ThrowExceptionIfFalse(generatedDocument.Value.TryGetSyntaxTree(out var tree), "We should have a tree since we have a compilation that should contain it.");
                            syntaxTreesInWorkspaceStates.Add(tree);
                            ThrowExceptionIfFalse(compilation.ContainsSyntaxTree(tree), "The tree for the generated document should have been in the compilation.");
                        }
                    }

                    // ...and that the reverse is true too.
                    foreach (var tree in compilation.SyntaxTrees)
                        ThrowExceptionIfFalse(syntaxTreesInWorkspaceStates.Contains(tree), "The tree in the Compilation should have been from the workspace.");
                }
                catch (Exception e) when (FatalError.ReportWithDumpAndCatch(e, ErrorSeverity.Critical))
                {
                }
            }

            /// <summary>
            /// This is just the same as <see cref="Contract.ThrowIfFalse(bool, string, int)"/> but throws a custom exception type to make this easier to find in telemetry since the exception type
            /// is easily seen in telemetry.
            /// </summary>
            private static void ThrowExceptionIfFalse([DoesNotReturnIf(parameterValue: false)] bool condition, string message)
            {
                if (!condition)
                {
                    throw new CompilationTrackerValidationException(message);
                }
            }

            public class CompilationTrackerValidationException : Exception
            {
                public CompilationTrackerValidationException() { }
                public CompilationTrackerValidationException(string message) : base(message) { }
                public CompilationTrackerValidationException(string message, Exception inner) : base(message, inner) { }
            }

            #region Versions and Checksums

            // Dependent Versions are stored on compilation tracker so they are more likely to survive when unrelated solution branching occurs.

            private AsyncLazy<VersionStamp>? _lazyDependentVersion;
            private AsyncLazy<VersionStamp>? _lazyDependentSemanticVersion;
            private AsyncLazy<Checksum>? _lazyDependentChecksum;

            public Task<VersionStamp> GetDependentVersionAsync(
                SolutionCompilationState compilationState, CancellationToken cancellationToken)
            {
                if (_lazyDependentVersion == null)
                {
                    // temp. local to avoid a closure allocation for the fast path
                    // note: solution is captured here, but it will go away once GetValueAsync executes.
                    var compilationStateCapture = compilationState;
                    Interlocked.CompareExchange(ref _lazyDependentVersion, AsyncLazy.Create(
                        c => ComputeDependentVersionAsync(compilationStateCapture, c)), null);
                }

                return _lazyDependentVersion.GetValueAsync(cancellationToken);
            }

            private async Task<VersionStamp> ComputeDependentVersionAsync(
                SolutionCompilationState compilationState, CancellationToken cancellationToken)
            {
                var projectState = this.ProjectState;
                var projVersion = projectState.Version;
                var docVersion = await projectState.GetLatestDocumentVersionAsync(cancellationToken).ConfigureAwait(false);

                var version = docVersion.GetNewerVersion(projVersion);
                foreach (var dependentProjectReference in projectState.ProjectReferences)
                {
                    cancellationToken.ThrowIfCancellationRequested();

                    if (compilationState.SolutionState.ContainsProject(dependentProjectReference.ProjectId))
                    {
                        var dependentProjectVersion = await compilationState.GetDependentVersionAsync(dependentProjectReference.ProjectId, cancellationToken).ConfigureAwait(false);
                        version = dependentProjectVersion.GetNewerVersion(version);
                    }
                }

                return version;
            }

            public Task<VersionStamp> GetDependentSemanticVersionAsync(
                SolutionCompilationState compilationState, CancellationToken cancellationToken)
            {
                if (_lazyDependentSemanticVersion == null)
                {
                    // temp. local to avoid a closure allocation for the fast path
                    // note: solution is captured here, but it will go away once GetValueAsync executes.
                    var compilationStateCapture = compilationState;
                    Interlocked.CompareExchange(ref _lazyDependentSemanticVersion, AsyncLazy.Create(
                        c => ComputeDependentSemanticVersionAsync(compilationStateCapture, c)), null);
                }

                return _lazyDependentSemanticVersion.GetValueAsync(cancellationToken);
            }

            private async Task<VersionStamp> ComputeDependentSemanticVersionAsync(
                SolutionCompilationState compilationState, CancellationToken cancellationToken)
            {
                var projectState = this.ProjectState;
                var version = await projectState.GetSemanticVersionAsync(cancellationToken).ConfigureAwait(false);

                foreach (var dependentProjectReference in projectState.ProjectReferences)
                {
                    cancellationToken.ThrowIfCancellationRequested();

                    if (compilationState.SolutionState.ContainsProject(dependentProjectReference.ProjectId))
                    {
                        var dependentProjectVersion = await compilationState.GetDependentSemanticVersionAsync(
                            dependentProjectReference.ProjectId, cancellationToken).ConfigureAwait(false);
                        version = dependentProjectVersion.GetNewerVersion(version);
                    }
                }

                return version;
            }

            public Task<Checksum> GetDependentChecksumAsync(
                SolutionCompilationState compilationState, CancellationToken cancellationToken)
            {
                if (_lazyDependentChecksum == null)
                {
                    var tmp = compilationState.SolutionState; // temp. local to avoid a closure allocation for the fast path
                    // note: solution is captured here, but it will go away once GetValueAsync executes.
                    Interlocked.CompareExchange(ref _lazyDependentChecksum, AsyncLazy.Create(c => ComputeDependentChecksumAsync(tmp, c)), null);
                }

                return _lazyDependentChecksum.GetValueAsync(cancellationToken);
            }

            private async Task<Checksum> ComputeDependentChecksumAsync(SolutionState solution, CancellationToken cancellationToken)
            {
                using var _ = ArrayBuilder<Checksum>.GetInstance(out var tempChecksumArray);

                // Get the checksum for the project itself.
                var projectChecksum = await this.ProjectState.GetChecksumAsync(cancellationToken).ConfigureAwait(false);
                tempChecksumArray.Add(projectChecksum);

                // Calculate a checksum this project and for each dependent project that could affect semantics for
                // this project. Ensure that the checksum calculation orders the projects consistently so that we get
                // the same checksum across sessions of VS.  Note: we use the project filepath+name as a unique way
                // to reference a project.  This matches the logic in our persistence-service implemention as to how
                // information is associated with a project.
                var transitiveDependencies = solution.GetProjectDependencyGraph().GetProjectsThatThisProjectTransitivelyDependsOn(this.ProjectState.Id);
                var orderedProjectIds = transitiveDependencies.OrderBy(id =>
                {
                    var depProject = solution.GetRequiredProjectState(id);
                    return (depProject.FilePath, depProject.Name);
                });

                foreach (var projectId in orderedProjectIds)
                {
                    var referencedProject = solution.GetRequiredProjectState(projectId);

                    // Note that these checksums should only actually be calculated once, if the project is unchanged
                    // the same checksum will be returned.
                    var referencedProjectChecksum = await referencedProject.GetChecksumAsync(cancellationToken).ConfigureAwait(false);
                    tempChecksumArray.Add(referencedProjectChecksum);
                }

                return Checksum.Create(tempChecksumArray);
            }

            #endregion
        }
    }
}<|MERGE_RESOLUTION|>--- conflicted
+++ resolved
@@ -137,14 +137,6 @@
                     if (state is null)
                         return null;
 
-<<<<<<< HEAD
-                static InProgressState ForkWithCompilationTrackerState(
-                    ProjectState oldProjectState,
-                    WithCompilationTrackerState state,
-                    CompilationAndGeneratorDriverTranslationAction? translate)
-                {
-=======
->>>>>>> 1e30d6fa
                     // Determine the old/stale compilation to help seed the non-final state with.
                     var staleCompilationWithGeneratedDocuments = state switch
                     {
@@ -514,24 +506,11 @@
                     // Transition from wherever we're currently at to the 'all trees parsed' state.
                     var expandedInProgressState = state switch
                     {
-<<<<<<< HEAD
-                        InProgressState inProgressState
-                            => inProgressState,
+                        InProgressState inProgressState => inProgressState,
+
                         // We've got nothing.  Build it from scratch :(
-                        NoCompilationState noCompilationState
-                            => await BuildInProgressStateFromNoCompilationStateAsync().ConfigureAwait(false),
-=======
-                        // If we're already there, then there's nothing to do.
-                        AllSyntaxTreesParsedState allParsedState => allParsedState,
-
-                        // We've got nothing.  Build it from scratch :(
-                        null => await BuildAllSyntaxTreesParsedStateFromNoCompilationStateAsync().ConfigureAwait(false),
-
-                        // We must have an in progress compilation. Build off of that.
-                        InProgressState inProgressState
-                            => await BuildAllSyntaxTreesParsedStateFromInProgressStateAsync(inProgressState).ConfigureAwait(false),
-
->>>>>>> 1e30d6fa
+                        null => await BuildInProgressStateFromNoCompilationStateAsync().ConfigureAwait(false),
+
                         _ => throw ExceptionUtilities.UnexpectedValue(state.GetType())
                     };
 
@@ -581,16 +560,8 @@
                 {
                     try
                     {
-<<<<<<< HEAD
                         var currentState = initialState;
                         while (currentState.IntermediateProjects.Count > 0)
-=======
-                        // This is guaranteed by an in progress state.  Which means we know we'll get into the while loop below.
-                        Contract.ThrowIfTrue(initialState.IntermediateProjects.IsEmpty);
-
-                        NonFinalWithCompilationTrackerState currentState = initialState;
-                        while (currentState is InProgressState inProgressState)
->>>>>>> 1e30d6fa
                         {
                             cancellationToken.ThrowIfCancellationRequested();
 
