﻿// Licensed to the .NET Foundation under one or more agreements.
// The .NET Foundation licenses this file to you under the MIT license.
// See the LICENSE file in the project root for more information.

using System;
using System.Collections.Generic;
using System.Collections.Immutable;
using System.Diagnostics;
using System.Diagnostics.CodeAnalysis;
using System.Linq;
using System.Resources;
using System.Runtime.CompilerServices;
using System.Threading;
using System.Threading.Tasks;
using Microsoft.CodeAnalysis;
using Microsoft.CodeAnalysis.ErrorReporting;
using Microsoft.CodeAnalysis.Host;
using Microsoft.CodeAnalysis.Internal.Log;
using Microsoft.CodeAnalysis.PooledObjects;
using Microsoft.CodeAnalysis.Shared.Collections;
using Roslyn.Utilities;

namespace Microsoft.CodeAnalysis
{
    internal partial class SolutionCompilationState
    {
        /// <summary>
        /// Tracks the changes made to a project and provides the facility to get a lazily built
        /// compilation for that project.  As the compilation is being built, the partial results are
        /// stored as well so that they can be used in the 'in progress' workspace snapshot.
        /// </summary>
        private partial class CompilationTracker : ICompilationTracker
        {
            private static readonly Func<ProjectState, string> s_logBuildCompilationAsync =
                state => string.Join(",", state.AssemblyName, state.DocumentStates.Count);

            public ProjectState ProjectState { get; }

            /// <summary>
            /// Access via the <see cref="ReadState"/> and <see cref="WriteState"/> methods.
            /// </summary>
            private CompilationTrackerState _stateDoNotAccessDirectly;

            // guarantees only one thread is building at a time
            private readonly SemaphoreSlim _buildLock = new(initialCount: 1);

            public SkeletonReferenceCache SkeletonReferenceCache { get; }

            /// <summary>
            /// Set via a feature flag to enable strict validation of the compilations that are produced, in that they match the original states. This validation is expensive, so we don't want it
            /// running in normal production scenarios.
            /// </summary>
            private readonly bool _validateStates;

            private CompilationTracker(
                ProjectState project,
                CompilationTrackerState state,
                SkeletonReferenceCache cachedSkeletonReferences)
            {
                Contract.ThrowIfNull(project);

                this.ProjectState = project;
                _stateDoNotAccessDirectly = state;
                this.SkeletonReferenceCache = cachedSkeletonReferences;

                _validateStates = project.LanguageServices.SolutionServices.GetRequiredService<IWorkspaceConfigurationService>().Options.ValidateCompilationTrackerStates;

                ValidateState(state);
            }

            /// <summary>
            /// Creates a tracker for the provided project.  The tracker will be in the 'empty' state
            /// and will have no extra information beyond the project itself.
            /// </summary>
            public CompilationTracker(ProjectState project)
                : this(project, NoCompilationState.Instance, cachedSkeletonReferences: new())
            {
            }

            private CompilationTrackerState ReadState()
                => Volatile.Read(ref _stateDoNotAccessDirectly);

            private void WriteState(CompilationTrackerState state)
            {
                Volatile.Write(ref _stateDoNotAccessDirectly, state);
                ValidateState(state);
            }

            public GeneratorDriver? GeneratorDriver
            {
                get
                {
                    var state = this.ReadState();
                    return state is WithCompilationTrackerState withCompilationTrackerState
                        ? withCompilationTrackerState.GeneratorInfo.Driver
                        : null;
                }
            }

            public bool ContainsAssemblyOrModuleOrDynamic(ISymbol symbol, bool primary)
            {
                Debug.Assert(symbol.Kind is SymbolKind.Assembly or
                             SymbolKind.NetModule or
                             SymbolKind.DynamicType);
                var state = this.ReadState();

                var unrootedSymbolSet = (state as FinalCompilationTrackerState)?.UnrootedSymbolSet;
                if (unrootedSymbolSet == null)
                {
                    // this was not a tracker that has handed out a compilation (all compilations handed out must be
                    // owned by a 'FinalState').  So this symbol could not be from us.
                    return false;
                }

                return unrootedSymbolSet.Value.ContainsAssemblyOrModuleOrDynamic(symbol, primary);
            }

            /// <summary>
            /// Creates a new instance of the compilation info, retaining any already built
            /// compilation state as the now 'old' state
            /// </summary>
            public ICompilationTracker Fork(
                ProjectState newProjectState,
                CompilationAndGeneratorDriverTranslationAction? translate)
            {
                var forkedTrackerState = ForkTrackerState(oldProjectState: this.ProjectState, ReadState(), translate);

                // We should never fork into a FinalCompilationTrackerState.  We must always be at some state prior to
                // it since some change has happened, and we may now need to run generators.
                Contract.ThrowIfTrue(forkedTrackerState is FinalCompilationTrackerState);
                return new CompilationTracker(
                    newProjectState,
                    forkedTrackerState,
                    this.SkeletonReferenceCache.Clone());

                static CompilationTrackerState ForkTrackerState(
                    ProjectState oldProjectState,
                    CompilationTrackerState state,
                    CompilationAndGeneratorDriverTranslationAction? translate)
                {
                    if (state is WithCompilationTrackerState withCompilationTrackerState)
                    {
                        return ForkWithCompilationTrackerState(oldProjectState, withCompilationTrackerState, translate);
                    }
                    else if (state is NoCompilationState noCompilationState)
                    {
                        // This is a singleton.  We just stay in this state.  That's fine as there's no driver or
                        // compilation to track this translate step.  We'll always just have to produce the full
                        // compilation/sg docs if we're in this state.
                        return noCompilationState;
                    }
                    else
                    {
                        throw ExceptionUtilities.UnexpectedValue(state.GetType());
                    }
                }

<<<<<<< HEAD
                static InProgressState ForkWithCompilationTrackerState(
=======
                static NonFinalWithCompilationTrackerState ForkWithCompilationTrackerState(
>>>>>>> 8b436243
                    ProjectState oldProjectState,
                    WithCompilationTrackerState state,
                    CompilationAndGeneratorDriverTranslationAction? translate)
                {
<<<<<<< HEAD
                    var finalCompilationWithGeneratedDocuments = state is FinalCompilationTrackerState finalState
                        ? finalState.FinalCompilationWithGeneratedDocuments
                        : null;

                    var intermediateProjects = UpdateIntermediateProjects(oldProjectState, state, translate);

                    var newState = CompilationTrackerState.CreateInProgressState(
                        state.IsFrozen,
                        state.CompilationWithoutGeneratedDocuments,
                        state.GeneratorInfo,
                        finalCompilationWithGeneratedDocuments,
=======
                    // Determine the old/stale compilation to help seed the non-final state with.
                    var staleCompilationWithGeneratedDocuments = state switch
                    {
                        FinalCompilationTrackerState finalState => finalState.FinalCompilationWithGeneratedDocuments,
                        NonFinalWithCompilationTrackerState nonFinalState => nonFinalState.StaleCompilationWithGeneratedDocuments,
                        _ => throw ExceptionUtilities.UnexpectedValue(state.GetType()),
                    };

                    var intermediateProjects = UpdateIntermediateProjects(oldProjectState, state, translate);

                    var newState = CompilationTrackerState.Create(
                        state.IsFrozen,
                        state.CompilationWithoutGeneratedDocuments,
                        state.GeneratorInfo,
                        staleCompilationWithGeneratedDocuments,
>>>>>>> 8b436243
                        intermediateProjects);
                    return newState;
                }

                static ImmutableList<(ProjectState oldState, CompilationAndGeneratorDriverTranslationAction action)> UpdateIntermediateProjects(
                    ProjectState oldProjectState,
                    WithCompilationTrackerState state,
                    CompilationAndGeneratorDriverTranslationAction? translate)
                {
                    var intermediateProjects = state is InProgressState inProgressState
                        ? inProgressState.IntermediateProjects
                        : [];

                    if (translate is null)
                        return intermediateProjects;

                    // We have a translation action; are we able to merge it with the prior one?
                    if (!intermediateProjects.IsEmpty)
                    {
                        var (priorState, priorAction) = intermediateProjects.Last();
                        var mergedTranslation = translate.TryMergeWithPrior(priorAction);
                        if (mergedTranslation != null)
                        {
                            // We can replace the prior action with this new one
                            return intermediateProjects.SetItem(
                                intermediateProjects.Count - 1,
                                (oldState: priorState, mergedTranslation));
                        }
                    }

                    // Just add it to the end
                    return intermediateProjects.Add((oldProjectState, translate));
                }
            }

            public ICompilationTracker FreezePartialStateWithTree(
                SolutionCompilationState compilationState,
                DocumentState docState,
                SyntaxTree tree,
                CancellationToken cancellationToken)
            {
                GetPartialCompilationState(
                    compilationState, docState.Id,
                    out var inProgressProject,
                    out var compilationPair,
                    out var generatorInfo,
                    out var metadataReferenceToProjectId,
                    cancellationToken);

                // Ensure we actually have the tree we need in there; note that if the tree is present, then we know the document must also be
                // present in inProgressProject, since those are both updated in parallel.
                //
                // the tree that we have been given was directly returned from the document state that we're also being passed --
                // the only reason we're requesting it earlier is this code is running under a lock in
                // SolutionState.WithFrozenPartialCompilationIncludingSpecificDocument.
                if (!compilationPair.CompilationWithoutGeneratedDocuments.ContainsSyntaxTree(tree))
                {
                    // We do not have the exact tree. It either means this document was recently added, or the tree was recently changed.
                    // We now need to update both the inProgressState and the compilation. There are several possibilities we want to consider:
                    //
                    // 1. An earlier version of the document is present in the compilation, and we just need to update it to the current version
                    // 2. The tree wasn't present in the original snapshot at all, and we just need to add the tree.
                    // 3. The tree wasn't present in the original snapshot, but an older file had been removed that had the same file path.
                    //    As a heuristic, we remove the old one so we don't end up with duplicate trees.
                    //
                    // Note it's possible that we simply had never tried to produce a compilation yet for this project at all, in that case
                    // GetPartialCompilationState would have produced an empty compilation, and it would have updated inProgressProject to
                    // remove all the documents. Thus, that is no different than the "add" case above.
                    if (inProgressProject.DocumentStates.TryGetState(docState.Id, out var oldState))
                    {
                        // Scenario 1. The document had been previously parsed and it's there, so we can update it with our current state
                        // This call should be instant, since the compilation already must exist that contains this tree. Note if no compilation existed
                        // GetPartialCompilationState would have produced an empty one, and removed any documents, so inProgressProject.DocumentStates would
                        // have been empty originally.
                        var oldTree = oldState.GetSyntaxTree(cancellationToken);

                        compilationPair = compilationPair.ReplaceSyntaxTree(oldTree, tree);
                        inProgressProject = inProgressProject.UpdateDocument(docState, contentChanged: true);
                    }
                    else
                    {
                        // We're in either scenario 2 or 3. Do we have an existing tree to try replacing? Note: the file path here corresponds to Document.FilePath.
                        // If a document's file path is null, we then substitute Document.Name, so we usually expect there to be a unique string regardless.
                        var oldTree = compilationPair.CompilationWithoutGeneratedDocuments.SyntaxTrees.FirstOrDefault(t => t.FilePath == tree.FilePath);
                        if (oldTree == null)
                        {
                            // Scenario 2.
                            compilationPair = compilationPair.AddSyntaxTree(tree);
                            inProgressProject = inProgressProject.AddDocuments([docState]);
                        }
                        else
                        {
                            // Scenario 3.
                            compilationPair = compilationPair.ReplaceSyntaxTree(oldTree, tree);

                            // The old tree came from some other document with a different ID then we started with -- if the document ID still existed we would have
                            // been in the Scenario 1 case instead. We'll find the old document ID, remove that state, and then add ours.
                            var oldDocumentId = DocumentState.GetDocumentIdForTree(oldTree);
                            Contract.ThrowIfNull(oldDocumentId, $"{nameof(oldTree)} came from the compilation produced by the workspace, so the document ID should have existed.");
                            inProgressProject = inProgressProject
                                .RemoveDocuments([oldDocumentId])
                                .AddDocuments([docState]);
                        }
                    }
                }

                // At this point, we now absolutely should have our tree in the compilation
                Contract.ThrowIfFalse(compilationPair.CompilationWithoutGeneratedDocuments.ContainsSyntaxTree(tree));

                // Mark whatever generator state we have as not only final, and mark our FinalState as frozen as well.
                // We'll want to keep whatever we have here through whatever future transformations occur.
<<<<<<< HEAD
                generatorInfo = generatorInfo.WithDocumentsAreFinal(true);
=======
                generatorInfo = generatorInfo with { DocumentsAreFinal = true };
>>>>>>> 8b436243

                var finalState = FinalCompilationTrackerState.Create(
                    isFrozen: true,
                    finalCompilationWithGeneratedDocuments: compilationPair.CompilationWithGeneratedDocuments,
                    compilationWithoutGeneratedDocuments: compilationPair.CompilationWithoutGeneratedDocuments,
                    // As a policy, all partial-state projects are said to have incomplete references, since the state
                    // has no guarantees.
                    hasSuccessfullyLoaded: false,
                    generatorInfo,
                    this.ProjectState.Id,
                    metadataReferenceToProjectId);

                return new CompilationTracker(inProgressProject, finalState, this.SkeletonReferenceCache.Clone());
            }

            /// <summary>
            /// Tries to get the latest snapshot of the compilation without waiting for it to be fully built. This
            /// method takes advantage of the progress side-effect produced during <see
            /// cref="GetOrBuildFinalStateAsync"/>. It will either return the already built compilation, any in-progress
            /// compilation or any known old compilation in that order of preference. The compilation state that is
            /// returned will have a compilation that is retained so that it cannot disappear.
            /// </summary>
            private void GetPartialCompilationState(
                SolutionCompilationState compilationState,
                DocumentId id,
                out ProjectState inProgressProject,
                out CompilationPair compilations,
                out CompilationTrackerGeneratorInfo generatorInfo,
                out Dictionary<MetadataReference, ProjectId>? metadataReferenceToProjectId,
                CancellationToken cancellationToken)
            {
                var state = ReadState();
                var compilationWithoutGeneratedDocuments = state is WithCompilationTrackerState withCompilationState1
                    ? withCompilationState1.CompilationWithoutGeneratedDocuments
                    : null;

                generatorInfo = state is WithCompilationTrackerState withCompilationState2
                    ? withCompilationState2.GeneratorInfo
                    : CompilationTrackerGeneratorInfo.Empty;

                // check whether we can bail out quickly for typing case
                var inProgressState = state as InProgressState;

                inProgressProject = inProgressState != null ? inProgressState.IntermediateProjects.FirstOrDefault().oldState : this.ProjectState;

                // all changes left for this document is modifying the given document; since the compilation is already fully up to date
                // we don't need to do any further checking of it's references
                if (inProgressState != null &&
                    compilationWithoutGeneratedDocuments != null &&
                    inProgressState.IntermediateProjects.Count > 0 &&
                    inProgressState.IntermediateProjects.All(t => IsTouchDocumentActionForDocument(t.action, id)))
                {
                    // We'll add in whatever generated documents we do have; these may be from a prior run prior to some changes
                    // being made to the project, but it's the best we have so we'll use it.
                    compilations = new CompilationPair(
                        compilationWithoutGeneratedDocuments,
                        compilationWithoutGeneratedDocuments.AddSyntaxTrees(generatorInfo.Documents.States.Values.Select(state => state.GetSyntaxTree(cancellationToken))));

                    // This is likely a bug.  It seems possible to pass out a partial compilation state that we don't
                    // properly record assembly symbols for.
                    metadataReferenceToProjectId = null;
                    return;
                }

                // if we already have a final compilation we are done.
                if (compilationWithoutGeneratedDocuments != null && state is FinalCompilationTrackerState finalState)
                {
                    var finalCompilation = finalState.FinalCompilationWithGeneratedDocuments;
                    Contract.ThrowIfNull(finalCompilation, "We have a FinalState, so we must have a non-null final compilation");

                    compilations = new CompilationPair(compilationWithoutGeneratedDocuments, finalCompilation);

                    // This should hopefully be safe to return as null.  Because we already reached the 'FinalState'
                    // before, we should have already recorded the assembly symbols for it.  So not recording them
                    // again is likely ok (as long as compilations continue to return the same IAssemblySymbols for
                    // the same references across source edits).
                    metadataReferenceToProjectId = null;
                    return;
                }

                // 1) if we have an in-progress compilation use it.  
                // 2) If we don't, then create a simple empty compilation/project. 
                // 3) then, make sure that all it's p2p refs and whatnot are correct.
                if (compilationWithoutGeneratedDocuments == null)
                {
                    inProgressProject = inProgressProject.RemoveAllDocuments();
                    compilationWithoutGeneratedDocuments = CreateEmptyCompilation();
                }

                compilations = new CompilationPair(
                    compilationWithoutGeneratedDocuments,
                    compilationWithoutGeneratedDocuments.AddSyntaxTrees(generatorInfo.Documents.States.Values.Select(state => state.GetSyntaxTree(cancellationToken))));

                // Now add in back a consistent set of project references.  For project references
                // try to get either a CompilationReference or a SkeletonReference. This ensures
                // that the in-progress project only reports a reference to another project if it
                // could actually get a reference to that project's metadata.
                var metadataReferences = new List<MetadataReference>();
                var newProjectReferences = new List<ProjectReference>();
                metadataReferences.AddRange(this.ProjectState.MetadataReferences);

                metadataReferenceToProjectId = new Dictionary<MetadataReference, ProjectId>();

                foreach (var projectReference in this.ProjectState.ProjectReferences)
                {
                    var referencedProject = compilationState.SolutionState.GetProjectState(projectReference.ProjectId);
                    if (referencedProject != null)
                    {
                        if (referencedProject.IsSubmission)
                        {
                            var previousScriptCompilation = compilationState.GetCompilationAsync(
                                projectReference.ProjectId, cancellationToken).WaitAndGetResult(cancellationToken);

                            // previous submission project must support compilation:
                            RoslynDebug.Assert(previousScriptCompilation != null);

                            compilations = compilations.WithPreviousScriptCompilation(previousScriptCompilation);
                        }
                        else
                        {
                            // get the latest metadata for the partial compilation of the referenced project.
                            var metadata = compilationState.GetPartialMetadataReference(projectReference, this.ProjectState);

                            if (metadata == null)
                            {
                                // if we failed to get the metadata, check to see if we previously had existing metadata and reuse it instead.
                                var inProgressCompilationNotRef = compilations.CompilationWithGeneratedDocuments;
                                metadata = inProgressCompilationNotRef.ExternalReferences.FirstOrDefault(
                                    r => SolutionCompilationState.GetProjectId(inProgressCompilationNotRef.GetAssemblyOrModuleSymbol(r) as IAssemblySymbol) == projectReference.ProjectId);
                            }

                            if (metadata != null)
                            {
                                newProjectReferences.Add(projectReference);
                                metadataReferences.Add(metadata);
                                metadataReferenceToProjectId.Add(metadata, projectReference.ProjectId);
                            }
                        }
                    }
                }

                inProgressProject = inProgressProject.WithProjectReferences(newProjectReferences);

                if (!Enumerable.SequenceEqual(compilations.CompilationWithoutGeneratedDocuments.ExternalReferences, metadataReferences))
                {
                    compilations = compilations.WithReferences(metadataReferences);
                }
            }

            private static bool IsTouchDocumentActionForDocument(CompilationAndGeneratorDriverTranslationAction action, DocumentId id)
                => action is CompilationAndGeneratorDriverTranslationAction.TouchDocumentAction touchDocumentAction &&
                   touchDocumentAction.DocumentId == id;

            /// <summary>
            /// Gets the final compilation if it is available.
            /// </summary>
            public bool TryGetCompilation([NotNullWhen(true)] out Compilation? compilation)
            {
                var state = ReadState();
                if (state is FinalCompilationTrackerState finalState)
                {
                    compilation = finalState.FinalCompilationWithGeneratedDocuments;
                    Contract.ThrowIfNull(compilation);
                    return true;
                }
                else
                {
                    compilation = null;
                    return false;
                }
            }

            public Task<Compilation> GetCompilationAsync(SolutionCompilationState compilationState, CancellationToken cancellationToken)
            {
                if (this.TryGetCompilation(out var compilation))
                {
                    return Task.FromResult(compilation);
                }
                else if (cancellationToken.IsCancellationRequested)
                {
                    // Handle early cancellation here to avoid throwing/catching cancellation exceptions in the async
                    // state machines. This helps reduce the total number of First Chance Exceptions occurring in IDE
                    // typing scenarios.
                    return Task.FromCanceled<Compilation>(cancellationToken);
                }
                else
                {
                    return GetCompilationSlowAsync(compilationState, cancellationToken);
                }
            }

            private async Task<Compilation> GetCompilationSlowAsync(
                SolutionCompilationState compilationState, CancellationToken cancellationToken)
            {
                var finalState = await GetOrBuildFinalStateAsync(compilationState, cancellationToken: cancellationToken).ConfigureAwait(false);
                return finalState.FinalCompilationWithGeneratedDocuments;
            }

            private async Task<FinalCompilationTrackerState> GetOrBuildFinalStateAsync(
                SolutionCompilationState compilationState,
                CancellationToken cancellationToken)
            {
                try
                {
                    using (Logger.LogBlock(FunctionId.Workspace_Project_CompilationTracker_BuildCompilationAsync,
                                           s_logBuildCompilationAsync, ProjectState, cancellationToken))
                    {
                        cancellationToken.ThrowIfCancellationRequested();

                        var state = ReadState();

                        // Try to get the built compilation.  If it exists, then we can just return that.
                        if (state is FinalCompilationTrackerState finalState)
                            return finalState;

                        // Otherwise, we actually have to build it.  Ensure that only one thread is trying to
                        // build this compilation at a time.
                        using (await _buildLock.DisposableWaitAsync(cancellationToken).ConfigureAwait(false))
                        {
                            return await BuildFinalStateAsync().ConfigureAwait(false);
                        }
                    }
                }
                catch (Exception e) when (FatalError.ReportAndPropagateUnlessCanceled(e, cancellationToken, ErrorSeverity.Critical))
                {
                    throw ExceptionUtilities.Unreachable();
                }

                // <summary>
                // Builds the compilation matching the project state. In the process of building, also
                // produce in progress snapshots that can be accessed from other threads.
                // </summary>
                async Task<FinalCompilationTrackerState> BuildFinalStateAsync()
                {
                    cancellationToken.ThrowIfCancellationRequested();

                    var state = ReadState();

                    // if we already have a compilation, we must be already done!  This can happen if two
                    // threads were waiting to build, and we came in after the other succeeded.
                    if (state is FinalCompilationTrackerState finalState)
                        return finalState;

                    // Transition from wherever we're currently at to the 'all trees parsed' state.
<<<<<<< HEAD
                    var expandedInProgressState = state switch
                    {
                        InProgressState inProgressState
                            => inProgressState,
                        // We've got nothing.  Build it from scratch :(
                        NoCompilationState noCompilationState
                            => await BuildInProgressStateFromNoCompilationStateAsync(noCompilationState).ConfigureAwait(false),
=======
                    var allSyntaxTreesParsedState = state switch
                    {
                        // If we're already there, then there's nothing to do.
                        AllSyntaxTreesParsedState allParsedState
                            => allParsedState,
                        // We've got nothing.  Build it from scratch :(
                        NoCompilationState noCompilationState
                            => await BuildAllSyntaxTreesParsedStateFromNoCompilationStateAsync().ConfigureAwait(false),

                        // We must have an in progress compilation. Build off of that.
                        InProgressState inProgressState
                            => await BuildAllSyntaxTreesParsedStateFromInProgressStateAsync(inProgressState).ConfigureAwait(false),
>>>>>>> 8b436243
                        _ => throw ExceptionUtilities.UnexpectedValue(state.GetType())
                    };

                    // Now do the final step of transitioning from the 'all trees parsed' state to the final state.
<<<<<<< HEAD
                    var collapsedInProgressState = await CollapseInProgressStateAsync(expandedInProgressState).ConfigureAwait(false);
                    return await FinalizeCompilationAsync(collapsedInProgressState).ConfigureAwait(false);
=======
                    return await FinalizeCompilationAsync(allSyntaxTreesParsedState).ConfigureAwait(false);
>>>>>>> 8b436243
                }

                [PerformanceSensitive(
                    "https://github.com/dotnet/roslyn/issues/23582",
                    Constraint = "Avoid calling " + nameof(Compilation.AddSyntaxTrees) + " in a loop due to allocation overhead.")]
<<<<<<< HEAD
                async Task<InProgressState> BuildInProgressStateFromNoCompilationStateAsync(NoCompilationState noCompilationState)
=======
                async Task<AllSyntaxTreesParsedState> BuildAllSyntaxTreesParsedStateFromNoCompilationStateAsync()
>>>>>>> 8b436243
                {
                    try
                    {
                        var compilation = CreateEmptyCompilation();
<<<<<<< HEAD

                        using var _ = ArrayBuilder<SyntaxTree>.GetInstance(ProjectState.DocumentStates.Count, out var trees);
                        foreach (var documentState in ProjectState.DocumentStates.GetStatesInCompilationOrder())
                        {
                            cancellationToken.ThrowIfCancellationRequested();
                            // Include the tree even if the content of the document failed to load.
                            trees.Add(await documentState.GetSyntaxTreeAsync(cancellationToken).ConfigureAwait(false));
                        }

                        compilation = compilation.AddSyntaxTrees(trees);

=======

                        using var _ = ArrayBuilder<SyntaxTree>.GetInstance(ProjectState.DocumentStates.Count, out var trees);
                        foreach (var documentState in ProjectState.DocumentStates.GetStatesInCompilationOrder())
                        {
                            cancellationToken.ThrowIfCancellationRequested();
                            // Include the tree even if the content of the document failed to load.
                            trees.Add(await documentState.GetSyntaxTreeAsync(cancellationToken).ConfigureAwait(false));
                        }

                        compilation = compilation.AddSyntaxTrees(trees);

>>>>>>> 8b436243
                        // We only got here when we had no compilation state at all.  So we couldn't have gotten
                        // here from a frozen state (as a frozen state always ensures we have a
                        // WithCompilationTrackerState).  As such, we can safely still preserve that we're not
                        // frozen here.
<<<<<<< HEAD
                        var allSyntaxTreesParsedState = new InProgressState(
                            isFrozen: false, compilation, CompilationTrackerGeneratorInfo.Empty, staleCompilationWithGeneratedDocuments: null,
                            ImmutableList<(ProjectState oldState, CompilationAndGeneratorDriverTranslationAction action)>.Empty);
=======
                        var allSyntaxTreesParsedState = new AllSyntaxTreesParsedState(
                            isFrozen: false, compilation, CompilationTrackerGeneratorInfo.Empty, staleCompilationWithGeneratedDocuments: null);
>>>>>>> 8b436243
                        WriteState(allSyntaxTreesParsedState);
                        return allSyntaxTreesParsedState;
                    }
                    catch (Exception e) when (FatalError.ReportAndPropagateUnlessCanceled(e, cancellationToken, ErrorSeverity.Critical))
                    {
                        throw ExceptionUtilities.Unreachable();
                    }
                }
<<<<<<< HEAD

                async Task<InProgressState> CollapseInProgressStateAsync(InProgressState initialState)
                {
                    try
                    {
                        var currentState = initialState;
                        while (currentState.IntermediateProjects.Count > 0)
                        {
                            cancellationToken.ThrowIfCancellationRequested();

                            // We have a list of transformations to get to our final compilation; take the first transformation and apply it.
                            var (compilationWithoutGeneratedDocuments, staleCompilationWithGeneratedDocuments, generatorInfo) =
                                await ApplyFirstTransformationAsync(currentState).ConfigureAwait(false);

                            // We have updated state, so store this new result; this allows us to drop the intermediate state we already processed
                            // even if we were to get cancelled at a later point.
                            //
                            // As long as we have intermediate projects, we'll still keep creating InProgressStates.  But
                            // once it becomes empty we'll produce an AllSyntaxTreesParsedState and we'll break the loop.
                            //
                            // Preserve the current frozen bit.  Specifically, once states become frozen, we continually make
                            // all states forked from those states frozen as well.  This ensures we don't attempt to move
                            // generator docs back to the uncomputed state from that point onwards.  We'll just keep
                            // whateverZ generated docs we have.
                            currentState = CompilationTrackerState.CreateInProgressState(
                                currentState.IsFrozen,
                                compilationWithoutGeneratedDocuments,
                                generatorInfo,
                                staleCompilationWithGeneratedDocuments,
                                currentState.IntermediateProjects.RemoveAt(0));
                            this.WriteState(currentState);
                        }

                        return currentState;
                    }
                    catch (Exception e) when (FatalError.ReportAndPropagateUnlessCanceled(e, cancellationToken, ErrorSeverity.Critical))
                    {
                        throw ExceptionUtilities.Unreachable();
                    }

                    async Task<(Compilation compilationWithoutGeneratedDocuments, Compilation? staleCompilationWithGeneratedDocuments, CompilationTrackerGeneratorInfo generatorInfo)>
                        ApplyFirstTransformationAsync(InProgressState inProgressState)
                    {
=======

                async Task<AllSyntaxTreesParsedState> BuildAllSyntaxTreesParsedStateFromInProgressStateAsync(InProgressState initialState)
                {
                    try
                    {
                        // This is guaranteed by an in progress state.  Which means we know we'll get into the while loop below.
                        Contract.ThrowIfTrue(initialState.IntermediateProjects.IsEmpty);

                        WithCompilationTrackerState currentState = initialState;
                        while (currentState is InProgressState inProgressState)
                        {
                            cancellationToken.ThrowIfCancellationRequested();

                            // We have a list of transformations to get to our final compilation; take the first transformation and apply it.
                            var (compilationWithoutGeneratedDocuments, staleCompilationWithGeneratedDocuments, generatorInfo) =
                                await ApplyFirstTransformationAsync(inProgressState).ConfigureAwait(false);

                            // We have updated state, so store this new result; this allows us to drop the intermediate state we already processed
                            // even if we were to get cancelled at a later point.
                            //
                            // As long as we have intermediate projects, we'll still keep creating InProgressStates.  But
                            // once it becomes empty we'll produce an AllSyntaxTreesParsedState and we'll break the loop.
                            //
                            // Preserve the current frozen bit.  Specifically, once states become frozen, we continually make
                            // all states forked from those states frozen as well.  This ensures we don't attempt to move
                            // generator docs back to the uncomputed state from that point onwards.  We'll just keep
                            // whateverZ generated docs we have.
                            currentState = CompilationTrackerState.Create(
                                inProgressState.IsFrozen,
                                compilationWithoutGeneratedDocuments,
                                generatorInfo,
                                staleCompilationWithGeneratedDocuments,
                                inProgressState.IntermediateProjects.RemoveAt(0));
                            this.WriteState(currentState);

                            Contract.ThrowIfTrue(inProgressState.IntermediateProjects.Count > 1 && currentState is not InProgressState);
                            Contract.ThrowIfTrue(inProgressState.IntermediateProjects.Count == 1 && currentState is not AllSyntaxTreesParsedState);
                        }

                        Contract.ThrowIfTrue(currentState is not AllSyntaxTreesParsedState);
                        return (AllSyntaxTreesParsedState)currentState;
                    }
                    catch (Exception e) when (FatalError.ReportAndPropagateUnlessCanceled(e, cancellationToken, ErrorSeverity.Critical))
                    {
                        throw ExceptionUtilities.Unreachable();
                    }

                    async Task<(Compilation compilationWithoutGeneratedDocuments, Compilation? staleCompilationWithGeneratedDocuments, CompilationTrackerGeneratorInfo generatorInfo)>
                        ApplyFirstTransformationAsync(InProgressState inProgressState)
                    {
>>>>>>> 8b436243
                        Contract.ThrowIfTrue(inProgressState.IntermediateProjects.IsEmpty);
                        var (oldState, action) = inProgressState.IntermediateProjects[0];

                        var compilationWithoutGeneratedDocuments = inProgressState.CompilationWithoutGeneratedDocuments;
                        var staleCompilationWithGeneratedDocuments = inProgressState.StaleCompilationWithGeneratedDocuments;

                        // If staleCompilationWithGeneratedDocuments is the same as compilationWithoutGeneratedDocuments,
                        // then it means a prior run of generators didn't produce any files. In that case, we'll just make
                        // staleCompilationWithGeneratedDocuments null so we avoid doing any transformations of it multiple
                        // times. Otherwise the transformations below and in FinalizeCompilationAsync will try to update
                        // both at once, which is functionally fine but just unnecessary work. This function is always
                        // allowed to return null for AllSyntaxTreesParsedState.StaleCompilationWithGeneratedDocuments in
                        // the end, so there's no harm there.
                        if (staleCompilationWithGeneratedDocuments == compilationWithoutGeneratedDocuments)
                            staleCompilationWithGeneratedDocuments = null;

                        compilationWithoutGeneratedDocuments = await action.TransformCompilationAsync(compilationWithoutGeneratedDocuments, cancellationToken).ConfigureAwait(false);

                        if (staleCompilationWithGeneratedDocuments != null)
                        {
                            // Also transform the compilation that has generated files; we won't do that though if the transformation either would cause problems with
                            // the generated documents, or if don't have any source generators in the first place.
                            if (action.CanUpdateCompilationWithStaleGeneratedTreesIfGeneratorsGiveSameOutput &&
                                oldState.SourceGenerators.Any())
                            {
                                staleCompilationWithGeneratedDocuments = await action.TransformCompilationAsync(staleCompilationWithGeneratedDocuments, cancellationToken).ConfigureAwait(false);
                            }
                            else
                            {
                                staleCompilationWithGeneratedDocuments = null;
                            }
                        }

                        var generatorInfo = inProgressState.GeneratorInfo;
                        if (generatorInfo.Driver != null)
<<<<<<< HEAD
                            generatorInfo = generatorInfo.WithDriver(action.TransformGeneratorDriver(generatorInfo.Driver));
=======
                            generatorInfo = generatorInfo with { Driver = action.TransformGeneratorDriver(generatorInfo.Driver) };
>>>>>>> 8b436243

                        return (compilationWithoutGeneratedDocuments, staleCompilationWithGeneratedDocuments, generatorInfo);
                    }
                }

                // <summary>
                // Add all appropriate references to the compilation and set it as our final compilation state.
                // </summary>
                async Task<FinalCompilationTrackerState> FinalizeCompilationAsync(
<<<<<<< HEAD
                    InProgressState inProgressState)
                {
                    try
                    {
                        // Caller should collapse the in progress state first.
                        Contract.ThrowIfTrue(inProgressState.IntermediateProjects.Count > 0);

                        // The final state we produce will be frozen or not depending on if a frozen state was passed into it.
                        var isFrozen = inProgressState.IsFrozen;
                        var generatorInfo = inProgressState.GeneratorInfo;
                        var compilationWithoutGeneratedDocuments = inProgressState.CompilationWithoutGeneratedDocuments;
                        var staleCompilationWithGeneratedDocuments = inProgressState.StaleCompilationWithGeneratedDocuments;
=======
                    AllSyntaxTreesParsedState allSyntaxTreesParsedState)
                {
                    try
                    {
                        // The final state we produce will be frozen or not depending on if a frozen state was passed into it.
                        var isFrozen = allSyntaxTreesParsedState.IsFrozen;
                        var generatorInfo = allSyntaxTreesParsedState.GeneratorInfo;
                        var compilationWithoutGeneratedDocuments = allSyntaxTreesParsedState.CompilationWithoutGeneratedDocuments;
                        var staleCompilationWithGeneratedDocuments = allSyntaxTreesParsedState.StaleCompilationWithGeneratedDocuments;
>>>>>>> 8b436243

                        // Project is complete only if the following are all true:
                        //  1. HasAllInformation flag is set for the project
                        //  2. Either the project has non-zero metadata references OR this is the corlib project.
                        //     For the latter, we use a heuristic if the underlying compilation defines "System.Object" type.
                        var hasSuccessfullyLoaded = this.ProjectState.HasAllInformation &&
                            (this.ProjectState.MetadataReferences.Count > 0 ||
                             compilationWithoutGeneratedDocuments.GetTypeByMetadataName("System.Object") != null);

                        var newReferences = new List<MetadataReference>();
                        var metadataReferenceToProjectId = new Dictionary<MetadataReference, ProjectId>();
                        newReferences.AddRange(this.ProjectState.MetadataReferences);

                        foreach (var projectReference in this.ProjectState.ProjectReferences)
                        {
                            var referencedProject = compilationState.SolutionState.GetProjectState(projectReference.ProjectId);

                            // Even though we're creating a final compilation (vs. an in progress compilation),
                            // it's possible that the target project has been removed.
                            if (referencedProject != null)
                            {
                                // If both projects are submissions, we'll count this as a previous submission link
                                // instead of a regular metadata reference
                                if (referencedProject.IsSubmission)
                                {
                                    // if the referenced project is a submission project must be a submission as well:
                                    Debug.Assert(this.ProjectState.IsSubmission);

                                    // We now need to (potentially) update the prior submission compilation. That Compilation is held in the
                                    // ScriptCompilationInfo that we need to replace as a unit.
                                    var previousSubmissionCompilation =
                                        await compilationState.GetCompilationAsync(
                                            projectReference.ProjectId, cancellationToken).ConfigureAwait(false);

                                    if (compilationWithoutGeneratedDocuments.ScriptCompilationInfo!.PreviousScriptCompilation != previousSubmissionCompilation)
                                    {
                                        compilationWithoutGeneratedDocuments = compilationWithoutGeneratedDocuments.WithScriptCompilationInfo(
                                            compilationWithoutGeneratedDocuments.ScriptCompilationInfo!.WithPreviousScriptCompilation(previousSubmissionCompilation!));

                                        staleCompilationWithGeneratedDocuments = staleCompilationWithGeneratedDocuments?.WithScriptCompilationInfo(
                                            staleCompilationWithGeneratedDocuments.ScriptCompilationInfo!.WithPreviousScriptCompilation(previousSubmissionCompilation!));
                                    }
                                }
                                else
                                {
                                    var metadataReference = await compilationState.GetMetadataReferenceAsync(
                                        projectReference, this.ProjectState, cancellationToken).ConfigureAwait(false);

                                    // A reference can fail to be created if a skeleton assembly could not be constructed.
                                    if (metadataReference != null)
                                    {
                                        newReferences.Add(metadataReference);
                                        metadataReferenceToProjectId.Add(metadataReference, projectReference.ProjectId);
                                    }
                                    else
                                    {
                                        hasSuccessfullyLoaded = false;
                                    }
                                }
                            }
                        }

                        // Now that we know the set of references this compilation should have, update them if they're not already.
                        // Generators cannot add references, so we can use the same set of references both for the compilation
                        // that doesn't have generated files, and the one we're trying to reuse that has generated files.
                        // Since we updated both of these compilations together in response to edits, we only have to check one
                        // for a potential mismatch.
                        if (!Enumerable.SequenceEqual(compilationWithoutGeneratedDocuments.ExternalReferences, newReferences))
                        {
                            compilationWithoutGeneratedDocuments = compilationWithoutGeneratedDocuments.WithReferences(newReferences);
                            staleCompilationWithGeneratedDocuments = staleCompilationWithGeneratedDocuments?.WithReferences(newReferences);
                        }

                        // We will finalize the compilation by adding full contents here.
                        var (compilationWithGeneratedDocuments, generatedDocuments, generatorDriver) = await AddExistingOrComputeNewGeneratorInfoAsync(
                            compilationState,
                            compilationWithoutGeneratedDocuments,
                            generatorInfo,
                            staleCompilationWithGeneratedDocuments,
                            cancellationToken).ConfigureAwait(false);

                        // After producing the sg documents, we must always be in the final state for the generator data.
<<<<<<< HEAD
                        var nextGeneratorInfo = new CompilationTrackerGeneratorInfo(generatedDocuments, generatorDriver).WithDocumentsAreFinal(true);
=======
                        var nextGeneratorInfo = new CompilationTrackerGeneratorInfo(generatedDocuments, generatorDriver, DocumentsAreFinal: true);
>>>>>>> 8b436243

                        var finalState = FinalCompilationTrackerState.Create(
                            isFrozen,
                            compilationWithGeneratedDocuments,
                            compilationWithoutGeneratedDocuments,
                            hasSuccessfullyLoaded,
                            nextGeneratorInfo,
<<<<<<< HEAD
                            compilationWithGeneratedDocuments,
=======
>>>>>>> 8b436243
                            this.ProjectState.Id,
                            metadataReferenceToProjectId);

                        this.WriteState(finalState);

                        return finalState;
                    }
                    catch (OperationCanceledException) when (cancellationToken.IsCancellationRequested)
                    {
                        // Explicitly force a yield point here.  This addresses a problem on .net framework where it's
                        // possible that cancelling this task chain ends up stack overflowing as the TPL attempts to
                        // synchronously recurse through the tasks to execute antecedent work.  This will force continuations
                        // here to run asynchronously preventing the stack overflow.
                        // See https://github.com/dotnet/roslyn/issues/56356 for more details.
                        // note: this can be removed if this code only needs to run on .net core (as the stack overflow issue
                        // does not exist there).
                        await Task.Yield().ConfigureAwait(false);
                        throw;
                    }
                    catch (Exception e) when (FatalError.ReportAndPropagateUnlessCanceled(e, cancellationToken, ErrorSeverity.Critical))
                    {
                        throw ExceptionUtilities.Unreachable();
                    }
                }
            }

            private Compilation CreateEmptyCompilation()
            {
                var compilationFactory = this.ProjectState.LanguageServices.GetRequiredService<ICompilationFactoryService>();

                if (this.ProjectState.IsSubmission)
                {
                    return compilationFactory.CreateSubmissionCompilation(
                        this.ProjectState.AssemblyName,
                        this.ProjectState.CompilationOptions!,
                        this.ProjectState.HostObjectType);
                }
                else
                {
                    return compilationFactory.CreateCompilation(
                        this.ProjectState.AssemblyName,
                        this.ProjectState.CompilationOptions!);
                }
            }

            /// <summary>
            /// Attempts to get (without waiting) a metadata reference to a possibly in progress
            /// compilation. Only actual compilation references are returned. Could potentially 
            /// return null if nothing can be provided.
            /// </summary>
            public MetadataReference? GetPartialMetadataReference(ProjectState fromProject, ProjectReference projectReference)
            {
                var state = ReadState();

                if (ProjectState.LanguageServices == fromProject.LanguageServices)
                {
                    // if we have a compilation and its the correct language, use a simple compilation reference in any
                    // state it happens to be in right now
                    if (state is WithCompilationTrackerState withCompilationState)
                        return withCompilationState.CompilationWithoutGeneratedDocuments.ToMetadataReference(projectReference.Aliases, projectReference.EmbedInteropTypes);
                }
                else
                {
                    // Cross project reference.  We need a skeleton reference.  Skeletons are too expensive to
                    // generate on demand.  So just try to see if we can grab the last generated skeleton for that
                    // project.
                    var properties = new MetadataReferenceProperties(aliases: projectReference.Aliases, embedInteropTypes: projectReference.EmbedInteropTypes);
                    return this.SkeletonReferenceCache.TryGetAlreadyBuiltMetadataReference(properties);
                }

                return null;
            }

            public Task<bool> HasSuccessfullyLoadedAsync(
                SolutionCompilationState compilationState, CancellationToken cancellationToken)
            {
                return this.ReadState() is FinalCompilationTrackerState finalState
                    ? finalState.HasSuccessfullyLoaded ? SpecializedTasks.True : SpecializedTasks.False
                    : HasSuccessfullyLoadedSlowAsync(compilationState, cancellationToken);
            }

            private async Task<bool> HasSuccessfullyLoadedSlowAsync(
                SolutionCompilationState compilationState, CancellationToken cancellationToken)
            {
                var finalState = await GetOrBuildFinalStateAsync(
                    compilationState, cancellationToken: cancellationToken).ConfigureAwait(false);
                return finalState.HasSuccessfullyLoaded;
            }

            public async ValueTask<TextDocumentStates<SourceGeneratedDocumentState>> GetSourceGeneratedDocumentStatesAsync(
                SolutionCompilationState compilationState, CancellationToken cancellationToken)
            {
                // If we don't have any generators, then we know we have no generated files, so we can skip the computation entirely.
                if (!this.ProjectState.SourceGenerators.Any())
                {
                    return TextDocumentStates<SourceGeneratedDocumentState>.Empty;
                }

                var finalState = await GetOrBuildFinalStateAsync(
                    compilationState, cancellationToken: cancellationToken).ConfigureAwait(false);
                return finalState.GeneratorInfo.Documents;
            }

            public async ValueTask<ImmutableArray<Diagnostic>> GetSourceGeneratorDiagnosticsAsync(
                SolutionCompilationState compilationState, CancellationToken cancellationToken)
            {
                if (!this.ProjectState.SourceGenerators.Any())
                {
                    return [];
                }

                var finalState = await GetOrBuildFinalStateAsync(
                    compilationState, cancellationToken: cancellationToken).ConfigureAwait(false);

                var driverRunResult = finalState.GeneratorInfo.Driver?.GetRunResult();
                if (driverRunResult is null)
                {
                    return [];
                }

                using var _ = ArrayBuilder<Diagnostic>.GetInstance(capacity: driverRunResult.Diagnostics.Length, out var builder);

                foreach (var result in driverRunResult.Results)
                {
                    if (!IsGeneratorRunResultToIgnore(result))
                    {
                        builder.AddRange(result.Diagnostics);
                    }
                }

                return builder.ToImmutableAndClear();
            }

            public SourceGeneratedDocumentState? TryGetSourceGeneratedDocumentStateForAlreadyGeneratedId(DocumentId documentId)
            {
                var state = ReadState();

                // If we are in FinalState, then we have correctly ran generators and then know the final contents of the
                // Compilation. The GeneratedDocuments can be filled for intermediate states, but those aren't guaranteed to be
                // correct and can be re-ran later.
                return state is FinalCompilationTrackerState finalState ? finalState.GeneratorInfo.Documents.GetState(documentId) : null;
            }

            // HACK HACK HACK HACK around a problem introduced by https://github.com/dotnet/sdk/pull/24928. The Razor generator is
            // controlled by a flag that lives in an .editorconfig file; in the IDE we generally don't run the generator and instead use
            // the design-time files added through the legacy IDynamicFileInfo API. When we're doing Hot Reload we then
            // remove those legacy files and remove the .editorconfig file that is supposed to disable the generator, for the Hot
            // Reload pass we then are running the generator. This is done in the CompileTimeSolutionProvider.
            //
            // https://github.com/dotnet/sdk/pull/24928 introduced an issue where even though the Razor generator is being told to not
            // run, it still runs anyways. As a tactical fix rather than reverting that PR, for Visual Studio 17.3 Preview 2 we are going
            // to do a hack here which is to rip out generated files.

            private bool IsGeneratorRunResultToIgnore(GeneratorRunResult result)
            {
                var globalOptions = this.ProjectState.AnalyzerOptions.AnalyzerConfigOptionsProvider.GlobalOptions;

                // This matches the implementation in https://github.com/chsienki/sdk/blob/4696442a24e3972417fb9f81f182420df0add107/src/RazorSdk/SourceGenerators/RazorSourceGenerator.RazorProviders.cs#L27-L28
                var suppressGenerator = globalOptions.TryGetValue("build_property.SuppressRazorSourceGenerator", out var option) && option == "true";

                if (!suppressGenerator)
                    return false;

                var generatorType = result.Generator.GetGeneratorType();
                return generatorType.FullName == "Microsoft.NET.Sdk.Razor.SourceGenerators.RazorSourceGenerator" &&
                       generatorType.Assembly.GetName().Name is "Microsoft.NET.Sdk.Razor.SourceGenerators" or
                            "Microsoft.CodeAnalysis.Razor.Compiler.SourceGenerators" or
                            "Microsoft.CodeAnalysis.Razor.Compiler";
            }

            // END HACK HACK HACK HACK, or the setup of it at least; once this hack is removed the calls to IsGeneratorRunResultToIgnore
            // need to be cleaned up.

            /// <summary>
            /// Validates the compilation is consistent and we didn't have a bug in producing it. This only runs under a feature flag.
            /// </summary>
            private void ValidateState(CompilationTrackerState state)
            {
                if (!_validateStates)
                    return;

                if (state is FinalCompilationTrackerState finalState)
                {
                    ValidateCompilationTreesMatchesProjectState(finalState.FinalCompilationWithGeneratedDocuments, ProjectState, finalState.GeneratorInfo);
                }
                else if (state is InProgressState { IntermediateProjects.Count: > 0 } inProgressState)
                {
                    ValidateCompilationTreesMatchesProjectState(inProgressState.CompilationWithoutGeneratedDocuments, inProgressState.IntermediateProjects[0].oldState, generatorInfo: null);

                    if (inProgressState.StaleCompilationWithGeneratedDocuments != null)
                    {
                        ValidateCompilationTreesMatchesProjectState(inProgressState.StaleCompilationWithGeneratedDocuments, inProgressState.IntermediateProjects[0].oldState, inProgressState.GeneratorInfo);
                    }
                }
            }

            private static void ValidateCompilationTreesMatchesProjectState(Compilation compilation, ProjectState projectState, CompilationTrackerGeneratorInfo? generatorInfo)
            {
                // We'll do this all in a try/catch so it makes validations easy to do with ThrowExceptionIfFalse().
                try
                {
                    // Assert that all the trees we expect to see are in the Compilation...
                    var syntaxTreesInWorkspaceStates = new HashSet<SyntaxTree>(
#if NET
                        capacity: projectState.DocumentStates.Count + generatorInfo?.Documents.Count ?? 0
#endif
                        );

                    foreach (var documentInProjectState in projectState.DocumentStates.States)
                    {
                        ThrowExceptionIfFalse(documentInProjectState.Value.TryGetSyntaxTree(out var tree), "We should have a tree since we have a compilation that should contain it.");
                        syntaxTreesInWorkspaceStates.Add(tree);
                        ThrowExceptionIfFalse(compilation.ContainsSyntaxTree(tree), "The tree in the ProjectState should have been in the compilation.");
                    }

                    if (generatorInfo != null)
                    {
                        foreach (var generatedDocument in generatorInfo.Value.Documents.States)
                        {
                            ThrowExceptionIfFalse(generatedDocument.Value.TryGetSyntaxTree(out var tree), "We should have a tree since we have a compilation that should contain it.");
                            syntaxTreesInWorkspaceStates.Add(tree);
                            ThrowExceptionIfFalse(compilation.ContainsSyntaxTree(tree), "The tree for the generated document should have been in the compilation.");
                        }
                    }

                    // ...and that the reverse is true too.
                    foreach (var tree in compilation.SyntaxTrees)
                        ThrowExceptionIfFalse(syntaxTreesInWorkspaceStates.Contains(tree), "The tree in the Compilation should have been from the workspace.");
                }
                catch (Exception e) when (FatalError.ReportWithDumpAndCatch(e, ErrorSeverity.Critical))
                {
                }
            }

            /// <summary>
            /// This is just the same as <see cref="Contract.ThrowIfFalse(bool, string, int)"/> but throws a custom exception type to make this easier to find in telemetry since the exception type
            /// is easily seen in telemetry.
            /// </summary>
            private static void ThrowExceptionIfFalse([DoesNotReturnIf(parameterValue: false)] bool condition, string message)
            {
                if (!condition)
                {
                    throw new CompilationTrackerValidationException(message);
                }
            }

            public class CompilationTrackerValidationException : Exception
            {
                public CompilationTrackerValidationException() { }
                public CompilationTrackerValidationException(string message) : base(message) { }
                public CompilationTrackerValidationException(string message, Exception inner) : base(message, inner) { }
            }

            #region Versions and Checksums

            // Dependent Versions are stored on compilation tracker so they are more likely to survive when unrelated solution branching occurs.

            private AsyncLazy<VersionStamp>? _lazyDependentVersion;
            private AsyncLazy<VersionStamp>? _lazyDependentSemanticVersion;
            private AsyncLazy<Checksum>? _lazyDependentChecksum;

            public Task<VersionStamp> GetDependentVersionAsync(
                SolutionCompilationState compilationState, CancellationToken cancellationToken)
            {
                if (_lazyDependentVersion == null)
                {
                    // temp. local to avoid a closure allocation for the fast path
                    // note: solution is captured here, but it will go away once GetValueAsync executes.
                    var compilationStateCapture = compilationState;
                    Interlocked.CompareExchange(ref _lazyDependentVersion, AsyncLazy.Create(
                        c => ComputeDependentVersionAsync(compilationStateCapture, c)), null);
                }

                return _lazyDependentVersion.GetValueAsync(cancellationToken);
            }

            private async Task<VersionStamp> ComputeDependentVersionAsync(
                SolutionCompilationState compilationState, CancellationToken cancellationToken)
            {
                var projectState = this.ProjectState;
                var projVersion = projectState.Version;
                var docVersion = await projectState.GetLatestDocumentVersionAsync(cancellationToken).ConfigureAwait(false);

                var version = docVersion.GetNewerVersion(projVersion);
                foreach (var dependentProjectReference in projectState.ProjectReferences)
                {
                    cancellationToken.ThrowIfCancellationRequested();

                    if (compilationState.SolutionState.ContainsProject(dependentProjectReference.ProjectId))
                    {
                        var dependentProjectVersion = await compilationState.GetDependentVersionAsync(dependentProjectReference.ProjectId, cancellationToken).ConfigureAwait(false);
                        version = dependentProjectVersion.GetNewerVersion(version);
                    }
                }

                return version;
            }

            public Task<VersionStamp> GetDependentSemanticVersionAsync(
                SolutionCompilationState compilationState, CancellationToken cancellationToken)
            {
                if (_lazyDependentSemanticVersion == null)
                {
                    // temp. local to avoid a closure allocation for the fast path
                    // note: solution is captured here, but it will go away once GetValueAsync executes.
                    var compilationStateCapture = compilationState;
                    Interlocked.CompareExchange(ref _lazyDependentSemanticVersion, AsyncLazy.Create(
                        c => ComputeDependentSemanticVersionAsync(compilationStateCapture, c)), null);
                }

                return _lazyDependentSemanticVersion.GetValueAsync(cancellationToken);
            }

            private async Task<VersionStamp> ComputeDependentSemanticVersionAsync(
                SolutionCompilationState compilationState, CancellationToken cancellationToken)
            {
                var projectState = this.ProjectState;
                var version = await projectState.GetSemanticVersionAsync(cancellationToken).ConfigureAwait(false);

                foreach (var dependentProjectReference in projectState.ProjectReferences)
                {
                    cancellationToken.ThrowIfCancellationRequested();

                    if (compilationState.SolutionState.ContainsProject(dependentProjectReference.ProjectId))
                    {
                        var dependentProjectVersion = await compilationState.GetDependentSemanticVersionAsync(
                            dependentProjectReference.ProjectId, cancellationToken).ConfigureAwait(false);
                        version = dependentProjectVersion.GetNewerVersion(version);
                    }
                }

                return version;
            }

            public Task<Checksum> GetDependentChecksumAsync(
                SolutionCompilationState compilationState, CancellationToken cancellationToken)
            {
                if (_lazyDependentChecksum == null)
                {
                    var tmp = compilationState.SolutionState; // temp. local to avoid a closure allocation for the fast path
                    // note: solution is captured here, but it will go away once GetValueAsync executes.
                    Interlocked.CompareExchange(ref _lazyDependentChecksum, AsyncLazy.Create(c => ComputeDependentChecksumAsync(tmp, c)), null);
                }

                return _lazyDependentChecksum.GetValueAsync(cancellationToken);
            }

            private async Task<Checksum> ComputeDependentChecksumAsync(SolutionState solution, CancellationToken cancellationToken)
            {
                using var _ = ArrayBuilder<Checksum>.GetInstance(out var tempChecksumArray);

                // Get the checksum for the project itself.
                var projectChecksum = await this.ProjectState.GetChecksumAsync(cancellationToken).ConfigureAwait(false);
                tempChecksumArray.Add(projectChecksum);

                // Calculate a checksum this project and for each dependent project that could affect semantics for
                // this project. Ensure that the checksum calculation orders the projects consistently so that we get
                // the same checksum across sessions of VS.  Note: we use the project filepath+name as a unique way
                // to reference a project.  This matches the logic in our persistence-service implemention as to how
                // information is associated with a project.
                var transitiveDependencies = solution.GetProjectDependencyGraph().GetProjectsThatThisProjectTransitivelyDependsOn(this.ProjectState.Id);
                var orderedProjectIds = transitiveDependencies.OrderBy(id =>
                {
                    var depProject = solution.GetRequiredProjectState(id);
                    return (depProject.FilePath, depProject.Name);
                });

                foreach (var projectId in orderedProjectIds)
                {
                    var referencedProject = solution.GetRequiredProjectState(projectId);

                    // Note that these checksums should only actually be calculated once, if the project is unchanged
                    // the same checksum will be returned.
                    var referencedProjectChecksum = await referencedProject.GetChecksumAsync(cancellationToken).ConfigureAwait(false);
                    tempChecksumArray.Add(referencedProjectChecksum);
                }

                return Checksum.Create(tempChecksumArray);
            }

            #endregion
        }
    }
}<|MERGE_RESOLUTION|>--- conflicted
+++ resolved
@@ -8,8 +8,6 @@
 using System.Diagnostics;
 using System.Diagnostics.CodeAnalysis;
 using System.Linq;
-using System.Resources;
-using System.Runtime.CompilerServices;
 using System.Threading;
 using System.Threading.Tasks;
 using Microsoft.CodeAnalysis;
@@ -155,19 +153,18 @@
                     }
                 }
 
-<<<<<<< HEAD
                 static InProgressState ForkWithCompilationTrackerState(
-=======
-                static NonFinalWithCompilationTrackerState ForkWithCompilationTrackerState(
->>>>>>> 8b436243
                     ProjectState oldProjectState,
                     WithCompilationTrackerState state,
                     CompilationAndGeneratorDriverTranslationAction? translate)
                 {
-<<<<<<< HEAD
-                    var finalCompilationWithGeneratedDocuments = state is FinalCompilationTrackerState finalState
-                        ? finalState.FinalCompilationWithGeneratedDocuments
-                        : null;
+                    // Determine the old/stale compilation to help seed the non-final state with.
+                    var staleCompilationWithGeneratedDocuments = state switch
+                    {
+                        FinalCompilationTrackerState finalState => finalState.FinalCompilationWithGeneratedDocuments,
+                        InProgressState inProgressState => inProgressState.StaleCompilationWithGeneratedDocuments,
+                        _ => throw ExceptionUtilities.UnexpectedValue(state.GetType()),
+                    };
 
                     var intermediateProjects = UpdateIntermediateProjects(oldProjectState, state, translate);
 
@@ -175,24 +172,7 @@
                         state.IsFrozen,
                         state.CompilationWithoutGeneratedDocuments,
                         state.GeneratorInfo,
-                        finalCompilationWithGeneratedDocuments,
-=======
-                    // Determine the old/stale compilation to help seed the non-final state with.
-                    var staleCompilationWithGeneratedDocuments = state switch
-                    {
-                        FinalCompilationTrackerState finalState => finalState.FinalCompilationWithGeneratedDocuments,
-                        NonFinalWithCompilationTrackerState nonFinalState => nonFinalState.StaleCompilationWithGeneratedDocuments,
-                        _ => throw ExceptionUtilities.UnexpectedValue(state.GetType()),
-                    };
-
-                    var intermediateProjects = UpdateIntermediateProjects(oldProjectState, state, translate);
-
-                    var newState = CompilationTrackerState.Create(
-                        state.IsFrozen,
-                        state.CompilationWithoutGeneratedDocuments,
-                        state.GeneratorInfo,
                         staleCompilationWithGeneratedDocuments,
->>>>>>> 8b436243
                         intermediateProjects);
                     return newState;
                 }
@@ -304,11 +284,7 @@
 
                 // Mark whatever generator state we have as not only final, and mark our FinalState as frozen as well.
                 // We'll want to keep whatever we have here through whatever future transformations occur.
-<<<<<<< HEAD
-                generatorInfo = generatorInfo.WithDocumentsAreFinal(true);
-=======
                 generatorInfo = generatorInfo with { DocumentsAreFinal = true };
->>>>>>> 8b436243
 
                 var finalState = FinalCompilationTrackerState.Create(
                     isFrozen: true,
@@ -553,53 +529,30 @@
                         return finalState;
 
                     // Transition from wherever we're currently at to the 'all trees parsed' state.
-<<<<<<< HEAD
                     var expandedInProgressState = state switch
                     {
                         InProgressState inProgressState
                             => inProgressState,
                         // We've got nothing.  Build it from scratch :(
                         NoCompilationState noCompilationState
-                            => await BuildInProgressStateFromNoCompilationStateAsync(noCompilationState).ConfigureAwait(false),
-=======
-                    var allSyntaxTreesParsedState = state switch
-                    {
-                        // If we're already there, then there's nothing to do.
-                        AllSyntaxTreesParsedState allParsedState
-                            => allParsedState,
-                        // We've got nothing.  Build it from scratch :(
-                        NoCompilationState noCompilationState
-                            => await BuildAllSyntaxTreesParsedStateFromNoCompilationStateAsync().ConfigureAwait(false),
-
-                        // We must have an in progress compilation. Build off of that.
-                        InProgressState inProgressState
-                            => await BuildAllSyntaxTreesParsedStateFromInProgressStateAsync(inProgressState).ConfigureAwait(false),
->>>>>>> 8b436243
+                            => await BuildInProgressStateFromNoCompilationStateAsync().ConfigureAwait(false),
                         _ => throw ExceptionUtilities.UnexpectedValue(state.GetType())
                     };
 
                     // Now do the final step of transitioning from the 'all trees parsed' state to the final state.
-<<<<<<< HEAD
                     var collapsedInProgressState = await CollapseInProgressStateAsync(expandedInProgressState).ConfigureAwait(false);
                     return await FinalizeCompilationAsync(collapsedInProgressState).ConfigureAwait(false);
-=======
-                    return await FinalizeCompilationAsync(allSyntaxTreesParsedState).ConfigureAwait(false);
->>>>>>> 8b436243
                 }
 
                 [PerformanceSensitive(
                     "https://github.com/dotnet/roslyn/issues/23582",
                     Constraint = "Avoid calling " + nameof(Compilation.AddSyntaxTrees) + " in a loop due to allocation overhead.")]
-<<<<<<< HEAD
-                async Task<InProgressState> BuildInProgressStateFromNoCompilationStateAsync(NoCompilationState noCompilationState)
-=======
-                async Task<AllSyntaxTreesParsedState> BuildAllSyntaxTreesParsedStateFromNoCompilationStateAsync()
->>>>>>> 8b436243
+
+                async Task<InProgressState> BuildInProgressStateFromNoCompilationStateAsync()
                 {
                     try
                     {
                         var compilation = CreateEmptyCompilation();
-<<<<<<< HEAD
 
                         using var _ = ArrayBuilder<SyntaxTree>.GetInstance(ProjectState.DocumentStates.Count, out var trees);
                         foreach (var documentState in ProjectState.DocumentStates.GetStatesInCompilationOrder())
@@ -611,31 +564,14 @@
 
                         compilation = compilation.AddSyntaxTrees(trees);
 
-=======
-
-                        using var _ = ArrayBuilder<SyntaxTree>.GetInstance(ProjectState.DocumentStates.Count, out var trees);
-                        foreach (var documentState in ProjectState.DocumentStates.GetStatesInCompilationOrder())
-                        {
-                            cancellationToken.ThrowIfCancellationRequested();
-                            // Include the tree even if the content of the document failed to load.
-                            trees.Add(await documentState.GetSyntaxTreeAsync(cancellationToken).ConfigureAwait(false));
-                        }
-
-                        compilation = compilation.AddSyntaxTrees(trees);
-
->>>>>>> 8b436243
                         // We only got here when we had no compilation state at all.  So we couldn't have gotten
                         // here from a frozen state (as a frozen state always ensures we have a
                         // WithCompilationTrackerState).  As such, we can safely still preserve that we're not
                         // frozen here.
-<<<<<<< HEAD
                         var allSyntaxTreesParsedState = new InProgressState(
                             isFrozen: false, compilation, CompilationTrackerGeneratorInfo.Empty, staleCompilationWithGeneratedDocuments: null,
                             ImmutableList<(ProjectState oldState, CompilationAndGeneratorDriverTranslationAction action)>.Empty);
-=======
-                        var allSyntaxTreesParsedState = new AllSyntaxTreesParsedState(
-                            isFrozen: false, compilation, CompilationTrackerGeneratorInfo.Empty, staleCompilationWithGeneratedDocuments: null);
->>>>>>> 8b436243
+
                         WriteState(allSyntaxTreesParsedState);
                         return allSyntaxTreesParsedState;
                     }
@@ -644,7 +580,6 @@
                         throw ExceptionUtilities.Unreachable();
                     }
                 }
-<<<<<<< HEAD
 
                 async Task<InProgressState> CollapseInProgressStateAsync(InProgressState initialState)
                 {
@@ -688,58 +623,6 @@
                     async Task<(Compilation compilationWithoutGeneratedDocuments, Compilation? staleCompilationWithGeneratedDocuments, CompilationTrackerGeneratorInfo generatorInfo)>
                         ApplyFirstTransformationAsync(InProgressState inProgressState)
                     {
-=======
-
-                async Task<AllSyntaxTreesParsedState> BuildAllSyntaxTreesParsedStateFromInProgressStateAsync(InProgressState initialState)
-                {
-                    try
-                    {
-                        // This is guaranteed by an in progress state.  Which means we know we'll get into the while loop below.
-                        Contract.ThrowIfTrue(initialState.IntermediateProjects.IsEmpty);
-
-                        WithCompilationTrackerState currentState = initialState;
-                        while (currentState is InProgressState inProgressState)
-                        {
-                            cancellationToken.ThrowIfCancellationRequested();
-
-                            // We have a list of transformations to get to our final compilation; take the first transformation and apply it.
-                            var (compilationWithoutGeneratedDocuments, staleCompilationWithGeneratedDocuments, generatorInfo) =
-                                await ApplyFirstTransformationAsync(inProgressState).ConfigureAwait(false);
-
-                            // We have updated state, so store this new result; this allows us to drop the intermediate state we already processed
-                            // even if we were to get cancelled at a later point.
-                            //
-                            // As long as we have intermediate projects, we'll still keep creating InProgressStates.  But
-                            // once it becomes empty we'll produce an AllSyntaxTreesParsedState and we'll break the loop.
-                            //
-                            // Preserve the current frozen bit.  Specifically, once states become frozen, we continually make
-                            // all states forked from those states frozen as well.  This ensures we don't attempt to move
-                            // generator docs back to the uncomputed state from that point onwards.  We'll just keep
-                            // whateverZ generated docs we have.
-                            currentState = CompilationTrackerState.Create(
-                                inProgressState.IsFrozen,
-                                compilationWithoutGeneratedDocuments,
-                                generatorInfo,
-                                staleCompilationWithGeneratedDocuments,
-                                inProgressState.IntermediateProjects.RemoveAt(0));
-                            this.WriteState(currentState);
-
-                            Contract.ThrowIfTrue(inProgressState.IntermediateProjects.Count > 1 && currentState is not InProgressState);
-                            Contract.ThrowIfTrue(inProgressState.IntermediateProjects.Count == 1 && currentState is not AllSyntaxTreesParsedState);
-                        }
-
-                        Contract.ThrowIfTrue(currentState is not AllSyntaxTreesParsedState);
-                        return (AllSyntaxTreesParsedState)currentState;
-                    }
-                    catch (Exception e) when (FatalError.ReportAndPropagateUnlessCanceled(e, cancellationToken, ErrorSeverity.Critical))
-                    {
-                        throw ExceptionUtilities.Unreachable();
-                    }
-
-                    async Task<(Compilation compilationWithoutGeneratedDocuments, Compilation? staleCompilationWithGeneratedDocuments, CompilationTrackerGeneratorInfo generatorInfo)>
-                        ApplyFirstTransformationAsync(InProgressState inProgressState)
-                    {
->>>>>>> 8b436243
                         Contract.ThrowIfTrue(inProgressState.IntermediateProjects.IsEmpty);
                         var (oldState, action) = inProgressState.IntermediateProjects[0];
 
@@ -775,11 +658,7 @@
 
                         var generatorInfo = inProgressState.GeneratorInfo;
                         if (generatorInfo.Driver != null)
-<<<<<<< HEAD
-                            generatorInfo = generatorInfo.WithDriver(action.TransformGeneratorDriver(generatorInfo.Driver));
-=======
                             generatorInfo = generatorInfo with { Driver = action.TransformGeneratorDriver(generatorInfo.Driver) };
->>>>>>> 8b436243
 
                         return (compilationWithoutGeneratedDocuments, staleCompilationWithGeneratedDocuments, generatorInfo);
                     }
@@ -789,7 +668,6 @@
                 // Add all appropriate references to the compilation and set it as our final compilation state.
                 // </summary>
                 async Task<FinalCompilationTrackerState> FinalizeCompilationAsync(
-<<<<<<< HEAD
                     InProgressState inProgressState)
                 {
                     try
@@ -802,17 +680,6 @@
                         var generatorInfo = inProgressState.GeneratorInfo;
                         var compilationWithoutGeneratedDocuments = inProgressState.CompilationWithoutGeneratedDocuments;
                         var staleCompilationWithGeneratedDocuments = inProgressState.StaleCompilationWithGeneratedDocuments;
-=======
-                    AllSyntaxTreesParsedState allSyntaxTreesParsedState)
-                {
-                    try
-                    {
-                        // The final state we produce will be frozen or not depending on if a frozen state was passed into it.
-                        var isFrozen = allSyntaxTreesParsedState.IsFrozen;
-                        var generatorInfo = allSyntaxTreesParsedState.GeneratorInfo;
-                        var compilationWithoutGeneratedDocuments = allSyntaxTreesParsedState.CompilationWithoutGeneratedDocuments;
-                        var staleCompilationWithGeneratedDocuments = allSyntaxTreesParsedState.StaleCompilationWithGeneratedDocuments;
->>>>>>> 8b436243
 
                         // Project is complete only if the following are all true:
                         //  1. HasAllInformation flag is set for the project
@@ -895,11 +762,7 @@
                             cancellationToken).ConfigureAwait(false);
 
                         // After producing the sg documents, we must always be in the final state for the generator data.
-<<<<<<< HEAD
-                        var nextGeneratorInfo = new CompilationTrackerGeneratorInfo(generatedDocuments, generatorDriver).WithDocumentsAreFinal(true);
-=======
                         var nextGeneratorInfo = new CompilationTrackerGeneratorInfo(generatedDocuments, generatorDriver, DocumentsAreFinal: true);
->>>>>>> 8b436243
 
                         var finalState = FinalCompilationTrackerState.Create(
                             isFrozen,
@@ -907,10 +770,6 @@
                             compilationWithoutGeneratedDocuments,
                             hasSuccessfullyLoaded,
                             nextGeneratorInfo,
-<<<<<<< HEAD
-                            compilationWithGeneratedDocuments,
-=======
->>>>>>> 8b436243
                             this.ProjectState.Id,
                             metadataReferenceToProjectId);
 
