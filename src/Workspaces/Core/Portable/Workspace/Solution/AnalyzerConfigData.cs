﻿// Licensed to the .NET Foundation under one or more agreements.
// The .NET Foundation licenses this file to you under the MIT license.
// See the LICENSE file in the project root for more information.

using System.Collections.Immutable;
using Microsoft.CodeAnalysis.Diagnostics;

namespace Microsoft.CodeAnalysis;

/// <summary>
/// Aggregate analyzer config options for a specific path.
/// </summary>
<<<<<<< HEAD
internal readonly struct AnalyzerConfigData(AnalyzerConfigOptionsResult result, StructuredAnalyzerConfigOptions fallbackOptions)
{
    public readonly StructuredAnalyzerConfigOptions ConfigOptions = StructuredAnalyzerConfigOptions.Create(
        new DictionaryAnalyzerConfigOptions(result.AnalyzerOptions), fallbackOptions);
=======
internal readonly struct AnalyzerConfigData
{
    private readonly AnalyzerConfigOptions _dictionaryConfigOptions;

    public readonly StructuredAnalyzerConfigOptions ConfigOptionsWithoutFallback;

    public readonly StructuredAnalyzerConfigOptions ConfigOptionsWithFallback;
>>>>>>> a573b409

    /// <summary>
    /// These options do not fall back.
    /// </summary>
<<<<<<< HEAD
    public readonly ImmutableDictionary<string, ReportDiagnostic> TreeOptions = result.TreeOptions;
=======
    public readonly ImmutableDictionary<string, ReportDiagnostic> TreeOptions;

    public AnalyzerConfigData(AnalyzerConfigOptionsResult result, StructuredAnalyzerConfigOptions fallbackOptions)
    {
        _dictionaryConfigOptions = new DictionaryAnalyzerConfigOptions(result.AnalyzerOptions);
        ConfigOptionsWithoutFallback = StructuredAnalyzerConfigOptions.Create(_dictionaryConfigOptions, StructuredAnalyzerConfigOptions.Empty);
        ConfigOptionsWithFallback = StructuredAnalyzerConfigOptions.Create(_dictionaryConfigOptions, fallbackOptions);
        TreeOptions = result.TreeOptions;
    }
>>>>>>> a573b409
}<|MERGE_RESOLUTION|>--- conflicted
+++ resolved
@@ -10,12 +10,6 @@
 /// <summary>
 /// Aggregate analyzer config options for a specific path.
 /// </summary>
-<<<<<<< HEAD
-internal readonly struct AnalyzerConfigData(AnalyzerConfigOptionsResult result, StructuredAnalyzerConfigOptions fallbackOptions)
-{
-    public readonly StructuredAnalyzerConfigOptions ConfigOptions = StructuredAnalyzerConfigOptions.Create(
-        new DictionaryAnalyzerConfigOptions(result.AnalyzerOptions), fallbackOptions);
-=======
 internal readonly struct AnalyzerConfigData
 {
     private readonly AnalyzerConfigOptions _dictionaryConfigOptions;
@@ -23,14 +17,10 @@
     public readonly StructuredAnalyzerConfigOptions ConfigOptionsWithoutFallback;
 
     public readonly StructuredAnalyzerConfigOptions ConfigOptionsWithFallback;
->>>>>>> a573b409
 
     /// <summary>
     /// These options do not fall back.
     /// </summary>
-<<<<<<< HEAD
-    public readonly ImmutableDictionary<string, ReportDiagnostic> TreeOptions = result.TreeOptions;
-=======
     public readonly ImmutableDictionary<string, ReportDiagnostic> TreeOptions;
 
     public AnalyzerConfigData(AnalyzerConfigOptionsResult result, StructuredAnalyzerConfigOptions fallbackOptions)
@@ -40,5 +30,4 @@
         ConfigOptionsWithFallback = StructuredAnalyzerConfigOptions.Create(_dictionaryConfigOptions, fallbackOptions);
         TreeOptions = result.TreeOptions;
     }
->>>>>>> a573b409
 }