--- conflicted
+++ resolved
@@ -129,26 +129,16 @@
         /// <summary>
         /// <see langword="true"/> if this Document supports providing data through the
         /// <see cref="GetSyntaxTreeAsync"/> and <see cref="GetSyntaxRootAsync"/> methods.
-<<<<<<< HEAD
-        ///
-        /// If <code>false</code> then these methods will return <code>null</code> instead.
-=======
         /// 
         /// If <see langword="false"/> then these methods will return <see langword="null"/> instead.
->>>>>>> d4c65895
         /// </summary>
         public bool SupportsSyntaxTree => DocumentState.SupportsSyntaxTree;
 
         /// <summary>
         /// <see langword="true"/> if this Document supports providing data through the
         /// <see cref="GetSemanticModelAsync"/> method.
-<<<<<<< HEAD
-        ///
-        /// If <code>false</code> then this method will return <code>null</code> instead.
-=======
         /// 
         /// If <see langword="false"/> then this method will return <see langword="null"/> instead.
->>>>>>> d4c65895
         /// </summary>
         public bool SupportsSemanticModel
         {
