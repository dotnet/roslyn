--- conflicted
+++ resolved
@@ -491,13 +491,6 @@
             return _cachedOptions.GetValueAsync(cancellationToken);
         }
 
-        internal async ValueTask<AnalyzerConfigOptions> GetAnalyzerConfigOptionsAsync(CancellationToken cancellationToken)
-        {
-            var optionService = Project.Solution.Workspace.Services.GetRequiredService<IOptionService>();
-            var documentOptions = await GetOptionsAsync(cancellationToken).ConfigureAwait(false);
-            return documentOptions.AsAnalyzerConfigOptions(optionService, Project.Language);
-        }
-
         private void InitializeCachedOptions(OptionSet solutionOptions)
         {
             var newAsyncLazy = new AsyncLazy<DocumentOptionSet>(async cancellationToken =>
@@ -512,40 +505,8 @@
 
         internal async ValueTask<StructuredAnalyzerConfigOptions> GetAnalyzerConfigOptionsAsync(CancellationToken cancellationToken)
         {
-<<<<<<< HEAD
-            var projectFilePath = Project.FilePath;
-            // We need to work out path to this document. Documents may not have a "real" file path if they're something created
-            // as a part of a code action, but haven't been written to disk yet.
-            string? effectiveFilePath = null;
-
-            if (FilePath != null)
-            {
-                effectiveFilePath = FilePath;
-            }
-            else if (Name != null && projectFilePath != null)
-            {
-                var projectPath = PathUtilities.GetDirectoryName(projectFilePath);
-
-                if (!RoslynString.IsNullOrEmpty(projectPath) &&
-                    PathUtilities.GetDirectoryName(projectFilePath) is string directory)
-                {
-                    effectiveFilePath = PathUtilities.CombinePathsUnchecked(directory, Name);
-                }
-            }
-
-            if (effectiveFilePath != null)
-            {
-                return Project.State.GetAnalyzerOptionsForPathAsync(effectiveFilePath, cancellationToken);
-            }
-            else
-            {
-                // Really no idea where this is going, so bail
-                return Task.FromResult(DictionaryAnalyzerConfigOptions.EmptyDictionary);
-            }
-=======
             var provider = (ProjectState.ProjectAnalyzerConfigOptionsProvider)Project.State.AnalyzerOptions.AnalyzerConfigOptionsProvider;
             return await provider.GetOptionsAsync(DocumentState, cancellationToken).ConfigureAwait(false);
->>>>>>> 80a8ce8d
         }
     }
 }