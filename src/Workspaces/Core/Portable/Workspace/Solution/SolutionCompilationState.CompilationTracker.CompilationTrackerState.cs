--- conflicted
+++ resolved
@@ -18,7 +18,6 @@
         {
             /// <summary>
             /// The base type of all <see cref="CompilationTracker"/> states. The state of a <see
-<<<<<<< HEAD
             /// cref="CompilationTracker" /> starts at <see cref="NoCompilationState"/>, then through <see
             /// cref="InProgressState"/> (when there are translation actions to perform), and then finally to <see
             /// cref="FinalCompilationTrackerState"/> once source generators have been run.
@@ -28,25 +27,6 @@
             private abstract class CompilationTrackerState
             {
                 public static InProgressState CreateInProgressState(
-=======
-            /// cref="CompilationTracker" /> starts at <see cref="NoCompilationState"/>, and then will progress through
-            /// <see cref="AllSyntaxTreesParsedState"/> when the initial compilation, with all parsed syntax trees in
-            /// it, then through <see cref="InProgressState"/> (when there are translation actions to perform), back to
-            /// <see cref="AllSyntaxTreesParsedState"/> once all those translation actions are collapsed, and then
-            /// finally to <see cref="FinalCompilationTrackerState"/> once source generators have been run.
-            /// <para/>
-            /// These states can also move back to <see cref="AllSyntaxTreesParsedState"/> or <see
-            /// cref="InProgressState"/> when forking from a complete <see cref="FinalCompilationTrackerState"/> when a
-            /// project changes.
-            /// </summary>
-            private abstract class CompilationTrackerState
-            {
-                /// <summary>
-                /// Returns a <see cref="AllSyntaxTreesParsedState"/> if <paramref name="intermediateProjects"/> is
-                /// empty, otherwise a <see cref="InProgressState"/>.
-                /// </summary>
-                public static NonFinalWithCompilationTrackerState Create(
->>>>>>> 8b436243
                     bool isFrozen,
                     Compilation compilationWithoutGeneratedDocuments,
                     CompilationTrackerGeneratorInfo generatorInfo,
@@ -58,22 +38,12 @@
                     // If we're not frozen, transition back to the non-final state as we def want to rerun generators
                     // for either of these non-final states.
                     if (!isFrozen)
-<<<<<<< HEAD
-                        generatorInfo = generatorInfo.WithDocumentsAreFinal(false);
-=======
                         generatorInfo = generatorInfo with { DocumentsAreFinal = false };
->>>>>>> 8b436243
 
                     // If we don't have any intermediate projects to process, just initialize our
                     // DeclarationState now. We'll pass false for generatedDocumentsAreFinal because this is being called
                     // if our referenced projects are changing, so we'll have to rerun to consume changes.
-<<<<<<< HEAD
                     return new InProgressState(isFrozen, compilationWithoutGeneratedDocuments, generatorInfo, staleCompilationWithGeneratedDocuments, intermediateProjects);
-=======
-                    return intermediateProjects.IsEmpty
-                        ? new AllSyntaxTreesParsedState(isFrozen, compilationWithoutGeneratedDocuments, generatorInfo, staleCompilationWithGeneratedDocuments)
-                        : new InProgressState(isFrozen, compilationWithoutGeneratedDocuments, generatorInfo, staleCompilationWithGeneratedDocuments, intermediateProjects);
->>>>>>> 8b436243
                 }
             }
 
@@ -91,11 +61,7 @@
             }
 
             /// <summary>
-<<<<<<< HEAD
-            /// Root type for all tracker states that now have a primordial (non source-generator) compilation that can
-=======
             /// Root type for all tracker states that have a primordial (non source-generator) compilation that can
->>>>>>> 8b436243
             /// be obtained.
             /// </summary>
             private abstract class WithCompilationTrackerState : CompilationTrackerState
@@ -134,12 +100,8 @@
 
                     // When in the frozen state, all documents must be final. We never want to run generators for frozen
                     // states as the point is to be fast (while potentially incomplete).
-<<<<<<< HEAD
-                    Contract.ThrowIfTrue(IsFrozen && !generatorInfo.DocumentsAreFinal);
-=======
                     if (IsFrozen)
                         Contract.ThrowIfFalse(generatorInfo.DocumentsAreFinal);
->>>>>>> 8b436243
 
 #if DEBUG
                     // As a sanity check, we should never see the generated trees inside of the compilation that should
@@ -153,11 +115,17 @@
             }
 
             /// <summary>
-            /// Root type for all compilation tracker that have a compilation, but are not the final <see
-            /// cref="FinalCompilationTrackerState"/>
-            /// </summary>
-            private abstract class NonFinalWithCompilationTrackerState : WithCompilationTrackerState
-            {
+            /// A state where we are holding onto a previously built compilation, and have a known set of transformations
+            /// that could get us to a more final state.
+            /// </summary>
+            private sealed class InProgressState : WithCompilationTrackerState
+            {
+                /// <summary>
+                /// The list of changes that have happened since we last computed a compilation. The oldState corresponds to
+                /// the state of the project prior to the mutation.
+                /// </summary>
+                public ImmutableList<(ProjectState oldState, CompilationAndGeneratorDriverTranslationAction action)> IntermediateProjects { get; }
+
                 /// <summary>
                 /// The result of taking the original completed compilation that had generated documents and updating
                 /// them by apply the <see cref="CompilationAndGeneratorDriverTranslationAction" />; this is not a
@@ -166,48 +134,6 @@
                 /// </summary>
                 public Compilation? StaleCompilationWithGeneratedDocuments { get; }
 
-                protected NonFinalWithCompilationTrackerState(
-                    bool isFrozen,
-                    Compilation compilationWithoutGeneratedDocuments,
-                    CompilationTrackerGeneratorInfo generatorInfo,
-                    Compilation? staleCompilationWithGeneratedDocuments)
-                    : base(isFrozen, compilationWithoutGeneratedDocuments, generatorInfo)
-                {
-                    // We're the non-final state.  As such, there is a strong correspondence between these two pieces of
-                    // state.  Specifically, if we're frozen, then the documents must be final.  After all, we do not
-                    // want to generate SG docs in the frozen state.  Conversely, if we're not frozen, the documents
-                    // must not be final.  We *must* generate the final docs from this state to get into the
-                    // FinalCompilationTrackerState.
-
-                    Contract.ThrowIfFalse(IsFrozen == generatorInfo.DocumentsAreFinal);
-
-                    StaleCompilationWithGeneratedDocuments = staleCompilationWithGeneratedDocuments;
-                }
-            }
-
-            /// <summary>
-            /// A state where we are holding onto a previously built compilation, and have a known set of transformations
-            /// that could get us to a more final state.
-            /// </summary>
-            private sealed class InProgressState : NonFinalWithCompilationTrackerState
-            {
-                /// <summary>
-                /// The list of changes that have happened since we last computed a compilation. The oldState corresponds to
-                /// the state of the project prior to the mutation.
-                /// </summary>
-                public ImmutableList<(ProjectState oldState, CompilationAndGeneratorDriverTranslationAction action)> IntermediateProjects { get; }
-
-<<<<<<< HEAD
-                /// <summary>
-                /// The result of taking the original completed compilation that had generated documents and updating
-                /// them by apply the <see cref="CompilationAndGeneratorDriverTranslationAction" />; this is not a
-                /// correct snapshot in that the generators have not been rerun, but may be reusable if the generators
-                /// are later found to give the same output.
-                /// </summary>
-                public Compilation? StaleCompilationWithGeneratedDocuments { get; }
-
-=======
->>>>>>> 8b436243
                 public InProgressState(
                     bool isFrozen,
                     Compilation compilationWithoutGeneratedDocuments,
@@ -216,49 +142,17 @@
                     ImmutableList<(ProjectState state, CompilationAndGeneratorDriverTranslationAction action)> intermediateProjects)
                     : base(isFrozen,
                            compilationWithoutGeneratedDocuments,
-<<<<<<< HEAD
                            generatorInfo)
-=======
-                           generatorInfo,
-                           staleCompilationWithGeneratedDocuments)
->>>>>>> 8b436243
                 {
                     // Note: Intermediate projects can be empty.
                     Contract.ThrowIfTrue(intermediateProjects is null);
-<<<<<<< HEAD
 
                     IntermediateProjects = intermediateProjects;
                     StaleCompilationWithGeneratedDocuments = staleCompilationWithGeneratedDocuments;
-=======
-                    Contract.ThrowIfTrue(intermediateProjects.IsEmpty);
-
-                    IntermediateProjects = intermediateProjects;
->>>>>>> 8b436243
-                }
-            }
-
-            /// <summary>
-<<<<<<< HEAD
-=======
-            /// A built compilation for the tracker that contains the fully built DeclarationTable, but may not have
-            /// references initialized.  Note: this is practically the same as <see cref="InProgressState"/> except that
-            /// there are no intermediary translation actions to apply.  The tracker state always moves into this state
-            /// prior to moving to the <see cref="FinalCompilationTrackerState"/>.
-            /// </summary>
-            private sealed class AllSyntaxTreesParsedState(
-                bool isFrozen,
-                Compilation compilationWithoutGeneratedDocuments,
-                CompilationTrackerGeneratorInfo generatorInfo,
-                Compilation? staleCompilationWithGeneratedDocuments) : NonFinalWithCompilationTrackerState(
-                    isFrozen,
-                    compilationWithoutGeneratedDocuments,
-                    generatorInfo,
-                    staleCompilationWithGeneratedDocuments)
-            {
-            }
-
-            /// <summary>
->>>>>>> 8b436243
+                }
+            }
+
+            /// <summary>
             /// The final state a compilation tracker reaches. At this point <see
             /// cref="FinalCompilationWithGeneratedDocuments"/> is now available. It is a requirement that any <see
             /// cref="Compilation"/> provided to any clients of the <see cref="SolutionState"/> (for example, through
