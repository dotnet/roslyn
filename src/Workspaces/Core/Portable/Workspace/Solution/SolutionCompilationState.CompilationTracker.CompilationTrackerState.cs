--- conflicted
+++ resolved
@@ -18,62 +18,11 @@
         {
             /// <summary>
             /// The base type of all <see cref="CompilationTracker"/> states. The state of a <see
-<<<<<<< HEAD
-            /// cref="CompilationTracker" /> starts at <see cref="NoCompilationState"/>, then through <see
-            /// cref="InProgressState"/> (when there are translation actions to perform), and then finally to <see
-            /// cref="FinalCompilationTrackerState"/> once source generators have been run.
-            /// <para/> These states can also move back to an <see cref="InProgressState"/> when forking from a complete
-            /// <see cref="FinalCompilationTrackerState"/> when a project changes.
-            /// </summary>
-            private abstract class CompilationTrackerState
-            {
-                public static InProgressState CreateInProgressState(
-                    bool isFrozen,
-                    Compilation compilationWithoutGeneratedDocuments,
-                    CompilationTrackerGeneratorInfo generatorInfo,
-                    Compilation? staleCompilationWithGeneratedDocuments,
-                    ImmutableList<(ProjectState state, CompilationAndGeneratorDriverTranslationAction action)> intermediateProjects)
-                {
-                    Contract.ThrowIfTrue(intermediateProjects is null);
-
-                    // If we're not frozen, transition back to the non-final state as we def want to rerun generators
-                    // for either of these non-final states.
-                    if (!isFrozen)
-                        generatorInfo = generatorInfo with { DocumentsAreFinal = false };
-
-                    // If we don't have any intermediate projects to process, just initialize our
-                    // DeclarationState now. We'll pass false for generatedDocumentsAreFinal because this is being called
-                    // if our referenced projects are changing, so we'll have to rerun to consume changes.
-                    return new InProgressState(isFrozen, compilationWithoutGeneratedDocuments, generatorInfo, staleCompilationWithGeneratedDocuments, intermediateProjects);
-                }
-            }
-
-            /// <summary>
-            /// State used when we potentially have some information (like prior generated documents)
-            /// but no compilation.
-            /// </summary>
-            private sealed class NoCompilationState : CompilationTrackerState
-            {
-                public static readonly NoCompilationState Instance = new();
-
-                private NoCompilationState()
-                {
-                }
-            }
-
-            /// <summary>
-            /// Root type for all tracker states that have a primordial (non source-generator) compilation that can
-            /// be obtained.
-            /// </summary>
-            private abstract class WithCompilationTrackerState : CompilationTrackerState
-            {
-=======
             /// cref="CompilationTracker" /> starts at null, and then will progress through the other states until it
             /// finally reaches <see cref="FinalCompilationTrackerState" />.
             /// </summary>
             private abstract class CompilationTrackerState
             {
->>>>>>> 1e30d6fa
                 /// <summary>
                 /// Whether the generated documents in <see cref="GeneratorInfo"/> are frozen and generators should
                 /// never be ran again, ever, even if a document is later changed. This is used to ensure that when we
@@ -121,11 +70,7 @@
 #endif
                 }
 
-                /// <summary>
-                /// Returns a <see cref="AllSyntaxTreesParsedState"/> if <paramref name="intermediateProjects"/> is
-                /// empty, otherwise a <see cref="InProgressState"/>.
-                /// </summary>
-                public static NonFinalWithCompilationTrackerState Create(
+                public static InProgressState CreateInProgressState(
                     bool isFrozen,
                     Compilation compilationWithoutGeneratedDocuments,
                     CompilationTrackerGeneratorInfo generatorInfo,
@@ -142,53 +87,15 @@
                     // If we don't have any intermediate projects to process, just initialize our
                     // DeclarationState now. We'll pass false for generatedDocumentsAreFinal because this is being called
                     // if our referenced projects are changing, so we'll have to rerun to consume changes.
-                    return intermediateProjects.IsEmpty
-                        ? new AllSyntaxTreesParsedState(isFrozen, compilationWithoutGeneratedDocuments, generatorInfo, staleCompilationWithGeneratedDocuments)
-                        : new InProgressState(isFrozen, compilationWithoutGeneratedDocuments, generatorInfo, staleCompilationWithGeneratedDocuments, intermediateProjects);
+                    return new InProgressState(isFrozen, compilationWithoutGeneratedDocuments, generatorInfo, staleCompilationWithGeneratedDocuments, intermediateProjects);
                 }
             }
 
             /// <summary>
-<<<<<<< HEAD
-=======
-            /// Root type for all compilation tracker that have a compilation, but are not the final <see
-            /// cref="FinalCompilationTrackerState"/>
-            /// </summary>
-            private abstract class NonFinalWithCompilationTrackerState : CompilationTrackerState
-            {
-                /// <summary>
-                /// The result of taking the original completed compilation that had generated documents and updating
-                /// them by apply the <see cref="CompilationAndGeneratorDriverTranslationAction" />; this is not a
-                /// correct snapshot in that the generators have not been rerun, but may be reusable if the generators
-                /// are later found to give the same output.
-                /// </summary>
-                public Compilation? StaleCompilationWithGeneratedDocuments { get; }
-
-                protected NonFinalWithCompilationTrackerState(
-                    bool isFrozen,
-                    Compilation compilationWithoutGeneratedDocuments,
-                    CompilationTrackerGeneratorInfo generatorInfo,
-                    Compilation? staleCompilationWithGeneratedDocuments)
-                    : base(isFrozen, compilationWithoutGeneratedDocuments, generatorInfo)
-                {
-                    // We're the non-final state.  As such, there is a strong correspondence between these two pieces of
-                    // state.  Specifically, if we're frozen, then the documents must be final.  After all, we do not
-                    // want to generate SG docs in the frozen state.  Conversely, if we're not frozen, the documents
-                    // must not be final.  We *must* generate the final docs from this state to get into the
-                    // FinalCompilationTrackerState.
-
-                    Contract.ThrowIfFalse(IsFrozen == generatorInfo.DocumentsAreFinal);
-
-                    StaleCompilationWithGeneratedDocuments = staleCompilationWithGeneratedDocuments;
-                }
-            }
-
-            /// <summary>
->>>>>>> 1e30d6fa
             /// A state where we are holding onto a previously built compilation, and have a known set of transformations
             /// that could get us to a more final state.
             /// </summary>
-            private sealed class InProgressState : WithCompilationTrackerState
+            private sealed class InProgressState : CompilationTrackerState
             {
                 /// <summary>
                 /// The list of changes that have happened since we last computed a compilation. The oldState corresponds to
