﻿// Licensed to the .NET Foundation under one or more agreements.
// The .NET Foundation licenses this file to you under the MIT license.
// See the LICENSE file in the project root for more information.

using System;
using System.Collections.Generic;
using System.Collections.Immutable;
using System.Diagnostics;
using System.Linq;
using System.Threading;
using Roslyn.Utilities;

namespace Microsoft.CodeAnalysis;

internal partial class SolutionCompilationState
{
    private partial class CompilationTracker
    {
        /// <summary>
        /// The base type of all <see cref="CompilationTracker"/> states. The state of a <see
        /// cref="CompilationTracker" /> starts at null, and then will progress through the other states until it
        /// finally reaches <see cref="FinalCompilationTrackerState" />.
        /// </summary>
        private abstract class CompilationTrackerState
        {
            /// <summary>
            /// Whether the generated documents in <see cref="GeneratorInfo"/> are frozen and generators should
            /// never be ran again, ever, even if a document is later changed. This is used to ensure that when we
            /// produce a frozen solution for partial semantics, further downstream forking of that solution won't
            /// rerun generators. This is because of two reasons:
            /// <list type="number">
            /// <item>Generally once we've produced a frozen solution with partial semantics, we now want speed rather
            /// than accuracy; a generator running in a later path will still cause issues there.</item>
            /// <item>The frozen solution with partial semantics makes no guarantee that other syntax trees exist or
            /// whether we even have references -- it's pretty likely that running a generator might produce worse results
            /// than what we originally had.</item>
            /// </list>
            /// This also controls if we will generate skeleton references for cross-language P2P references when
            /// creating the compilation for a particular project.  When entirely frozen, we do not want to do this due
            /// to the enormous cost of emitting ref assemblies for cross language cases.
            /// </summary>
            public readonly CreationPolicy CreationPolicy;

            /// <summary>
            /// The best compilation that is available that source generators have not ran on. May be an
            /// in-progress, full declaration, a final compilation.
            /// </summary>
            public abstract Compilation CompilationWithoutGeneratedDocuments { get; }

            public CompilationTrackerGeneratorInfo GeneratorInfo { get; }

            // <Metalama>
            public virtual ImmutableArray<Diagnostic> TransformerDiagnostics => default;
            // </Metalama>

            protected CompilationTrackerState(
                CreationPolicy creationPolicy,
                CompilationTrackerGeneratorInfo generatorInfo)
            {
                CreationPolicy = creationPolicy;
                GeneratorInfo = generatorInfo;
            }
        }

        /// <summary>
        /// A state where we are holding onto a previously built compilation, and have a known set of transformations
        /// that could get us to a more final state.
        /// </summary>
        private sealed class InProgressState : CompilationTrackerState
        {
            public readonly Lazy<Compilation> LazyCompilationWithoutGeneratedDocuments;

            /// <summary>
            /// The result of taking the original completed compilation that had generated documents and updating
            /// them by apply the <see cref="TranslationAction" />; this is not a
            /// correct snapshot in that the generators have not been rerun, but may be reusable if the generators
            /// are later found to give the same output.
            /// </summary>
            public readonly Lazy<Compilation?> LazyStaleCompilationWithGeneratedDocuments;

            /// <summary>
            /// The list of changes that have happened since we last computed a compilation. The oldState corresponds to
            /// the state of the project prior to the mutation.
            /// </summary>
            public ImmutableList<TranslationAction> PendingTranslationActions { get; }

            public override Compilation CompilationWithoutGeneratedDocuments => LazyCompilationWithoutGeneratedDocuments.Value;

            public InProgressState(
                CreationPolicy creationPolicy,
                Lazy<Compilation> compilationWithoutGeneratedDocuments,
                CompilationTrackerGeneratorInfo generatorInfo,
                Lazy<Compilation?> staleCompilationWithGeneratedDocuments,
                ImmutableList<TranslationAction> pendingTranslationActions)
                : base(creationPolicy, generatorInfo)
            {
                // Note: Intermediate projects can be empty.
                Contract.ThrowIfTrue(pendingTranslationActions is null);

                LazyCompilationWithoutGeneratedDocuments = compilationWithoutGeneratedDocuments;
                LazyStaleCompilationWithGeneratedDocuments = staleCompilationWithGeneratedDocuments;
                PendingTranslationActions = pendingTranslationActions;

#if DEBUG
                // As a sanity check, we should never see the generated trees inside of the compilation that should
                // not have generated trees.
                foreach (var generatedDocument in generatorInfo.Documents.States.Values)
                {
                    Contract.ThrowIfTrue(this.CompilationWithoutGeneratedDocuments.SyntaxTrees.Contains(generatedDocument.GetSyntaxTree(CancellationToken.None)));
                }
#endif
            }

            public InProgressState(
                CreationPolicy creationPolicy,
                Compilation compilationWithoutGeneratedDocuments,
                CompilationTrackerGeneratorInfo generatorInfo,
                Compilation? staleCompilationWithGeneratedDocuments,
                ImmutableList<TranslationAction> pendingTranslationActions)
                : this(
                      creationPolicy,
                      new Lazy<Compilation>(() => compilationWithoutGeneratedDocuments),
                      generatorInfo,
                      // Extracted as a method call to prevent captures.
                      staleCompilationWithGeneratedDocuments is null ? s_lazyNullCompilation : CreateLazyCompilation(staleCompilationWithGeneratedDocuments),
                      pendingTranslationActions)
            {
            }

            private static Lazy<Compilation?> CreateLazyCompilation(Compilation? staleCompilationWithGeneratedDocuments)
                => new(() => staleCompilationWithGeneratedDocuments);
        }

        /// <summary>
        /// The final state a compilation tracker reaches. At this point <see
        /// cref="FinalCompilationWithGeneratedDocuments"/> is now available. It is a requirement that any <see
        /// cref="Compilation"/> provided to any clients of the <see cref="SolutionState"/> (for example, through
        /// <see cref="Project.GetCompilationAsync"/> or <see cref="Project.TryGetCompilation"/> must be from a <see
        /// cref="FinalCompilationTrackerState"/>.  This is because <see cref="FinalCompilationTrackerState"/>
        /// stores extra information in it about that compilation that the <see cref="SolutionState"/> can be
        /// queried for (for example: <see cref="Solution.GetOriginatingProject(ISymbol)"/>.  If <see
        /// cref="Compilation"/>s from other <see cref="CompilationTrackerState"/>s are passed out, then these other
        /// APIs will not function correctly.
        /// </summary>
        private sealed class FinalCompilationTrackerState : CompilationTrackerState
        {
            /// <summary>
            /// Specifies whether <see cref="FinalCompilationWithGeneratedDocuments"/> and all compilations it
            /// depends on contain full information or not.
            /// </summary>
            public readonly bool HasSuccessfullyLoaded;

            /// <summary>
            /// Used to determine which project an assembly symbol came from after the fact.
            /// </summary>
            private SingleInitNullable<RootedSymbolSet> _rootedSymbolSet;

            /// <summary>
            /// The final compilation, with all references and source generators run. This is distinct from <see
            /// cref="Compilation"/>, which in the <see cref="FinalCompilationTrackerState"/> case will be the
            /// compilation before any source generators were ran. This ensures that a later invocation of the
            /// source generators consumes <see cref="Compilation"/> which will avoid generators being ran a second
            /// time on a compilation that already contains the output of other generators. If source generators are
            /// not active, this is equal to <see cref="Compilation"/>.
            /// </summary>
            public readonly Compilation FinalCompilationWithGeneratedDocuments;

            /// <summary>
            /// Whether or not this final compilation state *just* generated documents which exactly correspond to the
            /// state of the compilation.  False if the generated documents came from a point in the past, and are being
            /// carried forward until the next time we run generators.
            /// </summary>
            public readonly bool GeneratedDocumentsUpToDate;

            public override Compilation CompilationWithoutGeneratedDocuments { get; }

            // <Metalama> This code is used by Try.Metalama.
            public override ImmutableArray<Diagnostic> TransformerDiagnostics { get; }
            // </Metalama>

            private FinalCompilationTrackerState(
                CreationPolicy creationPolicy,
                bool generatedDocumentsUpToDate,
                Compilation finalCompilationWithGeneratedDocuments,
                Compilation compilationWithoutGeneratedDocuments,
                bool hasSuccessfullyLoaded,
<<<<<<< HEAD
                CompilationTrackerGeneratorInfo generatorInfo,
                UnrootedSymbolSet unrootedSymbolSet,
                // <Metalama> This code is used by Try.Metalama.
                ImmutableArray<Diagnostic> transformerDiagnostics)
                // </Metalama>
=======
                CompilationTrackerGeneratorInfo generatorInfo)
>>>>>>> 5e3a11e2
                : base(creationPolicy, generatorInfo)
            {
                Contract.ThrowIfNull(finalCompilationWithGeneratedDocuments);

                this.GeneratedDocumentsUpToDate = generatedDocumentsUpToDate;

                // As a policy, all partial-state projects are said to have incomplete references, since the
                // state has no guarantees.
                this.CompilationWithoutGeneratedDocuments = compilationWithoutGeneratedDocuments;
                HasSuccessfullyLoaded = hasSuccessfullyLoaded;
                FinalCompilationWithGeneratedDocuments = finalCompilationWithGeneratedDocuments;
<<<<<<< HEAD
                UnrootedSymbolSet = unrootedSymbolSet;
                // <Metalama> This code is used by Try.Metalama.
                TransformerDiagnostics = transformerDiagnostics;
                // </Metalama>
=======
>>>>>>> 5e3a11e2

                if (this.GeneratorInfo.Documents.IsEmpty)
                {
                    // If we have no generated files, the pre-generator compilation and post-generator compilation
                    // should be the exact same instance; that way we're not creating more compilations than
                    // necessary that would be unable to share source symbols.
                    // <Metalama> Except that's not the case with Metalama.
                    // Debug.Assert(object.ReferenceEquals(finalCompilationWithGeneratedDocuments, compilationWithoutGeneratedDocuments));
                    // </Metalama>
                }

#if DEBUG
                // As a sanity check, we should never see the generated trees inside of the compilation that should
                // not have generated trees.
                foreach (var generatedDocument in generatorInfo.Documents.States.Values)
                {
                    Contract.ThrowIfTrue(compilationWithoutGeneratedDocuments.SyntaxTrees.Contains(generatedDocument.GetSyntaxTree(CancellationToken.None)));
                }
#endif
            }

            /// <param name="projectId">Not held onto</param>
            /// <param name="metadataReferenceToProjectId">Not held onto</param>
            public static FinalCompilationTrackerState Create(
                CreationPolicy creationPolicy,
                bool generatedDocumentsUpToDate,
                Compilation finalCompilationWithGeneratedDocuments,
                Compilation compilationWithoutGeneratedDocuments,
                bool hasSuccessfullyLoaded,
                CompilationTrackerGeneratorInfo generatorInfo,
                ProjectId projectId,
                Dictionary<MetadataReference, ProjectId>? metadataReferenceToProjectId,
                // <Metalama> This code is used by Try.Metalama.
                ImmutableArray<Diagnostic> transformerDiagnostics = default
                // </Metalama>
                )
            {
                // Keep track of information about symbols from this Compilation.  This will help support other APIs
                // the solution exposes that allows the user to map back from symbols to project information.

                RecordAssemblySymbols(projectId, finalCompilationWithGeneratedDocuments, metadataReferenceToProjectId);

                return new FinalCompilationTrackerState(
                    creationPolicy,
                    generatedDocumentsUpToDate,
                    finalCompilationWithGeneratedDocuments,
                    compilationWithoutGeneratedDocuments,
                    hasSuccessfullyLoaded,
<<<<<<< HEAD
                    generatorInfo,
                    unrootedSymbolSet,
                    // <Metalama> This code is used by Try.Metalama.
                    transformerDiagnostics
                    // </Metalama>
                    );
=======
                    generatorInfo);
>>>>>>> 5e3a11e2
            }

            public RootedSymbolSet RootedSymbolSet => _rootedSymbolSet.Initialize(
                static finalCompilationWithGeneratedDocuments => RootedSymbolSet.Create(finalCompilationWithGeneratedDocuments),
                this.FinalCompilationWithGeneratedDocuments);

            public FinalCompilationTrackerState WithCreationPolicy(CreationPolicy creationPolicy)
                => creationPolicy == this.CreationPolicy
                    ? this
                    : new(creationPolicy,
                        GeneratedDocumentsUpToDate,
                        FinalCompilationWithGeneratedDocuments,
                        CompilationWithoutGeneratedDocuments,
                        HasSuccessfullyLoaded,
<<<<<<< HEAD
                        GeneratorInfo,
                        UnrootedSymbolSet,
                        // <Metalama>
                        TransformerDiagnostics
                        // </Metalama>
                        );
=======
                        GeneratorInfo);
>>>>>>> 5e3a11e2

            private static void RecordAssemblySymbols(ProjectId projectId, Compilation compilation, Dictionary<MetadataReference, ProjectId>? metadataReferenceToProjectId)
            {
                RecordSourceOfAssemblySymbol(compilation.Assembly, projectId);

                if (metadataReferenceToProjectId != null)
                {
                    foreach (var (metadataReference, currentID) in metadataReferenceToProjectId)
                    {
                        var symbol = compilation.GetAssemblyOrModuleSymbol(metadataReference);
                        RecordSourceOfAssemblySymbol(symbol, currentID);
                    }
                }
            }

            private static void RecordSourceOfAssemblySymbol(ISymbol? assemblyOrModuleSymbol, ProjectId projectId)
            {
                // TODO: how would we ever get a null here?
                if (assemblyOrModuleSymbol == null)
                {
                    return;
                }

                Contract.ThrowIfNull(projectId);
                // remember which project is associated with this assembly
                if (!s_assemblyOrModuleSymbolToProjectMap.TryGetValue(assemblyOrModuleSymbol, out var tmp))
                {
                    // use GetValue to avoid race condition exceptions from Add.
                    // the first one to set the value wins.
                    s_assemblyOrModuleSymbolToProjectMap.GetValue(assemblyOrModuleSymbol, _ => projectId);
                }
                else
                {
                    // sanity check: this should always be true, no matter how many times
                    // we attempt to record the association.
                    Debug.Assert(tmp == projectId);
                }
            }
        }
    }
}<|MERGE_RESOLUTION|>--- conflicted
+++ resolved
@@ -184,15 +184,10 @@
                 Compilation finalCompilationWithGeneratedDocuments,
                 Compilation compilationWithoutGeneratedDocuments,
                 bool hasSuccessfullyLoaded,
-<<<<<<< HEAD
                 CompilationTrackerGeneratorInfo generatorInfo,
-                UnrootedSymbolSet unrootedSymbolSet,
                 // <Metalama> This code is used by Try.Metalama.
                 ImmutableArray<Diagnostic> transformerDiagnostics)
                 // </Metalama>
-=======
-                CompilationTrackerGeneratorInfo generatorInfo)
->>>>>>> 5e3a11e2
                 : base(creationPolicy, generatorInfo)
             {
                 Contract.ThrowIfNull(finalCompilationWithGeneratedDocuments);
@@ -204,13 +199,9 @@
                 this.CompilationWithoutGeneratedDocuments = compilationWithoutGeneratedDocuments;
                 HasSuccessfullyLoaded = hasSuccessfullyLoaded;
                 FinalCompilationWithGeneratedDocuments = finalCompilationWithGeneratedDocuments;
-<<<<<<< HEAD
-                UnrootedSymbolSet = unrootedSymbolSet;
                 // <Metalama> This code is used by Try.Metalama.
                 TransformerDiagnostics = transformerDiagnostics;
                 // </Metalama>
-=======
->>>>>>> 5e3a11e2
 
                 if (this.GeneratorInfo.Documents.IsEmpty)
                 {
@@ -259,16 +250,11 @@
                     finalCompilationWithGeneratedDocuments,
                     compilationWithoutGeneratedDocuments,
                     hasSuccessfullyLoaded,
-<<<<<<< HEAD
                     generatorInfo,
-                    unrootedSymbolSet,
                     // <Metalama> This code is used by Try.Metalama.
                     transformerDiagnostics
                     // </Metalama>
                     );
-=======
-                    generatorInfo);
->>>>>>> 5e3a11e2
             }
 
             public RootedSymbolSet RootedSymbolSet => _rootedSymbolSet.Initialize(
@@ -283,16 +269,11 @@
                         FinalCompilationWithGeneratedDocuments,
                         CompilationWithoutGeneratedDocuments,
                         HasSuccessfullyLoaded,
-<<<<<<< HEAD
                         GeneratorInfo,
-                        UnrootedSymbolSet,
                         // <Metalama>
                         TransformerDiagnostics
                         // </Metalama>
                         );
-=======
-                        GeneratorInfo);
->>>>>>> 5e3a11e2
 
             private static void RecordAssemblySymbols(ProjectId projectId, Compilation compilation, Dictionary<MetadataReference, ProjectId>? metadataReferenceToProjectId)
             {
