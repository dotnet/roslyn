﻿// Copyright (c) Microsoft.  All Rights Reserved.  Licensed under the Apache License, Version 2.0.  See License.txt in the project root for license information.

using System;
using System.Collections.Generic;
using System.Collections.Immutable;
using System.Linq;
using System.Runtime.InteropServices;
using Roslyn.Utilities;

namespace Microsoft.CodeAnalysis
{
    /// <summary>
    /// Checksum of data can be used later to see whether two data are same or not
    /// without actually comparing data itself
    /// </summary>
    internal sealed partial class Checksum : IObjectWritable, IEquatable<Checksum>
    {
        /// <summary>
        /// The intended size of the <see cref="HashData"/> structure. 
        /// </summary>
        private const int HashSize = 20;

        public static readonly Checksum Null = new Checksum(default);

        private readonly HashData _checksum;

        /// <summary>
        /// Create Checksum from given byte array. if byte array is bigger than
        /// <see cref="HashSize"/>, it will be truncated to the size
        /// </summary>
        public static Checksum From(byte[] checksum)
        {
            if (checksum.Length == 0)
            {
                return Null;
            }

            if (checksum.Length < HashSize)
            {
<<<<<<< HEAD
                throw new ArgumentException($"checksum must be equal or bigger than the hash size: {HashSize}", nameof(checksum));
=======
                // Avoid a direct dereferencing assignment since sizeof(HashData) may be greater than HashSize.
                return new Checksum(HashData.FromPointer((HashData*)data));
>>>>>>> 8624ff11
            }

            return FromWorker(checksum);
        }

        /// <summary>
        /// Create Checksum from given byte array. if byte array is bigger than
        /// <see cref="HashSize"/>, it will be truncated to the size
        /// </summary>
        public static unsafe Checksum From(ImmutableArray<byte> checksum)
        {
            if (checksum.Length == 0)
            {
                return Null;
            }

            if (checksum.Length < HashSize)
            {
                throw new ArgumentException($"{nameof(checksum)} must be equal or bigger than the hash size: {HashSize}", nameof(checksum));
            }

            using (var pooled = SharedPools.ByteArray.GetPooledObject())
            {
                var bytes = pooled.Object;
                checksum.CopyTo(sourceIndex: 0, bytes, destinationIndex: 0, length: HashSize);

<<<<<<< HEAD
                return FromWorker(bytes);
=======
                fixed (byte* data = bytes)
                {
                    // Avoid a direct dereferencing assignment since sizeof(HashData) may be greater than HashSize.
                    return new Checksum(HashData.FromPointer((HashData*)data));
                }
>>>>>>> 8624ff11
            }
        }

        public static Checksum FromSerialized(byte[] checksum)
        {
            if (checksum.Length == 0)
            {
                return Null;
            }

            if (checksum.Length != HashSize)
            {
                throw new ArgumentException($"{nameof(checksum)} must be equal to the hash size: {HashSize}", nameof(checksum));
            }

            return FromWorker(checksum);
        }

        private static unsafe Checksum FromWorker(byte[] checksum)
        {
            fixed (byte* data = checksum)
            {
                // Avoid a direct dereferencing assignment since sizeof(HashData) may be greater than Sha1HashSize.
                return new Checksum(HashData.FromPointer((HashData*)data));
            }
        }

        private Checksum(HashData hash)
        {
            _checksum = hash;
        }

        public bool Equals(Checksum other)
        {
            if (other == null)
            {
                return false;
            }

            return _checksum == other._checksum;
        }

        public override bool Equals(object obj)
            => Equals(obj as Checksum);

        public override int GetHashCode()
            => _checksum.GetHashCode();

        public override unsafe string ToString()
        {
            var data = new byte[sizeof(HashData)];
            fixed (byte* dataPtr = data)
            {
                *(HashData*)dataPtr = _checksum;
            }

            return Convert.ToBase64String(data, 0, HashSize);
        }

        public static bool operator ==(Checksum left, Checksum right)
        {
            return EqualityComparer<Checksum>.Default.Equals(left, right);
        }

        public static bool operator !=(Checksum left, Checksum right)
        {
            return !(left == right);
        }

        bool IObjectWritable.ShouldReuseInSerialization => true;

        public void WriteTo(ObjectWriter writer)
            => _checksum.WriteTo(writer);

        public static Checksum ReadFrom(ObjectReader reader)
            => new Checksum(HashData.ReadFrom(reader));

        public static string GetChecksumLogInfo(Checksum checksum)
        {
            return checksum.ToString();
        }

        public static string GetChecksumsLogInfo(IEnumerable<Checksum> checksums)
        {
            return string.Join("|", checksums.Select(c => c.ToString()));
        }

        /// <summary>
         /// This structure stores the 20-byte SHA256 hash as an inline value rather than requiring the use of
        /// <c>byte[]</c>.
        /// </summary>
        [StructLayout(LayoutKind.Explicit, Size = HashSize)]
        private struct HashData : IEquatable<HashData>
        {
            [FieldOffset(0)]
            private long Data1;

            [FieldOffset(8)]
            private long Data2;

            [FieldOffset(16)]
            private int Data3;

            public static bool operator ==(HashData x, HashData y)
                => x.Equals(y);

            public static bool operator !=(HashData x, HashData y)
                => !x.Equals(y);

            public void WriteTo(ObjectWriter writer)
            {
                writer.WriteInt64(Data1);
                writer.WriteInt64(Data2);
                writer.WriteInt32(Data3);
            }

            public static unsafe HashData FromPointer(HashData* hash)
            {
                HashData result = default;
                result.Data1 = hash->Data1;
                result.Data2 = hash->Data2;
                result.Data3 = hash->Data3;
                return result;
            }

            public static HashData ReadFrom(ObjectReader reader)
            {
                HashData result = default;
                result.Data1 = reader.ReadInt64();
                result.Data2 = reader.ReadInt64();
                result.Data3 = reader.ReadInt32();
                return result;
            }

            public override int GetHashCode()
            {
                // The checksum is already a hash. Just read a 4-byte value to get a well-distributed hash code.
                return (int)Data1;
            }

            public override bool Equals(object obj)
                => obj is HashData other && Equals(other);

            public bool Equals(HashData other)
            {
                return Data1 == other.Data1
                    && Data2 == other.Data2
                    && Data3 == other.Data3;
            }
        }
    }
}<|MERGE_RESOLUTION|>--- conflicted
+++ resolved
@@ -37,12 +37,7 @@
 
             if (checksum.Length < HashSize)
             {
-<<<<<<< HEAD
                 throw new ArgumentException($"checksum must be equal or bigger than the hash size: {HashSize}", nameof(checksum));
-=======
-                // Avoid a direct dereferencing assignment since sizeof(HashData) may be greater than HashSize.
-                return new Checksum(HashData.FromPointer((HashData*)data));
->>>>>>> 8624ff11
             }
 
             return FromWorker(checksum);
@@ -69,15 +64,7 @@
                 var bytes = pooled.Object;
                 checksum.CopyTo(sourceIndex: 0, bytes, destinationIndex: 0, length: HashSize);
 
-<<<<<<< HEAD
                 return FromWorker(bytes);
-=======
-                fixed (byte* data = bytes)
-                {
-                    // Avoid a direct dereferencing assignment since sizeof(HashData) may be greater than HashSize.
-                    return new Checksum(HashData.FromPointer((HashData*)data));
-                }
->>>>>>> 8624ff11
             }
         }
 
@@ -100,7 +87,7 @@
         {
             fixed (byte* data = checksum)
             {
-                // Avoid a direct dereferencing assignment since sizeof(HashData) may be greater than Sha1HashSize.
+                // Avoid a direct dereferencing assignment since sizeof(HashData) may be greater than HashSize.
                 return new Checksum(HashData.FromPointer((HashData*)data));
             }
         }
