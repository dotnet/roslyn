--- conflicted
+++ resolved
@@ -1554,11 +1554,7 @@
             // This method shouldn't have been called if the document has not changed.
             Debug.Assert(oldProject != newProject);
 
-<<<<<<< HEAD
             return this.ForkProject(newProject);
-=======
-            return ForkProject(newProject, new CompilationTranslationAction.ReplaceAllSyntaxTreesAction(newProject));
->>>>>>> 8c0c2126
         }
 
         /// <summary>
