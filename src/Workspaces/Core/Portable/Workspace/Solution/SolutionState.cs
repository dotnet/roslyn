--- conflicted
+++ resolved
@@ -572,15 +572,9 @@
         }
 
         private static IEnumerable<TextDocumentState> GetDocumentStates(ProjectState projectState)
-<<<<<<< HEAD
-            => projectState.DocumentStates.States
-                   .Concat<TextDocumentState>(projectState.AdditionalDocumentStates.States)
-                   .Concat(projectState.AnalyzerConfigDocumentStates.States);
-=======
             => projectState.DocumentStates.States.Values
-                   .Concat(projectState.AdditionalDocumentStates.States.Values)
+                   .Concat<TextDocumentState>(projectState.AdditionalDocumentStates.States.Values)
                    .Concat(projectState.AnalyzerConfigDocumentStates.States.Values);
->>>>>>> 505509d1
 
         /// <summary>
         /// Create a new solution instance without the project specified.
