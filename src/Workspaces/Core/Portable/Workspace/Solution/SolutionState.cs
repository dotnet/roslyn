--- conflicted
+++ resolved
@@ -1282,299 +1282,6 @@
         }
 
         /// <summary>
-<<<<<<< HEAD
-        /// Creates a new solution instance with all the documents specified updated to have the same specified text.
-        /// </summary>
-        public SolutionState WithDocumentText(IEnumerable<DocumentId?> documentIds, SourceText text, PreservationMode mode)
-        {
-            var solution = this;
-
-            foreach (var documentId in documentIds)
-            {
-                if (documentId == null)
-                {
-                    continue;
-                }
-
-                var doc = GetProjectState(documentId.ProjectId)?.DocumentStates.GetState(documentId);
-                if (doc != null)
-                {
-                    if (!doc.TryGetText(out var existingText) || existingText != text)
-                    {
-                        solution = solution.WithDocumentText(documentId, text, mode);
-                    }
-                }
-            }
-
-            return solution;
-        }
-
-        public bool TryGetCompilation(ProjectId projectId, [NotNullWhen(returnValue: true)] out Compilation? compilation)
-        {
-            CheckContainsProject(projectId);
-            compilation = null;
-
-            return this.TryGetCompilationTracker(projectId, out var tracker)
-                && tracker.TryGetCompilation(out compilation);
-        }
-
-        /// <summary>
-        /// Returns the compilation for the specified <see cref="ProjectId"/>.  Can return <see langword="null"/> when the project
-        /// does not support compilations.
-        /// </summary>
-        /// <remarks>
-        /// The compilation is guaranteed to have a syntax tree for each document of the project.
-        /// </remarks>
-        private Task<Compilation?> GetCompilationAsync(ProjectId projectId, CancellationToken cancellationToken)
-        {
-            // TODO: figure out where this is called and why the nullable suppression is required
-            return GetCompilationAsync(GetProjectState(projectId)!, cancellationToken);
-        }
-
-        /// <summary>
-        /// Returns the compilation for the specified <see cref="ProjectState"/>.  Can return <see langword="null"/> when the project
-        /// does not support compilations.
-        /// </summary>
-        /// <remarks>
-        /// The compilation is guaranteed to have a syntax tree for each document of the project.
-        /// </remarks>
-        public Task<Compilation?> GetCompilationAsync(ProjectState project, CancellationToken cancellationToken)
-        {
-            return project.SupportsCompilation
-                ? GetCompilationTracker(project.Id).GetCompilationAsync(this, cancellationToken).AsNullable()
-                : SpecializedTasks.Null<Compilation>();
-        }
-
-        // <Metalama> This code is used by Try.Metalama.
-        internal Task<ImmutableArray<Diagnostic>> GetTransformerDiagnosticsAsync(ProjectState projectState, CancellationToken cancellationToken)
-            => GetCompilationTracker(projectState.Id).GetTransformerDiagnosticsAsync(this, cancellationToken);
-        // </Metalama>
-
-        /// <summary>
-        /// Return reference completeness for the given project and all projects this references.
-        /// </summary>
-        public Task<bool> HasSuccessfullyLoadedAsync(ProjectState project, CancellationToken cancellationToken)
-        {
-            // return HasAllInformation when compilation is not supported.
-            // regardless whether project support compilation or not, if projectInfo is not complete, we can't guarantee its reference completeness
-            return project.SupportsCompilation
-                ? this.GetCompilationTracker(project.Id).HasSuccessfullyLoadedAsync(this, cancellationToken)
-                : project.HasAllInformation ? SpecializedTasks.True : SpecializedTasks.False;
-        }
-
-        /// <summary>
-        /// Returns the generated document states for source generated documents.
-        /// </summary>
-        public ValueTask<TextDocumentStates<SourceGeneratedDocumentState>> GetSourceGeneratedDocumentStatesAsync(ProjectState project, CancellationToken cancellationToken)
-        {
-            return project.SupportsCompilation
-                ? GetCompilationTracker(project.Id).GetSourceGeneratedDocumentStatesAsync(this, cancellationToken)
-                : new(TextDocumentStates<SourceGeneratedDocumentState>.Empty);
-        }
-
-        public ValueTask<ImmutableArray<Diagnostic>> GetSourceGeneratorDiagnosticsAsync(ProjectState project, CancellationToken cancellationToken)
-        {
-            return project.SupportsCompilation
-                ? GetCompilationTracker(project.Id).GetSourceGeneratorDiagnosticsAsync(this, cancellationToken)
-                : new(ImmutableArray<Diagnostic>.Empty);
-        }
-
-        /// <summary>
-        /// Returns the <see cref="SourceGeneratedDocumentState"/> for a source generated document that has already been generated and observed.
-        /// </summary>
-        /// <remarks>
-        /// This is only safe to call if you already have seen the SyntaxTree or equivalent that indicates the document state has already been
-        /// generated. This method exists to implement <see cref="Solution.GetDocument(SyntaxTree?)"/> and is best avoided unless you're doing something
-        /// similarly tricky like that.
-        /// </remarks>
-        public SourceGeneratedDocumentState? TryGetSourceGeneratedDocumentStateForAlreadyGeneratedId(DocumentId documentId)
-        {
-            return GetCompilationTracker(documentId.ProjectId).TryGetSourceGeneratedDocumentStateForAlreadyGeneratedId(documentId);
-        }
-
-        /// <summary>
-        /// Returns a new SolutionState that will always produce a specific output for a generated file. This is used only in the
-        /// implementation of <see cref="TextExtensions.GetOpenDocumentInCurrentContextWithChanges"/> where if a user has a source
-        /// generated file open, we need to make sure everything lines up.
-        /// </summary>
-        public SolutionState WithFrozenSourceGeneratedDocument(SourceGeneratedDocumentIdentity documentIdentity, SourceText sourceText)
-        {
-            // We won't support freezing multiple source generated documents at once. Although nothing in the implementation
-            // of this method would have problems, this simplifies the handling of serializing this solution to out-of-proc.
-            // Since we only produce these snapshots from an open document, there should be no way to observe this, so this assertion
-            // also serves as a good check on the system. If down the road we need to support this, we can remove this check and
-            // update the out-of-process serialization logic accordingly.
-            Contract.ThrowIfTrue(_frozenSourceGeneratedDocumentState != null, "We shouldn't be calling WithFrozenSourceGeneratedDocument on a solution with a frozen source generated document.");
-
-            var existingGeneratedState = TryGetSourceGeneratedDocumentStateForAlreadyGeneratedId(documentIdentity.DocumentId);
-            SourceGeneratedDocumentState newGeneratedState;
-
-            if (existingGeneratedState != null)
-            {
-                newGeneratedState = existingGeneratedState.WithUpdatedGeneratedContent(sourceText, existingGeneratedState.ParseOptions);
-
-                // If the content already matched, we can just reuse the existing state
-                if (newGeneratedState == existingGeneratedState)
-                {
-                    return this;
-                }
-            }
-            else
-            {
-                var projectState = GetRequiredProjectState(documentIdentity.DocumentId.ProjectId);
-                newGeneratedState = SourceGeneratedDocumentState.Create(
-                    documentIdentity,
-                    sourceText,
-                    projectState.ParseOptions!,
-                    projectState.LanguageServices);
-            }
-
-            var projectId = documentIdentity.DocumentId.ProjectId;
-            var newTrackerMap = CreateCompilationTrackerMap(projectId, _dependencyGraph);
-
-            // We want to create a new snapshot with a new compilation tracker that will do this replacement.
-            // If we already have an existing tracker we'll just wrap that (so we also are reusing any underlying
-            // computations). If we don't have one, we'll create one and then wrap it.
-            if (!newTrackerMap.TryGetValue(projectId, out var existingTracker))
-            {
-                existingTracker = CreateCompilationTracker(projectId, this);
-            }
-
-            newTrackerMap = newTrackerMap.SetItem(
-                projectId,
-                new GeneratedFileReplacingCompilationTracker(existingTracker, newGeneratedState));
-
-            return this.Branch(
-                projectIdToTrackerMap: newTrackerMap,
-                frozenSourceGeneratedDocument: newGeneratedState);
-        }
-
-        /// <summary>
-        /// Undoes the operation of <see cref="WithFrozenSourceGeneratedDocument"/>; any frozen source generated document is allowed
-        /// to have it's real output again.
-        /// </summary>
-        public SolutionState WithoutFrozenSourceGeneratedDocuments()
-        {
-            // If there's nothing frozen, there's nothing to do.
-            if (_frozenSourceGeneratedDocumentState == null)
-                return this;
-
-            var projectId = _frozenSourceGeneratedDocumentState.Id.ProjectId;
-
-            // Since we previously froze this document, we should have a CompilationTracker entry for it, and it should be a
-            // GeneratedFileReplacingCompilationTracker. To undo the operation, we'll just restore the original CompilationTracker.
-            var newTrackerMap = CreateCompilationTrackerMap(projectId, _dependencyGraph);
-            Contract.ThrowIfFalse(newTrackerMap.TryGetValue(projectId, out var existingTracker));
-            var replacingItemTracker = existingTracker as GeneratedFileReplacingCompilationTracker;
-            Contract.ThrowIfNull(replacingItemTracker);
-            newTrackerMap = newTrackerMap.SetItem(projectId, replacingItemTracker.UnderlyingTracker);
-
-            return this.Branch(
-                projectIdToTrackerMap: newTrackerMap,
-                frozenSourceGeneratedDocument: null);
-        }
-
-        /// <inheritdoc cref="Solution.WithCachedSourceGeneratorState(ProjectId, Project)"/>
-        public SolutionState WithCachedSourceGeneratorState(ProjectId projectToUpdate, Project projectWithCachedGeneratorState)
-        {
-            CheckContainsProject(projectToUpdate);
-
-            // First see if we have a generator driver that we can get from the other project.
-            if (!projectWithCachedGeneratorState.Solution.State.TryGetCompilationTracker(projectWithCachedGeneratorState.Id, out var tracker) ||
-                tracker.GeneratorDriver is null)
-            {
-                // We don't actually have any state at all, so no change.
-                return this;
-            }
-
-            var projectToUpdateState = GetRequiredProjectState(projectToUpdate);
-
-            return ForkProject(
-                projectToUpdateState,
-                translate: new CompilationAndGeneratorDriverTranslationAction.ReplaceGeneratorDriverAction(
-                    tracker.GeneratorDriver,
-                    newProjectState: projectToUpdateState));
-        }
-
-        /// <summary>
-        /// Symbols need to be either <see cref="IAssemblySymbol"/> or <see cref="IModuleSymbol"/>.
-        /// </summary>
-        private static readonly ConditionalWeakTable<ISymbol, ProjectId> s_assemblyOrModuleSymbolToProjectMap = new();
-
-        /// <summary>
-        /// Get a metadata reference for the project's compilation.  Returns <see langword="null"/> upon failure, which 
-        /// can happen when trying to build a skeleton reference that fails to build.
-        /// </summary>
-        public Task<MetadataReference?> GetMetadataReferenceAsync(ProjectReference projectReference, ProjectState fromProject, CancellationToken cancellationToken)
-        {
-            try
-            {
-                // Get the compilation state for this project.  If it's not already created, then this
-                // will create it.  Then force that state to completion and get a metadata reference to it.
-                var tracker = this.GetCompilationTracker(projectReference.ProjectId);
-                return GetMetadataReferenceAsync(tracker, fromProject, projectReference, cancellationToken);
-            }
-            catch (Exception e) when (FatalError.ReportAndPropagateUnlessCanceled(e, cancellationToken, ErrorSeverity.Critical))
-            {
-                throw ExceptionUtilities.Unreachable();
-            }
-        }
-
-        /// <summary>
-        /// Get a metadata reference to this compilation info's compilation with respect to
-        /// another project. For cross language references produce a skeletal assembly. If the
-        /// compilation is not available, it is built. If a skeletal assembly reference is
-        /// needed and does not exist, it is also built.
-        /// </summary>
-        private async Task<MetadataReference?> GetMetadataReferenceAsync(
-            ICompilationTracker tracker, ProjectState fromProject, ProjectReference projectReference, CancellationToken cancellationToken)
-        {
-            try
-            {
-                // If same language then we can wrap the other project's compilation into a compilation reference
-                if (tracker.ProjectState.LanguageServices == fromProject.LanguageServices)
-                {
-                    // otherwise, base it off the compilation by building it first.
-                    var compilation = await tracker.GetCompilationAsync(this, cancellationToken).ConfigureAwait(false);
-                    return compilation.ToMetadataReference(projectReference.Aliases, projectReference.EmbedInteropTypes);
-                }
-
-                // otherwise get a metadata only image reference that is built by emitting the metadata from the
-                // referenced project's compilation and re-importing it.
-                using (Logger.LogBlock(FunctionId.Workspace_SkeletonAssembly_GetMetadataOnlyImage, cancellationToken))
-                {
-                    var properties = new MetadataReferenceProperties(aliases: projectReference.Aliases, embedInteropTypes: projectReference.EmbedInteropTypes);
-                    return await tracker.SkeletonReferenceCache.GetOrBuildReferenceAsync(
-                        tracker, this, properties, cancellationToken).ConfigureAwait(false);
-                }
-            }
-            catch (Exception e) when (FatalError.ReportAndPropagateUnlessCanceled(e, cancellationToken, ErrorSeverity.Critical))
-            {
-                throw ExceptionUtilities.Unreachable();
-            }
-        }
-
-        /// <summary>
-        /// Attempt to get the best readily available compilation for the project. It may be a
-        /// partially built compilation.
-        /// </summary>
-        private MetadataReference? GetPartialMetadataReference(
-            ProjectReference projectReference,
-            ProjectState fromProject)
-        {
-            // Try to get the compilation state for this project.  If it doesn't exist, don't do any
-            // more work.
-            if (!_projectIdToTrackerMap.TryGetValue(projectReference.ProjectId, out var state))
-            {
-                return null;
-            }
-
-            return state.GetPartialMetadataReference(fromProject, projectReference);
-        }
-
-        /// <summary>
-=======
->>>>>>> 98911739
         /// Gets a <see cref="ProjectDependencyGraph"/> that details the dependencies between projects for this solution.
         /// </summary>
         public ProjectDependencyGraph GetProjectDependencyGraph()
