﻿// Licensed to the .NET Foundation under one or more agreements.
// The .NET Foundation licenses this file to you under the MIT license.
// See the LICENSE file in the project root for more information.

namespace Microsoft.CodeAnalysis;

internal partial class SolutionCompilationState
{
    private partial class CompilationTracker
    {
        /// <param name="Documents">
        /// The best generated documents we have for the current state. <see cref="DocumentsAreFinal"/> specifies
        /// whether the documents are to be considered final and can be reused, or whether they're from a prior snapshot
        /// which needs to be recomputed.
        /// </param>
        /// <param name="Driver">
        /// The <see cref="GeneratorDriver"/> that was used for the last run, to allow for incremental reuse. May be
        /// null if we don't have generators in the first place, haven't ran generators yet for this project, or had to
        /// get rid of our driver for some reason.
        /// </param>
        /// <param name="DocumentsAreFinal">
        /// Whether the generated documents in <see cref="Documents"/> are final and should not be regenerated. 
        /// It's important that once we've ran generators once we don't want to run them again. Once we've ran
        /// them the first time, those syntax trees are visible from other parts of the Workspaces model; if we
        /// run them a second time we'd end up with new trees which would confuse our snapshot model -- once the
        /// tree has been handed out we can't make a second tree later.
        /// </param>
        private readonly record struct CompilationTrackerGeneratorInfo(
            TextDocumentStates<SourceGeneratedDocumentState> Documents,
            GeneratorDriver? Driver,
            bool DocumentsAreFinal)
        {
<<<<<<< HEAD
            public static readonly CompilationTrackerGeneratorInfo Empty = new(
                TextDocumentStates<SourceGeneratedDocumentState>.Empty,
                driver: null,
                documentsAreFinal: false);

            /// <summary>
            /// The best generated documents we have for the current state. <see cref="DocumentsAreFinal"/>
            /// specifies whether the documents are to be considered final and can be reused, or whether they're from
            /// a prior snapshot which needs to be recomputed.
            /// </summary>
            public readonly TextDocumentStates<SourceGeneratedDocumentState> Documents;

            /// <summary>
            /// The <see cref="GeneratorDriver"/> that was used for the last run, to allow for incremental reuse. May
            /// be null if we don't have generators in the first place, haven't ran generators yet for this project,
            /// or had to get rid of our driver for some reason.
            /// </summary>
            public readonly GeneratorDriver? Driver;

            /// <summary>
            /// Whether the generated documents in <see cref="Documents"/> are final and should not be regenerated. 
            /// It's important that once we've ran generators once we don't want to run them again. Once we've ran
            /// them the first time, those syntax trees are visible from other parts of the Workspaces model; if we
            /// run them a second time we'd end up with new trees which would confuse our snapshot model -- once the
            /// tree has been handed out we can't make a second tree later.
            /// </summary>
            public readonly bool DocumentsAreFinal;

            public CompilationTrackerGeneratorInfo(
                TextDocumentStates<SourceGeneratedDocumentState> documents,
                GeneratorDriver? driver) : this(documents, driver, documentsAreFinal: false)
            {
            }

            private CompilationTrackerGeneratorInfo(
                TextDocumentStates<SourceGeneratedDocumentState> documents,
                GeneratorDriver? driver,
                bool documentsAreFinal)
            {
                Documents = documents;
                Driver = driver;
                DocumentsAreFinal = documentsAreFinal;
            }

            public CompilationTrackerGeneratorInfo WithDocumentsAreFinal(bool documentsAreFinal)
                => DocumentsAreFinal == documentsAreFinal ? this : new(Documents, Driver, documentsAreFinal);

            public CompilationTrackerGeneratorInfo WithDriver(GeneratorDriver? driver)
                => Driver == driver ? this : new(Documents, driver, DocumentsAreFinal);
=======
            public static readonly CompilationTrackerGeneratorInfo Empty =
                new(TextDocumentStates<SourceGeneratedDocumentState>.Empty, driver: null);

            public CompilationTrackerGeneratorInfo(
                TextDocumentStates<SourceGeneratedDocumentState> documents,
                GeneratorDriver? driver) : this(documents, driver, DocumentsAreFinal: false)
            {
            }
>>>>>>> 8b436243
        }
    }
}<|MERGE_RESOLUTION|>--- conflicted
+++ resolved
@@ -30,57 +30,6 @@
             GeneratorDriver? Driver,
             bool DocumentsAreFinal)
         {
-<<<<<<< HEAD
-            public static readonly CompilationTrackerGeneratorInfo Empty = new(
-                TextDocumentStates<SourceGeneratedDocumentState>.Empty,
-                driver: null,
-                documentsAreFinal: false);
-
-            /// <summary>
-            /// The best generated documents we have for the current state. <see cref="DocumentsAreFinal"/>
-            /// specifies whether the documents are to be considered final and can be reused, or whether they're from
-            /// a prior snapshot which needs to be recomputed.
-            /// </summary>
-            public readonly TextDocumentStates<SourceGeneratedDocumentState> Documents;
-
-            /// <summary>
-            /// The <see cref="GeneratorDriver"/> that was used for the last run, to allow for incremental reuse. May
-            /// be null if we don't have generators in the first place, haven't ran generators yet for this project,
-            /// or had to get rid of our driver for some reason.
-            /// </summary>
-            public readonly GeneratorDriver? Driver;
-
-            /// <summary>
-            /// Whether the generated documents in <see cref="Documents"/> are final and should not be regenerated. 
-            /// It's important that once we've ran generators once we don't want to run them again. Once we've ran
-            /// them the first time, those syntax trees are visible from other parts of the Workspaces model; if we
-            /// run them a second time we'd end up with new trees which would confuse our snapshot model -- once the
-            /// tree has been handed out we can't make a second tree later.
-            /// </summary>
-            public readonly bool DocumentsAreFinal;
-
-            public CompilationTrackerGeneratorInfo(
-                TextDocumentStates<SourceGeneratedDocumentState> documents,
-                GeneratorDriver? driver) : this(documents, driver, documentsAreFinal: false)
-            {
-            }
-
-            private CompilationTrackerGeneratorInfo(
-                TextDocumentStates<SourceGeneratedDocumentState> documents,
-                GeneratorDriver? driver,
-                bool documentsAreFinal)
-            {
-                Documents = documents;
-                Driver = driver;
-                DocumentsAreFinal = documentsAreFinal;
-            }
-
-            public CompilationTrackerGeneratorInfo WithDocumentsAreFinal(bool documentsAreFinal)
-                => DocumentsAreFinal == documentsAreFinal ? this : new(Documents, Driver, documentsAreFinal);
-
-            public CompilationTrackerGeneratorInfo WithDriver(GeneratorDriver? driver)
-                => Driver == driver ? this : new(Documents, driver, DocumentsAreFinal);
-=======
             public static readonly CompilationTrackerGeneratorInfo Empty =
                 new(TextDocumentStates<SourceGeneratedDocumentState>.Empty, driver: null);
 
@@ -89,7 +38,6 @@
                 GeneratorDriver? driver) : this(documents, driver, DocumentsAreFinal: false)
             {
             }
->>>>>>> 8b436243
         }
     }
 }