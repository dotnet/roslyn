﻿// Licensed to the .NET Foundation under one or more agreements.
// The .NET Foundation licenses this file to you under the MIT license.
// See the LICENSE file in the project root for more information.

using System;
using System.Collections.Immutable;
using System.Linq;
using System.Threading;
using System.Threading.Tasks;
using Microsoft.CodeAnalysis.Diagnostics;
using Microsoft.CodeAnalysis.PooledObjects;
using Microsoft.CodeAnalysis.Shared.Utilities;
using Roslyn.Utilities;

namespace Microsoft.CodeAnalysis;

internal partial class SolutionCompilationState
{
    private abstract partial class TranslationAction
    {
        internal sealed class TouchDocumentsAction(
            ProjectState oldProjectState,
            ProjectState newProjectState,
            ImmutableArray<DocumentState> oldStates,
            ImmutableArray<DocumentState> newStates) : TranslationAction(oldProjectState, newProjectState)
        {
            private readonly ImmutableArray<DocumentState> _oldStates = oldStates;
            private readonly ImmutableArray<DocumentState> _newStates = newStates;

            public override async Task<Compilation> TransformCompilationAsync(Compilation oldCompilation, CancellationToken cancellationToken)
            {
                var finalCompilation = oldCompilation;
                for (var i = 0; i < _newStates.Length; i++)
                {
                    cancellationToken.ThrowIfCancellationRequested();
                    var newState = _newStates[i];
                    var oldState = _oldStates[i];
                    finalCompilation = finalCompilation.ReplaceSyntaxTree(
                        await oldState.GetSyntaxTreeAsync(cancellationToken).ConfigureAwait(false),
                        await newState.GetSyntaxTreeAsync(cancellationToken).ConfigureAwait(false));
                }

                return finalCompilation;
            }

            /// <summary>
            /// Replacing a single tree doesn't impact the generated trees in a compilation, so we can use this against
            /// compilations that have generated trees.
            /// </summary>
            public override bool CanUpdateCompilationWithStaleGeneratedTreesIfGeneratorsGiveSameOutput => true;

            public override GeneratorDriver TransformGeneratorDriver(GeneratorDriver generatorDriver)
                => generatorDriver;

            public override TranslationAction? TryMergeWithPrior(TranslationAction priorAction)
            {
                if (priorAction is TouchDocumentsAction priorTouchAction &&
                    priorTouchAction._newStates.SequenceEqual(_oldStates))
                {
                    // As we're merging ourselves with the prior touch action, we want to keep the old project state
                    // that we are translating from.
                    return new TouchDocumentsAction(priorAction.OldProjectState, NewProjectState, priorTouchAction._oldStates, _newStates);
                }

                return null;
            }
        }

        internal sealed class TouchAdditionalDocumentsAction(
            ProjectState oldProjectState,
            ProjectState newProjectState,
            ImmutableArray<AdditionalDocumentState> oldStates,
            ImmutableArray<AdditionalDocumentState> newStates)
            : TranslationAction(oldProjectState, newProjectState)
        {
            private readonly ImmutableArray<AdditionalDocumentState> _oldStates = oldStates;
            private readonly ImmutableArray<AdditionalDocumentState> _newStates = newStates;

            // Changing an additional document doesn't change the compilation directly, so we can "apply" the
            // translation (which is a no-op). Since we use a 'false' here to mean that it's not worth keeping the
            // compilation with stale trees around, answering true is still important.
            public override bool CanUpdateCompilationWithStaleGeneratedTreesIfGeneratorsGiveSameOutput => true;

            public override Task<Compilation> TransformCompilationAsync(Compilation oldCompilation, CancellationToken cancellationToken)
                => Task.FromResult(oldCompilation);

            public override TranslationAction? TryMergeWithPrior(TranslationAction priorAction)
            {
                if (priorAction is TouchAdditionalDocumentsAction priorTouchAction &&
                    priorTouchAction._newStates.SequenceEqual(_oldStates))
                {
                    // As we're merging ourselves with the prior touch action, we want to keep the old project state
                    // that we are translating from.
                    return new TouchAdditionalDocumentsAction(priorAction.OldProjectState, NewProjectState, priorTouchAction._oldStates, _newStates);
                }

                return null;
            }

            public override GeneratorDriver TransformGeneratorDriver(GeneratorDriver generatorDriver)
            {
                for (var i = 0; i < _newStates.Length; i++)
                {
                    generatorDriver = generatorDriver.ReplaceAdditionalText(_oldStates[i].AdditionalText, _newStates[i].AdditionalText);
                }

                return generatorDriver;
            }
        }

        internal sealed class TouchAnalyzerConfigDocumentsAction(
            ProjectState oldProjectState,
            ProjectState newProjectState)
            : TranslationAction(oldProjectState, newProjectState)
        {
            /// <summary>
            /// Updating editorconfig document updates <see cref="CompilationOptions.SyntaxTreeOptionsProvider"/>.
            /// </summary>
            public override Task<Compilation> TransformCompilationAsync(Compilation oldCompilation, CancellationToken cancellationToken)
            {
                RoslynDebug.AssertNotNull(this.NewProjectState.CompilationOptions);
                return Task.FromResult(oldCompilation.WithOptions(this.NewProjectState.CompilationOptions));
            }

            // Updating the analyzer config optons doesn't require us to reparse trees, so we can use this to update
            // compilations with stale generated trees.
            public override bool CanUpdateCompilationWithStaleGeneratedTreesIfGeneratorsGiveSameOutput => true;

            public override GeneratorDriver TransformGeneratorDriver(GeneratorDriver generatorDriver)
<<<<<<< HEAD
                => generatorDriver.WithUpdatedAnalyzerConfigOptions(NewProjectState.AnalyzerOptions.AnalyzerConfigOptionsProvider);
=======
                => generatorDriver.WithUpdatedAnalyzerConfigOptions(NewProjectState.ProjectAnalyzerOptions.AnalyzerConfigOptionsProvider);
>>>>>>> a573b409
        }

        internal sealed class RemoveDocumentsAction(
            ProjectState oldProjectState,
            ProjectState newProjectState,
            ImmutableArray<DocumentState> documents)
            : TranslationAction(oldProjectState, newProjectState)
        {
            public override async Task<Compilation> TransformCompilationAsync(Compilation oldCompilation, CancellationToken cancellationToken)
            {
                using var _ = ArrayBuilder<SyntaxTree>.GetInstance(documents.Length, out var syntaxTrees);
                foreach (var document in documents)
                {
                    cancellationToken.ThrowIfCancellationRequested();
                    syntaxTrees.Add(await document.GetSyntaxTreeAsync(cancellationToken).ConfigureAwait(false));
                }

                return oldCompilation.RemoveSyntaxTrees(syntaxTrees);
            }

            // This action removes the specified trees, but leaves the generated trees untouched.
            public override bool CanUpdateCompilationWithStaleGeneratedTreesIfGeneratorsGiveSameOutput => true;

            public override GeneratorDriver TransformGeneratorDriver(GeneratorDriver generatorDriver)
                => generatorDriver;
        }

        internal sealed class AddDocumentsAction(
            ProjectState oldProjectState,
            ProjectState newProjectState,
            ImmutableArray<DocumentState> documents)
            : TranslationAction(oldProjectState, newProjectState)
        {
            /// <summary>
            /// Amount to break batches of documents into.  That allows us to process things in parallel, without also
            /// creating too many individual actions that then need to be processed.
            /// </summary>
            public const int AddDocumentsBatchSize = 32;

            public readonly ImmutableArray<DocumentState> Documents = documents;

            public override async Task<Compilation> TransformCompilationAsync(Compilation oldCompilation, CancellationToken cancellationToken)
            {
                // TODO(cyrusn): Do we need to ensure that the syntax trees we add to the compilation are in the same
                // order as the documents array we have added to the project?  If not, we can remove this map and the
                // sorting below.
                using var _ = PooledDictionary<DocumentState, int>.GetInstance(out var documentToIndex);
                foreach (var document in this.Documents)
                    documentToIndex.Add(document, documentToIndex.Count);

                var documentsAndTrees = await ProducerConsumer<(DocumentState document, SyntaxTree tree)>.RunParallelAsync(
                    source: this.Documents,
                    produceItems: static async (document, callback, _, cancellationToken) =>
                        callback((document, await document.GetSyntaxTreeAsync(cancellationToken).ConfigureAwait(false))),
                    args: default(VoidResult),
                    cancellationToken).ConfigureAwait(false);

                return oldCompilation.AddSyntaxTrees(documentsAndTrees
                    .Sort((dt1, dt2) => documentToIndex[dt1.document] - documentToIndex[dt2.document])
                    .Select(static dt => dt.tree));
            }

            // This action adds the specified trees, but leaves the generated trees untouched.
            public override bool CanUpdateCompilationWithStaleGeneratedTreesIfGeneratorsGiveSameOutput => true;

            public override GeneratorDriver TransformGeneratorDriver(GeneratorDriver generatorDriver)
                => generatorDriver;
        }

        internal sealed class ReplaceAllSyntaxTreesAction(
            ProjectState oldProjectState,
            ProjectState newProjectState,
            bool isParseOptionChange)
            : TranslationAction(oldProjectState, newProjectState)
        {
            public override async Task<Compilation> TransformCompilationAsync(Compilation oldCompilation, CancellationToken cancellationToken)
            {
                using var _ = ArrayBuilder<SyntaxTree>.GetInstance(this.NewProjectState.DocumentStates.Count, out var syntaxTrees);
                foreach (var documentState in this.NewProjectState.DocumentStates.GetStatesInCompilationOrder())
                {
                    cancellationToken.ThrowIfCancellationRequested();
                    syntaxTrees.Add(await documentState.GetSyntaxTreeAsync(cancellationToken).ConfigureAwait(false));
                }

                return oldCompilation.RemoveAllSyntaxTrees().AddSyntaxTrees(syntaxTrees);
            }

            // Because this removes all trees, it'd also remove the generated trees.
            public override bool CanUpdateCompilationWithStaleGeneratedTreesIfGeneratorsGiveSameOutput => false;

            public override GeneratorDriver TransformGeneratorDriver(GeneratorDriver generatorDriver)
            {
                if (isParseOptionChange)
                {
                    RoslynDebug.AssertNotNull(this.NewProjectState.ParseOptions);
                    return generatorDriver.WithUpdatedParseOptions(this.NewProjectState.ParseOptions);
                }
                else
                {
                    // We are using this as a way to reorder syntax trees -- we don't need to do anything as the driver
                    // will get the new compilation once we pass it to it.
                    return generatorDriver;
                }
            }
        }

        internal sealed class ProjectCompilationOptionsAction(
            ProjectState oldProjectState,
            ProjectState newProjectState) : TranslationAction(oldProjectState, newProjectState)
        {
            public override Task<Compilation> TransformCompilationAsync(Compilation oldCompilation, CancellationToken cancellationToken)
            {
                Contract.ThrowIfNull(this.NewProjectState.CompilationOptions);
                return Task.FromResult(oldCompilation.WithOptions(this.NewProjectState.CompilationOptions));
            }

            // Updating the options of a compilation doesn't require us to reparse trees, so we can use this to update
            // compilations with stale generated trees.
            public override bool CanUpdateCompilationWithStaleGeneratedTreesIfGeneratorsGiveSameOutput => true;

            public override GeneratorDriver TransformGeneratorDriver(GeneratorDriver generatorDriver)
            {
                // Changing any other option is fine and the driver can be reused. The driver
                // will get the new compilation once we pass it to it.
                return generatorDriver;
            }
        }

        internal sealed class ProjectAssemblyNameAction(
            ProjectState oldProjectState,
            ProjectState newProjectState)
            : TranslationAction(oldProjectState, newProjectState)
        {
            public override Task<Compilation> TransformCompilationAsync(Compilation oldCompilation, CancellationToken cancellationToken)
                => Task.FromResult(oldCompilation.WithAssemblyName(NewProjectState.AssemblyName));

            // Updating the options of a compilation doesn't require us to reparse trees, so we can use this to update
            // compilations with stale generated trees.
            public override bool CanUpdateCompilationWithStaleGeneratedTreesIfGeneratorsGiveSameOutput => true;

            public override GeneratorDriver TransformGeneratorDriver(GeneratorDriver generatorDriver)
                => generatorDriver;
        }

        internal sealed class AddOrRemoveAnalyzerReferencesAction(
            ProjectState oldProjectState,
            ProjectState newProjectState,
            ImmutableArray<AnalyzerReference> referencesToAdd = default,
            ImmutableArray<AnalyzerReference> referencesToRemove = default)
            : TranslationAction(oldProjectState, newProjectState)
        {
            // Changing analyzer references doesn't change the compilation directly, so we can "apply" the
            // translation (which is a no-op). Since we use a 'false' here to mean that it's not worth keeping the
            // compilation with stale trees around, answering true is still important.
            public override bool CanUpdateCompilationWithStaleGeneratedTreesIfGeneratorsGiveSameOutput => true;

            public override Task<Compilation> TransformCompilationAsync(Compilation oldCompilation, CancellationToken cancellationToken)
                => Task.FromResult(oldCompilation);

            public override GeneratorDriver TransformGeneratorDriver(GeneratorDriver generatorDriver)
            {
                var language = this.OldProjectState.Language;
                if (!referencesToRemove.IsDefaultOrEmpty)
                {
                    generatorDriver = generatorDriver.RemoveGenerators(referencesToRemove.SelectManyAsArray(r => r.GetGenerators(language)));
                }

                if (!referencesToAdd.IsDefaultOrEmpty)
                {
                    generatorDriver = generatorDriver.AddGenerators(referencesToAdd.SelectManyAsArray(r => r.GetGenerators(language)));
                }

                return generatorDriver;
            }
        }

        internal sealed class AddAdditionalDocumentsAction(
            ProjectState oldProjectState,
            ProjectState newProjectState,
            ImmutableArray<AdditionalDocumentState> additionalDocuments)
            : TranslationAction(oldProjectState, newProjectState)
        {
            // Changing an additional document doesn't change the compilation directly, so we can "apply" the
            // translation (which is a no-op). Since we use a 'false' here to mean that it's not worth keeping the
            // compilation with stale trees around, answering true is still important.
            public override bool CanUpdateCompilationWithStaleGeneratedTreesIfGeneratorsGiveSameOutput => true;

            public override Task<Compilation> TransformCompilationAsync(Compilation oldCompilation, CancellationToken cancellationToken)
                => Task.FromResult(oldCompilation);

            public override GeneratorDriver TransformGeneratorDriver(GeneratorDriver generatorDriver)
            {
                return generatorDriver.AddAdditionalTexts(additionalDocuments.SelectAsArray(static documentState => documentState.AdditionalText));
            }
        }

        internal sealed class RemoveAdditionalDocumentsAction(
            ProjectState oldProjectState,
            ProjectState newProjectState,
            ImmutableArray<AdditionalDocumentState> additionalDocuments)
            : TranslationAction(oldProjectState, newProjectState)
        {
            // Changing an additional document doesn't change the compilation directly, so we can "apply" the
            // translation (which is a no-op). Since we use a 'false' here to mean that it's not worth keeping the
            // compilation with stale trees around, answering true is still important.
            public override bool CanUpdateCompilationWithStaleGeneratedTreesIfGeneratorsGiveSameOutput => true;

            public override Task<Compilation> TransformCompilationAsync(Compilation oldCompilation, CancellationToken cancellationToken)
                => Task.FromResult(oldCompilation);

            public override GeneratorDriver TransformGeneratorDriver(GeneratorDriver generatorDriver)
            {
                return generatorDriver.RemoveAdditionalTexts(additionalDocuments.SelectAsArray(static documentState => documentState.AdditionalText));
            }
        }

        internal sealed class ReplaceGeneratorDriverAction(
            ProjectState oldProjectState,
            ProjectState newProjectState,
            GeneratorDriver oldGeneratorDriver)
            : TranslationAction(oldProjectState, newProjectState)
        {
            public override bool CanUpdateCompilationWithStaleGeneratedTreesIfGeneratorsGiveSameOutput => true;

            // Replacing the generator doesn't change the non-generator compilation.  So we can just return the old
            // compilation as is.
            public override Task<Compilation> TransformCompilationAsync(Compilation oldCompilation, CancellationToken cancellationToken)
                => Task.FromResult(oldCompilation);

            public override GeneratorDriver TransformGeneratorDriver(GeneratorDriver _)
            {
                // The GeneratorDriver that we have here is from a prior version of the Project, it may be missing state changes due
                // to changes to the project. We'll update everything here.
                var generatorDriver = oldGeneratorDriver
                    .ReplaceAdditionalTexts(this.NewProjectState.AdditionalDocumentStates.SelectAsArray(static documentState => documentState.AdditionalText))
                    .WithUpdatedParseOptions(this.NewProjectState.ParseOptions!)
                    .WithUpdatedAnalyzerConfigOptions(this.NewProjectState.ProjectAnalyzerOptions.AnalyzerConfigOptionsProvider)
                    .ReplaceGenerators(GetSourceGenerators(this.NewProjectState));

                return generatorDriver;
            }

            public override TranslationAction? TryMergeWithPrior(TranslationAction priorAction)
            {
                // If the prior action is also a ReplaceGeneratorDriverAction, we'd entirely overwrite it's changes,
                // so we can drop the prior one's generator driver entirely.  Note: we still want to use it's
                // `OldProjectState` as that still represents the prior state we're translating from.
                return priorAction is ReplaceGeneratorDriverAction
                    ? new ReplaceGeneratorDriverAction(priorAction.OldProjectState, this.NewProjectState, oldGeneratorDriver)
                    : null;
            }
        }
    }
}<|MERGE_RESOLUTION|>--- conflicted
+++ resolved
@@ -127,11 +127,7 @@
             public override bool CanUpdateCompilationWithStaleGeneratedTreesIfGeneratorsGiveSameOutput => true;
 
             public override GeneratorDriver TransformGeneratorDriver(GeneratorDriver generatorDriver)
-<<<<<<< HEAD
-                => generatorDriver.WithUpdatedAnalyzerConfigOptions(NewProjectState.AnalyzerOptions.AnalyzerConfigOptionsProvider);
-=======
                 => generatorDriver.WithUpdatedAnalyzerConfigOptions(NewProjectState.ProjectAnalyzerOptions.AnalyzerConfigOptionsProvider);
->>>>>>> a573b409
         }
 
         internal sealed class RemoveDocumentsAction(
