﻿// Licensed to the .NET Foundation under one or more agreements.
// The .NET Foundation licenses this file to you under the MIT license.
// See the LICENSE file in the project root for more information.

using System;
using System.Collections.Generic;
using System.Collections.Immutable;
using System.Diagnostics;
using System.Diagnostics.CodeAnalysis;
using System.Linq;
using System.Threading;
using System.Threading.Tasks;
using Microsoft.CodeAnalysis;
using Microsoft.CodeAnalysis.Diagnostics;
using Microsoft.CodeAnalysis.ErrorReporting;
using Microsoft.CodeAnalysis.Host;
using Microsoft.CodeAnalysis.Internal.Log;
using Microsoft.CodeAnalysis.Logging;
using Microsoft.CodeAnalysis.PooledObjects;
using Microsoft.CodeAnalysis.Shared.Collections;
using Roslyn.Utilities;

namespace Microsoft.CodeAnalysis
{
    internal partial class SolutionState
    {
        /// <summary>
        /// Tracks the changes made to a project and provides the facility to get a lazily built
        /// compilation for that project.  As the compilation is being built, the partial results are
        /// stored as well so that they can be used in the 'in progress' workspace snapshot.
        /// </summary>
        private partial class CompilationTracker : ICompilationTracker
        {
            private static readonly Func<ProjectState, string> s_logBuildCompilationAsync =
                state => string.Join(",", state.AssemblyName, state.DocumentStates.Count);

            public ProjectState ProjectState { get; }

            /// <summary>
            /// Access via the <see cref="ReadState"/> and <see cref="WriteState"/> methods.
            /// </summary>
            private CompilationTrackerState _stateDoNotAccessDirectly;

            // guarantees only one thread is building at a time
            private readonly SemaphoreSlim _buildLock = new(initialCount: 1);

            public SkeletonReferenceCache SkeletonReferenceCache { get; }

            private CompilationTracker(
                ProjectState project,
                CompilationTrackerState state,
                SkeletonReferenceCache cachedSkeletonReferences)
            {
                Contract.ThrowIfNull(project);

                this.ProjectState = project;
                _stateDoNotAccessDirectly = state;
                this.SkeletonReferenceCache = cachedSkeletonReferences;
            }

            /// <summary>
            /// Creates a tracker for the provided project.  The tracker will be in the 'empty' state
            /// and will have no extra information beyond the project itself.
            /// </summary>
            public CompilationTracker(ProjectState project)
                : this(project, CompilationTrackerState.Empty, cachedSkeletonReferences: new())
            {
            }

            private CompilationTrackerState ReadState()
                => Volatile.Read(ref _stateDoNotAccessDirectly);

            private void WriteState(CompilationTrackerState state, SolutionServices solutionServices)
            {
                if (solutionServices.SupportsCachingRecoverableObjects)
                {
                    // Allow the cache service to create a strong reference to the compilation. We'll get the "furthest along" compilation we have
                    // and hold onto that.
                    var compilationToCache = state.FinalCompilationWithGeneratedDocuments ?? state.CompilationWithoutGeneratedDocuments;
                    solutionServices.CacheService.CacheObjectIfCachingEnabledForKey(ProjectState.Id, state, compilationToCache);
                }

                Volatile.Write(ref _stateDoNotAccessDirectly, state);
            }

            public GeneratorDriver? GeneratorDriver
            {
                get
                {
                    var state = this.ReadState();
                    return state.GeneratorInfo.Driver;
                }
            }

            public bool ContainsAssemblyOrModuleOrDynamic(ISymbol symbol, bool primary)
            {
                Debug.Assert(symbol.Kind is SymbolKind.Assembly or
                             SymbolKind.NetModule or
                             SymbolKind.DynamicType);
                var state = this.ReadState();

                var unrootedSymbolSet = (state as FinalState)?.UnrootedSymbolSet;
                if (unrootedSymbolSet == null)
                {
                    // this was not a tracker that has handed out a compilation (all compilations handed out must be
                    // owned by a 'FinalState').  So this symbol could not be from us.
                    return false;
                }

                return unrootedSymbolSet.Value.ContainsAssemblyOrModuleOrDynamic(symbol, primary);
            }

            /// <summary>
            /// Creates a new instance of the compilation info, retaining any already built
            /// compilation state as the now 'old' state
            /// </summary>
            public ICompilationTracker Fork(
                SolutionServices solutionServices,
                ProjectState newProject,
                CompilationAndGeneratorDriverTranslationAction? translate = null,
                CancellationToken cancellationToken = default)
            {
                var state = ReadState();

                var baseCompilation = state.CompilationWithoutGeneratedDocuments;
                if (baseCompilation != null)
                {
                    var intermediateProjects = state is InProgressState inProgressState
                        ? inProgressState.IntermediateProjects
                        : ImmutableList<(ProjectState oldState, CompilationAndGeneratorDriverTranslationAction action)>.Empty;

                    if (translate is not null)
                    {
                        // We have a translation action; are we able to merge it with the prior one?
                        var merged = false;
                        if (intermediateProjects.Any())
                        {
                            var (priorState, priorAction) = intermediateProjects.Last();
                            var mergedTranslation = translate.TryMergeWithPrior(priorAction);
                            if (mergedTranslation != null)
                            {
                                // We can replace the prior action with this new one
                                intermediateProjects = intermediateProjects.SetItem(intermediateProjects.Count - 1,
                                    (oldState: priorState, mergedTranslation));
                                merged = true;
                            }
                        }

                        if (!merged)
                        {
                            // Just add it to the end
                            intermediateProjects = intermediateProjects.Add((oldState: this.ProjectState, translate));
                        }
                    }

                    var newState = CompilationTrackerState.Create(
                        baseCompilation, state.GeneratorInfo, state.FinalCompilationWithGeneratedDocuments, intermediateProjects);

                    return new CompilationTracker(newProject, newState, this.SkeletonReferenceCache.Clone());
                }
                else
                {
                    // We may still have a cached generator; we'll have to remember to run generators again since we are making some
                    // change here. We'll also need to update the other state of the driver if appropriate.
                    var generatorInfo = state.GeneratorInfo.WithDocumentsAreFinal(false);

                    if (generatorInfo.Driver != null && translate != null)
                    {
                        generatorInfo = generatorInfo.WithDriver(translate.TransformGeneratorDriver(generatorInfo.Driver));
                    }

                    var newState = new NoCompilationState(generatorInfo);
                    return new CompilationTracker(newProject, newState, this.SkeletonReferenceCache.Clone());
                }
            }

            public ICompilationTracker FreezePartialStateWithTree(SolutionState solution, DocumentState docState, SyntaxTree tree, CancellationToken cancellationToken)
            {
                GetPartialCompilationState(
                    solution, docState.Id,
                    out var inProgressProject,
                    out var compilationPair,
                    out var generatorInfo,
                    out var metadataReferenceToProjectId,
                    cancellationToken);

                // Ensure we actually have the tree we need in there
                if (!compilationPair.CompilationWithoutGeneratedDocuments.SyntaxTrees.Contains(tree))
                {
                    var existingTree = compilationPair.CompilationWithoutGeneratedDocuments.SyntaxTrees.FirstOrDefault(t => t.FilePath == tree.FilePath);
                    if (existingTree != null)
                    {
                        compilationPair = compilationPair.ReplaceSyntaxTree(existingTree, tree);
                        inProgressProject = inProgressProject.UpdateDocument(docState, textChanged: false, recalculateDependentVersions: false);
                    }
                    else
                    {
                        compilationPair = compilationPair.AddSyntaxTree(tree);
                        Debug.Assert(!inProgressProject.DocumentStates.Contains(docState.Id));
                        inProgressProject = inProgressProject.AddDocuments(ImmutableArray.Create(docState));
                    }
                }

                // The user is asking for an in progress snap.  We don't want to create it and then
                // have the compilation immediately disappear.  So we force it to stay around with a ConstantValueSource.
                // As a policy, all partial-state projects are said to have incomplete references, since the state has no guarantees.
                var finalState = FinalState.Create(
                    finalCompilationSource: compilationPair.CompilationWithGeneratedDocuments,
                    compilationWithoutGeneratedFiles: compilationPair.CompilationWithoutGeneratedDocuments,
                    hasSuccessfullyLoaded: false,
                    generatorInfo,
                    finalCompilation: compilationPair.CompilationWithGeneratedDocuments,
                    this.ProjectState.Id,
                    metadataReferenceToProjectId);

                return new CompilationTracker(inProgressProject, finalState, this.SkeletonReferenceCache.Clone());
            }

            /// <summary>
            /// Tries to get the latest snapshot of the compilation without waiting for it to be
            /// fully built. This method takes advantage of the progress side-effect produced during
            /// <see cref="BuildCompilationInfoAsync(SolutionState, CancellationToken)"/>.
            /// It will either return the already built compilation, any
            /// in-progress compilation or any known old compilation in that order of preference.
            /// The compilation state that is returned will have a compilation that is retained so
            /// that it cannot disappear.
            /// </summary>
            private void GetPartialCompilationState(
                SolutionState solution,
                DocumentId id,
                out ProjectState inProgressProject,
                out CompilationPair compilations,
                out CompilationTrackerGeneratorInfo generatorInfo,
                out Dictionary<MetadataReference, ProjectId>? metadataReferenceToProjectId,
                CancellationToken cancellationToken)
            {
                var state = ReadState();
                var compilationWithoutGeneratedDocuments = state.CompilationWithoutGeneratedDocuments;

                // check whether we can bail out quickly for typing case
                var inProgressState = state as InProgressState;

                generatorInfo = state.GeneratorInfo.WithDocumentsAreFinalAndFrozen();

                // all changes left for this document is modifying the given document.
                // we can use current state as it is since we will replace the document with latest document anyway.
                if (inProgressState != null &&
                    compilationWithoutGeneratedDocuments != null &&
                    inProgressState.IntermediateProjects.All(t => IsTouchDocumentActionForDocument(t.action, id)))
                {
                    inProgressProject = ProjectState;

                    // We'll add in whatever generated documents we do have; these may be from a prior run prior to some changes
                    // being made to the project, but it's the best we have so we'll use it.
                    compilations = new CompilationPair(
                        compilationWithoutGeneratedDocuments,
                        compilationWithoutGeneratedDocuments.AddSyntaxTrees(generatorInfo.Documents.States.Values.Select(state => state.GetSyntaxTree(cancellationToken))));

                    // This is likely a bug.  It seems possible to pass out a partial compilation state that we don't
                    // properly record assembly symbols for.
                    metadataReferenceToProjectId = null;
                    SolutionLogger.UseExistingPartialProjectState();
                    return;
                }

                inProgressProject = inProgressState != null ? inProgressState.IntermediateProjects.First().oldState : this.ProjectState;

                // if we already have a final compilation we are done.
                if (compilationWithoutGeneratedDocuments != null && state is FinalState finalState)
                {
                    var finalCompilation = finalState.FinalCompilationWithGeneratedDocuments;
                    Contract.ThrowIfNull(finalCompilation, "We have a FinalState, so we must have a non-null final compilation");

                    compilations = new CompilationPair(compilationWithoutGeneratedDocuments, finalCompilation);

                    // This should hopefully be safe to return as null.  Because we already reached the 'FinalState'
                    // before, we should have already recorded the assembly symbols for it.  So not recording them
                    // again is likely ok (as long as compilations continue to return the same IAssemblySymbols for
                    // the same references across source edits).
                    metadataReferenceToProjectId = null;
                    SolutionLogger.UseExistingFullProjectState();
                    return;
                }

                // 1) if we have an in-progress compilation use it.  
                // 2) If we don't, then create a simple empty compilation/project. 
                // 3) then, make sure that all it's p2p refs and whatnot are correct.
                if (compilationWithoutGeneratedDocuments == null)
                {
                    inProgressProject = inProgressProject.RemoveAllDocuments();
                    compilationWithoutGeneratedDocuments = CreateEmptyCompilation();
                }

                compilations = new CompilationPair(
                    compilationWithoutGeneratedDocuments,
                    compilationWithoutGeneratedDocuments.AddSyntaxTrees(generatorInfo.Documents.States.Values.Select(state => state.GetSyntaxTree(cancellationToken))));

                // Now add in back a consistent set of project references.  For project references
                // try to get either a CompilationReference or a SkeletonReference. This ensures
                // that the in-progress project only reports a reference to another project if it
                // could actually get a reference to that project's metadata.
                var metadataReferences = new List<MetadataReference>();
                var newProjectReferences = new List<ProjectReference>();
                metadataReferences.AddRange(this.ProjectState.MetadataReferences);

                metadataReferenceToProjectId = new Dictionary<MetadataReference, ProjectId>();

                foreach (var projectReference in this.ProjectState.ProjectReferences)
                {
                    var referencedProject = solution.GetProjectState(projectReference.ProjectId);
                    if (referencedProject != null)
                    {
                        if (referencedProject.IsSubmission)
                        {
                            var previousScriptCompilation = solution.GetCompilationAsync(projectReference.ProjectId, cancellationToken).WaitAndGetResult(cancellationToken);

                            // previous submission project must support compilation:
                            RoslynDebug.Assert(previousScriptCompilation != null);

                            compilations = compilations.WithPreviousScriptCompilation(previousScriptCompilation);
                        }
                        else
                        {
                            // get the latest metadata for the partial compilation of the referenced project.
                            var metadata = solution.GetPartialMetadataReference(projectReference, this.ProjectState);

                            if (metadata == null)
                            {
                                // if we failed to get the metadata, check to see if we previously had existing metadata and reuse it instead.
                                var inProgressCompilationNotRef = compilations.CompilationWithGeneratedDocuments;
                                metadata = inProgressCompilationNotRef.ExternalReferences.FirstOrDefault(
                                    r => solution.GetProjectState(inProgressCompilationNotRef.GetAssemblyOrModuleSymbol(r) as IAssemblySymbol)?.Id == projectReference.ProjectId);
                            }

                            if (metadata != null)
                            {
                                newProjectReferences.Add(projectReference);
                                metadataReferences.Add(metadata);
                                metadataReferenceToProjectId.Add(metadata, projectReference.ProjectId);
                            }
                        }
                    }
                }

                inProgressProject = inProgressProject.WithProjectReferences(newProjectReferences);

                if (!Enumerable.SequenceEqual(compilations.CompilationWithoutGeneratedDocuments.ExternalReferences, metadataReferences))
                {
                    compilations = compilations.WithReferences(metadataReferences);
                }

                SolutionLogger.CreatePartialProjectState();
            }

            private static bool IsTouchDocumentActionForDocument(CompilationAndGeneratorDriverTranslationAction action, DocumentId id)
                => action is CompilationAndGeneratorDriverTranslationAction.TouchDocumentAction touchDocumentAction &&
                   touchDocumentAction.DocumentId == id;

            /// <summary>
            /// Gets the final compilation if it is available.
            /// </summary>
            public bool TryGetCompilation([NotNullWhen(true)] out Compilation? compilation)
            {
                var state = ReadState();
                compilation = state.FinalCompilationWithGeneratedDocuments;
                return compilation != null;
            }

            public Task<Compilation> GetCompilationAsync(SolutionState solution, CancellationToken cancellationToken)
            {
                if (this.TryGetCompilation(out var compilation))
                {
                    // PERF: This is a hot code path and Task<TResult> isn't cheap,
                    // so cache the completed tasks to reduce allocations. We also
                    // need to avoid keeping a strong reference to the Compilation,
                    // so use a ConditionalWeakTable.
                    return SpecializedTasks.FromResult(compilation);
                }
                else if (cancellationToken.IsCancellationRequested)
                {
                    // Handle early cancellation here to avoid throwing/catching cancellation exceptions in the async
                    // state machines. This helps reduce the total number of First Chance Exceptions occurring in IDE
                    // typing scenarios.
                    return Task.FromCanceled<Compilation>(cancellationToken);
                }
                else
                {
                    return GetCompilationSlowAsync(solution, cancellationToken);
                }
            }

            private async Task<Compilation> GetCompilationSlowAsync(SolutionState solution, CancellationToken cancellationToken)
            {
                var compilationInfo = await GetOrBuildCompilationInfoAsync(solution, lockGate: true, cancellationToken: cancellationToken).ConfigureAwait(false);
                return compilationInfo.Compilation;
            }

            // <Metalama> This code is used by Try.Metalama.
            public async Task<ImmutableArray<Diagnostic>> GetTransformerDiagnosticsAsync(SolutionState solution, CancellationToken cancellationToken)
            {
                var compilationInfo = await GetOrBuildCompilationInfoAsync(solution, lockGate: true, cancellationToken: cancellationToken).ConfigureAwait(false);

                return compilationInfo.TransformerDiagnostics;
            }
            // </Metalama>

            private async Task<Compilation> GetOrBuildDeclarationCompilationAsync(SolutionServices solutionServices, CancellationToken cancellationToken)
            {
                try
                {
                    cancellationToken.ThrowIfCancellationRequested();

                    using (await _buildLock.DisposableWaitAsync(cancellationToken).ConfigureAwait(false))
                    {
                        var state = ReadState();

                        // we are already in the final stage. just return it.
                        var compilation = state.FinalCompilationWithGeneratedDocuments;
                        if (compilation != null)
                        {
                            return compilation;
                        }

                        compilation = state.CompilationWithoutGeneratedDocuments;
                        if (compilation == null)
                        {
                            // We've got nothing.  Build it from scratch :(
                            return await BuildDeclarationCompilationFromScratchAsync(
                                solutionServices,
                                state.GeneratorInfo,
                                cancellationToken).ConfigureAwait(false);
                        }

                        if (state is AllSyntaxTreesParsedState or FinalState)
                        {
                            // we have full declaration, just use it.
                            return compilation;
                        }

                        (compilation, _, _) = await BuildDeclarationCompilationFromInProgressAsync(solutionServices, (InProgressState)state, compilation, cancellationToken).ConfigureAwait(false);

                        // We must have an in progress compilation. Build off of that.
                        return compilation;
                    }
                }
                catch (Exception e) when (FatalError.ReportAndPropagateUnlessCanceled(e, cancellationToken, ErrorSeverity.Critical))
                {
                    throw ExceptionUtilities.Unreachable;
                }
            }

            private async Task<CompilationInfo> GetOrBuildCompilationInfoAsync(
                SolutionState solution,
                bool lockGate,
                CancellationToken cancellationToken)
            {
                try
                {
                    using (Logger.LogBlock(FunctionId.Workspace_Project_CompilationTracker_BuildCompilationAsync,
                                           s_logBuildCompilationAsync, ProjectState, cancellationToken))
                    {
                        cancellationToken.ThrowIfCancellationRequested();

                        var state = ReadState();

                        // Try to get the built compilation.  If it exists, then we can just return that.
                        var finalCompilation = state.FinalCompilationWithGeneratedDocuments;
                        if (finalCompilation != null)
                        {
                            RoslynDebug.Assert(state.HasSuccessfullyLoaded.HasValue);
<<<<<<< HEAD
                            // <Metalama> This code is used by Try.Metalama.
                            return new CompilationInfo(finalCompilation, state.HasSuccessfullyLoaded.Value, state.GeneratorInfo.Documents, state.TransformerDiagnostics);
                            // </Metalama>
=======
                            return new CompilationInfo(finalCompilation, state.HasSuccessfullyLoaded.Value, state.GeneratorInfo);
>>>>>>> 80a8ce8d
                        }

                        // Otherwise, we actually have to build it.  Ensure that only one thread is trying to
                        // build this compilation at a time.
                        if (lockGate)
                        {
                            using (await _buildLock.DisposableWaitAsync(cancellationToken).ConfigureAwait(false))
                            {
                                return await BuildCompilationInfoAsync(solution, cancellationToken).ConfigureAwait(false);
                            }
                        }
                        else
                        {
                            return await BuildCompilationInfoAsync(solution, cancellationToken).ConfigureAwait(false);
                        }
                    }
                }
                catch (Exception e) when (FatalError.ReportAndPropagateUnlessCanceled(e, cancellationToken, ErrorSeverity.Critical))
                {
                    throw ExceptionUtilities.Unreachable;
                }
            }

            /// <summary>
            /// Builds the compilation matching the project state. In the process of building, also
            /// produce in progress snapshots that can be accessed from other threads.
            /// </summary>
            private async Task<CompilationInfo> BuildCompilationInfoAsync(
                SolutionState solution,
                CancellationToken cancellationToken)
            {
                cancellationToken.ThrowIfCancellationRequested();

                var state = ReadState();

                // if we already have a compilation, we must be already done!  This can happen if two
                // threads were waiting to build, and we came in after the other succeeded.
                var compilation = state.FinalCompilationWithGeneratedDocuments;
                if (compilation != null)
                {
                    RoslynDebug.Assert(state.HasSuccessfullyLoaded.HasValue);
<<<<<<< HEAD
                    // <Metalama> This code is used by Try.Metalama.
                    return new CompilationInfo(compilation, state.HasSuccessfullyLoaded.Value, state.GeneratorInfo.Documents, state.TransformerDiagnostics);
                    // </Metalama>
=======
                    return new CompilationInfo(compilation, state.HasSuccessfullyLoaded.Value, state.GeneratorInfo);
>>>>>>> 80a8ce8d
                }

                compilation = state.CompilationWithoutGeneratedDocuments;

                if (compilation == null)
                {
                    // We've got nothing.  Build it from scratch :(
                    return await BuildCompilationInfoFromScratchAsync(
                        solution,
                        state.GeneratorInfo,
                        cancellationToken).ConfigureAwait(false);
                }

                if (state is AllSyntaxTreesParsedState or FinalState)
                {
                    // We have a declaration compilation, use it to reconstruct the final compilation
                    return await FinalizeCompilationAsync(
                        solution,
                        compilation,
                        state.GeneratorInfo,
                        compilationWithStaleGeneratedTrees: null,
                        cancellationToken).ConfigureAwait(false);
                }
                else
                {
                    // We must have an in progress compilation. Build off of that.
                    return await BuildFinalStateFromInProgressStateAsync(
                        solution, (InProgressState)state, compilation, cancellationToken).ConfigureAwait(false);
                }
            }

            private async Task<CompilationInfo> BuildCompilationInfoFromScratchAsync(
                SolutionState solution,
                CompilationTrackerGeneratorInfo generatorInfo,
                CancellationToken cancellationToken)
            {
                try
                {
                    var compilation = await BuildDeclarationCompilationFromScratchAsync(
                        solution.Services,
                        generatorInfo,
                        cancellationToken).ConfigureAwait(false);

                    return await FinalizeCompilationAsync(
                        solution,
                        compilation,
                        generatorInfo,
                        compilationWithStaleGeneratedTrees: null,
                        cancellationToken).ConfigureAwait(false);
                }
                catch (Exception e) when (FatalError.ReportAndPropagateUnlessCanceled(e, cancellationToken, ErrorSeverity.Critical))
                {
                    throw ExceptionUtilities.Unreachable;
                }
            }

            [PerformanceSensitive(
                "https://github.com/dotnet/roslyn/issues/23582",
                Constraint = "Avoid calling " + nameof(Compilation.AddSyntaxTrees) + " in a loop due to allocation overhead.")]
            private async Task<Compilation> BuildDeclarationCompilationFromScratchAsync(
                SolutionServices solutionServices,
                CompilationTrackerGeneratorInfo generatorInfo,
                CancellationToken cancellationToken)
            {
                try
                {
                    var compilation = CreateEmptyCompilation();

                    using var _ = ArrayBuilder<SyntaxTree>.GetInstance(ProjectState.DocumentStates.Count, out var trees);
                    foreach (var documentState in ProjectState.DocumentStates.GetStatesInCompilationOrder())
                    {
                        cancellationToken.ThrowIfCancellationRequested();
                        // Include the tree even if the content of the document failed to load.
                        trees.Add(await documentState.GetSyntaxTreeAsync(cancellationToken).ConfigureAwait(false));
                    }

                    compilation = compilation.AddSyntaxTrees(trees);
                    WriteState(new AllSyntaxTreesParsedState(compilation, generatorInfo), solutionServices);
                    return compilation;
                }
                catch (Exception e) when (FatalError.ReportAndPropagateUnlessCanceled(e, cancellationToken, ErrorSeverity.Critical))
                {
                    throw ExceptionUtilities.Unreachable;
                }
            }

            private Compilation CreateEmptyCompilation()
            {
                var compilationFactory = this.ProjectState.LanguageServices.GetRequiredService<ICompilationFactoryService>();

                if (this.ProjectState.IsSubmission)
                {
                    return compilationFactory.CreateSubmissionCompilation(
                        this.ProjectState.AssemblyName,
                        this.ProjectState.CompilationOptions!,
                        this.ProjectState.HostObjectType);
                }
                else
                {
                    return compilationFactory.CreateCompilation(
                        this.ProjectState.AssemblyName,
                        this.ProjectState.CompilationOptions!);
                }
            }

            private async Task<CompilationInfo> BuildFinalStateFromInProgressStateAsync(
                SolutionState solution, InProgressState state, Compilation inProgressCompilation, CancellationToken cancellationToken)
            {
                try
                {
                    var (compilationWithoutGenerators, compilationWithGenerators, generatorDriver) = await BuildDeclarationCompilationFromInProgressAsync(solution.Services, state, inProgressCompilation, cancellationToken).ConfigureAwait(false);
                    return await FinalizeCompilationAsync(
                        solution,
                        compilationWithoutGenerators,
                        state.GeneratorInfo.WithDriver(generatorDriver),
                        compilationWithGenerators,
                        cancellationToken).ConfigureAwait(false);
                }
                catch (Exception e) when (FatalError.ReportAndPropagateUnlessCanceled(e, cancellationToken))
                {
                    throw ExceptionUtilities.Unreachable;
                }
            }

            private async Task<(Compilation compilationWithoutGenerators, Compilation? compilationWithGenerators, GeneratorDriver? generatorDriver)> BuildDeclarationCompilationFromInProgressAsync(
                SolutionServices solutionServices, InProgressState state, Compilation compilationWithoutGenerators, CancellationToken cancellationToken)
            {
                try
                {
                    var compilationWithGenerators = state.CompilationWithGeneratedDocuments;
                    var generatorDriver = state.GeneratorInfo.Driver;

                    // If compilationWithGenerators is the same as compilationWithoutGenerators, then it means a prior run of generators
                    // didn't produce any files. In that case, we'll just make compilationWithGenerators null so we avoid doing any
                    // transformations of it multiple times. Otherwise the transformations below and in FinalizeCompilationAsync will try
                    // to update both at once, which is functionally fine but just unnecessary work. This function is always allowed to return
                    // null for compilationWithGenerators in the end, so there's no harm there.
                    if (compilationWithGenerators == compilationWithoutGenerators)
                    {
                        compilationWithGenerators = null;
                    }

                    var intermediateProjects = state.IntermediateProjects;

                    while (!intermediateProjects.IsEmpty)
                    {
                        cancellationToken.ThrowIfCancellationRequested();

                        // We have a list of transformations to get to our final compilation; take the first transformation and apply it.
                        var intermediateProject = intermediateProjects[0];

                        compilationWithoutGenerators = await intermediateProject.action.TransformCompilationAsync(compilationWithoutGenerators, cancellationToken).ConfigureAwait(false);

                        if (compilationWithGenerators != null)
                        {
                            // Also transform the compilation that has generated files; we won't do that though if the transformation either would cause problems with
                            // the generated documents, or if don't have any source generators in the first place.
                            if (intermediateProject.action.CanUpdateCompilationWithStaleGeneratedTreesIfGeneratorsGiveSameOutput &&
                                intermediateProject.oldState.SourceGenerators.Any())
                            {
                                compilationWithGenerators = await intermediateProject.action.TransformCompilationAsync(compilationWithGenerators, cancellationToken).ConfigureAwait(false);
                            }
                            else
                            {
                                compilationWithGenerators = null;
                            }
                        }

                        if (generatorDriver != null)
                        {
                            generatorDriver = intermediateProject.action.TransformGeneratorDriver(generatorDriver);
                        }

                        // We have updated state, so store this new result; this allows us to drop the intermediate state we already processed
                        // even if we were to get cancelled at a later point.
                        intermediateProjects = intermediateProjects.RemoveAt(0);

                        this.WriteState(CompilationTrackerState.Create(
                            compilationWithoutGenerators, state.GeneratorInfo.WithDriver(generatorDriver), compilationWithGenerators, intermediateProjects), solutionServices);
                    }

                    return (compilationWithoutGenerators, compilationWithGenerators, generatorDriver);
                }
                catch (Exception e) when (FatalError.ReportAndPropagateUnlessCanceled(e, cancellationToken, ErrorSeverity.Critical))
                {
                    throw ExceptionUtilities.Unreachable;
                }
            }

            private readonly struct CompilationInfo
            {
                public Compilation Compilation { get; }
                public bool HasSuccessfullyLoaded { get; }
<<<<<<< HEAD
                public TextDocumentStates<SourceGeneratedDocumentState> GeneratedDocuments { get; }
                // <Metalama> This code is used by Try.Metalama.
                public ImmutableArray<Diagnostic> TransformerDiagnostics { get; }
                // </Metalama>

                public CompilationInfo(Compilation compilation, bool hasSuccessfullyLoaded, TextDocumentStates<SourceGeneratedDocumentState> generatedDocuments, ImmutableArray<Diagnostic> transformerDiagnostics)
                {
                    Compilation = compilation;
                    HasSuccessfullyLoaded = hasSuccessfullyLoaded;
                    GeneratedDocuments = generatedDocuments;
                    // <Metalama> This code is used by Try.Metalama.
                    TransformerDiagnostics = transformerDiagnostics;
                    // </Metalama>
=======
                public CompilationTrackerGeneratorInfo GeneratorInfo { get; }

                public CompilationInfo(Compilation compilation, bool hasSuccessfullyLoaded, CompilationTrackerGeneratorInfo generatorInfo)
                {
                    Compilation = compilation;
                    HasSuccessfullyLoaded = hasSuccessfullyLoaded;
                    GeneratorInfo = generatorInfo;
>>>>>>> 80a8ce8d
                }
            }
            
            /// <summary>
            /// Add all appropriate references to the compilation and set it as our final compilation
            /// state.
            /// </summary>
            /// <param name="generatorInfo">The generator info that contains the last run of the documents, if any exists, as
            /// well as the driver that can be used to run if need to.</param>
            /// <param name="compilationWithStaleGeneratedTrees">The compilation from a prior run that contains generated trees, which
            /// match the states included in <paramref name="generatorInfo"/>. If a generator run here produces
            /// the same set of generated documents as are in <paramref name="generatorInfo"/>, and we don't need to make any other
            /// changes to references, we can then use this compilation instead of re-adding source generated files again to the
            /// <paramref name="compilationWithoutGenerators"/>.</param>
            private async Task<CompilationInfo> FinalizeCompilationAsync(
                SolutionState solution,
                Compilation compilationWithoutGenerators,
                CompilationTrackerGeneratorInfo generatorInfo,
                Compilation? compilationWithStaleGeneratedTrees,
                CancellationToken cancellationToken)
            {
                try
                {
                    // if HasAllInformation is false, then this project is always not completed.
                    var hasSuccessfullyLoaded = this.ProjectState.HasAllInformation;

                    var newReferences = new List<MetadataReference>();
                    var metadataReferenceToProjectId = new Dictionary<MetadataReference, ProjectId>();
                    newReferences.AddRange(this.ProjectState.MetadataReferences);

                    foreach (var projectReference in this.ProjectState.ProjectReferences)
                    {
                        var referencedProject = solution.GetProjectState(projectReference.ProjectId);

                        // Even though we're creating a final compilation (vs. an in progress compilation),
                        // it's possible that the target project has been removed.
                        if (referencedProject != null)
                        {
                            // If both projects are submissions, we'll count this as a previous submission link
                            // instead of a regular metadata reference
                            if (referencedProject.IsSubmission)
                            {
                                // if the referenced project is a submission project must be a submission as well:
                                Debug.Assert(this.ProjectState.IsSubmission);

                                // We now need to (potentially) update the prior submission compilation. That Compilation is held in the
                                // ScriptCompilationInfo that we need to replace as a unit.
                                var previousSubmissionCompilation =
                                    await solution.GetCompilationAsync(projectReference.ProjectId, cancellationToken).ConfigureAwait(false);

                                if (compilationWithoutGenerators.ScriptCompilationInfo!.PreviousScriptCompilation != previousSubmissionCompilation)
                                {
                                    compilationWithoutGenerators = compilationWithoutGenerators.WithScriptCompilationInfo(
                                        compilationWithoutGenerators.ScriptCompilationInfo!.WithPreviousScriptCompilation(previousSubmissionCompilation!));

                                    compilationWithStaleGeneratedTrees = compilationWithStaleGeneratedTrees?.WithScriptCompilationInfo(
                                        compilationWithStaleGeneratedTrees.ScriptCompilationInfo!.WithPreviousScriptCompilation(previousSubmissionCompilation!));
                                }
                            }
                            else
                            {
                                var metadataReference = await solution.GetMetadataReferenceAsync(
                                    projectReference, this.ProjectState, cancellationToken).ConfigureAwait(false);

                                // A reference can fail to be created if a skeleton assembly could not be constructed.
                                if (metadataReference != null)
                                {
                                    newReferences.Add(metadataReference);
                                    metadataReferenceToProjectId.Add(metadataReference, projectReference.ProjectId);
                                }
                                else
                                {
                                    hasSuccessfullyLoaded = false;
                                }
                            }
                        }
                    }

                    // Now that we know the set of references this compilation should have, update them if they're not already.
                    // Generators cannot add references, so we can use the same set of references both for the compilation
                    // that doesn't have generated files, and the one we're trying to reuse that has generated files.
                    // Since we updated both of these compilations together in response to edits, we only have to check one
                    // for a potential mismatch.
                    if (!Enumerable.SequenceEqual(compilationWithoutGenerators.ExternalReferences, newReferences))
                    {
                        compilationWithoutGenerators = compilationWithoutGenerators.WithReferences(newReferences);
                        compilationWithStaleGeneratedTrees = compilationWithStaleGeneratedTrees?.WithReferences(newReferences);
                    }

                    // We will finalize the compilation by adding full contents here.
                    Compilation compilationWithGenerators;

                    var compilationFactory = this.ProjectState.LanguageServices.GetRequiredService<ICompilationFactoryService>();
                    // <Metalama>
                    // Metalama TODO #29156: We have disabled the compilation reusing. We should analyze the behavior and enable it again.
                    // if (generatorInfo.DocumentsAreFinal)
                    // {
                    //     // We must have ran generators before, but for some reason had to remake the compilation from scratch.
                    //     // This could happen if the trees were strongly held, but the compilation was entirely garbage collected.
                    //     // Just add in the trees we already have. We don't want to rerun since the consumer of this Solution
                    //     // snapshot has already seen the trees and thus needs to ensure identity of them.
                    //     compilationWithGenerators = compilationWithoutGenerators.AddSyntaxTrees(
                    //         await generatorInfo.Documents.States.Values.SelectAsArrayAsync(state => state.GetSyntaxTreeAsync(cancellationToken)).ConfigureAwait(false));
                    // }
                    // else
                    // </Metalama>
                    {
                        using var generatedDocumentsBuilder = new TemporaryArray<SourceGeneratedDocumentState>();

                        if (ProjectState.SourceGenerators.Any())
                        {
                            // If we don't already have a generator driver, we'll have to create one from scratch
                            if (generatorInfo.Driver == null)
                            {
                                var additionalTexts = this.ProjectState.AdditionalDocumentStates.SelectAsArray(static documentState => documentState.AdditionalText);
                                // <Metalama /> The retrieval of the compilation factory has been moved outside of the block.

                                generatorInfo = generatorInfo.WithDriver(compilationFactory.CreateGeneratorDriver(
                                        this.ProjectState.ParseOptions!,
                                        ProjectState.SourceGenerators,
                                        this.ProjectState.AnalyzerOptions.AnalyzerConfigOptionsProvider,
                                        additionalTexts));
                            }
                            else
                            {
#if DEBUG

                                // Assert that the generator driver is in sync with our additional document states; there's not a public
                                // API to get this, but we'll reflect in DEBUG-only.
                                var driverType = generatorInfo.Driver.GetType();
                                var stateMember = driverType.GetField("_state", System.Reflection.BindingFlags.NonPublic | System.Reflection.BindingFlags.Instance);
                                Contract.ThrowIfNull(stateMember);
                                var additionalTextsMember = stateMember.FieldType.GetField("AdditionalTexts", System.Reflection.BindingFlags.NonPublic | System.Reflection.BindingFlags.Instance);
                                Contract.ThrowIfNull(additionalTextsMember);
                                var state = stateMember.GetValue(generatorInfo.Driver);
                                var additionalTexts = (ImmutableArray<AdditionalText>)additionalTextsMember.GetValue(state)!;

                                Contract.ThrowIfFalse(additionalTexts.Length == this.ProjectState.AdditionalDocumentStates.Count);

#endif
                            }

                            // HACK HACK HACK HACK to address https://github.com/dotnet/roslyn/issues/59818. There, we were running into issues where
                            // a generator being present and consuming syntax was causing all red nodes to be processed. This was problematic when
                            // Razor design time files are also fed in, since those files tend to be quite large. The Razor design time files
                            // aren't produced via a generator, but rather via our legacy IDynamicFileInfo mechanism, so it's also a bit strange
                            // we'd even give them to other generators since that doesn't match the real compiler anyways. This simply removes
                            // all of those trees in an effort to speed things up, and also ensure the design time compilations are a bit more accurate.
                            using var _ = ArrayBuilder<SyntaxTree>.GetInstance(out var treesToRemove);

                            foreach (var documentState in ProjectState.DocumentStates.States)
                            {
                                // This matches the logic in CompileTimeSolutionProvider for which documents are removed when we're
                                // activating the generator.
                                if (documentState.Value.Attributes.DesignTimeOnly)
                                {
                                    treesToRemove.Add(await documentState.Value.GetSyntaxTreeAsync(cancellationToken).ConfigureAwait(false));
                                }
                            }

                            var compilationToRunGeneratorsOn = compilationWithoutGenerators.RemoveSyntaxTrees(treesToRemove);
                            // END HACK HACK HACK HACK.

                            generatorInfo = generatorInfo.WithDriver(generatorInfo.Driver!.RunGenerators(compilationToRunGeneratorsOn, cancellationToken));
                            var runResult = generatorInfo.Driver!.GetRunResult();

                            // We may be able to reuse compilationWithStaleGeneratedTrees if the generated trees are identical. We will assign null
                            // to compilationWithStaleGeneratedTrees if we at any point realize it can't be used. We'll first check the count of trees
                            // if that changed then we absolutely can't reuse it. But if the counts match, we'll then see if each generated tree
                            // content is identical to the prior generation run; if we find a match each time, then the set of the generated trees
                            // and the prior generated trees are identical.
                            if (compilationWithStaleGeneratedTrees != null)
                            {
                                var generatedTreeCount =
                                    runResult.Results.Sum(r => IsGeneratorRunResultToIgnore(r) ? 0 : r.GeneratedSources.Length);

                                if (generatorInfo.Documents.Count != generatedTreeCount)
                                {
                                    compilationWithStaleGeneratedTrees = null;
                                }
                            }

                            foreach (var generatorResult in runResult.Results)
                            {
                                if (IsGeneratorRunResultToIgnore(generatorResult))
                                {
                                    continue;
                                }

                                foreach (var generatedSource in generatorResult.GeneratedSources)
                                {
                                    var existing = FindExistingGeneratedDocumentState(
                                        generatorInfo.Documents,
                                        generatorResult.Generator,
                                        generatedSource.HintName);

                                    if (existing != null)
                                    {
                                        var newDocument = existing.WithUpdatedGeneratedContent(
                                                generatedSource.SourceText,
                                                this.ProjectState.ParseOptions!);

                                        generatedDocumentsBuilder.Add(newDocument);

                                        if (newDocument != existing)
                                            compilationWithStaleGeneratedTrees = null;
                                    }
                                    else
                                    {
                                        // NOTE: the use of generatedSource.SyntaxTree to fetch the path and options is OK,
                                        // since the tree is a lazy tree and that won't trigger the parse.
                                        var identity = SourceGeneratedDocumentIdentity.Generate(
                                            ProjectState.Id,
                                            generatedSource.HintName,
                                            generatorResult.Generator,
                                            generatedSource.SyntaxTree.FilePath);

                                        generatedDocumentsBuilder.Add(
                                            SourceGeneratedDocumentState.Create(
                                                identity,
                                                generatedSource.SourceText,
                                                generatedSource.SyntaxTree.Options,
                                                this.ProjectState.LanguageServices,
                                                solution.Services));

                                        // The count of trees was the same, but something didn't match up. Since we're here, at least one tree
                                        // was added, and an equal number must have been removed. Rather than trying to incrementally update
                                        // this compilation, we'll just toss this and re-add all the trees.
                                        compilationWithStaleGeneratedTrees = null;
                                    }
                                }
                            }
                        }

                        // If we didn't null out this compilation, it means we can actually use it
                        if (compilationWithStaleGeneratedTrees != null)
                        {
                            compilationWithGenerators = compilationWithStaleGeneratedTrees;
                            generatorInfo = generatorInfo.WithDocumentsAreFinal(true);
                        }
                        else
                        {
                            // We produced new documents, so time to create new state for it
                            var generatedDocuments = new TextDocumentStates<SourceGeneratedDocumentState>(generatedDocumentsBuilder.ToImmutableAndClear());
                            compilationWithGenerators = compilationWithoutGenerators.AddSyntaxTrees(
                                await generatedDocuments.States.Values.SelectAsArrayAsync(state => state.GetSyntaxTreeAsync(cancellationToken)).ConfigureAwait(false));
                            generatorInfo = new CompilationTrackerGeneratorInfo(generatedDocuments, generatorInfo.Driver, documentsAreFinal: true);
                        }
                    }
                    
                    // <Metalama> This code is used by Try.Metalama.
                    ImmutableArray<Diagnostic> transformerDiagnostics = default;

                    if (!compilationWithGenerators.GetParseDiagnostics(cancellationToken).HasAnyErrors())
                    {
                        var transformers = this.ProjectState.AnalyzerReferences.SelectMany(a => a.GetTransformers()).ToImmutableArray();
                        var plugins = this.ProjectState.AnalyzerReferences.SelectMany(a => a.GetPlugins()).ToImmutableArray();

                        var loader = this.ProjectState.LanguageServices.WorkspaceServices.GetRequiredService<IAnalyzerService>().GetLoader();

                        var runTransformers = compilationFactory.GetRunTransformersDelegate(transformers, plugins, this.ProjectState.AnalyzerOptions.AnalyzerConfigOptionsProvider, loader);
                        if (runTransformers != null)
                            (compilationWithGenerators, transformerDiagnostics) = runTransformers(compilationWithGenerators);
                    }
                    // </Metalama>

                    var finalState = FinalState.Create(
                        compilationWithGenerators,
                        compilationWithoutGenerators,
                        hasSuccessfullyLoaded,
                        generatorInfo,
                        compilationWithGenerators,
                        this.ProjectState.Id,
                        metadataReferenceToProjectId,
                        // <Metalama> This code is used by Try.Metalama.
                        transformerDiagnostics
                        // </Metalama>
                        );

                    this.WriteState(finalState, solution.Services);

<<<<<<< HEAD
                    return new CompilationInfo(compilationWithGenerators, hasSuccessfullyLoaded, generatorInfo.Documents,
                        // <Metalama> This code is used by Try.Metalama.
                        transformerDiagnostics
                        // </Metalama>
                        );
=======
                    return new CompilationInfo(compilationWithGenerators, hasSuccessfullyLoaded, generatorInfo);
>>>>>>> 80a8ce8d
                }
                catch (OperationCanceledException) when (cancellationToken.IsCancellationRequested)
                {
                    // Explicitly force a yield point here.  This addresses a problem on .net framework where it's
                    // possible that cancelling this task chain ends up stack overflowing as the TPL attempts to
                    // synchronously recurse through the tasks to execute antecedent work.  This will force continuations
                    // here to run asynchronously preventing the stack overflow.
                    // See https://github.com/dotnet/roslyn/issues/56356 for more details.
                    // note: this can be removed if this code only needs to run on .net core (as the stack overflow issue
                    // does not exist there).
                    await Task.Yield().ConfigureAwait(false);
                    throw;
                }
                catch (Exception e) when (FatalError.ReportAndPropagateUnlessCanceled(e, cancellationToken, ErrorSeverity.Critical))
                {
                    throw ExceptionUtilities.Unreachable;
                }

                // Local functions
                static SourceGeneratedDocumentState? FindExistingGeneratedDocumentState(
                    TextDocumentStates<SourceGeneratedDocumentState> states,
                    ISourceGenerator generator,
                    string hintName)
                {
                    var generatorAssemblyName = SourceGeneratedDocumentIdentity.GetGeneratorAssemblyName(generator);
                    var generatorTypeName = SourceGeneratedDocumentIdentity.GetGeneratorTypeName(generator);

                    foreach (var (_, state) in states.States)
                    {
                        if (state.SourceGeneratorAssemblyName != generatorAssemblyName)
                            continue;

                        if (state.SourceGeneratorTypeName != generatorTypeName)
                            continue;

                        if (state.HintName != hintName)
                            continue;

                        return state;
                    }

                    return null;
                }
            }

            /// <summary>
            /// Attempts to get (without waiting) a metadata reference to a possibly in progress
            /// compilation. Only actual compilation references are returned. Could potentially 
            /// return null if nothing can be provided.
            /// </summary>
            public MetadataReference? GetPartialMetadataReference(ProjectState fromProject, ProjectReference projectReference)
            {
                var state = ReadState();

                if (ProjectState.LanguageServices == fromProject.LanguageServices)
                {
                    // if we have a compilation and its the correct language, use a simple compilation reference in any
                    // state it happens to be in right now
                    if (state.CompilationWithoutGeneratedDocuments is { } compilation)
                        return compilation.ToMetadataReference(projectReference.Aliases, projectReference.EmbedInteropTypes);
                }
                else
                {
                    // Cross project reference.  We need a skeleton reference.  Skeletons are too expensive to
                    // generate on demand.  So just try to see if we can grab the last generated skeleton for that
                    // project.
                    var properties = new MetadataReferenceProperties(aliases: projectReference.Aliases, embedInteropTypes: projectReference.EmbedInteropTypes);
                    return this.SkeletonReferenceCache.TryGetAlreadyBuiltMetadataReference(properties);
                }

                return null;
            }

            public Task<bool> HasSuccessfullyLoadedAsync(SolutionState solution, CancellationToken cancellationToken)
            {
                var state = this.ReadState();

                if (state.HasSuccessfullyLoaded.HasValue)
                {
                    return state.HasSuccessfullyLoaded.Value ? SpecializedTasks.True : SpecializedTasks.False;
                }
                else
                {
                    return HasSuccessfullyLoadedSlowAsync(solution, cancellationToken);
                }
            }

            private async Task<bool> HasSuccessfullyLoadedSlowAsync(SolutionState solution, CancellationToken cancellationToken)
            {
                var compilationInfo = await GetOrBuildCompilationInfoAsync(solution, lockGate: true, cancellationToken: cancellationToken).ConfigureAwait(false);
                return compilationInfo.HasSuccessfullyLoaded;
            }

            public async ValueTask<TextDocumentStates<SourceGeneratedDocumentState>> GetSourceGeneratedDocumentStatesAsync(SolutionState solution, CancellationToken cancellationToken)
            {
                // If we don't have any generators, then we know we have no generated files, so we can skip the computation entirely.
                if (!this.ProjectState.SourceGenerators.Any())
                {
                    return TextDocumentStates<SourceGeneratedDocumentState>.Empty;
                }

                var compilationInfo = await GetOrBuildCompilationInfoAsync(solution, lockGate: true, cancellationToken: cancellationToken).ConfigureAwait(false);
                return compilationInfo.GeneratorInfo.Documents;
            }

            public async ValueTask<ImmutableArray<Diagnostic>> GetSourceGeneratorDiagnosticsAsync(SolutionState solution, CancellationToken cancellationToken)
            {
                if (!this.ProjectState.SourceGenerators.Any())
                {
                    return ImmutableArray<Diagnostic>.Empty;
                }

                var compilationInfo = await GetOrBuildCompilationInfoAsync(solution, lockGate: true, cancellationToken: cancellationToken).ConfigureAwait(false);

                var driverRunResult = compilationInfo.GeneratorInfo.Driver?.GetRunResult();
                if (driverRunResult is null)
                {
                    return ImmutableArray<Diagnostic>.Empty;
                }

                using var _ = ArrayBuilder<Diagnostic>.GetInstance(capacity: driverRunResult.Diagnostics.Length, out var builder);

                foreach (var result in driverRunResult.Results)
                {
                    if (!IsGeneratorRunResultToIgnore(result))
                    {
                        builder.AddRange(result.Diagnostics);
                    }
                }

                return builder.ToImmutableAndClear();
            }

            public SourceGeneratedDocumentState? TryGetSourceGeneratedDocumentStateForAlreadyGeneratedId(DocumentId documentId)
            {
                var state = ReadState();

                // If we are in FinalState, then we have correctly ran generators and then know the final contents of the
                // Compilation. The GeneratedDocuments can be filled for intermediate states, but those aren't guaranteed to be
                // correct and can be re-ran later.
                return state is FinalState finalState ? finalState.GeneratorInfo.Documents.GetState(documentId) : null;
            }

            // HACK HACK HACK HACK around a problem introduced by https://github.com/dotnet/sdk/pull/24928. The Razor generator is
            // controlled by a flag that lives in an .editorconfig file; in the IDE we generally don't run the generator and instead use
            // the design-time files added through the legacy IDynamicFileInfo API. When we're doing Hot Reload we then
            // remove those legacy files and remove the .editorconfig file that is supposed to disable the generator, for the Hot
            // Reload pass we then are running the generator. This is done in the CompileTimeSolutionProvider.
            //
            // https://github.com/dotnet/sdk/pull/24928 introduced an issue where even though the Razor generator is being told to not
            // run, it still runs anyways. As a tactical fix rather than reverting that PR, for Visual Studio 17.3 Preview 2 we are going
            // to do a hack here which is to rip out generated files.

            private bool IsGeneratorRunResultToIgnore(GeneratorRunResult result)
            {
                var globalOptions = this.ProjectState.AnalyzerOptions.AnalyzerConfigOptionsProvider.GlobalOptions;

                // This matches the implementation in https://github.com/chsienki/sdk/blob/4696442a24e3972417fb9f81f182420df0add107/src/RazorSdk/SourceGenerators/RazorSourceGenerator.RazorProviders.cs#L27-L28
                var suppressGenerator = globalOptions.TryGetValue("build_property.SuppressRazorSourceGenerator", out var option) && option == "true";

                if (!suppressGenerator)
                    return false;

                var generatorType = result.Generator.GetGeneratorType();
                return generatorType.FullName == "Microsoft.NET.Sdk.Razor.SourceGenerators.RazorSourceGenerator" &&
                       generatorType.Assembly.GetName().Name == "Microsoft.NET.Sdk.Razor.SourceGenerators";
            }

            // END HACK HACK HACK HACK, or the setup of it at least; once this hack is removed the calls to IsGeneratorRunResultToIgnore
            // need to be cleaned up.

            #region Versions and Checksums

            // Dependent Versions are stored on compilation tracker so they are more likely to survive when unrelated solution branching occurs.

            private AsyncLazy<VersionStamp>? _lazyDependentVersion;
            private AsyncLazy<VersionStamp>? _lazyDependentSemanticVersion;
            private AsyncLazy<Checksum>? _lazyDependentChecksum;

            public Task<VersionStamp> GetDependentVersionAsync(SolutionState solution, CancellationToken cancellationToken)
            {
                if (_lazyDependentVersion == null)
                {
                    var tmp = solution; // temp. local to avoid a closure allocation for the fast path
                    // note: solution is captured here, but it will go away once GetValueAsync executes.
                    Interlocked.CompareExchange(ref _lazyDependentVersion, new AsyncLazy<VersionStamp>(c => ComputeDependentVersionAsync(tmp, c), cacheResult: true), null);
                }

                return _lazyDependentVersion.GetValueAsync(cancellationToken);
            }

            private async Task<VersionStamp> ComputeDependentVersionAsync(SolutionState solution, CancellationToken cancellationToken)
            {
                var projectState = this.ProjectState;
                var projVersion = projectState.Version;
                var docVersion = await projectState.GetLatestDocumentVersionAsync(cancellationToken).ConfigureAwait(false);

                var version = docVersion.GetNewerVersion(projVersion);
                foreach (var dependentProjectReference in projectState.ProjectReferences)
                {
                    cancellationToken.ThrowIfCancellationRequested();

                    if (solution.ContainsProject(dependentProjectReference.ProjectId))
                    {
                        var dependentProjectVersion = await solution.GetDependentVersionAsync(dependentProjectReference.ProjectId, cancellationToken).ConfigureAwait(false);
                        version = dependentProjectVersion.GetNewerVersion(version);
                    }
                }

                return version;
            }

            public Task<VersionStamp> GetDependentSemanticVersionAsync(SolutionState solution, CancellationToken cancellationToken)
            {
                if (_lazyDependentSemanticVersion == null)
                {
                    var tmp = solution; // temp. local to avoid a closure allocation for the fast path
                    // note: solution is captured here, but it will go away once GetValueAsync executes.
                    Interlocked.CompareExchange(ref _lazyDependentSemanticVersion, new AsyncLazy<VersionStamp>(c => ComputeDependentSemanticVersionAsync(tmp, c), cacheResult: true), null);
                }

                return _lazyDependentSemanticVersion.GetValueAsync(cancellationToken);
            }

            private async Task<VersionStamp> ComputeDependentSemanticVersionAsync(SolutionState solution, CancellationToken cancellationToken)
            {
                var projectState = this.ProjectState;
                var version = await projectState.GetSemanticVersionAsync(cancellationToken).ConfigureAwait(false);

                foreach (var dependentProjectReference in projectState.ProjectReferences)
                {
                    cancellationToken.ThrowIfCancellationRequested();

                    if (solution.ContainsProject(dependentProjectReference.ProjectId))
                    {
                        var dependentProjectVersion = await solution.GetDependentSemanticVersionAsync(dependentProjectReference.ProjectId, cancellationToken).ConfigureAwait(false);
                        version = dependentProjectVersion.GetNewerVersion(version);
                    }
                }

                return version;
            }

            public Task<Checksum> GetDependentChecksumAsync(SolutionState solution, CancellationToken cancellationToken)
            {
                if (_lazyDependentChecksum == null)
                {
                    var tmp = solution; // temp. local to avoid a closure allocation for the fast path
                    // note: solution is captured here, but it will go away once GetValueAsync executes.
                    Interlocked.CompareExchange(ref _lazyDependentChecksum, new AsyncLazy<Checksum>(c => ComputeDependentChecksumAsync(tmp, c), cacheResult: true), null);
                }

                return _lazyDependentChecksum.GetValueAsync(cancellationToken);
            }

            private async Task<Checksum> ComputeDependentChecksumAsync(SolutionState solution, CancellationToken cancellationToken)
            {
                using var tempChecksumArray = TemporaryArray<Checksum>.Empty;

                // Get the checksum for the project itself.
                var projectChecksum = await this.ProjectState.GetChecksumAsync(cancellationToken).ConfigureAwait(false);
                tempChecksumArray.Add(projectChecksum);

                // Calculate a checksum this project and for each dependent project that could affect semantics for
                // this project. Ensure that the checksum calculation orders the projects consistently so that we get
                // the same checksum across sessions of VS.  Note: we use the project filepath+name as a unique way
                // to reference a project.  This matches the logic in our persistence-service implemention as to how
                // information is associated with a project.
                var transitiveDependencies = solution.GetProjectDependencyGraph().GetProjectsThatThisProjectTransitivelyDependsOn(this.ProjectState.Id);
                var orderedProjectIds = transitiveDependencies.OrderBy(id =>
                {
                    var depProject = solution.GetRequiredProjectState(id);
                    return (depProject.FilePath, depProject.Name);
                });

                foreach (var projectId in orderedProjectIds)
                {
                    var referencedProject = solution.GetRequiredProjectState(projectId);

                    // Note that these checksums should only actually be calculated once, if the project is unchanged
                    // the same checksum will be returned.
                    var referencedProjectChecksum = await referencedProject.GetChecksumAsync(cancellationToken).ConfigureAwait(false);
                    tempChecksumArray.Add(referencedProjectChecksum);
                }

                return Checksum.Create(tempChecksumArray.ToImmutableAndClear());
            }

            #endregion
        }
    }
}<|MERGE_RESOLUTION|>--- conflicted
+++ resolved
@@ -468,13 +468,9 @@
                         if (finalCompilation != null)
                         {
                             RoslynDebug.Assert(state.HasSuccessfullyLoaded.HasValue);
-<<<<<<< HEAD
                             // <Metalama> This code is used by Try.Metalama.
-                            return new CompilationInfo(finalCompilation, state.HasSuccessfullyLoaded.Value, state.GeneratorInfo.Documents, state.TransformerDiagnostics);
+                            return new CompilationInfo(finalCompilation, state.HasSuccessfullyLoaded.Value, state.GeneratorInfo, state.TransformerDiagnostics);
                             // </Metalama>
-=======
-                            return new CompilationInfo(finalCompilation, state.HasSuccessfullyLoaded.Value, state.GeneratorInfo);
->>>>>>> 80a8ce8d
                         }
 
                         // Otherwise, we actually have to build it.  Ensure that only one thread is trying to
@@ -516,13 +512,9 @@
                 if (compilation != null)
                 {
                     RoslynDebug.Assert(state.HasSuccessfullyLoaded.HasValue);
-<<<<<<< HEAD
                     // <Metalama> This code is used by Try.Metalama.
-                    return new CompilationInfo(compilation, state.HasSuccessfullyLoaded.Value, state.GeneratorInfo.Documents, state.TransformerDiagnostics);
+                    return new CompilationInfo(compilation, state.HasSuccessfullyLoaded.Value, state.GeneratorInfo, state.TransformerDiagnostics);
                     // </Metalama>
-=======
-                    return new CompilationInfo(compilation, state.HasSuccessfullyLoaded.Value, state.GeneratorInfo);
->>>>>>> 80a8ce8d
                 }
 
                 compilation = state.CompilationWithoutGeneratedDocuments;
@@ -716,29 +708,19 @@
             {
                 public Compilation Compilation { get; }
                 public bool HasSuccessfullyLoaded { get; }
-<<<<<<< HEAD
-                public TextDocumentStates<SourceGeneratedDocumentState> GeneratedDocuments { get; }
+                public CompilationTrackerGeneratorInfo GeneratorInfo { get; }
                 // <Metalama> This code is used by Try.Metalama.
                 public ImmutableArray<Diagnostic> TransformerDiagnostics { get; }
                 // </Metalama>
 
-                public CompilationInfo(Compilation compilation, bool hasSuccessfullyLoaded, TextDocumentStates<SourceGeneratedDocumentState> generatedDocuments, ImmutableArray<Diagnostic> transformerDiagnostics)
+                public CompilationInfo(Compilation compilation, bool hasSuccessfullyLoaded, CompilationTrackerGeneratorInfo generatorInfo, ImmutableArray<Diagnostic> transformerDiagnostics)
                 {
                     Compilation = compilation;
                     HasSuccessfullyLoaded = hasSuccessfullyLoaded;
-                    GeneratedDocuments = generatedDocuments;
+                    GeneratorInfo = generatorInfo;
                     // <Metalama> This code is used by Try.Metalama.
                     TransformerDiagnostics = transformerDiagnostics;
                     // </Metalama>
-=======
-                public CompilationTrackerGeneratorInfo GeneratorInfo { get; }
-
-                public CompilationInfo(Compilation compilation, bool hasSuccessfullyLoaded, CompilationTrackerGeneratorInfo generatorInfo)
-                {
-                    Compilation = compilation;
-                    HasSuccessfullyLoaded = hasSuccessfullyLoaded;
-                    GeneratorInfo = generatorInfo;
->>>>>>> 80a8ce8d
                 }
             }
             
@@ -1020,15 +1002,11 @@
 
                     this.WriteState(finalState, solution.Services);
 
-<<<<<<< HEAD
-                    return new CompilationInfo(compilationWithGenerators, hasSuccessfullyLoaded, generatorInfo.Documents,
+                    return new CompilationInfo(compilationWithGenerators, hasSuccessfullyLoaded, generatorInfo,
                         // <Metalama> This code is used by Try.Metalama.
                         transformerDiagnostics
                         // </Metalama>
                         );
-=======
-                    return new CompilationInfo(compilationWithGenerators, hasSuccessfullyLoaded, generatorInfo);
->>>>>>> 80a8ce8d
                 }
                 catch (OperationCanceledException) when (cancellationToken.IsCancellationRequested)
                 {
