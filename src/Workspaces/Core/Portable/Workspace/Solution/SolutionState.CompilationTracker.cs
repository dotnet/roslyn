--- conflicted
+++ resolved
@@ -808,47 +808,23 @@
                         telemetryCollector,
                         cancellationToken).ConfigureAwait(false);
 
-<<<<<<< HEAD
-                    var compilationFactory = this.ProjectState.LanguageServices.GetRequiredService<ICompilationFactoryService>();
-                    // <Metalama>
-                    // Metalama TODO #29156: We have disabled the compilation reusing. We should analyze the behavior and enable it again.
-                    // Search for #29156 to find the affected tests.
-                    // if (generatorInfo.DocumentsAreFinal)
-                    // {
-                    //     // We must have ran generators before, but for some reason had to remake the compilation from scratch.
-                    //     // This could happen if the trees were strongly held, but the compilation was entirely garbage collected.
-                    //     // Just add in the trees we already have. We don't want to rerun since the consumer of this Solution
-                    //     // snapshot has already seen the trees and thus needs to ensure identity of them.
-                    //     compilationWithGenerators = compilationWithoutGenerators.AddSyntaxTrees(
-                    //         await generatorInfo.Documents.States.Values.SelectAsArrayAsync(state => state.GetSyntaxTreeAsync(cancellationToken)).ConfigureAwait(false));
-                    // }
-                    // else
+                    // <Metalama> This code is used by Try.Metalama.
+                    ImmutableArray<Diagnostic> transformerDiagnostics = default;
+
+                    if (!compilationWithGeneratedFiles.GetParseDiagnostics(cancellationToken).HasAnyErrors())
+                    {
+                        var transformers = this.ProjectState.AnalyzerReferences.SelectMany(a => a.GetTransformers()).ToImmutableArray();
+
+                        var loader = this.ProjectState.LanguageServices.SolutionServices.GetRequiredService<IAnalyzerService>().GetLoader();
+
+                        var compilationFactory = this.ProjectState.LanguageServices.GetRequiredService<ICompilationFactoryService>();
+
+                        var runTransformers = compilationFactory.GetRunTransformersDelegate(transformers, this.ProjectState.AnalyzerOptions.AnalyzerConfigOptionsProvider, loader);
+                        if (runTransformers != null)
+                            (compilationWithGeneratedFiles, transformerDiagnostics) = runTransformers(compilationWithGeneratedFiles);
+                    }
                     // </Metalama>
-                    {
-                        using var generatedDocumentsBuilder = new TemporaryArray<SourceGeneratedDocumentState>();
-
-                        if (!ProjectState.SourceGenerators.Any())
-                        {
-                            // We don't have any generators, so if we have a compilation from a previous run with generated files, we definitely can't use it anymore
-                            compilationWithStaleGeneratedTrees = null;
-                        }
-                        else // we have a generator
-                        {
-                            // If we don't already have a generator driver, we'll have to create one from scratch
-                            if (generatorInfo.Driver == null)
-                            {
-                                var additionalTexts = this.ProjectState.AdditionalDocumentStates.SelectAsArray(static documentState => documentState.AdditionalText);
-                                // <Metalama /> The retrieval of the compilation factory has been moved outside of the block.
-
-                                generatorInfo = generatorInfo.WithDriver(compilationFactory.CreateGeneratorDriver(
-                                        this.ProjectState.ParseOptions!,
-                                        ProjectState.SourceGenerators.ToImmutableArray(),
-                                        this.ProjectState.AnalyzerOptions.AnalyzerConfigOptionsProvider,
-                                        additionalTexts));
-                            }
-                            else
-                            {
-=======
+
                     var finalState = FinalState.Create(
                         compilationWithGeneratedFiles,
                         compilationWithoutGeneratedFiles,
@@ -856,11 +832,19 @@
                         nextGeneratorInfo,
                         compilationWithGeneratedFiles,
                         this.ProjectState.Id,
-                        metadataReferenceToProjectId);
+                        metadataReferenceToProjectId,
+                        // <Metalama> This code is used by Try.Metalama.
+                        transformerDiagnostics
+                        // </Metalama>
+                        );
 
                     this.WriteState(finalState);
 
-                    return new CompilationInfo(compilationWithGeneratedFiles, hasSuccessfullyLoaded, nextGeneratorInfo);
+                    return new CompilationInfo(compilationWithGeneratedFiles, hasSuccessfullyLoaded, nextGeneratorInfo,
+                        // <Metalama> This code is used by Try.Metalama.
+                        transformerDiagnostics
+                        // </Metalama>
+                        );
                 }
                 catch (OperationCanceledException) when (cancellationToken.IsCancellationRequested)
                 {
@@ -887,19 +871,23 @@
                 ISourceGeneratorTelemetryCollectorWorkspaceService? telemetryCollector,
                 CancellationToken cancellationToken)
             {
-                if (generatorInfo.DocumentsAreFinal)
-                {
-                    // We must have ran generators before, but for some reason had to remake the compilation from
-                    // scratch. This could happen if the trees were strongly held, but the compilation was entirely
-                    // garbage collected. Just add in the trees we already have. We don't want to rerun since the
-                    // consumer of this Solution snapshot has already seen the trees and thus needs to ensure identity
-                    // of them.
-                    var compilationWithGeneratedFiles = compilationWithoutGeneratedFiles.AddSyntaxTrees(
-                        await generatorInfo.Documents.States.Values.SelectAsArrayAsync(state => state.GetSyntaxTreeAsync(cancellationToken)).ConfigureAwait(false));
-
-                    // Will reuse the generator info since we're reusing all the trees from within it.
-                    return (compilationWithGeneratedFiles, generatorInfo);
-                }
+                // <Metalama>
+                // Metalama TODO #29156: We have disabled the compilation reusing. We should analyze the behavior and enable it again.
+                // Search for #29156 to find the affected tests.
+                // if (generatorInfo.DocumentsAreFinal)
+                // {
+                //     // We must have ran generators before, but for some reason had to remake the compilation from
+                //     // scratch. This could happen if the trees were strongly held, but the compilation was entirely
+                //     // garbage collected. Just add in the trees we already have. We don't want to rerun since the
+                //     // consumer of this Solution snapshot has already seen the trees and thus needs to ensure identity
+                //     // of them.
+                //     var compilationWithGeneratedFiles = compilationWithoutGeneratedFiles.AddSyntaxTrees(
+                //         await generatorInfo.Documents.States.Values.SelectAsArrayAsync(state => state.GetSyntaxTreeAsync(cancellationToken)).ConfigureAwait(false));
+
+                //     // Will reuse the generator info since we're reusing all the trees from within it.
+                //     return (compilationWithGeneratedFiles, generatorInfo);
+                // }
+                // </Metalama>
 
                 if (!this.ProjectState.SourceGenerators.Any())
                 {
@@ -939,7 +927,6 @@
                 }
                 else
                 {
->>>>>>> 81d92746
 #if DEBUG
 
                     // Assert that the generator driver is in sync with our additional document states; there's not a public
@@ -1051,39 +1038,9 @@
                     }
                 }
 
-<<<<<<< HEAD
-                    // <Metalama> This code is used by Try.Metalama.
-                    ImmutableArray<Diagnostic> transformerDiagnostics = default;
-
-                    if (!compilationWithGenerators.GetParseDiagnostics(cancellationToken).HasAnyErrors())
-                    {
-                        var transformers = this.ProjectState.AnalyzerReferences.SelectMany(a => a.GetTransformers()).ToImmutableArray();
-
-                        var loader = this.ProjectState.LanguageServices.SolutionServices.GetRequiredService<IAnalyzerService>().GetLoader();
-
-                        var runTransformers = compilationFactory.GetRunTransformersDelegate(transformers, this.ProjectState.AnalyzerOptions.AnalyzerConfigOptionsProvider, loader);
-                        if (runTransformers != null)
-                            (compilationWithGenerators, transformerDiagnostics) = runTransformers(compilationWithGenerators);
-                    }
-                    // </Metalama>
-
-                    var finalState = FinalState.Create(
-                        compilationWithGenerators,
-                        compilationWithoutGenerators,
-                        hasSuccessfullyLoaded,
-                        generatorInfo,
-                        compilationWithGenerators,
-                        this.ProjectState.Id,
-                        metadataReferenceToProjectId,
-                        // <Metalama> This code is used by Try.Metalama.
-                        transformerDiagnostics
-                        // </Metalama>
-                        );
-=======
                 // If we didn't null out this compilation, it means we can actually use it
                 if (compilationWithStaleGeneratedTrees != null)
                     return (compilationWithStaleGeneratedTrees, generatorInfo.WithDocumentsAreFinal(true));
->>>>>>> 81d92746
 
                 // We produced new documents, so time to create new state for it
                 var generatedDocuments = new TextDocumentStates<SourceGeneratedDocumentState>(generatedDocumentsBuilder.ToImmutableAndClear());
@@ -1091,33 +1048,6 @@
                     await generatedDocuments.States.Values.SelectAsArrayAsync(state => state.GetSyntaxTreeAsync(cancellationToken)).ConfigureAwait(false));
                 return (compilationWithGeneratedFiles, new CompilationTrackerGeneratorInfo(generatedDocuments, generatorInfo.Driver, documentsAreFinal: true));
 
-<<<<<<< HEAD
-                    return new CompilationInfo(compilationWithGenerators, hasSuccessfullyLoaded, generatorInfo,
-                        // <Metalama> This code is used by Try.Metalama.
-                        transformerDiagnostics
-                        // </Metalama>
-                        );
-                }
-                catch (OperationCanceledException) when (cancellationToken.IsCancellationRequested)
-                {
-                    // Explicitly force a yield point here.  This addresses a problem on .net framework where it's
-                    // possible that cancelling this task chain ends up stack overflowing as the TPL attempts to
-                    // synchronously recurse through the tasks to execute antecedent work.  This will force continuations
-                    // here to run asynchronously preventing the stack overflow.
-                    // See https://github.com/dotnet/roslyn/issues/56356 for more details.
-                    // note: this can be removed if this code only needs to run on .net core (as the stack overflow issue
-                    // does not exist there).
-                    await Task.Yield().ConfigureAwait(false);
-                    throw;
-                }
-                catch (Exception e) when (FatalError.ReportAndPropagateUnlessCanceled(e, cancellationToken, ErrorSeverity.Critical))
-                {
-                    throw ExceptionUtilities.Unreachable();
-                }
-
-                // Local functions
-=======
->>>>>>> 81d92746
                 static SourceGeneratedDocumentState? FindExistingGeneratedDocumentState(
                     TextDocumentStates<SourceGeneratedDocumentState> states,
                     ISourceGenerator generator,
