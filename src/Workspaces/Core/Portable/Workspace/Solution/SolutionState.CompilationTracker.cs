﻿// Licensed to the .NET Foundation under one or more agreements.
// The .NET Foundation licenses this file to you under the MIT license.
// See the LICENSE file in the project root for more information.

using System;
using System.Collections.Generic;
using System.Collections.Immutable;
using System.Diagnostics;
using System.Diagnostics.CodeAnalysis;
using System.Linq;
using System.Threading;
using System.Threading.Tasks;
using Microsoft.CodeAnalysis;
using Microsoft.CodeAnalysis.Diagnostics;
using Microsoft.CodeAnalysis.ErrorReporting;
using Microsoft.CodeAnalysis.Host;
using Microsoft.CodeAnalysis.Internal.Log;
using Microsoft.CodeAnalysis.Logging;
using Microsoft.CodeAnalysis.PooledObjects;
using Microsoft.CodeAnalysis.Shared.Collections;
using Microsoft.CodeAnalysis.SourceGeneratorTelemetry;
using Roslyn.Utilities;

namespace Microsoft.CodeAnalysis
{
    internal partial class SolutionCompilationState
    {
        /// <summary>
        /// Tracks the changes made to a project and provides the facility to get a lazily built
        /// compilation for that project.  As the compilation is being built, the partial results are
        /// stored as well so that they can be used in the 'in progress' workspace snapshot.
        /// </summary>
        private partial class CompilationTracker : ICompilationTracker
        {
            private static readonly Func<ProjectState, string> s_logBuildCompilationAsync =
                state => string.Join(",", state.AssemblyName, state.DocumentStates.Count);

            public ProjectState ProjectState { get; }

            /// <summary>
            /// Access via the <see cref="ReadState"/> and <see cref="WriteState"/> methods.
            /// </summary>
            private CompilationTrackerState _stateDoNotAccessDirectly;

            // guarantees only one thread is building at a time
            private readonly SemaphoreSlim _buildLock = new(initialCount: 1);

            public SkeletonReferenceCache SkeletonReferenceCache { get; }

            /// <summary>
            /// Set via a feature flag to enable strict validation of the compilations that are produced, in that they match the original states. This validation is expensive, so we don't want it
            /// running in normal production scenarios.
            /// </summary>
            private readonly bool _validateStates;

            private CompilationTracker(
                ProjectState project,
                CompilationTrackerState state,
                SkeletonReferenceCache cachedSkeletonReferences)
            {
                Contract.ThrowIfNull(project);

                this.ProjectState = project;
                _stateDoNotAccessDirectly = state;
                this.SkeletonReferenceCache = cachedSkeletonReferences;

                _validateStates = project.LanguageServices.SolutionServices.GetRequiredService<IWorkspaceConfigurationService>().Options.ValidateCompilationTrackerStates;

                ValidateState(state);
            }

            /// <summary>
            /// Creates a tracker for the provided project.  The tracker will be in the 'empty' state
            /// and will have no extra information beyond the project itself.
            /// </summary>
            public CompilationTracker(ProjectState project)
                : this(project, CompilationTrackerState.Empty, cachedSkeletonReferences: new())
            {
            }

            private CompilationTrackerState ReadState()
                => Volatile.Read(ref _stateDoNotAccessDirectly);

            private void WriteState(CompilationTrackerState state)
            {
                Volatile.Write(ref _stateDoNotAccessDirectly, state);
                ValidateState(state);
            }

            public GeneratorDriver? GeneratorDriver
            {
                get
                {
                    var state = this.ReadState();
                    return state.GeneratorInfo.Driver;
                }
            }

            public bool ContainsAssemblyOrModuleOrDynamic(ISymbol symbol, bool primary)
            {
                Debug.Assert(symbol.Kind is SymbolKind.Assembly or
                             SymbolKind.NetModule or
                             SymbolKind.DynamicType);
                var state = this.ReadState();

                var unrootedSymbolSet = (state as FinalState)?.UnrootedSymbolSet;
                if (unrootedSymbolSet == null)
                {
                    // this was not a tracker that has handed out a compilation (all compilations handed out must be
                    // owned by a 'FinalState').  So this symbol could not be from us.
                    return false;
                }

                return unrootedSymbolSet.Value.ContainsAssemblyOrModuleOrDynamic(symbol, primary);
            }

            /// <summary>
            /// Creates a new instance of the compilation info, retaining any already built
            /// compilation state as the now 'old' state
            /// </summary>
            public ICompilationTracker Fork(
                ProjectState newProject,
                CompilationAndGeneratorDriverTranslationAction? translate)
            {
                var state = ReadState();

                var baseCompilation = state.CompilationWithoutGeneratedDocuments;
                if (baseCompilation != null)
                {
                    var intermediateProjects = state is InProgressState inProgressState
                        ? inProgressState.IntermediateProjects
                        : ImmutableList<(ProjectState oldState, CompilationAndGeneratorDriverTranslationAction action)>.Empty;

                    if (translate is not null)
                    {
                        // We have a translation action; are we able to merge it with the prior one?
                        var merged = false;
                        if (intermediateProjects.Any())
                        {
                            var (priorState, priorAction) = intermediateProjects.Last();
                            var mergedTranslation = translate.TryMergeWithPrior(priorAction);
                            if (mergedTranslation != null)
                            {
                                // We can replace the prior action with this new one
                                intermediateProjects = intermediateProjects.SetItem(intermediateProjects.Count - 1,
                                    (oldState: priorState, mergedTranslation));
                                merged = true;
                            }
                        }

                        if (!merged)
                        {
                            // Just add it to the end
                            intermediateProjects = intermediateProjects.Add((oldState: this.ProjectState, translate));
                        }
                    }

                    var newState = CompilationTrackerState.Create(
                        baseCompilation, state.GeneratorInfo, state.FinalCompilationWithGeneratedDocuments, intermediateProjects);

                    return new CompilationTracker(newProject, newState, this.SkeletonReferenceCache.Clone());
                }
                else
                {
                    // We may still have a cached generator; we'll have to remember to run generators again since we are making some
                    // change here. We'll also need to update the other state of the driver if appropriate.
                    var generatorInfo = state.GeneratorInfo.WithDocumentsAreFinal(false);

                    if (generatorInfo.Driver != null && translate != null)
                    {
                        generatorInfo = generatorInfo.WithDriver(translate.TransformGeneratorDriver(generatorInfo.Driver));
                    }

                    var newState = new NoCompilationState(generatorInfo);
                    return new CompilationTracker(newProject, newState, this.SkeletonReferenceCache.Clone());
                }
            }

            public ICompilationTracker FreezePartialStateWithTree(
                SolutionCompilationState compilationState,
                DocumentState docState,
                SyntaxTree tree,
                CancellationToken cancellationToken)
            {
                GetPartialCompilationState(
                    compilationState, docState.Id,
                    out var inProgressProject,
                    out var compilationPair,
                    out var generatorInfo,
                    out var metadataReferenceToProjectId,
                    cancellationToken);

                // Ensure we actually have the tree we need in there; note that if the tree is present, then we know the document must also be
                // present in inProgressProject, since those are both updated in parallel.
                //
                // the tree that we have been given was directly returned from the document state that we're also being passed --
                // the only reason we're requesting it earlier is this code is running under a lock in
                // SolutionState.WithFrozenPartialCompilationIncludingSpecificDocument.
                if (!compilationPair.CompilationWithoutGeneratedDocuments.ContainsSyntaxTree(tree))
                {
                    // We do not have the exact tree. It either means this document was recently added, or the tree was recently changed.
                    // We now need to update both the inProgressState and the compilation. There are several possibilities we want to consider:
                    //
                    // 1. An earlier version of the document is present in the compilation, and we just need to update it to the current version
                    // 2. The tree wasn't present in the original snapshot at all, and we just need to add the tree.
                    // 3. The tree wasn't present in the original snapshot, but an older file had been removed that had the same file path.
                    //    As a heuristic, we remove the old one so we don't end up with duplicate trees.
                    //
                    // Note it's possible that we simply had never tried to produce a compilation yet for this project at all, in that case
                    // GetPartialCompilationState would have produced an empty compilation, and it would have updated inProgressProject to
                    // remove all the documents. Thus, that is no different than the "add" case above.
                    if (inProgressProject.DocumentStates.TryGetState(docState.Id, out var oldState))
                    {
                        // Scenario 1. The document had been previously parsed and it's there, so we can update it with our current state
                        // This call should be instant, since the compilation already must exist that contains this tree. Note if no compilation existed
                        // GetPartialCompilationState would have produced an empty one, and removed any documents, so inProgressProject.DocumentStates would
                        // have been empty originally.
                        var oldTree = oldState.GetSyntaxTree(cancellationToken);

                        compilationPair = compilationPair.ReplaceSyntaxTree(oldTree, tree);
                        inProgressProject = inProgressProject.UpdateDocument(docState, contentChanged: true);
                    }
                    else
                    {
                        // We're in either scenario 2 or 3. Do we have an existing tree to try replacing? Note: the file path here corresponds to Document.FilePath.
                        // If a document's file path is null, we then substitute Document.Name, so we usually expect there to be a unique string regardless.
                        var oldTree = compilationPair.CompilationWithoutGeneratedDocuments.SyntaxTrees.FirstOrDefault(t => t.FilePath == tree.FilePath);
                        if (oldTree == null)
                        {
                            // Scenario 2.
                            compilationPair = compilationPair.AddSyntaxTree(tree);
                            inProgressProject = inProgressProject.AddDocuments(ImmutableArray.Create(docState));
                        }
                        else
                        {
                            // Scenario 3.
                            compilationPair = compilationPair.ReplaceSyntaxTree(oldTree, tree);

                            // The old tree came from some other document with a different ID then we started with -- if the document ID still existed we would have
                            // been in the Scenario 1 case instead. We'll find the old document ID, remove that state, and then add ours.
                            var oldDocumentId = DocumentState.GetDocumentIdForTree(oldTree);
                            Contract.ThrowIfNull(oldDocumentId, $"{nameof(oldTree)} came from the compilation produced by the workspace, so the document ID should have existed.");
                            inProgressProject = inProgressProject
                                .RemoveDocuments(ImmutableArray.Create(oldDocumentId))
                                .AddDocuments(ImmutableArray.Create(docState));
                        }
                    }
                }

                // At this point, we now absolutely should have our tree in the compilation
                Contract.ThrowIfFalse(compilationPair.CompilationWithoutGeneratedDocuments.ContainsSyntaxTree(tree));

                // The user is asking for an in progress snap.  We don't want to create it and then
                // have the compilation immediately disappear.  So we force it to stay around with a ConstantValueSource.
                // As a policy, all partial-state projects are said to have incomplete references, since the state has no guarantees.
                var finalState = FinalState.Create(
                    finalCompilationSource: compilationPair.CompilationWithGeneratedDocuments,
                    compilationWithoutGeneratedFiles: compilationPair.CompilationWithoutGeneratedDocuments,
                    hasSuccessfullyLoaded: false,
                    generatorInfo,
                    finalCompilation: compilationPair.CompilationWithGeneratedDocuments,
                    this.ProjectState.Id,
                    metadataReferenceToProjectId);

                return new CompilationTracker(inProgressProject, finalState, this.SkeletonReferenceCache.Clone());
            }

            /// <summary>
            /// Tries to get the latest snapshot of the compilation without waiting for it to be fully built. This
            /// method takes advantage of the progress side-effect produced during <see
            /// cref="BuildCompilationInfoAsync"/>. It will either return the already built compilation, any in-progress
            /// compilation or any known old compilation in that order of preference. The compilation state that is
            /// returned will have a compilation that is retained so that it cannot disappear.
            /// </summary>
            private void GetPartialCompilationState(
                SolutionCompilationState compilationState,
                DocumentId id,
                out ProjectState inProgressProject,
                out CompilationPair compilations,
                out CompilationTrackerGeneratorInfo generatorInfo,
                out Dictionary<MetadataReference, ProjectId>? metadataReferenceToProjectId,
                CancellationToken cancellationToken)
            {
                var state = ReadState();
                var compilationWithoutGeneratedDocuments = state.CompilationWithoutGeneratedDocuments;

                // check whether we can bail out quickly for typing case
                var inProgressState = state as InProgressState;

                generatorInfo = state.GeneratorInfo.WithDocumentsAreFinalAndFrozen();
                inProgressProject = inProgressState != null ? inProgressState.IntermediateProjects.First().oldState : this.ProjectState;

                // all changes left for this document is modifying the given document; since the compilation is already fully up to date
                // we don't need to do any further checking of it's references
                if (inProgressState != null &&
                    compilationWithoutGeneratedDocuments != null &&
                    inProgressState.IntermediateProjects.All(t => IsTouchDocumentActionForDocument(t.action, id)))
                {
                    // We'll add in whatever generated documents we do have; these may be from a prior run prior to some changes
                    // being made to the project, but it's the best we have so we'll use it.
                    compilations = new CompilationPair(
                        compilationWithoutGeneratedDocuments,
                        compilationWithoutGeneratedDocuments.AddSyntaxTrees(generatorInfo.Documents.States.Values.Select(state => state.GetSyntaxTree(cancellationToken))));

                    // This is likely a bug.  It seems possible to pass out a partial compilation state that we don't
                    // properly record assembly symbols for.
                    metadataReferenceToProjectId = null;
                    SolutionLogger.UseExistingPartialProjectState();
                    return;
                }

                // if we already have a final compilation we are done.
                if (compilationWithoutGeneratedDocuments != null && state is FinalState finalState)
                {
                    var finalCompilation = finalState.FinalCompilationWithGeneratedDocuments;
                    Contract.ThrowIfNull(finalCompilation, "We have a FinalState, so we must have a non-null final compilation");

                    compilations = new CompilationPair(compilationWithoutGeneratedDocuments, finalCompilation);

                    // This should hopefully be safe to return as null.  Because we already reached the 'FinalState'
                    // before, we should have already recorded the assembly symbols for it.  So not recording them
                    // again is likely ok (as long as compilations continue to return the same IAssemblySymbols for
                    // the same references across source edits).
                    metadataReferenceToProjectId = null;
                    SolutionLogger.UseExistingFullProjectState();
                    return;
                }

                // 1) if we have an in-progress compilation use it.  
                // 2) If we don't, then create a simple empty compilation/project. 
                // 3) then, make sure that all it's p2p refs and whatnot are correct.
                if (compilationWithoutGeneratedDocuments == null)
                {
                    inProgressProject = inProgressProject.RemoveAllDocuments();
                    compilationWithoutGeneratedDocuments = CreateEmptyCompilation();
                }

                compilations = new CompilationPair(
                    compilationWithoutGeneratedDocuments,
                    compilationWithoutGeneratedDocuments.AddSyntaxTrees(generatorInfo.Documents.States.Values.Select(state => state.GetSyntaxTree(cancellationToken))));

                // Now add in back a consistent set of project references.  For project references
                // try to get either a CompilationReference or a SkeletonReference. This ensures
                // that the in-progress project only reports a reference to another project if it
                // could actually get a reference to that project's metadata.
                var metadataReferences = new List<MetadataReference>();
                var newProjectReferences = new List<ProjectReference>();
                metadataReferences.AddRange(this.ProjectState.MetadataReferences);

                metadataReferenceToProjectId = new Dictionary<MetadataReference, ProjectId>();

                foreach (var projectReference in this.ProjectState.ProjectReferences)
                {
                    var referencedProject = compilationState.Solution.GetProjectState(projectReference.ProjectId);
                    if (referencedProject != null)
                    {
                        if (referencedProject.IsSubmission)
                        {
                            var previousScriptCompilation = compilationState.GetCompilationAsync(
                                projectReference.ProjectId, cancellationToken).WaitAndGetResult(cancellationToken);

                            // previous submission project must support compilation:
                            RoslynDebug.Assert(previousScriptCompilation != null);

                            compilations = compilations.WithPreviousScriptCompilation(previousScriptCompilation);
                        }
                        else
                        {
                            // get the latest metadata for the partial compilation of the referenced project.
                            var metadata = compilationState.GetPartialMetadataReference(projectReference, this.ProjectState);

                            if (metadata == null)
                            {
                                // if we failed to get the metadata, check to see if we previously had existing metadata and reuse it instead.
                                var inProgressCompilationNotRef = compilations.CompilationWithGeneratedDocuments;
                                metadata = inProgressCompilationNotRef.ExternalReferences.FirstOrDefault(
                                    r => SolutionCompilationState.GetProjectId(inProgressCompilationNotRef.GetAssemblyOrModuleSymbol(r) as IAssemblySymbol) == projectReference.ProjectId);
                            }

                            if (metadata != null)
                            {
                                newProjectReferences.Add(projectReference);
                                metadataReferences.Add(metadata);
                                metadataReferenceToProjectId.Add(metadata, projectReference.ProjectId);
                            }
                        }
                    }
                }

                inProgressProject = inProgressProject.WithProjectReferences(newProjectReferences);

                if (!Enumerable.SequenceEqual(compilations.CompilationWithoutGeneratedDocuments.ExternalReferences, metadataReferences))
                {
                    compilations = compilations.WithReferences(metadataReferences);
                }

                SolutionLogger.CreatePartialProjectState();
            }

            private static bool IsTouchDocumentActionForDocument(CompilationAndGeneratorDriverTranslationAction action, DocumentId id)
                => action is CompilationAndGeneratorDriverTranslationAction.TouchDocumentAction touchDocumentAction &&
                   touchDocumentAction.DocumentId == id;

            /// <summary>
            /// Gets the final compilation if it is available.
            /// </summary>
            public bool TryGetCompilation([NotNullWhen(true)] out Compilation? compilation)
            {
                var state = ReadState();
                compilation = state.FinalCompilationWithGeneratedDocuments;
                return compilation != null;
            }

            public Task<Compilation> GetCompilationAsync(SolutionCompilationState compilationState, CancellationToken cancellationToken)
            {
                if (this.TryGetCompilation(out var compilation))
                {
                    return Task.FromResult(compilation);
                }
                else if (cancellationToken.IsCancellationRequested)
                {
                    // Handle early cancellation here to avoid throwing/catching cancellation exceptions in the async
                    // state machines. This helps reduce the total number of First Chance Exceptions occurring in IDE
                    // typing scenarios.
                    return Task.FromCanceled<Compilation>(cancellationToken);
                }
                else
                {
                    return GetCompilationSlowAsync(compilationState, cancellationToken);
                }
            }

            private async Task<Compilation> GetCompilationSlowAsync(
                SolutionCompilationState compilationState, CancellationToken cancellationToken)
            {
                var compilationInfo = await GetOrBuildCompilationInfoAsync(compilationState, lockGate: true, cancellationToken: cancellationToken).ConfigureAwait(false);
                return compilationInfo.Compilation;
            }

            // <Metalama> This code is used by Try.Metalama.
            public async Task<ImmutableArray<Diagnostic>> GetTransformerDiagnosticsAsync(SolutionState solution, CancellationToken cancellationToken)
            {
                var compilationInfo = await GetOrBuildCompilationInfoAsync(solution, lockGate: true, cancellationToken: cancellationToken).ConfigureAwait(false);

                return compilationInfo.TransformerDiagnostics;
            }
            // </Metalama>

            private async Task<CompilationInfo> GetOrBuildCompilationInfoAsync(
                SolutionCompilationState compilationState,
                bool lockGate,
                CancellationToken cancellationToken)
            {
                try
                {
                    using (Logger.LogBlock(FunctionId.Workspace_Project_CompilationTracker_BuildCompilationAsync,
                                           s_logBuildCompilationAsync, ProjectState, cancellationToken))
                    {
                        cancellationToken.ThrowIfCancellationRequested();

                        var state = ReadState();

                        // Try to get the built compilation.  If it exists, then we can just return that.
                        var finalCompilation = state.FinalCompilationWithGeneratedDocuments;
                        if (finalCompilation != null)
                        {
                            RoslynDebug.Assert(state.HasSuccessfullyLoaded.HasValue);
                            // <Metalama> This code is used by Try.Metalama.
                            return new CompilationInfo(finalCompilation, state.HasSuccessfullyLoaded.Value, state.GeneratorInfo, state.TransformerDiagnostics);
                            // </Metalama>
                        }

                        // Otherwise, we actually have to build it.  Ensure that only one thread is trying to
                        // build this compilation at a time.
                        if (lockGate)
                        {
                            using (await _buildLock.DisposableWaitAsync(cancellationToken).ConfigureAwait(false))
                            {
                                return await BuildCompilationInfoAsync(compilationState, cancellationToken).ConfigureAwait(false);
                            }
                        }
                        else
                        {
                            return await BuildCompilationInfoAsync(compilationState, cancellationToken).ConfigureAwait(false);
                        }
                    }
                }
                catch (Exception e) when (FatalError.ReportAndPropagateUnlessCanceled(e, cancellationToken, ErrorSeverity.Critical))
                {
                    throw ExceptionUtilities.Unreachable();
                }
            }

            /// <summary>
            /// Builds the compilation matching the project state. In the process of building, also
            /// produce in progress snapshots that can be accessed from other threads.
            /// </summary>
            private async Task<CompilationInfo> BuildCompilationInfoAsync(
                SolutionCompilationState compilationState,
                CancellationToken cancellationToken)
            {
                cancellationToken.ThrowIfCancellationRequested();

                var state = ReadState();

                // if we already have a compilation, we must be already done!  This can happen if two
                // threads were waiting to build, and we came in after the other succeeded.
                var compilation = state.FinalCompilationWithGeneratedDocuments;
                if (compilation != null)
                {
                    RoslynDebug.Assert(state.HasSuccessfullyLoaded.HasValue);
                    // <Metalama> This code is used by Try.Metalama.
                    return new CompilationInfo(compilation, state.HasSuccessfullyLoaded.Value, state.GeneratorInfo, state.TransformerDiagnostics);
                    // </Metalama>
                }

                compilation = state.CompilationWithoutGeneratedDocuments;

                if (compilation == null)
                {
                    // We've got nothing.  Build it from scratch :(
                    return await BuildCompilationInfoFromScratchAsync(
                        compilationState,
                        state.GeneratorInfo,
                        cancellationToken).ConfigureAwait(false);
                }

                if (state is AllSyntaxTreesParsedState or FinalState)
                {
                    // We have a declaration compilation, use it to reconstruct the final compilation
                    return await FinalizeCompilationAsync(
                        compilationState,
                        compilation,
                        state.GeneratorInfo,
                        compilationWithStaleGeneratedTrees: null,
                        cancellationToken).ConfigureAwait(false);
                }
                else
                {
                    // We must have an in progress compilation. Build off of that.
                    return await BuildFinalStateFromInProgressStateAsync(
                        compilationState, (InProgressState)state, compilation, cancellationToken).ConfigureAwait(false);
                }
            }

            private async Task<CompilationInfo> BuildCompilationInfoFromScratchAsync(
                SolutionCompilationState compilationState,
                CompilationTrackerGeneratorInfo generatorInfo,
                CancellationToken cancellationToken)
            {
                try
                {
                    var compilation = await BuildDeclarationCompilationFromScratchAsync(
                        generatorInfo, cancellationToken).ConfigureAwait(false);

                    return await FinalizeCompilationAsync(
                        compilationState,
                        compilation,
                        generatorInfo,
                        compilationWithStaleGeneratedTrees: null,
                        cancellationToken).ConfigureAwait(false);
                }
                catch (Exception e) when (FatalError.ReportAndPropagateUnlessCanceled(e, cancellationToken, ErrorSeverity.Critical))
                {
                    throw ExceptionUtilities.Unreachable();
                }
            }

            [PerformanceSensitive(
                "https://github.com/dotnet/roslyn/issues/23582",
                Constraint = "Avoid calling " + nameof(Compilation.AddSyntaxTrees) + " in a loop due to allocation overhead.")]
            private async Task<Compilation> BuildDeclarationCompilationFromScratchAsync(
                CompilationTrackerGeneratorInfo generatorInfo,
                CancellationToken cancellationToken)
            {
                try
                {
                    var compilation = CreateEmptyCompilation();

                    using var _ = ArrayBuilder<SyntaxTree>.GetInstance(ProjectState.DocumentStates.Count, out var trees);
                    foreach (var documentState in ProjectState.DocumentStates.GetStatesInCompilationOrder())
                    {
                        cancellationToken.ThrowIfCancellationRequested();
                        // Include the tree even if the content of the document failed to load.
                        trees.Add(await documentState.GetSyntaxTreeAsync(cancellationToken).ConfigureAwait(false));
                    }

                    compilation = compilation.AddSyntaxTrees(trees);
                    WriteState(new AllSyntaxTreesParsedState(compilation, generatorInfo));
                    return compilation;
                }
                catch (Exception e) when (FatalError.ReportAndPropagateUnlessCanceled(e, cancellationToken, ErrorSeverity.Critical))
                {
                    throw ExceptionUtilities.Unreachable();
                }
            }

            private Compilation CreateEmptyCompilation()
            {
                var compilationFactory = this.ProjectState.LanguageServices.GetRequiredService<ICompilationFactoryService>();

                if (this.ProjectState.IsSubmission)
                {
                    return compilationFactory.CreateSubmissionCompilation(
                        this.ProjectState.AssemblyName,
                        this.ProjectState.CompilationOptions!,
                        this.ProjectState.HostObjectType);
                }
                else
                {
                    return compilationFactory.CreateCompilation(
                        this.ProjectState.AssemblyName,
                        this.ProjectState.CompilationOptions!);
                }
            }

            private async Task<CompilationInfo> BuildFinalStateFromInProgressStateAsync(
                SolutionCompilationState compilationState, InProgressState state, Compilation inProgressCompilation, CancellationToken cancellationToken)
            {
                try
                {
                    var (compilationWithoutGenerators, compilationWithGenerators, generatorDriver) = await BuildDeclarationCompilationFromInProgressAsync(
                        state, inProgressCompilation, cancellationToken).ConfigureAwait(false);

                    return await FinalizeCompilationAsync(
                        compilationState,
                        compilationWithoutGenerators,
                        state.GeneratorInfo.WithDriver(generatorDriver),
                        compilationWithGenerators,
                        cancellationToken).ConfigureAwait(false);
                }
                catch (Exception e) when (FatalError.ReportAndPropagateUnlessCanceled(e, cancellationToken))
                {
                    throw ExceptionUtilities.Unreachable();
                }
            }

            private async Task<(Compilation compilationWithoutGenerators, Compilation? compilationWithGenerators, GeneratorDriver? generatorDriver)> BuildDeclarationCompilationFromInProgressAsync(
                InProgressState state, Compilation compilationWithoutGenerators, CancellationToken cancellationToken)
            {
                try
                {
                    var compilationWithGenerators = state.CompilationWithGeneratedDocuments;
                    var generatorDriver = state.GeneratorInfo.Driver;

                    // If compilationWithGenerators is the same as compilationWithoutGenerators, then it means a prior run of generators
                    // didn't produce any files. In that case, we'll just make compilationWithGenerators null so we avoid doing any
                    // transformations of it multiple times. Otherwise the transformations below and in FinalizeCompilationAsync will try
                    // to update both at once, which is functionally fine but just unnecessary work. This function is always allowed to return
                    // null for compilationWithGenerators in the end, so there's no harm there.
                    if (compilationWithGenerators == compilationWithoutGenerators)
                    {
                        compilationWithGenerators = null;
                    }

                    var intermediateProjects = state.IntermediateProjects;

                    while (!intermediateProjects.IsEmpty)
                    {
                        cancellationToken.ThrowIfCancellationRequested();

                        // We have a list of transformations to get to our final compilation; take the first transformation and apply it.
                        var intermediateProject = intermediateProjects[0];

                        compilationWithoutGenerators = await intermediateProject.action.TransformCompilationAsync(compilationWithoutGenerators, cancellationToken).ConfigureAwait(false);

                        if (compilationWithGenerators != null)
                        {
                            // Also transform the compilation that has generated files; we won't do that though if the transformation either would cause problems with
                            // the generated documents, or if don't have any source generators in the first place.
                            if (intermediateProject.action.CanUpdateCompilationWithStaleGeneratedTreesIfGeneratorsGiveSameOutput &&
                                intermediateProject.oldState.SourceGenerators.Any())
                            {
                                compilationWithGenerators = await intermediateProject.action.TransformCompilationAsync(compilationWithGenerators, cancellationToken).ConfigureAwait(false);
                            }
                            else
                            {
                                compilationWithGenerators = null;
                            }
                        }

                        if (generatorDriver != null)
                        {
                            generatorDriver = intermediateProject.action.TransformGeneratorDriver(generatorDriver);
                        }

                        // We have updated state, so store this new result; this allows us to drop the intermediate state we already processed
                        // even if we were to get cancelled at a later point.
                        intermediateProjects = intermediateProjects.RemoveAt(0);

                        this.WriteState(CompilationTrackerState.Create(
                            compilationWithoutGenerators, state.GeneratorInfo.WithDriver(generatorDriver), compilationWithGenerators, intermediateProjects));
                    }

                    return (compilationWithoutGenerators, compilationWithGenerators, generatorDriver);
                }
                catch (Exception e) when (FatalError.ReportAndPropagateUnlessCanceled(e, cancellationToken, ErrorSeverity.Critical))
                {
                    throw ExceptionUtilities.Unreachable();
                }
            }

            // <Metalama>
            private readonly struct CompilationInfo(Compilation compilation, bool hasSuccessfullyLoaded, CompilationTrackerGeneratorInfo generatorInfo, ImmutableArray<Diagnostic> transformerDiagnostics)
            // </Metalama>
            {
                public Compilation Compilation { get; } = compilation;
                public bool HasSuccessfullyLoaded { get; } = hasSuccessfullyLoaded;
                public CompilationTrackerGeneratorInfo GeneratorInfo { get; } = generatorInfo;
                // <Metalama> This code is used by Try.Metalama.
                public ImmutableArray<Diagnostic> TransformerDiagnostics { get; } = transformerDiagnostics;
                // </Metalama>
            }

            /// <summary>
            /// Add all appropriate references to the compilation and set it as our final compilation
            /// state.
            /// </summary>
            /// <param name="generatorInfo">The generator info that contains the last run of the documents, if any exists, as
            /// well as the driver that can be used to run if need to.</param>
            /// <param name="compilationWithStaleGeneratedTrees">The compilation from a prior run that contains generated trees, which
            /// match the states included in <paramref name="generatorInfo"/>. If a generator run here produces
            /// the same set of generated documents as are in <paramref name="generatorInfo"/>, and we don't need to make any other
            /// changes to references, we can then use this compilation instead of re-adding source generated files again to the
            /// <paramref name="compilationWithoutGeneratedFiles"/>.</param>
            private async Task<CompilationInfo> FinalizeCompilationAsync(
                SolutionCompilationState compilationState,
                Compilation compilationWithoutGeneratedFiles,
                CompilationTrackerGeneratorInfo generatorInfo,
                Compilation? compilationWithStaleGeneratedTrees,
                CancellationToken cancellationToken)
            {
                try
                {
                    // Project is complete only if the following are all true:
                    //  1. HasAllInformation flag is set for the project
                    //  2. Either the project has non-zero metadata references OR this is the corlib project.
                    //     For the latter, we use a heuristic if the underlying compilation defines "System.Object" type.
                    var hasSuccessfullyLoaded = this.ProjectState.HasAllInformation &&
                        (this.ProjectState.MetadataReferences.Count > 0 ||
                         compilationWithoutGeneratedFiles.GetTypeByMetadataName("System.Object") != null);

                    var newReferences = new List<MetadataReference>();
                    var metadataReferenceToProjectId = new Dictionary<MetadataReference, ProjectId>();
                    newReferences.AddRange(this.ProjectState.MetadataReferences);

                    foreach (var projectReference in this.ProjectState.ProjectReferences)
                    {
                        var referencedProject = compilationState.Solution.GetProjectState(projectReference.ProjectId);

                        // Even though we're creating a final compilation (vs. an in progress compilation),
                        // it's possible that the target project has been removed.
                        if (referencedProject != null)
                        {
                            // If both projects are submissions, we'll count this as a previous submission link
                            // instead of a regular metadata reference
                            if (referencedProject.IsSubmission)
                            {
                                // if the referenced project is a submission project must be a submission as well:
                                Debug.Assert(this.ProjectState.IsSubmission);

                                // We now need to (potentially) update the prior submission compilation. That Compilation is held in the
                                // ScriptCompilationInfo that we need to replace as a unit.
                                var previousSubmissionCompilation =
                                    await compilationState.GetCompilationAsync(
                                        projectReference.ProjectId, cancellationToken).ConfigureAwait(false);

                                if (compilationWithoutGeneratedFiles.ScriptCompilationInfo!.PreviousScriptCompilation != previousSubmissionCompilation)
                                {
                                    compilationWithoutGeneratedFiles = compilationWithoutGeneratedFiles.WithScriptCompilationInfo(
                                        compilationWithoutGeneratedFiles.ScriptCompilationInfo!.WithPreviousScriptCompilation(previousSubmissionCompilation!));

                                    compilationWithStaleGeneratedTrees = compilationWithStaleGeneratedTrees?.WithScriptCompilationInfo(
                                        compilationWithStaleGeneratedTrees.ScriptCompilationInfo!.WithPreviousScriptCompilation(previousSubmissionCompilation!));
                                }
                            }
                            else
                            {
                                var metadataReference = await compilationState.GetMetadataReferenceAsync(
                                    projectReference, this.ProjectState, cancellationToken).ConfigureAwait(false);

                                // A reference can fail to be created if a skeleton assembly could not be constructed.
                                if (metadataReference != null)
                                {
                                    newReferences.Add(metadataReference);
                                    metadataReferenceToProjectId.Add(metadataReference, projectReference.ProjectId);
                                }
                                else
                                {
                                    hasSuccessfullyLoaded = false;
                                }
                            }
                        }
                    }

                    // Now that we know the set of references this compilation should have, update them if they're not already.
                    // Generators cannot add references, so we can use the same set of references both for the compilation
                    // that doesn't have generated files, and the one we're trying to reuse that has generated files.
                    // Since we updated both of these compilations together in response to edits, we only have to check one
                    // for a potential mismatch.
                    if (!Enumerable.SequenceEqual(compilationWithoutGeneratedFiles.ExternalReferences, newReferences))
                    {
                        compilationWithoutGeneratedFiles = compilationWithoutGeneratedFiles.WithReferences(newReferences);
                        compilationWithStaleGeneratedTrees = compilationWithStaleGeneratedTrees?.WithReferences(newReferences);
                    }

                    // We will finalize the compilation by adding full contents here.
                    var (compilationWithGeneratedFiles, nextGeneratorInfo) = await AddExistingOrComputeNewGeneratorInfoAsync(
                        compilationState,
                        compilationWithoutGeneratedFiles,
                        generatorInfo,
                        compilationWithStaleGeneratedTrees,
                        cancellationToken).ConfigureAwait(false);

                    // <Metalama> This code is used by Try.Metalama.
                    ImmutableArray<Diagnostic> transformerDiagnostics = default;

                    if (!compilationWithGeneratedFiles.GetParseDiagnostics(cancellationToken).HasAnyErrors())
                    {
                        var transformers = this.ProjectState.AnalyzerReferences.SelectMany(a => a.GetTransformers()).ToImmutableArray();

                        var loader = this.ProjectState.LanguageServices.SolutionServices.GetRequiredService<IAnalyzerService>().GetLoader();

                        var compilationFactory = this.ProjectState.LanguageServices.GetRequiredService<ICompilationFactoryService>();

                        var runTransformers = compilationFactory.GetRunTransformersDelegate(transformers, this.ProjectState.AnalyzerOptions.AnalyzerConfigOptionsProvider, loader);
                        if (runTransformers != null)
                            (compilationWithGeneratedFiles, transformerDiagnostics) = runTransformers(compilationWithGeneratedFiles);
                    }
                    // </Metalama>

                    var finalState = FinalState.Create(
                        compilationWithGeneratedFiles,
                        compilationWithoutGeneratedFiles,
                        hasSuccessfullyLoaded,
                        nextGeneratorInfo,
                        compilationWithGeneratedFiles,
                        this.ProjectState.Id,
                        metadataReferenceToProjectId,
                        // <Metalama> This code is used by Try.Metalama.
                        transformerDiagnostics
                        // </Metalama>
                        );

                    this.WriteState(finalState);

                    return new CompilationInfo(compilationWithGeneratedFiles, hasSuccessfullyLoaded, nextGeneratorInfo,
                        // <Metalama> This code is used by Try.Metalama.
                        transformerDiagnostics
                        // </Metalama>
                        );
                }
                catch (OperationCanceledException) when (cancellationToken.IsCancellationRequested)
                {
                    // Explicitly force a yield point here.  This addresses a problem on .net framework where it's
                    // possible that cancelling this task chain ends up stack overflowing as the TPL attempts to
                    // synchronously recurse through the tasks to execute antecedent work.  This will force continuations
                    // here to run asynchronously preventing the stack overflow.
                    // See https://github.com/dotnet/roslyn/issues/56356 for more details.
                    // note: this can be removed if this code only needs to run on .net core (as the stack overflow issue
                    // does not exist there).
                    await Task.Yield().ConfigureAwait(false);
                    throw;
                }
                catch (Exception e) when (FatalError.ReportAndPropagateUnlessCanceled(e, cancellationToken, ErrorSeverity.Critical))
                {
                    throw ExceptionUtilities.Unreachable();
                }
            }

<<<<<<< HEAD
            private async Task<(Compilation compilationWithGeneratedFiles, CompilationTrackerGeneratorInfo generatorInfo)> AddExistingOrComputeNewGeneratorInfoAsync(
                Compilation compilationWithoutGeneratedFiles,
                CompilationTrackerGeneratorInfo generatorInfo,
                Compilation? compilationWithStaleGeneratedTrees,
                ISourceGeneratorTelemetryCollectorWorkspaceService? telemetryCollector,
                CancellationToken cancellationToken)
            {
                // <Metalama>
                // Metalama TODO #29156: We have disabled the compilation reusing. We should analyze the behavior and enable it again.
                // Search for #29156 to find the affected tests.
                // if (generatorInfo.DocumentsAreFinal)
                // {
                //     // We must have ran generators before, but for some reason had to remake the compilation from
                //     // scratch. This could happen if the trees were strongly held, but the compilation was entirely
                //     // garbage collected. Just add in the trees we already have. We don't want to rerun since the
                //     // consumer of this Solution snapshot has already seen the trees and thus needs to ensure identity
                //     // of them.
                //     var compilationWithGeneratedFiles = compilationWithoutGeneratedFiles.AddSyntaxTrees(
                //         await generatorInfo.Documents.States.Values.SelectAsArrayAsync(state => state.GetSyntaxTreeAsync(cancellationToken)).ConfigureAwait(false));

                //     // Will reuse the generator info since we're reusing all the trees from within it.
                //     return (compilationWithGeneratedFiles, generatorInfo);
                // }
                // </Metalama>

                if (!this.ProjectState.SourceGenerators.Any())
                {
                    // We don't have any source generators.  Trivially bail out.
                    var compilationWithGeneratedFiles = compilationWithoutGeneratedFiles;
                    return (compilationWithGeneratedFiles, new CompilationTrackerGeneratorInfo(
                        TextDocumentStates<SourceGeneratedDocumentState>.Empty, generatorInfo.Driver, documentsAreFinal: true));
                }

                return await ComputeNewGeneratorInfoAsync(
                    compilationWithoutGeneratedFiles,
                    generatorInfo,
                    compilationWithStaleGeneratedTrees,
                    telemetryCollector,
                    cancellationToken).ConfigureAwait(false);
            }

            private async Task<(Compilation compilationWithGeneratedFiles, CompilationTrackerGeneratorInfo generatorInfo)> ComputeNewGeneratorInfoAsync(
                Compilation compilationWithoutGeneratedFiles,
                CompilationTrackerGeneratorInfo generatorInfo,
                Compilation? compilationWithStaleGeneratedTrees,
                ISourceGeneratorTelemetryCollectorWorkspaceService? telemetryCollector,
                CancellationToken cancellationToken)
            {
                // We have at least one source generator. If we don't already have a generator driver, we'll have to
                // create one from scratch
                if (generatorInfo.Driver == null)
                {
                    var additionalTexts = this.ProjectState.AdditionalDocumentStates.SelectAsArray(static documentState => documentState.AdditionalText);
                    var compilationFactory = this.ProjectState.LanguageServices.GetRequiredService<ICompilationFactoryService>();

                    generatorInfo = generatorInfo.WithDriver(compilationFactory.CreateGeneratorDriver(
                        this.ProjectState.ParseOptions!,
                        ProjectState.SourceGenerators.ToImmutableArray(),
                        this.ProjectState.AnalyzerOptions.AnalyzerConfigOptionsProvider,
                        additionalTexts));
                }
                else
                {
#if DEBUG

                    // Assert that the generator driver is in sync with our additional document states; there's not a public
                    // API to get this, but we'll reflect in DEBUG-only.
                    var driverType = generatorInfo.Driver.GetType();
                    var stateMember = driverType.GetField("_state", System.Reflection.BindingFlags.NonPublic | System.Reflection.BindingFlags.Instance);
                    Contract.ThrowIfNull(stateMember);
                    var additionalTextsMember = stateMember.FieldType.GetField("AdditionalTexts", System.Reflection.BindingFlags.NonPublic | System.Reflection.BindingFlags.Instance);
                    Contract.ThrowIfNull(additionalTextsMember);
                    var state = stateMember.GetValue(generatorInfo.Driver);
                    var additionalTexts = (ImmutableArray<AdditionalText>)additionalTextsMember.GetValue(state)!;

                    Contract.ThrowIfFalse(additionalTexts.Length == this.ProjectState.AdditionalDocumentStates.Count);

#endif
                }

                Contract.ThrowIfNull(generatorInfo.Driver);

                // HACK HACK HACK HACK to address https://github.com/dotnet/roslyn/issues/59818. There, we were running into issues where
                // a generator being present and consuming syntax was causing all red nodes to be processed. This was problematic when
                // Razor design time files are also fed in, since those files tend to be quite large. The Razor design time files
                // aren't produced via a generator, but rather via our legacy IDynamicFileInfo mechanism, so it's also a bit strange
                // we'd even give them to other generators since that doesn't match the real compiler anyways. This simply removes
                // all of those trees in an effort to speed things up, and also ensure the design time compilations are a bit more accurate.
                using var _ = ArrayBuilder<SyntaxTree>.GetInstance(out var treesToRemove);

                foreach (var documentState in ProjectState.DocumentStates.States)
                {
                    // This matches the logic in CompileTimeSolutionProvider for which documents are removed when we're
                    // activating the generator.
                    if (documentState.Value.Attributes.DesignTimeOnly)
                        treesToRemove.Add(await documentState.Value.GetSyntaxTreeAsync(cancellationToken).ConfigureAwait(false));
                }

                var compilationToRunGeneratorsOn = compilationWithoutGeneratedFiles.RemoveSyntaxTrees(treesToRemove);
                // END HACK HACK HACK HACK.

                generatorInfo = generatorInfo.WithDriver(generatorInfo.Driver.RunGenerators(compilationToRunGeneratorsOn, cancellationToken));
                Contract.ThrowIfNull(generatorInfo.Driver);

                var runResult = generatorInfo.Driver.GetRunResult();
                telemetryCollector?.CollectRunResult(runResult, generatorInfo.Driver.GetTimingInfo(), ProjectState);

                // We may be able to reuse compilationWithStaleGeneratedTrees if the generated trees are identical. We will assign null
                // to compilationWithStaleGeneratedTrees if we at any point realize it can't be used. We'll first check the count of trees
                // if that changed then we absolutely can't reuse it. But if the counts match, we'll then see if each generated tree
                // content is identical to the prior generation run; if we find a match each time, then the set of the generated trees
                // and the prior generated trees are identical.
                if (compilationWithStaleGeneratedTrees != null)
                {
                    var generatedTreeCount =
                        runResult.Results.Sum(r => IsGeneratorRunResultToIgnore(r) ? 0 : r.GeneratedSources.Length);

                    if (generatorInfo.Documents.Count != generatedTreeCount)
                        compilationWithStaleGeneratedTrees = null;
                }

                using var generatedDocumentsBuilder = new TemporaryArray<SourceGeneratedDocumentState>();
                foreach (var generatorResult in runResult.Results)
                {
                    if (IsGeneratorRunResultToIgnore(generatorResult))
                        continue;

                    var generatorAnalyzerReference = this.ProjectState.GetAnalyzerReferenceForGenerator(generatorResult.Generator);

                    foreach (var generatedSource in generatorResult.GeneratedSources)
                    {
                        var existing = FindExistingGeneratedDocumentState(
                            generatorInfo.Documents,
                            generatorResult.Generator,
                            generatorAnalyzerReference,
                            generatedSource.HintName);

                        if (existing != null)
                        {
                            var newDocument = existing.WithUpdatedGeneratedContent(
                                generatedSource.SourceText,
                                this.ProjectState.ParseOptions!);

                            generatedDocumentsBuilder.Add(newDocument);

                            if (newDocument != existing)
                                compilationWithStaleGeneratedTrees = null;
                        }
                        else
                        {
                            // NOTE: the use of generatedSource.SyntaxTree to fetch the path and options is OK,
                            // since the tree is a lazy tree and that won't trigger the parse.
                            var identity = SourceGeneratedDocumentIdentity.Generate(
                                ProjectState.Id,
                                generatedSource.HintName,
                                generatorResult.Generator,
                                generatedSource.SyntaxTree.FilePath,
                                generatorAnalyzerReference);

                            generatedDocumentsBuilder.Add(
                                SourceGeneratedDocumentState.Create(
                                    identity,
                                    generatedSource.SourceText,
                                    generatedSource.SyntaxTree.Options,
                                    ProjectState.LanguageServices));

                            // The count of trees was the same, but something didn't match up. Since we're here, at least one tree
                            // was added, and an equal number must have been removed. Rather than trying to incrementally update
                            // this compilation, we'll just toss this and re-add all the trees.
                            compilationWithStaleGeneratedTrees = null;
                        }
                    }
                }

                // If we didn't null out this compilation, it means we can actually use it
                if (compilationWithStaleGeneratedTrees != null)
                    return (compilationWithStaleGeneratedTrees, generatorInfo.WithDocumentsAreFinal(true));

                // We produced new documents, so time to create new state for it
                var generatedDocuments = new TextDocumentStates<SourceGeneratedDocumentState>(generatedDocumentsBuilder.ToImmutableAndClear());
                var compilationWithGeneratedFiles = compilationWithoutGeneratedFiles.AddSyntaxTrees(
                    await generatedDocuments.States.Values.SelectAsArrayAsync(state => state.GetSyntaxTreeAsync(cancellationToken)).ConfigureAwait(false));
                return (compilationWithGeneratedFiles, new CompilationTrackerGeneratorInfo(generatedDocuments, generatorInfo.Driver, documentsAreFinal: true));

                static SourceGeneratedDocumentState? FindExistingGeneratedDocumentState(
                    TextDocumentStates<SourceGeneratedDocumentState> states,
                    ISourceGenerator generator,
                    AnalyzerReference analyzerReference,
                    string hintName)
                {
                    var generatorIdentity = new SourceGeneratorIdentity(generator, analyzerReference);

                    foreach (var (_, state) in states.States)
                    {
                        if (state.Identity.Generator != generatorIdentity)
                            continue;

                        if (state.HintName != hintName)
                            continue;

                        return state;
                    }

                    return null;
                }
            }

=======
>>>>>>> 98911739
            /// <summary>
            /// Attempts to get (without waiting) a metadata reference to a possibly in progress
            /// compilation. Only actual compilation references are returned. Could potentially 
            /// return null if nothing can be provided.
            /// </summary>
            public MetadataReference? GetPartialMetadataReference(ProjectState fromProject, ProjectReference projectReference)
            {
                var state = ReadState();

                if (ProjectState.LanguageServices == fromProject.LanguageServices)
                {
                    // if we have a compilation and its the correct language, use a simple compilation reference in any
                    // state it happens to be in right now
                    if (state.CompilationWithoutGeneratedDocuments is { } compilation)
                        return compilation.ToMetadataReference(projectReference.Aliases, projectReference.EmbedInteropTypes);
                }
                else
                {
                    // Cross project reference.  We need a skeleton reference.  Skeletons are too expensive to
                    // generate on demand.  So just try to see if we can grab the last generated skeleton for that
                    // project.
                    var properties = new MetadataReferenceProperties(aliases: projectReference.Aliases, embedInteropTypes: projectReference.EmbedInteropTypes);
                    return this.SkeletonReferenceCache.TryGetAlreadyBuiltMetadataReference(properties);
                }

                return null;
            }

            public Task<bool> HasSuccessfullyLoadedAsync(
                SolutionCompilationState compilationState, CancellationToken cancellationToken)
            {
                var state = this.ReadState();

                if (state.HasSuccessfullyLoaded.HasValue)
                {
                    return state.HasSuccessfullyLoaded.Value ? SpecializedTasks.True : SpecializedTasks.False;
                }
                else
                {
                    return HasSuccessfullyLoadedSlowAsync(compilationState, cancellationToken);
                }
            }

            private async Task<bool> HasSuccessfullyLoadedSlowAsync(
                SolutionCompilationState compilationState, CancellationToken cancellationToken)
            {
                var compilationInfo = await GetOrBuildCompilationInfoAsync(
                    compilationState, lockGate: true, cancellationToken: cancellationToken).ConfigureAwait(false);
                return compilationInfo.HasSuccessfullyLoaded;
            }

            public async ValueTask<TextDocumentStates<SourceGeneratedDocumentState>> GetSourceGeneratedDocumentStatesAsync(
                SolutionCompilationState compilationState, CancellationToken cancellationToken)
            {
                // If we don't have any generators, then we know we have no generated files, so we can skip the computation entirely.
                if (!this.ProjectState.SourceGenerators.Any())
                {
                    return TextDocumentStates<SourceGeneratedDocumentState>.Empty;
                }

                var compilationInfo = await GetOrBuildCompilationInfoAsync(
                    compilationState, lockGate: true, cancellationToken: cancellationToken).ConfigureAwait(false);
                return compilationInfo.GeneratorInfo.Documents;
            }

            public async ValueTask<ImmutableArray<Diagnostic>> GetSourceGeneratorDiagnosticsAsync(
                SolutionCompilationState compilationState, CancellationToken cancellationToken)
            {
                if (!this.ProjectState.SourceGenerators.Any())
                {
                    return ImmutableArray<Diagnostic>.Empty;
                }

                var compilationInfo = await GetOrBuildCompilationInfoAsync(
                    compilationState, lockGate: true, cancellationToken: cancellationToken).ConfigureAwait(false);

                var driverRunResult = compilationInfo.GeneratorInfo.Driver?.GetRunResult();
                if (driverRunResult is null)
                {
                    return ImmutableArray<Diagnostic>.Empty;
                }

                using var _ = ArrayBuilder<Diagnostic>.GetInstance(capacity: driverRunResult.Diagnostics.Length, out var builder);

                foreach (var result in driverRunResult.Results)
                {
                    if (!IsGeneratorRunResultToIgnore(result))
                    {
                        builder.AddRange(result.Diagnostics);
                    }
                }

                return builder.ToImmutableAndClear();
            }

            public SourceGeneratedDocumentState? TryGetSourceGeneratedDocumentStateForAlreadyGeneratedId(DocumentId documentId)
            {
                var state = ReadState();

                // If we are in FinalState, then we have correctly ran generators and then know the final contents of the
                // Compilation. The GeneratedDocuments can be filled for intermediate states, but those aren't guaranteed to be
                // correct and can be re-ran later.
                return state is FinalState finalState ? finalState.GeneratorInfo.Documents.GetState(documentId) : null;
            }

            // HACK HACK HACK HACK around a problem introduced by https://github.com/dotnet/sdk/pull/24928. The Razor generator is
            // controlled by a flag that lives in an .editorconfig file; in the IDE we generally don't run the generator and instead use
            // the design-time files added through the legacy IDynamicFileInfo API. When we're doing Hot Reload we then
            // remove those legacy files and remove the .editorconfig file that is supposed to disable the generator, for the Hot
            // Reload pass we then are running the generator. This is done in the CompileTimeSolutionProvider.
            //
            // https://github.com/dotnet/sdk/pull/24928 introduced an issue where even though the Razor generator is being told to not
            // run, it still runs anyways. As a tactical fix rather than reverting that PR, for Visual Studio 17.3 Preview 2 we are going
            // to do a hack here which is to rip out generated files.

            private bool IsGeneratorRunResultToIgnore(GeneratorRunResult result)
            {
                var globalOptions = this.ProjectState.AnalyzerOptions.AnalyzerConfigOptionsProvider.GlobalOptions;

                // This matches the implementation in https://github.com/chsienki/sdk/blob/4696442a24e3972417fb9f81f182420df0add107/src/RazorSdk/SourceGenerators/RazorSourceGenerator.RazorProviders.cs#L27-L28
                var suppressGenerator = globalOptions.TryGetValue("build_property.SuppressRazorSourceGenerator", out var option) && option == "true";

                if (!suppressGenerator)
                    return false;

                var generatorType = result.Generator.GetGeneratorType();
                return generatorType.FullName == "Microsoft.NET.Sdk.Razor.SourceGenerators.RazorSourceGenerator" &&
                       generatorType.Assembly.GetName().Name is "Microsoft.NET.Sdk.Razor.SourceGenerators" or
                            "Microsoft.CodeAnalysis.Razor.Compiler.SourceGenerators" or
                            "Microsoft.CodeAnalysis.Razor.Compiler";
            }

            // END HACK HACK HACK HACK, or the setup of it at least; once this hack is removed the calls to IsGeneratorRunResultToIgnore
            // need to be cleaned up.

            /// <summary>
            /// Validates the compilation is consistent and we didn't have a bug in producing it. This only runs under a feature flag.
            /// </summary>
            private void ValidateState(CompilationTrackerState state)
            {
                if (!_validateStates)
                    return;

                if (state is FinalState finalState)
                {
                    ValidateCompilationTreesMatchesProjectState(finalState.FinalCompilationWithGeneratedDocuments, ProjectState, state.GeneratorInfo);
                }
                else if (state is InProgressState inProgressState)
                {
                    ValidateCompilationTreesMatchesProjectState(inProgressState.CompilationWithoutGeneratedDocuments!, inProgressState.IntermediateProjects[0].oldState, generatorInfo: null);

                    if (inProgressState.CompilationWithGeneratedDocuments != null)
                    {
                        ValidateCompilationTreesMatchesProjectState(inProgressState.CompilationWithGeneratedDocuments, inProgressState.IntermediateProjects[0].oldState, inProgressState.GeneratorInfo);
                    }
                }
            }

            private static void ValidateCompilationTreesMatchesProjectState(Compilation compilation, ProjectState projectState, CompilationTrackerGeneratorInfo? generatorInfo)
            {
                // We'll do this all in a try/catch so it makes validations easy to do with ThrowExceptionIfFalse().
                try
                {
                    // Assert that all the trees we expect to see are in the Compilation...
                    var syntaxTreesInWorkspaceStates = new HashSet<SyntaxTree>(
#if NET
                        capacity: projectState.DocumentStates.Count + generatorInfo?.Documents.Count ?? 0
#endif
                        );

                    foreach (var documentInProjectState in projectState.DocumentStates.States)
                    {
                        ThrowExceptionIfFalse(documentInProjectState.Value.TryGetSyntaxTree(out var tree), "We should have a tree since we have a compilation that should contain it.");
                        syntaxTreesInWorkspaceStates.Add(tree);
                        ThrowExceptionIfFalse(compilation.ContainsSyntaxTree(tree), "The tree in the ProjectState should have been in the compilation.");
                    }

                    if (generatorInfo != null)
                    {
                        foreach (var generatedDocument in generatorInfo.Value.Documents.States)
                        {
                            ThrowExceptionIfFalse(generatedDocument.Value.TryGetSyntaxTree(out var tree), "We should have a tree since we have a compilation that should contain it.");
                            syntaxTreesInWorkspaceStates.Add(tree);
                            ThrowExceptionIfFalse(compilation.ContainsSyntaxTree(tree), "The tree for the generated document should have been in the compilation.");
                        }
                    }

                    // ...and that the reverse is true too.
                    foreach (var tree in compilation.SyntaxTrees)
                        ThrowExceptionIfFalse(syntaxTreesInWorkspaceStates.Contains(tree), "The tree in the Compilation should have been from the workspace.");
                }
                catch (Exception e) when (FatalError.ReportWithDumpAndCatch(e, ErrorSeverity.Critical))
                {
                }
            }

            /// <summary>
            /// This is just the same as <see cref="Contract.ThrowIfFalse(bool, string, int)"/> but throws a custom exception type to make this easier to find in telemetry since the exception type
            /// is easily seen in telemetry.
            /// </summary>
            private static void ThrowExceptionIfFalse([DoesNotReturnIf(parameterValue: false)] bool condition, string message)
            {
                if (!condition)
                {
                    throw new CompilationTrackerValidationException(message);
                }
            }

            public class CompilationTrackerValidationException : Exception
            {
                public CompilationTrackerValidationException() { }
                public CompilationTrackerValidationException(string message) : base(message) { }
                public CompilationTrackerValidationException(string message, Exception inner) : base(message, inner) { }
            }

            #region Versions and Checksums

            // Dependent Versions are stored on compilation tracker so they are more likely to survive when unrelated solution branching occurs.

            private AsyncLazy<VersionStamp>? _lazyDependentVersion;
            private AsyncLazy<VersionStamp>? _lazyDependentSemanticVersion;
            private AsyncLazy<Checksum>? _lazyDependentChecksum;

            public Task<VersionStamp> GetDependentVersionAsync(
                SolutionCompilationState compilationState, CancellationToken cancellationToken)
            {
                if (_lazyDependentVersion == null)
                {
                    // temp. local to avoid a closure allocation for the fast path
                    // note: solution is captured here, but it will go away once GetValueAsync executes.
                    var compilationStateCapture = compilationState;
                    Interlocked.CompareExchange(ref _lazyDependentVersion, AsyncLazy.Create(
                        c => ComputeDependentVersionAsync(compilationStateCapture, c)), null);
                }

                return _lazyDependentVersion.GetValueAsync(cancellationToken);
            }

            private async Task<VersionStamp> ComputeDependentVersionAsync(
                SolutionCompilationState compilationState, CancellationToken cancellationToken)
            {
                var projectState = this.ProjectState;
                var projVersion = projectState.Version;
                var docVersion = await projectState.GetLatestDocumentVersionAsync(cancellationToken).ConfigureAwait(false);

                var version = docVersion.GetNewerVersion(projVersion);
                foreach (var dependentProjectReference in projectState.ProjectReferences)
                {
                    cancellationToken.ThrowIfCancellationRequested();

                    if (compilationState.Solution.ContainsProject(dependentProjectReference.ProjectId))
                    {
                        var dependentProjectVersion = await compilationState.GetDependentVersionAsync(dependentProjectReference.ProjectId, cancellationToken).ConfigureAwait(false);
                        version = dependentProjectVersion.GetNewerVersion(version);
                    }
                }

                return version;
            }

            public Task<VersionStamp> GetDependentSemanticVersionAsync(
                SolutionCompilationState compilationState, CancellationToken cancellationToken)
            {
                if (_lazyDependentSemanticVersion == null)
                {
                    // temp. local to avoid a closure allocation for the fast path
                    // note: solution is captured here, but it will go away once GetValueAsync executes.
                    var compilationStateCapture = compilationState;
                    Interlocked.CompareExchange(ref _lazyDependentSemanticVersion, AsyncLazy.Create(
                        c => ComputeDependentSemanticVersionAsync(compilationStateCapture, c)), null);
                }

                return _lazyDependentSemanticVersion.GetValueAsync(cancellationToken);
            }

            private async Task<VersionStamp> ComputeDependentSemanticVersionAsync(
                SolutionCompilationState compilationState, CancellationToken cancellationToken)
            {
                var projectState = this.ProjectState;
                var version = await projectState.GetSemanticVersionAsync(cancellationToken).ConfigureAwait(false);

                foreach (var dependentProjectReference in projectState.ProjectReferences)
                {
                    cancellationToken.ThrowIfCancellationRequested();

                    if (compilationState.Solution.ContainsProject(dependentProjectReference.ProjectId))
                    {
                        var dependentProjectVersion = await compilationState.GetDependentSemanticVersionAsync(
                            dependentProjectReference.ProjectId, cancellationToken).ConfigureAwait(false);
                        version = dependentProjectVersion.GetNewerVersion(version);
                    }
                }

                return version;
            }

            public Task<Checksum> GetDependentChecksumAsync(
                SolutionCompilationState compilationState, CancellationToken cancellationToken)
            {
                if (_lazyDependentChecksum == null)
                {
                    var tmp = compilationState.Solution; // temp. local to avoid a closure allocation for the fast path
                    // note: solution is captured here, but it will go away once GetValueAsync executes.
                    Interlocked.CompareExchange(ref _lazyDependentChecksum, AsyncLazy.Create(c => ComputeDependentChecksumAsync(tmp, c)), null);
                }

                return _lazyDependentChecksum.GetValueAsync(cancellationToken);
            }

            private async Task<Checksum> ComputeDependentChecksumAsync(SolutionState solution, CancellationToken cancellationToken)
            {
                using var _ = ArrayBuilder<Checksum>.GetInstance(out var tempChecksumArray);

                // Get the checksum for the project itself.
                var projectChecksum = await this.ProjectState.GetChecksumAsync(cancellationToken).ConfigureAwait(false);
                tempChecksumArray.Add(projectChecksum);

                // Calculate a checksum this project and for each dependent project that could affect semantics for
                // this project. Ensure that the checksum calculation orders the projects consistently so that we get
                // the same checksum across sessions of VS.  Note: we use the project filepath+name as a unique way
                // to reference a project.  This matches the logic in our persistence-service implemention as to how
                // information is associated with a project.
                var transitiveDependencies = solution.GetProjectDependencyGraph().GetProjectsThatThisProjectTransitivelyDependsOn(this.ProjectState.Id);
                var orderedProjectIds = transitiveDependencies.OrderBy(id =>
                {
                    var depProject = solution.GetRequiredProjectState(id);
                    return (depProject.FilePath, depProject.Name);
                });

                foreach (var projectId in orderedProjectIds)
                {
                    var referencedProject = solution.GetRequiredProjectState(projectId);

                    // Note that these checksums should only actually be calculated once, if the project is unchanged
                    // the same checksum will be returned.
                    var referencedProjectChecksum = await referencedProject.GetChecksumAsync(cancellationToken).ConfigureAwait(false);
                    tempChecksumArray.Add(referencedProjectChecksum);
                }

                return Checksum.Create(tempChecksumArray);
            }

            #endregion
        }
    }
}<|MERGE_RESOLUTION|>--- conflicted
+++ resolved
@@ -438,7 +438,7 @@
             }
 
             // <Metalama> This code is used by Try.Metalama.
-            public async Task<ImmutableArray<Diagnostic>> GetTransformerDiagnosticsAsync(SolutionState solution, CancellationToken cancellationToken)
+            public async Task<ImmutableArray<Diagnostic>> GetTransformerDiagnosticsAsync(SolutionCompilationState solution, CancellationToken cancellationToken)
             {
                 var compilationInfo = await GetOrBuildCompilationInfoAsync(solution, lockGate: true, cancellationToken: cancellationToken).ConfigureAwait(false);
 
@@ -868,216 +868,6 @@
                 }
             }
 
-<<<<<<< HEAD
-            private async Task<(Compilation compilationWithGeneratedFiles, CompilationTrackerGeneratorInfo generatorInfo)> AddExistingOrComputeNewGeneratorInfoAsync(
-                Compilation compilationWithoutGeneratedFiles,
-                CompilationTrackerGeneratorInfo generatorInfo,
-                Compilation? compilationWithStaleGeneratedTrees,
-                ISourceGeneratorTelemetryCollectorWorkspaceService? telemetryCollector,
-                CancellationToken cancellationToken)
-            {
-                // <Metalama>
-                // Metalama TODO #29156: We have disabled the compilation reusing. We should analyze the behavior and enable it again.
-                // Search for #29156 to find the affected tests.
-                // if (generatorInfo.DocumentsAreFinal)
-                // {
-                //     // We must have ran generators before, but for some reason had to remake the compilation from
-                //     // scratch. This could happen if the trees were strongly held, but the compilation was entirely
-                //     // garbage collected. Just add in the trees we already have. We don't want to rerun since the
-                //     // consumer of this Solution snapshot has already seen the trees and thus needs to ensure identity
-                //     // of them.
-                //     var compilationWithGeneratedFiles = compilationWithoutGeneratedFiles.AddSyntaxTrees(
-                //         await generatorInfo.Documents.States.Values.SelectAsArrayAsync(state => state.GetSyntaxTreeAsync(cancellationToken)).ConfigureAwait(false));
-
-                //     // Will reuse the generator info since we're reusing all the trees from within it.
-                //     return (compilationWithGeneratedFiles, generatorInfo);
-                // }
-                // </Metalama>
-
-                if (!this.ProjectState.SourceGenerators.Any())
-                {
-                    // We don't have any source generators.  Trivially bail out.
-                    var compilationWithGeneratedFiles = compilationWithoutGeneratedFiles;
-                    return (compilationWithGeneratedFiles, new CompilationTrackerGeneratorInfo(
-                        TextDocumentStates<SourceGeneratedDocumentState>.Empty, generatorInfo.Driver, documentsAreFinal: true));
-                }
-
-                return await ComputeNewGeneratorInfoAsync(
-                    compilationWithoutGeneratedFiles,
-                    generatorInfo,
-                    compilationWithStaleGeneratedTrees,
-                    telemetryCollector,
-                    cancellationToken).ConfigureAwait(false);
-            }
-
-            private async Task<(Compilation compilationWithGeneratedFiles, CompilationTrackerGeneratorInfo generatorInfo)> ComputeNewGeneratorInfoAsync(
-                Compilation compilationWithoutGeneratedFiles,
-                CompilationTrackerGeneratorInfo generatorInfo,
-                Compilation? compilationWithStaleGeneratedTrees,
-                ISourceGeneratorTelemetryCollectorWorkspaceService? telemetryCollector,
-                CancellationToken cancellationToken)
-            {
-                // We have at least one source generator. If we don't already have a generator driver, we'll have to
-                // create one from scratch
-                if (generatorInfo.Driver == null)
-                {
-                    var additionalTexts = this.ProjectState.AdditionalDocumentStates.SelectAsArray(static documentState => documentState.AdditionalText);
-                    var compilationFactory = this.ProjectState.LanguageServices.GetRequiredService<ICompilationFactoryService>();
-
-                    generatorInfo = generatorInfo.WithDriver(compilationFactory.CreateGeneratorDriver(
-                        this.ProjectState.ParseOptions!,
-                        ProjectState.SourceGenerators.ToImmutableArray(),
-                        this.ProjectState.AnalyzerOptions.AnalyzerConfigOptionsProvider,
-                        additionalTexts));
-                }
-                else
-                {
-#if DEBUG
-
-                    // Assert that the generator driver is in sync with our additional document states; there's not a public
-                    // API to get this, but we'll reflect in DEBUG-only.
-                    var driverType = generatorInfo.Driver.GetType();
-                    var stateMember = driverType.GetField("_state", System.Reflection.BindingFlags.NonPublic | System.Reflection.BindingFlags.Instance);
-                    Contract.ThrowIfNull(stateMember);
-                    var additionalTextsMember = stateMember.FieldType.GetField("AdditionalTexts", System.Reflection.BindingFlags.NonPublic | System.Reflection.BindingFlags.Instance);
-                    Contract.ThrowIfNull(additionalTextsMember);
-                    var state = stateMember.GetValue(generatorInfo.Driver);
-                    var additionalTexts = (ImmutableArray<AdditionalText>)additionalTextsMember.GetValue(state)!;
-
-                    Contract.ThrowIfFalse(additionalTexts.Length == this.ProjectState.AdditionalDocumentStates.Count);
-
-#endif
-                }
-
-                Contract.ThrowIfNull(generatorInfo.Driver);
-
-                // HACK HACK HACK HACK to address https://github.com/dotnet/roslyn/issues/59818. There, we were running into issues where
-                // a generator being present and consuming syntax was causing all red nodes to be processed. This was problematic when
-                // Razor design time files are also fed in, since those files tend to be quite large. The Razor design time files
-                // aren't produced via a generator, but rather via our legacy IDynamicFileInfo mechanism, so it's also a bit strange
-                // we'd even give them to other generators since that doesn't match the real compiler anyways. This simply removes
-                // all of those trees in an effort to speed things up, and also ensure the design time compilations are a bit more accurate.
-                using var _ = ArrayBuilder<SyntaxTree>.GetInstance(out var treesToRemove);
-
-                foreach (var documentState in ProjectState.DocumentStates.States)
-                {
-                    // This matches the logic in CompileTimeSolutionProvider for which documents are removed when we're
-                    // activating the generator.
-                    if (documentState.Value.Attributes.DesignTimeOnly)
-                        treesToRemove.Add(await documentState.Value.GetSyntaxTreeAsync(cancellationToken).ConfigureAwait(false));
-                }
-
-                var compilationToRunGeneratorsOn = compilationWithoutGeneratedFiles.RemoveSyntaxTrees(treesToRemove);
-                // END HACK HACK HACK HACK.
-
-                generatorInfo = generatorInfo.WithDriver(generatorInfo.Driver.RunGenerators(compilationToRunGeneratorsOn, cancellationToken));
-                Contract.ThrowIfNull(generatorInfo.Driver);
-
-                var runResult = generatorInfo.Driver.GetRunResult();
-                telemetryCollector?.CollectRunResult(runResult, generatorInfo.Driver.GetTimingInfo(), ProjectState);
-
-                // We may be able to reuse compilationWithStaleGeneratedTrees if the generated trees are identical. We will assign null
-                // to compilationWithStaleGeneratedTrees if we at any point realize it can't be used. We'll first check the count of trees
-                // if that changed then we absolutely can't reuse it. But if the counts match, we'll then see if each generated tree
-                // content is identical to the prior generation run; if we find a match each time, then the set of the generated trees
-                // and the prior generated trees are identical.
-                if (compilationWithStaleGeneratedTrees != null)
-                {
-                    var generatedTreeCount =
-                        runResult.Results.Sum(r => IsGeneratorRunResultToIgnore(r) ? 0 : r.GeneratedSources.Length);
-
-                    if (generatorInfo.Documents.Count != generatedTreeCount)
-                        compilationWithStaleGeneratedTrees = null;
-                }
-
-                using var generatedDocumentsBuilder = new TemporaryArray<SourceGeneratedDocumentState>();
-                foreach (var generatorResult in runResult.Results)
-                {
-                    if (IsGeneratorRunResultToIgnore(generatorResult))
-                        continue;
-
-                    var generatorAnalyzerReference = this.ProjectState.GetAnalyzerReferenceForGenerator(generatorResult.Generator);
-
-                    foreach (var generatedSource in generatorResult.GeneratedSources)
-                    {
-                        var existing = FindExistingGeneratedDocumentState(
-                            generatorInfo.Documents,
-                            generatorResult.Generator,
-                            generatorAnalyzerReference,
-                            generatedSource.HintName);
-
-                        if (existing != null)
-                        {
-                            var newDocument = existing.WithUpdatedGeneratedContent(
-                                generatedSource.SourceText,
-                                this.ProjectState.ParseOptions!);
-
-                            generatedDocumentsBuilder.Add(newDocument);
-
-                            if (newDocument != existing)
-                                compilationWithStaleGeneratedTrees = null;
-                        }
-                        else
-                        {
-                            // NOTE: the use of generatedSource.SyntaxTree to fetch the path and options is OK,
-                            // since the tree is a lazy tree and that won't trigger the parse.
-                            var identity = SourceGeneratedDocumentIdentity.Generate(
-                                ProjectState.Id,
-                                generatedSource.HintName,
-                                generatorResult.Generator,
-                                generatedSource.SyntaxTree.FilePath,
-                                generatorAnalyzerReference);
-
-                            generatedDocumentsBuilder.Add(
-                                SourceGeneratedDocumentState.Create(
-                                    identity,
-                                    generatedSource.SourceText,
-                                    generatedSource.SyntaxTree.Options,
-                                    ProjectState.LanguageServices));
-
-                            // The count of trees was the same, but something didn't match up. Since we're here, at least one tree
-                            // was added, and an equal number must have been removed. Rather than trying to incrementally update
-                            // this compilation, we'll just toss this and re-add all the trees.
-                            compilationWithStaleGeneratedTrees = null;
-                        }
-                    }
-                }
-
-                // If we didn't null out this compilation, it means we can actually use it
-                if (compilationWithStaleGeneratedTrees != null)
-                    return (compilationWithStaleGeneratedTrees, generatorInfo.WithDocumentsAreFinal(true));
-
-                // We produced new documents, so time to create new state for it
-                var generatedDocuments = new TextDocumentStates<SourceGeneratedDocumentState>(generatedDocumentsBuilder.ToImmutableAndClear());
-                var compilationWithGeneratedFiles = compilationWithoutGeneratedFiles.AddSyntaxTrees(
-                    await generatedDocuments.States.Values.SelectAsArrayAsync(state => state.GetSyntaxTreeAsync(cancellationToken)).ConfigureAwait(false));
-                return (compilationWithGeneratedFiles, new CompilationTrackerGeneratorInfo(generatedDocuments, generatorInfo.Driver, documentsAreFinal: true));
-
-                static SourceGeneratedDocumentState? FindExistingGeneratedDocumentState(
-                    TextDocumentStates<SourceGeneratedDocumentState> states,
-                    ISourceGenerator generator,
-                    AnalyzerReference analyzerReference,
-                    string hintName)
-                {
-                    var generatorIdentity = new SourceGeneratorIdentity(generator, analyzerReference);
-
-                    foreach (var (_, state) in states.States)
-                    {
-                        if (state.Identity.Generator != generatorIdentity)
-                            continue;
-
-                        if (state.HintName != hintName)
-                            continue;
-
-                        return state;
-                    }
-
-                    return null;
-                }
-            }
-
-=======
->>>>>>> 98911739
             /// <summary>
             /// Attempts to get (without waiting) a metadata reference to a possibly in progress
             /// compilation. Only actual compilation references are returned. Could potentially 
