﻿// Licensed to the .NET Foundation under one or more agreements.
// The .NET Foundation licenses this file to you under the MIT license.
// See the LICENSE file in the project root for more information.

using System;
using System.Collections.Generic;
using System.Collections.Immutable;
using System.Diagnostics;
using System.Diagnostics.CodeAnalysis;
using System.Linq;
using System.Threading;
using System.Threading.Tasks;
using Microsoft.CodeAnalysis;
using Microsoft.CodeAnalysis.Diagnostics;
using Microsoft.CodeAnalysis.ErrorReporting;
using Microsoft.CodeAnalysis.Host;
using Microsoft.CodeAnalysis.Internal.Log;
using Microsoft.CodeAnalysis.Logging;
using Microsoft.CodeAnalysis.PooledObjects;
using Microsoft.CodeAnalysis.Shared.Collections;
using Roslyn.Utilities;

namespace Microsoft.CodeAnalysis
{
    internal partial class SolutionState
    {
        /// <summary>
        /// Tracks the changes made to a project and provides the facility to get a lazily built
        /// compilation for that project.  As the compilation is being built, the partial results are
        /// stored as well so that they can be used in the 'in progress' workspace snapshot.
        /// </summary>
        private partial class CompilationTracker : ICompilationTracker
        {
            private static readonly Func<ProjectState, string> s_logBuildCompilationAsync =
                state => string.Join(",", state.AssemblyName, state.DocumentStates.Count);

            public ProjectState ProjectState { get; }

            /// <summary>
            /// Access via the <see cref="ReadState"/> and <see cref="WriteState"/> methods.
            /// </summary>
            private CompilationTrackerState _stateDoNotAccessDirectly;

            // guarantees only one thread is building at a time
            private readonly SemaphoreSlim _buildLock = new(initialCount: 1);

            private CompilationTracker(
                ProjectState project,
                CompilationTrackerState state)
            {
                Contract.ThrowIfNull(project);

                this.ProjectState = project;
                _stateDoNotAccessDirectly = state;
            }

            /// <summary>
            /// Creates a tracker for the provided project.  The tracker will be in the 'empty' state
            /// and will have no extra information beyond the project itself.
            /// </summary>
            public CompilationTracker(ProjectState project)
                : this(project, CompilationTrackerState.Empty)
            {
            }

            private CompilationTrackerState ReadState()
                => Volatile.Read(ref _stateDoNotAccessDirectly);

            private void WriteState(CompilationTrackerState state, SolutionServices solutionServices)
            {
                if (solutionServices.SupportsCachingRecoverableObjects)
                {
                    // Allow the cache service to create a strong reference to the compilation. We'll get the "furthest along" compilation we have
                    // and hold onto that.
                    var compilationToCache = state.FinalCompilationWithGeneratedDocuments?.GetValueOrNull() ?? state.CompilationWithoutGeneratedDocuments?.GetValueOrNull();
                    solutionServices.CacheService.CacheObjectIfCachingEnabledForKey(ProjectState.Id, state, compilationToCache);
                }

                Volatile.Write(ref _stateDoNotAccessDirectly, state);
            }

            public bool ContainsAssemblyOrModuleOrDynamic(ISymbol symbol, bool primary)
            {
                Debug.Assert(symbol.Kind is SymbolKind.Assembly or
                             SymbolKind.NetModule or
                             SymbolKind.DynamicType);
                var state = this.ReadState();

                var unrootedSymbolSet = (state as FinalState)?.UnrootedSymbolSet;
                if (unrootedSymbolSet == null)
                {
                    // this was not a tracker that has handed out a compilation (all compilations handed out must be
                    // owned by a 'FinalState').  So this symbol could not be from us.
                    return false;
                }

                return unrootedSymbolSet.Value.ContainsAssemblyOrModuleOrDynamic(symbol, primary);
            }

            /// <summary>
            /// Creates a new instance of the compilation info, retaining any already built
            /// compilation state as the now 'old' state
            /// </summary>
            public ICompilationTracker Fork(
                ProjectState newProject,
                CompilationAndGeneratorDriverTranslationAction? translate = null,
                CancellationToken cancellationToken = default)
            {
                var state = ReadState();

                var baseCompilation = state.CompilationWithoutGeneratedDocuments?.GetValueOrNull(cancellationToken);
                if (baseCompilation != null)
                {
                    var intermediateProjects = state is InProgressState inProgressState
                        ? inProgressState.IntermediateProjects
                        : ImmutableArray.Create<(ProjectState oldState, CompilationAndGeneratorDriverTranslationAction action)>();

                    if (translate is not null)
                    {
                        // We have a translation action; are we able to merge it with the prior one?
                        var merged = false;
                        if (intermediateProjects.Any())
                        {
                            var (priorState, priorAction) = intermediateProjects.Last();
                            var mergedTranslation = translate.TryMergeWithPrior(priorAction);
                            if (mergedTranslation != null)
                            {
                                // We can replace the prior action with this new one
                                intermediateProjects = intermediateProjects.SetItem(intermediateProjects.Length - 1,
                                    (oldState: priorState, mergedTranslation));
                                merged = true;
                            }
                        }

                        if (!merged)
                        {
                            // Just add it to the end
                            intermediateProjects = intermediateProjects.Add((oldState: this.ProjectState, translate));
                        }
                    }

                    var newState = CompilationTrackerState.Create(baseCompilation, state.GeneratorInfo, state.FinalCompilationWithGeneratedDocuments?.GetValueOrNull(cancellationToken), intermediateProjects);

                    return new CompilationTracker(newProject, newState);
                }
                else
                {
                    // We have no compilation, but we might have information about generated docs.
                    var newState = new NoCompilationState(state.GeneratorInfo.WithDocumentsAreFinal(false));
                    return new CompilationTracker(newProject, newState);
                }
            }

            public ICompilationTracker FreezePartialStateWithTree(SolutionState solution, DocumentState docState, SyntaxTree tree, CancellationToken cancellationToken)
            {
                GetPartialCompilationState(
                    solution, docState.Id,
                    out var inProgressProject,
                    out var compilationPair,
                    out var generatorInfo,
                    out var metadataReferenceToProjectId,
                    cancellationToken);

                // Ensure we actually have the tree we need in there
                if (!compilationPair.CompilationWithoutGeneratedDocuments.SyntaxTrees.Contains(tree))
                {
                    var existingTree = compilationPair.CompilationWithoutGeneratedDocuments.SyntaxTrees.FirstOrDefault(t => t.FilePath == tree.FilePath);
                    if (existingTree != null)
                    {
                        compilationPair = compilationPair.ReplaceSyntaxTree(existingTree, tree);
                        inProgressProject = inProgressProject.UpdateDocument(docState, textChanged: false, recalculateDependentVersions: false);
                    }
                    else
                    {
                        compilationPair = compilationPair.AddSyntaxTree(tree);
                        Debug.Assert(!inProgressProject.DocumentStates.Contains(docState.Id));
                        inProgressProject = inProgressProject.AddDocuments(ImmutableArray.Create(docState));
                    }
                }

                // The user is asking for an in progress snap.  We don't want to create it and then
                // have the compilation immediately disappear.  So we force it to stay around with a ConstantValueSource.
                // As a policy, all partial-state projects are said to have incomplete references, since the state has no guarantees.
                var finalState = FinalState.Create(
                    finalCompilationSource: new ConstantValueSource<Optional<Compilation>>(compilationPair.CompilationWithGeneratedDocuments),
                    compilationWithoutGeneratedFilesSource: new ConstantValueSource<Optional<Compilation>>(compilationPair.CompilationWithoutGeneratedDocuments),
                    compilationWithoutGeneratedFiles: compilationPair.CompilationWithoutGeneratedDocuments,
                    hasSuccessfullyLoaded: false,
                    generatorInfo,
                    finalCompilation: compilationPair.CompilationWithGeneratedDocuments,
                    this.ProjectState.Id,
                    metadataReferenceToProjectId);

                return new CompilationTracker(inProgressProject, finalState);
            }

            /// <summary>
            /// Tries to get the latest snapshot of the compilation without waiting for it to be
            /// fully built. This method takes advantage of the progress side-effect produced during
            /// <see cref="BuildCompilationInfoAsync(SolutionState, CancellationToken)"/>.
            /// It will either return the already built compilation, any
            /// in-progress compilation or any known old compilation in that order of preference.
            /// The compilation state that is returned will have a compilation that is retained so
            /// that it cannot disappear.
            /// </summary>
            private void GetPartialCompilationState(
                SolutionState solution,
                DocumentId id,
                out ProjectState inProgressProject,
                out CompilationPair compilations,
                out CompilationTrackerGeneratorInfo generatorInfo,
                out Dictionary<MetadataReference, ProjectId>? metadataReferenceToProjectId,
                CancellationToken cancellationToken)
            {
                var state = ReadState();
                var compilationWithoutGeneratedDocuments = state.CompilationWithoutGeneratedDocuments?.GetValueOrNull(cancellationToken);

                // check whether we can bail out quickly for typing case
                var inProgressState = state as InProgressState;

                generatorInfo = state.GeneratorInfo.WithDocumentsAreFinalAndFrozen();

                // all changes left for this document is modifying the given document.
                // we can use current state as it is since we will replace the document with latest document anyway.
                if (inProgressState != null &&
                    compilationWithoutGeneratedDocuments != null &&
                    inProgressState.IntermediateProjects.All(t => IsTouchDocumentActionForDocument(t.action, id)))
                {
                    inProgressProject = ProjectState;

                    // We'll add in whatever generated documents we do have; these may be from a prior run prior to some changes
                    // being made to the project, but it's the best we have so we'll use it.
                    compilations = new CompilationPair(
                        compilationWithoutGeneratedDocuments,
                        compilationWithoutGeneratedDocuments.AddSyntaxTrees(generatorInfo.Documents.States.Values.Select(state => state.GetSyntaxTree(cancellationToken))));

                    // This is likely a bug.  It seems possible to pass out a partial compilation state that we don't
                    // properly record assembly symbols for.
                    metadataReferenceToProjectId = null;
                    SolutionLogger.UseExistingPartialProjectState();
                    return;
                }

                inProgressProject = inProgressState != null ? inProgressState.IntermediateProjects.First().oldState : this.ProjectState;

                // if we already have a final compilation we are done.
                if (compilationWithoutGeneratedDocuments != null && state is FinalState finalState)
                {
                    var finalCompilation = finalState.FinalCompilationWithGeneratedDocuments.GetValueOrNull(cancellationToken);

                    if (finalCompilation != null)
                    {
                        compilations = new CompilationPair(compilationWithoutGeneratedDocuments, finalCompilation);

                        // This should hopefully be safe to return as null.  Because we already reached the 'FinalState'
                        // before, we should have already recorded the assembly symbols for it.  So not recording them
                        // again is likely ok (as long as compilations continue to return the same IAssemblySymbols for
                        // the same references across source edits).
                        metadataReferenceToProjectId = null;
                        SolutionLogger.UseExistingFullProjectState();
                        return;
                    }
                }

                // 1) if we have an in-progress compilation use it.  
                // 2) If we don't, then create a simple empty compilation/project. 
                // 3) then, make sure that all it's p2p refs and whatnot are correct.
                if (compilationWithoutGeneratedDocuments == null)
                {
                    inProgressProject = inProgressProject.RemoveAllDocuments();
                    compilationWithoutGeneratedDocuments = CreateEmptyCompilation();
                }

                compilations = new CompilationPair(
                    compilationWithoutGeneratedDocuments,
                    compilationWithoutGeneratedDocuments.AddSyntaxTrees(generatorInfo.Documents.States.Values.Select(state => state.GetSyntaxTree(cancellationToken))));

                // Now add in back a consistent set of project references.  For project references
                // try to get either a CompilationReference or a SkeletonReference. This ensures
                // that the in-progress project only reports a reference to another project if it
                // could actually get a reference to that project's metadata.
                var metadataReferences = new List<MetadataReference>();
                var newProjectReferences = new List<ProjectReference>();
                metadataReferences.AddRange(this.ProjectState.MetadataReferences);

                metadataReferenceToProjectId = new Dictionary<MetadataReference, ProjectId>();

                foreach (var projectReference in this.ProjectState.ProjectReferences)
                {
                    var referencedProject = solution.GetProjectState(projectReference.ProjectId);
                    if (referencedProject != null)
                    {
                        if (referencedProject.IsSubmission)
                        {
                            var previousScriptCompilation = solution.GetCompilationAsync(projectReference.ProjectId, cancellationToken).WaitAndGetResult(cancellationToken);

                            // previous submission project must support compilation:
                            RoslynDebug.Assert(previousScriptCompilation != null);

                            compilations = compilations.WithPreviousScriptCompilation(previousScriptCompilation);
                        }
                        else
                        {
                            // get the latest metadata for the partial compilation of the referenced project.
                            var metadata = solution.GetPartialMetadataReference(projectReference, this.ProjectState);

                            if (metadata == null)
                            {
                                // if we failed to get the metadata, check to see if we previously had existing metadata and reuse it instead.
                                var inProgressCompilationNotRef = compilations.CompilationWithGeneratedDocuments;
                                metadata = inProgressCompilationNotRef.ExternalReferences.FirstOrDefault(
                                    r => solution.GetProjectState(inProgressCompilationNotRef.GetAssemblyOrModuleSymbol(r) as IAssemblySymbol)?.Id == projectReference.ProjectId);
                            }

                            if (metadata != null)
                            {
                                newProjectReferences.Add(projectReference);
                                metadataReferences.Add(metadata);
                                metadataReferenceToProjectId.Add(metadata, projectReference.ProjectId);
                            }
                        }
                    }
                }

                inProgressProject = inProgressProject.WithProjectReferences(newProjectReferences);

                if (!Enumerable.SequenceEqual(compilations.CompilationWithoutGeneratedDocuments.ExternalReferences, metadataReferences))
                {
                    compilations = compilations.WithReferences(metadataReferences);
                }

                SolutionLogger.CreatePartialProjectState();
            }

            private static bool IsTouchDocumentActionForDocument(CompilationAndGeneratorDriverTranslationAction action, DocumentId id)
                => action is CompilationAndGeneratorDriverTranslationAction.TouchDocumentAction touchDocumentAction &&
                   touchDocumentAction.DocumentId == id;

            /// <summary>
            /// Gets the final compilation if it is available.
            /// </summary>
            public bool TryGetCompilation([NotNullWhen(true)] out Compilation? compilation)
            {
                var state = ReadState();
                if (state.FinalCompilationWithGeneratedDocuments != null && state.FinalCompilationWithGeneratedDocuments.TryGetValue(out var compilationOpt) && compilationOpt.HasValue)
                {
                    compilation = compilationOpt.Value;
                    return true;
                }

                compilation = null;
                return false;
            }

            public Task<Compilation> GetCompilationAsync(SolutionState solution, CancellationToken cancellationToken)
            {
                if (this.TryGetCompilation(out var compilation))
                {
                    // PERF: This is a hot code path and Task<TResult> isn't cheap,
                    // so cache the completed tasks to reduce allocations. We also
                    // need to avoid keeping a strong reference to the Compilation,
                    // so use a ConditionalWeakTable.
                    return SpecializedTasks.FromResult(compilation);
                }
                else
                {
                    return GetCompilationSlowAsync(solution, cancellationToken);
                }
            }

            private async Task<Compilation> GetCompilationSlowAsync(SolutionState solution, CancellationToken cancellationToken)
            {
                var compilationInfo = await GetOrBuildCompilationInfoAsync(solution, lockGate: true, cancellationToken: cancellationToken).ConfigureAwait(false);
                return compilationInfo.Compilation;
            }

            // <Caravela> This code is used by Try.Caravela.
            public async Task<ImmutableArray<Diagnostic>> GetTransformerDiagnosticsAsync(SolutionState solution, CancellationToken cancellationToken)
            {
                var compilationInfo = await GetOrBuildCompilationInfoAsync(solution, lockGate: true, cancellationToken: cancellationToken).ConfigureAwait(false);

                return compilationInfo.TransformerDiagnostics;
            }
            // </Caravela>

            private async Task<Compilation> GetOrBuildDeclarationCompilationAsync(SolutionServices solutionServices, CancellationToken cancellationToken)
            {
                try
                {
                    cancellationToken.ThrowIfCancellationRequested();

                    using (await _buildLock.DisposableWaitAsync(cancellationToken).ConfigureAwait(false))
                    {
                        var state = ReadState();

                        // we are already in the final stage. just return it.
                        var compilation = state.FinalCompilationWithGeneratedDocuments?.GetValueOrNull(cancellationToken);
                        if (compilation != null)
                        {
                            return compilation;
                        }

                        compilation = state.CompilationWithoutGeneratedDocuments?.GetValueOrNull(cancellationToken);
                        if (compilation == null)
                        {
                            // We've got nothing.  Build it from scratch :(
                            return await BuildDeclarationCompilationFromScratchAsync(
                                solutionServices,
                                state.GeneratorInfo,
                                cancellationToken).ConfigureAwait(false);
                        }

                        if (state is AllSyntaxTreesParsedState or FinalState)
                        {
                            // we have full declaration, just use it.
                            return compilation;
                        }

                        (compilation, _, _) = await BuildDeclarationCompilationFromInProgressAsync(solutionServices, (InProgressState)state, compilation, cancellationToken).ConfigureAwait(false);

                        // We must have an in progress compilation. Build off of that.
                        return compilation;
                    }
                }
                catch (Exception e) when (FatalError.ReportAndPropagateUnlessCanceled(e, cancellationToken))
                {
                    throw ExceptionUtilities.Unreachable;
                }
            }

            private async Task<CompilationInfo> GetOrBuildCompilationInfoAsync(
                SolutionState solution,
                bool lockGate,
                CancellationToken cancellationToken)
            {
                try
                {
                    using (Logger.LogBlock(FunctionId.Workspace_Project_CompilationTracker_BuildCompilationAsync,
                                           s_logBuildCompilationAsync, ProjectState, cancellationToken))
                    {
                        cancellationToken.ThrowIfCancellationRequested();

                        var state = ReadState();

                        // Try to get the built compilation.  If it exists, then we can just return that.
                        var finalCompilation = state.FinalCompilationWithGeneratedDocuments?.GetValueOrNull(cancellationToken);
                        if (finalCompilation != null)
                        {
                            RoslynDebug.Assert(state.HasSuccessfullyLoaded.HasValue);
<<<<<<< HEAD
                            // <Caravela> This code is used by Try.Caravela.
                            return new CompilationInfo(finalCompilation, state.HasSuccessfullyLoaded.Value, state.GeneratedDocuments, state.TransformerDiagnostics);
                            // </Caravela>
=======
                            return new CompilationInfo(finalCompilation, state.HasSuccessfullyLoaded.Value, state.GeneratorInfo.Documents);
>>>>>>> 1fa6e45d
                        }

                        // Otherwise, we actually have to build it.  Ensure that only one thread is trying to
                        // build this compilation at a time.
                        if (lockGate)
                        {
                            using (await _buildLock.DisposableWaitAsync(cancellationToken).ConfigureAwait(false))
                            {
                                return await BuildCompilationInfoAsync(solution, cancellationToken).ConfigureAwait(false);
                            }
                        }
                        else
                        {
                            return await BuildCompilationInfoAsync(solution, cancellationToken).ConfigureAwait(false);
                        }
                    }
                }
                catch (Exception e) when (FatalError.ReportAndPropagateUnlessCanceled(e, cancellationToken))
                {
                    throw ExceptionUtilities.Unreachable;
                }
            }

            /// <summary>
            /// Builds the compilation matching the project state. In the process of building, also
            /// produce in progress snapshots that can be accessed from other threads.
            /// </summary>
            private async Task<CompilationInfo> BuildCompilationInfoAsync(
                SolutionState solution,
                CancellationToken cancellationToken)
            {
                cancellationToken.ThrowIfCancellationRequested();

                var state = ReadState();

                // if we already have a compilation, we must be already done!  This can happen if two
                // threads were waiting to build, and we came in after the other succeeded.
                var compilation = state.FinalCompilationWithGeneratedDocuments?.GetValueOrNull(cancellationToken);
                if (compilation != null)
                {
                    RoslynDebug.Assert(state.HasSuccessfullyLoaded.HasValue);
<<<<<<< HEAD
                    // <Caravela> This code is used by Try.Caravela.
                    return Task.FromResult(new CompilationInfo(compilation, state.HasSuccessfullyLoaded.Value, state.GeneratedDocuments, state.TransformerDiagnostics));
                    // </Caravela>
=======
                    return new CompilationInfo(compilation, state.HasSuccessfullyLoaded.Value, state.GeneratorInfo.Documents);
>>>>>>> 1fa6e45d
                }

                compilation = state.CompilationWithoutGeneratedDocuments?.GetValueOrNull(cancellationToken);

                if (compilation == null)
                {
                    // We've got nothing.  Build it from scratch :(
                    return await BuildCompilationInfoFromScratchAsync(
                        solution,
                        state.GeneratorInfo,
                        cancellationToken).ConfigureAwait(false);
                }

                if (state is AllSyntaxTreesParsedState or FinalState)
                {
                    // We have a declaration compilation, use it to reconstruct the final compilation
                    return await FinalizeCompilationAsync(
                        solution,
                        compilation,
                        state.GeneratorInfo,
                        compilationWithStaleGeneratedTrees: null,
                        cancellationToken).ConfigureAwait(false);
                }
                else
                {
                    // We must have an in progress compilation. Build off of that.
                    return await BuildFinalStateFromInProgressStateAsync(
                        solution, (InProgressState)state, compilation, cancellationToken).ConfigureAwait(false);
                }
            }

            private async Task<CompilationInfo> BuildCompilationInfoFromScratchAsync(
                SolutionState solution,
                CompilationTrackerGeneratorInfo generatorInfo,
                CancellationToken cancellationToken)
            {
                try
                {
                    var compilation = await BuildDeclarationCompilationFromScratchAsync(
                        solution.Services,
                        generatorInfo,
                        cancellationToken).ConfigureAwait(false);

                    return await FinalizeCompilationAsync(
                        solution,
                        compilation,
                        generatorInfo,
                        compilationWithStaleGeneratedTrees: null,
                        cancellationToken).ConfigureAwait(false);
                }
                catch (Exception e) when (FatalError.ReportAndPropagateUnlessCanceled(e, cancellationToken))
                {
                    throw ExceptionUtilities.Unreachable;
                }
            }

            [PerformanceSensitive(
                "https://github.com/dotnet/roslyn/issues/23582",
                Constraint = "Avoid calling " + nameof(Compilation.AddSyntaxTrees) + " in a loop due to allocation overhead.")]
            private async Task<Compilation> BuildDeclarationCompilationFromScratchAsync(
                SolutionServices solutionServices,
                CompilationTrackerGeneratorInfo generatorInfo,
                CancellationToken cancellationToken)
            {
                try
                {
                    var compilation = CreateEmptyCompilation();

                    using var _ = ArrayBuilder<SyntaxTree>.GetInstance(ProjectState.DocumentStates.Count, out var trees);
                    foreach (var documentState in ProjectState.DocumentStates.GetStatesInCompilationOrder())
                    {
                        cancellationToken.ThrowIfCancellationRequested();
                        // Include the tree even if the content of the document failed to load.
                        trees.Add(await documentState.GetSyntaxTreeAsync(cancellationToken).ConfigureAwait(false));
                    }

                    compilation = compilation.AddSyntaxTrees(trees);
                    WriteState(new AllSyntaxTreesParsedState(compilation, generatorInfo), solutionServices);
                    return compilation;
                }
                catch (Exception e) when (FatalError.ReportAndPropagateUnlessCanceled(e, cancellationToken))
                {
                    throw ExceptionUtilities.Unreachable;
                }
            }

            private Compilation CreateEmptyCompilation()
            {
                var compilationFactory = this.ProjectState.LanguageServices.GetRequiredService<ICompilationFactoryService>();

                if (this.ProjectState.IsSubmission)
                {
                    return compilationFactory.CreateSubmissionCompilation(
                        this.ProjectState.AssemblyName,
                        this.ProjectState.CompilationOptions!,
                        this.ProjectState.HostObjectType);
                }
                else
                {
                    return compilationFactory.CreateCompilation(
                        this.ProjectState.AssemblyName,
                        this.ProjectState.CompilationOptions!);
                }
            }

            private async Task<CompilationInfo> BuildFinalStateFromInProgressStateAsync(
                SolutionState solution, InProgressState state, Compilation inProgressCompilation, CancellationToken cancellationToken)
            {
                try
                {
                    var (compilationWithoutGenerators, compilationWithGenerators, generatorDriver) = await BuildDeclarationCompilationFromInProgressAsync(solution.Services, state, inProgressCompilation, cancellationToken).ConfigureAwait(false);
                    return await FinalizeCompilationAsync(
                        solution,
                        compilationWithoutGenerators,
                        state.GeneratorInfo.WithDriver(generatorDriver),
                        compilationWithGenerators,
                        cancellationToken).ConfigureAwait(false);
                }
                catch (Exception e) when (FatalError.ReportAndPropagateUnlessCanceled(e, cancellationToken))
                {
                    throw ExceptionUtilities.Unreachable;
                }
            }

            private async Task<(Compilation compilationWithoutGenerators, Compilation? compilationWithGenerators, GeneratorDriver? generatorDriver)> BuildDeclarationCompilationFromInProgressAsync(
                SolutionServices solutionServices, InProgressState state, Compilation compilationWithoutGenerators, CancellationToken cancellationToken)
            {
                try
                {
                    var compilationWithGenerators = state.CompilationWithGeneratedDocuments;
                    var generatorDriver = state.GeneratorInfo.Driver;

                    // If compilationWithGenerators is the same as compilationWithoutGenerators, then it means a prior run of generators
                    // didn't produce any files. In that case, we'll just make compilationWithGenerators null so we avoid doing any
                    // transformations of it multiple times. Otherwise the transformations below and in FinalizeCompilationAsync will try
                    // to update both at once, which is functionally fine but just unnecessary work. This function is always allowed to return
                    // null for compilationWithGenerators in the end, so there's no harm there.
                    if (compilationWithGenerators == compilationWithoutGenerators)
                    {
                        compilationWithGenerators = null;
                    }

                    var intermediateProjects = state.IntermediateProjects;

                    while (intermediateProjects.Length > 0)
                    {
                        cancellationToken.ThrowIfCancellationRequested();

                        // We have a list of transformations to get to our final compilation; take the first transformation and apply it.
                        var intermediateProject = intermediateProjects[0];

                        compilationWithoutGenerators = await intermediateProject.action.TransformCompilationAsync(compilationWithoutGenerators, cancellationToken).ConfigureAwait(false);

                        if (compilationWithGenerators != null)
                        {
                            // Also transform the compilation that has generated files; we won't do that though if the transformation either would cause problems with
                            // the generated documents, or if don't have any source generators in the first place.
                            if (intermediateProject.action.CanUpdateCompilationWithStaleGeneratedTreesIfGeneratorsGiveSameOutput &&
                                intermediateProject.oldState.SourceGenerators.Any())
                            {
                                compilationWithGenerators = await intermediateProject.action.TransformCompilationAsync(compilationWithGenerators, cancellationToken).ConfigureAwait(false);
                            }
                            else
                            {
                                compilationWithGenerators = null;
                            }
                        }

                        if (generatorDriver != null)
                        {
                            generatorDriver = intermediateProject.action.TransformGeneratorDriver(generatorDriver);
                        }

                        // We have updated state, so store this new result; this allows us to drop the intermediate state we already processed
                        // even if we were to get cancelled at a later point.
                        intermediateProjects = intermediateProjects.RemoveAt(0);

                        this.WriteState(CompilationTrackerState.Create(compilationWithoutGenerators, state.GeneratorInfo.WithDriver(generatorDriver), compilationWithGenerators, intermediateProjects), solutionServices);
                    }

                    return (compilationWithoutGenerators, compilationWithGenerators, generatorDriver);
                }
                catch (Exception e) when (FatalError.ReportAndPropagateUnlessCanceled(e, cancellationToken))
                {
                    throw ExceptionUtilities.Unreachable;
                }
            }

            private readonly struct CompilationInfo
            {
                public Compilation Compilation { get; }
                public bool HasSuccessfullyLoaded { get; }
                public TextDocumentStates<SourceGeneratedDocumentState> GeneratedDocuments { get; }
                // <Caravela> This code is used by Try.Caravela.
                public ImmutableArray<Diagnostic> TransformerDiagnostics { get; }
                // </Caravela>

                public CompilationInfo(Compilation compilation, bool hasSuccessfullyLoaded, TextDocumentStates<SourceGeneratedDocumentState> generatedDocuments, ImmutableArray<Diagnostic> transformerDiagnostics)
                {
                    Compilation = compilation;
                    HasSuccessfullyLoaded = hasSuccessfullyLoaded;
                    GeneratedDocuments = generatedDocuments;
                    // <Caravela> This code is used by Try.Caravela.
                    TransformerDiagnostics = transformerDiagnostics;
                    // </Caravela>
                }
            }
            
            /// <summary>
            /// Add all appropriate references to the compilation and set it as our final compilation
            /// state.
            /// </summary>
            /// <param name="generatorInfo">The generator info that contains the last run of the documents, if any exists, as
            /// well as the driver that can be used to run if need to.</param>
            /// <param name="compilationWithStaleGeneratedTrees">The compilation from a prior run that contains generated trees, which
            /// match the states included in <paramref name="generatorInfo"/>. If a generator run here produces
            /// the same set of generated documents as are in <paramref name="generatorInfo"/>, and we don't need to make any other
            /// changes to references, we can then use this compilation instead of re-adding source generated files again to the
            /// <paramref name="compilationWithoutGenerators"/>.</param>
            private async Task<CompilationInfo> FinalizeCompilationAsync(
                SolutionState solution,
                Compilation compilationWithoutGenerators,
                CompilationTrackerGeneratorInfo generatorInfo,
                Compilation? compilationWithStaleGeneratedTrees,
                CancellationToken cancellationToken)
            {
                try
                {
                    // if HasAllInformation is false, then this project is always not completed.
                    var hasSuccessfullyLoaded = this.ProjectState.HasAllInformation;

                    var newReferences = new List<MetadataReference>();
                    var metadataReferenceToProjectId = new Dictionary<MetadataReference, ProjectId>();
                    newReferences.AddRange(this.ProjectState.MetadataReferences);

                    foreach (var projectReference in this.ProjectState.ProjectReferences)
                    {
                        var referencedProject = solution.GetProjectState(projectReference.ProjectId);

                        // Even though we're creating a final compilation (vs. an in progress compilation),
                        // it's possible that the target project has been removed.
                        if (referencedProject != null)
                        {
                            // If both projects are submissions, we'll count this as a previous submission link
                            // instead of a regular metadata reference
                            if (referencedProject.IsSubmission)
                            {
                                // if the referenced project is a submission project must be a submission as well:
                                Debug.Assert(this.ProjectState.IsSubmission);

                                // We now need to (potentially) update the prior submission compilation. That Compilation is held in the
                                // ScriptCompilationInfo that we need to replace as a unit.
                                var previousSubmissionCompilation =
                                    await solution.GetCompilationAsync(projectReference.ProjectId, cancellationToken).ConfigureAwait(false);

                                if (compilationWithoutGenerators.ScriptCompilationInfo!.PreviousScriptCompilation != previousSubmissionCompilation)
                                {
                                    compilationWithoutGenerators = compilationWithoutGenerators.WithScriptCompilationInfo(
                                        compilationWithoutGenerators.ScriptCompilationInfo!.WithPreviousScriptCompilation(previousSubmissionCompilation!));

                                    compilationWithStaleGeneratedTrees = compilationWithStaleGeneratedTrees?.WithScriptCompilationInfo(
                                        compilationWithStaleGeneratedTrees.ScriptCompilationInfo!.WithPreviousScriptCompilation(previousSubmissionCompilation!));
                                }
                            }
                            else
                            {
                                var metadataReference = await solution.GetMetadataReferenceAsync(
                                    projectReference, this.ProjectState, cancellationToken).ConfigureAwait(false);

                                // A reference can fail to be created if a skeleton assembly could not be constructed.
                                if (metadataReference != null)
                                {
                                    newReferences.Add(metadataReference);
                                    metadataReferenceToProjectId.Add(metadataReference, projectReference.ProjectId);
                                }
                                else
                                {
                                    hasSuccessfullyLoaded = false;
                                }
                            }
                        }
                    }

                    // Now that we know the set of references this compilation should have, update them if they're not already.
                    // Generators cannot add references, so we can use the same set of references both for the compilation
                    // that doesn't have generated files, and the one we're trying to reuse that has generated files.
                    // Since we updated both of these compilations together in response to edits, we only have to check one
                    // for a potential mismatch.
                    if (!Enumerable.SequenceEqual(compilationWithoutGenerators.ExternalReferences, newReferences))
                    {
                        compilationWithoutGenerators = compilationWithoutGenerators.WithReferences(newReferences);
                        compilationWithStaleGeneratedTrees = compilationWithStaleGeneratedTrees?.WithReferences(newReferences);
                    }

                    // We will finalize the compilation by adding full contents here.
                    Compilation compilationWithGenerators;

<<<<<<< HEAD
                    // <Caravela>
                    // Caravela TODO #29156: We have disabled the compilation reusing. We should analyze the behavior and enable it again.
                    authoritativeGeneratedDocuments = null;
                    var compilationFactory = this.ProjectState.LanguageServices.GetRequiredService<ICompilationFactoryService>();
                    // </Caravela>

                    TextDocumentStates<SourceGeneratedDocumentState> generatedDocuments;
                    if (authoritativeGeneratedDocuments.HasValue)
=======
                    if (generatorInfo.DocumentsAreFinal)
>>>>>>> 1fa6e45d
                    {
                        // We must have ran generators before, but for some reason had to remake the compilation from scratch.
                        // This could happen if the trees were strongly held, but the compilation was entirely garbage collected.
                        // Just add in the trees we already have. We don't want to rerun since the consumer of this Solution
                        // snapshot has already seen the trees and thus needs to ensure identity of them.
                        compilationWithGenerators = compilationWithoutGenerators.AddSyntaxTrees(
                            await generatorInfo.Documents.States.Values.SelectAsArrayAsync(state => state.GetSyntaxTreeAsync(cancellationToken)).ConfigureAwait(false));
                    }
                    else
                    {
                        using var generatedDocumentsBuilder = new TemporaryArray<SourceGeneratedDocumentState>();

                        if (ProjectState.SourceGenerators.Any())
                        {
<<<<<<< HEAD
                            var additionalTexts = this.ProjectState.AdditionalDocumentStates.SelectAsArray<AdditionalText>(state => new AdditionalTextWithState(state));
                            // <Caravela /> The compilationFactory used to be retrieved here.
=======
                            // If we don't already have a generator driver, we'll have to create one from scratch
                            if (generatorInfo.Driver == null)
                            {
                                var additionalTexts = this.ProjectState.AdditionalDocumentStates.SelectAsArray(static documentState => documentState.AdditionalText);
                                var compilationFactory = this.ProjectState.LanguageServices.GetRequiredService<ICompilationFactoryService>();

                                generatorInfo = generatorInfo.WithDriver(compilationFactory.CreateGeneratorDriver(
                                        this.ProjectState.ParseOptions!,
                                        ProjectState.SourceGenerators,
                                        this.ProjectState.AnalyzerOptions.AnalyzerConfigOptionsProvider,
                                        additionalTexts));
                            }
>>>>>>> 1fa6e45d

                            generatorInfo = generatorInfo.WithDriver(generatorInfo.Driver!.RunGenerators(compilationWithoutGenerators, cancellationToken));
                            var runResult = generatorInfo.Driver!.GetRunResult();

                            // We may be able to reuse compilationWithStaleGeneratedTrees if the generated trees are identical. We will assign null
                            // to compilationWithStaleGeneratedTrees if we at any point realize it can't be used. We'll first check the count of trees
                            // if that changed then we absolutely can't reuse it. But if the counts match, we'll then see if each generated tree
                            // content is identical to the prior generation run; if we find a match each time, then the set of the generated trees
                            // and the prior generated trees are identical.
                            if (compilationWithStaleGeneratedTrees != null)
                            {
                                if (generatorInfo.Documents.Count != runResult.Results.Sum(r => r.GeneratedSources.Length))
                                {
                                    compilationWithStaleGeneratedTrees = null;
                                }
                            }

                            foreach (var generatorResult in runResult.Results)
                            {
                                foreach (var generatedSource in generatorResult.GeneratedSources)
                                {
                                    var existing = FindExistingGeneratedDocumentState(
                                        generatorInfo.Documents,
                                        generatorResult.Generator,
                                        generatedSource.HintName);

                                    if (existing != null)
                                    {
                                        var newDocument = existing.WithUpdatedGeneratedContent(
                                                generatedSource.SourceText,
                                                this.ProjectState.ParseOptions!);

                                        generatedDocumentsBuilder.Add(newDocument);

                                        if (newDocument != existing)
                                            compilationWithStaleGeneratedTrees = null;
                                    }
                                    else
                                    {
                                        // NOTE: the use of generatedSource.SyntaxTree to fetch the path and options is OK,
                                        // since the tree is a lazy tree and that won't trigger the parse.
                                        var identity = SourceGeneratedDocumentIdentity.Generate(
                                            ProjectState.Id,
                                            generatedSource.HintName,
                                            generatorResult.Generator,
                                            generatedSource.SyntaxTree.FilePath);

                                        generatedDocumentsBuilder.Add(
                                            SourceGeneratedDocumentState.Create(
                                                identity,
                                                generatedSource.SourceText,
                                                generatedSource.SyntaxTree.Options,
                                                this.ProjectState.LanguageServices,
                                                solution.Services));

                                        // The count of trees was the same, but something didn't match up. Since we're here, at least one tree
                                        // was added, and an equal number must have been removed. Rather than trying to incrementally update
                                        // this compilation, we'll just toss this and re-add all the trees.
                                        compilationWithStaleGeneratedTrees = null;
                                    }
                                }
                            }
                        }

                        // If we didn't null out this compilation, it means we can actually use it
                        if (compilationWithStaleGeneratedTrees != null)
                        {
                            compilationWithGenerators = compilationWithStaleGeneratedTrees;
                            generatorInfo = generatorInfo.WithDocumentsAreFinal(true);
                        }
                        else
                        {
                            // We produced new documents, so time to create new state for it
                            var generatedDocuments = new TextDocumentStates<SourceGeneratedDocumentState>(generatedDocumentsBuilder.ToImmutableAndClear());
                            compilationWithGenerators = compilationWithoutGenerators.AddSyntaxTrees(
                                await generatedDocuments.States.Values.SelectAsArrayAsync(state => state.GetSyntaxTreeAsync(cancellationToken)).ConfigureAwait(false));
                            generatorInfo = new CompilationTrackerGeneratorInfo(generatedDocuments, generatorInfo.Driver, documentsAreFinal: true);
                        }
                    }
                    
                    // <Caravela> This code is used by Try.Caravela.
                    ImmutableArray<Diagnostic> transformerDiagnostics = default;

                    if (!compilationWithGenerators.GetParseDiagnostics(cancellationToken).HasAnyErrors())
                    {
                        var transformers = this.ProjectState.AnalyzerReferences.SelectMany(a => a.GetTransformers()).ToImmutableArray();
                        var plugins = this.ProjectState.AnalyzerReferences.SelectMany(a => a.GetPlugins()).ToImmutableArray();

                        var loader = this.ProjectState.LanguageServices.WorkspaceServices.GetRequiredService<IAnalyzerService>().GetLoader();

                        var runTransformers = compilationFactory.GetRunTransformersDelegate(transformers, plugins, this.ProjectState.AnalyzerOptions.AnalyzerConfigOptionsProvider, loader);
                        if (runTransformers != null)
                            (compilationWithGenerators, transformerDiagnostics) = runTransformers(compilationWithGenerators);
                    }
                    // </Caravela>

                    var finalState = FinalState.Create(
                        CompilationTrackerState.CreateValueSource(compilationWithGenerators, solution.Services),
                        CompilationTrackerState.CreateValueSource(compilationWithoutGenerators, solution.Services),
                        compilationWithoutGenerators,
                        hasSuccessfullyLoaded,
                        generatorInfo,
                        compilationWithGenerators,
                        this.ProjectState.Id,
                        metadataReferenceToProjectId,
                        // <Caravela> This code is used by Try.Caravela.
                        transformerDiagnostics
                        // </Caravela>
                        );

                    this.WriteState(finalState, solution.Services);

<<<<<<< HEAD
                    return new CompilationInfo(compilationWithGenerators, hasSuccessfullyLoaded, generatedDocuments,
                        // <Caravela> This code is used by Try.Caravela.
                        transformerDiagnostics
                        // </Caravela>
                        );
=======
                    return new CompilationInfo(compilationWithGenerators, hasSuccessfullyLoaded, generatorInfo.Documents);
                }
                catch (OperationCanceledException) when (cancellationToken.IsCancellationRequested)
                {
                    // Explicitly force a yield point here.  This addresses a problem on .net framework where it's
                    // possible that cancelling this task chain ends up stack overflowing as the TPL attempts to
                    // synchronously recurse through the tasks to execute antecedent work.  This will force continuations
                    // here to run asynchronously preventing the stack overflow.
                    // See https://github.com/dotnet/roslyn/issues/56356 for more details.
                    // note: this can be removed if this code only needs to run on .net core (as the stack overflow issue
                    // does not exist there).
                    await Task.Yield().ConfigureAwait(false);
                    throw;
>>>>>>> 1fa6e45d
                }
                catch (Exception e) when (FatalError.ReportAndPropagateUnlessCanceled(e, cancellationToken))
                {
                    throw ExceptionUtilities.Unreachable;
                }

                // Local functions
                static SourceGeneratedDocumentState? FindExistingGeneratedDocumentState(
                    TextDocumentStates<SourceGeneratedDocumentState> states,
                    ISourceGenerator generator,
                    string hintName)
                {
                    var generatorAssemblyName = SourceGeneratedDocumentIdentity.GetGeneratorAssemblyName(generator);
                    var generatorTypeName = SourceGeneratedDocumentIdentity.GetGeneratorTypeName(generator);

                    foreach (var (_, state) in states.States)
                    {
                        if (state.SourceGeneratorAssemblyName != generatorAssemblyName)
                            continue;

                        if (state.SourceGeneratorTypeName != generatorTypeName)
                            continue;

                        if (state.HintName != hintName)
                            continue;

                        return state;
                    }

                    return null;
                }
            }

            public async Task<MetadataReference> GetMetadataReferenceAsync(
                SolutionState solution,
                ProjectState fromProject,
                ProjectReference projectReference,
                CancellationToken cancellationToken)
            {
                try
                {
                    // if we already have the compilation and its right kind then use it.
                    if (this.ProjectState.LanguageServices == fromProject.LanguageServices
                        && this.TryGetCompilation(out var compilation))
                    {
                        return compilation.ToMetadataReference(projectReference.Aliases, projectReference.EmbedInteropTypes);
                    }

                    // If same language then we can wrap the other project's compilation into a compilation reference
                    if (this.ProjectState.LanguageServices == fromProject.LanguageServices)
                    {
                        // otherwise, base it off the compilation by building it first.
                        compilation = await this.GetCompilationAsync(solution, cancellationToken).ConfigureAwait(false);
                        return compilation.ToMetadataReference(projectReference.Aliases, projectReference.EmbedInteropTypes);
                    }
                    else
                    {
                        // otherwise get a metadata only image reference that is built by emitting the metadata from the referenced project's compilation and re-importing it.
                        return await this.GetMetadataOnlyImageReferenceAsync(solution, projectReference, cancellationToken).ConfigureAwait(false);
                    }
                }
                catch (Exception e) when (FatalError.ReportAndPropagateUnlessCanceled(e, cancellationToken))
                {
                    throw ExceptionUtilities.Unreachable;
                }
            }

            /// <summary>
            /// Attempts to get (without waiting) a metadata reference to a possibly in progress
            /// compilation. Only actual compilation references are returned. Could potentially 
            /// return null if nothing can be provided.
            /// </summary>
            public CompilationReference? GetPartialMetadataReference(ProjectState fromProject, ProjectReference projectReference)
            {
                var state = ReadState();

                // get compilation in any state it happens to be in right now.
                if (state.CompilationWithoutGeneratedDocuments != null &&
                    state.CompilationWithoutGeneratedDocuments.TryGetValue(out var compilationOpt) &&
                    compilationOpt.HasValue &&
                    ProjectState.LanguageServices == fromProject.LanguageServices)
                {
                    // if we have a compilation and its the correct language, use a simple compilation reference
                    return compilationOpt.Value.ToMetadataReference(projectReference.Aliases, projectReference.EmbedInteropTypes);
                }

                return null;
            }

            /// <summary>
            /// Gets a metadata reference to the metadata-only-image corresponding to the compilation.
            /// </summary>
            private async Task<MetadataReference> GetMetadataOnlyImageReferenceAsync(
                SolutionState solution, ProjectReference projectReference, CancellationToken cancellationToken)
            {
                try
                {
                    using (Logger.LogBlock(FunctionId.Workspace_SkeletonAssembly_GetMetadataOnlyImage, cancellationToken))
                    {
                        var version = await this.GetDependentSemanticVersionAsync(solution, cancellationToken).ConfigureAwait(false);

                        // get or build compilation up to declaration state. this compilation will be used to provide live xml doc comment
                        var declarationCompilation = await this.GetOrBuildDeclarationCompilationAsync(solution.Services, cancellationToken: cancellationToken).ConfigureAwait(false);
                        solution.Workspace.LogTestMessage($"Looking for a cached skeleton assembly for {projectReference.ProjectId} before taking the lock...");

                        if (!MetadataOnlyReference.TryGetReference(solution, projectReference, declarationCompilation, version, out var reference))
                        {
                            // using async build lock so we don't get multiple consumers attempting to build metadata-only images for the same compilation.
                            using (await _buildLock.DisposableWaitAsync(cancellationToken).ConfigureAwait(false))
                            {
                                solution.Workspace.LogTestMessage($"Build lock taken for {ProjectState.Id}...");

                                // okay, we still don't have one. bring the compilation to final state since we are going to use it to create skeleton assembly
                                var compilationInfo = await this.GetOrBuildCompilationInfoAsync(solution, lockGate: false, cancellationToken: cancellationToken).ConfigureAwait(false);
                                reference = MetadataOnlyReference.GetOrBuildReference(solution, projectReference, compilationInfo.Compilation, version, cancellationToken);
                            }
                        }
                        else
                        {
                            solution.Workspace.LogTestMessage($"Reusing the already cached skeleton assembly for {projectReference.ProjectId}");
                        }

                        return reference;
                    }
                }
                catch (Exception e) when (FatalError.ReportAndPropagateUnlessCanceled(e, cancellationToken))
                {
                    throw ExceptionUtilities.Unreachable;
                }
            }

            public Task<bool> HasSuccessfullyLoadedAsync(SolutionState solution, CancellationToken cancellationToken)
            {
                var state = this.ReadState();

                if (state.HasSuccessfullyLoaded.HasValue)
                {
                    return state.HasSuccessfullyLoaded.Value ? SpecializedTasks.True : SpecializedTasks.False;
                }
                else
                {
                    return HasSuccessfullyLoadedSlowAsync(solution, cancellationToken);
                }
            }

            private async Task<bool> HasSuccessfullyLoadedSlowAsync(SolutionState solution, CancellationToken cancellationToken)
            {
                var compilationInfo = await GetOrBuildCompilationInfoAsync(solution, lockGate: true, cancellationToken: cancellationToken).ConfigureAwait(false);
                return compilationInfo.HasSuccessfullyLoaded;
            }

            public async ValueTask<TextDocumentStates<SourceGeneratedDocumentState>> GetSourceGeneratedDocumentStatesAsync(SolutionState solution, CancellationToken cancellationToken)
            {
                // If we don't have any generators, then we know we have no generated files, so we can skip the computation entirely.
                if (!this.ProjectState.SourceGenerators.Any())
                {
                    return TextDocumentStates<SourceGeneratedDocumentState>.Empty;
                }

                var compilationInfo = await GetOrBuildCompilationInfoAsync(solution, lockGate: true, cancellationToken: cancellationToken).ConfigureAwait(false);
                return compilationInfo.GeneratedDocuments;
            }

            public SourceGeneratedDocumentState? TryGetSourceGeneratedDocumentStateForAlreadyGeneratedId(DocumentId documentId)
            {
                var state = ReadState();

                // If we are in FinalState, then we have correctly ran generators and then know the final contents of the
                // Compilation. The GeneratedDocuments can be filled for intermediate states, but those aren't guaranteed to be
                // correct and can be re-ran later.
                return state is FinalState finalState ? finalState.GeneratorInfo.Documents.GetState(documentId) : null;
            }

            #region Versions

            // Dependent Versions are stored on compilation tracker so they are more likely to survive when unrelated solution branching occurs.

            private AsyncLazy<VersionStamp>? _lazyDependentVersion;
            private AsyncLazy<VersionStamp>? _lazyDependentSemanticVersion;

            public Task<VersionStamp> GetDependentVersionAsync(SolutionState solution, CancellationToken cancellationToken)
            {
                if (_lazyDependentVersion == null)
                {
                    var tmp = solution; // temp. local to avoid a closure allocation for the fast path
                    // note: solution is captured here, but it will go away once GetValueAsync executes.
                    Interlocked.CompareExchange(ref _lazyDependentVersion, new AsyncLazy<VersionStamp>(c => ComputeDependentVersionAsync(tmp, c), cacheResult: true), null);
                }

                return _lazyDependentVersion.GetValueAsync(cancellationToken);
            }

            private async Task<VersionStamp> ComputeDependentVersionAsync(SolutionState solution, CancellationToken cancellationToken)
            {
                var projectState = this.ProjectState;
                var projVersion = projectState.Version;
                var docVersion = await projectState.GetLatestDocumentVersionAsync(cancellationToken).ConfigureAwait(false);

                var version = docVersion.GetNewerVersion(projVersion);
                foreach (var dependentProjectReference in projectState.ProjectReferences)
                {
                    cancellationToken.ThrowIfCancellationRequested();

                    if (solution.ContainsProject(dependentProjectReference.ProjectId))
                    {
                        var dependentProjectVersion = await solution.GetDependentVersionAsync(dependentProjectReference.ProjectId, cancellationToken).ConfigureAwait(false);
                        version = dependentProjectVersion.GetNewerVersion(version);
                    }
                }

                return version;
            }

            public Task<VersionStamp> GetDependentSemanticVersionAsync(SolutionState solution, CancellationToken cancellationToken)
            {
                if (_lazyDependentSemanticVersion == null)
                {
                    var tmp = solution; // temp. local to avoid a closure allocation for the fast path
                    // note: solution is captured here, but it will go away once GetValueAsync executes.
                    Interlocked.CompareExchange(ref _lazyDependentSemanticVersion, new AsyncLazy<VersionStamp>(c => ComputeDependentSemanticVersionAsync(tmp, c), cacheResult: true), null);
                }

                return _lazyDependentSemanticVersion.GetValueAsync(cancellationToken);
            }

            private async Task<VersionStamp> ComputeDependentSemanticVersionAsync(SolutionState solution, CancellationToken cancellationToken)
            {
                var projectState = this.ProjectState;
                var version = await projectState.GetSemanticVersionAsync(cancellationToken).ConfigureAwait(false);

                foreach (var dependentProjectReference in projectState.ProjectReferences)
                {
                    cancellationToken.ThrowIfCancellationRequested();

                    if (solution.ContainsProject(dependentProjectReference.ProjectId))
                    {
                        var dependentProjectVersion = await solution.GetDependentSemanticVersionAsync(dependentProjectReference.ProjectId, cancellationToken).ConfigureAwait(false);
                        version = dependentProjectVersion.GetNewerVersion(version);
                    }
                }

                return version;
            }
            #endregion
        }
    }
}<|MERGE_RESOLUTION|>--- conflicted
+++ resolved
@@ -447,13 +447,9 @@
                         if (finalCompilation != null)
                         {
                             RoslynDebug.Assert(state.HasSuccessfullyLoaded.HasValue);
-<<<<<<< HEAD
                             // <Caravela> This code is used by Try.Caravela.
-                            return new CompilationInfo(finalCompilation, state.HasSuccessfullyLoaded.Value, state.GeneratedDocuments, state.TransformerDiagnostics);
+                            return new CompilationInfo(finalCompilation, state.HasSuccessfullyLoaded.Value, state.GeneratorInfo.Documents, state.TransformerDiagnostics);
                             // </Caravela>
-=======
-                            return new CompilationInfo(finalCompilation, state.HasSuccessfullyLoaded.Value, state.GeneratorInfo.Documents);
->>>>>>> 1fa6e45d
                         }
 
                         // Otherwise, we actually have to build it.  Ensure that only one thread is trying to
@@ -495,13 +491,9 @@
                 if (compilation != null)
                 {
                     RoslynDebug.Assert(state.HasSuccessfullyLoaded.HasValue);
-<<<<<<< HEAD
                     // <Caravela> This code is used by Try.Caravela.
-                    return Task.FromResult(new CompilationInfo(compilation, state.HasSuccessfullyLoaded.Value, state.GeneratedDocuments, state.TransformerDiagnostics));
+                    return new CompilationInfo(compilation, state.HasSuccessfullyLoaded.Value, state.GeneratorInfo.Documents, state.TransformerDiagnostics));
                     // </Caravela>
-=======
-                    return new CompilationInfo(compilation, state.HasSuccessfullyLoaded.Value, state.GeneratorInfo.Documents);
->>>>>>> 1fa6e45d
                 }
 
                 compilation = state.CompilationWithoutGeneratedDocuments?.GetValueOrNull(cancellationToken);
@@ -799,18 +791,12 @@
                     // We will finalize the compilation by adding full contents here.
                     Compilation compilationWithGenerators;
 
-<<<<<<< HEAD
                     // <Caravela>
                     // Caravela TODO #29156: We have disabled the compilation reusing. We should analyze the behavior and enable it again.
-                    authoritativeGeneratedDocuments = null;
+                    generatorInfo.DocumentsAreFinal = false;
                     var compilationFactory = this.ProjectState.LanguageServices.GetRequiredService<ICompilationFactoryService>();
                     // </Caravela>
-
-                    TextDocumentStates<SourceGeneratedDocumentState> generatedDocuments;
-                    if (authoritativeGeneratedDocuments.HasValue)
-=======
                     if (generatorInfo.DocumentsAreFinal)
->>>>>>> 1fa6e45d
                     {
                         // We must have ran generators before, but for some reason had to remake the compilation from scratch.
                         // This could happen if the trees were strongly held, but the compilation was entirely garbage collected.
@@ -825,10 +811,6 @@
 
                         if (ProjectState.SourceGenerators.Any())
                         {
-<<<<<<< HEAD
-                            var additionalTexts = this.ProjectState.AdditionalDocumentStates.SelectAsArray<AdditionalText>(state => new AdditionalTextWithState(state));
-                            // <Caravela /> The compilationFactory used to be retrieved here.
-=======
                             // If we don't already have a generator driver, we'll have to create one from scratch
                             if (generatorInfo.Driver == null)
                             {
@@ -841,7 +823,6 @@
                                         this.ProjectState.AnalyzerOptions.AnalyzerConfigOptionsProvider,
                                         additionalTexts));
                             }
->>>>>>> 1fa6e45d
 
                             generatorInfo = generatorInfo.WithDriver(generatorInfo.Driver!.RunGenerators(compilationWithoutGenerators, cancellationToken));
                             var runResult = generatorInfo.Driver!.GetRunResult();
@@ -954,14 +935,11 @@
 
                     this.WriteState(finalState, solution.Services);
 
-<<<<<<< HEAD
-                    return new CompilationInfo(compilationWithGenerators, hasSuccessfullyLoaded, generatedDocuments,
+                    return new CompilationInfo(compilationWithGenerators, hasSuccessfullyLoaded, generatorInfo.Documents,
                         // <Caravela> This code is used by Try.Caravela.
                         transformerDiagnostics
                         // </Caravela>
                         );
-=======
-                    return new CompilationInfo(compilationWithGenerators, hasSuccessfullyLoaded, generatorInfo.Documents);
                 }
                 catch (OperationCanceledException) when (cancellationToken.IsCancellationRequested)
                 {
@@ -974,7 +952,6 @@
                     // does not exist there).
                     await Task.Yield().ConfigureAwait(false);
                     throw;
->>>>>>> 1fa6e45d
                 }
                 catch (Exception e) when (FatalError.ReportAndPropagateUnlessCanceled(e, cancellationToken))
                 {
