--- conflicted
+++ resolved
@@ -475,11 +475,7 @@
                 {
                     if (_lazyChecksum == null)
                     {
-<<<<<<< HEAD
-                        _lazyChecksum = Checksum.Create(WellKnownSynchronizationKinds.ProjectAttributes, this);
-=======
                         _lazyChecksum = Checksum.Create(WellKnownSynchronizationKind.ProjectAttributes, this);
->>>>>>> 8262112e
                     }
 
                     return _lazyChecksum;
