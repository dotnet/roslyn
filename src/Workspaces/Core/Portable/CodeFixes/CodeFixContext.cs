--- conflicted
+++ resolved
@@ -48,10 +48,6 @@
         /// </summary>
         public CancellationToken CancellationToken => _cancellationToken;
 
-<<<<<<< HEAD
-        internal readonly CodeActionOptions Options;
-        bool ITypeScriptCodeFixContext.IsBlocking => Options.IsBlocking;
-=======
         /// <summary>
         /// IDE supplied options to use for settings not specified in the corresponding editorconfig file.
         /// </summary>
@@ -68,7 +64,6 @@
         [Obsolete]
         bool ITypeScriptCodeFixContext.IsBlocking
             => _isBlocking;
->>>>>>> 80a8ce8d
 
         /// <summary>
         /// Creates a code fix context to be passed into <see cref="CodeFixProvider.RegisterCodeFixesAsync(CodeFixContext)"/> method.
@@ -97,12 +92,8 @@
                    span,
                    VerifyDiagnosticsArgument(diagnostics, span),
                    registerCodeFix ?? throw new ArgumentNullException(nameof(registerCodeFix)),
-<<<<<<< HEAD
-                   CodeActionOptions.Default,
-=======
                    CodeActionOptions.DefaultProvider,
                    isBlocking: false,
->>>>>>> 80a8ce8d
                    cancellationToken)
         {
         }
@@ -127,12 +118,8 @@
                    (diagnostic ?? throw new ArgumentNullException(nameof(diagnostic))).Location.SourceSpan,
                    ImmutableArray.Create(diagnostic),
                    registerCodeFix ?? throw new ArgumentNullException(nameof(registerCodeFix)),
-<<<<<<< HEAD
-                   CodeActionOptions.Default,
-=======
                    CodeActionOptions.DefaultProvider,
                    isBlocking: false,
->>>>>>> 80a8ce8d
                    cancellationToken)
         {
         }
@@ -142,12 +129,8 @@
             TextSpan span,
             ImmutableArray<Diagnostic> diagnostics,
             Action<CodeAction, ImmutableArray<Diagnostic>> registerCodeFix,
-<<<<<<< HEAD
-            CodeActionOptions options,
-=======
             CodeActionOptionsProvider options,
             bool isBlocking,
->>>>>>> 80a8ce8d
             CancellationToken cancellationToken)
         {
             Debug.Assert(diagnostics.Any(d => d.Location.SourceSpan == span));
@@ -157,10 +140,7 @@
             _diagnostics = diagnostics;
             _registerCodeFix = registerCodeFix;
             Options = options;
-<<<<<<< HEAD
-=======
             _isBlocking = isBlocking;
->>>>>>> 80a8ce8d
             _cancellationToken = cancellationToken;
         }
 
