--- conflicted
+++ resolved
@@ -146,10 +146,7 @@
             }
 
             var root = await document.GetRequiredSyntaxRootAsync(cancellationToken).ConfigureAwait(false);
-<<<<<<< HEAD
-=======
 #pragma warning disable RS0030 // Do not used banned APIs
->>>>>>> 80a8ce8d
             return await ReduceAsync(document, root.FullSpan, optionSet, cancellationToken).ConfigureAwait(false);
 #pragma warning restore
         }
@@ -177,10 +174,7 @@
             }
 
             var root = await document.GetRequiredSyntaxRootAsync(cancellationToken).ConfigureAwait(false);
-<<<<<<< HEAD
-=======
 #pragma warning disable RS0030 // Do not used banned APIs
->>>>>>> 80a8ce8d
             return await ReduceAsync(document, root.GetAnnotatedNodesAndTokens(annotation).Select(t => t.FullSpan), optionSet, cancellationToken).ConfigureAwait(false);
 #pragma warning restore
         }
@@ -214,11 +208,7 @@
         /// Reduce the sub-trees annotated with <see cref="Annotation" /> found within the specified spans.
         /// The annotated node and all child nodes will be reduced.
         /// </summary>
-<<<<<<< HEAD
-        public static Task<Document> ReduceAsync(Document document, IEnumerable<TextSpan> spans, OptionSet? optionSet = null, CancellationToken cancellationToken = default)
-=======
         public static async Task<Document> ReduceAsync(Document document, IEnumerable<TextSpan> spans, OptionSet? optionSet = null, CancellationToken cancellationToken = default)
->>>>>>> 80a8ce8d
         {
             if (document == null)
             {
@@ -230,15 +220,10 @@
                 throw new ArgumentNullException(nameof(spans));
             }
 
-<<<<<<< HEAD
-            return document.GetRequiredLanguageService<ISimplificationService>().ReduceAsync(
-                document, spans.ToImmutableArrayOrEmpty(), optionSet, cancellationToken: cancellationToken);
-=======
             var options = await GetOptionsAsync(document, optionSet, cancellationToken).ConfigureAwait(false);
 
             return await document.GetRequiredLanguageService<ISimplificationService>().ReduceAsync(
                 document, spans.ToImmutableArrayOrEmpty(), options, reducers: default, cancellationToken).ConfigureAwait(false);
->>>>>>> 80a8ce8d
         }
 
         internal static Task<Document> ReduceAsync(Document document, IEnumerable<TextSpan> spans, SimplifierOptions options, CancellationToken cancellationToken)
@@ -246,19 +231,11 @@
                 document, spans.ToImmutableArrayOrEmpty(), options, reducers: default, cancellationToken);
 
         internal static async Task<Document> ReduceAsync(
-<<<<<<< HEAD
-            Document document, ImmutableArray<AbstractReducer> reducers, OptionSet? optionSet = null, CancellationToken cancellationToken = default)
-        {
-            var root = await document.GetRequiredSyntaxRootAsync(cancellationToken).ConfigureAwait(false);
-            return await document.GetRequiredLanguageService<ISimplificationService>()
-                .ReduceAsync(document, ImmutableArray.Create(root.FullSpan), optionSet,
-=======
             Document document, ImmutableArray<AbstractReducer> reducers, SimplifierOptions options, CancellationToken cancellationToken)
         {
             var root = await document.GetRequiredSyntaxRootAsync(cancellationToken).ConfigureAwait(false);
             return await document.GetRequiredLanguageService<ISimplificationService>()
                 .ReduceAsync(document, ImmutableArray.Create(root.FullSpan), options,
->>>>>>> 80a8ce8d
                              reducers, cancellationToken).ConfigureAwait(false);
         }
 
