﻿// Licensed to the .NET Foundation under one or more agreements.
// The .NET Foundation licenses this file to you under the MIT license.
// See the LICENSE file in the project root for more information.

using System;
using System.Collections.Generic;
using System.Collections.Immutable;
using System.Linq;
using System.Threading;
using System.Threading.Tasks;
using Microsoft.CodeAnalysis.CodeActions;
using Microsoft.CodeAnalysis.Host;
using Microsoft.CodeAnalysis.Options;
using Microsoft.CodeAnalysis.Shared.Extensions;
using Microsoft.CodeAnalysis.Text;
using Roslyn.Utilities;

namespace Microsoft.CodeAnalysis.Simplification
{
    /// <summary>
    /// Expands and Reduces subtrees.
    /// 
    /// Expansion:
    ///      1) Makes inferred names explicit (on anonymous types and tuples).
    ///      2) Replaces names with fully qualified dotted names.
    ///      3) Adds parentheses around expressions
    ///      4) Adds explicit casts/conversions where implicit conversions exist
    ///      5) Adds escaping to identifiers
    ///      6) Rewrites extension method invocations with explicit calls on the class containing the extension method.
    ///      
    /// Reduction:
    ///     1) Shortens dotted names to their minimally qualified form
    ///     2) Removes unnecessary parentheses
    ///     3) Removes unnecessary casts/conversions
    ///     4) Removes unnecessary escaping
    ///     5) Rewrites explicit calls to extension methods to use dot notation
    ///     6) Removes unnecessary tuple element names and anonymous type member names
    /// </summary>
    public static partial class Simplifier
    {
        /// <summary>
        /// The annotation the reducer uses to identify sub trees to be reduced.
        /// The Expand operations add this annotation to nodes so that the Reduce operations later find them.
        /// </summary>
        public static SyntaxAnnotation Annotation { get; } = new SyntaxAnnotation();

        /// <summary>
        /// This is the annotation used by the simplifier and expander to identify Predefined type and preserving
        /// them from over simplification
        /// </summary>
        public static SyntaxAnnotation SpecialTypeAnnotation { get; } = new SyntaxAnnotation();

        /// <summary>
        /// The annotation <see cref="CodeAction.CleanupDocumentAsync"/> used to identify sub trees to look for symbol annotations on.
        /// It will then add import directives for these symbol annotations.
        /// </summary>
        public static SyntaxAnnotation AddImportsAnnotation { get; } = new SyntaxAnnotation();

        /// <summary>
        /// Expand qualifying parts of the specified subtree, annotating the parts using the <see cref="Annotation" /> annotation.
        /// </summary>
        public static async Task<TNode> ExpandAsync<TNode>(TNode node, Document document, Func<SyntaxNode, bool>? expandInsideNode = null, bool expandParameter = false, CancellationToken cancellationToken = default) where TNode : SyntaxNode
        {
            if (node == null)
            {
                throw new ArgumentNullException(nameof(node));
            }

            if (document == null)
            {
                throw new ArgumentNullException(nameof(document));
            }

            var semanticModel = await document.GetRequiredSemanticModelAsync(cancellationToken).ConfigureAwait(false);
            return Expand(node, semanticModel, document.Project.Solution.Services, expandInsideNode, expandParameter, cancellationToken);
        }

        /// <summary>
        /// Expand qualifying parts of the specified subtree, annotating the parts using the <see cref="Annotation" /> annotation.
        /// </summary>
        public static TNode Expand<TNode>(TNode node, SemanticModel semanticModel, Workspace workspace, Func<SyntaxNode, bool>? expandInsideNode = null, bool expandParameter = false, CancellationToken cancellationToken = default) where TNode : SyntaxNode
        {
            if (workspace == null)
                throw new ArgumentNullException(nameof(workspace));

<<<<<<< HEAD
            return Expand(node, semanticModel, workspace.Services, expandInsideNode, expandParameter, cancellationToken);
=======
            return Expand(node, semanticModel, workspace.Services.SolutionServices, expandInsideNode, expandParameter, cancellationToken);
>>>>>>> 1ac12583
        }

        /// <summary>
        /// Expand qualifying parts of the specified subtree, annotating the parts using the <see cref="Annotation" /> annotation.
        /// </summary>
<<<<<<< HEAD
        internal static TNode Expand<TNode>(TNode node, SemanticModel semanticModel, HostWorkspaceServices services, Func<SyntaxNode, bool>? expandInsideNode = null, bool expandParameter = false, CancellationToken cancellationToken = default) where TNode : SyntaxNode
=======
        internal static TNode Expand<TNode>(TNode node, SemanticModel semanticModel, HostSolutionServices services, Func<SyntaxNode, bool>? expandInsideNode = null, bool expandParameter = false, CancellationToken cancellationToken = default) where TNode : SyntaxNode
>>>>>>> 1ac12583
        {
            if (node == null)
                throw new ArgumentNullException(nameof(node));

            if (semanticModel == null)
                throw new ArgumentNullException(nameof(semanticModel));

            if (services == null)
                throw new ArgumentNullException(nameof(services));

<<<<<<< HEAD
            var result = services.GetLanguageServices(node.Language).GetRequiredService<ISimplificationService>()
=======
            var result = services.GetRequiredLanguageService<ISimplificationService>(node.Language)
>>>>>>> 1ac12583
                .Expand(node, semanticModel, annotationForReplacedAliasIdentifier: null, expandInsideNode: expandInsideNode, expandParameter: expandParameter, cancellationToken: cancellationToken);

            return (TNode)result;
        }

        /// <summary>
        /// Expand qualifying parts of the specified subtree, annotating the parts using the <see cref="Annotation" /> annotation.
        /// </summary>
        public static async Task<SyntaxToken> ExpandAsync(SyntaxToken token, Document document, Func<SyntaxNode, bool>? expandInsideNode = null, CancellationToken cancellationToken = default)
        {
            if (document == null)
            {
                throw new ArgumentNullException(nameof(document));
            }

            var semanticModel = await document.GetRequiredSemanticModelAsync(cancellationToken).ConfigureAwait(false);
            return Expand(token, semanticModel, document.Project.Solution.Services, expandInsideNode, cancellationToken);
        }

        /// <summary>
        /// Expand qualifying parts of the specified subtree, annotating the parts using the <see cref="Annotation" /> annotation.
        /// </summary>
        public static SyntaxToken Expand(SyntaxToken token, SemanticModel semanticModel, Workspace workspace, Func<SyntaxNode, bool>? expandInsideNode = null, CancellationToken cancellationToken = default)
        {
            if (workspace == null)
                throw new ArgumentNullException(nameof(workspace));

<<<<<<< HEAD
            return Expand(token, semanticModel, workspace.Services, expandInsideNode, cancellationToken);
=======
            return Expand(token, semanticModel, workspace.Services.SolutionServices, expandInsideNode, cancellationToken);
>>>>>>> 1ac12583
        }

        /// <summary>
        /// Expand qualifying parts of the specified subtree, annotating the parts using the <see cref="Annotation" /> annotation.
        /// </summary>
<<<<<<< HEAD
        internal static SyntaxToken Expand(SyntaxToken token, SemanticModel semanticModel, HostWorkspaceServices services, Func<SyntaxNode, bool>? expandInsideNode = null, CancellationToken cancellationToken = default)
=======
        internal static SyntaxToken Expand(SyntaxToken token, SemanticModel semanticModel, HostSolutionServices services, Func<SyntaxNode, bool>? expandInsideNode = null, CancellationToken cancellationToken = default)
>>>>>>> 1ac12583
        {
            if (semanticModel == null)
                throw new ArgumentNullException(nameof(semanticModel));

            if (services == null)
                throw new ArgumentNullException(nameof(services));

<<<<<<< HEAD
            return services.GetLanguageServices(token.Language).GetRequiredService<ISimplificationService>()
=======
            return services.GetRequiredLanguageService<ISimplificationService>(token.Language)
>>>>>>> 1ac12583
                .Expand(token, semanticModel, expandInsideNode, cancellationToken);
        }

        /// <summary>
        /// Reduce all sub-trees annotated with <see cref="Annotation" /> found within the document. The annotated node and all child nodes will be reduced.
        /// </summary>
        public static async Task<Document> ReduceAsync(Document document, OptionSet? optionSet = null, CancellationToken cancellationToken = default)
        {
            if (document == null)
            {
                throw new ArgumentNullException(nameof(document));
            }

            var root = await document.GetRequiredSyntaxRootAsync(cancellationToken).ConfigureAwait(false);
#pragma warning disable RS0030 // Do not used banned APIs
            return await ReduceAsync(document, root.FullSpan, optionSet, cancellationToken).ConfigureAwait(false);
#pragma warning restore
        }

        internal static async Task<Document> ReduceAsync(Document document, SimplifierOptions options, CancellationToken cancellationToken)
        {
            var root = await document.GetRequiredSyntaxRootAsync(cancellationToken).ConfigureAwait(false);
            return await ReduceAsync(document, root.FullSpan, options, cancellationToken).ConfigureAwait(false);
        }

        /// <summary>
        /// Reduce the sub-trees annotated with <see cref="Annotation" /> found within the subtrees identified with the specified <paramref name="annotation"/>.
        /// The annotated node and all child nodes will be reduced.
        /// </summary>
        public static async Task<Document> ReduceAsync(Document document, SyntaxAnnotation annotation, OptionSet? optionSet = null, CancellationToken cancellationToken = default)
        {
            if (document == null)
            {
                throw new ArgumentNullException(nameof(document));
            }

            if (annotation == null)
            {
                throw new ArgumentNullException(nameof(annotation));
            }

            var root = await document.GetRequiredSyntaxRootAsync(cancellationToken).ConfigureAwait(false);
#pragma warning disable RS0030 // Do not used banned APIs
            return await ReduceAsync(document, root.GetAnnotatedNodesAndTokens(annotation).Select(t => t.FullSpan), optionSet, cancellationToken).ConfigureAwait(false);
#pragma warning restore
        }

        internal static async Task<Document> ReduceAsync(Document document, SyntaxAnnotation annotation, SimplifierOptions options, CancellationToken cancellationToken)
        {
            var root = await document.GetRequiredSyntaxRootAsync(cancellationToken).ConfigureAwait(false);
            return await ReduceAsync(document, root.GetAnnotatedNodesAndTokens(annotation).Select(t => t.FullSpan), options, cancellationToken).ConfigureAwait(false);
        }

        /// <summary>
        /// Reduce the sub-trees annotated with <see cref="Annotation" /> found within the specified span.
        /// The annotated node and all child nodes will be reduced.
        /// </summary>
        public static Task<Document> ReduceAsync(Document document, TextSpan span, OptionSet? optionSet = null, CancellationToken cancellationToken = default)
        {
            if (document == null)
            {
                throw new ArgumentNullException(nameof(document));
            }

#pragma warning disable RS0030 // Do not used banned APIs
            return ReduceAsync(document, SpecializedCollections.SingletonEnumerable(span), optionSet, cancellationToken);
        }
#pragma warning restore

        internal static Task<Document> ReduceAsync(Document document, TextSpan span, SimplifierOptions options, CancellationToken cancellationToken)
            => ReduceAsync(document, SpecializedCollections.SingletonEnumerable(span), options, cancellationToken);

        /// <summary>
        /// Reduce the sub-trees annotated with <see cref="Annotation" /> found within the specified spans.
        /// The annotated node and all child nodes will be reduced.
        /// </summary>
        public static async Task<Document> ReduceAsync(Document document, IEnumerable<TextSpan> spans, OptionSet? optionSet = null, CancellationToken cancellationToken = default)
        {
            if (document == null)
            {
                throw new ArgumentNullException(nameof(document));
            }

            if (spans == null)
            {
                throw new ArgumentNullException(nameof(spans));
            }

            var options = await GetOptionsAsync(document, optionSet, cancellationToken).ConfigureAwait(false);

            return await document.GetRequiredLanguageService<ISimplificationService>().ReduceAsync(
                document, spans.ToImmutableArrayOrEmpty(), options, reducers: default, cancellationToken).ConfigureAwait(false);
        }

        internal static Task<Document> ReduceAsync(Document document, IEnumerable<TextSpan> spans, SimplifierOptions options, CancellationToken cancellationToken)
            => document.GetRequiredLanguageService<ISimplificationService>().ReduceAsync(
                document, spans.ToImmutableArrayOrEmpty(), options, reducers: default, cancellationToken);

        internal static async Task<Document> ReduceAsync(
            Document document, ImmutableArray<AbstractReducer> reducers, SimplifierOptions options, CancellationToken cancellationToken)
        {
            var root = await document.GetRequiredSyntaxRootAsync(cancellationToken).ConfigureAwait(false);
            return await document.GetRequiredLanguageService<ISimplificationService>()
                .ReduceAsync(document, ImmutableArray.Create(root.FullSpan), options,
                             reducers, cancellationToken).ConfigureAwait(false);
        }

#pragma warning disable RS0030 // Do not used banned APIs (backwards compatibility)
        internal static async Task<SimplifierOptions> GetOptionsAsync(Document document, OptionSet? optionSet, CancellationToken cancellationToken)
        {
            var services = document.Project.Solution.Services;
            var optionService = services.GetRequiredService<IEditorConfigOptionMappingService>();
            var configOptionSet = (optionSet ?? await document.GetOptionsAsync(cancellationToken).ConfigureAwait(false)).AsAnalyzerConfigOptions(optionService, document.Project.Language);
            var simplificationService = services.GetRequiredLanguageService<ISimplificationService>(document.Project.Language);
            return simplificationService.GetSimplifierOptions(configOptionSet, fallbackOptions: null);
        }
#pragma warning restore
    }
}<|MERGE_RESOLUTION|>--- conflicted
+++ resolved
@@ -83,21 +83,13 @@
             if (workspace == null)
                 throw new ArgumentNullException(nameof(workspace));
 
-<<<<<<< HEAD
-            return Expand(node, semanticModel, workspace.Services, expandInsideNode, expandParameter, cancellationToken);
-=======
             return Expand(node, semanticModel, workspace.Services.SolutionServices, expandInsideNode, expandParameter, cancellationToken);
->>>>>>> 1ac12583
-        }
-
-        /// <summary>
-        /// Expand qualifying parts of the specified subtree, annotating the parts using the <see cref="Annotation" /> annotation.
-        /// </summary>
-<<<<<<< HEAD
-        internal static TNode Expand<TNode>(TNode node, SemanticModel semanticModel, HostWorkspaceServices services, Func<SyntaxNode, bool>? expandInsideNode = null, bool expandParameter = false, CancellationToken cancellationToken = default) where TNode : SyntaxNode
-=======
+        }
+
+        /// <summary>
+        /// Expand qualifying parts of the specified subtree, annotating the parts using the <see cref="Annotation" /> annotation.
+        /// </summary>
         internal static TNode Expand<TNode>(TNode node, SemanticModel semanticModel, HostSolutionServices services, Func<SyntaxNode, bool>? expandInsideNode = null, bool expandParameter = false, CancellationToken cancellationToken = default) where TNode : SyntaxNode
->>>>>>> 1ac12583
         {
             if (node == null)
                 throw new ArgumentNullException(nameof(node));
@@ -108,11 +100,7 @@
             if (services == null)
                 throw new ArgumentNullException(nameof(services));
 
-<<<<<<< HEAD
-            var result = services.GetLanguageServices(node.Language).GetRequiredService<ISimplificationService>()
-=======
             var result = services.GetRequiredLanguageService<ISimplificationService>(node.Language)
->>>>>>> 1ac12583
                 .Expand(node, semanticModel, annotationForReplacedAliasIdentifier: null, expandInsideNode: expandInsideNode, expandParameter: expandParameter, cancellationToken: cancellationToken);
 
             return (TNode)result;
@@ -140,21 +128,13 @@
             if (workspace == null)
                 throw new ArgumentNullException(nameof(workspace));
 
-<<<<<<< HEAD
-            return Expand(token, semanticModel, workspace.Services, expandInsideNode, cancellationToken);
-=======
             return Expand(token, semanticModel, workspace.Services.SolutionServices, expandInsideNode, cancellationToken);
->>>>>>> 1ac12583
-        }
-
-        /// <summary>
-        /// Expand qualifying parts of the specified subtree, annotating the parts using the <see cref="Annotation" /> annotation.
-        /// </summary>
-<<<<<<< HEAD
-        internal static SyntaxToken Expand(SyntaxToken token, SemanticModel semanticModel, HostWorkspaceServices services, Func<SyntaxNode, bool>? expandInsideNode = null, CancellationToken cancellationToken = default)
-=======
+        }
+
+        /// <summary>
+        /// Expand qualifying parts of the specified subtree, annotating the parts using the <see cref="Annotation" /> annotation.
+        /// </summary>
         internal static SyntaxToken Expand(SyntaxToken token, SemanticModel semanticModel, HostSolutionServices services, Func<SyntaxNode, bool>? expandInsideNode = null, CancellationToken cancellationToken = default)
->>>>>>> 1ac12583
         {
             if (semanticModel == null)
                 throw new ArgumentNullException(nameof(semanticModel));
@@ -162,11 +142,7 @@
             if (services == null)
                 throw new ArgumentNullException(nameof(services));
 
-<<<<<<< HEAD
-            return services.GetLanguageServices(token.Language).GetRequiredService<ISimplificationService>()
-=======
             return services.GetRequiredLanguageService<ISimplificationService>(token.Language)
->>>>>>> 1ac12583
                 .Expand(token, semanticModel, expandInsideNode, cancellationToken);
         }
 
