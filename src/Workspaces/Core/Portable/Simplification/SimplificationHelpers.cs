﻿// Copyright (c) Microsoft.  All Rights Reserved.  Licensed under the Apache License, Version 2.0.  See License.txt in the project root for license information.

using System.Linq;
using Microsoft.CodeAnalysis.CodeStyle;
using Microsoft.CodeAnalysis.Options;
using Microsoft.CodeAnalysis.Shared.Extensions;
using Roslyn.Utilities;

namespace Microsoft.CodeAnalysis.Simplification
{
    internal static class SimplificationHelpers
    {
        public static readonly SyntaxAnnotation DontSimplifyAnnotation = new SyntaxAnnotation();
        public static readonly SyntaxAnnotation SimplifyModuleNameAnnotation = new SyntaxAnnotation();

        public static TNode CopyAnnotations<TNode>(SyntaxNode from, TNode to) where TNode : SyntaxNode
        {
            // Because we are removing a node that may have annotations (i.e. formatting), we need
            // to copy those annotations to the new node. However, we can only copy all annotations
            // which will mean that the new node will include a ParenthesesSimplification annotation,
            // even if didn't have one before. That results in potentially removing parentheses that
            // weren't annotated by the user. To address this, we add *another* annotation to indicate
            // that the new node shouldn't be simplified. This is to work around the
            // fact that there is no way to remove an annotation from a node in the current API. If
            // that gets added, we can clean this up.

            var dontSimplifyResult = !to.HasAnnotation(Simplifier.Annotation);

            to = from.CopyAnnotationsTo(to);

            if (dontSimplifyResult)
            {
                to = to.WithAdditionalAnnotations(DontSimplifyAnnotation);
            }

            return to;
        }

        public static SyntaxToken CopyAnnotations(SyntaxToken from, SyntaxToken to)
        {
            // Because we are removing a node that may have annotations (i.e. formatting), we need
            // to copy those annotations to the new node. However, we can only copy all annotations
            // which will mean that the new node will include a ParenthesesSimplification annotation,
            // even if didn't have one before. That results in potentially removing parentheses that
            // weren't annotated by the user. To address this, we add *another* annotation to indicate
            // that the new node shouldn't be simplified. This is to work around the
            // fact that there is no way to remove an annotation from a node in the current API. If
            // that gets added, we can clean this up.

            var dontSimplifyResult = !to.HasAnnotation(Simplifier.Annotation);

            to = from.CopyAnnotationsTo(to);

            if (dontSimplifyResult)
            {
                to = to.WithAdditionalAnnotations(DontSimplifyAnnotation);
            }

            return to;
        }

        internal static ISymbol GetOriginalSymbolInfo(SemanticModel semanticModel, SyntaxNode expression)
        {
            Contract.ThrowIfNull(expression);
            var annotation1 = expression.GetAnnotations(SymbolAnnotation.Kind).FirstOrDefault();
            if (annotation1 != null)
            {
                var typeSymbol = SymbolAnnotation.GetSymbol(annotation1, semanticModel.Compilation);
                if (IsValidSymbolInfo(typeSymbol))
                {
                    return typeSymbol;
                }
            }

            var annotation2 = expression.GetAnnotations(SpecialTypeAnnotation.Kind).FirstOrDefault();
            if (annotation2 != null)
            {
                var specialType = SpecialTypeAnnotation.GetSpecialType(annotation2);
                if (specialType != SpecialType.None)
                {
                    var typeSymbol = semanticModel.Compilation.GetSpecialType(specialType);
                    if (IsValidSymbolInfo(typeSymbol))
                    {
                        return typeSymbol;
                    }
                }
            }

            var symbolInfo = semanticModel.GetSymbolInfo(expression);
            if (!IsValidSymbolInfo(symbolInfo.Symbol))
            {
                return null;
            }

            return symbolInfo.Symbol;
        }

        internal static bool IsValidSymbolInfo(ISymbol symbol)
        {
            // name bound to only one symbol is valid
            return symbol != null && !symbol.IsErrorType();
        }

<<<<<<< HEAD
        internal static bool ShouldSimplifyMemberAccessExpression(
            SemanticModel semanticModel, OptionSet optionSet, ISymbol symbol)
        {
            if (symbol.IsStatic)
                return false;
=======
        internal static bool ShouldSimplifyThisOrMeMemberAccessExpression(
            SemanticModel semanticModel, OptionSet optionSet, ISymbol symbol)
        {
            // If we're accessing a static member off of this/me then we should always consider this
            // simplifiable.  Note: in C# this isn't even legal to access a static off of `this`,
            // but in VB it is legal to access a static off of `me`.
            if (symbol.IsStatic)
                return true;
>>>>>>> 6dc8d42d

            if ((symbol.IsKind(SymbolKind.Field) && optionSet.GetOption(CodeStyleOptions.QualifyFieldAccess, semanticModel.Language).Value ||
                (symbol.IsKind(SymbolKind.Property) && optionSet.GetOption(CodeStyleOptions.QualifyPropertyAccess, semanticModel.Language).Value) ||
                (symbol.IsKind(SymbolKind.Method) && optionSet.GetOption(CodeStyleOptions.QualifyMethodAccess, semanticModel.Language).Value) ||
                (symbol.IsKind(SymbolKind.Event) && optionSet.GetOption(CodeStyleOptions.QualifyEventAccess, semanticModel.Language).Value)))
            {
                return false;
            }

            return true;
        }

        internal static bool PreferPredefinedTypeKeywordInDeclarations(OptionSet optionSet, string language)
        {
            return optionSet.GetOption(CodeStyleOptions.PreferIntrinsicPredefinedTypeKeywordInDeclaration, language).Value;
        }

        internal static bool PreferPredefinedTypeKeywordInMemberAccess(OptionSet optionSet, string language)
        {
            return optionSet.GetOption(CodeStyleOptions.PreferIntrinsicPredefinedTypeKeywordInMemberAccess, language).Value;
        }
    }
}<|MERGE_RESOLUTION|>--- conflicted
+++ resolved
@@ -101,13 +101,6 @@
             return symbol != null && !symbol.IsErrorType();
         }
 
-<<<<<<< HEAD
-        internal static bool ShouldSimplifyMemberAccessExpression(
-            SemanticModel semanticModel, OptionSet optionSet, ISymbol symbol)
-        {
-            if (symbol.IsStatic)
-                return false;
-=======
         internal static bool ShouldSimplifyThisOrMeMemberAccessExpression(
             SemanticModel semanticModel, OptionSet optionSet, ISymbol symbol)
         {
@@ -116,7 +109,6 @@
             // but in VB it is legal to access a static off of `me`.
             if (symbol.IsStatic)
                 return true;
->>>>>>> 6dc8d42d
 
             if ((symbol.IsKind(SymbolKind.Field) && optionSet.GetOption(CodeStyleOptions.QualifyFieldAccess, semanticModel.Language).Value ||
                 (symbol.IsKind(SymbolKind.Property) && optionSet.GetOption(CodeStyleOptions.QualifyPropertyAccess, semanticModel.Language).Value) ||
