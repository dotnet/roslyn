﻿// Copyright (c) Microsoft.  All Rights Reserved.  Licensed under the Apache License, Version 2.0.  See License.txt in the project root for license information.

using System;
using Microsoft.CodeAnalysis.Diagnostics.Analyzers.NamingStyles;
using Microsoft.CodeAnalysis.Options;

namespace Microsoft.CodeAnalysis.Simplification
{
    /// <summary>
    /// Contains the options that needs to be drilled down to the Simplification Engine
    /// </summary>
    public static class SimplificationOptions
    {
        /// <summary>
        /// This option tells the simplification engine if the Qualified Name should be replaced by Alias
        /// if the user had initially not used the Alias
        /// </summary>
<<<<<<< HEAD
        [Obsolete]
=======
        [Obsolete("This option is no longer used")]
>>>>>>> ece86d58
        public static Option<bool> PreferAliasToQualification { get; } = new Option<bool>(nameof(SimplificationOptions), nameof(PreferAliasToQualification), true,
            storageLocations: new RoamingProfileStorageLocation("TextEditor.%LANGUAGE%.Specific.PreferAliasToQualification"));

        /// <summary>
        /// This option influences the name reduction of members of a module in VB. If set to true, the 
        /// name reducer will e.g. reduce Namespace.Module.Member to Namespace.Member.
        /// </summary>
<<<<<<< HEAD
        [Obsolete]
=======
        [Obsolete("This option is no longer used")]
>>>>>>> ece86d58
        public static Option<bool> PreferOmittingModuleNamesInQualification { get; } = new Option<bool>(nameof(SimplificationOptions), nameof(PreferOmittingModuleNamesInQualification), true,
            storageLocations: new RoamingProfileStorageLocation("TextEditor.%LANGUAGE%.Specific.PreferOmittingModuleNamesInQualification"));

        /// <summary>
        /// This option says that if we should simplify the Generic Name which has the type argument inferred
        /// </summary>
<<<<<<< HEAD
        [Obsolete]
=======
        [Obsolete("This option is no longer used")]
>>>>>>> ece86d58
        public static Option<bool> PreferImplicitTypeInference { get; } = new Option<bool>(nameof(SimplificationOptions), nameof(PreferImplicitTypeInference), true,
            storageLocations: new RoamingProfileStorageLocation("TextEditor.%LANGUAGE%.Specific.PreferImplicitTypeInference"));

        /// <summary>
        /// This option says if we should simplify the Explicit Type in Local Declarations
        /// </summary>
<<<<<<< HEAD
        [Obsolete]
=======
        [Obsolete("This option is no longer used")]
>>>>>>> ece86d58
        public static Option<bool> PreferImplicitTypeInLocalDeclaration { get; } = new Option<bool>(nameof(SimplificationOptions), nameof(PreferImplicitTypeInLocalDeclaration), true,
            storageLocations: new RoamingProfileStorageLocation("TextEditor.%LANGUAGE%.Specific.PreferImplicitTypeInLocalDeclaration"));

        /// <summary>
        /// This option says if we should simplify to NonGeneric Name rather than GenericName
        /// </summary>
<<<<<<< HEAD
        [Obsolete]
=======
        [Obsolete("This option is no longer used")]
>>>>>>> ece86d58
        public static Option<bool> AllowSimplificationToGenericType { get; } = new Option<bool>(nameof(SimplificationOptions), nameof(AllowSimplificationToGenericType), false,
            storageLocations: new RoamingProfileStorageLocation("TextEditor.%LANGUAGE%.Specific.AllowSimplificationToGenericType"));

        /// <summary>
        /// This option says if we should simplify from Derived types to Base types in Static Member Accesses
        /// </summary>
<<<<<<< HEAD
        [Obsolete]
=======
        [Obsolete("This option is no longer used")]
>>>>>>> ece86d58
        public static Option<bool> AllowSimplificationToBaseType { get; } = new Option<bool>(nameof(SimplificationOptions), nameof(AllowSimplificationToBaseType), true,
            storageLocations: new RoamingProfileStorageLocation("TextEditor.%LANGUAGE%.Specific.AllowSimplificationToBaseType"));

        /// <summary>
        /// This option says if we should simplify away the <see langword="this"/> or <see langword="Me"/> in member access expressions.
        /// </summary>
        [Obsolete("This option is no longer used")]
        public static PerLanguageOption<bool> QualifyMemberAccessWithThisOrMe { get; } = new PerLanguageOption<bool>(nameof(SimplificationOptions), nameof(QualifyMemberAccessWithThisOrMe), defaultValue: false,
            storageLocations: new RoamingProfileStorageLocation("TextEditor.%LANGUAGE%.Specific.QualifyMemberAccessWithThisOrMe"));

        /// <summary>
        /// This option says if we should simplify away the <see langword="this"/>. or <see langword="Me"/>. in field access expressions.
        /// </summary>
        [Obsolete("This option is no longer used")]
        public static PerLanguageOption<bool> QualifyFieldAccess { get; } = new PerLanguageOption<bool>(nameof(SimplificationOptions), nameof(QualifyFieldAccess), defaultValue: false,
            storageLocations: new RoamingProfileStorageLocation("TextEditor.%LANGUAGE%.Specific.QualifyFieldAccess"));

        /// <summary>
        /// This option says if we should simplify away the <see langword="this"/>. or <see langword="Me"/>. in property access expressions.
        /// </summary>
        [Obsolete("This option is no longer used")]
        public static PerLanguageOption<bool> QualifyPropertyAccess { get; } = new PerLanguageOption<bool>(nameof(SimplificationOptions), nameof(QualifyPropertyAccess), defaultValue: false,
            storageLocations: new RoamingProfileStorageLocation("TextEditor.%LANGUAGE%.Specific.QualifyPropertyAccess"));

        /// <summary>
        /// This option says if we should simplify away the <see langword="this"/>. or <see langword="Me"/>. in method access expressions.
        /// </summary>
        [Obsolete("This option is no longer used")]
        public static PerLanguageOption<bool> QualifyMethodAccess { get; } = new PerLanguageOption<bool>(nameof(SimplificationOptions), nameof(QualifyMethodAccess), defaultValue: false,
            storageLocations: new RoamingProfileStorageLocation("TextEditor.%LANGUAGE%.Specific.QualifyMethodAccess"));

        /// <summary>
        /// This option says if we should simplify away the <see langword="this"/>. or <see langword="Me"/>. in event access expressions.
        /// </summary>
        [Obsolete("This option is no longer used")]
        public static PerLanguageOption<bool> QualifyEventAccess { get; } = new PerLanguageOption<bool>(nameof(SimplificationOptions), nameof(QualifyEventAccess), defaultValue: false,
            storageLocations: new RoamingProfileStorageLocation("TextEditor.%LANGUAGE%.Specific.QualifyEventAccess"));

        /// <summary>
        /// This option says if we should prefer keyword for Intrinsic Predefined Types in Declarations
        /// </summary>
        [Obsolete("This option is no longer used")]
        public static PerLanguageOption<bool> PreferIntrinsicPredefinedTypeKeywordInDeclaration { get; } = new PerLanguageOption<bool>(nameof(SimplificationOptions), nameof(PreferIntrinsicPredefinedTypeKeywordInDeclaration), defaultValue: true);

        /// <summary>
        /// This option says if we should prefer keyword for Intrinsic Predefined Types in Member Access Expression
        /// </summary>
        [Obsolete("This option is no longer used")]
        public static PerLanguageOption<bool> PreferIntrinsicPredefinedTypeKeywordInMemberAccess { get; } = new PerLanguageOption<bool>(nameof(SimplificationOptions), nameof(PreferIntrinsicPredefinedTypeKeywordInMemberAccess), defaultValue: true);

        /// <summary>
        /// This option describes the naming rules that should be applied to specified categories of symbols, 
        /// and the level to which those rules should be enforced.
        /// </summary>
        internal static PerLanguageOption<NamingStylePreferences> NamingPreferences { get; } = new PerLanguageOption<NamingStylePreferences>(nameof(SimplificationOptions), nameof(NamingPreferences), defaultValue: NamingStylePreferences.Default,
            storageLocations: new OptionStorageLocation[] {
                new NamingStylePreferenceEditorConfigStorageLocation(),
                new RoamingProfileStorageLocation("TextEditor.%LANGUAGE%.Specific.NamingPreferences5"),
                new RoamingProfileStorageLocation("TextEditor.%LANGUAGE%.Specific.NamingPreferences")
            });
    }
}<|MERGE_RESOLUTION|>--- conflicted
+++ resolved
@@ -15,11 +15,7 @@
         /// This option tells the simplification engine if the Qualified Name should be replaced by Alias
         /// if the user had initially not used the Alias
         /// </summary>
-<<<<<<< HEAD
-        [Obsolete]
-=======
         [Obsolete("This option is no longer used")]
->>>>>>> ece86d58
         public static Option<bool> PreferAliasToQualification { get; } = new Option<bool>(nameof(SimplificationOptions), nameof(PreferAliasToQualification), true,
             storageLocations: new RoamingProfileStorageLocation("TextEditor.%LANGUAGE%.Specific.PreferAliasToQualification"));
 
@@ -27,55 +23,35 @@
         /// This option influences the name reduction of members of a module in VB. If set to true, the 
         /// name reducer will e.g. reduce Namespace.Module.Member to Namespace.Member.
         /// </summary>
-<<<<<<< HEAD
-        [Obsolete]
-=======
         [Obsolete("This option is no longer used")]
->>>>>>> ece86d58
         public static Option<bool> PreferOmittingModuleNamesInQualification { get; } = new Option<bool>(nameof(SimplificationOptions), nameof(PreferOmittingModuleNamesInQualification), true,
             storageLocations: new RoamingProfileStorageLocation("TextEditor.%LANGUAGE%.Specific.PreferOmittingModuleNamesInQualification"));
 
         /// <summary>
         /// This option says that if we should simplify the Generic Name which has the type argument inferred
         /// </summary>
-<<<<<<< HEAD
-        [Obsolete]
-=======
         [Obsolete("This option is no longer used")]
->>>>>>> ece86d58
         public static Option<bool> PreferImplicitTypeInference { get; } = new Option<bool>(nameof(SimplificationOptions), nameof(PreferImplicitTypeInference), true,
             storageLocations: new RoamingProfileStorageLocation("TextEditor.%LANGUAGE%.Specific.PreferImplicitTypeInference"));
 
         /// <summary>
         /// This option says if we should simplify the Explicit Type in Local Declarations
         /// </summary>
-<<<<<<< HEAD
-        [Obsolete]
-=======
         [Obsolete("This option is no longer used")]
->>>>>>> ece86d58
         public static Option<bool> PreferImplicitTypeInLocalDeclaration { get; } = new Option<bool>(nameof(SimplificationOptions), nameof(PreferImplicitTypeInLocalDeclaration), true,
             storageLocations: new RoamingProfileStorageLocation("TextEditor.%LANGUAGE%.Specific.PreferImplicitTypeInLocalDeclaration"));
 
         /// <summary>
         /// This option says if we should simplify to NonGeneric Name rather than GenericName
         /// </summary>
-<<<<<<< HEAD
-        [Obsolete]
-=======
         [Obsolete("This option is no longer used")]
->>>>>>> ece86d58
         public static Option<bool> AllowSimplificationToGenericType { get; } = new Option<bool>(nameof(SimplificationOptions), nameof(AllowSimplificationToGenericType), false,
             storageLocations: new RoamingProfileStorageLocation("TextEditor.%LANGUAGE%.Specific.AllowSimplificationToGenericType"));
 
         /// <summary>
         /// This option says if we should simplify from Derived types to Base types in Static Member Accesses
         /// </summary>
-<<<<<<< HEAD
-        [Obsolete]
-=======
         [Obsolete("This option is no longer used")]
->>>>>>> ece86d58
         public static Option<bool> AllowSimplificationToBaseType { get; } = new Option<bool>(nameof(SimplificationOptions), nameof(AllowSimplificationToBaseType), true,
             storageLocations: new RoamingProfileStorageLocation("TextEditor.%LANGUAGE%.Specific.AllowSimplificationToBaseType"));
 
