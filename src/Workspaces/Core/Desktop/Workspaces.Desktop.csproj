﻿<?xml version="1.0" encoding="utf-8"?>
<!-- Copyright (c)  Microsoft.  All Rights Reserved.  Licensed under the Apache License, Version 2.0.  See License.txt in the project root for license information. -->
<Project ToolsVersion="12.0" DefaultTargets="Build" xmlns="http://schemas.microsoft.com/developer/msbuild/2003">
  <ImportGroup Label="Settings">
    <Import Project="..\..\..\..\build\Targets\VSL.Settings.targets" />
  </ImportGroup>
  <PropertyGroup>
    <Configuration Condition="'$(Configuration)' == ''">Debug</Configuration>
    <Platform Condition="'$(Platform)' == ''">AnyCPU</Platform>
    <ProjectGuid>{2E87FA96-50BB-4607-8676-46521599F998}</ProjectGuid>
    <OutputType>Library</OutputType>
    <RootNamespace>Microsoft.CodeAnalysis</RootNamespace>
    <AssemblyName>Microsoft.CodeAnalysis.Workspaces.Desktop</AssemblyName>
    <AllowUnsafeBlocks>true</AllowUnsafeBlocks>
    <SolutionDir Condition="'$(SolutionDir)' == '' OR '$(SolutionDir)' == '*Undefined*'">..\..\..\..\</SolutionDir>
    <RestorePackages>true</RestorePackages>
    <TargetFrameworkVersion>v4.6</TargetFrameworkVersion>
    <CopyNuGetImplementations>false</CopyNuGetImplementations>
  </PropertyGroup>
  <ItemGroup Label="File References">
    <Reference Include="System.ComponentModel.Composition" />
    <Reference Include="System.Xml.Linq" />
  </ItemGroup>
  <PropertyGroup Condition="'$(Configuration)|$(Platform)' == 'Debug|AnyCPU'">
    <DefineConstants>$(DefineConstants);WORKSPACE_DESKTOP</DefineConstants>
  </PropertyGroup>
  <PropertyGroup Condition="'$(Configuration)|$(Platform)' == 'Release|AnyCPU'">
    <DefineConstants>$(DefineConstants);WORKSPACE_DESKTOP</DefineConstants>
  </PropertyGroup>
  <PropertyGroup Condition="'$(MSBuildAssemblyNameFragment)' == 'v12.0'">
    <DefineConstants>$(DefineConstants);MSBUILD12</DefineConstants>
  </PropertyGroup>
  <ItemGroup>
    <Reference Include="Microsoft.Build, Version=$(VisualStudioReferenceAssemblyVersion), Culture=neutral, PublicKeyToken=b03f5f7f11d50a3a">
      <Private>false</Private>
    </Reference>
    <Reference Include="Microsoft.Build.Framework, Version=$(VisualStudioReferenceAssemblyVersion), Culture=neutral, PublicKeyToken=b03f5f7f11d50a3a">
      <Private>false</Private>
    </Reference>
    <Reference Include="Microsoft.Build.Tasks.$(MSBuildAssemblyNameFragment), Version=$(VisualStudioReferenceAssemblyVersion), Culture=neutral, PublicKeyToken=b03f5f7f11d50a3a">
      <Private>false</Private>
    </Reference>
    <Reference Include="System" />
    <Reference Include="System.Xml" />
  </ItemGroup>
  <ItemGroup>
    <Compile Include="..\..\..\Compilers\Core\Portable\EncodedStringText.cs">
      <Link>InternalUtilities\EncodedStringText.cs</Link>
    </Compile>
    <Compile Include="..\..\..\Compilers\Core\Portable\InternalUtilities\StreamExtensions.cs">
      <Link>InternalUtilities\StreamExtensions.cs</Link>
    </Compile>
    <Compile Include="..\..\..\Compilers\Shared\CoreClrShim.cs">
      <Link>InternalUtilities\CoreClrShim.cs</Link>
    </Compile>
    <Compile Include="..\..\..\Compilers\Core\Portable\FileKey.cs">
      <Link>InternalUtilities\FileKey.cs</Link>
    </Compile>
    <Compile Include="..\..\..\Compilers\Shared\DesktopAnalyzerAssemblyLoader.cs">
      <Link>InternalUtilities\DesktopAnalyzerAssemblyLoader.cs</Link>
    </Compile>
    <Compile Include="..\..\..\Compilers\Shared\GlobalAssemblyCacheHelpers\GlobalAssemblyCacheLocation.cs">
      <Link>InternalUtilities\GlobalAssemblyCache.cs</Link>
    </Compile>
<<<<<<< HEAD
    <Compile Include="..\..\..\Compilers\Shared\SimpleAnalyzerAssemblyLoader.cs">
      <Link>InternalUtilities\SimpleAnalyzerAssemblyLoader.cs</Link>
    </Compile>
    <Compile Include="Execution\DesktopReferenceSerializationServiceFactory.cs" />
    <Compile Include="Execution\SerializationAnalyzerAssemblyLoader.cs" />
=======
>>>>>>> 5416d9c8
    <Compile Include="Options\ExportOptionAttribute.cs" />
    <Compile Include="InternalUtilities\FilePathUtilities.cs" />
    <Compile Include="Log\EtwLogger.cs" />
    <Compile Include="Log\RoslynEventSource.cs" />
    <Compile Include="Options\Providers\ExportedOptionKeyOptionProvider.cs" />
    <Compile Include="Utilities\Documentation\FileBasedXmlDocumentationProvider.cs" />
    <Compile Include="Utilities\ReferencePathUtilities_Desktop.cs" />
    <Compile Include="WorkspaceDesktopResources.Designer.cs">
      <AutoGen>True</AutoGen>
      <DesignTime>True</DesignTime>
      <DependentUpon>WorkspaceDesktopResources.resx</DependentUpon>
    </Compile>
    <Compile Include="Workspace\CommandLineProject.cs" />
    <Compile Include="Workspace\FileTextLoader.cs" />
    <Compile Include="Workspace\Host\Documentation\DocumentationProviderServiceFactory.cs" />
    <Compile Include="Workspace\Host\Mef\DesktopMefHostServices.cs" />
    <Compile Include="Workspace\Host\Mef\MefV1HostServices.cs" />
    <Compile Include="Workspace\Host\SimpleAnalyzerAssemblyLoaderService.cs" />
    <Compile Include="Workspace\Host\TemporaryStorage\TemporaryStorageServiceFactory.cs" />
    <Compile Include="Workspace\Host\TemporaryStorage\TemporaryStorageServiceFactory.MemoryMappedFiles.cs" />
    <Compile Include="Workspace\Host\TextFactory\DesktopTextFactoryService.cs" />
    <Compile Include="Workspace\MSBuild\CSharp\CSharpProjectFileLoader.cs" />
    <Compile Include="Workspace\MSBuild\CSharp\CSharpProjectFileLoader.CSharpProjectFile.cs" />
    <Compile Include="Workspace\MSBuild\CSharp\CSharpProjectFileLoaderFactory.cs" />
    <Compile Include="Workspace\MSBuild\MSBuildWorkspace.cs" />
    <Compile Include="Workspace\MSBuild\ProjectFile\BuildTargets.cs" />
    <Compile Include="Workspace\MSBuild\ProjectFile\DocumentFileInfo.cs" />
    <Compile Include="Workspace\MSBuild\ProjectFile\IProjectFile.cs" />
    <Compile Include="Workspace\MSBuild\ProjectFile\IProjectFileLoader.cs" />
    <Compile Include="Workspace\MSBuild\ProjectFile\ProjectFile.cs" />
    <Compile Include="Workspace\MSBuild\ProjectFile\ProjectFileExtensionAttribute.cs" />
    <Compile Include="Workspace\MSBuild\ProjectFile\ProjectFileInfo.cs" />
    <Compile Include="Workspace\MSBuild\ProjectFile\ProjectFileLoader.cs" />
    <Compile Include="Workspace\MSBuild\ProjectFile\ProjectFileReference.cs" />
    <Compile Include="Workspace\MSBuild\ProjectFile\ProjectTypeGuidAttribute.cs" />
    <Compile Include="Workspace\MSBuild\SolutionFile\LineScanner.cs" />
    <Compile Include="Workspace\MSBuild\SolutionFile\ProjectBlock.cs" />
    <Compile Include="Workspace\MSBuild\SolutionFile\SectionBlock.cs" />
    <Compile Include="Workspace\MSBuild\SolutionFile\SolutionFile.cs" />
    <Compile Include="Workspace\MSBuild\VisualBasic\VisualBasicProjectFileLoader.cs" />
    <Compile Include="Workspace\MSBuild\VisualBasic\VisualBasicProjectFileLoaderFactory.cs" />
    <Compile Include="Workspace\MSBuild\MSBuildProjectLoader.cs" />
  </ItemGroup>
  <ItemGroup>
    <InternalsVisibleTo Include="Microsoft.CodeAnalysis.CSharp.EditorFeatures" />
    <InternalsVisibleTo Include="Microsoft.CodeAnalysis.Features" />
    <InternalsVisibleTo Include="Microsoft.CodeAnalysis.EditorFeatures" />
    <InternalsVisibleTo Include="Microsoft.VisualStudio.LanguageServices" />
    <InternalsVisibleTo Include="Microsoft.VisualStudio.LanguageServices.CSharp" />
    <InternalsVisibleTo Include="Microsoft.VisualStudio.LanguageServices.Implementation" />
    <InternalsVisibleTo Include="Microsoft.VisualStudio.LanguageServices.SolutionExplorer" />
    <InternalsVisibleTo Include="Microsoft.VisualStudio.LanguageServices.Telemetry" />
    <InternalsVisibleTo Include="Microsoft.VisualStudio.LanguageServices.VisualBasic" />
    <InternalsVisibleTo Include="Microsoft.VisualStudio.InteractiveServices" />
    <InternalsVisibleTo Include="Microsoft.CodeAnalysis.InteractiveFeatures" />
    <InternalsVisibleTo Include="Microsoft.CodeAnalysis.InteractiveEditorFeatures" />
    <InternalsVisibleTo Include="Roslyn.VisualStudio.Setup" />
    <InternalsVisibleTo Include="Roslyn.VisualStudio.DiagnosticsWindow" />
    <InternalsVisibleToTest Include="Roslyn.Services.Editor.UnitTests" />
    <InternalsVisibleToTest Include="Roslyn.Services.Editor.UnitTests2" />
    <InternalsVisibleToTest Include="Roslyn.Services.Editor.CSharp.UnitTests" />
    <InternalsVisibleToTest Include="Roslyn.Services.Editor.VisualBasic.UnitTests" />
    <InternalsVisibleToTest Include="Roslyn.Services.UnitTests" />
    <InternalsVisibleToTest Include="RoslynETAHost" />
    <InternalsVisibleTo Include="Roslyn.Hosting.Diagnostics" />
    <InternalsVisibleToTest Include="RoslynTaoActions" />
  </ItemGroup>
  <ItemGroup>
    <ProjectReference Include="..\..\..\Compilers\Core\Portable\CodeAnalysis.csproj">
      <Project>{1ee8cad3-55f9-4d91-96b2-084641da9a6c}</Project>
      <Name>CodeAnalysis</Name>
    </ProjectReference>
    <ProjectReference Include="..\Portable\Workspaces.csproj">
      <Project>{5f8d2414-064a-4b3a-9b42-8e2a04246be5}</Project>
      <Name>Workspaces</Name>
    </ProjectReference>
  </ItemGroup>
  <ItemGroup>
    <None Include="project.json" />
    <PublicAPI Include="PublicAPI.Shipped.txt" />
    <PublicAPI Include="PublicAPI.Unshipped.txt" />
  </ItemGroup>
  <ItemGroup>
    <EmbeddedResource Include="WorkspaceDesktopResources.resx">
      <Generator>ResXFileCodeGenerator</Generator>
      <LastGenOutput>WorkspaceDesktopResources.Designer.cs</LastGenOutput>
    </EmbeddedResource>
  </ItemGroup>
  <ImportGroup Label="Targets">
    <Import Project="..\..\..\..\build\Targets\VSL.Imports.targets" />
  </ImportGroup>
</Project><|MERGE_RESOLUTION|>--- conflicted
+++ resolved
@@ -62,14 +62,8 @@
     <Compile Include="..\..\..\Compilers\Shared\GlobalAssemblyCacheHelpers\GlobalAssemblyCacheLocation.cs">
       <Link>InternalUtilities\GlobalAssemblyCache.cs</Link>
     </Compile>
-<<<<<<< HEAD
-    <Compile Include="..\..\..\Compilers\Shared\SimpleAnalyzerAssemblyLoader.cs">
-      <Link>InternalUtilities\SimpleAnalyzerAssemblyLoader.cs</Link>
-    </Compile>
     <Compile Include="Execution\DesktopReferenceSerializationServiceFactory.cs" />
     <Compile Include="Execution\SerializationAnalyzerAssemblyLoader.cs" />
-=======
->>>>>>> 5416d9c8
     <Compile Include="Options\ExportOptionAttribute.cs" />
     <Compile Include="InternalUtilities\FilePathUtilities.cs" />
     <Compile Include="Log\EtwLogger.cs" />
