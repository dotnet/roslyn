--- conflicted
+++ resolved
@@ -101,14 +101,6 @@
         }
     }
 
-<<<<<<< HEAD
-// <Metalama> Removed NET6_0
-#if NET472 // If we're compiling against net472, we get our MemberNotNull from the workspaces assembly.
-// </Metalama>
-    [workspaces::System.Diagnostics.CodeAnalysis.MemberNotNull(nameof(_buildManager))]
-#else // If we're compiling against net7.0 or higher, then we're getting it staright from the framework.
-=======
->>>>>>> 5e3a11e2
     [MemberNotNull(nameof(_buildManager))]
     [MethodImpl(MethodImplOptions.NoInlining)] // Do not inline this, since this creates MSBuild types which are being loaded by the caller
     private void CreateBuildManager()
