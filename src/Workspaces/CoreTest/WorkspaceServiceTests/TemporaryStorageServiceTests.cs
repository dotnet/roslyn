--- conflicted
+++ resolved
@@ -25,31 +25,7 @@
     [Trait(Traits.Feature, Traits.Features.Workspace)]
     public class TemporaryStorageServiceTests
     {
-<<<<<<< HEAD
-        [Fact, WorkItem("http://vstfdevdiv:8080/DevDiv2/DevDiv/_workitems/edit/531188")]
-=======
-        [ConditionalFact(typeof(WindowsOnly))]
-        public void TestTemporaryStorageText()
-        {
-            using var workspace = new AdhocWorkspace();
-            var textFactory = Assert.IsType<TextFactoryService>(workspace.Services.GetService<ITextFactoryService>());
-            var service = Assert.IsType<TemporaryStorageService>(workspace.Services.GetRequiredService<ITemporaryStorageServiceInternal>());
-
-            // test normal string
-            var text = SourceText.From(new string(' ', 4096) + "public class A {}");
-            TestTemporaryStorage(service, text);
-
-            // test empty string
-            text = SourceText.From(string.Empty);
-            TestTemporaryStorage(service, text);
-
-            // test large string
-            text = SourceText.From(new string(' ', 1024 * 1024) + "public class A {}");
-            TestTemporaryStorage(service, text);
-        }
-
         [ConditionalFact(typeof(WindowsOnly)), WorkItem("http://vstfdevdiv:8080/DevDiv2/DevDiv/_workitems/edit/531188")]
->>>>>>> f13df81f
         public void TestTemporaryStorageStream()
         {
             using var workspace = new AdhocWorkspace();
@@ -74,50 +50,7 @@
             }
         }
 
-<<<<<<< HEAD
-        [Fact]
-=======
-        private static void TestTemporaryStorage(ITemporaryStorageServiceInternal temporaryStorageService, SourceText text)
-        {
-            // create a temporary storage location
-            var temporaryStorage = temporaryStorageService.CreateTemporaryTextStorage();
-
-            // write text into it
-            temporaryStorage.WriteTextAsync(text).Wait();
-
-            // read text back from it
-            var text2 = temporaryStorage.ReadTextAsync().Result;
-
-            Assert.NotSame(text, text2);
-            Assert.Equal(text.ToString(), text2.ToString());
-            Assert.Equal(text.Encoding, text2.Encoding);
-
-            temporaryStorage.Dispose();
-        }
-
-        [ConditionalFact(typeof(WindowsOnly))]
-        public void TestTemporaryTextStorageExceptions()
-        {
-            using var workspace = new AdhocWorkspace();
-            var textFactory = Assert.IsType<TextFactoryService>(workspace.Services.GetService<ITextFactoryService>());
-            var service = Assert.IsType<TemporaryStorageService>(workspace.Services.GetRequiredService<ITemporaryStorageServiceInternal>());
-            var storage = service.CreateTemporaryTextStorage();
-
-            // Nothing has been written yet
-            Assert.Throws<InvalidOperationException>(() => storage.ReadText());
-            Assert.Throws<AggregateException>(() => storage.ReadTextAsync().Result);
-
-            // write a normal string
-            var text = SourceText.From(new string(' ', 4096) + "public class A {}");
-            storage.WriteTextAsync(text).Wait();
-
-            // Writing multiple times is not allowed
-            Assert.Throws<InvalidOperationException>(() => storage.WriteText(text));
-            Assert.Throws<AggregateException>(() => storage.WriteTextAsync(text).Wait());
-        }
-
-        [ConditionalFact(typeof(WindowsOnly))]
->>>>>>> f13df81f
+        [ConditionalFact(typeof(WindowsOnly))]
         public void TestTemporaryStreamStorageExceptions()
         {
             using var workspace = new AdhocWorkspace();
@@ -340,28 +273,5 @@
                 }
             }
         }
-<<<<<<< HEAD
-=======
-
-        [ConditionalFact(typeof(WindowsOnly))]
-        public void TestTemporaryStorageTextEncoding()
-        {
-            using var workspace = new AdhocWorkspace();
-            var textFactory = Assert.IsType<TextFactoryService>(workspace.Services.GetService<ITextFactoryService>());
-            var service = Assert.IsType<TemporaryStorageService>(workspace.Services.GetRequiredService<ITemporaryStorageServiceInternal>());
-
-            // test normal string
-            var text = SourceText.From(new string(' ', 4096) + "public class A {}", Encoding.ASCII);
-            TestTemporaryStorage(service, text);
-
-            // test empty string
-            text = SourceText.From(string.Empty);
-            TestTemporaryStorage(service, text);
-
-            // test large string
-            text = SourceText.From(new string(' ', 1024 * 1024) + "public class A {}");
-            TestTemporaryStorage(service, text);
-        }
->>>>>>> f13df81f
     }
 }