﻿// Licensed to the .NET Foundation under one or more agreements.
// The .NET Foundation licenses this file to you under the MIT license.
// See the LICENSE file in the project root for more information.

using System;
using System.Collections.Generic;
using System.IO;
using System.Linq;
using System.Runtime.Versioning;
using System.Text;
using System.Threading;
using System.Threading.Tasks;
using Microsoft.CodeAnalysis.Host;
using Microsoft.CodeAnalysis.Test.Utilities;
using Microsoft.CodeAnalysis.Text;
using Roslyn.Test.Utilities;
using Xunit;

namespace Microsoft.CodeAnalysis.UnitTests
{
    using static TemporaryStorageService;

    [UseExportProvider]
#if NETCOREAPP
    [SupportedOSPlatform("windows")]
#endif
    [Trait(Traits.Feature, Traits.Features.Workspace)]
    public class TemporaryStorageServiceTests
    {
        [ConditionalFact(typeof(WindowsOnly))]
        public void TestTemporaryStorageText()
        {
            using var workspace = new AdhocWorkspace();
            var textFactory = Assert.IsType<TextFactoryService>(workspace.Services.GetService<ITextFactoryService>());
            var service = Assert.IsType<TemporaryStorageService>(workspace.Services.GetRequiredService<ITemporaryStorageServiceInternal>());

            // test normal string
            var text = SourceText.From(new string(' ', 4096) + "public class A {}");
            TestTemporaryStorage(service, text);

            // test empty string
            text = SourceText.From(string.Empty);
            TestTemporaryStorage(service, text);

            // test large string
            text = SourceText.From(new string(' ', 1024 * 1024) + "public class A {}");
            TestTemporaryStorage(service, text);
        }

        [ConditionalFact(typeof(WindowsOnly)), WorkItem("http://vstfdevdiv:8080/DevDiv2/DevDiv/_workitems/edit/531188")]
        public void TestTemporaryStorageStream()
        {
            using var workspace = new AdhocWorkspace();
            var textFactory = Assert.IsType<TextFactoryService>(workspace.Services.GetService<ITextFactoryService>());
            var service = Assert.IsType<TemporaryStorageService>(workspace.Services.GetRequiredService<ITemporaryStorageServiceInternal>());

            using var data = SerializableBytes.CreateWritableStream();
            for (var i = 0; i < SharedPools.ByteBufferSize; i++)
            {
                data.WriteByte((byte)(i % 2));
            }

            var handle = service.WriteToTemporaryStorage(data, CancellationToken.None);

            using var result = handle.ReadFromTemporaryStorage(CancellationToken.None);
            Assert.Equal(data.Length, result.Length);

            for (var i = 0; i < SharedPools.ByteBufferSize; i++)
            {
                Assert.Equal(i % 2, result.ReadByte());
            }
        }

        private static void TestTemporaryStorage(ITemporaryStorageServiceInternal temporaryStorageService, SourceText text)
        {
            // create a temporary storage location
            var temporaryStorage = temporaryStorageService.CreateTemporaryTextStorage();

            // write text into it
            temporaryStorage.WriteTextAsync(text).Wait();

            // read text back from it
            var text2 = temporaryStorage.ReadTextAsync().Result;

            Assert.NotSame(text, text2);
            Assert.Equal(text.ToString(), text2.ToString());
            Assert.Equal(text.Encoding, text2.Encoding);
        }

        [ConditionalFact(typeof(WindowsOnly))]
        public void TestTemporaryTextStorageExceptions()
        {
            using var workspace = new AdhocWorkspace();
            var textFactory = Assert.IsType<TextFactoryService>(workspace.Services.GetService<ITextFactoryService>());
            var service = Assert.IsType<TemporaryStorageService>(workspace.Services.GetRequiredService<ITemporaryStorageServiceInternal>());
            var storage = service.CreateTemporaryTextStorage();

            // Nothing has been written yet
            Assert.Throws<InvalidOperationException>(() => storage.ReadText());
            Assert.Throws<AggregateException>(() => storage.ReadTextAsync().Result);

            // write a normal string
            var text = SourceText.From(new string(' ', 4096) + "public class A {}");
            storage.WriteTextAsync(text).Wait();

            // Writing multiple times is not allowed
            Assert.Throws<InvalidOperationException>(() => storage.WriteText(text));
            Assert.Throws<AggregateException>(() => storage.WriteTextAsync(text).Wait());
        }

        [ConditionalFact(typeof(WindowsOnly))]
        public void TestZeroLengthStreams()
        {
            using var workspace = new AdhocWorkspace();
            var textFactory = Assert.IsType<TextFactoryService>(workspace.Services.GetService<ITextFactoryService>());
            var service = Assert.IsType<TemporaryStorageService>(workspace.Services.GetRequiredService<ITemporaryStorageServiceInternal>());

            // 0 length streams are allowed
            TemporaryStorageHandle handle;
            using (var stream1 = new MemoryStream())
            {
                handle = service.WriteToTemporaryStorage(stream1, CancellationToken.None);
            }

            using (var stream2 = handle.ReadFromTemporaryStorage(CancellationToken.None))
            {
                Assert.Equal(0, stream2.Length);
            }
        }

        [ConditionalFact(typeof(WindowsOnly))]
        public void TestTemporaryStorageMemoryMappedFileManagement()
        {
            using var workspace = new AdhocWorkspace();
            var textFactory = Assert.IsType<TextFactoryService>(workspace.Services.GetService<ITextFactoryService>());
            var service = Assert.IsType<TemporaryStorageService>(workspace.Services.GetRequiredService<ITemporaryStorageServiceInternal>());
            var buffer = new MemoryStream(257 * 1024 + 1);
            for (var i = 0; i < buffer.Length; i++)
            {
                buffer.WriteByte((byte)i);
            }

            // Do a relatively cheap concurrent stress test of the backing MemoryMappedFile management
            var tasks = Enumerable.Range(1, 257).Select(async i =>
            {
                for (var j = 1; j < 5; j++)
                {
                    var handle1 = service.WriteToTemporaryStorage(new MemoryStream(buffer.GetBuffer(), 0, 1024 * i - 1), CancellationToken.None);
                    var handle2 = service.WriteToTemporaryStorage(new MemoryStream(buffer.GetBuffer(), 0, 1024 * i), CancellationToken.None);
                    var handle3 = service.WriteToTemporaryStorage(new MemoryStream(buffer.GetBuffer(), 0, 1024 * i + 1), CancellationToken.None);

                    await Task.Yield();

<<<<<<< HEAD
                    using var s1 = service.ReadFromTemporaryStorageService(handle1.Identifier, CancellationToken.None);
                    using var s2 = service.ReadFromTemporaryStorageService(handle2.Identifier, CancellationToken.None);
                    using var s3 = service.ReadFromTemporaryStorageService(handle3.Identifier, CancellationToken.None);
=======
                    using var s1 = handle1.ReadFromTemporaryStorage(CancellationToken.None);
                    using var s2 = handle2.ReadFromTemporaryStorage(CancellationToken.None);
                    using var s3 = handle3.ReadFromTemporaryStorage(CancellationToken.None);
>>>>>>> d7208f1e
                    Assert.Equal(1024 * i - 1, s1.Length);
                    Assert.Equal(1024 * i, s2.Length);
                    Assert.Equal(1024 * i + 1, s3.Length);
                }
            });

            Task.WaitAll(tasks.ToArray());
            GC.Collect(2);
            GC.WaitForPendingFinalizers();
            GC.Collect(2);
        }

        [Fact(Skip = "This test exists so it can be locally executed for scale testing, when required. Do not remove this test or unskip it in CI.")]
        public void TestTemporaryStorageScaling()
        {
            // This will churn through 4GB of memory.  It validates that we don't
            // use up our address space in a 32 bit process.
            if (Environment.Is64BitOperatingSystem && !Environment.Is64BitProcess)
            {
                using var workspace = new AdhocWorkspace();
                var textFactory = Assert.IsType<TextFactoryService>(workspace.Services.GetService<ITextFactoryService>());
                var service = Assert.IsType<TemporaryStorageService>(workspace.Services.GetRequiredService<ITemporaryStorageServiceInternal>());

                using var data = SerializableBytes.CreateWritableStream();
                for (var i = 0; i < 1024 * 128; i++)
                {
                    data.WriteByte(1);
                }

                // Create 4GB of memory mapped files
                var fileCount = (int)((long)4 * 1024 * 1024 * 1024 / data.Length);
                var storageHandles = new List<TemporaryStorageHandle>(fileCount);
                for (var i = 0; i < fileCount; i++)
                {
                    var handle = service.WriteToTemporaryStorage(data, CancellationToken.None);
                    storageHandles.Add(handle);
                }

                for (var i = 0; i < 1024 * 5; i++)
                {
                    using var s = storageHandles[i].ReadFromTemporaryStorage(CancellationToken.None);
                    Assert.Equal(1, s.ReadByte());
                }
            }
        }

        [ConditionalFact(typeof(WindowsOnly))]
        public void StreamTest1()
        {
            using var workspace = new AdhocWorkspace();
            var textFactory = Assert.IsType<TextFactoryService>(workspace.Services.GetService<ITextFactoryService>());
            var service = Assert.IsType<TemporaryStorageService>(workspace.Services.GetRequiredService<ITemporaryStorageServiceInternal>());

            using var expected = new MemoryStream();
            for (var i = 0; i < 10000; i++)
            {
                expected.WriteByte((byte)(i % byte.MaxValue));
            }

            var handle = service.WriteToTemporaryStorage(expected, CancellationToken.None);

            expected.Position = 0;
            using var stream = handle.ReadFromTemporaryStorage(CancellationToken.None);
            Assert.Equal(expected.Length, stream.Length);

            for (var i = 0; i < expected.Length; i++)
            {
                Assert.Equal(expected.ReadByte(), stream.ReadByte());
            }
        }

        [ConditionalFact(typeof(WindowsOnly))]
        public void StreamTest2()
        {
            using var workspace = new AdhocWorkspace();
            var textFactory = Assert.IsType<TextFactoryService>(workspace.Services.GetService<ITextFactoryService>());
            var service = Assert.IsType<TemporaryStorageService>(workspace.Services.GetRequiredService<ITemporaryStorageServiceInternal>());

            using var expected = new MemoryStream();
            for (var i = 0; i < 10000; i++)
            {
                expected.WriteByte((byte)(i % byte.MaxValue));
            }

            var handle = service.WriteToTemporaryStorage(expected, CancellationToken.None);

            expected.Position = 0;
            using var stream = handle.ReadFromTemporaryStorage(CancellationToken.None);
            Assert.Equal(expected.Length, stream.Length);

            var index = 0;
            int count;
            var bytes = new byte[1000];

            while ((count = stream.Read(bytes, 0, bytes.Length)) > 0)
            {
                for (var i = 0; i < count; i++)
                {
                    Assert.Equal((byte)(index % byte.MaxValue), bytes[i]);
                    index++;
                }
            }

            Assert.Equal(index, stream.Length);
        }

        [ConditionalFact(typeof(WindowsOnly))]
        public void StreamTest3()
        {
            using var workspace = new AdhocWorkspace();
            var textFactory = Assert.IsType<TextFactoryService>(workspace.Services.GetService<ITextFactoryService>());
            var service = Assert.IsType<TemporaryStorageService>(workspace.Services.GetRequiredService<ITemporaryStorageServiceInternal>());

            using var expected = new MemoryStream();
            var random = new Random(Environment.TickCount);
            for (var i = 0; i < 100; i++)
            {
                var position = random.Next(10000);
                expected.Position = position;

                var value = (byte)(i % byte.MaxValue);
                expected.WriteByte(value);
            }

            var handle = service.WriteToTemporaryStorage(expected, CancellationToken.None);

            expected.Position = 0;
            using var stream = handle.ReadFromTemporaryStorage(CancellationToken.None);
            Assert.Equal(expected.Length, stream.Length);

            for (var i = 0; i < expected.Length; i++)
            {
                var value = expected.ReadByte();
                if (value != 0)
                {
                    stream.Position = i;
                    Assert.Equal(value, stream.ReadByte());
                }
            }
        }

        [ConditionalFact(typeof(WindowsOnly))]
        public void TestTemporaryStorageTextEncoding()
        {
            using var workspace = new AdhocWorkspace();
            var textFactory = Assert.IsType<TextFactoryService>(workspace.Services.GetService<ITextFactoryService>());
            var service = Assert.IsType<TemporaryStorageService>(workspace.Services.GetRequiredService<ITemporaryStorageServiceInternal>());

            // test normal string
            var text = SourceText.From(new string(' ', 4096) + "public class A {}", Encoding.ASCII);
            TestTemporaryStorage(service, text);

            // test empty string
            text = SourceText.From(string.Empty);
            TestTemporaryStorage(service, text);

            // test large string
            text = SourceText.From(new string(' ', 1024 * 1024) + "public class A {}");
            TestTemporaryStorage(service, text);
        }
    }
}<|MERGE_RESOLUTION|>--- conflicted
+++ resolved
@@ -151,15 +151,9 @@
 
                     await Task.Yield();
 
-<<<<<<< HEAD
-                    using var s1 = service.ReadFromTemporaryStorageService(handle1.Identifier, CancellationToken.None);
-                    using var s2 = service.ReadFromTemporaryStorageService(handle2.Identifier, CancellationToken.None);
-                    using var s3 = service.ReadFromTemporaryStorageService(handle3.Identifier, CancellationToken.None);
-=======
                     using var s1 = handle1.ReadFromTemporaryStorage(CancellationToken.None);
                     using var s2 = handle2.ReadFromTemporaryStorage(CancellationToken.None);
                     using var s3 = handle3.ReadFromTemporaryStorage(CancellationToken.None);
->>>>>>> d7208f1e
                     Assert.Equal(1024 * i - 1, s1.Length);
                     Assert.Equal(1024 * i, s2.Length);
                     Assert.Equal(1024 * i + 1, s3.Length);
