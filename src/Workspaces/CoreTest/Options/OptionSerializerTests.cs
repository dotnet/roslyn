--- conflicted
+++ resolved
@@ -28,13 +28,8 @@
         {
             CompletionViewOptionsStorage.EnableArgumentCompletionSnippets,
             FeatureOnOffOptions.OfferRemoveUnusedReferences,
-<<<<<<< HEAD
-            FeatureOnOffOptions.ShowInheritanceMargin,
+            InheritanceMarginOptionsStorage.ShowInheritanceMargin,
             SuggestionsOptionsStorage.Asynchronous,
-=======
-            InheritanceMarginOptionsStorage.ShowInheritanceMargin,
-            SuggestionsOptions.Asynchronous,
->>>>>>> e99d9eea
             WorkspaceConfigurationOptionsStorage.EnableOpeningSourceGeneratedFilesInWorkspace,
             SolutionCrawlerOptionsStorage.EnableDiagnosticsInSourceGeneratedFiles,
             CompletionOptionsStorage.ShowItemsFromUnimportedNamespaces,
