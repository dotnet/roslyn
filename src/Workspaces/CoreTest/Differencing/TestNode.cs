﻿// Licensed to the .NET Foundation under one or more agreements.
// The .NET Foundation licenses this file to you under the MIT license.
// See the LICENSE file in the project root for more information.

#nullable disable

using System.Diagnostics;

namespace Microsoft.CodeAnalysis.Differencing.UnitTests;

public sealed class TestNode
{
    public const int MaxValue = 10;
    public const int MaxLabel = 1;

    public readonly int Label;
    public readonly int Value;
    public readonly TestNode[] Children;
    public TestNode Parent;

<<<<<<< HEAD
        public TestNode(int label, int value, params TestNode[] children)
        {
            Debug.Assert(value is >= 0 and <= MaxValue);
            Debug.Assert(label is >= 0 and <= MaxLabel);
=======
    private TestNode _lazyRoot;

    public TestNode(int label, int value, params TestNode[] children)
    {
        Debug.Assert(value is >= 0 and <= MaxValue);
        Debug.Assert(label is >= 0 and <= MaxLabel);
>>>>>>> 554fe0e7

        this.Label = label;
        this.Value = value;
        this.Children = children;

        foreach (var child in children)
        {
            child.Parent = this;
        }
    }

    public TestNode Root
    {
        get
        {
<<<<<<< HEAD
            get
            {
                field ??= this.Parent == null ? this : this.Parent.Root;

                return field;
            }

            private set;
=======
            _lazyRoot ??= this.Parent == null ? this : this.Parent.Root;

            return _lazyRoot;
>>>>>>> 554fe0e7
        }
    }

    public override string ToString()
        => string.Format("({0}, {1})", Label, Value);
}<|MERGE_RESOLUTION|>--- conflicted
+++ resolved
@@ -18,19 +18,12 @@
     public readonly TestNode[] Children;
     public TestNode Parent;
 
-<<<<<<< HEAD
-        public TestNode(int label, int value, params TestNode[] children)
-        {
-            Debug.Assert(value is >= 0 and <= MaxValue);
-            Debug.Assert(label is >= 0 and <= MaxLabel);
-=======
     private TestNode _lazyRoot;
 
     public TestNode(int label, int value, params TestNode[] children)
     {
         Debug.Assert(value is >= 0 and <= MaxValue);
         Debug.Assert(label is >= 0 and <= MaxLabel);
->>>>>>> 554fe0e7
 
         this.Label = label;
         this.Value = value;
@@ -46,20 +39,9 @@
     {
         get
         {
-<<<<<<< HEAD
-            get
-            {
-                field ??= this.Parent == null ? this : this.Parent.Root;
-
-                return field;
-            }
-
-            private set;
-=======
             _lazyRoot ??= this.Parent == null ? this : this.Parent.Root;
 
             return _lazyRoot;
->>>>>>> 554fe0e7
         }
     }
 
