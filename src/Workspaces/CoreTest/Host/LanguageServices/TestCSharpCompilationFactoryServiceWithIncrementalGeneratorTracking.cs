﻿// Licensed to the .NET Foundation under one or more agreements.
// The .NET Foundation licenses this file to you under the MIT license.
// See the LICENSE file in the project root for more information.

using System;
using System.Collections.Generic;
using System.Collections.Immutable;
using System.Composition;
using Microsoft.CodeAnalysis.CSharp;
using Microsoft.CodeAnalysis.Diagnostics;
using Microsoft.CodeAnalysis.Host;
using Microsoft.CodeAnalysis.Host.Mef;
using Microsoft.CodeAnalysis.Test.Utilities;

<<<<<<< HEAD
// <Metalama>
using Metalama.Compiler;
// </Metalama>

namespace Microsoft.CodeAnalysis.UnitTests
=======
namespace Microsoft.CodeAnalysis.UnitTests;

[ExportLanguageService(typeof(ICompilationFactoryService), LanguageNames.CSharp, ServiceLayer.Test), Shared, PartNotDiscoverable]
internal sealed class TestCSharpCompilationFactoryServiceWithIncrementalGeneratorTracking : ICompilationFactoryService
>>>>>>> 37a47b7e
{
    private static readonly CSharpCompilationOptions s_defaultOptions = new(OutputKind.ConsoleApplication, concurrentBuild: false);

    [ImportingConstructor]
    [Obsolete(MefConstruction.ImportingConstructorMessage, error: true)]
    public TestCSharpCompilationFactoryServiceWithIncrementalGeneratorTracking()
    {
    }

    Compilation ICompilationFactoryService.CreateCompilation(string assemblyName, CompilationOptions options)
    {
        return CSharpCompilation.Create(
            assemblyName,
            options: (CSharpCompilationOptions)options ?? s_defaultOptions);
    }

    Compilation ICompilationFactoryService.CreateSubmissionCompilation(string assemblyName, CompilationOptions options, Type? hostObjectType)
    {
        return CSharpCompilation.CreateScriptCompilation(
            assemblyName,
            options: (CSharpCompilationOptions)options,
            previousScriptCompilation: null,
            globalsType: hostObjectType);
    }

    CompilationOptions ICompilationFactoryService.GetDefaultCompilationOptions()
        => s_defaultOptions;

    CompilationOptions? ICompilationFactoryService.TryParsePdbCompilationOptions(IReadOnlyDictionary<string, string> compilationOptionsMetadata)
    {
        if (!compilationOptionsMetadata.TryGetValue("output-kind", out var outputKindString) ||
            !Enum.TryParse<OutputKind>(outputKindString, out var outputKind))
        {
            return null;
        }

<<<<<<< HEAD
        GeneratorDriver ICompilationFactoryService.CreateGeneratorDriver(ParseOptions parseOptions, ImmutableArray<ISourceGenerator> generators, AnalyzerConfigOptionsProvider optionsProvider, ImmutableArray<AdditionalText> additionalTexts, string? generatedFilesBaseDirectory)
        {
            return CSharpGeneratorDriver.Create(generators, additionalTexts, (CSharpParseOptions)parseOptions, optionsProvider, new GeneratorDriverOptions(IncrementalGeneratorOutputKind.None, trackIncrementalGeneratorSteps: true, baseDirectory: TempRoot.Root));
        }

        // <Metalama>
        Func<Compilation, (Compilation, ImmutableArray<Diagnostic>)>? ICompilationFactoryService.GetRunTransformersDelegate(ImmutableArray<ISourceTransformer> transformers, AnalyzerConfigOptionsProvider analyzerConfigProvider, IAnalyzerAssemblyLoader assemblyLoader)
        {
            return null;
        }
        // </Metalama>
=======
        return new CSharpCompilationOptions(outputKind: outputKind);
    }

    GeneratorDriver ICompilationFactoryService.CreateGeneratorDriver(ParseOptions parseOptions, ImmutableArray<ISourceGenerator> generators, AnalyzerConfigOptionsProvider optionsProvider, ImmutableArray<AdditionalText> additionalTexts, string? generatedFilesBaseDirectory)
    {
        return CSharpGeneratorDriver.Create(generators, additionalTexts, (CSharpParseOptions)parseOptions, optionsProvider, new GeneratorDriverOptions(IncrementalGeneratorOutputKind.None, trackIncrementalGeneratorSteps: true, baseDirectory: TempRoot.Root));
>>>>>>> 37a47b7e
    }
}<|MERGE_RESOLUTION|>--- conflicted
+++ resolved
@@ -12,18 +12,13 @@
 using Microsoft.CodeAnalysis.Host.Mef;
 using Microsoft.CodeAnalysis.Test.Utilities;
 
-<<<<<<< HEAD
 // <Metalama>
 using Metalama.Compiler;
 // </Metalama>
 
-namespace Microsoft.CodeAnalysis.UnitTests
-=======
 namespace Microsoft.CodeAnalysis.UnitTests;
-
 [ExportLanguageService(typeof(ICompilationFactoryService), LanguageNames.CSharp, ServiceLayer.Test), Shared, PartNotDiscoverable]
 internal sealed class TestCSharpCompilationFactoryServiceWithIncrementalGeneratorTracking : ICompilationFactoryService
->>>>>>> 37a47b7e
 {
     private static readonly CSharpCompilationOptions s_defaultOptions = new(OutputKind.ConsoleApplication, concurrentBuild: false);
 
@@ -60,11 +55,13 @@
             return null;
         }
 
-<<<<<<< HEAD
-        GeneratorDriver ICompilationFactoryService.CreateGeneratorDriver(ParseOptions parseOptions, ImmutableArray<ISourceGenerator> generators, AnalyzerConfigOptionsProvider optionsProvider, ImmutableArray<AdditionalText> additionalTexts, string? generatedFilesBaseDirectory)
-        {
-            return CSharpGeneratorDriver.Create(generators, additionalTexts, (CSharpParseOptions)parseOptions, optionsProvider, new GeneratorDriverOptions(IncrementalGeneratorOutputKind.None, trackIncrementalGeneratorSteps: true, baseDirectory: TempRoot.Root));
-        }
+        return new CSharpCompilationOptions(outputKind: outputKind);
+    }
+
+    GeneratorDriver ICompilationFactoryService.CreateGeneratorDriver(ParseOptions parseOptions, ImmutableArray<ISourceGenerator> generators, AnalyzerConfigOptionsProvider optionsProvider, ImmutableArray<AdditionalText> additionalTexts, string? generatedFilesBaseDirectory)
+    {
+        return CSharpGeneratorDriver.Create(generators, additionalTexts, (CSharpParseOptions)parseOptions, optionsProvider, new GeneratorDriverOptions(IncrementalGeneratorOutputKind.None, trackIncrementalGeneratorSteps: true, baseDirectory: TempRoot.Root));
+    }
 
         // <Metalama>
         Func<Compilation, (Compilation, ImmutableArray<Diagnostic>)>? ICompilationFactoryService.GetRunTransformersDelegate(ImmutableArray<ISourceTransformer> transformers, AnalyzerConfigOptionsProvider analyzerConfigProvider, IAnalyzerAssemblyLoader assemblyLoader)
@@ -72,13 +69,4 @@
             return null;
         }
         // </Metalama>
-=======
-        return new CSharpCompilationOptions(outputKind: outputKind);
-    }
-
-    GeneratorDriver ICompilationFactoryService.CreateGeneratorDriver(ParseOptions parseOptions, ImmutableArray<ISourceGenerator> generators, AnalyzerConfigOptionsProvider optionsProvider, ImmutableArray<AdditionalText> additionalTexts, string? generatedFilesBaseDirectory)
-    {
-        return CSharpGeneratorDriver.Create(generators, additionalTexts, (CSharpParseOptions)parseOptions, optionsProvider, new GeneratorDriverOptions(IncrementalGeneratorOutputKind.None, trackIncrementalGeneratorSteps: true, baseDirectory: TempRoot.Root));
->>>>>>> 37a47b7e
-    }
 }