﻿// Licensed to the .NET Foundation under one or more agreements.
// The .NET Foundation licenses this file to you under the MIT license.
// See the LICENSE file in the project root for more information.

#nullable disable

using System;
using System.Collections.Generic;
using System.Collections.Immutable;
using System.IO;
using System.IO.Pipelines;
using System.Linq;
using System.Reflection;
using System.Runtime.Serialization;
using System.Threading;
using System.Threading.Tasks;
using MessagePack;
using Microsoft.CodeAnalysis.Host.Mef;
using Microsoft.CodeAnalysis.Test.Utilities;
using Roslyn.Test.Utilities;
using Roslyn.Utilities;
using Xunit;

namespace Microsoft.CodeAnalysis.Remote.UnitTests
{
    [UseExportProvider]
    public class ServiceDescriptorTests
    {
        public static IEnumerable<object[]> AllServiceDescriptors
            => ServiceDescriptors.Instance.GetTestAccessor().Descriptors
                .Select(descriptor => new object[] { descriptor.Key, descriptor.Value.descriptor64, descriptor.Value.descriptor64ServerGC, descriptor.Value.descriptorCoreClr64, descriptor.Value.descriptorCoreClr64ServerGC });

        private static Dictionary<Type, MemberInfo> GetAllParameterTypesOfRemoteApis()
        {
            var interfaces = new List<Type>();

            foreach (var (serviceType, (descriptor, _, _, _)) in ServiceDescriptors.Instance.GetTestAccessor().Descriptors)
            {
                interfaces.Add(serviceType);
                if (descriptor.ClientInterface != null)
                {
                    interfaces.Add(descriptor.ClientInterface);
                }
            }

            var types = new Dictionary<Type, MemberInfo>();

            void AddTypeRecursive(Type type, MemberInfo declaringMember)
            {
                if (type.IsArray)
                {
                    type = type.GetElementType();
                }

                if (types.ContainsKey(type))
                {
                    return;
                }

                types.Add(type, declaringMember);

                if (type.IsGenericType)
                {
                    // Immutable collections and tuples have custom formatters which would fail during serialization if 
                    // formatters were not available for the element types.
                    if (type.Namespace == typeof(ImmutableArray<>).Namespace ||
                        type.GetGenericTypeDefinition() == typeof(Nullable<>) ||
                        type.Namespace == "System" && type.Name.StartsWith("ValueTuple", StringComparison.Ordinal) ||
                        type.Namespace == "System" && type.Name.StartsWith("Tuple", StringComparison.Ordinal))
                    {
                        foreach (var genericArgument in type.GetGenericArguments())
                        {
                            AddTypeRecursive(genericArgument, declaringMember);
                        }
                    }
                }

                foreach (var field in type.GetFields(BindingFlags.NonPublic | BindingFlags.Public | BindingFlags.Instance))
                {
                    if (field.GetCustomAttributes<DataMemberAttribute>().Any())
                    {
                        AddTypeRecursive(field.FieldType, type);
                    }
                }

                foreach (var property in type.GetProperties(BindingFlags.NonPublic | BindingFlags.Public | BindingFlags.Instance))
                {
                    if (property.GetCustomAttributes<DataMemberAttribute>().Any())
                    {
                        AddTypeRecursive(property.PropertyType, type);
                    }
                }
            }

            foreach (var interfaceType in interfaces)
            {
                foreach (var method in interfaceType.GetMethods())
                {
                    if (method.ReturnType.IsGenericType && method.ReturnType.GetGenericTypeDefinition() == typeof(ValueTask<>))
                    {
                        AddTypeRecursive(method.ReturnType.GetGenericArguments().Single(), method);
                    }
                    else
                    {
                        // remote API must return ValueTask or ValueTask<T>
                        Assert.Equal(typeof(ValueTask), method.ReturnType);
                    }

                    foreach (var type in method.GetParameters().Select(p => p.ParameterType))
                    {
                        // types that are special cased by JSON-RPC for streaming APIs
                        if (type != typeof(Stream) &&
                            type != typeof(IDuplexPipe) &&
                            type != typeof(PipeReader) &&
                            type != typeof(PipeWriter))
                        {
                            AddTypeRecursive(type, method);
                        }
                    }
                }
            }

            types.Remove(typeof(CancellationToken));

            return types;
        }

        [Fact]
        public void TypesUsedInRemoteApisMustBeMessagePackSerializable()
        {
            var types = GetAllParameterTypesOfRemoteApis();
            var resolver = MessagePackFormatters.DefaultResolver;

            var errors = new List<string>();

            foreach (var (type, declaringMember) in types)
            {
                try
                {
                    if (resolver.GetFormatterDynamic(type) == null)
                    {
                        errors.Add($"{type} referenced by {declaringMember} is not serializable");
                    }
                }
                catch (Exception e)
                {
                    // Known issues:
                    // Internal enums need a custom formatter: https://github.com/neuecc/MessagePack-CSharp/issues/1025
                    // This test fails with "... is attempting to implement an inaccessible interface." error message.
                    if (type.IsEnum && type.IsNotPublic ||
                        type.IsGenericType && type.GetGenericTypeDefinition() == typeof(Nullable<>) &&
                        type.GetGenericArguments().Single().IsEnum && type.GetGenericArguments().Single().IsNotPublic)
                    {
                        errors.Add($"{type} referenced by {declaringMember} is an internal enum and needs a custom formatter");
                    }
                    else
                    {
                        errors.Add($"{type} referenced by {declaringMember} failed to serialize with exception: {e}");
                    }
                }
            }

            AssertEx.Empty(errors, "Types are not MessagePack-serializable");
        }

        [Theory]
        [MemberData(nameof(AllServiceDescriptors))]
        internal void GetFeatureDisplayName(
            Type serviceInterface,
            ServiceDescriptor descriptor64,
            ServiceDescriptor descriptor64ServerGC,
            ServiceDescriptor descriptorCoreClr64,
            ServiceDescriptor descriptorCoreClr64ServerGC)
        {
            Assert.NotNull(serviceInterface);
            var expectedName = descriptor64.GetFeatureDisplayName();

<<<<<<< HEAD
=======
            var expectedName = descriptor64.GetFeatureDisplayName();

>>>>>>> 67d940c4
            // The service name couldn't be found. It may need to be added to RemoteWorkspacesResources.resx as FeatureName_{name}
            Assert.False(string.IsNullOrEmpty(expectedName), $"Service name for '{serviceInterface.GetType()}' not available.");

            Assert.Equal(expectedName, descriptor64ServerGC.GetFeatureDisplayName());
            Assert.Equal(expectedName, descriptorCoreClr64.GetFeatureDisplayName());
            Assert.Equal(expectedName, descriptorCoreClr64ServerGC.GetFeatureDisplayName());
        }

        [Fact]
        public void CallbackDispatchers()
        {
            var hostServices = FeaturesTestCompositions.Features.WithTestHostParts(Testing.TestHost.OutOfProcess).GetHostServices();
            var callbackDispatchers = ((IMefHostExportProvider)hostServices).GetExports<IRemoteServiceCallbackDispatcher, RemoteServiceCallbackDispatcherRegistry.ExportMetadata>();

            var descriptorsWithCallbackServiceTypes = ServiceDescriptors.Instance.GetTestAccessor().Descriptors
                .Where(d => d.Value.descriptor64.ClientInterface != null).Select(d => d.Key);

            var callbackDispatcherServiceTypes = callbackDispatchers.Select(d => d.Metadata.ServiceInterface);
            AssertEx.SetEqual(descriptorsWithCallbackServiceTypes, callbackDispatcherServiceTypes);
        }
    }
}<|MERGE_RESOLUTION|>--- conflicted
+++ resolved
@@ -173,13 +173,9 @@
             ServiceDescriptor descriptorCoreClr64ServerGC)
         {
             Assert.NotNull(serviceInterface);
+
             var expectedName = descriptor64.GetFeatureDisplayName();
 
-<<<<<<< HEAD
-=======
-            var expectedName = descriptor64.GetFeatureDisplayName();
-
->>>>>>> 67d940c4
             // The service name couldn't be found. It may need to be added to RemoteWorkspacesResources.resx as FeatureName_{name}
             Assert.False(string.IsNullOrEmpty(expectedName), $"Service name for '{serviceInterface.GetType()}' not available.");
 
