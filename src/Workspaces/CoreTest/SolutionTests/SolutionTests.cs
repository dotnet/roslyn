﻿// Licensed to the .NET Foundation under one or more agreements.
// The .NET Foundation licenses this file to you under the MIT license.
// See the LICENSE file in the project root for more information.

#nullable disable

using System;
using System.Collections.Generic;
using System.Collections.Immutable;
using System.Composition;
using System.IO;
using System.Linq;
using System.Reflection;
using System.Runtime.CompilerServices;
using System.Text;
using System.Threading;
using System.Threading.Tasks;
using Microsoft.CodeAnalysis;
using Microsoft.CodeAnalysis.CSharp;
using Microsoft.CodeAnalysis.CSharp.Formatting;
using Microsoft.CodeAnalysis.Diagnostics;
using Microsoft.CodeAnalysis.Editing;
using Microsoft.CodeAnalysis.Formatting;
using Microsoft.CodeAnalysis.Host;
using Microsoft.CodeAnalysis.Host.Mef;
using Microsoft.CodeAnalysis.Options;
using Microsoft.CodeAnalysis.Shared.Extensions;
using Microsoft.CodeAnalysis.Test.Utilities;
using Microsoft.CodeAnalysis.Text;
using Microsoft.CodeAnalysis.UnitTests.Persistence;
using Microsoft.CodeAnalysis.VisualBasic;
using Microsoft.VisualStudio.Threading;
using Roslyn.Test.Utilities;
using Roslyn.Utilities;
using Xunit;
using CS = Microsoft.CodeAnalysis.CSharp;
using static Microsoft.CodeAnalysis.UnitTests.SolutionTestHelpers;
using Microsoft.CodeAnalysis.Indentation;

namespace Microsoft.CodeAnalysis.UnitTests
{
    [UseExportProvider]
    [Trait(Traits.Feature, Traits.Features.Workspace)]
    public class SolutionTests : TestBase
    {
#nullable enable
        private static readonly MetadataReference s_mscorlib = TestMetadata.Net451.mscorlib;
        private static readonly DocumentId s_unrelatedDocumentId = DocumentId.CreateNewId(ProjectId.CreateNewId());

        private static Workspace CreateWorkspaceWithProjectAndDocuments()
        {
            var projectId = ProjectId.CreateNewId();

            var workspace = CreateWorkspace();

            Assert.True(workspace.TryApplyChanges(workspace.CurrentSolution
                .AddProject(projectId, "proj1", "proj1.dll", LanguageNames.CSharp)
                .AddDocument(DocumentId.CreateNewId(projectId), "goo.cs", "public class Goo { }")
                .AddAdditionalDocument(DocumentId.CreateNewId(projectId), "add.txt", "text")
                .AddAnalyzerConfigDocument(DocumentId.CreateNewId(projectId), "editorcfg", SourceText.From("config"), filePath: "/a/b")));

            return workspace;
        }

        private static IEnumerable<T> EmptyEnumerable<T>()
        {
            yield break;
        }

        // Returns an enumerable that can only be enumerated once.
        private static IEnumerable<T> OnceEnumerable<T>(params T[] items)
            => OnceEnumerableImpl(new StrongBox<int>(), items);

        private static IEnumerable<T> OnceEnumerableImpl<T>(StrongBox<int> counter, T[] items)
        {
            Assert.Equal(0, counter.Value);
            counter.Value++;

            foreach (var item in items)
            {
                yield return item;
            }
        }

        [Fact]
        public void RemoveDocument_Errors()
        {
            using var workspace = CreateWorkspace();
            var solution = workspace.CurrentSolution;
            Assert.Throws<ArgumentNullException>(() => solution.RemoveDocument(null!));
            Assert.Throws<InvalidOperationException>(() => solution.RemoveDocument(s_unrelatedDocumentId));
        }

        [Fact]
        public void RemoveDocuments_Errors()
        {
            using var workspace = CreateWorkspace();
            var solution = workspace.CurrentSolution;
            Assert.Throws<ArgumentNullException>(() => solution.RemoveDocuments(default));
            Assert.Throws<InvalidOperationException>(() => solution.RemoveDocuments(ImmutableArray.Create(s_unrelatedDocumentId)));
            Assert.Throws<ArgumentNullException>(() => solution.RemoveDocuments(ImmutableArray.Create((DocumentId)null!)));
        }

        [Fact]
        public void RemoveAdditionalDocument_Errors()
        {
            using var workspace = CreateWorkspace();
            var solution = workspace.CurrentSolution;
            Assert.Throws<ArgumentNullException>(() => solution.RemoveAdditionalDocument(null!));
            Assert.Throws<InvalidOperationException>(() => solution.RemoveAdditionalDocument(s_unrelatedDocumentId));
        }

        [Fact]
        public void RemoveAdditionalDocuments_Errors()
        {
            using var workspace = CreateWorkspace();
            var solution = workspace.CurrentSolution;
            Assert.Throws<ArgumentNullException>(() => solution.RemoveAdditionalDocuments(default));
            Assert.Throws<InvalidOperationException>(() => solution.RemoveAdditionalDocuments(ImmutableArray.Create(s_unrelatedDocumentId)));
            Assert.Throws<ArgumentNullException>(() => solution.RemoveAdditionalDocuments(ImmutableArray.Create((DocumentId)null!)));
        }

        [Fact]
        public void RemoveAnalyzerConfigDocument_Errors()
        {
            using var workspace = CreateWorkspace();
            var solution = workspace.CurrentSolution;
            Assert.Throws<ArgumentNullException>(() => solution.RemoveAnalyzerConfigDocument(null!));
            Assert.Throws<InvalidOperationException>(() => solution.RemoveAnalyzerConfigDocument(s_unrelatedDocumentId));
        }

        [Fact]
        public void RemoveAnalyzerConfigDocuments_Errors()
        {
            using var workspace = CreateWorkspace();
            var solution = workspace.CurrentSolution;
            Assert.Throws<ArgumentNullException>(() => solution.RemoveAnalyzerConfigDocuments(default));
            Assert.Throws<InvalidOperationException>(() => solution.RemoveAnalyzerConfigDocuments(ImmutableArray.Create(s_unrelatedDocumentId)));
            Assert.Throws<ArgumentNullException>(() => solution.RemoveAnalyzerConfigDocuments(ImmutableArray.Create((DocumentId)null!)));
        }

        [Fact]
        public void WithDocumentName()
        {
            using var workspace = CreateWorkspaceWithProjectAndDocuments();
            var solution = workspace.CurrentSolution;
            var documentId = solution.Projects.Single().DocumentIds.Single();
            var name = "new name";

            var newSolution1 = solution.WithDocumentName(documentId, name);
            Assert.Equal(name, newSolution1.GetDocument(documentId)!.Name);

            var newSolution2 = newSolution1.WithDocumentName(documentId, name);
            Assert.Same(newSolution1, newSolution2);

            Assert.Throws<ArgumentNullException>(() => solution.WithDocumentName(documentId, name: null!));

            Assert.Throws<ArgumentNullException>(() => solution.WithDocumentName(null!, name));
            Assert.Throws<InvalidOperationException>(() => solution.WithDocumentName(s_unrelatedDocumentId, name));
        }

        [Fact]
        public void WithDocumentFolders()
        {
            using var workspace = CreateWorkspaceWithProjectAndDocuments();
            var solution = workspace.CurrentSolution;
            var documentId = solution.Projects.Single().DocumentIds.Single();
            var folders = new[] { "folder1", "folder2" };

            var newSolution1 = solution.WithDocumentFolders(documentId, folders);
            Assert.Equal(folders, newSolution1.GetDocument(documentId)!.Folders);

            var newSolution2 = newSolution1.WithDocumentFolders(documentId, folders);
            Assert.Same(newSolution2, newSolution1);

            // empty:
            var newSolution3 = solution.WithDocumentFolders(documentId, new string[0]);
            Assert.Equal(new string[0], newSolution3.GetDocument(documentId)!.Folders);

            var newSolution4 = solution.WithDocumentFolders(documentId, ImmutableArray<string>.Empty);
            Assert.Same(newSolution3, newSolution4);

            var newSolution5 = solution.WithDocumentFolders(documentId, null);
            Assert.Same(newSolution3, newSolution5);

            Assert.Throws<ArgumentNullException>(() => solution.WithDocumentFolders(documentId, folders: new string[] { null! }));

            Assert.Throws<ArgumentNullException>(() => solution.WithDocumentFolders(null!, folders));
            Assert.Throws<InvalidOperationException>(() => solution.WithDocumentFolders(s_unrelatedDocumentId, folders));
        }

        [Fact]
        [WorkItem(34837, "https://github.com/dotnet/roslyn/issues/34837")]
        [WorkItem(37125, "https://github.com/dotnet/roslyn/issues/37125")]
        public void WithDocumentFilePath()
        {
            using var workspace = CreateWorkspaceWithProjectAndDocuments();
            var solution = workspace.CurrentSolution;
            var documentId = solution.Projects.Single().DocumentIds.Single();
            var path = "new path";

            var newSolution1 = solution.WithDocumentFilePath(documentId, path);
            Assert.Equal(path, newSolution1.GetDocument(documentId)!.FilePath);
            AssertEx.Equal(new[] { documentId }, newSolution1.GetDocumentIdsWithFilePath(path));

            var newSolution2 = newSolution1.WithDocumentFilePath(documentId, path);
            Assert.Same(newSolution1, newSolution2);

            // empty path (TODO https://github.com/dotnet/roslyn/issues/37125):
            var newSolution3 = solution.WithDocumentFilePath(documentId, "");
            Assert.Equal("", newSolution3.GetDocument(documentId)!.FilePath);
            Assert.Empty(newSolution3.GetDocumentIdsWithFilePath(""));

            // TODO: https://github.com/dotnet/roslyn/issues/37125
            Assert.Throws<ArgumentNullException>(() => solution.WithDocumentFilePath(documentId, filePath: null!));

            Assert.Throws<ArgumentNullException>(() => solution.WithDocumentFilePath(null!, path));
            Assert.Throws<InvalidOperationException>(() => solution.WithDocumentFilePath(s_unrelatedDocumentId, path));
        }

        [Fact]
        public void WithSourceCodeKind()
        {
            using var workspace = CreateWorkspaceWithProjectAndDocuments();
            var solution = workspace.CurrentSolution;
            var documentId = solution.Projects.Single().DocumentIds.Single();

            Assert.Same(solution, solution.WithDocumentSourceCodeKind(documentId, SourceCodeKind.Regular));

            var newSolution1 = solution.WithDocumentSourceCodeKind(documentId, SourceCodeKind.Script);
            Assert.Equal(SourceCodeKind.Script, newSolution1.GetDocument(documentId)!.SourceCodeKind);

            Assert.Throws<ArgumentOutOfRangeException>(() => solution.WithDocumentSourceCodeKind(documentId, (SourceCodeKind)(-1)));

            Assert.Throws<ArgumentNullException>(() => solution.WithDocumentSourceCodeKind(null!, SourceCodeKind.Script));
            Assert.Throws<InvalidOperationException>(() => solution.WithDocumentSourceCodeKind(s_unrelatedDocumentId, SourceCodeKind.Script));
        }

        [Fact, Obsolete]
        public void WithSourceCodeKind_Obsolete()
        {
            using var workspace = CreateWorkspaceWithProjectAndDocuments();
            var solution = workspace.CurrentSolution;
            var documentId = solution.Projects.Single().DocumentIds.Single();

            var newSolution = solution.WithDocumentSourceCodeKind(documentId, SourceCodeKind.Interactive);
            Assert.Equal(SourceCodeKind.Script, newSolution.GetDocument(documentId)!.SourceCodeKind);
        }

        [Fact]
        public void WithDocumentSyntaxRoot()
        {
            using var workspace = CreateWorkspaceWithProjectAndDocuments();
            var solution = workspace.CurrentSolution;
            var documentId = solution.Projects.Single().DocumentIds.Single();
            var root = CS.SyntaxFactory.ParseSyntaxTree("class NewClass {}").GetRoot();

            var newSolution1 = solution.WithDocumentSyntaxRoot(documentId, root, PreservationMode.PreserveIdentity);
            Assert.True(newSolution1.GetDocument(documentId)!.TryGetSyntaxRoot(out var actualRoot));
            Assert.Equal(root.ToString(), actualRoot!.ToString());

            // the actual root has a new parent SyntaxTree:
            Assert.NotSame(root, actualRoot);

            var newSolution2 = newSolution1.WithDocumentSyntaxRoot(documentId, actualRoot);
            Assert.Same(newSolution1, newSolution2);

            Assert.Throws<ArgumentOutOfRangeException>(() => solution.WithDocumentSyntaxRoot(documentId, root, (PreservationMode)(-1)));

            Assert.Throws<ArgumentNullException>(() => solution.WithDocumentSyntaxRoot(null!, root));
            Assert.Throws<InvalidOperationException>(() => solution.WithDocumentSyntaxRoot(s_unrelatedDocumentId, root));
        }

        [Fact]
        [WorkItem(37125, "https://github.com/dotnet/roslyn/issues/41940")]
        public async Task WithDocumentSyntaxRoot_AnalyzerConfigWithoutFilePath()
        {
            var projectId = ProjectId.CreateNewId();

            using var workspace = CreateWorkspace();
            var solution = workspace.CurrentSolution
                            .AddProject(projectId, "goo", "goo.dll", LanguageNames.CSharp)
                            .AddDocument(DocumentId.CreateNewId(projectId), "goo.cs", "public class Goo { }")
                            .AddAnalyzerConfigDocument(DocumentId.CreateNewId(projectId), "editorcfg", SourceText.From("config"));

            var project = solution.GetProject(projectId)!;
            var compilation = (await project.GetCompilationAsync())!;
            var tree = compilation.SyntaxTrees.Single();
            var provider = compilation.Options.SyntaxTreeOptionsProvider!;
            Assert.Throws<ArgumentException>(() => provider.TryGetDiagnosticValue(tree, "CA1234", CancellationToken.None, out _));
        }

        [Fact]
        public void WithDocumentText_SourceText()
        {
            using var workspace = CreateWorkspaceWithProjectAndDocuments();
            var solution = workspace.CurrentSolution;
            var documentId = solution.Projects.Single().DocumentIds.Single();
            var text = SourceText.From("new text");

            var newSolution1 = solution.WithDocumentText(documentId, text, PreservationMode.PreserveIdentity);
            Assert.True(newSolution1.GetDocument(documentId)!.TryGetText(out var actualText));
            Assert.Same(text, actualText);

            var newSolution2 = newSolution1.WithDocumentText(documentId, text, PreservationMode.PreserveIdentity);
            Assert.Same(newSolution1, newSolution2);

            Assert.Throws<ArgumentNullException>(() => solution.WithDocumentText(documentId, (SourceText)null!, PreservationMode.PreserveIdentity));
            Assert.Throws<ArgumentOutOfRangeException>(() => solution.WithDocumentText(documentId, text, (PreservationMode)(-1)));

            Assert.Throws<ArgumentNullException>(() => solution.WithDocumentText((DocumentId)null!, text, PreservationMode.PreserveIdentity));
            Assert.Throws<InvalidOperationException>(() => solution.WithDocumentText(s_unrelatedDocumentId, text, PreservationMode.PreserveIdentity));
        }

        [Fact]
        public void WithDocumentText_TextAndVersion()
        {
            using var workspace = CreateWorkspaceWithProjectAndDocuments();
            var solution = workspace.CurrentSolution;
            var documentId = solution.Projects.Single().DocumentIds.Single();
            var textAndVersion = TextAndVersion.Create(SourceText.From("new text"), VersionStamp.Default);

            var newSolution1 = solution.WithDocumentText(documentId, textAndVersion, PreservationMode.PreserveIdentity);
            Assert.True(newSolution1.GetDocument(documentId)!.TryGetText(out var actualText));
            Assert.True(newSolution1.GetDocument(documentId)!.TryGetTextVersion(out var actualVersion));
            Assert.Same(textAndVersion.Text, actualText);
            Assert.Equal(textAndVersion.Version, actualVersion);

            var newSolution2 = newSolution1.WithDocumentText(documentId, textAndVersion, PreservationMode.PreserveIdentity);
            Assert.Same(newSolution1, newSolution2);

            Assert.Throws<ArgumentNullException>(() => solution.WithDocumentText(documentId, (SourceText)null!, PreservationMode.PreserveIdentity));
            Assert.Throws<ArgumentOutOfRangeException>(() => solution.WithDocumentText(documentId, textAndVersion, (PreservationMode)(-1)));

            Assert.Throws<ArgumentNullException>(() => solution.WithDocumentText((DocumentId)null!, textAndVersion, PreservationMode.PreserveIdentity));
            Assert.Throws<InvalidOperationException>(() => solution.WithDocumentText(s_unrelatedDocumentId, textAndVersion, PreservationMode.PreserveIdentity));
        }

        [Fact]
        public void WithDocumentText_MultipleDocuments()
        {
            using var workspace = CreateWorkspaceWithProjectAndDocuments();
            var solution = workspace.CurrentSolution;
            var documentId = solution.Projects.Single().DocumentIds.Single();
            var text = SourceText.From("new text");

            var newSolution1 = solution.WithDocumentText(new[] { documentId }, text, PreservationMode.PreserveIdentity);
            Assert.True(newSolution1.GetDocument(documentId)!.TryGetText(out var actualText));
            Assert.Same(text, actualText);

            var newSolution2 = newSolution1.WithDocumentText(new[] { documentId }, text, PreservationMode.PreserveIdentity);
            Assert.Same(newSolution1, newSolution2);

            // documents not in solution are skipped: https://github.com/dotnet/roslyn/issues/42029
            Assert.Same(solution, solution.WithDocumentText(new DocumentId[] { null! }, text));
            Assert.Same(solution, solution.WithDocumentText(new DocumentId[] { s_unrelatedDocumentId }, text));

            Assert.Throws<ArgumentNullException>(() => solution.WithDocumentText((DocumentId[])null!, text, PreservationMode.PreserveIdentity));
            Assert.Throws<ArgumentNullException>(() => solution.WithDocumentText(new[] { documentId }, null!, PreservationMode.PreserveIdentity));
            Assert.Throws<ArgumentOutOfRangeException>(() => solution.WithDocumentText(new[] { documentId }, text, (PreservationMode)(-1)));
        }

        [Fact]
        public void WithAdditionalDocumentText_SourceText()
        {
            using var workspace = CreateWorkspaceWithProjectAndDocuments();
            var solution = workspace.CurrentSolution;
            var documentId = solution.Projects.Single().AdditionalDocumentIds.Single();
            var text = SourceText.From("new text");

            var newSolution1 = solution.WithAdditionalDocumentText(documentId, text, PreservationMode.PreserveIdentity);
            Assert.True(newSolution1.GetAdditionalDocument(documentId)!.TryGetText(out var actualText));
            Assert.Same(text, actualText);

            var newSolution2 = newSolution1.WithAdditionalDocumentText(documentId, text, PreservationMode.PreserveIdentity);
            Assert.Same(newSolution1, newSolution2);

            Assert.Throws<ArgumentNullException>(() => solution.WithAdditionalDocumentText(documentId, (SourceText)null!, PreservationMode.PreserveIdentity));
            Assert.Throws<ArgumentOutOfRangeException>(() => solution.WithAdditionalDocumentText(documentId, text, (PreservationMode)(-1)));

            Assert.Throws<ArgumentNullException>(() => solution.WithAdditionalDocumentText((DocumentId)null!, text, PreservationMode.PreserveIdentity));
            Assert.Throws<InvalidOperationException>(() => solution.WithAdditionalDocumentText(s_unrelatedDocumentId, text, PreservationMode.PreserveIdentity));
        }

        [Fact]
        public void WithAdditionalDocumentText_TextAndVersion()
        {
            using var workspace = CreateWorkspaceWithProjectAndDocuments();
            var solution = workspace.CurrentSolution;
            var documentId = solution.Projects.Single().AdditionalDocumentIds.Single();
            var textAndVersion = TextAndVersion.Create(SourceText.From("new text"), VersionStamp.Default);

            var newSolution1 = solution.WithAdditionalDocumentText(documentId, textAndVersion, PreservationMode.PreserveIdentity);
            Assert.True(newSolution1.GetAdditionalDocument(documentId)!.TryGetText(out var actualText));
            Assert.True(newSolution1.GetAdditionalDocument(documentId)!.TryGetTextVersion(out var actualVersion));
            Assert.Same(textAndVersion.Text, actualText);
            Assert.Equal(textAndVersion.Version, actualVersion);

            var newSolution2 = newSolution1.WithAdditionalDocumentText(documentId, textAndVersion, PreservationMode.PreserveIdentity);
            Assert.Same(newSolution1, newSolution2);

            Assert.Throws<ArgumentNullException>(() => solution.WithAdditionalDocumentText(documentId, (SourceText)null!, PreservationMode.PreserveIdentity));
            Assert.Throws<ArgumentOutOfRangeException>(() => solution.WithAdditionalDocumentText(documentId, textAndVersion, (PreservationMode)(-1)));

            Assert.Throws<ArgumentNullException>(() => solution.WithAdditionalDocumentText((DocumentId)null!, textAndVersion, PreservationMode.PreserveIdentity));
            Assert.Throws<InvalidOperationException>(() => solution.WithAdditionalDocumentText(s_unrelatedDocumentId, textAndVersion, PreservationMode.PreserveIdentity));
        }

        [Fact]
        public void WithAnalyzerConfigDocumentText_SourceText()
        {
            using var workspace = CreateWorkspaceWithProjectAndDocuments();
            var solution = workspace.CurrentSolution;
            var documentId = solution.Projects.Single().AnalyzerConfigDocumentIds.Single();
            var text = SourceText.From("new text");

            var newSolution1 = solution.WithAnalyzerConfigDocumentText(documentId, text, PreservationMode.PreserveIdentity);
            Assert.True(newSolution1.GetAnalyzerConfigDocument(documentId)!.TryGetText(out var actualText));
            Assert.Same(text, actualText);

            var newSolution2 = newSolution1.WithAnalyzerConfigDocumentText(documentId, text, PreservationMode.PreserveIdentity);
            Assert.Same(newSolution1, newSolution2);

            Assert.Throws<ArgumentNullException>(() => solution.WithAnalyzerConfigDocumentText(documentId, (SourceText)null!, PreservationMode.PreserveIdentity));
            Assert.Throws<ArgumentOutOfRangeException>(() => solution.WithAnalyzerConfigDocumentText(documentId, text, (PreservationMode)(-1)));

            Assert.Throws<ArgumentNullException>(() => solution.WithAnalyzerConfigDocumentText((DocumentId)null!, text, PreservationMode.PreserveIdentity));
            Assert.Throws<InvalidOperationException>(() => solution.WithAnalyzerConfigDocumentText(s_unrelatedDocumentId, text, PreservationMode.PreserveIdentity));
        }

        [Fact]
        public void WithAnalyzerConfigDocumentText_TextAndVersion()
        {
            using var workspace = CreateWorkspaceWithProjectAndDocuments();
            var solution = workspace.CurrentSolution;
            var documentId = solution.Projects.Single().AnalyzerConfigDocumentIds.Single();
            var textAndVersion = TextAndVersion.Create(SourceText.From("new text"), VersionStamp.Default);

            var newSolution1 = solution.WithAnalyzerConfigDocumentText(documentId, textAndVersion, PreservationMode.PreserveIdentity);
            Assert.True(newSolution1.GetAnalyzerConfigDocument(documentId)!.TryGetText(out var actualText));
            Assert.True(newSolution1.GetAnalyzerConfigDocument(documentId)!.TryGetTextVersion(out var actualVersion));
            Assert.Same(textAndVersion.Text, actualText);
            Assert.Equal(textAndVersion.Version, actualVersion);

            var newSolution2 = newSolution1.WithAnalyzerConfigDocumentText(documentId, textAndVersion, PreservationMode.PreserveIdentity);
            Assert.Same(newSolution1, newSolution2);

            Assert.Throws<ArgumentNullException>(() => solution.WithAnalyzerConfigDocumentText(documentId, (SourceText)null!, PreservationMode.PreserveIdentity));
            Assert.Throws<ArgumentOutOfRangeException>(() => solution.WithAnalyzerConfigDocumentText(documentId, textAndVersion, (PreservationMode)(-1)));

            Assert.Throws<ArgumentNullException>(() => solution.WithAnalyzerConfigDocumentText((DocumentId)null!, textAndVersion, PreservationMode.PreserveIdentity));
            Assert.Throws<InvalidOperationException>(() => solution.WithAnalyzerConfigDocumentText(s_unrelatedDocumentId, textAndVersion, PreservationMode.PreserveIdentity));
        }

        [Fact]
        public void WithDocumentTextLoader()
        {
            using var workspace = CreateWorkspaceWithProjectAndDocuments();
            var solution = workspace.CurrentSolution;
            var documentId = solution.Projects.Single().DocumentIds.Single();
            var loader = new TestTextLoader("new text");

            var newSolution1 = solution.WithDocumentTextLoader(documentId, loader, PreservationMode.PreserveIdentity);
            Assert.Equal("new text", newSolution1.GetDocument(documentId)!.GetTextSynchronously(CancellationToken.None).ToString());

            // Reusal is not currently implemented: https://github.com/dotnet/roslyn/issues/42028
            var newSolution2 = solution.WithDocumentTextLoader(documentId, loader, PreservationMode.PreserveIdentity);
            Assert.NotSame(newSolution1, newSolution2);

            Assert.Throws<ArgumentNullException>(() => solution.WithDocumentTextLoader(documentId, null!, PreservationMode.PreserveIdentity));
            Assert.Throws<ArgumentOutOfRangeException>(() => solution.WithDocumentTextLoader(documentId, loader, (PreservationMode)(-1)));

            Assert.Throws<ArgumentNullException>(() => solution.WithDocumentTextLoader(null!, loader, PreservationMode.PreserveIdentity));
            Assert.Throws<InvalidOperationException>(() => solution.WithDocumentTextLoader(s_unrelatedDocumentId, loader, PreservationMode.PreserveIdentity));
        }

        [Fact]
        public void WithAdditionalDocumentTextLoader()
        {
            using var workspace = CreateWorkspaceWithProjectAndDocuments();
            var solution = workspace.CurrentSolution;
            var documentId = solution.Projects.Single().AdditionalDocumentIds.Single();
            var loader = new TestTextLoader("new text");

            var newSolution1 = solution.WithAdditionalDocumentTextLoader(documentId, loader, PreservationMode.PreserveIdentity);
            Assert.Equal("new text", newSolution1.GetAdditionalDocument(documentId)!.GetTextSynchronously(CancellationToken.None).ToString());

            // Reusal is not currently implemented: https://github.com/dotnet/roslyn/issues/42028
            var newSolution2 = solution.WithAdditionalDocumentTextLoader(documentId, loader, PreservationMode.PreserveIdentity);
            Assert.NotSame(newSolution1, newSolution2);

            Assert.Throws<ArgumentNullException>(() => solution.WithAdditionalDocumentTextLoader(documentId, null!, PreservationMode.PreserveIdentity));
            Assert.Throws<ArgumentOutOfRangeException>(() => solution.WithAdditionalDocumentTextLoader(documentId, loader, (PreservationMode)(-1)));

            Assert.Throws<ArgumentNullException>(() => solution.WithAdditionalDocumentTextLoader(null!, loader, PreservationMode.PreserveIdentity));
            Assert.Throws<InvalidOperationException>(() => solution.WithAdditionalDocumentTextLoader(s_unrelatedDocumentId, loader, PreservationMode.PreserveIdentity));
        }

        [Fact]
        public void WithAnalyzerConfigDocumentTextLoader()
        {
            using var workspace = CreateWorkspaceWithProjectAndDocuments();
            var solution = workspace.CurrentSolution;
            var documentId = solution.Projects.Single().AnalyzerConfigDocumentIds.Single();
            var loader = new TestTextLoader("new text");

            var newSolution1 = solution.WithAnalyzerConfigDocumentTextLoader(documentId, loader, PreservationMode.PreserveIdentity);
            Assert.Equal("new text", newSolution1.GetAnalyzerConfigDocument(documentId)!.GetTextSynchronously(CancellationToken.None).ToString());

            // Reusal is not currently implemented: https://github.com/dotnet/roslyn/issues/42028
            var newSolution2 = solution.WithAnalyzerConfigDocumentTextLoader(documentId, loader, PreservationMode.PreserveIdentity);
            Assert.NotSame(newSolution1, newSolution2);

            Assert.Throws<ArgumentNullException>(() => solution.WithAnalyzerConfigDocumentTextLoader(documentId, null!, PreservationMode.PreserveIdentity));
            Assert.Throws<ArgumentOutOfRangeException>(() => solution.WithAnalyzerConfigDocumentTextLoader(documentId, loader, (PreservationMode)(-1)));

            Assert.Throws<ArgumentNullException>(() => solution.WithAnalyzerConfigDocumentTextLoader(null!, loader, PreservationMode.PreserveIdentity));
            Assert.Throws<InvalidOperationException>(() => solution.WithAnalyzerConfigDocumentTextLoader(s_unrelatedDocumentId, loader, PreservationMode.PreserveIdentity));
        }

        [Fact]
        public void WithProjectAssemblyName()
        {
            var projectId = ProjectId.CreateNewId();

            using var workspace = CreateWorkspace();
            var solution = workspace.CurrentSolution
                .AddProject(projectId, "proj1", "proj1.dll", LanguageNames.CSharp);

            // any character is allowed
            var assemblyName = "\0<>a/b/*.dll";

            var newSolution = solution.WithProjectAssemblyName(projectId, assemblyName);
            Assert.Equal(assemblyName, newSolution.GetProject(projectId)!.AssemblyName);

            Assert.Same(newSolution, newSolution.WithProjectAssemblyName(projectId, assemblyName));

            Assert.Throws<ArgumentNullException>("assemblyName", () => solution.WithProjectAssemblyName(projectId, null!));
            Assert.Throws<ArgumentNullException>("projectId", () => solution.WithProjectAssemblyName(null!, "x.dll"));
            Assert.Throws<InvalidOperationException>(() => solution.WithProjectAssemblyName(ProjectId.CreateNewId(), "x.dll"));
        }

        [Fact]
        public void WithProjectOutputFilePath()
        {
            var projectId = ProjectId.CreateNewId();

            using var workspace = CreateWorkspace();
            var solution = workspace.CurrentSolution
                .AddProject(projectId, "proj1", "proj1.dll", LanguageNames.CSharp);

            // any character is allowed
            var path = "\0<>a/b/*.dll";

            SolutionTestHelpers.TestProperty(
                solution,
                (s, value) => s.WithProjectOutputFilePath(projectId, value),
                s => s.GetProject(projectId)!.OutputFilePath,
                (string?)path,
                defaultThrows: false);

            Assert.Throws<ArgumentNullException>("projectId", () => solution.WithProjectOutputFilePath(null!, "x.dll"));
            Assert.Throws<InvalidOperationException>(() => solution.WithProjectOutputFilePath(ProjectId.CreateNewId(), "x.dll"));
        }

        [Fact]
        public void WithProjectOutputRefFilePath()
        {
            var projectId = ProjectId.CreateNewId();

            using var workspace = CreateWorkspace();
            var solution = workspace.CurrentSolution
                            .AddProject(projectId, "proj1", "proj1.dll", LanguageNames.CSharp);

            // any character is allowed
            var path = "\0<>a/b/*.dll";

            SolutionTestHelpers.TestProperty(
                solution,
                (s, value) => s.WithProjectOutputRefFilePath(projectId, value),
                s => s.GetProject(projectId)!.OutputRefFilePath,
                (string?)path,
                defaultThrows: false);

            Assert.Throws<ArgumentNullException>("projectId", () => solution.WithProjectOutputRefFilePath(null!, "x.dll"));
            Assert.Throws<InvalidOperationException>(() => solution.WithProjectOutputRefFilePath(ProjectId.CreateNewId(), "x.dll"));
        }

        [Fact]
        public void WithProjectCompilationOutputInfo()
        {
            var projectId = ProjectId.CreateNewId();

            using var workspace = CreateWorkspace();
            var solution = workspace.CurrentSolution
                            .AddProject(projectId, "proj1", "proj1.dll", LanguageNames.CSharp);

            // any character is allowed
            var path = "\0<>a/b/*.dll";

            SolutionTestHelpers.TestProperty(
                solution,
                (s, value) => s.WithProjectCompilationOutputInfo(projectId, value),
                s => s.GetProject(projectId)!.CompilationOutputInfo,
                new CompilationOutputInfo(path),
                defaultThrows: false);

            Assert.Throws<ArgumentNullException>("projectId", () => solution.WithProjectCompilationOutputInfo(null!, new CompilationOutputInfo("x.dll")));
            Assert.Throws<InvalidOperationException>(() => solution.WithProjectCompilationOutputInfo(ProjectId.CreateNewId(), new CompilationOutputInfo("x.dll")));
        }

        [Fact]
        public void WithProjectDefaultNamespace()
        {
            var projectId = ProjectId.CreateNewId();

            using var workspace = CreateWorkspace();
            var solution = workspace.CurrentSolution
                            .AddProject(projectId, "proj1", "proj1.dll", LanguageNames.CSharp);

            // any character is allowed
            var defaultNamespace = "\0<>a/b/*";

            SolutionTestHelpers.TestProperty(
                solution,
                (s, value) => s.WithProjectDefaultNamespace(projectId, value),
                s => s.GetProject(projectId)!.DefaultNamespace,
                (string?)defaultNamespace,
                defaultThrows: false);

            Assert.Throws<ArgumentNullException>("projectId", () => solution.WithProjectDefaultNamespace(null!, "x"));
            Assert.Throws<InvalidOperationException>(() => solution.WithProjectDefaultNamespace(ProjectId.CreateNewId(), "x"));
        }

        [Fact]
        public void WithProjectName()
        {
            var projectId = ProjectId.CreateNewId();

            using var workspace = CreateWorkspace();
            var solution = workspace.CurrentSolution
                            .AddProject(projectId, "proj1", "proj1.dll", LanguageNames.CSharp);

            // any character is allowed
            var projectName = "\0<>a/b/*";

            SolutionTestHelpers.TestProperty(
                solution,
                (s, value) => s.WithProjectName(projectId, value),
                s => s.GetProject(projectId)!.Name,
                projectName,
                defaultThrows: true);

            Assert.Throws<ArgumentNullException>("projectId", () => solution.WithProjectName(null!, "x"));
            Assert.Throws<InvalidOperationException>(() => solution.WithProjectName(ProjectId.CreateNewId(), "x"));
        }

        [Fact]
        public void WithProjectFilePath()
        {
            var projectId = ProjectId.CreateNewId();

            using var workspace = CreateWorkspace();
            var solution = workspace.CurrentSolution
                            .AddProject(projectId, "proj1", "proj1.dll", LanguageNames.CSharp);

            // any character is allowed
            var path = "\0<>a/b/*.csproj";

            SolutionTestHelpers.TestProperty(
                solution,
                (s, value) => s.WithProjectFilePath(projectId, value),
                s => s.GetProject(projectId)!.FilePath,
                (string?)path,
                defaultThrows: false);

            Assert.Throws<ArgumentNullException>("projectId", () => solution.WithProjectFilePath(null!, "x"));
            Assert.Throws<InvalidOperationException>(() => solution.WithProjectFilePath(ProjectId.CreateNewId(), "x"));
        }

        [Fact]
        public void WithProjectCompilationOptionsExceptionHandling()
        {
            var projectId = ProjectId.CreateNewId();

            using var workspace = CreateWorkspace();
            var solution = workspace.CurrentSolution
                            .AddProject(projectId, "proj1", "proj1.dll", LanguageNames.CSharp);

            var options = new CSharpCompilationOptions(OutputKind.NetModule);

            Assert.Throws<ArgumentNullException>("projectId", () => solution.WithProjectCompilationOptions(null!, options));
            Assert.Throws<InvalidOperationException>(() => solution.WithProjectCompilationOptions(ProjectId.CreateNewId(), options));
        }

        [Theory]
        [CombinatorialData]
        public void WithProjectCompilationOptionsReplacesSyntaxTreeOptionProvider([CombinatorialValues(LanguageNames.CSharp, LanguageNames.VisualBasic)] string languageName)
        {
            var projectId = ProjectId.CreateNewId();

            using var workspace = CreateWorkspace();

            var solution = workspace.CurrentSolution
                .AddProject(projectId, "proj1", "proj1.dll", languageName);

            // We always have a non-null SyntaxTreeOptionsProvider for C# and VB projects
            var originalSyntaxTreeOptionsProvider = solution.Projects.Single().CompilationOptions!.SyntaxTreeOptionsProvider;
            Assert.NotNull(originalSyntaxTreeOptionsProvider);

            var defaultOptions = solution.Projects.Single().LanguageServices.GetRequiredService<ICompilationFactoryService>().GetDefaultCompilationOptions();
            Assert.Null(defaultOptions.SyntaxTreeOptionsProvider);

            solution = solution.WithProjectCompilationOptions(projectId, defaultOptions);

            // The CompilationOptions we replaced with didn't have a SyntaxTreeOptionsProvider, but we would have placed it
            // back. The SyntaxTreeOptionsProvider should behave the same as the prior one and thus should be equal.
            var newSyntaxTreeOptionsProvider = solution.Projects.Single().CompilationOptions!.SyntaxTreeOptionsProvider;
            Assert.NotNull(newSyntaxTreeOptionsProvider);
            Assert.Equal(originalSyntaxTreeOptionsProvider, newSyntaxTreeOptionsProvider);
        }

        [Fact]
        public void WithProjectParseOptions()
        {
            var projectId = ProjectId.CreateNewId();

            using var workspace = CreateWorkspace();
            var solution = workspace.CurrentSolution
                            .AddProject(projectId, "proj1", "proj1.dll", LanguageNames.CSharp);

            var options = new CSharpParseOptions(CS.LanguageVersion.CSharp1);

            SolutionTestHelpers.TestProperty(
                solution,
                (s, value) => s.WithProjectParseOptions(projectId, value),
                s => s.GetProject(projectId)!.ParseOptions!,
                (ParseOptions)options,
                defaultThrows: true);

            Assert.Throws<ArgumentNullException>("projectId", () => solution.WithProjectParseOptions(null!, options));
            Assert.Throws<InvalidOperationException>(() => solution.WithProjectParseOptions(ProjectId.CreateNewId(), options));
        }

        [Fact]
        public async Task ChangingLanguageVersionReparses()
        {
            var projectId = ProjectId.CreateNewId();
            var documentId = DocumentId.CreateNewId(projectId);

            using var workspace = CreateWorkspace();
            var document = workspace.CurrentSolution
                            .AddProject(projectId, "proj1", "proj1.dll", LanguageNames.CSharp)
                            .AddDocument(documentId, "Test.cs", "// File")
                            .GetRequiredDocument(documentId);

            var oldTree = await document.GetRequiredSyntaxTreeAsync(CancellationToken.None);

            Assert.Equal(document.Project.ParseOptions, oldTree.Options);

            document = document.Project.WithParseOptions(new CSharpParseOptions(languageVersion: CS.LanguageVersion.CSharp1)).GetRequiredDocument(documentId);

            var newTree = await document.GetRequiredSyntaxTreeAsync(CancellationToken.None);

            Assert.Equal(document.Project.ParseOptions, newTree.Options);

            Assert.False(oldTree.GetRoot().IsIncrementallyIdenticalTo(newTree.GetRoot()));
        }

        [Theory]
        [InlineData("#if DEBUG", false, LanguageNames.CSharp, false)]
        [InlineData("#if DEBUG", false, LanguageNames.CSharp, true)]
        [InlineData("// File", true, LanguageNames.CSharp, false)]
        [InlineData("// File", true, LanguageNames.CSharp, true)]
        [InlineData("#if DEBUG", false, LanguageNames.VisualBasic, false)]
        [InlineData("#if DEBUG", false, LanguageNames.VisualBasic, true)]
        [InlineData("' File", true, LanguageNames.VisualBasic, false)]
        [InlineData("' File", true, LanguageNames.VisualBasic, true)]
        public async Task ChangingPreprocessorDirectivesMayReparse(string source, bool expectReuse, string languageName, bool useRecoverableTrees)
        {
            var projectId = ProjectId.CreateNewId();
            var documentId = DocumentId.CreateNewId(projectId);

            using var workspace = useRecoverableTrees ? CreateWorkspaceWithRecoverableSyntaxTreesAndWeakCompilations() : CreateWorkspace();
            var document = workspace.CurrentSolution
                            .AddProject(projectId, "proj1", "proj1.dll", languageName)
                            .AddDocument(documentId, "Test", source)
                            .GetRequiredDocument(documentId);

            var oldTree = await document.GetRequiredSyntaxTreeAsync(CancellationToken.None);

            // Hold onto the old root, so we don't actually release the root; if the root were to fall away
            // we're unable to use IsIncrementallyIdenticalTo to see if we didn't reparse, since asking for
            // the old root will recover the tree and produce a new green node.
            var oldRoot = oldTree.GetRoot();

            Assert.Equal(document.Project.ParseOptions, oldTree.Options);

            ParseOptions newOptions =
                languageName == LanguageNames.CSharp ? new CSharpParseOptions(preprocessorSymbols: new[] { "DEBUG" })
                                                     : new VisualBasicParseOptions(preprocessorSymbols: new KeyValuePair<string, object?>[] { new("DEBUG", null) });

            document = document.Project.WithParseOptions(newOptions).GetRequiredDocument(documentId);

            var newTree = await document.GetRequiredSyntaxTreeAsync(CancellationToken.None);

            Assert.Equal(document.Project.ParseOptions, newTree.Options);

            Assert.Equal(expectReuse, oldRoot.IsIncrementallyIdenticalTo(newTree.GetRoot()));
        }

        [Fact]
        public void WithProjectReferences()
        {
            using var workspace = CreateWorkspaceWithProjectAndDocuments();
            var solution = workspace.CurrentSolution;
            var projectId = solution.Projects.Single().Id;

            var projectId2 = ProjectId.CreateNewId();
            solution = solution.AddProject(projectId2, "proj2", "proj2.dll", LanguageNames.CSharp);
            var projectRef = new ProjectReference(projectId2);

            SolutionTestHelpers.TestListProperty(solution,
                (old, value) => old.WithProjectReferences(projectId, value),
                opt => opt.GetProject(projectId)!.AllProjectReferences,
                projectRef,
                allowDuplicates: false);

            var projectRefs = (IEnumerable<ProjectReference>)ImmutableArray.Create(
                new ProjectReference(projectId2),
                new ProjectReference(projectId2, ImmutableArray.Create("alias")),
                new ProjectReference(projectId2, embedInteropTypes: true));

            var solution2 = solution.WithProjectReferences(projectId, projectRefs);
            Assert.Same(projectRefs, solution2.GetProject(projectId)!.AllProjectReferences);

            Assert.Throws<ArgumentNullException>("projectId", () => solution.WithProjectReferences(null!, new[] { projectRef }));
            Assert.Throws<InvalidOperationException>(() => solution.WithProjectReferences(ProjectId.CreateNewId(), new[] { projectRef }));

            // cycles:
            Assert.Throws<InvalidOperationException>(() => solution2.WithProjectReferences(projectId2, new[] { new ProjectReference(projectId) }));
            Assert.Throws<InvalidOperationException>(() => solution.WithProjectReferences(projectId, new[] { new ProjectReference(projectId) }));
        }

        [Fact]
        [WorkItem(42406, "https://github.com/dotnet/roslyn/issues/42406")]
        public void WithProjectReferences_ProjectNotInSolution()
        {
            using var workspace = CreateWorkspaceWithProjectAndDocuments();
            var solution = workspace.CurrentSolution;
            var projectId = solution.Projects.Single().Id;
            var externalProjectRef = new ProjectReference(ProjectId.CreateNewId());

            var projectRefs = (IEnumerable<ProjectReference>)ImmutableArray.Create(externalProjectRef);
            var newSolution1 = solution.WithProjectReferences(projectId, projectRefs);
            Assert.Same(projectRefs, newSolution1.GetProject(projectId)!.AllProjectReferences);

            // project reference is not included:
            Assert.Empty(newSolution1.GetProject(projectId)!.ProjectReferences);
        }

        [Fact]
        public void AddProjectReferences()
        {
            using var workspace = CreateWorkspaceWithProjectAndDocuments();
            var solution = workspace.CurrentSolution;
            var projectId = solution.Projects.Single().Id;
            var projectId2 = ProjectId.CreateNewId();
            var projectId3 = ProjectId.CreateNewId();

            solution = solution
                .AddProject(projectId2, "proj2", "proj2.dll", LanguageNames.CSharp)
                .AddProject(projectId3, "proj3", "proj3.dll", LanguageNames.CSharp);

            var projectRef2 = new ProjectReference(projectId2);
            var projectRef3 = new ProjectReference(projectId3);
            var externalProjectRef = new ProjectReference(ProjectId.CreateNewId());

            solution = solution.AddProjectReference(projectId3, projectRef2);

            var solution2 = solution.AddProjectReferences(projectId, EmptyEnumerable<ProjectReference>());
            Assert.Same(solution, solution2);

            var e = OnceEnumerable(projectRef2, externalProjectRef);

            var solution3 = solution.AddProjectReferences(projectId, e);
            AssertEx.Equal(new[] { projectRef2 }, solution3.GetProject(projectId)!.ProjectReferences);
            AssertEx.Equal(new[] { projectRef2, externalProjectRef }, solution3.GetProject(projectId)!.AllProjectReferences);

            Assert.Throws<ArgumentNullException>("projectId", () => solution.AddProjectReferences(null!, new[] { projectRef2 }));
            Assert.Throws<ArgumentNullException>("projectReferences", () => solution.AddProjectReferences(projectId, null!));
            Assert.Throws<ArgumentNullException>("projectReferences[0]", () => solution.AddProjectReferences(projectId, new ProjectReference[] { null! }));
            Assert.Throws<ArgumentException>("projectReferences[1]", () => solution.AddProjectReferences(projectId, new[] { projectRef2, projectRef2 }));
            Assert.Throws<ArgumentException>("projectReferences[1]", () => solution.AddProjectReferences(projectId, new[] { new ProjectReference(projectId2), new ProjectReference(projectId2) }));

            // dup:
            Assert.Throws<InvalidOperationException>(() => solution.AddProjectReferences(projectId3, new[] { projectRef2 }));

            // cycles:
            Assert.Throws<InvalidOperationException>(() => solution3.AddProjectReferences(projectId2, new[] { projectRef3 }));
            Assert.Throws<InvalidOperationException>(() => solution3.AddProjectReferences(projectId, new[] { new ProjectReference(projectId) }));
        }

        [Fact]
        public void RemoveProjectReference()
        {
            using var workspace = CreateWorkspaceWithProjectAndDocuments();
            var solution = workspace.CurrentSolution;
            var projectId = solution.Projects.Single().Id;

            var projectId2 = ProjectId.CreateNewId();
            solution = solution.AddProject(projectId2, "proj2", "proj2.dll", LanguageNames.CSharp);
            var projectRef2 = new ProjectReference(projectId2);
            var externalProjectRef = new ProjectReference(ProjectId.CreateNewId());

            solution = solution.WithProjectReferences(projectId, new[] { projectRef2, externalProjectRef });

            // remove reference to a project that's not part of the solution:
            var solution2 = solution.RemoveProjectReference(projectId, externalProjectRef);
            AssertEx.Equal(new[] { projectRef2 }, solution2.GetProject(projectId)!.AllProjectReferences);

            // remove reference to a project that's part of the solution:
            var solution3 = solution.RemoveProjectReference(projectId, projectRef2);
            AssertEx.Equal(new[] { externalProjectRef }, solution3.GetProject(projectId)!.AllProjectReferences);

            var solution4 = solution3.RemoveProjectReference(projectId, externalProjectRef);
            Assert.Empty(solution4.GetProject(projectId)!.AllProjectReferences);

            Assert.Throws<ArgumentNullException>("projectId", () => solution.RemoveProjectReference(null!, projectRef2));
            Assert.Throws<ArgumentNullException>("projectReference", () => solution.RemoveProjectReference(projectId, null!));

            // removing a reference that's not in the list:
            Assert.Throws<ArgumentException>("projectReference", () => solution.RemoveProjectReference(projectId, new ProjectReference(ProjectId.CreateNewId())));

            // project not in solution:
            Assert.Throws<InvalidOperationException>(() => solution.RemoveProjectReference(ProjectId.CreateNewId(), projectRef2));
        }

        [Fact]
        public void ProjectReferences_Submissions()
        {
            using var workspace = CreateWorkspace();
            var solution = workspace.CurrentSolution;

            var projectId0 = ProjectId.CreateNewId();
            var submissionId1 = ProjectId.CreateNewId();
            var submissionId2 = ProjectId.CreateNewId();
            var submissionId3 = ProjectId.CreateNewId();

            solution = solution
                .AddProject(projectId0, "non-submission", "non-submission.dll", LanguageNames.CSharp)
                .AddProject(ProjectInfo.Create(submissionId1, VersionStamp.Default, name: "submission1", assemblyName: "submission1.dll", LanguageNames.CSharp, isSubmission: true))
                .AddProject(ProjectInfo.Create(submissionId2, VersionStamp.Default, name: "submission2", assemblyName: "submission2.dll", LanguageNames.CSharp, isSubmission: true))
                .AddProject(ProjectInfo.Create(submissionId3, VersionStamp.Default, name: "submission3", assemblyName: "submission3.dll", LanguageNames.CSharp, isSubmission: true))
                .AddProjectReference(submissionId2, new ProjectReference(submissionId1))
                .WithProjectReferences(submissionId2, new[] { new ProjectReference(submissionId1) });

            // submission may be referenced from multiple submissions (forming a tree):
            _ = solution.AddProjectReferences(submissionId3, new[] { new ProjectReference(submissionId1) });
            _ = solution.WithProjectReferences(submissionId3, new[] { new ProjectReference(submissionId1) });

            // submission may reference a non-submission project:
            _ = solution.AddProjectReferences(submissionId3, new[] { new ProjectReference(projectId0) });
            _ = solution.WithProjectReferences(submissionId3, new[] { new ProjectReference(projectId0) });

            // submission can't reference multiple submissions:
            Assert.Throws<InvalidOperationException>(() => solution.AddProjectReferences(submissionId2, new[] { new ProjectReference(submissionId3) }));
            Assert.Throws<InvalidOperationException>(() => solution.WithProjectReferences(submissionId1, new[] { new ProjectReference(submissionId2), new ProjectReference(submissionId3) }));

            // non-submission project can't reference a submission:
            Assert.Throws<InvalidOperationException>(() => solution.AddProjectReferences(projectId0, new[] { new ProjectReference(submissionId1) }));
            Assert.Throws<InvalidOperationException>(() => solution.WithProjectReferences(projectId0, new[] { new ProjectReference(submissionId1) }));
        }

        [Fact]
        public void WithProjectMetadataReferences()
        {
            using var workspace = CreateWorkspaceWithProjectAndDocuments();
            var solution = workspace.CurrentSolution;
            var projectId = solution.Projects.Single().Id;
            var metadataRef = (MetadataReference)new TestMetadataReference();

            SolutionTestHelpers.TestListProperty(solution,
                (old, value) => old.WithProjectMetadataReferences(projectId, value),
                opt => opt.GetProject(projectId)!.MetadataReferences,
                metadataRef,
                allowDuplicates: false);

            Assert.Throws<ArgumentNullException>("projectId", () => solution.WithProjectMetadataReferences(null!, new[] { metadataRef }));
            Assert.Throws<InvalidOperationException>(() => solution.WithProjectMetadataReferences(ProjectId.CreateNewId(), new[] { metadataRef }));
        }

        [Fact]
        public void AddMetadataReferences()
        {
            using var workspace = CreateWorkspaceWithProjectAndDocuments();
            var solution = workspace.CurrentSolution;
            var projectId = solution.Projects.Single().Id;

            var solution2 = solution.AddMetadataReferences(projectId, EmptyEnumerable<MetadataReference>());
            Assert.Same(solution, solution2);

            var metadataRef1 = new TestMetadataReference();
            var metadataRef2 = new TestMetadataReference();

            var solution3 = solution.AddMetadataReferences(projectId, OnceEnumerable(metadataRef1, metadataRef2));
            AssertEx.Equal(new[] { metadataRef1, metadataRef2 }, solution3.GetProject(projectId)!.MetadataReferences);

            Assert.Throws<ArgumentNullException>("projectId", () => solution.AddMetadataReferences(null!, new[] { metadataRef1 }));
            Assert.Throws<ArgumentNullException>("metadataReferences", () => solution.AddMetadataReferences(projectId, null!));
            Assert.Throws<ArgumentNullException>("metadataReferences[0]", () => solution.AddMetadataReferences(projectId, new MetadataReference[] { null! }));
            Assert.Throws<ArgumentException>("metadataReferences[1]", () => solution.AddMetadataReferences(projectId, new[] { metadataRef1, metadataRef1 }));

            // dup:
            Assert.Throws<InvalidOperationException>(() => solution3.AddMetadataReferences(projectId, new[] { metadataRef1 }));
        }

        [Fact]
        public void RemoveMetadataReference()
        {
            using var workspace = CreateWorkspaceWithProjectAndDocuments();
            var solution = workspace.CurrentSolution;
            var projectId = solution.Projects.Single().Id;
            var metadataRef1 = new TestMetadataReference();
            var metadataRef2 = new TestMetadataReference();

            solution = solution.WithProjectMetadataReferences(projectId, new[] { metadataRef1, metadataRef2 });

            var solution2 = solution.RemoveMetadataReference(projectId, metadataRef1);
            AssertEx.Equal(new[] { metadataRef2 }, solution2.GetProject(projectId)!.MetadataReferences);

            var solution3 = solution2.RemoveMetadataReference(projectId, metadataRef2);
            Assert.Empty(solution3.GetProject(projectId)!.MetadataReferences);

            Assert.Throws<ArgumentNullException>("projectId", () => solution.RemoveMetadataReference(null!, metadataRef1));
            Assert.Throws<ArgumentNullException>("metadataReference", () => solution.RemoveMetadataReference(projectId, null!));

            // removing a reference that's not in the list:
            Assert.Throws<InvalidOperationException>(() => solution.RemoveMetadataReference(projectId, new TestMetadataReference()));

            // project not in solution:
            Assert.Throws<InvalidOperationException>(() => solution.RemoveMetadataReference(ProjectId.CreateNewId(), metadataRef1));
        }

        [Fact]
        public void WithProjectAnalyzerReferences()
        {
            using var workspace = CreateWorkspaceWithProjectAndDocuments();
            var solution = workspace.CurrentSolution;
            var projectId = solution.Projects.Single().Id;
            var analyzerRef = (AnalyzerReference)new TestAnalyzerReference();

            SolutionTestHelpers.TestListProperty(solution,
                (old, value) => old.WithProjectAnalyzerReferences(projectId, value),
                opt => opt.GetProject(projectId)!.AnalyzerReferences,
                analyzerRef,
                allowDuplicates: false);

            Assert.Throws<ArgumentNullException>("projectId", () => solution.WithProjectAnalyzerReferences(null!, new[] { analyzerRef }));
            Assert.Throws<InvalidOperationException>(() => solution.WithProjectAnalyzerReferences(ProjectId.CreateNewId(), new[] { analyzerRef }));
        }

        [Fact]
        public void AddAnalyzerReferences_Project()
        {
            using var workspace = CreateWorkspaceWithProjectAndDocuments();
            var solution = workspace.CurrentSolution;
            var projectId = solution.Projects.Single().Id;

            var solution2 = solution.AddAnalyzerReferences(projectId, EmptyEnumerable<AnalyzerReference>());
            Assert.Same(solution, solution2);

            var analyzerRef1 = new TestAnalyzerReference();
            var analyzerRef2 = new TestAnalyzerReference();

            var solution3 = solution.AddAnalyzerReferences(projectId, OnceEnumerable(analyzerRef1, analyzerRef2));
            AssertEx.Equal(new[] { analyzerRef1, analyzerRef2 }, solution3.GetProject(projectId)!.AnalyzerReferences);

            var solution4 = solution3.AddAnalyzerReferences(projectId, new AnalyzerReference[0]);

            Assert.Same(solution, solution2);
            Assert.Throws<ArgumentNullException>("projectId", () => solution.AddAnalyzerReferences(null!, new[] { analyzerRef1 }));
            Assert.Throws<ArgumentNullException>("analyzerReferences", () => solution.AddAnalyzerReferences(projectId, null!));
            Assert.Throws<ArgumentNullException>("analyzerReferences[0]", () => solution.AddAnalyzerReferences(projectId, new AnalyzerReference[] { null! }));
            Assert.Throws<ArgumentException>("analyzerReferences[1]", () => solution.AddAnalyzerReferences(projectId, new[] { analyzerRef1, analyzerRef1 }));

            // dup:
            Assert.Throws<InvalidOperationException>(() => solution3.AddAnalyzerReferences(projectId, new[] { analyzerRef1 }));
        }

        [Fact]
        public void RemoveAnalyzerReference_Project()
        {
            using var workspace = CreateWorkspaceWithProjectAndDocuments();
            var solution = workspace.CurrentSolution;
            var projectId = solution.Projects.Single().Id;
            var analyzerRef1 = new TestAnalyzerReference();
            var analyzerRef2 = new TestAnalyzerReference();

            solution = solution.WithProjectAnalyzerReferences(projectId, new[] { analyzerRef1, analyzerRef2 });

            var solution2 = solution.RemoveAnalyzerReference(projectId, analyzerRef1);
            AssertEx.Equal(new[] { analyzerRef2 }, solution2.GetProject(projectId)!.AnalyzerReferences);

            var solution3 = solution2.RemoveAnalyzerReference(projectId, analyzerRef2);
            Assert.Empty(solution3.GetProject(projectId)!.AnalyzerReferences);

            Assert.Throws<ArgumentNullException>("projectId", () => solution.RemoveAnalyzerReference(null!, analyzerRef1));
            Assert.Throws<ArgumentNullException>("analyzerReference", () => solution.RemoveAnalyzerReference(projectId, null!));

            // removing a reference that's not in the list:
            Assert.Throws<InvalidOperationException>(() => solution.RemoveAnalyzerReference(projectId, new TestAnalyzerReference()));

            // project not in solution:
            Assert.Throws<InvalidOperationException>(() => solution.RemoveAnalyzerReference(ProjectId.CreateNewId(), analyzerRef1));
        }

        [Fact]
        public void WithAnalyzerReferences()
        {
            using var workspace = CreateWorkspaceWithProjectAndDocuments();
            var solution = workspace.CurrentSolution;
            var analyzerRef = (AnalyzerReference)new TestAnalyzerReference();

            SolutionTestHelpers.TestListProperty(solution,
                (old, value) => old.WithAnalyzerReferences(value),
                opt => opt.AnalyzerReferences,
                analyzerRef,
                allowDuplicates: false);
        }

        [Fact]
        public void AddAnalyzerReferences()
        {
            using var workspace = CreateWorkspaceWithProjectAndDocuments();
            var solution = workspace.CurrentSolution;

            var solution2 = solution.AddAnalyzerReferences(EmptyEnumerable<AnalyzerReference>());
            Assert.Same(solution, solution2);

            var analyzerRef1 = new TestAnalyzerReference();
            var analyzerRef2 = new TestAnalyzerReference();

            var solution3 = solution.AddAnalyzerReferences(OnceEnumerable(analyzerRef1, analyzerRef2));
            AssertEx.Equal(new[] { analyzerRef1, analyzerRef2 }, solution3.AnalyzerReferences);

            var solution4 = solution3.AddAnalyzerReferences(new AnalyzerReference[0]);

            Assert.Same(solution, solution2);
            Assert.Throws<ArgumentNullException>("analyzerReferences", () => solution.AddAnalyzerReferences(null!));
            Assert.Throws<ArgumentNullException>("analyzerReferences[0]", () => solution.AddAnalyzerReferences(new AnalyzerReference[] { null! }));
            Assert.Throws<ArgumentException>("analyzerReferences[1]", () => solution.AddAnalyzerReferences(new[] { analyzerRef1, analyzerRef1 }));

            // dup:
            Assert.Throws<InvalidOperationException>(() => solution3.AddAnalyzerReferences(new[] { analyzerRef1 }));
        }

        [Fact]
        public void RemoveAnalyzerReference()
        {
            using var workspace = CreateWorkspaceWithProjectAndDocuments();
            var solution = workspace.CurrentSolution;
            var analyzerRef1 = new TestAnalyzerReference();
            var analyzerRef2 = new TestAnalyzerReference();

            solution = solution.WithAnalyzerReferences(new[] { analyzerRef1, analyzerRef2 });

            var solution2 = solution.RemoveAnalyzerReference(analyzerRef1);
            AssertEx.Equal(new[] { analyzerRef2 }, solution2.AnalyzerReferences);

            var solution3 = solution2.RemoveAnalyzerReference(analyzerRef2);
            Assert.Empty(solution3.AnalyzerReferences);

            Assert.Throws<ArgumentNullException>("analyzerReference", () => solution.RemoveAnalyzerReference(null!));

            // removing a reference that's not in the list:
            Assert.Throws<InvalidOperationException>(() => solution.RemoveAnalyzerReference(new TestAnalyzerReference()));
        }

#nullable disable
        [Fact]
        public void TestAddProject()
        {
            using var workspace = CreateWorkspace();
            var solution = workspace.CurrentSolution;
            var pid = ProjectId.CreateNewId();
            solution = solution.AddProject(pid, "goo", "goo.dll", LanguageNames.CSharp);
            Assert.True(solution.ProjectIds.Any(), "Solution was expected to have projects");
            Assert.NotNull(pid);
            var project = solution.GetProject(pid);
            Assert.False(project.HasDocuments);
        }

        [Fact]
        public void TestUpdateAssemblyName()
        {
            using var workspace = CreateWorkspace();
            var solution = workspace.CurrentSolution;
            var project1 = ProjectId.CreateNewId();
            solution = solution.AddProject(project1, "goo", "goo.dll", LanguageNames.CSharp);
            solution = solution.WithProjectAssemblyName(project1, "bar");
            var project = solution.GetProject(project1);
            Assert.Equal("bar", project.AssemblyName);
        }

        [Fact]
        [WorkItem(543964, "http://vstfdevdiv:8080/DevDiv2/DevDiv/_workitems/edit/543964")]
        public void MultipleProjectsWithSameDisplayName()
        {
            using var workspace = CreateWorkspace();
            var solution = workspace.CurrentSolution;
            var project1 = ProjectId.CreateNewId();
            var project2 = ProjectId.CreateNewId();
            solution = solution.AddProject(project1, "name", "assemblyName", LanguageNames.CSharp);
            solution = solution.AddProject(project2, "name", "assemblyName", LanguageNames.CSharp);
            Assert.Equal(2, solution.GetProjectsByName("name").Count());
        }

        [Fact]
        public async Task TestAddFirstDocumentAsync()
        {
            var pid = ProjectId.CreateNewId();
            var did = DocumentId.CreateNewId(pid);

            using var workspace = CreateWorkspace();
            var solution = workspace.CurrentSolution
                .AddProject(pid, "goo", "goo.dll", LanguageNames.CSharp)
                .AddDocument(did, "goo.cs", "public class Goo { }");

            // verify project & document
            Assert.NotNull(pid);
            var project = solution.GetProject(pid);
            Assert.NotNull(project);
            Assert.True(solution.ContainsProject(pid), "Solution was expected to have project " + pid);
            Assert.True(project.HasDocuments, "Project was expected to have documents");
            Assert.Equal(project, solution.GetProject(pid));
            Assert.NotNull(did);
            var document = solution.GetDocument(did);
            Assert.True(project.ContainsDocument(did), "Project was expected to have document " + did);
            Assert.Equal(document, project.GetDocument(did));
            Assert.Equal(document, solution.GetDocument(did));
            var semantics = await document.GetSemanticModelAsync();
            Assert.NotNull(semantics);

            await ValidateSolutionAndCompilationsAsync(solution);

            var pid2 = solution.Projects.Single().Id;
            var did2 = DocumentId.CreateNewId(pid2);
            solution = solution.AddDocument(did2, "bar.cs", "public class Bar { }");

            // verify project & document
            var project2 = solution.GetProject(pid2);
            Assert.NotNull(project2);
            Assert.NotNull(did2);
            var document2 = solution.GetDocument(did2);
            Assert.True(project2.ContainsDocument(did2), "Project was expected to have document " + did2);
            Assert.Equal(document2, project2.GetDocument(did2));
            Assert.Equal(document2, solution.GetDocument(did2));

            await ValidateSolutionAndCompilationsAsync(solution);
        }

        [Fact]
        public async Task AddTwoDocumentsForSingleProject()
        {
            var projectId = ProjectId.CreateNewId();

            var documentInfo1 = DocumentInfo.Create(DocumentId.CreateNewId(projectId), "file1.cs");
            var documentInfo2 = DocumentInfo.Create(DocumentId.CreateNewId(projectId), "file2.cs");

            using var workspace = CreateWorkspace();
            var solution = workspace.CurrentSolution
                            .AddProject(projectId, "goo", "goo.dll", LanguageNames.CSharp)
                            .AddDocuments(ImmutableArray.Create(documentInfo1, documentInfo2));

            var project = Assert.Single(solution.Projects);

            var document1 = project.GetDocument(documentInfo1.Id);
            var document2 = project.GetDocument(documentInfo2.Id);

            Assert.NotSame(document1, document2);

            await ValidateSolutionAndCompilationsAsync(solution);
        }

        [Fact]
        public async Task AddTwoDocumentsForTwoProjects()
        {
            var projectId1 = ProjectId.CreateNewId();
            var projectId2 = ProjectId.CreateNewId();

            var documentInfo1 = DocumentInfo.Create(DocumentId.CreateNewId(projectId1), "file1.cs");
            var documentInfo2 = DocumentInfo.Create(DocumentId.CreateNewId(projectId2), "file2.cs");

            using var workspace = CreateWorkspace();
            var solution = workspace.CurrentSolution
                            .AddProject(projectId1, "project1", "project1.dll", LanguageNames.CSharp)
                            .AddProject(projectId2, "project2", "project2.dll", LanguageNames.CSharp)
                            .AddDocuments(ImmutableArray.Create(documentInfo1, documentInfo2));

            var project1 = solution.GetProject(projectId1);
            var project2 = solution.GetProject(projectId2);

            var document1 = project1.GetDocument(documentInfo1.Id);
            var document2 = project2.GetDocument(documentInfo2.Id);

            Assert.NotSame(document1, document2);
            Assert.NotSame(document1.Project, document2.Project);

            await ValidateSolutionAndCompilationsAsync(solution);
        }

        [Fact]
        public void AddTwoDocumentsWithMissingProject()
        {
            var projectId1 = ProjectId.CreateNewId();
            var projectId2 = ProjectId.CreateNewId();

            var documentInfo1 = DocumentInfo.Create(DocumentId.CreateNewId(projectId1), "file1.cs");
            var documentInfo2 = DocumentInfo.Create(DocumentId.CreateNewId(projectId2), "file2.cs");

            // We're only adding the first project, but not the second one
            using var workspace = CreateWorkspace();
            var solution = workspace.CurrentSolution
                            .AddProject(projectId1, "project1", "project1.dll", LanguageNames.CSharp);

            Assert.ThrowsAny<InvalidOperationException>(() => solution.AddDocuments(ImmutableArray.Create(documentInfo1, documentInfo2)));
        }

        [Fact]
        public void RemoveZeroDocuments()
        {
            using var workspace = CreateWorkspace();
            var solution = workspace.CurrentSolution;

            Assert.Same(solution, solution.RemoveDocuments(ImmutableArray<DocumentId>.Empty));
        }

        [Fact]
        public async Task RemoveTwoDocuments()
        {
            var projectId = ProjectId.CreateNewId();

            var documentInfo1 = DocumentInfo.Create(DocumentId.CreateNewId(projectId), "file1.cs");
            var documentInfo2 = DocumentInfo.Create(DocumentId.CreateNewId(projectId), "file2.cs");

            using var workspace = CreateWorkspace();
            var solution = workspace.CurrentSolution
                            .AddProject(projectId, "project1", "project1.dll", LanguageNames.CSharp)
                            .AddDocuments(ImmutableArray.Create(documentInfo1, documentInfo2));

            solution = solution.RemoveDocuments(ImmutableArray.Create(documentInfo1.Id, documentInfo2.Id));

            var finalProject = solution.Projects.Single();
            Assert.Empty(finalProject.Documents);
            Assert.Empty((await finalProject.GetCompilationAsync()).SyntaxTrees);
        }

        [Fact]
        public void RemoveTwoDocumentsFromDifferentProjects()
        {
            var projectId1 = ProjectId.CreateNewId();
            var projectId2 = ProjectId.CreateNewId();

            var documentInfo1 = DocumentInfo.Create(DocumentId.CreateNewId(projectId1), "file1.cs");
            var documentInfo2 = DocumentInfo.Create(DocumentId.CreateNewId(projectId2), "file2.cs");

            using var workspace = CreateWorkspace();
            var solution = workspace.CurrentSolution
                            .AddProject(projectId1, "project1", "project1.dll", LanguageNames.CSharp)
                            .AddProject(projectId2, "project2", "project2.dll", LanguageNames.CSharp)
                            .AddDocuments(ImmutableArray.Create(documentInfo1, documentInfo2));

            Assert.All(solution.Projects, p => Assert.Single(p.Documents));

            solution = solution.RemoveDocuments(ImmutableArray.Create(documentInfo1.Id, documentInfo2.Id));

            Assert.All(solution.Projects, p => Assert.Empty(p.Documents));
        }

        [Fact]
        public void RemoveDocumentFromUnrelatedProject()
        {
            var projectId1 = ProjectId.CreateNewId();
            var projectId2 = ProjectId.CreateNewId();

            var documentInfo1 = DocumentInfo.Create(DocumentId.CreateNewId(projectId1), "file1.cs");

            using var workspace = CreateWorkspace();
            var solution = workspace.CurrentSolution
                            .AddProject(projectId1, "project1", "project1.dll", LanguageNames.CSharp)
                            .AddProject(projectId2, "project2", "project2.dll", LanguageNames.CSharp)
                            .AddDocument(documentInfo1);

            // This should throw if we're removing one document from the wrong project. Right now we don't test the RemoveDocument
            // API due to https://github.com/dotnet/roslyn/issues/41211.
            Assert.Throws<ArgumentException>(() => solution.GetProject(projectId2).RemoveDocuments(ImmutableArray.Create(documentInfo1.Id)));
        }

        [Fact]
        public void RemoveAdditionalDocumentFromUnrelatedProject()
        {
            var projectId1 = ProjectId.CreateNewId();
            var projectId2 = ProjectId.CreateNewId();

            var documentInfo1 = DocumentInfo.Create(DocumentId.CreateNewId(projectId1), "file1.txt");

            using var workspace = CreateWorkspace();
            var solution = workspace.CurrentSolution
                            .AddProject(projectId1, "project1", "project1.dll", LanguageNames.CSharp)
                            .AddProject(projectId2, "project2", "project2.dll", LanguageNames.CSharp)
                            .AddAdditionalDocument(documentInfo1);

            // This should throw if we're removing one document from the wrong project. Right now we don't test the RemoveAdditionalDocument
            // API due to https://github.com/dotnet/roslyn/issues/41211.
            Assert.Throws<ArgumentException>(() => solution.GetProject(projectId2).RemoveAdditionalDocuments(ImmutableArray.Create(documentInfo1.Id)));
        }

        [Fact]
        public void RemoveAnalyzerConfigDocumentFromUnrelatedProject()
        {
            var projectId1 = ProjectId.CreateNewId();
            var projectId2 = ProjectId.CreateNewId();

            var documentInfo1 = DocumentInfo.Create(DocumentId.CreateNewId(projectId1), ".editorconfig");

            using var workspace = CreateWorkspace();
            var solution = workspace.CurrentSolution
                            .AddProject(projectId1, "project1", "project1.dll", LanguageNames.CSharp)
                            .AddProject(projectId2, "project2", "project2.dll", LanguageNames.CSharp)
                            .AddAnalyzerConfigDocuments(ImmutableArray.Create(documentInfo1));

            // This should throw if we're removing one document from the wrong project. Right now we don't test the RemoveAdditionalDocument
            // API due to https://github.com/dotnet/roslyn/issues/41211.
            Assert.Throws<ArgumentException>(() => solution.GetProject(projectId2).RemoveAnalyzerConfigDocuments(ImmutableArray.Create(documentInfo1.Id)));
        }

        [Fact]
        public async Task TestOneCSharpProjectAsync()
        {
            using var workspace = CreateWorkspace();

            var solution = workspace.CurrentSolution
                .AddProject("goo", "goo.dll", LanguageNames.CSharp)
                .AddMetadataReference(s_mscorlib)
                .AddDocument("goo.cs", "public class Goo { }")
                .Project.Solution;

            await ValidateSolutionAndCompilationsAsync(solution);
        }

        [Fact]
        public async Task TestTwoCSharpProjectsAsync()
        {
            using var workspace = CreateWorkspace();

            var pm1 = ProjectId.CreateNewId();
            var pm2 = ProjectId.CreateNewId();
            var doc1 = DocumentId.CreateNewId(pm1);
            var doc2 = DocumentId.CreateNewId(pm2);

            var solution = workspace.CurrentSolution
                .AddProject(pm1, "goo", "goo.dll", LanguageNames.CSharp)
                .AddProject(pm2, "bar", "bar.dll", LanguageNames.CSharp)
                .AddProjectReference(pm2, new ProjectReference(pm1))
                .AddDocument(doc1, "goo.cs", "public class Goo { }")
                .AddDocument(doc2, "bar.cs", "public class Bar : Goo { }");

            await ValidateSolutionAndCompilationsAsync(solution);
        }

        [Fact]
        public async Task TestCrossLanguageProjectsAsync()
        {
            var pm1 = ProjectId.CreateNewId();
            var pm2 = ProjectId.CreateNewId();
            using var workspace = CreateWorkspace();

            var solution = workspace.CurrentSolution
                .AddProject(pm1, "goo", "goo.dll", LanguageNames.CSharp)
                .AddMetadataReference(pm1, s_mscorlib)
                .AddProject(pm2, "bar", "bar.dll", LanguageNames.VisualBasic)
                .AddMetadataReference(pm2, s_mscorlib)
                .AddProjectReference(pm2, new ProjectReference(pm1))
                .AddDocument(DocumentId.CreateNewId(pm1), "goo.cs", "public class X { }")
                .AddDocument(DocumentId.CreateNewId(pm2), "bar.vb", "Public Class Y\r\nInherits X\r\nEnd Class");

            await ValidateSolutionAndCompilationsAsync(solution);
        }

        private static async Task ValidateSolutionAndCompilationsAsync(Solution solution)
        {
            foreach (var project in solution.Projects)
            {
                Assert.True(solution.ContainsProject(project.Id), "Solution was expected to have project " + project.Id);
                Assert.Equal(project, solution.GetProject(project.Id));

                // these won't always be unique in real-world but should be for these tests
                Assert.Equal(project, solution.GetProjectsByName(project.Name).FirstOrDefault());

                var compilation = await project.GetCompilationAsync();
                Assert.NotNull(compilation);

                // check that the options are the same
                Assert.Equal(project.CompilationOptions, compilation.Options);

                // check that all known metadata references are present in the compilation
                foreach (var meta in project.MetadataReferences)
                {
                    Assert.True(compilation.References.Contains(meta), "Compilation references were expected to contain " + meta);
                }

                // check that all project-to-project reference metadata is present in the compilation
                foreach (var referenced in project.ProjectReferences)
                {
                    if (solution.ContainsProject(referenced.ProjectId))
                    {
                        var referencedMetadata = await solution.State.GetMetadataReferenceAsync(referenced, solution.GetProjectState(project.Id), CancellationToken.None);
                        Assert.NotNull(referencedMetadata);
                        if (referencedMetadata is CompilationReference compilationReference)
                        {
                            compilation.References.Single(r =>
                            {
                                var cr = r as CompilationReference;
                                return cr != null && cr.Compilation == compilationReference.Compilation;
                            });
                        }
                    }
                }

                // check that the syntax trees are the same
                var docs = project.Documents.ToList();
                var trees = compilation.SyntaxTrees.ToList();
                Assert.Equal(docs.Count, trees.Count);

                foreach (var doc in docs)
                {
                    Assert.True(trees.Contains(await doc.GetSyntaxTreeAsync()), "trees list was expected to contain the syntax tree of doc");
                }
            }
        }

#if false
        [Fact(Skip = "641963")]
        public void TestDeepProjectReferenceTree()
        {
            int projectCount = 5;
            var solution = CreateSolutionWithProjectDependencyChain(projectCount);
            ProjectId[] projectIds = solution.ProjectIds.ToArray();

            Compilation compilation;
            for (int i = 0; i < projectCount; i++)
            {
                Assert.False(solution.GetProject(projectIds[i]).TryGetCompilation(out compilation));
            }

            var top = solution.GetCompilationAsync(projectIds.Last(), CancellationToken.None).Result;
            var partialSolution = solution.GetPartialSolution();
            for (int i = 0; i < projectCount; i++)
            {
                // While holding a compilation, we also hold its references, plus one further level
                // of references alive.  However, the references are only partial Declaration 
                // compilations
                var isPartialAvailable = i >= projectCount - 3;
                var isFinalAvailable = i == projectCount - 1;

                var projectId = projectIds[i];
                Assert.Equal(isFinalAvailable, solution.GetProject(projectId).TryGetCompilation(out compilation));
                Assert.Equal(isPartialAvailable, partialSolution.ProjectIds.Contains(projectId) && partialSolution.GetProject(projectId).TryGetCompilation(out compilation));
            }
        }
#endif

        [WorkItem(636431, "http://vstfdevdiv:8080/DevDiv2/DevDiv/_workitems/edit/636431")]
        [Fact]
        public async Task TestProjectDependencyLoadingAsync()
        {
            using var workspace = CreateWorkspaceWithRecoverableSyntaxTreesAndWeakCompilations();
            var solution = workspace.CurrentSolution;

            var projectIds = Enumerable.Range(0, 5).Select(i => ProjectId.CreateNewId()).ToArray();
            for (var i = 0; i < projectIds.Length; i++)
            {
                solution = solution.AddProject(projectIds[i], i.ToString(), i.ToString(), LanguageNames.CSharp);
                if (i >= 1)
                {
                    solution = solution.AddProjectReference(projectIds[i], new ProjectReference(projectIds[i - 1]));
                }
            }

            await solution.GetProject(projectIds[0]).GetCompilationAsync(CancellationToken.None);
            await solution.GetProject(projectIds[2]).GetCompilationAsync(CancellationToken.None);
        }

        [Fact]
        public async Task TestAddMetadataReferencesAsync()
        {
            var mefReference = TestMetadata.Net451.SystemCore;
            using var workspace = CreateWorkspace();
            var solution = workspace.CurrentSolution;
            var project1 = ProjectId.CreateNewId();
            solution = solution.AddProject(project1, "goo", "goo.dll", LanguageNames.CSharp);
            solution = solution.AddMetadataReference(project1, s_mscorlib);

            solution = solution.AddMetadataReference(project1, mefReference);
            var assemblyReference = (IAssemblySymbol)solution.GetProject(project1).GetCompilationAsync().Result.GetAssemblyOrModuleSymbol(mefReference);
            var namespacesAndTypes = assemblyReference.GlobalNamespace.GetAllNamespacesAndTypes(CancellationToken.None);
            var foundSymbol = from symbol in namespacesAndTypes
                              where symbol.Name.Equals("Enumerable")
                              select symbol;
            Assert.Equal(1, foundSymbol.Count());
            solution = solution.RemoveMetadataReference(project1, mefReference);
            assemblyReference = (IAssemblySymbol)solution.GetProject(project1).GetCompilationAsync().Result.GetAssemblyOrModuleSymbol(mefReference);
            Assert.Null(assemblyReference);

            await ValidateSolutionAndCompilationsAsync(solution);
        }

        private class MockDiagnosticAnalyzer : DiagnosticAnalyzer
        {
            public override ImmutableArray<DiagnosticDescriptor> SupportedDiagnostics
            {
                get
                {
                    throw new NotImplementedException();
                }
            }

            public override void Initialize(AnalysisContext analysisContext)
            {
            }
        }

        [Fact]
        public void TestProjectDiagnosticAnalyzers()
        {
            using var workspace = CreateWorkspace();
            var solution = workspace.CurrentSolution;
            var project1 = ProjectId.CreateNewId();
            solution = solution.AddProject(project1, "goo", "goo.dll", LanguageNames.CSharp);
            Assert.Empty(solution.Projects.Single().AnalyzerReferences);

            DiagnosticAnalyzer analyzer = new MockDiagnosticAnalyzer();
            var analyzerReference = new AnalyzerImageReference(ImmutableArray.Create(analyzer));

            // Test AddAnalyzer
            var newSolution = solution.AddAnalyzerReference(project1, analyzerReference);
            var actualAnalyzerReferences = newSolution.Projects.Single().AnalyzerReferences;
            Assert.Equal(1, actualAnalyzerReferences.Count);
            Assert.Equal(analyzerReference, actualAnalyzerReferences[0]);
            var actualAnalyzers = actualAnalyzerReferences[0].GetAnalyzersForAllLanguages();
            Assert.Equal(1, actualAnalyzers.Length);
            Assert.Equal(analyzer, actualAnalyzers[0]);

            // Test ProjectChanges
            var changes = newSolution.GetChanges(solution).GetProjectChanges().Single();
            var addedAnalyzerReference = changes.GetAddedAnalyzerReferences().Single();
            Assert.Equal(analyzerReference, addedAnalyzerReference);
            var removedAnalyzerReferences = changes.GetRemovedAnalyzerReferences();
            Assert.Empty(removedAnalyzerReferences);
            solution = newSolution;

            // Test RemoveAnalyzer
            solution = solution.RemoveAnalyzerReference(project1, analyzerReference);
            actualAnalyzerReferences = solution.Projects.Single().AnalyzerReferences;
            Assert.Empty(actualAnalyzerReferences);

            // Test AddAnalyzers
            analyzerReference = new AnalyzerImageReference(ImmutableArray.Create(analyzer));
            DiagnosticAnalyzer secondAnalyzer = new MockDiagnosticAnalyzer();
            var secondAnalyzerReference = new AnalyzerImageReference(ImmutableArray.Create(secondAnalyzer));
            var analyzerReferences = new[] { analyzerReference, secondAnalyzerReference };
            solution = solution.AddAnalyzerReferences(project1, analyzerReferences);
            actualAnalyzerReferences = solution.Projects.Single().AnalyzerReferences;
            Assert.Equal(2, actualAnalyzerReferences.Count);
            Assert.Equal(analyzerReference, actualAnalyzerReferences[0]);
            Assert.Equal(secondAnalyzerReference, actualAnalyzerReferences[1]);

            solution = solution.RemoveAnalyzerReference(project1, analyzerReference);
            actualAnalyzerReferences = solution.Projects.Single().AnalyzerReferences;
            Assert.Equal(1, actualAnalyzerReferences.Count);
            Assert.Equal(secondAnalyzerReference, actualAnalyzerReferences[0]);

            // Test WithAnalyzers
            solution = solution.WithProjectAnalyzerReferences(project1, analyzerReferences);
            actualAnalyzerReferences = solution.Projects.Single().AnalyzerReferences;
            Assert.Equal(2, actualAnalyzerReferences.Count);
            Assert.Equal(analyzerReference, actualAnalyzerReferences[0]);
            Assert.Equal(secondAnalyzerReference, actualAnalyzerReferences[1]);
        }

        [Fact]
        public void TestProjectParseOptions()
        {
            using var workspace = CreateWorkspace();
            var solution = workspace.CurrentSolution;
            var project1 = ProjectId.CreateNewId();
            solution = solution.AddProject(project1, "goo", "goo.dll", LanguageNames.CSharp);
            solution = solution.AddMetadataReference(project1, s_mscorlib);

            // Parse Options
            var oldParseOptions = solution.GetProject(project1).ParseOptions;
            var newParseOptions = new CSharpParseOptions(preprocessorSymbols: new[] { "AFTER" });
            solution = solution.WithProjectParseOptions(project1, newParseOptions);
            var newUpdatedParseOptions = solution.GetProject(project1).ParseOptions;
            Assert.NotEqual(oldParseOptions, newUpdatedParseOptions);
            Assert.Same(newParseOptions, newUpdatedParseOptions);
        }

        [Fact]
        public async Task TestRemoveProjectAsync()
        {
            using var workspace = CreateWorkspace();
            var sol = workspace.CurrentSolution;

            var pid = ProjectId.CreateNewId();
            sol = sol.AddProject(pid, "goo", "goo.dll", LanguageNames.CSharp);
            Assert.True(sol.ProjectIds.Any(), "Solution was expected to have projects");
            Assert.NotNull(pid);
            var project = sol.GetProject(pid);
            Assert.False(project.HasDocuments);

            var sol2 = sol.RemoveProject(pid);
            Assert.False(sol2.ProjectIds.Any());

            await ValidateSolutionAndCompilationsAsync(sol);
        }

        [Fact]
        public async Task TestRemoveProjectWithReferencesAsync()
        {
            using var workspace = CreateWorkspace();
            var sol = workspace.CurrentSolution;

            var pid = ProjectId.CreateNewId();
            var pid2 = ProjectId.CreateNewId();
            sol = sol.AddProject(pid, "goo", "goo.dll", LanguageNames.CSharp)
                   .AddProject(pid2, "bar", "bar.dll", LanguageNames.CSharp)
                   .AddProjectReference(pid2, new ProjectReference(pid));

            Assert.Equal(2, sol.Projects.Count());

            // remove the project that is being referenced
            // this should leave a dangling reference
            var sol2 = sol.RemoveProject(pid);

            Assert.False(sol2.ContainsProject(pid));
            Assert.True(sol2.ContainsProject(pid2), "sol2 was expected to contain project " + pid2);
            Assert.Equal(1, sol2.Projects.Count());
            Assert.True(sol2.GetProject(pid2).AllProjectReferences.Any(r => r.ProjectId == pid), "sol2 project pid2 was expected to contain project reference " + pid);

            await ValidateSolutionAndCompilationsAsync(sol2);
        }

        [Fact]
        public async Task TestRemoveProjectWithReferencesAndAddItBackAsync()
        {
            using var workspace = CreateWorkspace();
            var sol = workspace.CurrentSolution;

            var pid = ProjectId.CreateNewId();
            var pid2 = ProjectId.CreateNewId();
            sol = sol.AddProject(pid, "goo", "goo.dll", LanguageNames.CSharp)
                   .AddProject(pid2, "bar", "bar.dll", LanguageNames.CSharp)
                   .AddProjectReference(pid2, new ProjectReference(pid));

            Assert.Equal(2, sol.Projects.Count());

            // remove the project that is being referenced
            var sol2 = sol.RemoveProject(pid);

            Assert.False(sol2.ContainsProject(pid));
            Assert.True(sol2.ContainsProject(pid2), "sol2 was expected to contain project " + pid2);
            Assert.Equal(1, sol2.Projects.Count());
            Assert.True(sol2.GetProject(pid2).AllProjectReferences.Any(r => r.ProjectId == pid), "sol2 pid2 was expected to contain " + pid);

            var sol3 = sol2.AddProject(pid, "goo", "goo.dll", LanguageNames.CSharp);

            Assert.True(sol3.ContainsProject(pid), "sol3 was expected to contain " + pid);
            Assert.True(sol3.ContainsProject(pid2), "sol3 was expected to contain " + pid2);
            Assert.Equal(2, sol3.Projects.Count());

            await ValidateSolutionAndCompilationsAsync(sol3);
        }

        [Fact]
        public async Task TestGetSyntaxRootAsync()
        {
            var text = "public class Goo { }";

            var pid = ProjectId.CreateNewId();
            var did = DocumentId.CreateNewId(pid);

            using var workspace = CreateWorkspace();
            var sol = workspace.CurrentSolution
                            .AddProject(pid, "goo", "goo.dll", LanguageNames.CSharp)
                            .AddDocument(did, "goo.cs", text);

            var document = sol.GetDocument(did);
            Assert.False(document.TryGetSyntaxRoot(out _));

            var root = await document.GetSyntaxRootAsync();
            Assert.NotNull(root);
            Assert.Equal(text, root.ToString());

            Assert.True(document.TryGetSyntaxRoot(out root));
            Assert.NotNull(root);
        }

        [Fact]
        public async Task TestUpdateDocumentAsync()
        {
            var projectId = ProjectId.CreateNewId();
            var documentId = DocumentId.CreateNewId(projectId);
            using var workspace = CreateWorkspace();
            var solution1 = workspace.CurrentSolution
                .AddProject(projectId, "ProjectName", "AssemblyName", LanguageNames.CSharp)
                .AddDocument(documentId, "DocumentName", SourceText.From("class Class{}"));

            var document = solution1.GetDocument(documentId);
            var newRoot = await Formatter.FormatAsync(document, CSharpSyntaxFormattingOptions.Default, CancellationToken.None).Result.GetSyntaxRootAsync();
            var solution2 = solution1.WithDocumentSyntaxRoot(documentId, newRoot);

            Assert.NotEqual(solution1, solution2);

            var newText = solution2.GetDocument(documentId).GetTextAsync().Result.ToString();
            Assert.Equal("class Class { }", newText);
        }

        [Fact]
        public void TestUpdateSyntaxTreeWithAnnotations()
        {
            var text = "public class Goo { }";

            var pid = ProjectId.CreateNewId();
            var did = DocumentId.CreateNewId(pid);

            using var workspace = CreateWorkspace();
            var sol = workspace.CurrentSolution
                            .AddProject(pid, "goo", "goo.dll", LanguageNames.CSharp)
                            .AddDocument(did, "goo.cs", text);

            var document = sol.GetDocument(did);
            var tree = document.GetSyntaxTreeAsync().Result;
            var root = tree.GetRoot();

            var annotation = new SyntaxAnnotation();
            var annotatedRoot = root.WithAdditionalAnnotations(annotation);

            var sol2 = sol.WithDocumentSyntaxRoot(did, annotatedRoot);
            var doc2 = sol2.GetDocument(did);
            var tree2 = doc2.GetSyntaxTreeAsync().Result;
            var root2 = tree2.GetRoot();
            // text should not be available yet (it should be defer created from the node)
            // and getting the document or root should not cause it to be created.
            Assert.False(tree2.TryGetText(out _));

            var text2 = tree2.GetText();
            Assert.NotNull(text2);

            Assert.NotSame(tree, tree2);
            Assert.NotSame(annotatedRoot, root2);

            Assert.True(annotatedRoot.IsEquivalentTo(root2));
            Assert.True(root2.HasAnnotation(annotation));
        }

        [Fact]
        public void TestUpdatingFilePathUpdatesSyntaxTree()
        {
            var projectId = ProjectId.CreateNewId();
            var documentId = DocumentId.CreateNewId(projectId);

            const string OldFilePath = @"Z:\OldFilePath.cs";
            const string NewFilePath = @"Z:\NewFilePath.cs";

            using var workspace = CreateWorkspace();
            var solution = workspace.CurrentSolution
                            .AddProject(projectId, "goo", "goo.dll", LanguageNames.CSharp)
                            .AddDocument(documentId, "OldFilePath.cs", "public class Goo { }", filePath: OldFilePath);

            // scope so later asserts don't accidentally use oldDocument
            {
                var oldDocument = solution.GetDocument(documentId);
                Assert.Equal(OldFilePath, oldDocument.FilePath);
                Assert.Equal(OldFilePath, oldDocument.GetSyntaxTreeAsync().Result.FilePath);
            }

            solution = solution.WithDocumentFilePath(documentId, NewFilePath);

            {
                var newDocument = solution.GetDocument(documentId);
                Assert.Equal(NewFilePath, newDocument.FilePath);
                Assert.Equal(NewFilePath, newDocument.GetSyntaxTreeAsync().Result.FilePath);
            }
        }

        [Fact(Skip = "https://github.com/dotnet/roslyn/issues/13433")]
        public void TestSyntaxRootNotKeptAlive()
        {
            var pid = ProjectId.CreateNewId();
            var did = DocumentId.CreateNewId(pid);

            using var workspace = CreateWorkspaceWithRecoverableSyntaxTreesAndWeakCompilations();
            var sol = workspace.CurrentSolution
                .AddProject(pid, "goo", "goo.dll", LanguageNames.CSharp)
                .AddDocument(did, "goo.cs", "public class Goo { }");

            var observedRoot = GetObservedSyntaxTreeRoot(sol, did);
            observedRoot.AssertReleased();

            // re-get the tree (should recover from storage, not reparse)
            _ = sol.GetDocument(did).GetSyntaxRootAsync().Result;
        }

        [MethodImpl(MethodImplOptions.NoInlining)]
        [Fact]
        [WorkItem(542736, "http://vstfdevdiv:8080/DevDiv2/DevDiv/_workitems/edit/542736")]
        public void TestDocumentChangedOnDiskIsNotObserved()
        {
            var text1 = "public class A {}";
            var text2 = "public class B {}";

            var file = Temp.CreateFile().WriteAllText(text1, Encoding.UTF8);

            // create a solution that evicts from the cache immediately.
            using var workspace = CreateWorkspaceWithRecoverableTextAndSyntaxTreesAndWeakCompilations();
            var sol = workspace.CurrentSolution;

            var pid = ProjectId.CreateNewId();
            var did = DocumentId.CreateNewId(pid);

            sol = sol.AddProject(pid, "goo", "goo.dll", LanguageNames.CSharp)
                     .AddDocument(did, "x", new FileTextLoader(file.Path, Encoding.UTF8));

            var observedText = GetObservedText(sol, did, text1);

            // change text on disk & verify it is changed
            file.WriteAllText(text2);
            var textOnDisk = file.ReadAllText();
            Assert.Equal(text2, textOnDisk);

            // stop observing it and let GC reclaim it
            if (PlatformInformation.IsWindows || PlatformInformation.IsRunningOnMono)
            {
<<<<<<< HEAD
                Assert.IsType<TemporaryStorageServiceFactory.TemporaryStorageService>(workspace.Services.GetService<ITemporaryStorageService>());
=======
                Assert.IsType<TemporaryStorageService>(workspace.Services.GetService<ITemporaryStorageService>());
>>>>>>> 80a8ce8d
                observedText.AssertReleased();
            }
            else
            {
                // If this assertion fails, it means a new target supports the true temporary storage service, and the
                // condition above should be updated to ensure 'AssertReleased' is called for this target.
                Assert.IsType<TrivialTemporaryStorageService>(workspace.Services.GetService<ITemporaryStorageService>());
            }

            // if we ask for the same text again we should get the original content
            var observedText2 = sol.GetDocument(did).GetTextAsync().Result;
            Assert.Equal(text1, observedText2.ToString());
        }

        [Fact]
        public void TestGetTextAsync()
        {
            var pid = ProjectId.CreateNewId();
            var did = DocumentId.CreateNewId(pid);

            var text = "public class C {}";
            using var workspace = CreateWorkspace();
            var sol = workspace.CurrentSolution
                                    .AddProject(pid, "goo", "goo.dll", LanguageNames.CSharp)
                                    .AddDocument(did, "goo.cs", text);

            var doc = sol.GetDocument(did);

            var docText = doc.GetTextAsync().Result;

            Assert.NotNull(docText);
            Assert.Equal(text, docText.ToString());
        }

        [Fact]
        public void TestGetLoadedTextAsync()
        {
            var pid = ProjectId.CreateNewId();
            var did = DocumentId.CreateNewId(pid);

            var text = "public class C {}";
            var file = Temp.CreateFile().WriteAllText(text, Encoding.UTF8);

            using var workspace = CreateWorkspace();
            var sol = workspace.CurrentSolution
                                    .AddProject(pid, "goo", "goo.dll", LanguageNames.CSharp)
                                    .AddDocument(did, "x", new FileTextLoader(file.Path, Encoding.UTF8));

            var doc = sol.GetDocument(did);

            var docText = doc.GetTextAsync().Result;

            Assert.NotNull(docText);
            Assert.Equal(text, docText.ToString());
        }

        [MethodImpl(MethodImplOptions.NoInlining)]
        [Fact(Skip = "https://github.com/dotnet/roslyn/issues/19427")]
        public void TestGetRecoveredTextAsync()
        {
            var pid = ProjectId.CreateNewId();
            var did = DocumentId.CreateNewId(pid);

            var text = "public class C {}";
            using var workspace = CreateWorkspaceWithRecoverableSyntaxTreesAndWeakCompilations();
            var sol = workspace.CurrentSolution
                                    .AddProject(pid, "goo", "goo.dll", LanguageNames.CSharp)
                                    .AddDocument(did, "goo.cs", text);

            // observe the text and then wait for the references to be GC'd
            var observed = GetObservedText(sol, did, text);
            observed.AssertReleased();

            // get it async and force it to recover from temporary storage
            var doc = sol.GetDocument(did);
            var docText = doc.GetTextAsync().Result;

            Assert.NotNull(docText);
            Assert.Equal(text, docText.ToString());
        }

        [Fact]
        public void TestGetSyntaxTreeAsync()
        {
            var pid = ProjectId.CreateNewId();
            var did = DocumentId.CreateNewId(pid);

            var text = "public class C {}";
            using var workspace = CreateWorkspace();
            var sol = workspace.CurrentSolution
                                    .AddProject(pid, "goo", "goo.dll", LanguageNames.CSharp)
                                    .AddDocument(did, "goo.cs", text);

            var doc = sol.GetDocument(did);

            var docTree = doc.GetSyntaxTreeAsync().Result;

            Assert.NotNull(docTree);
            Assert.Equal(text, docTree.GetRoot().ToString());
        }

        [Fact]
        public void TestGetSyntaxTreeFromLoadedTextAsync()
        {
            var pid = ProjectId.CreateNewId();
            var did = DocumentId.CreateNewId(pid);

            var text = "public class C {}";
            var file = Temp.CreateFile().WriteAllText(text, Encoding.UTF8);

            using var workspace = CreateWorkspace();
            var sol = workspace.CurrentSolution
                                    .AddProject(pid, "goo", "goo.dll", LanguageNames.CSharp)
                                    .AddDocument(did, "x", new FileTextLoader(file.Path, Encoding.UTF8));

            var doc = sol.GetDocument(did);
            var docTree = doc.GetSyntaxTreeAsync().Result;

            Assert.NotNull(docTree);
            Assert.Equal(text, docTree.GetRoot().ToString());
        }

        [Fact]
        public void TestGetSyntaxTreeFromAddedTree()
        {
            var pid = ProjectId.CreateNewId();
            var did = DocumentId.CreateNewId(pid);

            var tree = CSharp.SyntaxFactory.ParseSyntaxTree("public class C {}").GetRoot(CancellationToken.None);
            tree = tree.WithAdditionalAnnotations(new SyntaxAnnotation("test"));

            using var workspace = CreateWorkspace();
            var sol = workspace.CurrentSolution
                                    .AddProject(pid, "goo", "goo.dll", LanguageNames.CSharp)
                                    .AddDocument(did, "x", tree);

            var doc = sol.GetDocument(did);
            var docTree = doc.GetSyntaxRootAsync().Result;

            Assert.NotNull(docTree);
            Assert.True(tree.IsEquivalentTo(docTree));
            Assert.NotNull(docTree.GetAnnotatedNodes("test").Single());
        }

        [Fact]
        public async Task TestGetSyntaxRootAsync2Async()
        {
            var pid = ProjectId.CreateNewId();
            var did = DocumentId.CreateNewId(pid);

            var text = "public class C {}";
            using var workspace = CreateWorkspace();
            var sol = workspace.CurrentSolution
                                    .AddProject(pid, "goo", "goo.dll", LanguageNames.CSharp)
                                    .AddDocument(did, "goo.cs", text);

            var doc = sol.GetDocument(did);

            var docRoot = await doc.GetSyntaxRootAsync();

            Assert.NotNull(docRoot);
            Assert.Equal(text, docRoot.ToString());
        }

        [Fact(Skip = "https://github.com/dotnet/roslyn/issues/14954")]
        public void TestGetRecoveredSyntaxRootAsync()
        {
            var pid = ProjectId.CreateNewId();
            var did = DocumentId.CreateNewId(pid);

            var text = "public class C {}";

            using var workspace = CreateWorkspaceWithRecoverableSyntaxTreesAndWeakCompilations();
            var sol = workspace.CurrentSolution
                                    .AddProject(pid, "goo", "goo.dll", LanguageNames.CSharp)
                                    .AddDocument(did, "goo.cs", text);

            // observe the syntax tree root and wait for the references to be GC'd
            var observed = GetObservedSyntaxTreeRoot(sol, did);
            observed.AssertReleased();

            // get it async and force it to be recovered from storage
            var doc = sol.GetDocument(did);
            var docRoot = doc.GetSyntaxRootAsync().Result;

            Assert.NotNull(docRoot);
            Assert.Equal(text, docRoot.ToString());
        }

        [Fact]
        public void TestGetCompilationAsync()
        {
            var pid = ProjectId.CreateNewId();
            var did = DocumentId.CreateNewId(pid);

            var text = "public class C {}";
            using var workspace = CreateWorkspace();
            var sol = workspace.CurrentSolution
                                    .AddProject(pid, "goo", "goo.dll", LanguageNames.CSharp)
                                    .AddDocument(did, "goo.cs", text);

            var proj = sol.GetProject(pid);

            var compilation = proj.GetCompilationAsync().Result;

            Assert.NotNull(compilation);
            Assert.Equal(1, compilation.SyntaxTrees.Count());
        }

        [Fact]
        public void TestGetSemanticModelAsync()
        {
            var pid = ProjectId.CreateNewId();
            var did = DocumentId.CreateNewId(pid);

            var text = "public class C {}";
            using var workspace = CreateWorkspace();
            var sol = workspace.CurrentSolution
                                    .AddProject(pid, "goo", "goo.dll", LanguageNames.CSharp)
                                    .AddDocument(did, "goo.cs", text);

            var doc = sol.GetDocument(did);

            var docModel = doc.GetSemanticModelAsync().Result;
            Assert.NotNull(docModel);
        }

        [MethodImpl(MethodImplOptions.NoInlining)]
        [Fact(Skip = "https://github.com/dotnet/roslyn/issues/13433")]
        public void TestGetTextDoesNotKeepTextAlive()
        {
            var pid = ProjectId.CreateNewId();
            var did = DocumentId.CreateNewId(pid);

            var text = "public class C {}";
            using var workspace = CreateWorkspaceWithRecoverableSyntaxTreesAndWeakCompilations();
            var sol = workspace.CurrentSolution
                                    .AddProject(pid, "goo", "goo.dll", LanguageNames.CSharp)
                                    .AddDocument(did, "goo.cs", text);

            // observe the text and then wait for the references to be GC'd
            var observed = GetObservedText(sol, did, text);
            observed.AssertReleased();
        }

        [MethodImpl(MethodImplOptions.NoInlining)]
        private static ObjectReference<SourceText> GetObservedText(Solution solution, DocumentId documentId, string expectedText = null)
        {
            var observedText = solution.GetDocument(documentId).GetTextAsync().Result;

            if (expectedText != null)
            {
                Assert.Equal(expectedText, observedText.ToString());
            }

            return new ObjectReference<SourceText>(observedText);
        }

        [MethodImpl(MethodImplOptions.NoInlining)]
        [Fact(Skip = "https://github.com/dotnet/roslyn/issues/13433")]
        public void TestGetTextAsyncDoesNotKeepTextAlive()
        {
            var pid = ProjectId.CreateNewId();
            var did = DocumentId.CreateNewId(pid);

            var text = "public class C {}";
            using var workspace = CreateWorkspaceWithRecoverableSyntaxTreesAndWeakCompilations();
            var sol = workspace.CurrentSolution
                                    .AddProject(pid, "goo", "goo.dll", LanguageNames.CSharp)
                                    .AddDocument(did, "goo.cs", text);

            // observe the text and then wait for the references to be GC'd
            var observed = GetObservedTextAsync(sol, did, text);
            observed.AssertReleased();
        }

        [MethodImpl(MethodImplOptions.NoInlining)]
        private static ObjectReference<SourceText> GetObservedTextAsync(Solution solution, DocumentId documentId, string expectedText = null)
        {
            var observedText = solution.GetDocument(documentId).GetTextAsync().Result;

            if (expectedText != null)
            {
                Assert.Equal(expectedText, observedText.ToString());
            }

            return new ObjectReference<SourceText>(observedText);
        }

        [MethodImpl(MethodImplOptions.NoInlining)]
        [Fact(Skip = "https://github.com/dotnet/roslyn/issues/13433")]
        public void TestGetSyntaxRootDoesNotKeepRootAlive()
        {
            var pid = ProjectId.CreateNewId();
            var did = DocumentId.CreateNewId(pid);

            var text = "public class C {}";

            using var workspace = CreateWorkspaceWithRecoverableSyntaxTreesAndWeakCompilations();
            var sol = workspace.CurrentSolution
                                    .AddProject(pid, "goo", "goo.dll", LanguageNames.CSharp)
                                    .AddDocument(did, "goo.cs", text);

            // get it async and wait for it to get GC'd
            var observed = GetObservedSyntaxTreeRoot(sol, did);
            observed.AssertReleased();
        }

        [MethodImpl(MethodImplOptions.NoInlining)]
        private static ObjectReference<SyntaxNode> GetObservedSyntaxTreeRoot(Solution solution, DocumentId documentId)
        {
            var observedTree = solution.GetDocument(documentId).GetSyntaxRootAsync().Result;
            return new ObjectReference<SyntaxNode>(observedTree);
        }

        [MethodImpl(MethodImplOptions.NoInlining)]
        [Fact(Skip = "https://github.com/dotnet/roslyn/issues/13433")]
        public void TestGetSyntaxRootAsyncDoesNotKeepRootAlive()
        {
            var pid = ProjectId.CreateNewId();
            var did = DocumentId.CreateNewId(pid);

            var text = "public class C {}";

            using var workspace = CreateWorkspaceWithRecoverableSyntaxTreesAndWeakCompilations();
            var sol = workspace.CurrentSolution
                                    .AddProject(pid, "goo", "goo.dll", LanguageNames.CSharp)
                                    .AddDocument(did, "goo.cs", text);

            // get it async and wait for it to get GC'd
            var observed = GetObservedSyntaxTreeRootAsync(sol, did);
            observed.AssertReleased();
        }

        [MethodImpl(MethodImplOptions.NoInlining)]
        private static ObjectReference<SyntaxNode> GetObservedSyntaxTreeRootAsync(Solution solution, DocumentId documentId)
        {
            var observedTree = solution.GetDocument(documentId).GetSyntaxRootAsync().Result;
            return new ObjectReference<SyntaxNode>(observedTree);
        }

        [MethodImpl(MethodImplOptions.NoInlining)]
        [Fact(Skip = "https://github.com/dotnet/roslyn/issues/13506")]
        [WorkItem(13506, "https://github.com/dotnet/roslyn/issues/13506")]
        public void TestRecoverableSyntaxTreeCSharp()
        {
            var pid = ProjectId.CreateNewId();
            var did = DocumentId.CreateNewId(pid);

            var text = @"public class C {
    public void Method1() {}
    public void Method2() {}
    public void Method3() {}
    public void Method4() {}
    public void Method5() {}
    public void Method6() {}
}";

            using var workspace = CreateWorkspaceWithRecoverableSyntaxTreesAndWeakCompilations();
            var sol = workspace.CurrentSolution
                                    .AddProject(pid, "goo", "goo.dll", LanguageNames.CSharp)
                                    .AddDocument(did, "goo.cs", text);

            TestRecoverableSyntaxTree(sol, did);
        }

        [MethodImpl(MethodImplOptions.NoInlining)]
        [Fact(Skip = "https://github.com/dotnet/roslyn/issues/13433")]
        public void TestRecoverableSyntaxTreeVisualBasic()
        {
            var pid = ProjectId.CreateNewId();
            var did = DocumentId.CreateNewId(pid);

            var text = @"Public Class C
    Sub Method1()
    End Sub
    Sub Method2()
    End Sub
    Sub Method3()
    End Sub
    Sub Method4()
    End Sub
    Sub Method5()
    End Sub
    Sub Method6()
    End Sub
End Class";

            using var workspace = CreateWorkspaceWithRecoverableSyntaxTreesAndWeakCompilations();
            var sol = workspace.CurrentSolution
                                    .AddProject(pid, "goo", "goo.dll", LanguageNames.VisualBasic)
                                    .AddDocument(did, "goo.vb", text);

            TestRecoverableSyntaxTree(sol, did);
        }

        private static void TestRecoverableSyntaxTree(Solution sol, DocumentId did)
        {
            // get it async and wait for it to get GC'd
            var observed = GetObservedSyntaxTreeRootAsync(sol, did);
            observed.AssertReleased();

            var doc = sol.GetDocument(did);

            // access the tree & root again (recover it)
            var tree = doc.GetSyntaxTreeAsync().Result;

            // this should cause reparsing
            var root = tree.GetRoot();

            // prove that the new root is correctly associated with the tree
            Assert.Equal(tree, root.SyntaxTree);

            // reset the syntax root, to make it 'refactored' by adding an attribute
            var newRoot = doc.GetSyntaxRootAsync().Result.WithAdditionalAnnotations(SyntaxAnnotation.ElasticAnnotation);
            var doc2 = doc.Project.Solution.WithDocumentSyntaxRoot(doc.Id, newRoot, PreservationMode.PreserveValue).GetDocument(doc.Id);

            // get it async and wait for it to get GC'd
            var observed2 = GetObservedSyntaxTreeRootAsync(doc2.Project.Solution, did);
            observed2.AssertReleased();

            // access the tree & root again (recover it)
            var tree2 = doc2.GetSyntaxTreeAsync().Result;

            // this should cause deserialization
            var root2 = tree2.GetRoot();

            // prove that the new root is correctly associated with the tree
            Assert.Equal(tree2, root2.SyntaxTree);
        }

        [MethodImpl(MethodImplOptions.NoInlining)]
        [Fact(Skip = "https://github.com/dotnet/roslyn/issues/13433")]
        public void TestGetCompilationAsyncDoesNotKeepCompilationAlive()
        {
            var pid = ProjectId.CreateNewId();
            var did = DocumentId.CreateNewId(pid);

            var text = "public class C {}";
            using var workspace = CreateWorkspaceWithRecoverableSyntaxTreesAndWeakCompilations();
            var sol = workspace.CurrentSolution
                                    .AddProject(pid, "goo", "goo.dll", LanguageNames.CSharp)
                                    .AddDocument(did, "goo.cs", text);

            // get it async and wait for it to get GC'd
            var observed = GetObservedCompilationAsync(sol, pid);
            observed.AssertReleased();
        }

        [MethodImpl(MethodImplOptions.NoInlining)]
        private static ObjectReference<Compilation> GetObservedCompilationAsync(Solution solution, ProjectId projectId)
        {
            var observed = solution.GetProject(projectId).GetCompilationAsync().Result;
            return new ObjectReference<Compilation>(observed);
        }

        [MethodImpl(MethodImplOptions.NoInlining)]
        [Fact(Skip = "https://github.com/dotnet/roslyn/issues/13433")]
        public void TestGetCompilationDoesNotKeepCompilationAlive()
        {
            var pid = ProjectId.CreateNewId();
            var did = DocumentId.CreateNewId(pid);

            var text = "public class C {}";
            using var workspace = CreateWorkspaceWithRecoverableSyntaxTreesAndWeakCompilations();
            var sol = workspace.CurrentSolution
                                    .AddProject(pid, "goo", "goo.dll", LanguageNames.CSharp)
                                    .AddDocument(did, "goo.cs", text);

            // get it async and wait for it to get GC'd
            var observed = GetObservedCompilation(sol, pid);
            observed.AssertReleased();
        }

        [MethodImpl(MethodImplOptions.NoInlining)]
        private static ObjectReference<Compilation> GetObservedCompilation(Solution solution, ProjectId projectId)
        {
            var observed = solution.GetProject(projectId).GetCompilationAsync().Result;
            return new ObjectReference<Compilation>(observed);
        }

        [Fact]
        public void TestWorkspaceLanguageServiceOverride()
        {
            var hostServices = FeaturesTestCompositions.Features.AddParts(new[]
            {
                typeof(TestLanguageServiceA),
                typeof(TestLanguageServiceB),
            }).GetHostServices();

            var ws = new AdhocWorkspace(hostServices, ServiceLayer.Host);
            var service = ws.Services.GetLanguageServices(LanguageNames.CSharp).GetService<ITestLanguageService>();
            Assert.NotNull(service as TestLanguageServiceA);

            var ws2 = new AdhocWorkspace(hostServices, "Quasimodo");
            var service2 = ws2.Services.GetLanguageServices(LanguageNames.CSharp).GetService<ITestLanguageService>();
            Assert.NotNull(service2 as TestLanguageServiceB);
        }

#if false
        [Fact]
        public void TestSolutionInfo()
        {
            var oldSolutionId = SolutionId.CreateNewId("oldId");
            var oldVersion = VersionStamp.Create();
            var solutionInfo = SolutionInfo.Create(oldSolutionId, oldVersion, null, null);

            var newSolutionId = SolutionId.CreateNewId("newId");
            solutionInfo = solutionInfo.WithId(newSolutionId);
            Assert.NotEqual(oldSolutionId, solutionInfo.Id);
            Assert.Equal(newSolutionId, solutionInfo.Id);
            
            var newVersion = oldVersion.GetNewerVersion();
            solutionInfo = solutionInfo.WithVersion(newVersion);
            Assert.NotEqual(oldVersion, solutionInfo.Version);
            Assert.Equal(newVersion, solutionInfo.Version);

            Assert.Null(solutionInfo.FilePath);
            var newFilePath = @"C:\test\fake.sln";
            solutionInfo = solutionInfo.WithFilePath(newFilePath);
            Assert.Equal(newFilePath, solutionInfo.FilePath);

            Assert.Equal(0, solutionInfo.Projects.Count());
        }
#endif

        private interface ITestLanguageService : ILanguageService
        {
        }

        [ExportLanguageService(typeof(ITestLanguageService), LanguageNames.CSharp, ServiceLayer.Default), Shared, PartNotDiscoverable]
        private class TestLanguageServiceA : ITestLanguageService
        {
            [ImportingConstructor]
            [Obsolete(MefConstruction.ImportingConstructorMessage, error: true)]
            public TestLanguageServiceA()
            {
            }
        }

        [ExportLanguageService(typeof(ITestLanguageService), LanguageNames.CSharp, "Quasimodo"), Shared, PartNotDiscoverable]
        private class TestLanguageServiceB : ITestLanguageService
        {
            [ImportingConstructor]
            [Obsolete(MefConstruction.ImportingConstructorMessage, error: true)]
            public TestLanguageServiceB()
            {
            }
        }

        [Fact]
        [WorkItem(666263, "http://vstfdevdiv:8080/DevDiv2/DevDiv/_workitems/edit/666263")]
        public async Task TestDocumentFileAccessFailureMissingFile()
        {
            var workspace = new AdhocWorkspace();
            var solution = workspace.CurrentSolution;

            WorkspaceDiagnostic diagnosticFromEvent = null;
            solution.Workspace.WorkspaceFailed += (sender, args) =>
            {
                diagnosticFromEvent = args.Diagnostic;
            };

            var pid = ProjectId.CreateNewId();
            var did = DocumentId.CreateNewId(pid);

            solution = solution.AddProject(pid, "goo", "goo", LanguageNames.CSharp)
                               .AddDocument(did, "x", new FileTextLoader(@"C:\doesnotexist.cs", Encoding.UTF8))
                               .WithDocumentFilePath(did, "document path");

            var doc = solution.GetDocument(did);
            var text = await doc.GetTextAsync().ConfigureAwait(false);

            var diagnostic = await doc.State.GetLoadDiagnosticAsync(CancellationToken.None).ConfigureAwait(false);

            Assert.Equal(@"C:\doesnotexist.cs: (0,0)-(0,0)", diagnostic.Location.GetLineSpan().ToString());
            Assert.Equal(WorkspaceDiagnosticKind.Failure, diagnosticFromEvent.Kind);
            Assert.Equal("", text.ToString());

            // Verify invariant: The compilation is guaranteed to have a syntax tree for each document of the project (even if the contnet fails to load).
            var compilation = await solution.State.GetCompilationAsync(doc.Project.State, CancellationToken.None).ConfigureAwait(false);
            var syntaxTree = compilation.SyntaxTrees.Single();
            Assert.Equal("", syntaxTree.ToString());
        }

        [Fact]
        public void TestGetProjectForAssemblySymbol()
        {
            var pid1 = ProjectId.CreateNewId("p1");
            var pid2 = ProjectId.CreateNewId("p2");
            var pid3 = ProjectId.CreateNewId("p3");
            var did1 = DocumentId.CreateNewId(pid1);
            var did2 = DocumentId.CreateNewId(pid2);
            var did3 = DocumentId.CreateNewId(pid3);

            var text1 = @"
Public Class A
End Class";

            var text2 = @"
Public Class B
End Class
";

            var text3 = @"
public class C : B {
}
";

            var text4 = @"
public class C : A {
}
";

            var solution = new AdhocWorkspace().CurrentSolution
                .AddProject(pid1, "GooA", "Goo.dll", LanguageNames.VisualBasic)
                .AddDocument(did1, "A.vb", text1)
                .AddMetadataReference(pid1, s_mscorlib)
                .AddProject(pid2, "GooB", "Goo2.dll", LanguageNames.VisualBasic)
                .AddDocument(did2, "B.vb", text2)
                .AddMetadataReference(pid2, s_mscorlib)
                .AddProject(pid3, "Bar", "Bar.dll", LanguageNames.CSharp)
                .AddDocument(did3, "C.cs", text3)
                .AddMetadataReference(pid3, s_mscorlib)
                .AddProjectReference(pid3, new ProjectReference(pid1))
                .AddProjectReference(pid3, new ProjectReference(pid2));

            var project3 = solution.GetProject(pid3);
            var comp3 = project3.GetCompilationAsync().Result;
            var classC = comp3.GetTypeByMetadataName("C");
            var projectForBaseType = solution.GetProject(classC.BaseType.ContainingAssembly);
            Assert.Equal(pid2, projectForBaseType.Id);

            // switch base type to A then try again
            var solution2 = solution.WithDocumentText(did3, SourceText.From(text4));
            project3 = solution2.GetProject(pid3);
            comp3 = project3.GetCompilationAsync().Result;
            classC = comp3.GetTypeByMetadataName("C");
            projectForBaseType = solution2.GetProject(classC.BaseType.ContainingAssembly);
            Assert.Equal(pid1, projectForBaseType.Id);
        }

        [WorkItem(1088127, "http://vstfdevdiv:8080/DevDiv2/DevDiv/_workitems/edit/1088127")]
        [Fact]
        public void TestEncodingRetainedAfterTreeChanged()
        {
            var ws = new AdhocWorkspace();
            var proj = ws.AddProject("proj", LanguageNames.CSharp);
            var doc = ws.AddDocument(proj.Id, "a.cs", SourceText.From("public class c { }", Encoding.UTF32));

            Assert.Equal(Encoding.UTF32, doc.GetTextAsync().Result.Encoding);

            // updating root doesn't change original encoding
            var root = doc.GetSyntaxRootAsync().Result;
            var newRoot = root.WithLeadingTrivia(root.GetLeadingTrivia().Add(CS.SyntaxFactory.Whitespace("    ")));
            var newDoc = doc.WithSyntaxRoot(newRoot);

            Assert.Equal(Encoding.UTF32, newDoc.GetTextAsync().Result.Encoding);
        }

        [Fact]
        public void TestProjectWithNoBrokenReferencesHasNoIncompleteReferences()
        {
            var workspace = new AdhocWorkspace();
            var project1 = workspace.AddProject("CSharpProject", LanguageNames.CSharp);
            var project2 = workspace.AddProject(
                ProjectInfo.Create(
                    ProjectId.CreateNewId(),
                    VersionStamp.Create(),
                    "VisualBasicProject",
                    "VisualBasicProject",
                    LanguageNames.VisualBasic,
                    projectReferences: new[] { new ProjectReference(project1.Id) }));

            // Nothing should have incomplete references, and everything should build
            Assert.True(project1.HasSuccessfullyLoadedAsync().Result);
            Assert.True(project2.HasSuccessfullyLoadedAsync().Result);
            Assert.Single(project2.GetCompilationAsync().Result.ExternalReferences);
        }

        [Fact]
        public void TestProjectWithBrokenCrossLanguageReferenceHasIncompleteReferences()
        {
            var workspace = new AdhocWorkspace();
            var project1 = workspace.AddProject("CSharpProject", LanguageNames.CSharp);
            workspace.AddDocument(project1.Id, "Broken.cs", SourceText.From("class "));

            var project2 = workspace.AddProject(
                ProjectInfo.Create(
                    ProjectId.CreateNewId(),
                    VersionStamp.Create(),
                    "VisualBasicProject",
                    "VisualBasicProject",
                    LanguageNames.VisualBasic,
                    projectReferences: new[] { new ProjectReference(project1.Id) }));

            Assert.True(project1.HasSuccessfullyLoadedAsync().Result);
            Assert.False(project2.HasSuccessfullyLoadedAsync().Result);
            Assert.Empty(project2.GetCompilationAsync().Result.ExternalReferences);
        }

        [Fact]
        public async Task TestFrozenPartialProjectHasDifferentSemanticVersions()
        {
            using var workspace = WorkspaceTestUtilities.CreateWorkspaceWithPartialSemantics();
            var project = workspace.CurrentSolution.AddProject("CSharpProject", "CSharpProject", LanguageNames.CSharp);
            project = project.AddDocument("Extra.cs", SourceText.From("class Extra { }")).Project;

            var documentToFreeze = project.AddDocument("DocumentToFreeze.cs", SourceText.From(""));
            var frozenDocument = documentToFreeze.WithFrozenPartialSemantics(CancellationToken.None);

            // Because we had no compilation produced yet, we expect that only the DocumentToFreeze is in the compilation
            Assert.NotSame(frozenDocument, documentToFreeze);
            var tree = Assert.Single((await frozenDocument.Project.GetCompilationAsync()).SyntaxTrees);
            Assert.Equal("DocumentToFreeze.cs", tree.FilePath);

            // Versions should be different
            Assert.NotEqual(
                await documentToFreeze.Project.GetDependentSemanticVersionAsync(),
                await frozenDocument.Project.GetDependentSemanticVersionAsync());

            Assert.NotEqual(
                await documentToFreeze.Project.GetSemanticVersionAsync(),
                await frozenDocument.Project.GetSemanticVersionAsync());
        }

        [Fact]
        public void TestFrozenPartialProjectAlwaysIsIncomplete()
        {
            var workspace = new AdhocWorkspace();
            var project1 = workspace.AddProject("CSharpProject", LanguageNames.CSharp);

            var project2 = workspace.AddProject(
                ProjectInfo.Create(
                    ProjectId.CreateNewId(),
                    VersionStamp.Create(),
                    "VisualBasicProject",
                    "VisualBasicProject",
                    LanguageNames.VisualBasic,
                    projectReferences: new[] { new ProjectReference(project1.Id) }));

            var document = workspace.AddDocument(project2.Id, "Test.cs", SourceText.From(""));

            // Nothing should have incomplete references, and everything should build
            var frozenSolution = document.WithFrozenPartialSemantics(CancellationToken.None).Project.Solution;

            Assert.True(frozenSolution.GetProject(project1.Id).HasSuccessfullyLoadedAsync().Result);
            Assert.True(frozenSolution.GetProject(project2.Id).HasSuccessfullyLoadedAsync().Result);
        }

        [Fact]
        public async Task TestFrozenPartialSemanticsProjectDoesNotHaveAdditionalDocumentsFromInProgressChange()
        {
            using var workspace = CreateWorkspaceWithPartialSemanticsAndWeakCompilations();
            var project = workspace.CurrentSolution.AddProject("TestProject", "TestProject", LanguageNames.CSharp)
                .AddDocument("RegularDocument.cs", "// Source File", filePath: "RegularDocument.cs").Project;

            // Fetch the compilation and ensure it's held during forking, as otherwise we may have no in-progress state
            // when we freeze.
            var originalCompilation = await project.GetCompilationAsync();
            project = project.AddAdditionalDocument("Test.txt", "").Project;
            GC.KeepAlive(originalCompilation);

            // Freeze semantics -- this should give us a compilation and state that don't include the additional file,
            // since the compilation won't represent that either
            var frozenDocument = project.Documents.Single().WithFrozenPartialSemantics(CancellationToken.None);

            Assert.Empty(frozenDocument.Project.AdditionalDocuments);
        }

        [Fact]
        public void TestProjectCompletenessWithMultipleProjects()
        {
            GetMultipleProjects(out var csBrokenProject, out var vbNormalProject, out var dependsOnBrokenProject, out var dependsOnVbNormalProject, out var transitivelyDependsOnBrokenProjects, out var transitivelyDependsOnNormalProjects);

            // check flag for a broken project itself
            Assert.False(csBrokenProject.HasSuccessfullyLoadedAsync().Result);

            // check flag for a normal project itself
            Assert.True(vbNormalProject.HasSuccessfullyLoadedAsync().Result);

            // check flag for normal project that directly reference a broken project
            Assert.True(dependsOnBrokenProject.HasSuccessfullyLoadedAsync().Result);

            // check flag for normal project that directly reference only normal project
            Assert.True(dependsOnVbNormalProject.HasSuccessfullyLoadedAsync().Result);

            // check flag for normal project that indirectly reference a borken project
            // normal project -> normal project -> broken project
            Assert.True(transitivelyDependsOnBrokenProjects.HasSuccessfullyLoadedAsync().Result);

            // check flag for normal project that indirectly reference only normal project
            // normal project -> normal project -> normal project
            Assert.True(transitivelyDependsOnNormalProjects.HasSuccessfullyLoadedAsync().Result);
        }

        private class TestSmallFileTextLoader : FileTextLoader
        {
            public TestSmallFileTextLoader(string path, Encoding encoding)
                : base(path, encoding)
            {
            }

            // set max file length to 1 byte
            internal override int MaxFileLength => 1;
        }

        [Fact]
        public async Task TestMassiveFileSize()
        {
            var workspace = new AdhocWorkspace();

            using var root = new TempRoot();
            var file = root.CreateFile(prefix: "massiveFile", extension: ".cs").WriteAllText("hello");

            var loader = new TestSmallFileTextLoader(file.Path, Encoding.UTF8);

            var textLength = FileUtilities.GetFileLength(file.Path);

            var expected = string.Format(WorkspacesResources.File_0_size_of_1_exceeds_maximum_allowed_size_of_2, file.Path, textLength, 1);
            var exceptionThrown = false;

            try
            {
                // test async one
                var unused = await loader.LoadTextAndVersionAsync(workspace, DocumentId.CreateNewId(ProjectId.CreateNewId()), CancellationToken.None);
            }
            catch (InvalidDataException ex)
            {
                exceptionThrown = true;
                Assert.Equal(expected, ex.Message);
            }

            Assert.True(exceptionThrown);

            exceptionThrown = false;
            try
            {
                // test sync one
                var unused = loader.LoadTextAndVersionSynchronously(workspace, DocumentId.CreateNewId(ProjectId.CreateNewId()), CancellationToken.None);
            }
            catch (InvalidDataException ex)
            {
                exceptionThrown = true;
                Assert.Equal(expected, ex.Message);
            }

            Assert.True(exceptionThrown);
        }

        [Fact]
        [WorkItem(18697, "https://github.com/dotnet/roslyn/issues/18697")]
        public void TestWithSyntaxTree()
        {
            // get one to get to syntax tree factory
            using var workspace = CreateWorkspaceWithRecoverableSyntaxTreesAndWeakCompilations();
            var solution = workspace.CurrentSolution;
            var dummyProject = solution.AddProject("dummy", "dummy", LanguageNames.CSharp);

            var factory = dummyProject.LanguageServices.SyntaxTreeFactory;

            // create the origin tree
            var strongTree = factory.ParseSyntaxTree("dummy", dummyProject.ParseOptions, SourceText.From("// emtpy"), CancellationToken.None);

            // create recoverable tree off the original tree
            var recoverableTree = factory.CreateRecoverableTree(
                dummyProject.Id,
                strongTree.FilePath,
                strongTree.Options,
                new ConstantValueSource<TextAndVersion>(TextAndVersion.Create(strongTree.GetText(), VersionStamp.Create(), strongTree.FilePath)),
                strongTree.GetText().Encoding,
                strongTree.GetRoot());

            // create new tree before it ever getting root node
            var newTree = recoverableTree.WithFilePath("different/dummy");

            // this shouldn't throw
            _ = newTree.GetRoot();
        }

        [Fact]
        public void TestUpdateDocumentsOrder()
        {
            using var workspace = CreateWorkspace();
            var solution = workspace.CurrentSolution;
            var pid = ProjectId.CreateNewId();

            VersionStamp GetVersion() => solution.GetProject(pid).Version;
            ImmutableArray<DocumentId> GetDocumentIds() => solution.GetProject(pid).DocumentIds.ToImmutableArray();
            ImmutableArray<SyntaxTree> GetSyntaxTrees()
            {
                return solution.GetProject(pid).GetCompilationAsync().Result.SyntaxTrees.ToImmutableArray();
            }

            solution = solution.AddProject(pid, "test", "test.dll", LanguageNames.CSharp);

            var text1 = "public class Test1 {}";
            var did1 = DocumentId.CreateNewId(pid);
            solution = solution.AddDocument(did1, "test1.cs", text1);

            var text2 = "public class Test2 {}";
            var did2 = DocumentId.CreateNewId(pid);
            solution = solution.AddDocument(did2, "test2.cs", text2);

            var text3 = "public class Test3 {}";
            var did3 = DocumentId.CreateNewId(pid);
            solution = solution.AddDocument(did3, "test3.cs", text3);

            var text4 = "public class Test4 {}";
            var did4 = DocumentId.CreateNewId(pid);
            solution = solution.AddDocument(did4, "test4.cs", text4);

            var text5 = "public class Test5 {}";
            var did5 = DocumentId.CreateNewId(pid);
            solution = solution.AddDocument(did5, "test5.cs", text5);

            var oldVersion = GetVersion();

            solution = solution.WithProjectDocumentsOrder(pid, ImmutableList.CreateRange(new[] { did5, did4, did3, did2, did1 }));

            var newVersion = GetVersion();

            // Make sure we have a new version because the order changed.
            Assert.NotEqual(oldVersion, newVersion);

            var documentIds = GetDocumentIds();

            Assert.Equal(did5, documentIds[0]);
            Assert.Equal(did4, documentIds[1]);
            Assert.Equal(did3, documentIds[2]);
            Assert.Equal(did2, documentIds[3]);
            Assert.Equal(did1, documentIds[4]);

            var syntaxTrees = GetSyntaxTrees();

            Assert.Equal(documentIds.Count(), syntaxTrees.Count());

            Assert.Equal("test5.cs", syntaxTrees[0].FilePath, StringComparer.OrdinalIgnoreCase);
            Assert.Equal("test4.cs", syntaxTrees[1].FilePath, StringComparer.OrdinalIgnoreCase);
            Assert.Equal("test3.cs", syntaxTrees[2].FilePath, StringComparer.OrdinalIgnoreCase);
            Assert.Equal("test2.cs", syntaxTrees[3].FilePath, StringComparer.OrdinalIgnoreCase);
            Assert.Equal("test1.cs", syntaxTrees[4].FilePath, StringComparer.OrdinalIgnoreCase);

            solution = solution.WithProjectDocumentsOrder(pid, ImmutableList.CreateRange(new[] { did5, did4, did3, did2, did1 }));

            var newSameVersion = GetVersion();

            // Make sure we have the same new version because the order hasn't changed.
            Assert.Equal(newVersion, newSameVersion);
        }

        [Fact]
        public void TestUpdateDocumentsOrderExceptions()
        {
            using var workspace = CreateWorkspace();
            var solution = workspace.CurrentSolution;
            var pid = ProjectId.CreateNewId();

            solution = solution.AddProject(pid, "test", "test.dll", LanguageNames.CSharp);

            var text1 = "public class Test1 {}";
            var did1 = DocumentId.CreateNewId(pid);
            solution = solution.AddDocument(did1, "test1.cs", text1);

            var text2 = "public class Test2 {}";
            var did2 = DocumentId.CreateNewId(pid);
            solution = solution.AddDocument(did2, "test2.cs", text2);

            var text3 = "public class Test3 {}";
            var did3 = DocumentId.CreateNewId(pid);
            solution = solution.AddDocument(did3, "test3.cs", text3);

            var text4 = "public class Test4 {}";
            var did4 = DocumentId.CreateNewId(pid);
            solution = solution.AddDocument(did4, "test4.cs", text4);

            var text5 = "public class Test5 {}";
            var did5 = DocumentId.CreateNewId(pid);
            solution = solution.AddDocument(did5, "test5.cs", text5);

            solution = solution.RemoveDocument(did5);

            Assert.Throws<ArgumentException>(() => solution = solution.WithProjectDocumentsOrder(pid, ImmutableList.Create<DocumentId>()));
            Assert.Throws<ArgumentNullException>(() => solution = solution.WithProjectDocumentsOrder(pid, null));
            Assert.Throws<InvalidOperationException>(() => solution = solution.WithProjectDocumentsOrder(pid, ImmutableList.CreateRange(new[] { did5, did3, did2, did1 })));
            Assert.Throws<ArgumentException>(() => solution = solution.WithProjectDocumentsOrder(pid, ImmutableList.CreateRange(new[] { did3, did2, did1 })));
        }

        [Theory]
        [CombinatorialData]
        public async Task TestAddingEditorConfigFileWithDiagnosticSeverity([CombinatorialValues(LanguageNames.CSharp, LanguageNames.VisualBasic)] string languageName)
        {
            using var workspace = CreateWorkspace();
            var solution = workspace.CurrentSolution;
            var extension = languageName == LanguageNames.CSharp ? ".cs" : ".vb";
            var projectId = ProjectId.CreateNewId();
            var sourceDocumentId = DocumentId.CreateNewId(projectId);

            solution = solution.AddProject(projectId, "Test", "Test.dll", languageName);
            solution = solution.AddDocument(sourceDocumentId, "Test" + extension, "", filePath: @"Z:\Test" + extension);

            var originalSyntaxTree = await solution.GetDocument(sourceDocumentId).GetSyntaxTreeAsync();
            var originalCompilation = await solution.GetProject(projectId).GetCompilationAsync();

            var editorConfigDocumentId = DocumentId.CreateNewId(projectId);
            solution = solution.AddAnalyzerConfigDocuments(ImmutableArray.Create(
                DocumentInfo.Create(
                    editorConfigDocumentId,
                    ".editorconfig",
                    filePath: @"Z:\.editorconfig",
                    loader: TextLoader.From(TextAndVersion.Create(SourceText.From("[*.*]\r\n\r\ndotnet_diagnostic.CA1234.severity = error"), VersionStamp.Default)))));

            var newSyntaxTree = await solution.GetDocument(sourceDocumentId).GetSyntaxTreeAsync();
            var project = solution.GetProject(projectId);
            var newCompilation = await project.GetCompilationAsync();

            Assert.Same(originalSyntaxTree, newSyntaxTree);
            Assert.NotSame(originalCompilation, newCompilation);
            Assert.NotEqual(originalCompilation.Options, newCompilation.Options);

            var provider = project.CompilationOptions.SyntaxTreeOptionsProvider;
            Assert.True(provider.TryGetDiagnosticValue(newSyntaxTree, "CA1234", CancellationToken.None, out var severity));
            Assert.Equal(ReportDiagnostic.Error, severity);
        }

        [Theory]
        [CombinatorialData]
        public async Task TestAddingAndRemovingEditorConfigFileWithDiagnosticSeverity([CombinatorialValues(LanguageNames.CSharp, LanguageNames.VisualBasic)] string languageName)
        {
            using var workspace = CreateWorkspace();
            var solution = workspace.CurrentSolution;
            var extension = languageName == LanguageNames.CSharp ? ".cs" : ".vb";
            var projectId = ProjectId.CreateNewId();
            var sourceDocumentId = DocumentId.CreateNewId(projectId);

            solution = solution.AddProject(projectId, "Test", "Test.dll", languageName);
            solution = solution.AddDocument(sourceDocumentId, "Test" + extension, "", filePath: @"Z:\Test" + extension);

            var editorConfigDocumentId = DocumentId.CreateNewId(projectId);
            solution = solution.AddAnalyzerConfigDocuments(ImmutableArray.Create(
                DocumentInfo.Create(
                    editorConfigDocumentId,
                    ".editorconfig",
                    filePath: @"Z:\.editorconfig",
                    loader: TextLoader.From(TextAndVersion.Create(SourceText.From("[*.*]\r\n\r\ndotnet_diagnostic.CA1234.severity = error"), VersionStamp.Default)))));

            var syntaxTreeAfterAddingEditorConfig = await solution.GetDocument(sourceDocumentId).GetSyntaxTreeAsync();

            var project = solution.GetProject(projectId);

            var provider = project.CompilationOptions.SyntaxTreeOptionsProvider;
            Assert.True(provider.TryGetDiagnosticValue(syntaxTreeAfterAddingEditorConfig, "CA1234", CancellationToken.None, out var severity));
            Assert.Equal(ReportDiagnostic.Error, severity);

            solution = solution.RemoveAnalyzerConfigDocument(editorConfigDocumentId);
            project = solution.GetProject(projectId);

            var syntaxTreeAfterRemovingEditorConfig = await solution.GetDocument(sourceDocumentId).GetSyntaxTreeAsync();

            provider = project.CompilationOptions.SyntaxTreeOptionsProvider;
            Assert.False(provider.TryGetDiagnosticValue(syntaxTreeAfterAddingEditorConfig, "CA1234", CancellationToken.None, out _));

            var finalCompilation = await project.GetCompilationAsync();

            Assert.True(finalCompilation.ContainsSyntaxTree(syntaxTreeAfterRemovingEditorConfig));
        }

        [Theory]
        [CombinatorialData]
        public async Task TestChangingAnEditorConfigFile([CombinatorialValues(LanguageNames.CSharp, LanguageNames.VisualBasic)] string languageName, bool useRecoverableTrees)
        {
            using var workspace = useRecoverableTrees ? CreateWorkspaceWithRecoverableSyntaxTreesAndWeakCompilations() : CreateWorkspace();
            var solution = workspace.CurrentSolution;
            var extension = languageName == LanguageNames.CSharp ? ".cs" : ".vb";
            var projectId = ProjectId.CreateNewId();
            var sourceDocumentId = DocumentId.CreateNewId(projectId);

            solution = solution.AddProject(projectId, "Test", "Test.dll", languageName);
            solution = solution.AddDocument(sourceDocumentId, "Test" + extension, "", filePath: @"Z:\Test" + extension);

            var editorConfigDocumentId = DocumentId.CreateNewId(projectId);
            solution = solution.AddAnalyzerConfigDocuments(ImmutableArray.Create(
                DocumentInfo.Create(
                    editorConfigDocumentId,
                    ".editorconfig",
                    filePath: @"Z:\.editorconfig",
                    loader: TextLoader.From(TextAndVersion.Create(SourceText.From("[*.*]\r\n\r\ndotnet_diagnostic.CA1234.severity = error"), VersionStamp.Default)))));

            var syntaxTreeBeforeEditorConfigChange = await solution.GetDocument(sourceDocumentId).GetSyntaxTreeAsync();

            var project = solution.GetProject(projectId);
            var provider = project.CompilationOptions.SyntaxTreeOptionsProvider;
            Assert.Equal(provider, (await project.GetCompilationAsync()).Options.SyntaxTreeOptionsProvider);
            Assert.True(provider.TryGetDiagnosticValue(syntaxTreeBeforeEditorConfigChange, "CA1234", CancellationToken.None, out var severity));
            Assert.Equal(ReportDiagnostic.Error, severity);

            solution = solution.WithAnalyzerConfigDocumentTextLoader(
                editorConfigDocumentId,
                TextLoader.From(TextAndVersion.Create(SourceText.From("[*.*]\r\n\r\ndotnet_diagnostic.CA6789.severity = error"), VersionStamp.Default)),
                PreservationMode.PreserveValue);

            var syntaxTreeAfterEditorConfigChange = await solution.GetDocument(sourceDocumentId).GetSyntaxTreeAsync();

            project = solution.GetProject(projectId);
            provider = project.CompilationOptions.SyntaxTreeOptionsProvider;
            Assert.Equal(provider, (await project.GetCompilationAsync()).Options.SyntaxTreeOptionsProvider);
            Assert.True(provider.TryGetDiagnosticValue(syntaxTreeBeforeEditorConfigChange, "CA6789", CancellationToken.None, out severity));
            Assert.Equal(ReportDiagnostic.Error, severity);

            var finalCompilation = await project.GetCompilationAsync();

            Assert.True(finalCompilation.ContainsSyntaxTree(syntaxTreeAfterEditorConfigChange));
        }

        [Fact]
        public void TestAddingAndRemovingGlobalEditorConfigFileWithDiagnosticSeverity()
        {
            using var workspace = CreateWorkspace();
            var solution = workspace.CurrentSolution;
            var projectId = ProjectId.CreateNewId();
            var sourceDocumentId = DocumentId.CreateNewId(projectId);

            solution = solution.AddProject(projectId, "Test", "Test.dll", LanguageNames.CSharp);
            solution = solution.AddDocument(sourceDocumentId, "Test.cs", "", filePath: @"Z:\Test.cs");

            var originalProvider = solution.GetProject(projectId).CompilationOptions.SyntaxTreeOptionsProvider;
            Assert.False(originalProvider.TryGetGlobalDiagnosticValue("CA1234", default, out _));

            var editorConfigDocumentId = DocumentId.CreateNewId(projectId);
            solution = solution.AddAnalyzerConfigDocuments(ImmutableArray.Create(
                DocumentInfo.Create(
                    editorConfigDocumentId,
                    ".globalconfig",
                    filePath: @"Z:\.globalconfig",
                    loader: TextLoader.From(TextAndVersion.Create(SourceText.From("is_global = true\r\n\r\ndotnet_diagnostic.CA1234.severity = error"), VersionStamp.Default)))));

            var newProvider = solution.GetProject(projectId).CompilationOptions.SyntaxTreeOptionsProvider;
            Assert.True(newProvider.TryGetGlobalDiagnosticValue("CA1234", default, out var severity));
            Assert.Equal(ReportDiagnostic.Error, severity);

            solution = solution.RemoveAnalyzerConfigDocument(editorConfigDocumentId);
            var finalProvider = solution.GetProject(projectId).CompilationOptions.SyntaxTreeOptionsProvider;
            Assert.False(finalProvider.TryGetGlobalDiagnosticValue("CA1234", default, out _));
        }

        [Fact]
        [WorkItem(3705, "https://github.com/dotnet/roslyn/issues/3705")]
        public async Task TestAddingEditorConfigFileWithIsGeneratedCodeOption()
        {
            using var workspace = CreateWorkspace();
            var solution = workspace.CurrentSolution;
            var projectId = ProjectId.CreateNewId();
            var sourceDocumentId = DocumentId.CreateNewId(projectId);

            solution = solution.AddProject(projectId, "Test", "Test.dll", LanguageNames.CSharp)
                .WithProjectMetadataReferences(projectId, new[] { TestMetadata.Net451.mscorlib })
                .WithProjectCompilationOptions(projectId, new CSharpCompilationOptions(OutputKind.DynamicallyLinkedLibrary).WithNullableContextOptions(NullableContextOptions.Enable));
            var src = @"
class C
{
    void M(C? c)
    {
        _ = c.ToString();   // warning CS8602: Dereference of a possibly null reference.
    }
}";
            solution = solution.AddDocument(sourceDocumentId, "Test.cs", src, filePath: @"Z:\Test.cs");

            var originalSyntaxTree = await solution.GetDocument(sourceDocumentId).GetSyntaxTreeAsync();
            var originalCompilation = await solution.GetProject(projectId).GetCompilationAsync();

            // warning CS8602: Dereference of a possibly null reference.
            var diagnostics = originalCompilation.GetDiagnostics();
            var diagnostic = Assert.Single(diagnostics);
            Assert.Equal("CS8602", diagnostic.Id);

            var editorConfigDocumentId = DocumentId.CreateNewId(projectId);
            solution = solution.AddAnalyzerConfigDocuments(ImmutableArray.Create(
                DocumentInfo.Create(
                    editorConfigDocumentId,
                    ".editorconfig",
                    filePath: @"Z:\.editorconfig",
                    loader: TextLoader.From(TextAndVersion.Create(SourceText.From("[*.*]\r\n\r\ngenerated_code = true"), VersionStamp.Default)))));

            var newSyntaxTree = await solution.GetDocument(sourceDocumentId).GetSyntaxTreeAsync();
            var newCompilation = await solution.GetProject(projectId).GetCompilationAsync();

            Assert.Same(originalSyntaxTree, newSyntaxTree);
            Assert.NotSame(originalCompilation, newCompilation);
            Assert.NotEqual(originalCompilation.Options, newCompilation.Options);

            // warning CS8669: The annotation for nullable reference types should only be used in code within a '#nullable' annotations context.
            // Auto-generated code requires an explicit '#nullable' directive in source.
            diagnostics = newCompilation.GetDiagnostics();
            diagnostic = Assert.Single(diagnostics);
            Assert.Contains("CS8669", diagnostic.Id);
        }

        [Fact]
        public void NoCompilationProjectsHaveNullSyntaxTreesAndSemanticModels()
        {
            using var workspace = CreateWorkspace(new[] { typeof(NoCompilationLanguageServiceFactory) });
            var solution = workspace.CurrentSolution;
            var projectId = ProjectId.CreateNewId();
            var documentId = DocumentId.CreateNewId(projectId);

            solution = solution.AddProject(projectId, "Test", "Test.dll", NoCompilationConstants.LanguageName);
            solution = solution.AddDocument(documentId, "Test.cs", "", filePath: @"Z:\Test.txt");

            var document = solution.GetDocument(documentId)!;

            Assert.False(document.TryGetSyntaxTree(out _));
            Assert.Null(document.GetSyntaxTreeAsync().Result);
            Assert.Null(document.GetSyntaxTreeSynchronously(CancellationToken.None));

            Assert.False(document.TryGetSemanticModel(out _));
            Assert.Null(document.GetSemanticModelAsync().Result);
        }

        [Fact]
        public void ChangingFilePathOfFileInNoCompilationProjectWorks()
        {
            using var workspace = CreateWorkspace(new[] { typeof(NoCompilationLanguageServiceFactory) });
            var solution = workspace.CurrentSolution;
            var projectId = ProjectId.CreateNewId();
            var documentId = DocumentId.CreateNewId(projectId);

            solution = solution.AddProject(projectId, "Test", "Test.dll", NoCompilationConstants.LanguageName);
            solution = solution.AddDocument(documentId, "Test.cs", "", filePath: @"Z:\Test.txt");

            Assert.Null(solution.GetDocument(documentId)!.GetSyntaxTreeAsync().Result);

            solution = solution.WithDocumentFilePath(documentId, @"Z:\NewPath.txt");

            Assert.Null(solution.GetDocument(documentId)!.GetSyntaxTreeAsync().Result);
        }

        [Fact]
        public void AddingAndRemovingProjectsUpdatesFilePathMap()
        {
            using var workspace = CreateWorkspace();
            var solution = workspace.CurrentSolution;
            var projectId = ProjectId.CreateNewId();
            var editorConfigDocumentId = DocumentId.CreateNewId(projectId);

            const string editorConfigFilePath = @"Z:\.editorconfig";

            var projectInfo =
                ProjectInfo.Create(projectId, VersionStamp.Default, "Test", "Test", LanguageNames.CSharp)
                    .WithAnalyzerConfigDocuments(new[] { DocumentInfo.Create(editorConfigDocumentId, ".editorconfig", filePath: editorConfigFilePath) });

            solution = solution.AddProject(projectInfo);

            Assert.Equal(editorConfigDocumentId, Assert.Single(solution.GetDocumentIdsWithFilePath(editorConfigFilePath)));

            solution = solution.RemoveProject(projectId);

            Assert.Empty(solution.GetDocumentIdsWithFilePath(editorConfigFilePath));
        }

        private static void GetMultipleProjects(
            out Project csBrokenProject,
            out Project vbNormalProject,
            out Project dependsOnBrokenProject,
            out Project dependsOnVbNormalProject,
            out Project transitivelyDependsOnBrokenProjects,
            out Project transitivelyDependsOnNormalProjects)
        {
            var workspace = new AdhocWorkspace();

            csBrokenProject = workspace.AddProject(
                ProjectInfo.Create(
                    ProjectId.CreateNewId(),
                    VersionStamp.Create(),
                    "CSharpProject",
                    "CSharpProject",
                    LanguageNames.CSharp).WithHasAllInformation(hasAllInformation: false));

            vbNormalProject = workspace.AddProject(
                ProjectInfo.Create(
                    ProjectId.CreateNewId(),
                    VersionStamp.Create(),
                    "VisualBasicProject",
                    "VisualBasicProject",
                    LanguageNames.VisualBasic));

            dependsOnBrokenProject = workspace.AddProject(
                ProjectInfo.Create(
                    ProjectId.CreateNewId(),
                    VersionStamp.Create(),
                    "VisualBasicProject",
                    "VisualBasicProject",
                    LanguageNames.VisualBasic,
                    projectReferences: new[] { new ProjectReference(csBrokenProject.Id), new ProjectReference(vbNormalProject.Id) }));

            dependsOnVbNormalProject = workspace.AddProject(
                ProjectInfo.Create(
                    ProjectId.CreateNewId(),
                    VersionStamp.Create(),
                    "CSharpProject",
                    "CSharpProject",
                    LanguageNames.CSharp,
                    projectReferences: new[] { new ProjectReference(vbNormalProject.Id) }));

            transitivelyDependsOnBrokenProjects = workspace.AddProject(
                ProjectInfo.Create(
                    ProjectId.CreateNewId(),
                    VersionStamp.Create(),
                    "CSharpProject",
                    "CSharpProject",
                    LanguageNames.CSharp,
                    projectReferences: new[] { new ProjectReference(dependsOnBrokenProject.Id) }));

            transitivelyDependsOnNormalProjects = workspace.AddProject(
                ProjectInfo.Create(
                    ProjectId.CreateNewId(),
                    VersionStamp.Create(),
                    "VisualBasicProject",
                    "VisualBasicProject",
                    LanguageNames.VisualBasic,
                    projectReferences: new[] { new ProjectReference(dependsOnVbNormalProject.Id) }));
        }

        [Fact]
        public void TestOptionChangesForLanguagesNotInSolution()
        {
            // Create an empty solution with no projects.
            using var workspace = CreateWorkspace();
            var s0 = workspace.CurrentSolution;
            var optionService = workspace.Services.GetRequiredService<ILegacyWorkspaceOptionService>();

            // Apply an option change to a C# option.
            var option = FormattingOptions.UseTabs;
            var defaultValue = option.DefaultValue;
            var changedValue = !defaultValue;
            var options = s0.Options.WithChangedOption(option, LanguageNames.CSharp, changedValue);

            // Verify option change is preserved even if the solution has no project with that language.
            var s1 = s0.WithOptions(options);
            VerifyOptionSet(s1.Options);

            // Verify option value is preserved on adding a project for a different language.
            var s2 = s1.AddProject("P1", "A1", LanguageNames.VisualBasic).Solution;
            VerifyOptionSet(s2.Options);

            // Verify option value is preserved on removing a project.
            var s4 = s2.RemoveProject(s2.Projects.Single(p => p.Name == "P1").Id);
            VerifyOptionSet(s4.Options);

            return;

            void VerifyOptionSet(OptionSet optionSet)
            {
                Assert.Equal(changedValue, optionSet.GetOption(option, LanguageNames.CSharp));
                Assert.Equal(defaultValue, optionSet.GetOption(option, LanguageNames.VisualBasic));
            }
        }

        [Theory]
        [CombinatorialData]
        public async Task TestUpdatedDocumentTextIsObservablyConstantAsync(bool recoverable)
        {
            using var workspace = recoverable ? CreateWorkspaceWithRecoverableSyntaxTreesAndWeakCompilations() : CreateWorkspace();
            var pid = ProjectId.CreateNewId();
            var text = SourceText.From("public class C { }");
            var version = VersionStamp.Create();
            var docInfo = DocumentInfo.Create(DocumentId.CreateNewId(pid), "c.cs", loader: TextLoader.From(TextAndVersion.Create(text, version)));
            var projInfo = ProjectInfo.Create(
                pid,
                version: VersionStamp.Default,
                name: "TestProject",
                assemblyName: "TestProject.dll",
                language: LanguageNames.CSharp,
                documents: new[] { docInfo });

            var solution = workspace.CurrentSolution.AddProject(projInfo);
            var doc = solution.GetDocument(docInfo.Id);

            // change document
            var root = await doc.GetSyntaxRootAsync();
            var newRoot = root.WithAdditionalAnnotations(new SyntaxAnnotation());
            Assert.NotSame(root, newRoot);
            var newDoc = doc.Project.Solution.WithDocumentSyntaxRoot(doc.Id, newRoot).GetDocument(doc.Id);
            Assert.NotSame(doc, newDoc);

            var newDocText = await newDoc.GetTextAsync();
            var sameText = await newDoc.GetTextAsync();
            Assert.Same(newDocText, sameText);

            var newDocTree = await newDoc.GetSyntaxTreeAsync();
            var treeText = newDocTree.GetText();
            Assert.Same(newDocText, treeText);
        }

        [Fact]
        public async Task ReplacingTextMultipleTimesDoesNotRootIntermediateCopiesIfCompilationNotAskedFor()
        {
            // This test replicates the pattern of some operation changing a bunch of files, but the files aren't kept open.
            // In Visual Studio we do large refactorings by opening files with an invisible editor, making changes, and closing
            // again. This process means we'll queue up intermediate changes to those files, but we don't want to hold onto
            // the intermediate edits when we don't really need to since the final version will be all that matters.

            using var workspace = CreateWorkspaceWithProjectAndDocuments();

            var solution = workspace.CurrentSolution;
            var documentId = solution.Projects.Single().DocumentIds.Single();

            // Fetch the compilation, so further edits are going to be incremental updates of this one
            var originalCompilation = await solution.Projects.Single().GetCompilationAsync();

            // Create a source text we'll release and ensure it disappears. We'll also make sure we don't accidentally root
            // that solution in the middle.
            var sourceTextToRelease = ObjectReference.CreateFromFactory(static () => SourceText.From(Guid.NewGuid().ToString()));
            var solutionWithSourceTextToRelease = sourceTextToRelease.GetObjectReference(
                static (sourceText, document) => document.Project.Solution.WithDocumentText(document.Id, sourceText, PreservationMode.PreserveIdentity),
                solution.GetDocument(documentId));

            // Change it again, this time by editing the text loader; this replicates us closing a file, and we don't want to pin the changes from the
            // prior change.
            var finalSolution = solutionWithSourceTextToRelease.GetObjectReference(
                static (s, documentId) => s.WithDocumentTextLoader(documentId, new TestTextLoader(Guid.NewGuid().ToString()), PreservationMode.PreserveValue), documentId).GetReference();

            // The text in the middle shouldn't be held at all, since we replaced it.
            solutionWithSourceTextToRelease.ReleaseStrongReference();
            sourceTextToRelease.AssertReleased();

            GC.KeepAlive(finalSolution);
        }

        [Theory]
        [InlineData("a/proj.csproj", "a/.editorconfig", "a/b/test.cs", "*.cs", true, true)]
        [InlineData("a/proj.csproj", "a/b/.editorconfig", "a/b/test.cs", "*.cs", false, true)]
        [InlineData("a/proj.csproj", "a/.editorconfig", null, "*.cs", true, true)]
        [InlineData("a/proj.csproj", "a/b/.editorconfig", null, "*.cs", false, false)]
        [InlineData("a/proj.csproj", "a/.editorconfig", "", "*.cs", true, true)]
        [InlineData("a/proj.csproj", "a/b/.editorconfig", "", "*.cs", false, false)]
        [InlineData(null, "a/.editorconfig", "a/b/test.cs", "*.cs", false, true)]
        [InlineData(null, "a/.editorconfig", null, "*.cs", false, false)]
        [InlineData("a/proj.csproj", "a/.editorconfig", null, "*test.cs", false, true)]
        public async Task EditorConfigOptions(string projectPath, string configPath, string sourcePath, string pattern, bool appliedToEntireProject, bool appliedToDocument)
        {
            projectPath = string.IsNullOrEmpty(projectPath) ? projectPath : Path.Combine(TempRoot.Root, projectPath);
            configPath = Path.Combine(TempRoot.Root, configPath);
            sourcePath = string.IsNullOrEmpty(sourcePath) ? sourcePath : Path.Combine(TempRoot.Root, sourcePath);

            using var workspace = CreateWorkspace();
            var projectId = ProjectId.CreateNewId();

            var projectInfo = ProjectInfo.Create(
                projectId,
                VersionStamp.Default,
                name: "proj1",
                assemblyName: "proj1.dll",
                language: LanguageNames.CSharp,
                filePath: projectPath);

            var documentId = DocumentId.CreateNewId(projectId);

            var solution = workspace.CurrentSolution
                .AddProject(projectInfo)
                .AddDocument(documentId, "test.cs", SourceText.From("public class C { }"), filePath: sourcePath)
                .AddAnalyzerConfigDocument(DocumentId.CreateNewId(projectId), ".editorconfig", SourceText.From($"[{pattern}]\nindent_style = tab"), filePath: configPath);

            var document = solution.GetRequiredDocument(documentId);

#pragma warning disable RS0030 // Do not used banned APIs
            var documentOptions = await document.GetOptionsAsync(CancellationToken.None);
            Assert.Equal(appliedToDocument, documentOptions.GetOption(FormattingOptions2.UseTabs));
#pragma warning restore

            var syntaxTree = await document.GetSyntaxTreeAsync();
            var documentOptionsViaSyntaxTree = document.Project.State.AnalyzerOptions.AnalyzerConfigOptionsProvider.GetOptions(syntaxTree);
            Assert.Equal(appliedToDocument, documentOptionsViaSyntaxTree.TryGetValue("indent_style", out var value) == true && value == "tab");

            var projectOptions = document.Project.GetAnalyzerConfigOptions();
            Assert.Equal(appliedToEntireProject, projectOptions?.AnalyzerOptions.TryGetValue("indent_style", out value) == true && value == "tab");
        }
    }
}<|MERGE_RESOLUTION|>--- conflicted
+++ resolved
@@ -1943,11 +1943,7 @@
             // stop observing it and let GC reclaim it
             if (PlatformInformation.IsWindows || PlatformInformation.IsRunningOnMono)
             {
-<<<<<<< HEAD
-                Assert.IsType<TemporaryStorageServiceFactory.TemporaryStorageService>(workspace.Services.GetService<ITemporaryStorageService>());
-=======
                 Assert.IsType<TemporaryStorageService>(workspace.Services.GetService<ITemporaryStorageService>());
->>>>>>> 80a8ce8d
                 observedText.AssertReleased();
             }
             else
