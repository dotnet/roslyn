﻿// Licensed to the .NET Foundation under one or more agreements.
// The .NET Foundation licenses this file to you under the MIT license.
// See the LICENSE file in the project root for more information.

using System;
using System.Collections.Immutable;
using System.Linq;
using System.Text;
using System.Threading;
using System.Threading.Tasks;
using Microsoft.CodeAnalysis.CSharp;
using Microsoft.CodeAnalysis.Diagnostics;
using Microsoft.CodeAnalysis.Shared.Extensions;
using Microsoft.CodeAnalysis.Test.Utilities;
using Microsoft.CodeAnalysis.Text;
using Roslyn.Test.Utilities;
using Roslyn.Test.Utilities.TestGenerators;
using Roslyn.Utilities;
using Xunit;
using static Microsoft.CodeAnalysis.UnitTests.SolutionTestHelpers;
using static Microsoft.CodeAnalysis.UnitTests.SolutionUtilities;
using static Microsoft.CodeAnalysis.UnitTests.WorkspaceTestUtilities;

namespace Microsoft.CodeAnalysis.UnitTests
{
    [UseExportProvider]
    public class SolutionWithSourceGeneratorTests : TestBase
    {
        [Theory]
        [CombinatorialData]
        public async Task SourceGeneratorBasedOnAdditionalFileGeneratesSyntaxTrees(
            bool fetchCompilationBeforeAddingAdditionalFile)
        {
            // This test is just the sanity test to make sure generators work at all. There's not a special scenario being
            // tested.

            using var workspace = CreateWorkspace();
            var analyzerReference = new TestGeneratorReference(new GenerateFileForEachAdditionalFileWithContentsCommented());
            var project = AddEmptyProject(workspace.CurrentSolution)
                .AddAnalyzerReference(analyzerReference);

            // Optionally fetch the compilation first, which validates that we handle both running the generator
            // when the file already exists, and when it is added incrementally.
            Compilation? originalCompilation = null;

            if (fetchCompilationBeforeAddingAdditionalFile)
            {
                originalCompilation = await project.GetRequiredCompilationAsync(CancellationToken.None);
            }

            project = project.AddAdditionalDocument("Test.txt", "Hello, world!").Project;

            var newCompilation = await project.GetRequiredCompilationAsync(CancellationToken.None);

            Assert.NotSame(originalCompilation, newCompilation);
            var generatedTree = Assert.Single(newCompilation.SyntaxTrees);
            var generatorType = typeof(GenerateFileForEachAdditionalFileWithContentsCommented);

            Assert.Equal($"{generatorType.Assembly.GetName().Name}\\{generatorType.FullName}\\Test.generated.cs", generatedTree.FilePath);

            var generatedDocument = Assert.Single(await project.GetSourceGeneratedDocumentsAsync());
            Assert.Same(generatedTree, await generatedDocument.GetSyntaxTreeAsync());
        }

        [Fact]
        [WorkItem(1655835, "https://devdiv.visualstudio.com/DevDiv/_workitems/edit/1655835")]
        public async Task WithReferencesMethodCorrectlyUpdatesWithEqualReferences()
        {
            using var workspace = CreateWorkspace();

            // AnalyzerReferences may implement equality (AnalyezrFileReference does), and we want to make sure if we substitute out one
            // reference with another reference that's equal, we correctly update generators. We'll have the underlying generators
            // be different since two AnalyzerFileReferences that are value equal but different instances would have their own generators as well.
            const string SharedPath = "Z:\\Generator.dll";
            ISourceGenerator CreateGenerator() => new SingleFileTestGenerator("// StaticContent", hintName: "generated");

            var analyzerReference1 = new TestGeneratorReferenceWithFilePathEquality(CreateGenerator(), SharedPath);
            var analyzerReference2 = new TestGeneratorReferenceWithFilePathEquality(CreateGenerator(), SharedPath);

            var project = AddEmptyProject(workspace.CurrentSolution)
                .AddAnalyzerReference(analyzerReference1);

            Assert.Single((await project.GetRequiredCompilationAsync(CancellationToken.None)).SyntaxTrees);

            // Go from one analyzer reference to the other
            project = project.WithAnalyzerReferences(new[] { analyzerReference2 });

            Assert.Single((await project.GetRequiredCompilationAsync(CancellationToken.None)).SyntaxTrees);

            // Now remove and confirm that we don't have any files
            project = project.WithAnalyzerReferences(SpecializedCollections.EmptyEnumerable<AnalyzerReference>());

            Assert.Empty((await project.GetRequiredCompilationAsync(CancellationToken.None)).SyntaxTrees);
        }

        private class TestGeneratorReferenceWithFilePathEquality : TestGeneratorReference, IEquatable<AnalyzerReference>
        {
            public TestGeneratorReferenceWithFilePathEquality(ISourceGenerator generator, string analyzerFilePath)
                : base(generator, analyzerFilePath)
            {
            }

            public override bool Equals(object? obj) => Equals(obj as AnalyzerReference);
            public override string FullPath => base.FullPath!; // This derived class always has this non-null
            public override int GetHashCode() => this.FullPath.GetHashCode();

            public bool Equals(AnalyzerReference? other)
            {
                return other is TestGeneratorReferenceWithFilePathEquality otherReference &&
                    this.FullPath == otherReference.FullPath;
            }
        }

        [Fact]
        public async Task WithReferencesMethodCorrectlyAddsAndRemovesRunningGenerators()
        {
            using var workspace = CreateWorkspace();

            // We always have a single generator in this test, and we add or remove a second one. This is critical
            // to ensuring we correctly update our existing GeneratorDriver we may have from a prior run with the new
            // generators passed to WithAnalyzerReferences. If we only swap from zero generators to one generator,
            // we don't have a prior GeneratorDriver to update, since we don't make a GeneratorDriver if we have no generators.
            // Similarly, once we go from one back to zero, we end up getting rid of our GeneratorDriver entirely since
            // we have no need for it, as an optimization.
            var generatorReferenceToKeep = new TestGeneratorReference(new SingleFileTestGenerator("// StaticContent", hintName: "generatorReferenceToKeep"));
            var analyzerReferenceToAddAndRemove = new TestGeneratorReference(new SingleFileTestGenerator2("// More Static Content", hintName: "analyzerReferenceToAddAndRemove"));

            var project = AddEmptyProject(workspace.CurrentSolution)
                .AddAnalyzerReference(generatorReferenceToKeep);

            Assert.Single((await project.GetRequiredCompilationAsync(CancellationToken.None)).SyntaxTrees);

            // Go from one generator to two.
            project = project.WithAnalyzerReferences(new[] { generatorReferenceToKeep, analyzerReferenceToAddAndRemove });

            Assert.Equal(2, (await project.GetRequiredCompilationAsync(CancellationToken.None)).SyntaxTrees.Count());

            // And go back to one
            project = project.WithAnalyzerReferences(new[] { generatorReferenceToKeep });

            Assert.Single((await project.GetRequiredCompilationAsync(CancellationToken.None)).SyntaxTrees);
        }

        // We only run this test on Release, as the compiler has asserts that trigger in Debug that the type names probably shouldn't be the same.
        [ConditionalFact(typeof(IsRelease))]
        public async Task GeneratorAddedWithDifferentFilePathsProducesDistinctDocumentIds()
        {
            using var workspace = CreateWorkspace();

            // Produce two generator references with different paths, but the same generator by assembly/type. We will still give them separate
            // generator instances, because in the "real" analyzer reference case each analyzer reference produces it's own generator objects.
            var generatorReference1 = new TestGeneratorReference(new SingleFileTestGenerator("", hintName: "DuplicateFile"), analyzerFilePath: "Z:\\A.dll");
            var generatorReference2 = new TestGeneratorReference(new SingleFileTestGenerator("", hintName: "DuplicateFile"), analyzerFilePath: "Z:\\B.dll");

            var project = AddEmptyProject(workspace.CurrentSolution)
                .AddAnalyzerReferences(new[] { generatorReference1, generatorReference2 });

            Assert.Equal(2, (await project.GetRequiredCompilationAsync(CancellationToken.None)).SyntaxTrees.Count());

            var generatedDocuments = (await project.GetSourceGeneratedDocumentsAsync()).ToList();
            Assert.Equal(2, generatedDocuments.Count);

            Assert.NotEqual(generatedDocuments[0].Id, generatedDocuments[1].Id);
        }

        [Fact]
        public async Task IncrementalSourceGeneratorInvokedCorrectNumberOfTimes()
        {
            using var workspace = CreateWorkspace(new[] { typeof(TestCSharpCompilationFactoryServiceWithIncrementalGeneratorTracking) });
            var generator = new GenerateFileForEachAdditionalFileWithContentsCommented();
            var analyzerReference = new TestGeneratorReference(generator);
            var project = AddEmptyProject(workspace.CurrentSolution)
                .AddAnalyzerReference(analyzerReference)
                .AddAdditionalDocument("Test.txt", "Hello, world!").Project
                .AddAdditionalDocument("Test2.txt", "Hello, world!").Project;

            var compilation = await project.GetRequiredCompilationAsync(CancellationToken.None);

            var generatorDriver = project.Solution.State.GetTestAccessor().GetGeneratorDriver(project)!;

            var runResult = generatorDriver!.GetRunResult().Results[0];

            Assert.Equal(2, compilation.SyntaxTrees.Count());
            Assert.Equal(2, runResult.TrackedSteps[GenerateFileForEachAdditionalFileWithContentsCommented.StepName].Length);
            Assert.All(runResult.TrackedSteps[GenerateFileForEachAdditionalFileWithContentsCommented.StepName],
                step =>
                {
                    Assert.Collection(step.Inputs,
                        source => Assert.Equal(IncrementalStepRunReason.New, source.Source.Outputs[source.OutputIndex].Reason));
                    Assert.Collection(step.Outputs,
                        output => Assert.Equal(IncrementalStepRunReason.New, output.Reason));
                });

            // Change one of the additional documents, and rerun; we should only reprocess that one change, since this
            // is an incremental generator.
            project = project.AdditionalDocuments.First().WithAdditionalDocumentText(SourceText.From("Changed text!")).Project;

            compilation = await project.GetRequiredCompilationAsync(CancellationToken.None);
            generatorDriver = project.Solution.State.GetTestAccessor().GetGeneratorDriver(project)!;
            runResult = generatorDriver.GetRunResult().Results[0];

            Assert.Equal(2, compilation.SyntaxTrees.Count());
            Assert.Equal(2, runResult.TrackedSteps[GenerateFileForEachAdditionalFileWithContentsCommented.StepName].Length);
            Assert.Contains(runResult.TrackedSteps[GenerateFileForEachAdditionalFileWithContentsCommented.StepName],
                step =>
                {
                    return step.Inputs.Length == 1
                    && step.Inputs[0].Source.Outputs[step.Inputs[0].OutputIndex].Reason == IncrementalStepRunReason.Modified
                    && step.Outputs.Length == 1
                    && step.Outputs[0].Reason == IncrementalStepRunReason.Modified;
                });
            Assert.Contains(runResult.TrackedSteps[GenerateFileForEachAdditionalFileWithContentsCommented.StepName],
                step =>
                {
                    return step.Inputs.Length == 1
                    && step.Inputs[0].Source.Outputs[step.Inputs[0].OutputIndex].Reason == IncrementalStepRunReason.Cached
                    && step.Outputs.Length == 1
                    && step.Outputs[0].Reason == IncrementalStepRunReason.Cached;
                });

            // Change one of the source documents, and rerun; we should again only reprocess that one change.
            project = project.AddDocument("Source.cs", SourceText.From("")).Project;

            compilation = await project.GetRequiredCompilationAsync(CancellationToken.None);
            generatorDriver = project.Solution.State.GetTestAccessor().GetGeneratorDriver(project)!;
            runResult = generatorDriver.GetRunResult().Results[0];

            // We have one extra syntax tree now, but it did not require any invocations of the incremental generator.
            Assert.Equal(3, compilation.SyntaxTrees.Count());
            Assert.Equal(2, runResult.TrackedSteps[GenerateFileForEachAdditionalFileWithContentsCommented.StepName].Length);
            Assert.All(runResult.TrackedSteps[GenerateFileForEachAdditionalFileWithContentsCommented.StepName],
                step =>
                {
                    Assert.Collection(step.Inputs,
                        source => Assert.Equal(IncrementalStepRunReason.Cached, source.Source.Outputs[source.OutputIndex].Reason));
                    Assert.Collection(step.Outputs,
                        output => Assert.Equal(IncrementalStepRunReason.Cached, output.Reason));
                });
        }

        [Fact]
        public async Task SourceGeneratorContentStillIncludedAfterSourceFileChange()
        {
            using var workspace = CreateWorkspace();
            var analyzerReference = new TestGeneratorReference(new GenerateFileForEachAdditionalFileWithContentsCommented());
            var project = AddEmptyProject(workspace.CurrentSolution)
                .AddAnalyzerReference(analyzerReference)
                .AddDocument("Hello.cs", "// Source File").Project
                .AddAdditionalDocument("Test.txt", "Hello, world!").Project;

            var documentId = project.DocumentIds.Single();

            await AssertCompilationContainsOneRegularAndOneGeneratedFile(project, documentId, "// Hello, world!");

            project = project.Solution.WithDocumentText(documentId, SourceText.From("// Changed Source File")).Projects.Single();

            await AssertCompilationContainsOneRegularAndOneGeneratedFile(project, documentId, "// Hello, world!");

            static async Task AssertCompilationContainsOneRegularAndOneGeneratedFile(Project project, DocumentId documentId, string expectedGeneratedContents)
            {
                var compilation = await project.GetRequiredCompilationAsync(CancellationToken.None);

                var regularDocumentSyntaxTree = await project.GetRequiredDocument(documentId).GetRequiredSyntaxTreeAsync(CancellationToken.None);
                Assert.Contains(regularDocumentSyntaxTree, compilation.SyntaxTrees);

                var generatedSyntaxTree = Assert.Single(compilation.SyntaxTrees.Where(t => t != regularDocumentSyntaxTree));
                Assert.IsType<SourceGeneratedDocument>(project.GetDocument(generatedSyntaxTree));

                Assert.Equal(expectedGeneratedContents, generatedSyntaxTree.GetText().ToString());
            }
        }

        // This will make a series of changes to additional files and assert that we correctly update generated output at various times.
        // By making this a theory with a bunch of booleans, it tests that we are correctly handling the situation where we queue up multiple changes
        // to the Compilation at once.
        [Theory]
        [CombinatorialData]
        public async Task SourceGeneratorContentChangesAfterAdditionalFileChanges(
            bool assertRightAway,
            bool assertAfterAdd,
            bool assertAfterFirstChange,
            bool assertAfterSecondChange)
        {
            using var workspace = CreateWorkspace();
            var analyzerReference = new TestGeneratorReference(new GenerateFileForEachAdditionalFileWithContentsCommented());
            var project = AddEmptyProject(workspace.CurrentSolution)
                .AddAnalyzerReference(analyzerReference);

            if (assertRightAway)
                await AssertCompilationContainsGeneratedFilesAsync(project, expectedGeneratedContents: new string[] { });

            project = project.AddAdditionalDocument("Test.txt", "Hello, world!").Project;
            var additionalDocumentId = project.AdditionalDocumentIds.Single();

            if (assertAfterAdd)
                await AssertCompilationContainsGeneratedFilesAsync(project, "// Hello, world!");

            project = project.Solution.WithAdditionalDocumentText(additionalDocumentId, SourceText.From("Hello, everyone!")).Projects.Single();

            if (assertAfterFirstChange)
                await AssertCompilationContainsGeneratedFilesAsync(project, "// Hello, everyone!");

            project = project.Solution.WithAdditionalDocumentText(additionalDocumentId, SourceText.From("Good evening, everyone!")).Projects.Single();

            if (assertAfterSecondChange)
                await AssertCompilationContainsGeneratedFilesAsync(project, "// Good evening, everyone!");

            project = project.RemoveAdditionalDocument(additionalDocumentId);

            await AssertCompilationContainsGeneratedFilesAsync(project, expectedGeneratedContents: new string[] { });

            static async Task AssertCompilationContainsGeneratedFilesAsync(Project project, params string[] expectedGeneratedContents)
            {
                var compilation = await project.GetRequiredCompilationAsync(CancellationToken.None);

                foreach (var tree in compilation.SyntaxTrees)
                    Assert.IsType<SourceGeneratedDocument>(project.GetDocument(tree));

                var texts = compilation.SyntaxTrees.Select(t => t.GetText().ToString());
                AssertEx.SetEqual(expectedGeneratedContents, texts);
            }
        }

        [Fact]
        public async Task PartialCompilationsIncludeGeneratedFilesAfterFullGeneration()
        {
            using var workspace = CreateWorkspaceWithPartialSemantics();
            var analyzerReference = new TestGeneratorReference(new GenerateFileForEachAdditionalFileWithContentsCommented());
            var project = AddEmptyProject(workspace.CurrentSolution)
                .AddAnalyzerReference(analyzerReference)
                .AddDocument("Hello.cs", "// Source File").Project
                .AddAdditionalDocument("Test.txt", "Hello, world!").Project;

            var fullCompilation = await project.GetRequiredCompilationAsync(CancellationToken.None);

            Assert.Equal(2, fullCompilation.SyntaxTrees.Count());

            var partialProject = project.Documents.Single().WithFrozenPartialSemantics(CancellationToken.None).Project;
            Assert.NotSame(partialProject, project);
            var partialCompilation = await partialProject.GetRequiredCompilationAsync(CancellationToken.None);

            Assert.Same(fullCompilation, partialCompilation);
        }

        [Fact]
        public async Task DocumentIdOfGeneratedDocumentsIsStable()
        {
            using var workspace = CreateWorkspace();
            var analyzerReference = new TestGeneratorReference(new GenerateFileForEachAdditionalFileWithContentsCommented());
            var projectBeforeChange = AddEmptyProject(workspace.CurrentSolution)
                .AddAnalyzerReference(analyzerReference)
                .AddAdditionalDocument("Test.txt", "Hello, world!").Project;

            var generatedDocumentBeforeChange = Assert.Single(await projectBeforeChange.GetSourceGeneratedDocumentsAsync());

            var projectAfterChange =
                projectBeforeChange.Solution.WithAdditionalDocumentText(
                    projectBeforeChange.AdditionalDocumentIds.Single(),
                    SourceText.From("Hello, world!!!!")).Projects.Single();

            var generatedDocumentAfterChange = Assert.Single(await projectAfterChange.GetSourceGeneratedDocumentsAsync());

            Assert.NotSame(generatedDocumentBeforeChange, generatedDocumentAfterChange);
            Assert.Equal(generatedDocumentBeforeChange.Id, generatedDocumentAfterChange.Id);
        }

        [Fact]
        public async Task DocumentIdGuidInDifferentProjectsIsDifferent()
        {
            using var workspace = CreateWorkspace();
            var analyzerReference = new TestGeneratorReference(new GenerateFileForEachAdditionalFileWithContentsCommented());

            var solutionWithProjects = AddProjectWithReference(workspace.CurrentSolution, analyzerReference);
            solutionWithProjects = AddProjectWithReference(solutionWithProjects, analyzerReference);

            var projectIds = solutionWithProjects.ProjectIds.ToList();

            var generatedDocumentsInFirstProject = await solutionWithProjects.GetRequiredProject(projectIds[0]).GetSourceGeneratedDocumentsAsync();
            var generatedDocumentsInSecondProject = await solutionWithProjects.GetRequiredProject(projectIds[1]).GetSourceGeneratedDocumentsAsync();

            // A DocumentId consists of a GUID and then the ProjectId it's within. Even if these two documents have the same GUID,
            // they'll still be not equal because of the different ProjectIds. However, we'll also assert the GUIDs should be different as well,
            // because otherwise things can get confusing. If nothing else, the DocumentId debugger display string shows only the GUID, so you could
            // easily confuse them as being the same.
            Assert.NotEqual(generatedDocumentsInFirstProject.Single().Id.Id, generatedDocumentsInSecondProject.Single().Id.Id);

            static Solution AddProjectWithReference(Solution solution, TestGeneratorReference analyzerReference)
            {
                var project = AddEmptyProject(solution);
                project = project.AddAnalyzerReference(analyzerReference);
                project = project.AddAdditionalDocument("Test.txt", "Hello, world!").Project;

                return project.Solution;
            }
        }

        [Fact]
        public async Task CompilationsInCompilationReferencesIncludeGeneratedSourceFiles()
        {
            using var workspace = CreateWorkspace();
            var analyzerReference = new TestGeneratorReference(new GenerateFileForEachAdditionalFileWithContentsCommented());
            var solution = AddEmptyProject(workspace.CurrentSolution)
                .AddAnalyzerReference(analyzerReference)
                .AddAdditionalDocument("Test.txt", "Hello, world!").Project.Solution;

            var projectIdWithGenerator = solution.ProjectIds.Single();
            var projectIdWithReference = ProjectId.CreateNewId();

            solution = solution.AddProject(projectIdWithReference, "WithReference", "WithReference", LanguageNames.CSharp)
                               .AddProjectReference(projectIdWithReference, new ProjectReference(projectIdWithGenerator));

            var compilationWithReference = await solution.GetRequiredProject(projectIdWithReference).GetRequiredCompilationAsync(CancellationToken.None);

            var compilationReference = Assert.IsAssignableFrom<CompilationReference>(Assert.Single(compilationWithReference.References));

            var compilationWithGenerator = await solution.GetRequiredProject(projectIdWithGenerator).GetRequiredCompilationAsync(CancellationToken.None);

            Assert.NotEmpty(compilationWithGenerator.SyntaxTrees);
            Assert.Same(compilationWithGenerator, compilationReference.Compilation);
        }

        [Fact]
        public async Task GetDocumentWithGeneratedTreeReturnsGeneratedDocument()
        {
            using var workspace = CreateWorkspace();
            var analyzerReference = new TestGeneratorReference(new GenerateFileForEachAdditionalFileWithContentsCommented());
            var project = AddEmptyProject(workspace.CurrentSolution)
                .AddAnalyzerReference(analyzerReference)
                .AddAdditionalDocument("Test.txt", "Hello, world!").Project;

            var syntaxTree = Assert.Single((await project.GetRequiredCompilationAsync(CancellationToken.None)).SyntaxTrees);
            var generatedDocument = Assert.IsType<SourceGeneratedDocument>(project.GetDocument(syntaxTree));
            Assert.Same(syntaxTree, await generatedDocument.GetSyntaxTreeAsync());
        }

        [Fact]
        public async Task GetDocumentWithGeneratedTreeForInProgressReturnsGeneratedDocument()
        {
            using var workspace = CreateWorkspaceWithPartialSemantics();
            var analyzerReference = new TestGeneratorReference(new GenerateFileForEachAdditionalFileWithContentsCommented());
            var project = AddEmptyProject(workspace.CurrentSolution)
                .AddAnalyzerReference(analyzerReference)
                .AddDocument("RegularDocument.cs", "// Source File", filePath: "RegularDocument.cs").Project
                .AddAdditionalDocument("Test.txt", "Hello, world!").Project;

            // Ensure we've ran generators at least once
            await project.GetCompilationAsync();

            // Produce an in-progress snapshot
            project = project.Documents.Single(d => d.Name == "RegularDocument.cs").WithFrozenPartialSemantics(CancellationToken.None).Project;

            // The generated tree should still be there; even if the regular compilation fell away we've now cached the 
            // generated trees.
            var syntaxTree = Assert.Single((await project.GetRequiredCompilationAsync(CancellationToken.None)).SyntaxTrees, t => t.FilePath != "RegularDocument.cs");
            var generatedDocument = Assert.IsType<SourceGeneratedDocument>(project.GetDocument(syntaxTree));
            Assert.Same(syntaxTree, await generatedDocument.GetSyntaxTreeAsync());
        }

        [Fact]
        public async Task TreeReusedIfGeneratedFileDoesNotChangeBetweenRuns()
        {
            using var workspace = CreateWorkspace();
            var analyzerReference = new TestGeneratorReference(new SingleFileTestGenerator("// StaticContent"));
            var project = AddEmptyProject(workspace.CurrentSolution)
                .AddAnalyzerReference(analyzerReference)
                .AddDocument("RegularDocument.cs", "// Source File", filePath: "RegularDocument.cs").Project
                .AddAdditionalDocument("Test.txt", "Hello, world!").Project;

            var generatedTreeBeforeChange = await Assert.Single(await project.GetSourceGeneratedDocumentsAsync()).GetSyntaxTreeAsync();

            // Mutate the regular document to produce a new compilation
            project = project.Documents.Single().WithText(SourceText.From("// Change")).Project;

            var generatedTreeAfterChange = await Assert.Single(await project.GetSourceGeneratedDocumentsAsync()).GetSyntaxTreeAsync();

            Assert.Same(generatedTreeBeforeChange, generatedTreeAfterChange);
        }

        [Fact]
        public async Task TreeNotReusedIfParseOptionsChangeChangeBetweenRuns()
        {
            using var workspace = CreateWorkspace();
            var analyzerReference = new TestGeneratorReference(new SingleFileTestGenerator("// StaticContent"));
            var project = AddEmptyProject(workspace.CurrentSolution)
                .AddAnalyzerReference(analyzerReference)
                .AddDocument("RegularDocument.cs", "// Source File", filePath: "RegularDocument.cs").Project
                .AddAdditionalDocument("Test.txt", "Hello, world!").Project;

            var generatedTreeBeforeChange = await Assert.Single(await project.GetSourceGeneratedDocumentsAsync()).GetSyntaxTreeAsync();

            // Mutate the parse options to produce a new compilation
            Assert.NotEqual(DocumentationMode.Diagnose, project.ParseOptions!.DocumentationMode);
            project = project.WithParseOptions(project.ParseOptions.WithDocumentationMode(DocumentationMode.Diagnose));

            var generatedTreeAfterChange = await Assert.Single(await project.GetSourceGeneratedDocumentsAsync()).GetSyntaxTreeAsync();

            Assert.NotSame(generatedTreeBeforeChange, generatedTreeAfterChange);
            Assert.Equal(DocumentationMode.Diagnose, generatedTreeAfterChange!.Options.DocumentationMode);
        }

        [Theory, CombinatorialData]
        public async Task ChangeToDocumentThatDoesNotImpactGeneratedDocumentReusesDeclarationTree(bool generatorProducesTree)
        {
            using var workspace = CreateWorkspace();

            // We'll use either a generator that produces a single tree, or no tree, to ensure we efficiently handle both cases
            ISourceGenerator generator = generatorProducesTree ? new SingleFileTestGenerator("// StaticContent")
                                                               : new CallbackGenerator(onInit: _ => { }, onExecute: _ => { });

            var analyzerReference = new TestGeneratorReference(generator);
            var project = AddEmptyProject(workspace.CurrentSolution)
                .AddAnalyzerReference(analyzerReference)
                .AddDocument("RegularDocument.cs", "// Source File", filePath: "RegularDocument.cs").Project;

            // Ensure we already have a compilation created
            _ = await project.GetCompilationAsync();

            project = await MakeChangesToDocument(project);

            var compilationAfterFirstChange = await project.GetRequiredCompilationAsync(CancellationToken.None);

            project = await MakeChangesToDocument(project);

            var compilationAfterSecondChange = await project.GetRequiredCompilationAsync(CancellationToken.None);

            // When we produced compilationAfterSecondChange, what we would ideally like is that compilation was produced by taking
            // compilationAfterFirstChange and simply updating the syntax tree that changed, since the generated documents didn't change.
            // That allows the compiler to reuse the same declaration tree for the generated file. This is hard to observe directly, but if we reflect
            // into the Compilation we can see if the declaration tree is untouched. We won't look at the original compilation, since
            // that original one was produced by adding the generated file as the final step, so it's cache won't be reusable, since the
            // compiler separates the "most recently changed tree" in the declaration table for efficiency.

            var cachedStateAfterFirstChange = GetDeclarationManagerCachedStateForUnchangingTrees(compilationAfterFirstChange);
            var cachedStateAfterSecondChange = GetDeclarationManagerCachedStateForUnchangingTrees(compilationAfterSecondChange);

            Assert.Same(cachedStateAfterFirstChange, cachedStateAfterSecondChange);

            static object GetDeclarationManagerCachedStateForUnchangingTrees(Compilation compilation)
            {
                var syntaxAndDeclarationsManager = compilation.GetFieldValue("_syntaxAndDeclarations");
                var state = syntaxAndDeclarationsManager.GetType().GetMethod("GetLazyState", System.Reflection.BindingFlags.NonPublic | System.Reflection.BindingFlags.Instance)!.Invoke(syntaxAndDeclarationsManager, null);
                var declarationTable = state.GetFieldValue("DeclarationTable");
                return declarationTable.GetFieldValue("_cache");
            }

            static async Task<Project> MakeChangesToDocument(Project project)
            {
                var existingText = await project.Documents.Single().GetTextAsync();
                var newText = existingText.WithChanges(new TextChange(new TextSpan(existingText.Length, length: 0), " With Change"));
                project = project.Documents.Single().WithText(newText).Project;
                return project;
            }
        }

        [Fact]
        public async Task CompilationNotCreatedByFetchingGeneratedFilesIfNoGeneratorsPresent()
        {
            using var workspace = CreateWorkspace();
            var project = AddEmptyProject(workspace.CurrentSolution);

            Assert.Empty(await project.GetSourceGeneratedDocumentsAsync());

            // We shouldn't have any compilation since we didn't have to run anything
            Assert.False(project.TryGetCompilation(out _));
        }

        [Fact]
        public async Task OpenSourceGeneratedUpdatedToBufferContentsWhenCallingGetOpenDocumentInCurrentContextWithChanges()
        {
            using var workspace = CreateWorkspace();
            var analyzerReference = new TestGeneratorReference(new SingleFileTestGenerator("// StaticContent"));
            var project = AddEmptyProject(workspace.CurrentSolution)
                .AddAnalyzerReference(analyzerReference);

            Assert.True(workspace.SetCurrentSolution(_ => project.Solution, WorkspaceChangeKind.SolutionChanged));

            var generatedDocument = Assert.Single(await project.GetSourceGeneratedDocumentsAsync());
            var differentOpenTextContainer = SourceText.From("// Open Text").Container;

            workspace.OnSourceGeneratedDocumentOpened(differentOpenTextContainer, generatedDocument);

            generatedDocument = Assert.IsType<SourceGeneratedDocument>(differentOpenTextContainer.CurrentText.GetOpenDocumentInCurrentContextWithChanges());
            Assert.Same(differentOpenTextContainer.CurrentText, await generatedDocument.GetTextAsync());
            Assert.NotSame(workspace.CurrentSolution, generatedDocument.Project.Solution);

            var generatedTree = await generatedDocument.GetSyntaxTreeAsync();
            var compilation = await generatedDocument.Project.GetRequiredCompilationAsync(CancellationToken.None);
            Assert.Contains(generatedTree, compilation.SyntaxTrees);
        }

        [Fact]
        public async Task OpenSourceGeneratedFileDoesNotCreateNewSnapshotIfContentsKnownToMatch()
        {
            using var workspace = CreateWorkspace();
            var analyzerReference = new TestGeneratorReference(new SingleFileTestGenerator("// StaticContent"));
            var project = AddEmptyProject(workspace.CurrentSolution)
                .AddAnalyzerReference(analyzerReference);

            Assert.True(workspace.SetCurrentSolution(_ => project.Solution, WorkspaceChangeKind.SolutionChanged));

            var generatedDocument = Assert.Single(await workspace.CurrentSolution.Projects.Single().GetSourceGeneratedDocumentsAsync());
            var differentOpenTextContainer = SourceText.From("// StaticContent", Encoding.UTF8).Container;

            workspace.OnSourceGeneratedDocumentOpened(differentOpenTextContainer, generatedDocument);

            generatedDocument = Assert.IsType<SourceGeneratedDocument>(differentOpenTextContainer.CurrentText.GetOpenDocumentInCurrentContextWithChanges());
            Assert.Same(workspace.CurrentSolution, generatedDocument!.Project.Solution);
        }

        [Fact]
        public async Task OpenSourceGeneratedFileMatchesBufferContentsEvenIfGeneratedFileIsMissingIsRemoved()
        {
            using var workspace = CreateWorkspace();
            var analyzerReference = new TestGeneratorReference(new GenerateFileForEachAdditionalFileWithContentsCommented());
            var originalAdditionalFile = AddEmptyProject(workspace.CurrentSolution)
                .AddAnalyzerReference(analyzerReference)
                .AddAdditionalDocument("Test.txt", SourceText.From(""));

            Assert.True(workspace.SetCurrentSolution(_ => originalAdditionalFile.Project.Solution, WorkspaceChangeKind.SolutionChanged));

            var generatedDocument = Assert.Single(await originalAdditionalFile.Project.GetSourceGeneratedDocumentsAsync());
            var differentOpenTextContainer = SourceText.From("// Open Text").Container;

            workspace.OnSourceGeneratedDocumentOpened(differentOpenTextContainer, generatedDocument);
            workspace.OnAdditionalDocumentRemoved(originalAdditionalFile.Id);

            // At this point there should be no generated documents, even though our file is still open
            Assert.Empty(await workspace.CurrentSolution.Projects.Single().GetSourceGeneratedDocumentsAsync());

            generatedDocument = Assert.IsType<SourceGeneratedDocument>(differentOpenTextContainer.CurrentText.GetOpenDocumentInCurrentContextWithChanges());
            Assert.Same(differentOpenTextContainer.CurrentText, await generatedDocument.GetTextAsync());

            var generatedTree = await generatedDocument.GetSyntaxTreeAsync();
            var compilation = await generatedDocument.Project.GetRequiredCompilationAsync(CancellationToken.None);
            Assert.Contains(generatedTree, compilation.SyntaxTrees);
        }

        [Fact]
        public async Task OpenSourceGeneratedDocumentUpdatedAndVisibleInProjectReference()
        {
            using var workspace = CreateWorkspace();
            var analyzerReference = new TestGeneratorReference(new SingleFileTestGenerator("// StaticContent"));
            var solution = AddEmptyProject(workspace.CurrentSolution)
                .AddAnalyzerReference(analyzerReference).Solution;
            var projectIdWithGenerator = solution.ProjectIds.Single();

            solution = AddEmptyProject(solution).AddProjectReference(
                new ProjectReference(projectIdWithGenerator)).Solution;

            Assert.True(workspace.SetCurrentSolution(_ => solution, WorkspaceChangeKind.SolutionChanged));

            var generatedDocument = Assert.Single(await workspace.CurrentSolution.GetRequiredProject(projectIdWithGenerator).GetSourceGeneratedDocumentsAsync());
            var differentOpenTextContainer = SourceText.From("// Open Text").Container;

            workspace.OnSourceGeneratedDocumentOpened(differentOpenTextContainer, generatedDocument);

            generatedDocument = Assert.IsType<SourceGeneratedDocument>(differentOpenTextContainer.CurrentText.GetOpenDocumentInCurrentContextWithChanges());
            var generatedTree = await generatedDocument.GetSyntaxTreeAsync();

            // Fetch the compilation from the other project, it should have a compilation reference that
            // contains the generated tree
            var projectWithReference = generatedDocument.Project.Solution.Projects.Single(p => p.Id != projectIdWithGenerator);
            var compilationWithReference = await projectWithReference.GetRequiredCompilationAsync(CancellationToken.None);
            var compilationReference = Assert.Single(compilationWithReference.References.OfType<CompilationReference>());

            Assert.Contains(generatedTree, compilationReference.Compilation.SyntaxTrees);
        }

        [Fact]
        public async Task OpenSourceGeneratedDocumentsUpdateIsDocumentOpenAndCloseWorks()
        {
            using var workspace = CreateWorkspace();
            var analyzerReference = new TestGeneratorReference(new SingleFileTestGenerator("// StaticContent"));
            var project = AddEmptyProject(workspace.CurrentSolution)
                .AddAnalyzerReference(analyzerReference);

            Assert.True(workspace.SetCurrentSolution(_ => project.Solution, WorkspaceChangeKind.SolutionChanged));

            var generatedDocument = Assert.Single(await project.GetSourceGeneratedDocumentsAsync());
            var differentOpenTextContainer = SourceText.From("// Open Text").Container;

            workspace.OnSourceGeneratedDocumentOpened(differentOpenTextContainer, generatedDocument);

            Assert.True(workspace.IsDocumentOpen(generatedDocument.Identity.DocumentId));

            var document = await workspace.CurrentSolution.GetSourceGeneratedDocumentAsync(generatedDocument.Identity.DocumentId, CancellationToken.None);
            Contract.ThrowIfNull(document);
            workspace.OnSourceGeneratedDocumentClosed(document);

            Assert.False(workspace.IsDocumentOpen(generatedDocument.Identity.DocumentId));
            Assert.Null(differentOpenTextContainer.CurrentText.GetOpenDocumentInCurrentContextWithChanges());
        }

        [Theory, CombinatorialData]
        public async Task FreezingSolutionEnsuresGeneratorsDoNotRun(bool forkBeforeFreeze)
        {
            var generatorRan = false;
            var generator = new CallbackGenerator(onInit: _ => { }, onExecute: _ => { generatorRan = true; });

            using var workspace = CreateWorkspaceWithPartialSemantics();
            var analyzerReference = new TestGeneratorReference(generator);
            var project = AddEmptyProject(workspace.CurrentSolution)
                .AddAnalyzerReference(analyzerReference)
                .AddDocument("RegularDocument.cs", "// Source File", filePath: "RegularDocument.cs").Project;

            Assert.True(workspace.SetCurrentSolution(_ => project.Solution, WorkspaceChangeKind.SolutionChanged));

            var documentToFreeze = workspace.CurrentSolution.Projects.Single().Documents.Single();

            // The generator shouldn't have ran before any of this since we didn't do anything that would ask for a compilation
            Assert.False(generatorRan);

            if (forkBeforeFreeze)
            {
                // Forking before freezing means we'll have to do extra work to produce the final compilation, but we should still
                // not be running generators
                documentToFreeze = documentToFreeze.WithText(SourceText.From("// Changed Source File"));
            }

            var frozenDocument = documentToFreeze.WithFrozenPartialSemantics(CancellationToken.None);
            Assert.NotSame(frozenDocument, documentToFreeze);
            await frozenDocument.GetSemanticModelAsync(CancellationToken.None);

            Assert.False(generatorRan);
        }

        [Fact, WorkItem(56702, "https://github.com/dotnet/roslyn/issues/56702")]
        public async Task ForkAfterFreezeNoLongerRunsGenerators()
        {
            using var workspace = CreateWorkspaceWithPartialSemantics();
            var generatorRan = false;
            var analyzerReference = new TestGeneratorReference(new CallbackGenerator(_ => { }, onExecute: _ => { 
                generatorRan = true; 
            }, source: "// Hello World!"));
            var project = AddEmptyProject(workspace.CurrentSolution)
                .AddAnalyzerReference(analyzerReference)
                .AddDocument("RegularDocument.cs", "// Source File", filePath: "RegularDocument.cs").Project;

            // Ensure generators are ran
            var objectReference = await project.GetCompilationAsync();

            Assert.True(generatorRan);
            generatorRan = false;

            var document = project.Documents.Single().WithFrozenPartialSemantics(CancellationToken.None);

            // And fork with new contents; we'll ensure the contents of this tree are different, but the generator will still not be ran
            document = document.WithText(SourceText.From("// Something else"));

            var compilation = await document.Project.GetRequiredCompilationAsync(CancellationToken.None);
            Assert.Equal(2, compilation.SyntaxTrees.Count());

            // <Metalama> Search for #29156 to find the causing change.
            // Assert.False(generatorRan);
            // </Metalama>

            Assert.Equal("// Something else", (await document.GetRequiredSyntaxRootAsync(CancellationToken.None)).ToFullString());
        }

        [Fact]
        public async Task LinkedDocumentOfFrozenShouldNotRunSourceGenerator()
        {
            using var workspace = CreateWorkspaceWithPartialSemantics();
            var generatorRan = false;
            var analyzerReference = new TestGeneratorReference(new CallbackGenerator(_ => { }, onExecute: _ => { generatorRan = true; }, source: "// Hello World!"));
<<<<<<< HEAD
            var project = AddEmptyProject(workspace.CurrentSolution)
                .AddAnalyzerReference(analyzerReference)
                .AddDocument("RegularDocument.cs", "// Source File", filePath: "RegularDocument.cs").Project;

            // Ensure generators are ran
            var compilationReference = ObjectReference.CreateFromFactory(() => project.GetCompilationAsync().Result);

            Assert.True(generatorRan);
            generatorRan = false;

            compilationReference.AssertHeld();

            var document = project.Documents.Single().WithFrozenPartialSemantics(CancellationToken.None);

            // And fork with new contents; we'll ensure the contents of this tree are different, but the generator will still not be ran
            document = document.WithText(SourceText.From("// Something else"));

            var compilation = await document.Project.GetRequiredCompilationAsync(CancellationToken.None);
            Assert.Equal(2, compilation.SyntaxTrees.Count());

            // <Metalama> Search for #29156 to find the causing change.
            // Assert.False(generatorRan);
            // </Metalama>
=======
>>>>>>> 651d32d8

            var originalDocument1 = AddEmptyProject(workspace.CurrentSolution, name: "Project1")
                .AddAnalyzerReference(analyzerReference)
                .AddDocument("RegularDocument.cs", "// Source File", filePath: "RegularDocument.cs");

            // this is a linked document of document1 above
            var originalDocument2 = AddEmptyProject(originalDocument1.Project.Solution, name: "Project2")
                .AddAnalyzerReference(analyzerReference)
                .AddDocument(originalDocument1.Name, await originalDocument1.GetTextAsync().ConfigureAwait(false), filePath: originalDocument1.FilePath);

            var frozenSolution = originalDocument2.WithFrozenPartialSemantics(CancellationToken.None).Project.Solution;
            var documentIdsToTest = new[] { originalDocument1.Id, originalDocument2.Id };

            foreach (var documentIdToTest in documentIdsToTest)
            {
                var document = frozenSolution.GetRequiredDocument(documentIdToTest);
                Assert.Equal(document.GetLinkedDocumentIds().Single(), documentIdsToTest.Except(new[] { documentIdToTest }).Single());
                document = document.WithText(SourceText.From("// Something else"));

                var compilation = await document.Project.GetRequiredCompilationAsync(CancellationToken.None);
                Assert.Single(compilation.SyntaxTrees);
                Assert.False(generatorRan);
            }
        }

        [Fact]
        public async Task DynamicFilesNotPassedToSourceGenerators()
        {
            using var workspace = CreateWorkspace();

            bool? noTreesPassed = null;

            var analyzerReference = new TestGeneratorReference(
                new CallbackGenerator(
                    onInit: _ => { },
                    onExecute: context => noTreesPassed = context.Compilation.SyntaxTrees.Any()));

            var project = AddEmptyProject(workspace.CurrentSolution);
            var documentInfo = DocumentInfo.Create(
                DocumentId.CreateNewId(project.Id),
                name: "Test.cs",
                isGenerated: true).WithDesignTimeOnly(true);

            project = project.Solution.AddDocument(documentInfo).Projects.Single()
                .AddAnalyzerReference(analyzerReference);

            _ = await project.GetCompilationAsync();

            // We should have ran the generator, and it should not have had any trees
            Assert.True(noTreesPassed.HasValue);
            Assert.False(noTreesPassed!.Value);
        }
    }
}<|MERGE_RESOLUTION|>--- conflicted
+++ resolved
@@ -763,32 +763,6 @@
             using var workspace = CreateWorkspaceWithPartialSemantics();
             var generatorRan = false;
             var analyzerReference = new TestGeneratorReference(new CallbackGenerator(_ => { }, onExecute: _ => { generatorRan = true; }, source: "// Hello World!"));
-<<<<<<< HEAD
-            var project = AddEmptyProject(workspace.CurrentSolution)
-                .AddAnalyzerReference(analyzerReference)
-                .AddDocument("RegularDocument.cs", "// Source File", filePath: "RegularDocument.cs").Project;
-
-            // Ensure generators are ran
-            var compilationReference = ObjectReference.CreateFromFactory(() => project.GetCompilationAsync().Result);
-
-            Assert.True(generatorRan);
-            generatorRan = false;
-
-            compilationReference.AssertHeld();
-
-            var document = project.Documents.Single().WithFrozenPartialSemantics(CancellationToken.None);
-
-            // And fork with new contents; we'll ensure the contents of this tree are different, but the generator will still not be ran
-            document = document.WithText(SourceText.From("// Something else"));
-
-            var compilation = await document.Project.GetRequiredCompilationAsync(CancellationToken.None);
-            Assert.Equal(2, compilation.SyntaxTrees.Count());
-
-            // <Metalama> Search for #29156 to find the causing change.
-            // Assert.False(generatorRan);
-            // </Metalama>
-=======
->>>>>>> 651d32d8
 
             var originalDocument1 = AddEmptyProject(workspace.CurrentSolution, name: "Project1")
                 .AddAnalyzerReference(analyzerReference)
@@ -809,8 +783,10 @@
                 document = document.WithText(SourceText.From("// Something else"));
 
                 var compilation = await document.Project.GetRequiredCompilationAsync(CancellationToken.None);
-                Assert.Single(compilation.SyntaxTrees);
-                Assert.False(generatorRan);
+                // <Metalama> Search for #29156 to find the causing change.
+                // Assert.Single(compilation.SyntaxTrees);
+                // Assert.False(generatorRan);
+                // </Metalama>
             }
         }
 
