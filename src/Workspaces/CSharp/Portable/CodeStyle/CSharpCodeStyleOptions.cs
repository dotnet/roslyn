--- conflicted
+++ resolved
@@ -10,23 +10,6 @@
     internal static class CSharpCodeStyleOptions
     {
         // TODO: get sign off on public api changes.
-<<<<<<< HEAD
-        public static readonly Option<bool> UseVarWhenDeclaringLocals = new Option<bool>(
-            nameof(CodeStyleOptions), nameof(UseVarWhenDeclaringLocals), defaultValue: true,
-            storageLocations: new RoamingProfileStorageLocation("TextEditor.CSharp.Specific.UseVarWhenDeclaringLocals"));
-
-        public static readonly Option<CodeStyleOption<bool>> UseImplicitTypeForIntrinsicTypes = new Option<CodeStyleOption<bool>>(
-            nameof(CodeStyleOptions), nameof(UseImplicitTypeForIntrinsicTypes), defaultValue: CodeStyleOption<bool>.Default,
-            storageLocations: new RoamingProfileStorageLocation("TextEditor.CSharp.Specific.UseImplicitTypeForIntrinsicTypes"));
-
-        public static readonly Option<CodeStyleOption<bool>> UseImplicitTypeWhereApparent = new Option<CodeStyleOption<bool>>(
-            nameof(CodeStyleOptions), nameof(UseImplicitTypeWhereApparent), defaultValue: CodeStyleOption<bool>.Default,
-            storageLocations: new RoamingProfileStorageLocation("TextEditor.CSharp.Specific.UseImplicitTypeWhereApparent"));
-
-        public static readonly Option<CodeStyleOption<bool>> UseImplicitTypeWherePossible = new Option<CodeStyleOption<bool>>(
-            nameof(CodeStyleOptions), nameof(UseImplicitTypeWherePossible), defaultValue: CodeStyleOption<bool>.Default,
-            storageLocations: new RoamingProfileStorageLocation("TextEditor.CSharp.Specific.UseImplicitTypeWherePossible"));
-=======
         public static readonly Option<bool> UseVarWhenDeclaringLocals = new Option<bool>(nameof(CodeStyleOptions), nameof(UseVarWhenDeclaringLocals), defaultValue: true,
             storageLocations: new OptionStorageLocation[]{
                 new EditorConfigStorageLocation("csharp_style_var_for_locals", ParseEditorConfigCodeStyleOption),
@@ -46,7 +29,6 @@
             storageLocations: new OptionStorageLocation[]{
                 new EditorConfigStorageLocation("csharp_style_var_elsewhere", ParseEditorConfigCodeStyleOption),
                 new RoamingProfileStorageLocation("TextEditor.CSharp.Specific.UseImplicitTypeWherePossible")});
->>>>>>> 8da74ba6
 
         public static readonly Option<CodeStyleOption<bool>> PreferConditionalDelegateCall = new Option<CodeStyleOption<bool>>(nameof(CodeStyleOptions), nameof(PreferConditionalDelegateCall), defaultValue: CodeStyleOptions.TrueWithSuggestionEnforcement,
             storageLocations: new OptionStorageLocation[]{
