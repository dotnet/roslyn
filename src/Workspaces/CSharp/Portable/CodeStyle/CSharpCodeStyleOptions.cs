// Copyright (c) Microsoft.  All Rights Reserved.  Licensed under the Apache License, Version 2.0.  See License.txt in the project root for license information.

using System.Collections;
using System.Collections.Generic;
using Microsoft.CodeAnalysis.CodeStyle;
using Microsoft.CodeAnalysis.Options;

namespace Microsoft.CodeAnalysis.CSharp.CodeStyle
{
    internal static class CSharpCodeStyleOptions
    {
        // TODO: get sign off on public api changes.
        public static readonly Option<bool> UseVarWhenDeclaringLocals = new Option<bool>(nameof(CodeStyleOptions), nameof(UseVarWhenDeclaringLocals), defaultValue: true,
            storageLocations: new RoamingProfileStorageLocation("TextEditor.CSharp.Specific.UseVarWhenDeclaringLocals"));

        public static readonly Option<CodeStyleOption<bool>> UseImplicitTypeForIntrinsicTypes = new Option<CodeStyleOption<bool>>(nameof(CodeStyleOptions), nameof(UseImplicitTypeForIntrinsicTypes), defaultValue: CodeStyleOption<bool>.Default,
            storageLocations: new RoamingProfileStorageLocation("TextEditor.CSharp.Specific.UseImplicitTypeForIntrinsicTypes"));

        public static readonly Option<CodeStyleOption<bool>> UseImplicitTypeWhereApparent = new Option<CodeStyleOption<bool>>(nameof(CodeStyleOptions), nameof(UseImplicitTypeWhereApparent), defaultValue: CodeStyleOption<bool>.Default,
            storageLocations: new RoamingProfileStorageLocation("TextEditor.CSharp.Specific.UseImplicitTypeWhereApparent"));

        public static readonly Option<CodeStyleOption<bool>> UseImplicitTypeWherePossible = new Option<CodeStyleOption<bool>>(nameof(CodeStyleOptions), nameof(UseImplicitTypeWherePossible), defaultValue: CodeStyleOption<bool>.Default,
            storageLocations: new RoamingProfileStorageLocation("TextEditor.CSharp.Specific.UseImplicitTypeWherePossible"));

        public static readonly Option<CodeStyleOption<bool>> PreferConditionalDelegateCall = new Option<CodeStyleOption<bool>>(nameof(CodeStyleOptions), nameof(PreferConditionalDelegateCall), defaultValue: CodeStyleOptions.TrueWithSuggestionEnforcement,
            storageLocations: new RoamingProfileStorageLocation("TextEditor.CSharp.Specific.PreferConditionalDelegateCall"));

        public static readonly Option<CodeStyleOption<bool>> PreferPatternMatchingOverAsWithNullCheck = new Option<CodeStyleOption<bool>>(
            nameof(CodeStyleOptions), nameof(PreferPatternMatchingOverAsWithNullCheck), defaultValue: CodeStyleOptions.TrueWithSuggestionEnforcement,
            storageLocations: new RoamingProfileStorageLocation($"TextEditor.CSharp.Specific.{nameof(PreferPatternMatchingOverAsWithNullCheck)}"));

        public static readonly Option<CodeStyleOption<bool>> PreferPatternMatchingOverIsWithCastCheck = new Option<CodeStyleOption<bool>>(
            nameof(CodeStyleOptions), nameof(PreferPatternMatchingOverIsWithCastCheck), defaultValue: CodeStyleOptions.TrueWithSuggestionEnforcement,
            storageLocations: new RoamingProfileStorageLocation($"TextEditor.CSharp.Specific.{nameof(PreferPatternMatchingOverIsWithCastCheck)}"));

        public static readonly Option<CodeStyleOption<bool>> PreferExpressionBodiedConstructors = new Option<CodeStyleOption<bool>>(
            nameof(CodeStyleOptions), nameof(PreferExpressionBodiedConstructors), defaultValue: CodeStyleOptions.FalseWithNoneEnforcement,
            storageLocations: new RoamingProfileStorageLocation($"TextEditor.CSharp.Specific.{nameof(PreferExpressionBodiedConstructors)}"));

        public static readonly Option<CodeStyleOption<bool>> PreferExpressionBodiedMethods = new Option<CodeStyleOption<bool>>(
            nameof(CodeStyleOptions), nameof(PreferExpressionBodiedMethods), defaultValue: CodeStyleOptions.FalseWithNoneEnforcement,
            storageLocations: new RoamingProfileStorageLocation($"TextEditor.CSharp.Specific.{nameof(PreferExpressionBodiedMethods)}"));

        public static readonly Option<CodeStyleOption<bool>> PreferExpressionBodiedOperators = new Option<CodeStyleOption<bool>>(
            nameof(CodeStyleOptions), nameof(PreferExpressionBodiedOperators), defaultValue: CodeStyleOptions.FalseWithNoneEnforcement,
            storageLocations: new RoamingProfileStorageLocation($"TextEditor.CSharp.Specific.{nameof(PreferExpressionBodiedOperators)}"));

        public static readonly Option<CodeStyleOption<bool>> PreferExpressionBodiedProperties = new Option<CodeStyleOption<bool>>(
            nameof(CodeStyleOptions), nameof(PreferExpressionBodiedProperties), defaultValue: CodeStyleOptions.TrueWithNoneEnforcement,
            storageLocations: new RoamingProfileStorageLocation($"TextEditor.CSharp.Specific.{nameof(PreferExpressionBodiedProperties)}"));

        public static readonly Option<CodeStyleOption<bool>> PreferExpressionBodiedIndexers = new Option<CodeStyleOption<bool>>(
            nameof(CodeStyleOptions), nameof(PreferExpressionBodiedIndexers), defaultValue: CodeStyleOptions.TrueWithNoneEnforcement,
            storageLocations: new RoamingProfileStorageLocation($"TextEditor.CSharp.Specific.{nameof(PreferExpressionBodiedIndexers)}"));

        public static readonly Option<CodeStyleOption<bool>> PreferExpressionBodiedAccessors = new Option<CodeStyleOption<bool>>(
            nameof(CodeStyleOptions), nameof(PreferExpressionBodiedAccessors), defaultValue: CodeStyleOptions.TrueWithNoneEnforcement,
            storageLocations: new RoamingProfileStorageLocation($"TextEditor.CSharp.Specific.{nameof(PreferExpressionBodiedAccessors)}"));
<<<<<<< HEAD
=======

        public static IEnumerable<Option<CodeStyleOption<bool>>> GetCodeStyleOptions()
        {
            yield return UseImplicitTypeForIntrinsicTypes;
            yield return UseImplicitTypeWhereApparent;
            yield return UseImplicitTypeWherePossible;
            yield return PreferConditionalDelegateCall;
            yield return PreferPatternMatchingOverAsWithNullCheck;
            yield return PreferPatternMatchingOverIsWithCastCheck;
            yield return PreferExpressionBodiedConstructors;
            yield return PreferExpressionBodiedMethods;
            yield return PreferExpressionBodiedOperators;
            yield return PreferExpressionBodiedProperties;
            yield return PreferExpressionBodiedIndexers;
            yield return PreferExpressionBodiedAccessors;
        }
>>>>>>> bed95961
    }
}<|MERGE_RESOLUTION|>--- conflicted
+++ resolved
@@ -1,6 +1,5 @@
 // Copyright (c) Microsoft.  All Rights Reserved.  Licensed under the Apache License, Version 2.0.  See License.txt in the project root for license information.
 
-using System.Collections;
 using System.Collections.Generic;
 using Microsoft.CodeAnalysis.CodeStyle;
 using Microsoft.CodeAnalysis.Options;
@@ -56,8 +55,6 @@
         public static readonly Option<CodeStyleOption<bool>> PreferExpressionBodiedAccessors = new Option<CodeStyleOption<bool>>(
             nameof(CodeStyleOptions), nameof(PreferExpressionBodiedAccessors), defaultValue: CodeStyleOptions.TrueWithNoneEnforcement,
             storageLocations: new RoamingProfileStorageLocation($"TextEditor.CSharp.Specific.{nameof(PreferExpressionBodiedAccessors)}"));
-<<<<<<< HEAD
-=======
 
         public static IEnumerable<Option<CodeStyleOption<bool>>> GetCodeStyleOptions()
         {
@@ -74,6 +71,5 @@
             yield return PreferExpressionBodiedIndexers;
             yield return PreferExpressionBodiedAccessors;
         }
->>>>>>> bed95961
     }
 }