--- conflicted
+++ resolved
@@ -1602,8 +1602,6 @@
             return string.Empty;
         }
 
-<<<<<<< HEAD
-=======
         public bool IsLeftSideOfDot(SyntaxNode node)
         {
             return (node as ExpressionSyntax).IsLeftSideOfDot();
@@ -1614,6 +1612,5 @@
             return (node as QualifiedNameSyntax)?.Right ??
                 (node as MemberAccessExpressionSyntax)?.Name;
         }
->>>>>>> 4bc748b1
     }
 }