﻿// Copyright (c) Microsoft.  All Rights Reserved.  Licensed under the Apache License, Version 2.0.  See License.txt in the project root for license information.

using System.Composition;
using System.Linq;
using System.Threading;
using Microsoft.CodeAnalysis.CSharp.CodeStyle;
using Microsoft.CodeAnalysis.Execution;
using Microsoft.CodeAnalysis.Host.Mef;
using Microsoft.CodeAnalysis.Options;
using Roslyn.Utilities;

namespace Microsoft.CodeAnalysis.CSharp.Execution
{
    [ExportLanguageService(typeof(IOptionsSerializationService), LanguageNames.CSharp), Shared]
    internal class CSharpOptionsSerializationService : AbstractOptionsSerializationService
    {
        public override void WriteTo(CompilationOptions options, ObjectWriter writer, CancellationToken cancellationToken)
        {
            WriteCompilationOptionsTo(options, writer, cancellationToken);

            var csharpOptions = (CSharpCompilationOptions)options;
            writer.WriteValue(csharpOptions.Usings.ToArray());
            writer.WriteBoolean(csharpOptions.AllowUnsafe);
            writer.WriteByte((byte)csharpOptions.NullableContextOptions);
        }

        public override void WriteTo(ParseOptions options, ObjectWriter writer, CancellationToken cancellationToken)
        {
            WriteParseOptionsTo(options, writer, cancellationToken);

            var csharpOptions = (CSharpParseOptions)options;
            writer.WriteInt32((int)csharpOptions.LanguageVersion);
            writer.WriteValue(options.PreprocessorSymbolNames.ToArray());
        }

        public override void WriteTo(OptionSet options, ObjectWriter writer, CancellationToken cancellationToken)
        {
            WriteOptionSetTo(options, LanguageNames.CSharp, writer, cancellationToken);

            foreach (var option in CSharpCodeStyleOptions.GetCodeStyleOptions())
            {
                WriteOptionTo(options, option, writer, cancellationToken);
            }

            foreach (var option in CSharpCodeStyleOptions.GetExpressionBodyOptions())
            {
                WriteOptionTo(options, option, writer, cancellationToken);
            }

            WriteOptionTo(options, CSharpCodeStyleOptions.PreferBraces, writer, cancellationToken);
            WriteOptionTo(options, CSharpCodeStyleOptions.PreferredModifierOrder, writer, cancellationToken);
<<<<<<< HEAD
            WriteOptionTo(options, CSharpCodeStyleOptions.PreferredUsingDirectivesPlacement, writer, cancellationToken);
=======
            WriteOptionTo(options, CSharpCodeStyleOptions.PreferStaticLocalFunction, writer, cancellationToken);
>>>>>>> 45aa7a2d
        }

        public override OptionSet ReadOptionSetFrom(ObjectReader reader, CancellationToken cancellationToken)
        {
            OptionSet options = new SerializedPartialOptionSet();

            options = ReadOptionSetFrom(options, LanguageNames.CSharp, reader, cancellationToken);

            foreach (var option in CSharpCodeStyleOptions.GetCodeStyleOptions())
            {
                options = ReadOptionFrom(options, option, reader, cancellationToken);
            }

            foreach (var option in CSharpCodeStyleOptions.GetExpressionBodyOptions())
            {
                options = ReadOptionFrom(options, option, reader, cancellationToken);
            }

            options = ReadOptionFrom(options, CSharpCodeStyleOptions.PreferBraces, reader, cancellationToken);
            options = ReadOptionFrom(options, CSharpCodeStyleOptions.PreferredModifierOrder, reader, cancellationToken);
<<<<<<< HEAD
            options = ReadOptionFrom(options, CSharpCodeStyleOptions.PreferredUsingDirectivesPlacement, reader, cancellationToken);
=======
            options = ReadOptionFrom(options, CSharpCodeStyleOptions.PreferStaticLocalFunction, reader, cancellationToken);
>>>>>>> 45aa7a2d

            return options;
        }

        public override CompilationOptions ReadCompilationOptionsFrom(ObjectReader reader, CancellationToken cancellationToken)
        {
            ReadCompilationOptionsFrom(
                reader,
                out var outputKind, out var reportSuppressedDiagnostics, out var moduleName, out var mainTypeName, out var scriptClassName,
                out var optimizationLevel, out var checkOverflow, out var cryptoKeyContainer, out var cryptoKeyFile, out var cryptoPublicKey,
                out var delaySign, out var platform, out var generalDiagnosticOption, out var warningLevel, out var specificDiagnosticOptions,
                out var concurrentBuild, out var deterministic, out var publicSign, out var metadataImportOptions,
                out var xmlReferenceResolver, out var sourceReferenceResolver, out var metadataReferenceResolver, out var assemblyIdentityComparer,
                out var strongNameProvider, cancellationToken);

            var usings = reader.ReadArray<string>();
            var allowUnsafe = reader.ReadBoolean();
            var nullableContextOptions = (NullableContextOptions)reader.ReadByte();

            return new CSharpCompilationOptions(
                outputKind, reportSuppressedDiagnostics, moduleName, mainTypeName, scriptClassName, usings, optimizationLevel, checkOverflow, allowUnsafe,
                cryptoKeyContainer, cryptoKeyFile, cryptoPublicKey, delaySign, platform, generalDiagnosticOption, warningLevel, specificDiagnosticOptions, concurrentBuild,
                deterministic, xmlReferenceResolver, sourceReferenceResolver, metadataReferenceResolver, assemblyIdentityComparer, strongNameProvider, publicSign,
                metadataImportOptions, nullableContextOptions);
        }

        public override ParseOptions ReadParseOptionsFrom(ObjectReader reader, CancellationToken cancellationToken)
        {
            ReadParseOptionsFrom(reader, out var kind, out var documentationMode, out var features, cancellationToken);

            var languageVersion = (LanguageVersion)reader.ReadInt32();
            var preprocessorSymbolNames = reader.ReadArray<string>();

            var options = new CSharpParseOptions(languageVersion, documentationMode, kind, preprocessorSymbolNames);
            return options.WithFeatures(features);
        }
    }
}<|MERGE_RESOLUTION|>--- conflicted
+++ resolved
@@ -49,11 +49,8 @@
 
             WriteOptionTo(options, CSharpCodeStyleOptions.PreferBraces, writer, cancellationToken);
             WriteOptionTo(options, CSharpCodeStyleOptions.PreferredModifierOrder, writer, cancellationToken);
-<<<<<<< HEAD
             WriteOptionTo(options, CSharpCodeStyleOptions.PreferredUsingDirectivesPlacement, writer, cancellationToken);
-=======
             WriteOptionTo(options, CSharpCodeStyleOptions.PreferStaticLocalFunction, writer, cancellationToken);
->>>>>>> 45aa7a2d
         }
 
         public override OptionSet ReadOptionSetFrom(ObjectReader reader, CancellationToken cancellationToken)
@@ -74,11 +71,8 @@
 
             options = ReadOptionFrom(options, CSharpCodeStyleOptions.PreferBraces, reader, cancellationToken);
             options = ReadOptionFrom(options, CSharpCodeStyleOptions.PreferredModifierOrder, reader, cancellationToken);
-<<<<<<< HEAD
             options = ReadOptionFrom(options, CSharpCodeStyleOptions.PreferredUsingDirectivesPlacement, reader, cancellationToken);
-=======
             options = ReadOptionFrom(options, CSharpCodeStyleOptions.PreferStaticLocalFunction, reader, cancellationToken);
->>>>>>> 45aa7a2d
 
             return options;
         }
