﻿// Copyright (c) Microsoft.  All Rights Reserved.  Licensed under the Apache License, Version 2.0.  See License.txt in the project root for license information.

using System;
using System.Collections.Generic;
using System.Collections.Immutable;
using System.Diagnostics;
using System.Linq;
using System.Threading;
using Microsoft.CodeAnalysis.CodeStyle;
using Microsoft.CodeAnalysis.CSharp.CodeStyle.TypeStyle;
using Microsoft.CodeAnalysis.CSharp.Extensions.ContextQuery;
using Microsoft.CodeAnalysis.CSharp.Simplification;
using Microsoft.CodeAnalysis.CSharp.Symbols;
using Microsoft.CodeAnalysis.CSharp.Syntax;
using Microsoft.CodeAnalysis.CSharp.Utilities;
using Microsoft.CodeAnalysis.Options;
using Microsoft.CodeAnalysis.Rename.ConflictEngine;
using Microsoft.CodeAnalysis.Shared.Extensions;
using Microsoft.CodeAnalysis.Shared.Utilities;
using Microsoft.CodeAnalysis.Simplification;
using Microsoft.CodeAnalysis.Text;
using Roslyn.Utilities;

namespace Microsoft.CodeAnalysis.CSharp.Extensions
{
    internal static partial class ExpressionSyntaxExtensions
    {
        public static ExpressionSyntax WalkUpParentheses(this ExpressionSyntax expression)
        {
            while (expression.IsParentKind(SyntaxKind.ParenthesizedExpression))
            {
                expression = (ExpressionSyntax)expression.Parent;
            }

            return expression;
        }

        public static ExpressionSyntax WalkDownParentheses(this ExpressionSyntax expression)
        {
            while (expression.IsKind(SyntaxKind.ParenthesizedExpression))
            {
                expression = ((ParenthesizedExpressionSyntax)expression).Expression;
            }

            return expression;
        }

        public static ExpressionSyntax Parenthesize(
            this ExpressionSyntax expression, bool includeElasticTrivia = true, bool addSimplifierAnnotation = true)
        {
<<<<<<< HEAD
            // a ref expression should never be parenthesized.  It fundamentally breaks the code.
            // This is because, from the language's perspective there is no such thing as a ref
            // expression.  instead, there are constructs like ```return ref expr``` or 
            // ```x ? ref expr1 : ref expr2```, or ```ref int a = ref expr``` in these cases, the 
            // ref's do not belong to the exprs, but instead belong to the parent construct. i.e.
            // ```return ref``` or ``` ? ref  ... : ref ... ``` or ``` ... = ref ...```.  For 
            // parsing convenience, and to prevent having to update all these constructs, we settled
            // on a ref-expression node.  But this node isn't a true expression that be operated
            // on like with everything else.
            if (expression.IsKind(SyntaxKind.RefExpression))
            {
                return expression;
            }

            if (includeElasticTrivia)
            {
                return SyntaxFactory.ParenthesizedExpression(expression.WithoutTrivia())
                                    .WithTriviaFrom(expression)
                                    .WithAdditionalAnnotations(Simplifier.Annotation);
            }
            else
            {
                return SyntaxFactory.ParenthesizedExpression
                (
=======
            var result = ParenthesizeWorker(expression, includeElasticTrivia);
            return addSimplifierAnnotation
                ? result.WithAdditionalAnnotations(Simplifier.Annotation)
                : result;
        }

        private static ExpressionSyntax ParenthesizeWorker(
            this ExpressionSyntax expression, bool includeElasticTrivia)
        {
            var withoutTrivia = expression.WithoutTrivia();
            var parenthesized = includeElasticTrivia
                ? SyntaxFactory.ParenthesizedExpression(withoutTrivia)
                : SyntaxFactory.ParenthesizedExpression(
>>>>>>> 351472b6
                    SyntaxFactory.Token(SyntaxTriviaList.Empty, SyntaxKind.OpenParenToken, SyntaxTriviaList.Empty),
                    withoutTrivia,
                    SyntaxFactory.Token(SyntaxTriviaList.Empty, SyntaxKind.CloseParenToken, SyntaxTriviaList.Empty));

            return parenthesized.WithTriviaFrom(expression);
        }

        public static CastExpressionSyntax Cast(
            this ExpressionSyntax expression,
            ITypeSymbol targetType)
        {
            return SyntaxFactory.CastExpression(
                type: targetType.GenerateTypeSyntax(),
                expression: expression.Parenthesize())
                .WithAdditionalAnnotations(Simplifier.Annotation);
        }

        /// <summary>
        /// Adds to <paramref name="targetType"/> if it does not contain an anonymous
        /// type and binds to the same type at the given <paramref name="position"/>.
        /// </summary>
        public static ExpressionSyntax CastIfPossible(
            this ExpressionSyntax expression,
            ITypeSymbol targetType,
            int position,
            SemanticModel semanticModel)
        {
            if (targetType.ContainsAnonymousType())
            {
                return expression;
            }

            if (targetType.Kind == SymbolKind.DynamicType)
            {
                targetType = semanticModel.Compilation.GetSpecialType(SpecialType.System_Object);
            }

            var typeSyntax = targetType.GenerateTypeSyntax();
            var type = semanticModel.GetSpeculativeTypeInfo(
                position,
                typeSyntax,
                SpeculativeBindingOption.BindAsTypeOrNamespace).Type;

            if (!targetType.Equals(type))
            {
                return expression;
            }

            var castExpression = expression.Cast(targetType);

            // Ensure that inserting the cast doesn't change the semantics.
            var specAnalyzer = new SpeculationAnalyzer(expression, castExpression, semanticModel, CancellationToken.None);
            var speculativeSemanticModel = specAnalyzer.SpeculativeSemanticModel;
            if (speculativeSemanticModel == null)
            {
                return expression;
            }

            var speculatedCastExpression = (CastExpressionSyntax)specAnalyzer.ReplacedExpression;
            if (!speculatedCastExpression.IsUnnecessaryCast(speculativeSemanticModel, CancellationToken.None))
            {
                return expression;
            }

            return castExpression;
        }

        public static bool IsQualifiedCrefName(this ExpressionSyntax expression)
        {
            return expression.IsParentKind(SyntaxKind.NameMemberCref) && expression.Parent.IsParentKind(SyntaxKind.QualifiedCref);
        }

        public static bool IsMemberAccessExpressionName(this ExpressionSyntax expression)
        {
            return (expression.IsParentKind(SyntaxKind.SimpleMemberAccessExpression) && ((MemberAccessExpressionSyntax)expression.Parent).Name == expression) ||
                   (IsMemberBindingExpressionName(expression));
        }

        public static bool IsAnyMemberAccessExpressionName(this ExpressionSyntax expression)
        {
            if (expression == null)
            {
                return false;
            }

            return expression == (expression.Parent as MemberAccessExpressionSyntax)?.Name ||
                expression.IsMemberBindingExpressionName();
        }

        private static bool IsMemberBindingExpressionName(this ExpressionSyntax expression)
        {
            return expression.IsParentKind(SyntaxKind.MemberBindingExpression) &&
                ((MemberBindingExpressionSyntax)expression.Parent).Name == expression;
        }

        public static bool IsRightSideOfQualifiedName(this ExpressionSyntax expression)
        {
            return expression.IsParentKind(SyntaxKind.QualifiedName) && ((QualifiedNameSyntax)expression.Parent).Right == expression;
        }

        public static bool IsRightSideOfColonColon(this ExpressionSyntax expression)
        {
            return expression.IsParentKind(SyntaxKind.AliasQualifiedName) && ((AliasQualifiedNameSyntax)expression.Parent).Name == expression;
        }

        public static bool IsRightSideOfDot(this ExpressionSyntax name)
        {
            return IsMemberAccessExpressionName(name) || IsRightSideOfQualifiedName(name) || IsQualifiedCrefName(name);
        }

        public static bool IsRightSideOfDotOrArrow(this ExpressionSyntax name)
        {
            return IsAnyMemberAccessExpressionName(name) || IsRightSideOfQualifiedName(name);
        }

        public static bool IsRightSideOfDotOrColonColon(this ExpressionSyntax name)
        {
            return IsRightSideOfDot(name) || IsRightSideOfColonColon(name);
        }

        public static bool IsRightSideOfDotOrArrowOrColonColon(this ExpressionSyntax name)
        {
            return IsRightSideOfDotOrArrow(name) || IsRightSideOfColonColon(name);
        }

        public static bool IsRightOfCloseParen(this ExpressionSyntax expression)
        {
            var firstToken = expression.GetFirstToken();
            return firstToken.Kind() != SyntaxKind.None
                && firstToken.GetPreviousToken().Kind() == SyntaxKind.CloseParenToken;
        }

        public static bool IsLeftSideOfDot(this ExpressionSyntax expression)
        {
            if (expression == null)
            {
                return false;
            }

            return
                IsLeftSideOfQualifiedName(expression) ||
                (expression.IsParentKind(SyntaxKind.SimpleMemberAccessExpression) && ((MemberAccessExpressionSyntax)expression.Parent).Expression == expression);
        }

        public static bool IsLeftSideOfDotOrArrow(this ExpressionSyntax expression)
        {
            return
                IsLeftSideOfQualifiedName(expression) ||
                (expression.Parent is MemberAccessExpressionSyntax && ((MemberAccessExpressionSyntax)expression.Parent).Expression == expression);
        }

        public static bool IsLeftSideOfQualifiedName(this ExpressionSyntax expression)
        {
            return
                expression.IsParentKind(SyntaxKind.QualifiedName) && ((QualifiedNameSyntax)expression.Parent).Left == expression;
        }

        public static bool IsExpressionOfInvocation(this ExpressionSyntax expression)
        {
            return
                expression.IsParentKind(SyntaxKind.InvocationExpression) && ((InvocationExpressionSyntax)expression.Parent).Expression == expression;
        }

        public static bool TryGetNameParts(this ExpressionSyntax expression, out IList<string> parts)
        {
            var partsList = new List<string>();
            if (!TryGetNameParts(expression, partsList))
            {
                parts = null;
                return false;
            }

            parts = partsList;
            return true;
        }

        public static bool TryGetNameParts(this ExpressionSyntax expression, List<string> parts)
        {
            if (expression.IsKind(SyntaxKind.SimpleMemberAccessExpression))
            {
                var memberAccess = (MemberAccessExpressionSyntax)expression;
                if (!TryGetNameParts(memberAccess.Expression, parts))
                {
                    return false;
                }

                return AddSimpleName(memberAccess.Name, parts);
            }
            else if (expression.IsKind(SyntaxKind.QualifiedName))
            {
                var qualifiedName = (QualifiedNameSyntax)expression;
                if (!TryGetNameParts(qualifiedName.Left, parts))
                {
                    return false;
                }

                return AddSimpleName(qualifiedName.Right, parts);
            }
            else if (expression is SimpleNameSyntax simpleName)
            {
                return AddSimpleName(simpleName, parts);
            }
            else
            {
                return false;
            }
        }

        private static bool AddSimpleName(SimpleNameSyntax simpleName, List<string> parts)
        {
            if (!simpleName.IsKind(SyntaxKind.IdentifierName))
            {
                return false;
            }

            parts.Add(simpleName.Identifier.ValueText);
            return true;
        }

        public static bool IsAnyLiteralExpression(this ExpressionSyntax expression)
        {
            return
                expression.IsKind(SyntaxKind.CharacterLiteralExpression) ||
                expression.IsKind(SyntaxKind.FalseLiteralExpression) ||
                expression.IsKind(SyntaxKind.NullLiteralExpression) ||
                expression.IsKind(SyntaxKind.NumericLiteralExpression) ||
                expression.IsKind(SyntaxKind.StringLiteralExpression) ||
                expression.IsKind(SyntaxKind.TrueLiteralExpression);
        }

        public static bool IsInConstantContext(this ExpressionSyntax expression)
        {
            if (expression.GetAncestor<ParameterSyntax>() != null)
            {
                return true;
            }

            var attributeArgument = expression.GetAncestor<AttributeArgumentSyntax>();
            if (attributeArgument != null)
            {
                if (attributeArgument.NameEquals == null ||
                    expression != attributeArgument.NameEquals.Name)
                {
                    return true;
                }
            }

            // TODO(cyrusn): Add more cases.
            return false;
        }

        public static bool IsInOutContext(this ExpressionSyntax expression)
        {
            var argument = expression.Parent as ArgumentSyntax;
            return
                argument != null &&
                argument.Expression == expression &&
                argument.RefOrOutKeyword.Kind() == SyntaxKind.OutKeyword;
        }

        public static bool IsInRefContext(this ExpressionSyntax expression)
            => expression.IsParentKind(SyntaxKind.RefExpression) ||
               (expression?.Parent as ArgumentSyntax)?.RefOrOutKeyword.Kind() == SyntaxKind.RefKeyword;

        public static bool IsInInContext(this ExpressionSyntax expression)
            => (expression?.Parent as ArgumentSyntax)?.RefKindKeyword.Kind() == SyntaxKind.InKeyword;

        private static ExpressionSyntax GetExpressionToAnalyzeForWrites(ExpressionSyntax expression)
        {
            if (expression.IsRightSideOfDotOrArrow())
            {
                expression = expression.Parent as ExpressionSyntax;
            }

            expression = expression.WalkUpParentheses();

            return expression;
        }

        public static bool IsOnlyWrittenTo(this ExpressionSyntax expression)
        {
            expression = GetExpressionToAnalyzeForWrites(expression);

            if (expression != null)
            {
                if (expression.IsInOutContext())
                {
                    return true;
                }

                if (expression.Parent != null)
                {
                    if (expression.IsLeftSideOfAssignExpression())
                    {
                        return true;
                    }

                    if (expression.IsAttributeNamedArgumentIdentifier())
                    {
                        return true;
                    }
                }

                if (IsExpressionOfArgumentInDeconstruction(expression))
                {
                    return true;
                }
            }

            return false;
        }

        /// <summary>
        /// If this declaration or identifier is part of a deconstruction, find the deconstruction.
        /// If found, returns either an assignment expression or a foreach variable statement.
        /// Returns null otherwise.
        /// 
        /// copied from SyntaxExtensions.GetContainingDeconstruction
        /// </summary>
        private static bool IsExpressionOfArgumentInDeconstruction(ExpressionSyntax expr)
        {
            if (!expr.IsParentKind(SyntaxKind.Argument))
            {
                return false;
            }

            while (true)
            {
                var parent = expr.Parent;
                if (parent == null)
                {
                    return false;
                }

                switch (parent.Kind())
                {
                    case SyntaxKind.Argument:
                        if (parent.Parent?.Kind() == SyntaxKind.TupleExpression)
                        {
                            expr = (TupleExpressionSyntax)parent.Parent;
                            continue;
                        }

                        return false;
                    case SyntaxKind.SimpleAssignmentExpression:
                        if (((AssignmentExpressionSyntax)parent).Left == expr)
                        {
                            return true;
                        }

                        return false;
                    case SyntaxKind.ForEachVariableStatement:
                        if (((ForEachVariableStatementSyntax)parent).Variable == expr)
                        {
                            return true;
                        }

                        return false;

                    default:
                        return false;
                }
            }
        }

        public static bool IsWrittenTo(this ExpressionSyntax expression)
        {
            expression = GetExpressionToAnalyzeForWrites(expression);

            if (expression.IsOnlyWrittenTo())
            {
                return true;
            }

            if (expression.IsInRefContext())
            {
                return true;
            }

            // We're written if we're used in a ++, or -- expression.
            if (expression.IsOperandOfIncrementOrDecrementExpression())
            {
                return true;
            }

            if (expression.IsLeftSideOfAnyAssignExpression())
            {
                return true;
            }

            return false;
        }

        public static bool IsAttributeNamedArgumentIdentifier(this ExpressionSyntax expression)
        {
            var nameEquals = expression?.Parent as NameEqualsSyntax;
            return nameEquals.IsParentKind(SyntaxKind.AttributeArgument);
        }

        public static bool IsOperandOfIncrementOrDecrementExpression(this ExpressionSyntax expression)
        {
            if (expression != null)
            {
                switch (expression.Parent.Kind())
                {
                    case SyntaxKind.PostIncrementExpression:
                    case SyntaxKind.PreIncrementExpression:
                    case SyntaxKind.PostDecrementExpression:
                    case SyntaxKind.PreDecrementExpression:
                        return true;
                }
            }

            return false;
        }

        public static bool IsNamedArgumentIdentifier(this ExpressionSyntax expression)
        {
            return expression is IdentifierNameSyntax && expression.Parent is NameColonSyntax;
        }

        public static bool IsInsideNameOf(this ExpressionSyntax expression)
            => expression.SyntaxTree.IsNameOfContext(expression.SpanStart);

        private static bool CanReplace(ISymbol symbol)
        {
            switch (symbol.Kind)
            {
                case SymbolKind.Field:
                case SymbolKind.Local:
                case SymbolKind.Method:
                case SymbolKind.Parameter:
                case SymbolKind.Property:
                case SymbolKind.RangeVariable:
                    return true;
            }

            return false;
        }

        public static bool CanReplaceWithRValue(
            this ExpressionSyntax expression, SemanticModel semanticModel, CancellationToken cancellationToken)
        {
            // An RValue can't be written into. 
            // i.e. you can't replace "a" in "a = b" with "Goo() = b".
            return
                expression != null &&
                !expression.IsWrittenTo() &&
                CanReplaceWithLValue(expression, semanticModel, cancellationToken);
        }

        public static bool CanReplaceWithLValue(
            this ExpressionSyntax expression, SemanticModel semanticModel, CancellationToken cancellationToken)
        {
            if (expression.IsKind(SyntaxKind.StackAllocArrayCreationExpression))
            {
                // Stack alloc is very interesting.  While it appears to be an expression, it is only
                // such so it can appear in a variable decl.  It is not a normal expression that can
                // go anywhere.
                return false;
            }

            if (expression.IsKind(SyntaxKind.BaseExpression) ||
                expression.IsKind(SyntaxKind.CollectionInitializerExpression) ||
                expression.IsKind(SyntaxKind.ObjectInitializerExpression) ||
                expression.IsKind(SyntaxKind.ComplexElementInitializerExpression))
            {
                return false;
            }

            // literal can be always replaced.
            if (expression is LiteralExpressionSyntax && !expression.IsParentKind(SyntaxKind.UnaryMinusExpression))
            {
                return true;
            }

            if (expression is TupleExpressionSyntax)
            {
                return true;
            }

            if (!(expression is ObjectCreationExpressionSyntax) && 
                !(expression is AnonymousObjectCreationExpressionSyntax) &&
                !expression.IsLeftSideOfAssignExpression())
            {
                var symbolInfo = semanticModel.GetSymbolInfo(expression, cancellationToken);
                if (!symbolInfo.GetBestOrAllSymbols().All(CanReplace))
                {
                    // If the expression is actually a reference to a type, then it can't be replaced
                    // with an arbitrary expression.
                    return false;
                }
            }

            // If we are a conditional access expression:
            // case (1) : obj?.Method(), obj1.obj2?.Property
            // case (2) : obj?.GetAnotherObj()?.Length, obj?.AnotherObj?.Length
            // in case (1), the entire expression forms the conditional access expression, which can be replaced with an LValue.
            // in case (2), the nested conditional access expression is ".GetAnotherObj()?.Length" or ".AnotherObj()?.Length"
            // essentially, the first expression (before the operator) in a nested conditional access expression 
            // is some form of member binding expression and they cannot be replaced with an LValue.
            if (expression.IsKind(SyntaxKind.ConditionalAccessExpression))
            {
                return expression.Parent.Kind() != SyntaxKind.ConditionalAccessExpression;
            }

            switch (expression.Parent.Kind())
            {
                case SyntaxKind.InvocationExpression:
                    // Technically, you could introduce an LValue for "Goo" in "Goo()" even if "Goo" binds
                    // to a method.  (i.e. by assigning to a Func<...> type).  However, this is so contrived
                    // and none of the features that use this extension consider this replaceable.
                    if (expression.IsKind(SyntaxKind.IdentifierName) || expression is MemberAccessExpressionSyntax)
                    {
                        // If it looks like a method then we don't allow it to be replaced if it is a
                        // method (or if it doesn't bind).

                        var symbolInfo = semanticModel.GetSymbolInfo(expression, cancellationToken);
                        return symbolInfo.GetBestOrAllSymbols().Any() && !symbolInfo.GetBestOrAllSymbols().Any(s => s is IMethodSymbol);
                    }
                    else
                    {
                        // It doesn't look like a method, we allow this to be replaced.
                        return true;
                    }

                // If the parent is a conditional access expression, we could introduce an LValue
                // for the given expression, unless it is itself a MemberBindingExpression or starts with one.
                // Case (1) : The WhenNotNull clause always starts with a MemberBindingExpression.
                //              expression '.Method()' in a?.Method()
                // Case (2) : The Expression clause always starts with a MemberBindingExpression if 
                // the grandparent is a conditional access expression.
                //              expression '.Method' in a?.Method()?.Length
                // Case (3) : The child Conditional access expression always starts with a MemberBindingExpression if
                // the parent is a conditional access expression. This case is already covered before the parent kind switch
                case SyntaxKind.ConditionalAccessExpression:
                    var parentConditionalAccessExpression = (ConditionalAccessExpressionSyntax)expression.Parent;
                    return expression != parentConditionalAccessExpression.WhenNotNull &&
                            !parentConditionalAccessExpression.Parent.IsKind(SyntaxKind.ConditionalAccessExpression);

                case SyntaxKind.IsExpression:
                case SyntaxKind.AsExpression:
                    // Can't introduce a variable for the type portion of an is/as check.
                    var isOrAsExpression = (BinaryExpressionSyntax)expression.Parent;
                    return expression == isOrAsExpression.Left;
                case SyntaxKind.EqualsValueClause:
                case SyntaxKind.ExpressionStatement:
                case SyntaxKind.ArrayInitializerExpression:
                case SyntaxKind.CollectionInitializerExpression:
                case SyntaxKind.Argument:
                case SyntaxKind.AttributeArgument:
                case SyntaxKind.AnonymousObjectMemberDeclarator:
                case SyntaxKind.ArrowExpressionClause:
                case SyntaxKind.AwaitExpression:
                case SyntaxKind.ReturnStatement:
                case SyntaxKind.YieldReturnStatement:
                case SyntaxKind.ParenthesizedLambdaExpression:
                case SyntaxKind.SimpleLambdaExpression:
                case SyntaxKind.ParenthesizedExpression:
                case SyntaxKind.ArrayRankSpecifier:
                case SyntaxKind.ConditionalExpression:
                case SyntaxKind.IfStatement:
                case SyntaxKind.CatchFilterClause:
                case SyntaxKind.WhileStatement:
                case SyntaxKind.DoStatement:
                case SyntaxKind.ThrowStatement:
                case SyntaxKind.SwitchStatement:
                case SyntaxKind.InterpolatedStringExpression:
                case SyntaxKind.ComplexElementInitializerExpression:
                case SyntaxKind.Interpolation:
                case SyntaxKind.RefExpression:
                    // Direct parent kind checks.
                    return true;
            }

            if (expression.Parent is PrefixUnaryExpressionSyntax)
            {
                if (!(expression is LiteralExpressionSyntax && expression.IsParentKind(SyntaxKind.UnaryMinusExpression)))
                {
                    return true;
                }
            }

            var parentNonExpression = expression.GetAncestors().SkipWhile(n => n is ExpressionSyntax).FirstOrDefault();
            var topExpression = expression;
            while (topExpression.Parent is TypeSyntax)
            {
                topExpression = (TypeSyntax)topExpression.Parent;
            }

            if (parentNonExpression != null &&
                parentNonExpression.IsKind(SyntaxKind.FromClause) &&
                topExpression != null &&
                ((FromClauseSyntax)parentNonExpression).Type == topExpression)
            {
                return false;
            }

            // Parent type checks.
            if (expression.Parent is PostfixUnaryExpressionSyntax ||
                expression.Parent is BinaryExpressionSyntax ||
                expression.Parent is AssignmentExpressionSyntax ||
                expression.Parent is QueryClauseSyntax ||
                expression.Parent is SelectOrGroupClauseSyntax ||
                expression.Parent is CheckedExpressionSyntax)
            {
                return true;
            }

            // Specific child checks.
            if (expression.CheckParent<CommonForEachStatementSyntax>(f => f.Expression == expression) ||
                expression.CheckParent<MemberAccessExpressionSyntax>(m => m.Expression == expression) ||
                expression.CheckParent<CastExpressionSyntax>(c => c.Expression == expression))
            {
                return true;
            }

            // Misc checks.
            if ((expression.IsParentKind(SyntaxKind.NameEquals) && expression.Parent.IsParentKind(SyntaxKind.AttributeArgument)) ||
                expression.IsLeftSideOfAnyAssignExpression())
            {
                return true;
            }

            return false;
        }

        public static bool CanAccessInstanceAndStaticMembersOffOf(
            this ExpressionSyntax expression,
            SemanticModel semanticModel,
            CancellationToken cancellationToken)
        {
            // Check for the Color Color case.
            //
            // color color: if you bind "A" and you get a symbol and the type of that symbol is
            // Q; and if you bind "A" *again* as a type and you get type Q, then both A.static
            // and A.instance are permitted
            if (expression is IdentifierNameSyntax)
            {
                var instanceSymbol = semanticModel.GetSymbolInfo(expression, cancellationToken).GetAnySymbol();

                if (!(instanceSymbol is INamespaceOrTypeSymbol))
                {
                    var instanceType = instanceSymbol.GetSymbolType();
                    if (instanceType != null)
                    {
                        var speculativeSymbolInfo = semanticModel.GetSpeculativeSymbolInfo(expression.SpanStart, expression, SpeculativeBindingOption.BindAsTypeOrNamespace);
                        if (speculativeSymbolInfo.CandidateReason != CandidateReason.NotATypeOrNamespace)
                        {
                            var staticType = speculativeSymbolInfo.GetAnySymbol().GetSymbolType();

                            return SymbolEquivalenceComparer.Instance.Equals(instanceType, staticType);
                        }
                    }
                }
            }

            return false;
        }

        public static bool TryReduceOrSimplifyExplicitName(
            this ExpressionSyntax expression,
            SemanticModel semanticModel,
            out ExpressionSyntax replacementNode,
            out TextSpan issueSpan,
            OptionSet optionSet,
            CancellationToken cancellationToken)
        {
            if (expression.TryReduceExplicitName(semanticModel, out var replacementTypeNode, out issueSpan, optionSet, cancellationToken))
            {
                replacementNode = replacementTypeNode;
                return true;
            }

            return expression.TrySimplify(semanticModel, optionSet, out replacementNode, out issueSpan);
        }

        public static bool TryReduceExplicitName(
            this ExpressionSyntax expression,
            SemanticModel semanticModel,
            out TypeSyntax replacementNode,
            out TextSpan issueSpan,
            OptionSet optionSet,
            CancellationToken cancellationToken)
        {
            replacementNode = null;
            issueSpan = default;

            if (expression.ContainsInterleavedDirective(cancellationToken))
            {
                return false;
            }

            if (expression.Kind() == SyntaxKind.SimpleMemberAccessExpression)
            {
                var memberAccess = (MemberAccessExpressionSyntax)expression;
                return memberAccess.TryReduce(semanticModel, out replacementNode, out issueSpan, optionSet, cancellationToken);
            }

            if (expression is TypeSyntax typeName)
            {
                // First, see if we can replace this type with var if that's what the user prefers.
                // That always overrides all other simplification.
                if (typeName.IsReplaceableByVar(semanticModel, out replacementNode, out issueSpan, optionSet, cancellationToken))
                {
                    return true;
                }

                if (expression is NameSyntax name)
                {
                    return name.TryReduce(semanticModel, out replacementNode, out issueSpan, optionSet, cancellationToken);
                }
            }

            return false;
        }

        private static bool TryReduce(
            this MemberAccessExpressionSyntax memberAccess,
            SemanticModel semanticModel,
            out TypeSyntax replacementNode,
            out TextSpan issueSpan,
            OptionSet optionSet,
            CancellationToken cancellationToken)
        {
            replacementNode = null;
            issueSpan = default;

            if (memberAccess.Name == null || memberAccess.Expression == null)
            {
                return false;
            }

            if (memberAccess.Expression.IsKind(SyntaxKind.ThisExpression) &&
                !SimplificationHelpers.ShouldSimplifyMemberAccessExpression(semanticModel, memberAccess.Name, optionSet))
            {
                return false;
            }

            // if this node is annotated as being a SpecialType, let's use this information.
            if (memberAccess.HasAnnotations(SpecialTypeAnnotation.Kind))
            {
                replacementNode = SyntaxFactory.PredefinedType(
                    SyntaxFactory.Token(
                        memberAccess.GetLeadingTrivia(),
                        GetPredefinedKeywordKind(SpecialTypeAnnotation.GetSpecialType(memberAccess.GetAnnotations(SpecialTypeAnnotation.Kind).First())),
                        memberAccess.GetTrailingTrivia()));

                issueSpan = memberAccess.Span;

                return true;
            }

            // if this node is on the left side, we could simplify to aliases
            if (!memberAccess.IsRightSideOfDot())
            {
                // Check if we need to replace this syntax with an alias identifier
                if (memberAccess.TryReplaceWithAlias(semanticModel, optionSet.GetOption(SimplificationOptions.PreferAliasToQualification), cancellationToken, out var aliasReplacement))
                {
                    // get the token text as it appears in source code to preserve e.g. unicode character escaping
                    var text = aliasReplacement.Name;
                    var syntaxRef = aliasReplacement.DeclaringSyntaxReferences.FirstOrDefault();

                    if (syntaxRef != null)
                    {
                        var declIdentifier = ((UsingDirectiveSyntax)syntaxRef.GetSyntax(cancellationToken)).Alias.Name.Identifier;
                        text = declIdentifier.IsVerbatimIdentifier() ? declIdentifier.ToString().Substring(1) : declIdentifier.ToString();
                    }

                    replacementNode = SyntaxFactory.IdentifierName(
                                        memberAccess.Name.Identifier.CopyAnnotationsTo(SyntaxFactory.Identifier(
                                            memberAccess.GetLeadingTrivia(),
                                            SyntaxKind.IdentifierToken,
                                            text,
                                            aliasReplacement.Name,
                                            memberAccess.GetTrailingTrivia())));

                    replacementNode = memberAccess.CopyAnnotationsTo(replacementNode);
                    replacementNode = memberAccess.Name.CopyAnnotationsTo(replacementNode);

                    issueSpan = memberAccess.Span;

                    // In case the alias name is the same as the last name of the alias target, we only include 
                    // the left part of the name in the unnecessary span to Not confuse uses.
                    if (memberAccess.Name.Identifier.ValueText == ((IdentifierNameSyntax)replacementNode).Identifier.ValueText)
                    {
                        issueSpan = memberAccess.Expression.Span;
                    }

                    return true;
                }

                // Check if the Expression can be replaced by Predefined Type keyword
                if (PreferPredefinedTypeKeywordInMemberAccess(memberAccess, optionSet, semanticModel))
                {
                    var symbol = semanticModel.GetSymbolInfo(memberAccess, cancellationToken).Symbol;
                    if (symbol != null && symbol.IsKind(SymbolKind.NamedType))
                    {
                        var keywordKind = GetPredefinedKeywordKind(((INamedTypeSymbol)symbol).SpecialType);
                        if (keywordKind != SyntaxKind.None)
                        {
                            replacementNode = CreatePredefinedTypeSyntax(memberAccess, keywordKind);

                            replacementNode = replacementNode
                                .WithAdditionalAnnotations(new SyntaxAnnotation(
                                    nameof(CodeStyleOptions.PreferIntrinsicPredefinedTypeKeywordInMemberAccess)));

                            issueSpan = memberAccess.Span; // we want to show the whole expression as unnecessary

                            return true;
                        }
                    }
                }
            }

            // Try to eliminate cases without actually calling CanReplaceWithReducedName. For expressions of the form
            // 'this.Name' or 'base.Name', no additional check here is required.
            if (!memberAccess.Expression.IsKind(SyntaxKind.ThisExpression, SyntaxKind.BaseExpression))
            {
                var actualSymbol = semanticModel.GetSymbolInfo(memberAccess.Name, cancellationToken);
                if (!TryGetReplacementCandidates(
                    semanticModel,
                    memberAccess,
                    actualSymbol,
                    out var speculativeSymbols,
                    out var speculativeNamespacesAndTypes))
                {
                    return false;
                }

                if (!IsReplacementCandidate(actualSymbol, speculativeSymbols, speculativeNamespacesAndTypes))
                {
                    return false;
                }
            }

            replacementNode = memberAccess.Name
                .WithLeadingTrivia(memberAccess.GetLeadingTriviaForSimplifiedMemberAccess())
                .WithTrailingTrivia(memberAccess.GetTrailingTrivia());
            issueSpan = memberAccess.Expression.Span;

            if (replacementNode == null)
            {
                return false;
            }

            return memberAccess.CanReplaceWithReducedName(replacementNode, semanticModel, cancellationToken);
        }

        private static bool TryGetReplacementCandidates(
            SemanticModel semanticModel,
            MemberAccessExpressionSyntax memberAccess,
            SymbolInfo actualSymbol,
            out ImmutableArray<ISymbol> speculativeSymbols,
            out ImmutableArray<ISymbol> speculativeNamespacesAndTypes)
        {
            bool containsNamespaceOrTypeSymbol;
            bool containsOtherSymbol;
            if (!(actualSymbol.Symbol is null))
            {
                containsNamespaceOrTypeSymbol = actualSymbol.Symbol is INamespaceOrTypeSymbol;
                containsOtherSymbol = !containsNamespaceOrTypeSymbol;
            }
            else if (!actualSymbol.CandidateSymbols.IsDefaultOrEmpty)
            {
                containsNamespaceOrTypeSymbol = actualSymbol.CandidateSymbols.Any(symbol => symbol is INamespaceOrTypeSymbol);
                containsOtherSymbol = actualSymbol.CandidateSymbols.Any(symbol => !(symbol is INamespaceOrTypeSymbol));
            }
            else
            {
                speculativeSymbols = ImmutableArray<ISymbol>.Empty;
                speculativeNamespacesAndTypes = ImmutableArray<ISymbol>.Empty;
                return false;
            }

            speculativeSymbols = containsOtherSymbol
                ? semanticModel.LookupSymbols(memberAccess.SpanStart, name: memberAccess.Name.Identifier.ValueText)
                : ImmutableArray<ISymbol>.Empty;
            speculativeNamespacesAndTypes = containsNamespaceOrTypeSymbol
                ? semanticModel.LookupNamespacesAndTypes(memberAccess.SpanStart, name: memberAccess.Name.Identifier.ValueText)
                : ImmutableArray<ISymbol>.Empty;
            return true;
        }

        /// <summary>
        /// Determines if <paramref name="speculativeSymbols"/> and <paramref name="speculativeNamespacesAndTypes"/>
        /// together contain a superset of the symbols in <paramref name="actualSymbol"/>.
        /// </summary>
        private static bool IsReplacementCandidate(SymbolInfo actualSymbol, ImmutableArray<ISymbol> speculativeSymbols, ImmutableArray<ISymbol> speculativeNamespacesAndTypes)
        {
            if (speculativeSymbols.IsEmpty && speculativeNamespacesAndTypes.IsEmpty)
            {
                return false;
            }

            if (!(actualSymbol.Symbol is null))
            {
                return speculativeSymbols.Contains(actualSymbol.Symbol, CandidateSymbolEqualityComparer.Instance)
                    || speculativeNamespacesAndTypes.Contains(actualSymbol.Symbol, CandidateSymbolEqualityComparer.Instance);
            }

            foreach (var symbol in actualSymbol.CandidateSymbols)
            {
                if (!speculativeSymbols.Contains(symbol, CandidateSymbolEqualityComparer.Instance)
                    && !speculativeNamespacesAndTypes.Contains(symbol, CandidateSymbolEqualityComparer.Instance))
                {
                    return false;
                }
            }

            return true;
        }

        /// <summary>
        /// Compares symbols by their original definition.
        /// </summary>
        private sealed class CandidateSymbolEqualityComparer : IEqualityComparer<ISymbol>
        {
            public static CandidateSymbolEqualityComparer Instance { get; } = new CandidateSymbolEqualityComparer();

            private CandidateSymbolEqualityComparer()
            {
            }

            public bool Equals(ISymbol x, ISymbol y)
            {
                if (x is null || y is null)
                {
                    return x == y;
                }

                return x.OriginalDefinition.Equals(y.OriginalDefinition);
            }

            public int GetHashCode(ISymbol obj)
            {
                return obj?.OriginalDefinition.GetHashCode() ?? 0;
            }
        }

        private static SyntaxTriviaList GetLeadingTriviaForSimplifiedMemberAccess(this MemberAccessExpressionSyntax memberAccess)
        {
            // We want to include any user-typed trivia that may be present between the 'Expression', 'OperatorToken' and 'Identifier' of the MemberAccessExpression.
            // However, we don't want to include any elastic trivia that may have been introduced by the expander in these locations. This is to avoid triggering
            // aggressive formatting. Otherwise, formatter will see this elastic trivia added by the expander and use that as a cue to introduce unnecessary blank lines
            // etc. around the user's original code.
            return memberAccess.GetLeadingTrivia()
                .AddRange(memberAccess.Expression.GetTrailingTrivia().WithoutElasticTrivia())
                .AddRange(memberAccess.OperatorToken.LeadingTrivia.WithoutElasticTrivia())
                .AddRange(memberAccess.OperatorToken.TrailingTrivia.WithoutElasticTrivia())
                .AddRange(memberAccess.Name.GetLeadingTrivia().WithoutElasticTrivia());
        }

        private static IEnumerable<SyntaxTrivia> WithoutElasticTrivia(this IEnumerable<SyntaxTrivia> list)
        {
            return list.Where(t => !t.IsElastic());
        }

        public static bool InsideCrefReference(this ExpressionSyntax expression)
        {
            var crefAttribute = expression.FirstAncestorOrSelf<XmlCrefAttributeSyntax>();
            return crefAttribute != null;
        }

        private static bool InsideNameOfExpression(ExpressionSyntax expression, SemanticModel semanticModel)
        {
            var nameOfInvocationExpr = expression.FirstAncestorOrSelf<InvocationExpressionSyntax>(
                invocationExpr =>
                {
                    var identifierName = invocationExpr.Expression as IdentifierNameSyntax;
                    return (identifierName != null) && (identifierName.Identifier.Text == "nameof") &&
                        semanticModel.GetConstantValue(invocationExpr).HasValue &&
                        (semanticModel.GetTypeInfo(invocationExpr).Type.SpecialType == SpecialType.System_String);
                });

            return nameOfInvocationExpr != null;
        }

        private static bool PreferPredefinedTypeKeywordInDeclarations(NameSyntax name, OptionSet optionSet, SemanticModel semanticModel)
        {
            return !IsInMemberAccessContext(name) &&
                   !InsideCrefReference(name) &&
                   !InsideNameOfExpression(name, semanticModel) &&
                   SimplificationHelpers.PreferPredefinedTypeKeywordInDeclarations(optionSet, semanticModel.Language);
        }

        private static bool PreferPredefinedTypeKeywordInMemberAccess(ExpressionSyntax expression, OptionSet optionSet, SemanticModel semanticModel)
        {
            return (IsInMemberAccessContext(expression) || InsideCrefReference(expression)) &&
                   !InsideNameOfExpression(expression, semanticModel) &&
                   SimplificationHelpers.PreferPredefinedTypeKeywordInMemberAccess(optionSet, semanticModel.Language);
        }

        public static bool IsInMemberAccessContext(this ExpressionSyntax expression) =>
            expression?.Parent is MemberAccessExpressionSyntax;

        public static bool IsAliasReplaceableExpression(this ExpressionSyntax expression)
        {
            if (expression.Kind() == SyntaxKind.IdentifierName ||
                expression.Kind() == SyntaxKind.QualifiedName ||
                expression.Kind() == SyntaxKind.AliasQualifiedName)
            {
                return true;
            }

            if (expression.Kind() == SyntaxKind.SimpleMemberAccessExpression)
            {
                var memberAccess = (MemberAccessExpressionSyntax)expression;
                return memberAccess.Expression != null && memberAccess.Expression.IsAliasReplaceableExpression();
            }

            return false;
        }

        [PerformanceSensitive(
            "https://github.com/dotnet/roslyn/issues/23582",
            Constraint = "Most trees do not have using alias directives, so avoid the expensive " + nameof(CSharpExtensions.GetSymbolInfo) + " call for this case.")]
        private static bool TryReplaceWithAlias(this ExpressionSyntax node, SemanticModel semanticModel, bool preferAliasToQualifiedName, CancellationToken cancellationToken, out IAliasSymbol aliasReplacement)
        {
            aliasReplacement = null;

            if (!node.IsAliasReplaceableExpression())
            {
                return false;
            }

            // Avoid the TryReplaceWithAlias algorithm if the tree has no using alias directives. Since the input node
            // might be a speculative node (not fully rooted in a tree), we use the original semantic model to find the
            // equivalent node in the original tree, and from there determine if the tree has any using alias
            // directives.
            var originalModel = semanticModel.GetOriginalSemanticModel();

            // Perf: We are only using the syntax tree root in a fast-path syntax check. If the root is not readily
            // available, it is fine to continue through the normal algorithm.
            if (originalModel.SyntaxTree.TryGetRoot(out var root))
            {
                if (!HasUsingAliasDirective(root))
                {
                    return false;
                }
            }

            var symbol = semanticModel.GetSymbolInfo(node, cancellationToken).Symbol;

            // If the Symbol is a constructor get its containing type
            if (symbol.IsConstructor())
            {
                symbol = symbol.ContainingType;
            }

            if (node is QualifiedNameSyntax || node is AliasQualifiedNameSyntax)
            {
                SyntaxAnnotation aliasAnnotationInfo = null;

                // The following condition checks if the user has used alias in the original code and
                // if so the expression is replaced with the Alias
                if (node is QualifiedNameSyntax qualifiedNameNode)
                {
                    if (qualifiedNameNode.Right.Identifier.HasAnnotations(AliasAnnotation.Kind))
                    {
                        aliasAnnotationInfo = qualifiedNameNode.Right.Identifier.GetAnnotations(AliasAnnotation.Kind).Single();
                    }
                }

                if (node is AliasQualifiedNameSyntax aliasQualifiedNameNode)
                {
                    if (aliasQualifiedNameNode.Name.Identifier.HasAnnotations(AliasAnnotation.Kind))
                    {
                        aliasAnnotationInfo = aliasQualifiedNameNode.Name.Identifier.GetAnnotations(AliasAnnotation.Kind).Single();
                    }
                }

                if (aliasAnnotationInfo != null)
                {
                    var aliasName = AliasAnnotation.GetAliasName(aliasAnnotationInfo);
                    var aliasIdentifier = SyntaxFactory.IdentifierName(aliasName);

                    var aliasTypeInfo = semanticModel.GetSpeculativeAliasInfo(node.SpanStart, aliasIdentifier, SpeculativeBindingOption.BindAsTypeOrNamespace);

                    if (aliasTypeInfo != null)
                    {
                        aliasReplacement = aliasTypeInfo;
                        return ValidateAliasForTarget(aliasReplacement, semanticModel, node, symbol);
                    }
                }
            }

            if (node.Kind() == SyntaxKind.IdentifierName &&
                semanticModel.GetAliasInfo((IdentifierNameSyntax)node, cancellationToken) != null)
            {
                return false;
            }

            // an alias can only replace a type or namespace
            if (symbol == null ||
                (symbol.Kind != SymbolKind.Namespace && symbol.Kind != SymbolKind.NamedType))
            {
                return false;
            }

            if (node is QualifiedNameSyntax qualifiedName)
            {
                if (!qualifiedName.Right.HasAnnotation(Simplifier.SpecialTypeAnnotation))
                {
                    var type = semanticModel.GetTypeInfo(node, cancellationToken).Type;
                    if (type != null)
                    {
                        var keywordKind = GetPredefinedKeywordKind(type.SpecialType);
                        if (keywordKind != SyntaxKind.None)
                        {
                            preferAliasToQualifiedName = false;
                        }
                    }
                }
            }

            if (node is AliasQualifiedNameSyntax aliasQualifiedNameSyntax)
            {
                if (!aliasQualifiedNameSyntax.Name.HasAnnotation(Simplifier.SpecialTypeAnnotation))
                {
                    var type = semanticModel.GetTypeInfo(node, cancellationToken).Type;
                    if (type != null)
                    {
                        var keywordKind = GetPredefinedKeywordKind(type.SpecialType);
                        if (keywordKind != SyntaxKind.None)
                        {
                            preferAliasToQualifiedName = false;
                        }
                    }
                }
            }

            aliasReplacement = GetAliasForSymbol((INamespaceOrTypeSymbol)symbol, node.GetFirstToken(), semanticModel, cancellationToken);
            if (aliasReplacement != null && preferAliasToQualifiedName)
            {
                return ValidateAliasForTarget(aliasReplacement, semanticModel, node, symbol);
            }

            return false;
        }

        private static bool HasUsingAliasDirective(SyntaxNode syntax)
        {
            SyntaxList<UsingDirectiveSyntax> usings;
            SyntaxList<MemberDeclarationSyntax> members;
            if (syntax.IsKind(SyntaxKind.NamespaceDeclaration, out NamespaceDeclarationSyntax namespaceDeclaration))
            {
                usings = namespaceDeclaration.Usings;
                members = namespaceDeclaration.Members;
            }
            else if (syntax.IsKind(SyntaxKind.CompilationUnit, out CompilationUnitSyntax compilationUnit))
            {
                usings = compilationUnit.Usings;
                members = compilationUnit.Members;
            }
            else
            {
                return false;
            }

            foreach (var usingDirective in usings)
            {
                if (usingDirective.Alias != null)
                {
                    return true;
                }
            }

            foreach (var member in members)
            {
                if (HasUsingAliasDirective(member))
                {
                    return true;
                }
            }

            return false;
        }

        // We must verify that the alias actually binds back to the thing it's aliasing.
        // It's possible there's another symbol with the same name as the alias that binds
        // first
        private static bool ValidateAliasForTarget(IAliasSymbol aliasReplacement, SemanticModel semanticModel, ExpressionSyntax node, ISymbol symbol)
        {
            var aliasName = aliasReplacement.Name;

            // If we're the argument of a nameof(X.Y) call, then we can't simplify to an
            // alias unless the alias has the same name as us (i.e. 'Y').
            if (node.IsNameOfArgumentExpression())
            {
                var nameofValueOpt = semanticModel.GetConstantValue(node.Parent.Parent.Parent);
                if (!nameofValueOpt.HasValue)
                {
                    return false;
                }

                if (nameofValueOpt.Value is string existingVal &&
                    existingVal != aliasName)
                {
                    return false;
                }
            }

            var boundSymbols = semanticModel.LookupNamespacesAndTypes(node.SpanStart, name: aliasName);

            if (boundSymbols.Length == 1)
            {
                if (boundSymbols[0] is IAliasSymbol boundAlias && aliasReplacement.Target.Equals(symbol))
                {
                    return true;
                }
            }

            return false;
        }

        public static bool IsNameOfArgumentExpression(this ExpressionSyntax expression)
        {
            return expression.IsParentKind(SyntaxKind.Argument) &&
                expression.Parent.IsParentKind(SyntaxKind.ArgumentList) &&
                expression.Parent.Parent.Parent is InvocationExpressionSyntax invocation &&
                invocation.IsNameOfInvocation();
        }

        public static bool IsNameOfInvocation(this InvocationExpressionSyntax invocation)
        {
            return invocation.Expression is IdentifierNameSyntax identifierName &&
                   identifierName.Identifier.IsKindOrHasMatchingText(SyntaxKind.NameOfKeyword);
        }

        public static IAliasSymbol GetAliasForSymbol(INamespaceOrTypeSymbol symbol, SyntaxToken token, SemanticModel semanticModel, CancellationToken cancellationToken)
        {
            var originalSemanticModel = semanticModel.GetOriginalSemanticModel();
            if (!originalSemanticModel.SyntaxTree.HasCompilationUnitRoot)
            {
                return null;
            }

            var namespaceId = GetNamespaceIdForAliasSearch(semanticModel, token, cancellationToken);
            if (namespaceId < 0)
            {
                return null;
            }

            if (!AliasSymbolCache.TryGetAliasSymbol(originalSemanticModel, namespaceId, symbol, out var aliasSymbol))
            {
                // add cache
                AliasSymbolCache.AddAliasSymbols(originalSemanticModel, namespaceId, semanticModel.LookupNamespacesAndTypes(token.SpanStart).OfType<IAliasSymbol>());

                // retry
                AliasSymbolCache.TryGetAliasSymbol(originalSemanticModel, namespaceId, symbol, out aliasSymbol);
            }

            return aliasSymbol;
        }

        private static SyntaxNode GetStartNodeForNamespaceId(SemanticModel semanticModel, SyntaxToken token, CancellationToken cancellationToken)
        {
            if (!semanticModel.IsSpeculativeSemanticModel)
            {
                return token.Parent;
            }

            var originalSemanticMode = semanticModel.GetOriginalSemanticModel();
            token = originalSemanticMode.SyntaxTree.GetRoot(cancellationToken).FindToken(semanticModel.OriginalPositionForSpeculation);

            return token.Parent;
        }

        private static int GetNamespaceIdForAliasSearch(SemanticModel semanticModel, SyntaxToken token, CancellationToken cancellationToken)
        {
            var startNode = GetStartNodeForNamespaceId(semanticModel, token, cancellationToken);
            if (!startNode.SyntaxTree.HasCompilationUnitRoot)
            {
                return -1;
            }

            // NOTE: If we're currently in a block of usings, then we want to collect the
            // aliases that are higher up than this block.  Using aliases declared in a block of
            // usings are not usable from within that same block.
            var usingDirective = startNode.GetAncestorOrThis<UsingDirectiveSyntax>();
            if (usingDirective != null)
            {
                startNode = usingDirective.Parent.Parent;
                if (startNode == null)
                {
                    return -1;
                }
            }

            // check whether I am under a namespace
            var @namespace = startNode.GetAncestorOrThis<NamespaceDeclarationSyntax>();
            if (@namespace != null)
            {
                // since we have node inside of the root, root should be already there
                // search for namespace id should be quite cheap since normally there should be
                // only a few namespace defined in a source file if it is not 1. that is why it is
                // not cached.
                var startIndex = 1;
                return GetNamespaceId(startNode.SyntaxTree.GetRoot(cancellationToken), @namespace, ref startIndex);
            }

            // no namespace, under compilation unit directly
            return 0;
        }

        private static int GetNamespaceId(SyntaxNode container, NamespaceDeclarationSyntax target, ref int index)
        {
            if (container is CompilationUnitSyntax compilation)
            {
                return GetNamespaceId(compilation.Members, target, ref index);
            }

            if (container is NamespaceDeclarationSyntax @namespace)
            {
                return GetNamespaceId(@namespace.Members, target, ref index);
            }

            return Contract.FailWithReturn<int>("shouldn't reach here");
        }

        private static int GetNamespaceId(SyntaxList<MemberDeclarationSyntax> members, NamespaceDeclarationSyntax target, ref int index)
        {
            foreach (var member in members)
            {
                var childNamespace = member as NamespaceDeclarationSyntax;
                if (childNamespace == null)
                {
                    continue;
                }

                if (childNamespace == target)
                {
                    return index;
                }

                index++;
                var result = GetNamespaceId(childNamespace, target, ref index);
                if (result > 0)
                {
                    return result;
                }
            }

            return -1;
        }

        private static bool TryReduce(
            this NameSyntax name,
            SemanticModel semanticModel,
            out TypeSyntax replacementNode,
            out TextSpan issueSpan,
            OptionSet optionSet,
            CancellationToken cancellationToken)
        {
            replacementNode = null;
            issueSpan = default;

            if (name.IsVar)
            {
                return false;
            }

            // we should not simplify a name of a namespace declaration
            if (IsPartOfNamespaceDeclarationName(name))
            {
                return false;
            }

            // We can simplify Qualified names and AliasQualifiedNames. Generally, if we have 
            // something like "A.B.C.D", we only consider the full thing something we can simplify.
            // However, in the case of "A.B.C<>.D", then we'll only consider simplifying up to the 
            // first open name.  This is because if we remove the open name, we'll often change 
            // meaning as "D" will bind to C<T>.D which is different than C<>.D!
            if (name is QualifiedNameSyntax qualifiedName)
            {
                var left = qualifiedName.Left;
                if (ContainsOpenName(left))
                {
                    // Don't simplify A.B<>.C
                    return false;
                }
            }

            // 1. see whether binding the name binds to a symbol/type. if not, it is ambiguous and
            //    nothing we can do here.
            var symbol = SimplificationHelpers.GetOriginalSymbolInfo(semanticModel, name);
            if (symbol == null)
            {
                return false;
            }

            // treat constructor names as types
            var method = symbol as IMethodSymbol;
            if (method.IsConstructor())
            {
                symbol = method.ContainingType;
            }

            if (symbol.Kind == SymbolKind.Method && name.Kind() == SyntaxKind.GenericName)
            {
                // The option wants the generic method invocation name to be explicit, then quit the reduction
                if (!optionSet.GetOption(SimplificationOptions.PreferImplicitTypeInference))
                {
                    return false;
                }

                var genericName = (GenericNameSyntax)name;
                replacementNode = SyntaxFactory.IdentifierName(genericName.Identifier)
                    .WithLeadingTrivia(genericName.GetLeadingTrivia())
                    .WithTrailingTrivia(genericName.GetTrailingTrivia());

                issueSpan = genericName.TypeArgumentList.Span;
                return name.CanReplaceWithReducedName(replacementNode, semanticModel, cancellationToken);
            }

            if (!(symbol is INamespaceOrTypeSymbol))
            {
                return false;
            }

            if (name.HasAnnotations(SpecialTypeAnnotation.Kind))
            {
                replacementNode = SyntaxFactory.PredefinedType(
                    SyntaxFactory.Token(
                        name.GetLeadingTrivia(),
                        GetPredefinedKeywordKind(SpecialTypeAnnotation.GetSpecialType(name.GetAnnotations(SpecialTypeAnnotation.Kind).First())),
                        name.GetTrailingTrivia()));

                issueSpan = name.Span;

                return name.CanReplaceWithReducedNameInContext(replacementNode, semanticModel, cancellationToken);
            }
            else
            {
                if (!name.IsRightSideOfDotOrColonColon())
                {
                    if (name.TryReplaceWithAlias(semanticModel, optionSet.GetOption(SimplificationOptions.PreferAliasToQualification), cancellationToken, out var aliasReplacement))
                    {
                        // get the token text as it appears in source code to preserve e.g. Unicode character escaping
                        var text = aliasReplacement.Name;
                        var syntaxRef = aliasReplacement.DeclaringSyntaxReferences.FirstOrDefault();

                        if (syntaxRef != null)
                        {
                            var declIdentifier = ((UsingDirectiveSyntax)syntaxRef.GetSyntax(cancellationToken)).Alias.Name.Identifier;
                            text = declIdentifier.IsVerbatimIdentifier() ? declIdentifier.ToString().Substring(1) : declIdentifier.ToString();
                        }

                        var identifierToken = SyntaxFactory.Identifier(
                                name.GetLeadingTrivia(),
                                SyntaxKind.IdentifierToken,
                                text,
                                aliasReplacement.Name,
                                name.GetTrailingTrivia());

                        identifierToken = CSharpSimplificationService.TryEscapeIdentifierToken(identifierToken, name, semanticModel);
                        replacementNode = SyntaxFactory.IdentifierName(identifierToken);

                        // Merge annotation to new syntax node
                        var annotatedNodesOrTokens = name.GetAnnotatedNodesAndTokens(RenameAnnotation.Kind);
                        foreach (var annotatedNodeOrToken in annotatedNodesOrTokens)
                        {
                            if (annotatedNodeOrToken.IsToken)
                            {
                                identifierToken = annotatedNodeOrToken.AsToken().CopyAnnotationsTo(identifierToken);
                            }
                            else
                            {
                                replacementNode = annotatedNodeOrToken.AsNode().CopyAnnotationsTo(replacementNode);
                            }
                        }

                        annotatedNodesOrTokens = name.GetAnnotatedNodesAndTokens(AliasAnnotation.Kind);
                        foreach (var annotatedNodeOrToken in annotatedNodesOrTokens)
                        {
                            if (annotatedNodeOrToken.IsToken)
                            {
                                identifierToken = annotatedNodeOrToken.AsToken().CopyAnnotationsTo(identifierToken);
                            }
                            else
                            {
                                replacementNode = annotatedNodeOrToken.AsNode().CopyAnnotationsTo(replacementNode);
                            }
                        }

                        replacementNode = ((SimpleNameSyntax)replacementNode).WithIdentifier(identifierToken);
                        issueSpan = name.Span;

                        // In case the alias name is the same as the last name of the alias target, we only include 
                        // the left part of the name in the unnecessary span to Not confuse uses.
                        if (name.Kind() == SyntaxKind.QualifiedName)
                        {
                            var qualifiedName3 = (QualifiedNameSyntax)name;

                            if (qualifiedName3.Right.Identifier.ValueText == identifierToken.ValueText)
                            {
                                issueSpan = qualifiedName3.Left.Span;
                            }
                        }

                        // first check if this would be a valid reduction
                        if (name.CanReplaceWithReducedNameInContext(replacementNode, semanticModel, cancellationToken))
                        {
                            // in case this alias name ends with "Attribute", we're going to see if we can also 
                            // remove that suffix.
                            if (TryReduceAttributeSuffix(
                                name,
                                identifierToken,
                                semanticModel,
                                out var replacementNodeWithoutAttributeSuffix,
                                out var issueSpanWithoutAttributeSuffix,
                                cancellationToken))
                            {
                                if (name.CanReplaceWithReducedName(replacementNodeWithoutAttributeSuffix, semanticModel, cancellationToken))
                                {
                                    replacementNode = replacementNode.CopyAnnotationsTo(replacementNodeWithoutAttributeSuffix);
                                    issueSpan = issueSpanWithoutAttributeSuffix;
                                }
                            }

                            return true;
                        }

                        return false;
                    }

                    var nameHasNoAlias = false;

                    if (name is SimpleNameSyntax simpleName)
                    {
                        if (!simpleName.Identifier.HasAnnotations(AliasAnnotation.Kind))
                        {
                            nameHasNoAlias = true;
                        }
                    }

                    if (name is QualifiedNameSyntax qualifiedName2)
                    {
                        if (!qualifiedName2.Right.HasAnnotation(Simplifier.SpecialTypeAnnotation))
                        {
                            nameHasNoAlias = true;
                        }
                    }

                    if (name is AliasQualifiedNameSyntax aliasQualifiedName)
                    {
                        if (aliasQualifiedName.Name is SimpleNameSyntax &&
                            !aliasQualifiedName.Name.Identifier.HasAnnotations(AliasAnnotation.Kind) &&
                            !aliasQualifiedName.Name.HasAnnotation(Simplifier.SpecialTypeAnnotation))
                        {
                            nameHasNoAlias = true;
                        }
                    }

                    var aliasInfo = semanticModel.GetAliasInfo(name, cancellationToken);
                    if (nameHasNoAlias && aliasInfo == null)
                    {
                        if (IsReplaceableByVar(name, semanticModel, out replacementNode, out issueSpan, optionSet, cancellationToken))
                        {
                            return true;
                        }

                        // Don't simplify to predefined type if name is part of a QualifiedName.
                        // QualifiedNames can't contain PredefinedTypeNames (although MemberAccessExpressions can).
                        // In other words, the left side of a QualifiedName can't be a PredefinedTypeName.
                        var inDeclarationContext = PreferPredefinedTypeKeywordInDeclarations(name, optionSet, semanticModel);
                        var inMemberAccessContext = PreferPredefinedTypeKeywordInMemberAccess(name, optionSet, semanticModel);

                        if (!name.Parent.IsKind(SyntaxKind.QualifiedName) && (inDeclarationContext || inMemberAccessContext))
                        {
                            var codeStyleOptionName = inDeclarationContext
                                ? nameof(CodeStyleOptions.PreferIntrinsicPredefinedTypeKeywordInDeclaration)
                                : nameof(CodeStyleOptions.PreferIntrinsicPredefinedTypeKeywordInMemberAccess);

                            var type = semanticModel.GetTypeInfo(name, cancellationToken).Type;
                            if (type != null)
                            {
                                var keywordKind = GetPredefinedKeywordKind(type.SpecialType);
                                if (keywordKind != SyntaxKind.None)
                                {
                                    return CanReplaceWithPredefinedTypeKeywordInContext(name, semanticModel, out replacementNode, ref issueSpan, keywordKind, codeStyleOptionName, cancellationToken);
                                }
                            }
                            else
                            {
                                var typeSymbol = semanticModel.GetSymbolInfo(name, cancellationToken).Symbol;
                                if (typeSymbol.IsKind(SymbolKind.NamedType))
                                {
                                    var keywordKind = GetPredefinedKeywordKind(((INamedTypeSymbol)typeSymbol).SpecialType);
                                    if (keywordKind != SyntaxKind.None)
                                    {
                                        return CanReplaceWithPredefinedTypeKeywordInContext(name, semanticModel, out replacementNode, ref issueSpan, keywordKind, codeStyleOptionName, cancellationToken);
                                    }
                                }
                            }
                        }
                    }

                    // Nullable rewrite: Nullable<int> -> int?
                    // Don't rewrite in the case where Nullable<int> is part of some qualified name like Nullable<int>.Something
                    if (!name.IsVar && (symbol.Kind == SymbolKind.NamedType) && !name.IsLeftSideOfQualifiedName())
                    {
                        var type = (INamedTypeSymbol)symbol;
                        if (aliasInfo == null && CanSimplifyNullable(type, name, semanticModel))
                        {
                            GenericNameSyntax genericName;
                            if (name.Kind() == SyntaxKind.QualifiedName)
                            {
                                genericName = (GenericNameSyntax)((QualifiedNameSyntax)name).Right;
                            }
                            else
                            {
                                genericName = (GenericNameSyntax)name;
                            }

                            var oldType = genericName.TypeArgumentList.Arguments.First();
                            if (oldType.Kind() == SyntaxKind.OmittedTypeArgument)
                            {
                                return false;
                            }

                            replacementNode = SyntaxFactory.NullableType(oldType)
                                .WithLeadingTrivia(name.GetLeadingTrivia())
                                    .WithTrailingTrivia(name.GetTrailingTrivia());
                            issueSpan = name.Span;

                            // we need to simplify the whole qualified name at once, because replacing the identifier on the left in
                            // System.Nullable<int> alone would be illegal.
                            // If this fails we want to continue to try at least to remove the System if possible.
                            if (name.CanReplaceWithReducedNameInContext(replacementNode, semanticModel, cancellationToken))
                            {
                                return true;
                            }
                        }
                    }
                }

                SyntaxToken identifier;
                switch (name.Kind())
                {
                    case SyntaxKind.AliasQualifiedName:
                        var simpleName = ((AliasQualifiedNameSyntax)name).Name
                            .WithLeadingTrivia(name.GetLeadingTrivia());

                        simpleName = simpleName.ReplaceToken(simpleName.Identifier,
                            ((AliasQualifiedNameSyntax)name).Name.Identifier.CopyAnnotationsTo(
                                simpleName.Identifier.WithLeadingTrivia(
                                    ((AliasQualifiedNameSyntax)name).Alias.Identifier.LeadingTrivia)));

                        replacementNode = simpleName;

                        issueSpan = ((AliasQualifiedNameSyntax)name).Alias.Span;

                        break;

                    case SyntaxKind.QualifiedName:
                        replacementNode = ((QualifiedNameSyntax)name).Right.WithLeadingTrivia(name.GetLeadingTrivia());
                        issueSpan = ((QualifiedNameSyntax)name).Left.Span;

                        break;

                    case SyntaxKind.IdentifierName:
                        identifier = ((IdentifierNameSyntax)name).Identifier;

                        // we can try to remove the Attribute suffix if this is the attribute name
                        TryReduceAttributeSuffix(name, identifier, semanticModel, out replacementNode, out issueSpan, cancellationToken);
                        break;
                }
            }

            if (replacementNode == null)
            {
                return false;
            }

            return name.CanReplaceWithReducedName(replacementNode, semanticModel, cancellationToken);
        }

        private static bool CanSimplifyNullable(INamedTypeSymbol type, NameSyntax name, SemanticModel semanticModel)
        {
            if (!type.IsNullable())
            {
                return false;
            }

            if (type.IsUnboundGenericType)
            {
                // Don't simplify unbound generic type "Nullable<>".
                return false;
            }

            if (InsideNameOfExpression(name, semanticModel))
            {
                // Nullable<T> can't be simplified to T? in nameof expressions.
                return false;
            }

            if (!InsideCrefReference(name))
            {
                // Nullable<T> can always be simplified to T? outside crefs.
                return true;
            }

            // Inside crefs, if the T in this Nullable{T} is being declared right here
            // then this Nullable{T} is not a constructed generic type and we should
            // not offer to simplify this to T?.
            //
            // For example, we should not offer the simplification in the following cases where
            // T does not bind to an existing type / type parameter in the user's code.
            // - <see cref="Nullable{T}"/>
            // - <see cref="System.Nullable{T}.Value"/>
            //
            // And we should offer the simplification in the following cases where SomeType and
            // SomeMethod bind to a type and method declared elsewhere in the users code.
            // - <see cref="SomeType.SomeMethod(Nullable{SomeType})"/>

            var argument = type.TypeArguments.SingleOrDefault();
            if (argument == null || argument.IsErrorType())
            {
                return false;
            }

            var argumentDecl = argument.DeclaringSyntaxReferences.FirstOrDefault();
            if (argumentDecl == null)
            {
                // The type argument is a type from metadata - so this is a constructed generic nullable type that can be simplified (e.g. Nullable(Of Integer)).
                return true;
            }

            return !name.Span.Contains(argumentDecl.Span);
        }

        private static bool CanReplaceWithPredefinedTypeKeywordInContext(
            NameSyntax name,
            SemanticModel semanticModel,
            out TypeSyntax replacementNode,
            ref TextSpan issueSpan,
            SyntaxKind keywordKind,
            string codeStyleOptionName,
            CancellationToken cancellationToken)
        {
            replacementNode = CreatePredefinedTypeSyntax(name, keywordKind);

            issueSpan = name.Span; // we want to show the whole name expression as unnecessary

            var canReduce = name.CanReplaceWithReducedNameInContext(replacementNode, semanticModel, cancellationToken);

            if (canReduce)
            {
                replacementNode = replacementNode.WithAdditionalAnnotations(new SyntaxAnnotation(codeStyleOptionName));
            }

            return canReduce;
        }

        private static TypeSyntax CreatePredefinedTypeSyntax(ExpressionSyntax expression, SyntaxKind keywordKind)
        {
            return SyntaxFactory.PredefinedType(SyntaxFactory.Token(expression.GetLeadingTrivia(), keywordKind, expression.GetTrailingTrivia()));
        }

        private static bool TryReduceAttributeSuffix(
            NameSyntax name,
            SyntaxToken identifierToken,
            SemanticModel semanticModel,
            out TypeSyntax replacementNode,
            out TextSpan issueSpan,
            CancellationToken cancellationToken)
        {
            issueSpan = default;
            replacementNode = default;

            // we can try to remove the Attribute suffix if this is the attribute name
            if (SyntaxFacts.IsAttributeName(name))
            {
                if (name.Parent.Kind() == SyntaxKind.Attribute || name.IsRightSideOfDotOrColonColon())
                {
                    const string AttributeName = "Attribute";

                    // an attribute that should keep it (unnecessary "Attribute" suffix should be annotated with a DontSimplifyAnnotation
                    if (identifierToken.ValueText != AttributeName && identifierToken.ValueText.EndsWith(AttributeName, StringComparison.Ordinal) && !identifierToken.HasAnnotation(SimplificationHelpers.DontSimplifyAnnotation))
                    {
                        // weird. the semantic model is able to bind attribute syntax like "[as()]" although it's not valid code.
                        // so we need another check for keywords manually.
                        var newAttributeName = identifierToken.ValueText.Substring(0, identifierToken.ValueText.Length - 9);
                        if (SyntaxFacts.GetKeywordKind(newAttributeName) != SyntaxKind.None)
                        {
                            return false;
                        }

                        // if this attribute name in source contained Unicode escaping, we will loose it now
                        // because there is no easy way to determine the substring from identifier->ToString() 
                        // which would be needed to pass to SyntaxFactory.Identifier
                        // The result is an unescaped Unicode character in source.

                        // once we remove the Attribute suffix, we can't use an escaped identifier
                        var newIdentifierToken = identifierToken.CopyAnnotationsTo(
                            SyntaxFactory.Identifier(
                                identifierToken.LeadingTrivia,
                                newAttributeName,
                                identifierToken.TrailingTrivia));

                        replacementNode = SyntaxFactory.IdentifierName(newIdentifierToken)
                            .WithLeadingTrivia(name.GetLeadingTrivia());
                        issueSpan = new TextSpan(identifierToken.Span.End - 9, 9);

                        return true;
                    }
                }
            }

            return false;
        }

        /// <summary>
        /// Checks if the SyntaxNode is a name of a namespace declaration. To be a namespace name, the syntax
        /// must be parented by an namespace declaration and the node itself must be equal to the declaration's Name
        /// property.
        /// </summary>
        /// <param name="node"></param>
        /// <returns></returns>
        public static bool IsPartOfNamespaceDeclarationName(SyntaxNode node)
        {
            var parent = node;

            while (parent != null)
            {
                switch (parent.Kind())
                {
                    case SyntaxKind.IdentifierName:
                    case SyntaxKind.QualifiedName:
                        node = parent;
                        parent = parent.Parent;
                        break;

                    case SyntaxKind.NamespaceDeclaration:
                        var namespaceDeclaration = (NamespaceDeclarationSyntax)parent;
                        return object.Equals(namespaceDeclaration.Name, node);

                    default:
                        return false;
                }
            }

            return false;
        }

        private static bool TrySimplify(
            this ExpressionSyntax expression,
            SemanticModel semanticModel,
            OptionSet optionSet,
            out ExpressionSyntax replacementNode,
            out TextSpan issueSpan)
        {
            replacementNode = null;
            issueSpan = default;

            switch (expression.Kind())
            {
                case SyntaxKind.SimpleMemberAccessExpression:
                    {
                        var memberAccess = (MemberAccessExpressionSyntax)expression;
                        if (IsMemberAccessADynamicInvocation(memberAccess, semanticModel))
                        {
                            return false;
                        }

                        if (TrySimplifyMemberAccessOrQualifiedName(memberAccess.Expression, memberAccess.Name, semanticModel, optionSet, out var newLeft, out issueSpan))
                        {
                            // replacement node might not be in it's simplest form, so add simplify annotation to it.
                            replacementNode = memberAccess.Update(newLeft, memberAccess.OperatorToken, memberAccess.Name)
                                .WithAdditionalAnnotations(Simplifier.Annotation);

                            // Ensure that replacement doesn't change semantics.
                            return !ReplacementChangesSemantics(memberAccess, replacementNode, semanticModel);
                        }

                        return false;
                    }

                case SyntaxKind.QualifiedName:
                    {
                        var qualifiedName = (QualifiedNameSyntax)expression;
                        if (TrySimplifyMemberAccessOrQualifiedName(qualifiedName.Left, qualifiedName.Right, semanticModel, optionSet, out var newLeft, out issueSpan))
                        {
                            // replacement node might not be in it's simplest form, so add simplify annotation to it.
                            replacementNode = qualifiedName.Update((NameSyntax)newLeft, qualifiedName.DotToken, qualifiedName.Right)
                                .WithAdditionalAnnotations(Simplifier.Annotation);

                            // Ensure that replacement doesn't change semantics.
                            return !ReplacementChangesSemantics(qualifiedName, replacementNode, semanticModel);
                        }

                        return false;
                    }
            }

            return false;
        }

        private static bool ReplacementChangesSemantics(ExpressionSyntax originalExpression, ExpressionSyntax replacedExpression, SemanticModel semanticModel)
        {
            var speculationAnalyzer = new SpeculationAnalyzer(originalExpression, replacedExpression, semanticModel, CancellationToken.None);
            return speculationAnalyzer.ReplacementChangesSemantics();
        }

        // Note: The caller needs to verify that replacement doesn't change semantics of the original expression.
        private static bool TrySimplifyMemberAccessOrQualifiedName(
        ExpressionSyntax left,
            ExpressionSyntax right,
            SemanticModel semanticModel,
            OptionSet optionSet,
            out ExpressionSyntax replacementNode,
            out TextSpan issueSpan)
        {
            replacementNode = null;
            issueSpan = default;

            if (left != null && right != null)
            {
                var leftSymbol = SimplificationHelpers.GetOriginalSymbolInfo(semanticModel, left);
                if (leftSymbol != null && (leftSymbol.Kind == SymbolKind.NamedType))
                {
                    var rightSymbol = SimplificationHelpers.GetOriginalSymbolInfo(semanticModel, right);
                    if (rightSymbol != null && (rightSymbol.IsStatic || rightSymbol.Kind == SymbolKind.NamedType))
                    {
                        // Static member access or nested type member access.
                        var containingType = rightSymbol.ContainingType;

                        var enclosingSymbol = semanticModel.GetEnclosingSymbol(left.SpanStart);
                        var enclosingTypeParametersInsideOut = new List<ISymbol>();

                        while (enclosingSymbol != null)
                        {
                            if (enclosingSymbol is IMethodSymbol methodSymbol)
                            {
                                if (methodSymbol.TypeArguments.Length != 0)
                                {
                                    enclosingTypeParametersInsideOut.AddRange(methodSymbol.TypeArguments);
                                }
                            }

                            if (enclosingSymbol is INamedTypeSymbol namedTypeSymbol)
                            {
                                if (namedTypeSymbol.TypeArguments.Length != 0)
                                {
                                    enclosingTypeParametersInsideOut.AddRange(namedTypeSymbol.TypeArguments);
                                }
                            }

                            enclosingSymbol = enclosingSymbol.ContainingSymbol;
                        }

                        if (containingType != null && !containingType.Equals(leftSymbol))
                        {
                            if (leftSymbol is INamedTypeSymbol namedType)
                            {
                                if ((namedType.GetBaseTypes().Contains(containingType) &&
                                    !optionSet.GetOption(SimplificationOptions.AllowSimplificationToBaseType)) ||
                                    (!optionSet.GetOption(SimplificationOptions.AllowSimplificationToGenericType) &&
                                    containingType.TypeArguments.Length != 0))
                                {
                                    return false;
                                }
                            }

                            // We have a static member access or a nested type member access using a more derived type.
                            // Simplify syntax so as to use accessed member's most immediate containing type instead of the derived type.
                            replacementNode = containingType.GenerateTypeSyntax()
                                .WithLeadingTrivia(left.GetLeadingTrivia())
                                .WithTrailingTrivia(left.GetTrailingTrivia());
                            issueSpan = left.Span;
                            return true;
                        }
                    }
                }
            }

            return false;
        }

        /// <summary>
        /// Returns True if enclosingTypeParametersInsideOut contains a symbol with the same name as the candidateSymbol
        /// thereby saying that there exists a symbol which hides the candidate Symbol
        /// </summary>
        private static bool HidingTypeParameterSymbolExists(ISymbol candidateSymbol, List<ISymbol> enclosingTypeParametersInsideOut)
        {
            foreach (var enclosingTypeParameter in enclosingTypeParametersInsideOut)
            {
                ISymbol newCandidateSymbol = candidateSymbol;
                if (candidateSymbol.IsKind(SymbolKind.ArrayType))
                {
                    newCandidateSymbol = ((IArrayTypeSymbol)candidateSymbol).ElementType;
                }

                if (newCandidateSymbol.MetadataName == enclosingTypeParameter.MetadataName)
                {
                    if (SymbolEquivalenceComparer.Instance.Equals(newCandidateSymbol.GetOriginalUnreducedDefinition(), enclosingTypeParameter.GetOriginalUnreducedDefinition()))
                    {
                        return false;
                    }

                    return true;
                }
            }

            return false;
        }

        private static bool CanReplaceWithReducedName(
            this MemberAccessExpressionSyntax memberAccess,
            ExpressionSyntax reducedName,
            SemanticModel semanticModel,
            CancellationToken cancellationToken)
        {
            if (!IsThisOrTypeOrNamespace(memberAccess, semanticModel))
            {
                return false;
            }

            var speculationAnalyzer = new SpeculationAnalyzer(memberAccess, reducedName, semanticModel, cancellationToken);
            if (!speculationAnalyzer.SymbolsForOriginalAndReplacedNodesAreCompatible() ||
                speculationAnalyzer.ReplacementChangesSemantics())
            {
                return false;
            }

            if (WillConflictWithExistingLocal(memberAccess, reducedName))
            {
                return false;
            }

            if (IsMemberAccessADynamicInvocation(memberAccess, semanticModel))
            {
                return false;
            }

            if (memberAccess.AccessMethodWithDynamicArgumentInsideStructConstructor(semanticModel))
            {
                return false;
            }

            if (memberAccess.Expression.Kind() == SyntaxKind.BaseExpression)
            {
                var enclosingNamedType = semanticModel.GetEnclosingNamedType(memberAccess.SpanStart, cancellationToken);
                var symbol = semanticModel.GetSymbolInfo(memberAccess.Name, cancellationToken).Symbol;
                if (enclosingNamedType != null &&
                    !enclosingNamedType.IsSealed &&
                    symbol != null &&
                    symbol.IsOverridable())
                {
                    return false;
                }
            }

            var invalidTransformation1 = ParserWouldTreatExpressionAsCast(reducedName, memberAccess);

            return !invalidTransformation1;
        }

        private static bool ParserWouldTreatExpressionAsCast(ExpressionSyntax reducedNode, MemberAccessExpressionSyntax originalNode)
        {
            SyntaxNode parent = originalNode;
            while (parent != null)
            {
                if (parent.IsParentKind(SyntaxKind.SimpleMemberAccessExpression))
                {
                    parent = parent.Parent;
                    continue;
                }

                if (!parent.IsParentKind(SyntaxKind.ParenthesizedExpression))
                {
                    return false;
                }

                break;
            }

            var newExpression = parent.ReplaceNode(originalNode, reducedNode);

            // detect cast ambiguities according to C# spec #7.7.6 
            if (IsNameOrMemberAccessButNoExpression(newExpression))
            {
                var nextToken = parent.Parent.GetLastToken().GetNextToken();

                return nextToken.Kind() == SyntaxKind.OpenParenToken ||
                    nextToken.Kind() == SyntaxKind.TildeToken ||
                    nextToken.Kind() == SyntaxKind.ExclamationToken ||
                    (SyntaxFacts.IsKeywordKind(nextToken.Kind()) && !(nextToken.Kind() == SyntaxKind.AsKeyword || nextToken.Kind() == SyntaxKind.IsKeyword));
            }

            return false;
        }

        private static bool IsNameOrMemberAccessButNoExpression(SyntaxNode node)
        {
            if (node.IsKind(SyntaxKind.SimpleMemberAccessExpression))
            {
                var memberAccess = (MemberAccessExpressionSyntax)node;

                return memberAccess.Expression.IsKind(SyntaxKind.IdentifierName) ||
                    IsNameOrMemberAccessButNoExpression(memberAccess.Expression);
            }

            return node.IsKind(SyntaxKind.IdentifierName);
        }

        /// <summary>
        /// Tells if the Member access is the starting part of a Dynamic Invocation
        /// </summary>
        /// <param name="memberAccess"></param>
        /// <param name="semanticModel"></param>
        /// <returns>Return true, if the member access is the starting point of a Dynamic Invocation</returns>
        private static bool IsMemberAccessADynamicInvocation(MemberAccessExpressionSyntax memberAccess, SemanticModel semanticModel)
        {
            var ancestorInvocation = memberAccess.FirstAncestorOrSelf<InvocationExpressionSyntax>();

            if (ancestorInvocation != null && ancestorInvocation.SpanStart == memberAccess.SpanStart)
            {
                var typeInfo = semanticModel.GetTypeInfo(ancestorInvocation);
                if (typeInfo.Type != null &&
                    typeInfo.Type.Kind == SymbolKind.DynamicType)
                {
                    return true;
                }
            }

            return false;
        }

        /*
         * Name Reduction, to implicitly mean "this", is possible only after the initialization of all member variables but
         * since the check for initialization of all member variable is a lot of work for this simplification we don't simplify
         * even if all the member variables are initialized
         */
        private static bool AccessMethodWithDynamicArgumentInsideStructConstructor(this MemberAccessExpressionSyntax memberAccess, SemanticModel semanticModel)
        {
            var constructor = memberAccess.Ancestors().OfType<ConstructorDeclarationSyntax>().SingleOrDefault();

            if (constructor == null || constructor.Parent.Kind() != SyntaxKind.StructDeclaration)
            {
                return false;
            }

            return semanticModel.GetSymbolInfo(memberAccess.Name).CandidateReason == CandidateReason.LateBound;
        }

        private static bool CanReplaceWithReducedName(this NameSyntax name, TypeSyntax reducedName, SemanticModel semanticModel, CancellationToken cancellationToken)
        {
            var speculationAnalyzer = new SpeculationAnalyzer(name, reducedName, semanticModel, cancellationToken);
            if (speculationAnalyzer.ReplacementChangesSemantics())
            {
                return false;
            }

            return CanReplaceWithReducedNameInContext(name, reducedName, semanticModel, cancellationToken);
        }

        private static bool CanReplaceWithReducedNameInContext(
            this NameSyntax name, TypeSyntax reducedName, SemanticModel semanticModel, CancellationToken cancellationToken)
        {
            // Check for certain things that would prevent us from reducing this name in this context.
            // For example, you can simplify "using a = System.Int32" to "using a = int" as it's simply
            // not allowed in the C# grammar.

            if (IsNonNameSyntaxInUsingDirective(name, reducedName) ||
                WillConflictWithExistingLocal(name, reducedName) ||
                IsAmbiguousCast(name, reducedName) ||
                IsNullableTypeInPointerExpression(name, reducedName) ||
                name.IsNotNullableReplaceable(reducedName) ||
                IsQualifiedNameInUsingDirective(semanticModel, name, reducedName))
            {
                return false;
            }

            return true;
        }

        private static bool IsQualifiedNameInUsingDirective(SemanticModel model, NameSyntax name, TypeSyntax reducedName)
        {
            while (name.IsLeftSideOfQualifiedName())
            {
                name = (NameSyntax)name.Parent;
            }

            if (name.IsParentKind(SyntaxKind.UsingDirective) &&
                ((UsingDirectiveSyntax)name.Parent).Alias == null)
            {
                // We're a qualified name in a using.  We don't want to reduce this name as people like
                // fully qualified names in usings so they can properly tell what the name is resolving
                // to.
                // However, if this name is actually referencing the special Script class, then we do
                // want to allow that to be reduced.

                return !IsInScriptClass(model, name);
            }

            return false;
        }

        private static bool IsInScriptClass(SemanticModel model, NameSyntax name)
        {
            var symbol = model.GetSymbolInfo(name).Symbol as INamedTypeSymbol;
            while (symbol != null)
            {
                if (symbol.IsScriptClass)
                {
                    return true;
                }

                symbol = symbol.ContainingType;
            }

            return false;
        }

        private static bool IsNotNullableReplaceable(this NameSyntax name, TypeSyntax reducedName)
        {
            var isNotNullableReplaceable = false;
            var isLeftSideOfDot = name.IsLeftSideOfDot();
            var isRightSideOfDot = name.IsRightSideOfDot();

            if (reducedName.Kind() == SyntaxKind.NullableType)
            {
                if (((NullableTypeSyntax)reducedName).ElementType.Kind() == SyntaxKind.OmittedTypeArgument)
                {
                    isNotNullableReplaceable = true;
                }
                else
                {
                    isNotNullableReplaceable = name.IsLeftSideOfDot() || name.IsRightSideOfDot();
                }
            }

            return isNotNullableReplaceable;
        }

        private static bool IsThisOrTypeOrNamespace(MemberAccessExpressionSyntax memberAccess, SemanticModel semanticModel)
        {
            if (memberAccess.Expression.Kind() == SyntaxKind.ThisExpression)
            {
                var previousToken = memberAccess.Expression.GetFirstToken().GetPreviousToken();

                var symbol = semanticModel.GetSymbolInfo(memberAccess.Name).Symbol;

                if (previousToken.Kind() == SyntaxKind.OpenParenToken &&
                    previousToken.Parent.IsKind(SyntaxKind.ParenthesizedExpression) &&
                    !previousToken.Parent.IsParentKind(SyntaxKind.ParenthesizedExpression) &&
                    ((ParenthesizedExpressionSyntax)previousToken.Parent).Expression.Kind() == SyntaxKind.SimpleMemberAccessExpression &&
                    symbol != null && symbol.Kind == SymbolKind.Method)
                {
                    return false;
                }

                return true;
            }

            var expressionInfo = semanticModel.GetSymbolInfo(memberAccess.Expression);
            if (SimplificationHelpers.IsValidSymbolInfo(expressionInfo.Symbol))
            {
                if (expressionInfo.Symbol is INamespaceOrTypeSymbol)
                {
                    return true;
                }

                if (expressionInfo.Symbol.IsThisParameter())
                {
                    return true;
                }
            }

            return false;
        }

        private static bool IsReplaceableByVar(
            this TypeSyntax simpleName,
            SemanticModel semanticModel,
            out TypeSyntax replacementNode,
            out TextSpan issueSpan,
            OptionSet optionSet,
            CancellationToken cancellationToken)
        {
            var typeStyle = CSharpUseImplicitTypeHelper.Instance.AnalyzeTypeName(
                simpleName, semanticModel, optionSet, cancellationToken);

            if (!typeStyle.IsStylePreferred || !typeStyle.CanConvert())
            {
                replacementNode = null;
                issueSpan = default;
                return false;
            }

            replacementNode = SyntaxFactory.IdentifierName("var")
                .WithLeadingTrivia(simpleName.GetLeadingTrivia())
                .WithTrailingTrivia(simpleName.GetTrailingTrivia());
            issueSpan = simpleName.Span;
            return true;
        }

        private static bool EqualsValueClauseNotSuitableForVar(
            SyntaxToken identifier,
            TypeSyntax simpleName,
            EqualsValueClauseSyntax equalsValueClause,
            SemanticModel semanticModel,
            CancellationToken cancellationToken)
        {
            // var cannot be assigned null
            if (equalsValueClause.IsKind(SyntaxKind.NullLiteralExpression))
            {
                return true;
            }

            var type = semanticModel.GetTypeInfo(simpleName, cancellationToken).Type;

            // the variable cannot be initialized to a method group or an anonymous function
            if (type != null &&
                type.TypeKind == TypeKind.Delegate)
            {
                return true;
            }

            var initializerType = semanticModel.GetTypeInfo(equalsValueClause.Value, cancellationToken).Type;

            if (!type.Equals(initializerType))
            {
                return true;
            }

            // The assign expression in the initializer cannot be the same symbol as the i
            var possibleSameLocals = equalsValueClause.DescendantNodesAndSelf().Where(n => n.Kind() == SyntaxKind.IdentifierName && ((IdentifierNameSyntax)n).Identifier.ValueText.Equals(identifier.ValueText));
            var anyUse = possibleSameLocals.Any(n =>
            {
                var symbol = semanticModel.GetSymbolInfo(n, cancellationToken).Symbol;
                if (symbol != null && symbol.Kind == SymbolKind.Local)
                {
                    return true;
                }

                return false;
            });

            if (anyUse)
            {
                return true;
            }

            return false;
        }

        private static bool ContainsOpenName(NameSyntax name)
        {
            if (name is QualifiedNameSyntax qualifiedName)
            {
                return ContainsOpenName(qualifiedName.Left) || ContainsOpenName(qualifiedName.Right);
            }
            else if (name is GenericNameSyntax genericName)
            {
                return genericName.IsUnboundGenericName;
            }
            else
            {
                return false;
            }
        }

        private static bool IsNullableTypeInPointerExpression(ExpressionSyntax expression, ExpressionSyntax simplifiedNode)
        {
            // Note: nullable type syntax is not allowed in pointer type syntax
            if (simplifiedNode.Kind() == SyntaxKind.NullableType &&
                simplifiedNode.DescendantNodes().Any(n => n is PointerTypeSyntax))
            {
                return true;
            }

            return false;
        }

        private static bool IsNonNameSyntaxInUsingDirective(ExpressionSyntax expression, ExpressionSyntax simplifiedNode)
        {
            return
                expression.IsParentKind(SyntaxKind.UsingDirective) &&
                !(simplifiedNode is NameSyntax);
        }

        private static bool WillConflictWithExistingLocal(ExpressionSyntax expression, ExpressionSyntax simplifiedNode)
        {
            if (simplifiedNode.Kind() == SyntaxKind.IdentifierName && !SyntaxFacts.IsInNamespaceOrTypeContext(expression))
            {
                var identifierName = (IdentifierNameSyntax)simplifiedNode;
                var enclosingDeclarationSpace = FindImmediatelyEnclosingLocalVariableDeclarationSpace(expression);
                var enclosingMemberDeclaration = expression.FirstAncestorOrSelf<MemberDeclarationSyntax>();
                if (enclosingDeclarationSpace != null && enclosingMemberDeclaration != null)
                {
                    var locals = enclosingMemberDeclaration.GetLocalDeclarationMap()[identifierName.Identifier.ValueText];
                    foreach (var token in locals)
                    {
                        if (token.GetAncestors<SyntaxNode>().Contains(enclosingDeclarationSpace))
                        {
                            return true;
                        }
                    }
                }
            }

            return false;
        }

        private static bool IsAmbiguousCast(ExpressionSyntax expression, ExpressionSyntax simplifiedNode)
        {
            // Can't simplify a type name in a cast expression if it would then cause the cast to be
            // parsed differently.  For example:  (Goo::Bar)+1  is a cast.  But if that simplifies to
            // (Bar)+1  then that's an arithmetic expression.
            if (expression.IsParentKind(SyntaxKind.CastExpression))
            {
                var castExpression = (CastExpressionSyntax)expression.Parent;
                if (castExpression.Type == expression)
                {
                    var newCastExpression = castExpression.ReplaceNode(castExpression.Type, simplifiedNode);
                    var reparsedCastExpression = SyntaxFactory.ParseExpression(newCastExpression.ToString());

                    if (!reparsedCastExpression.IsKind(SyntaxKind.CastExpression))
                    {
                        return true;
                    }
                }
            }

            return false;
        }

        private static SyntaxNode FindImmediatelyEnclosingLocalVariableDeclarationSpace(SyntaxNode syntax)
        {
            for (var declSpace = syntax; declSpace != null; declSpace = declSpace.Parent)
            {
                switch (declSpace.Kind())
                {
                    // These are declaration-space-defining syntaxes, by the spec:
                    case SyntaxKind.MethodDeclaration:
                    case SyntaxKind.IndexerDeclaration:
                    case SyntaxKind.OperatorDeclaration:
                    case SyntaxKind.ConstructorDeclaration:
                    case SyntaxKind.Block:
                    case SyntaxKind.ParenthesizedLambdaExpression:
                    case SyntaxKind.SimpleLambdaExpression:
                    case SyntaxKind.AnonymousMethodExpression:
                    case SyntaxKind.SwitchStatement:
                    case SyntaxKind.ForEachKeyword:
                    case SyntaxKind.ForStatement:
                    case SyntaxKind.UsingStatement:

                    // SPEC VIOLATION: We also want to stop walking out if, say, we are in a field
                    // initializer. Technically according to the wording of the spec it should be
                    // legal to use a simple name inconsistently inside a field initializer because
                    // it does not define a local variable declaration space. In practice of course
                    // we want to check for that. (As the native compiler does as well.)

                    case SyntaxKind.FieldDeclaration:
                        return declSpace;
                }
            }

            return null;
        }

        /// <summary>
        /// Returns the predefined keyword kind for a given <see cref="SpecialType"/>.
        /// </summary>
        /// <param name="specialType">The <see cref="SpecialType"/> of this type.</param>
        /// <returns>The keyword kind for a given special type, or SyntaxKind.None if the type name is not a predefined type.</returns>
        public static SyntaxKind GetPredefinedKeywordKind(SpecialType specialType)
        {
            switch (specialType)
            {
                case SpecialType.System_Boolean:
                    return SyntaxKind.BoolKeyword;
                case SpecialType.System_Byte:
                    return SyntaxKind.ByteKeyword;
                case SpecialType.System_SByte:
                    return SyntaxKind.SByteKeyword;
                case SpecialType.System_Int32:
                    return SyntaxKind.IntKeyword;
                case SpecialType.System_UInt32:
                    return SyntaxKind.UIntKeyword;
                case SpecialType.System_Int16:
                    return SyntaxKind.ShortKeyword;
                case SpecialType.System_UInt16:
                    return SyntaxKind.UShortKeyword;
                case SpecialType.System_Int64:
                    return SyntaxKind.LongKeyword;
                case SpecialType.System_UInt64:
                    return SyntaxKind.ULongKeyword;
                case SpecialType.System_Single:
                    return SyntaxKind.FloatKeyword;
                case SpecialType.System_Double:
                    return SyntaxKind.DoubleKeyword;
                case SpecialType.System_Decimal:
                    return SyntaxKind.DecimalKeyword;
                case SpecialType.System_String:
                    return SyntaxKind.StringKeyword;
                case SpecialType.System_Char:
                    return SyntaxKind.CharKeyword;
                case SpecialType.System_Object:
                    return SyntaxKind.ObjectKeyword;
                case SpecialType.System_Void:
                    return SyntaxKind.VoidKeyword;
                default:
                    return SyntaxKind.None;
            }
        }

        public static SimpleNameSyntax GetRightmostName(this ExpressionSyntax node)
        {
            if (node is MemberAccessExpressionSyntax memberAccess && memberAccess.Name != null)
            {
                return memberAccess.Name;
            }

            if (node is QualifiedNameSyntax qualified && qualified.Right != null)
            {
                return qualified.Right;
            }

            if (node is SimpleNameSyntax simple)
            {
                return simple;
            }

            if (node is ConditionalAccessExpressionSyntax conditional)
            {
                return conditional.WhenNotNull.GetRightmostName();
            }

            if (node is MemberBindingExpressionSyntax memberBinding)
            {
                return memberBinding.Name;
            }

            if (node is AliasQualifiedNameSyntax aliasQualifiedName && aliasQualifiedName.Name != null)
            {
                return aliasQualifiedName.Name;
            }

            return null;
        }

        public static OperatorPrecedence GetOperatorPrecedence(this ExpressionSyntax expression)
        {
            switch (expression.Kind())
            {
                case SyntaxKind.SimpleMemberAccessExpression:
                case SyntaxKind.ConditionalAccessExpression:
                case SyntaxKind.InvocationExpression:
                case SyntaxKind.ElementAccessExpression:
                case SyntaxKind.PostIncrementExpression:
                case SyntaxKind.PostDecrementExpression:
                case SyntaxKind.ObjectCreationExpression:
                case SyntaxKind.TypeOfExpression:
                case SyntaxKind.DefaultExpression:
                case SyntaxKind.CheckedExpression:
                case SyntaxKind.UncheckedExpression:
                case SyntaxKind.AnonymousMethodExpression:
                // unsafe code
                case SyntaxKind.SizeOfExpression:
                case SyntaxKind.PointerMemberAccessExpression:
                    // From C# spec, 7.3.1:
                    // Primary: x.y  x?.y  x?[y]  f(x)  a[x]  x++  x--  new  typeof  default  checked  unchecked  delegate

                    return OperatorPrecedence.Primary;

                case SyntaxKind.UnaryPlusExpression:
                case SyntaxKind.UnaryMinusExpression:
                case SyntaxKind.LogicalNotExpression:
                case SyntaxKind.BitwiseNotExpression:
                case SyntaxKind.PreIncrementExpression:
                case SyntaxKind.PreDecrementExpression:
                case SyntaxKind.CastExpression:
                case SyntaxKind.AwaitExpression:
                // unsafe code.
                case SyntaxKind.PointerIndirectionExpression:
                case SyntaxKind.AddressOfExpression:

                    // From C# spec, 7.3.1:
                    // Unary: +  -  !  ~  ++x  --x  (T)x  await Task

                    return OperatorPrecedence.Unary;

                case SyntaxKind.MultiplyExpression:
                case SyntaxKind.DivideExpression:
                case SyntaxKind.ModuloExpression:
                    // From C# spec, 7.3.1:
                    // Multiplicative: *  /  %

                    return OperatorPrecedence.Multiplicative;

                case SyntaxKind.AddExpression:
                case SyntaxKind.SubtractExpression:
                    // From C# spec, 7.3.1:
                    // Additive: +  -

                    return OperatorPrecedence.Additive;

                case SyntaxKind.LeftShiftExpression:
                case SyntaxKind.RightShiftExpression:
                    // From C# spec, 7.3.1:
                    // Shift: <<  >>

                    return OperatorPrecedence.Shift;

                case SyntaxKind.LessThanExpression:
                case SyntaxKind.GreaterThanExpression:
                case SyntaxKind.LessThanOrEqualExpression:
                case SyntaxKind.GreaterThanOrEqualExpression:
                case SyntaxKind.IsExpression:
                case SyntaxKind.AsExpression:
                case SyntaxKind.IsPatternExpression:
                    // From C# spec, 7.3.1:
                    // Relational and type testing: <  >  <=  >=  is  as

                    return OperatorPrecedence.RelationalAndTypeTesting;

                case SyntaxKind.EqualsExpression:
                case SyntaxKind.NotEqualsExpression:
                    // From C# spec, 7.3.1:
                    // Equality: ==  !=

                    return OperatorPrecedence.Equality;

                case SyntaxKind.BitwiseAndExpression:
                    // From C# spec, 7.3.1:
                    // Logical AND: &

                    return OperatorPrecedence.LogicalAnd;

                case SyntaxKind.ExclusiveOrExpression:
                    // From C# spec, 7.3.1:
                    // Logical XOR: ^

                    return OperatorPrecedence.LogicalXor;

                case SyntaxKind.BitwiseOrExpression:
                    // From C# spec, 7.3.1:
                    // Logical OR: |

                    return OperatorPrecedence.LogicalOr;

                case SyntaxKind.LogicalAndExpression:
                    // From C# spec, 7.3.1:
                    // Conditional AND: &&

                    return OperatorPrecedence.ConditionalAnd;

                case SyntaxKind.LogicalOrExpression:
                    // From C# spec, 7.3.1:
                    // Conditional AND: ||

                    return OperatorPrecedence.ConditionalOr;

                case SyntaxKind.CoalesceExpression:
                    // From C# spec, 7.3.1:
                    // Null coalescing: ??

                    return OperatorPrecedence.NullCoalescing;

                case SyntaxKind.ConditionalExpression:
                    // From C# spec, 7.3.1:
                    // Conditional: ?:

                    return OperatorPrecedence.Conditional;

                case SyntaxKind.SimpleAssignmentExpression:
                case SyntaxKind.MultiplyAssignmentExpression:
                case SyntaxKind.DivideAssignmentExpression:
                case SyntaxKind.ModuloAssignmentExpression:
                case SyntaxKind.AddAssignmentExpression:
                case SyntaxKind.SubtractAssignmentExpression:
                case SyntaxKind.LeftShiftAssignmentExpression:
                case SyntaxKind.RightShiftAssignmentExpression:
                case SyntaxKind.AndAssignmentExpression:
                case SyntaxKind.ExclusiveOrAssignmentExpression:
                case SyntaxKind.OrAssignmentExpression:
                case SyntaxKind.SimpleLambdaExpression:
                case SyntaxKind.ParenthesizedLambdaExpression:
                    // From C# spec, 7.3.1:
                    // Conditional: ?:

                    return OperatorPrecedence.AssignmentAndLambdaExpression;

                default:
                    return OperatorPrecedence.None;
            }
        }
    }
}<|MERGE_RESOLUTION|>--- conflicted
+++ resolved
@@ -48,7 +48,6 @@
         public static ExpressionSyntax Parenthesize(
             this ExpressionSyntax expression, bool includeElasticTrivia = true, bool addSimplifierAnnotation = true)
         {
-<<<<<<< HEAD
             // a ref expression should never be parenthesized.  It fundamentally breaks the code.
             // This is because, from the language's perspective there is no such thing as a ref
             // expression.  instead, there are constructs like ```return ref expr``` or 
@@ -63,17 +62,6 @@
                 return expression;
             }
 
-            if (includeElasticTrivia)
-            {
-                return SyntaxFactory.ParenthesizedExpression(expression.WithoutTrivia())
-                                    .WithTriviaFrom(expression)
-                                    .WithAdditionalAnnotations(Simplifier.Annotation);
-            }
-            else
-            {
-                return SyntaxFactory.ParenthesizedExpression
-                (
-=======
             var result = ParenthesizeWorker(expression, includeElasticTrivia);
             return addSimplifierAnnotation
                 ? result.WithAdditionalAnnotations(Simplifier.Annotation)
@@ -87,7 +75,6 @@
             var parenthesized = includeElasticTrivia
                 ? SyntaxFactory.ParenthesizedExpression(withoutTrivia)
                 : SyntaxFactory.ParenthesizedExpression(
->>>>>>> 351472b6
                     SyntaxFactory.Token(SyntaxTriviaList.Empty, SyntaxKind.OpenParenToken, SyntaxTriviaList.Empty),
                     withoutTrivia,
                     SyntaxFactory.Token(SyntaxTriviaList.Empty, SyntaxKind.CloseParenToken, SyntaxTriviaList.Empty));
