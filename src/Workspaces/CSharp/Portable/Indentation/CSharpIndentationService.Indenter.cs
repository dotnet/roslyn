--- conflicted
+++ resolved
@@ -28,11 +28,7 @@
                 OptionSet optionSet,
                 TextLine line,
                 CancellationToken cancellationToken)
-<<<<<<< HEAD
                 : base(document, rules, optionSet, line, cancellationToken)
-=======
-                : base(syntaxFacts, syntaxTree, rules, optionSet, line, cancellationToken)
->>>>>>> 08bdc66a
             {
             }
 
