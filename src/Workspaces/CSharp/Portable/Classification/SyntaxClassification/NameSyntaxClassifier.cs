﻿// Copyright (c) Microsoft.  All Rights Reserved.  Licensed under the Apache License, Version 2.0.  See License.txt in the project root for license information.

using System;
using System.Collections.Immutable;
using System.Linq;
using System.Threading;
using Microsoft.CodeAnalysis.Classification;
using Microsoft.CodeAnalysis.Classification.Classifiers;
using Microsoft.CodeAnalysis.CSharp.Extensions;
using Microsoft.CodeAnalysis.CSharp.Syntax;
using Microsoft.CodeAnalysis.PooledObjects;
using Microsoft.CodeAnalysis.Shared.Extensions;
using Roslyn.Utilities;

namespace Microsoft.CodeAnalysis.CSharp.Classification.Classifiers
{
    internal class NameSyntaxClassifier : AbstractSyntaxClassifier
    {
        public override void AddClassifications(
            Workspace workspace,
            SyntaxNode syntax,
            SemanticModel semanticModel,
            ArrayBuilder<ClassifiedSpan> result,
            CancellationToken cancellationToken)
        {
            if (syntax is NameSyntax name)
            {
                ClassifyTypeSyntax(name, semanticModel, result, cancellationToken);
            }
        }

        public override ImmutableArray<Type> SyntaxNodeTypes { get; } = ImmutableArray.Create(typeof(NameSyntax));

        private void ClassifyTypeSyntax(
            NameSyntax name,
            SemanticModel semanticModel,
            ArrayBuilder<ClassifiedSpan> result,
            CancellationToken cancellationToken)
        {
<<<<<<< HEAD
            var symbolInfo = semanticModel.GetSymbolInfo(name, cancellationToken);

            var _ =
                TryClassifySymbol(name, symbolInfo, semanticModel, result, cancellationToken) ||
                TryClassifyAsNamespace(name, symbolInfo, result) ||
                TryClassifyFromIdentifier(name, symbolInfo, result) ||
                TryClassifyValueIdentifier(name, symbolInfo, result) ||
                TryClassifyNameOfIdentifier(name, symbolInfo, result);
=======
            if (!IsNamespaceName(name))
            {
                var symbolInfo = semanticModel.GetSymbolInfo(name, cancellationToken);

                var _ =
                    TryClassifySymbol(name, symbolInfo, semanticModel, result, cancellationToken) ||
                    TryClassifyFromIdentifier(name, symbolInfo, result) ||
                    TryClassifyValueIdentifier(name, symbolInfo, result) ||
                    TryClassifyNameOfIdentifier(name, symbolInfo, result);
            }
        }

        private static bool IsNamespaceName(NameSyntax name)
        {
            while (name.Parent is NameSyntax)
            {
                name = (NameSyntax)name.Parent;
            }
            return name.IsParentKind(SyntaxKind.NamespaceDeclaration);
>>>>>>> 9e4e454f
        }

        private bool TryClassifySymbol(
            NameSyntax name,
            SymbolInfo symbolInfo,
            SemanticModel semanticModel,
            ArrayBuilder<ClassifiedSpan> result,
            CancellationToken cancellationToken)
        {
            if (symbolInfo.CandidateReason == CandidateReason.Ambiguous)
            {
                return TryClassifyAmbiguousSymbol(name, symbolInfo, semanticModel, result, cancellationToken);
            }

            // Only classify if we get one good symbol back, or if it bound to a constructor symbol with
            // overload resolution/accessibility errors, or bound to type/constructor and type wasn't creatable.
            var symbol = TryGetSymbol(name, symbolInfo, semanticModel);
            if (TryClassifySymbol(name, symbol, semanticModel, cancellationToken, out var classifiedSpan))
            {
                result.Add(classifiedSpan);

                if (classifiedSpan.ClassificationType != ClassificationTypeNames.Keyword)
                {
                    // Additionally classify static symbols
                    TryClassifyStaticSymbol(symbol, classifiedSpan.TextSpan, result);
                }

                return true;
            }

            return false;
        }

        private bool TryClassifyAmbiguousSymbol(
            NameSyntax name,
            SymbolInfo symbolInfo,
            SemanticModel semanticModel,
            ArrayBuilder<ClassifiedSpan> result,
            CancellationToken cancellationToken)
        {
            // If everything classifies the same way, then just pick that classification.
            var set = PooledHashSet<ClassifiedSpan>.GetInstance();
            try
            {
                foreach (var symbol in symbolInfo.CandidateSymbols)
                {
                    if (TryClassifySymbol(name, symbol, semanticModel, cancellationToken, out var classifiedSpan))
                    {
                        set.Add(classifiedSpan);
                    }
                }

                if (set.Count == 1)
                {
                    result.Add(set.First());
                    return true;
                }

                return false;
            }
            finally
            {
                set.Free();
            }
        }

        private void TryClassifyStaticSymbol(
            ISymbol symbol,
            Text.TextSpan span,
            ArrayBuilder<ClassifiedSpan> result)
        {
            if (symbol?.IsStatic == true
                && (!symbol.IsKind(SymbolKind.Field) || symbol.ContainingType?.IsEnumType() == false) // TODO: Since Enum members are always static is it useful to classify them as static?
                && !symbol.IsKind(SymbolKind.Namespace)) // TODO: Since Namespace are always static is it useful to classify them as static?
            {
                result.Add(new ClassifiedSpan(span, ClassificationTypeNames.StaticSymbol));
            }
        }

        private bool TryClassifySymbol(
            NameSyntax name,
            ISymbol symbol,
            SemanticModel semanticModel,
            CancellationToken cancellationToken,
            out ClassifiedSpan classifiedSpan)
        {
            if (symbol is INamespaceSymbol namespaceSymbol
                && name is IdentifierNameSyntax identifierNameSyntax)
            {
                // Continue to classify the global:: namespace as a keyword
                var isGlobalNamespace = namespaceSymbol.IsGlobalNamespace 
                    && identifierNameSyntax.Identifier.IsKind(SyntaxKind.GlobalKeyword);
                if (isGlobalNamespace)
                {
                    classifiedSpan = default;
                    return false;
                }

                classifiedSpan = new ClassifiedSpan(name.Span, ClassificationTypeNames.NamespaceName);
                return true;
            }

            // Classify a reference to an attribute constructor in an attribute location
            // as if we were classifying the attribute type itself.
            if (symbol.IsConstructor() && name.IsParentKind(SyntaxKind.Attribute))
            {
                symbol = symbol.ContainingType;
            }

            if (name.IsVar &&
                IsInVarContext(name))
            {
                var alias = semanticModel.GetAliasInfo(name, cancellationToken);
                if (alias == null || alias.Name != "var")
                {
                    if (!IsSymbolWithName(symbol, "var"))
                    {
                        // We bound to a symbol.  If we bound to a symbol called "var" then we want to
                        // classify this appropriately as a type.  Otherwise, we want to classify this as
                        // a keyword.
                        classifiedSpan = new ClassifiedSpan(name.Span, ClassificationTypeNames.Keyword);
                        return true;
                    }
                }
            }

            if (name.IsUnmanaged && name.Parent.IsKind(SyntaxKind.TypeConstraint))
            {
                var alias = semanticModel.GetAliasInfo(name, cancellationToken);
                if (alias == null || alias.Name != "unmanaged")
                {
                    if (!IsSymbolWithName(symbol, "unmanaged"))
                    {
                        // We bound to a symbol.  If we bound to a symbol called "unmanaged" then we want to
                        // classify this appropriately as a type.  Otherwise, we want to classify this as
                        // a keyword.
                        classifiedSpan = new ClassifiedSpan(name.Span, ClassificationTypeNames.Keyword);
                        return true;
                    }
                }
            }

            // Use .Equals since we can't rely on object identity for constructed types.
            SyntaxToken token;
            switch (symbol)
            {
                case ITypeSymbol typeSymbol:
                    var classification = GetClassificationForType(typeSymbol);
                    if (classification != null)
                    {
                        token = name.GetNameToken();
                        classifiedSpan = new ClassifiedSpan(token.Span, classification);
                        return true;
                    }
                    break;

                case IFieldSymbol fieldSymbol:
                    token = name.GetNameToken();
                    classifiedSpan = new ClassifiedSpan(token.Span, GetClassificationForField(fieldSymbol));
                    return true;
                case IMethodSymbol methodSymbol:
                    token = name.GetNameToken();
                    classifiedSpan = new ClassifiedSpan(token.Span, GetClassificationForMethod(methodSymbol));
                    return true;
                case IPropertySymbol propertySymbol:
                    token = name.GetNameToken();
                    classifiedSpan = new ClassifiedSpan(token.Span, ClassificationTypeNames.PropertyName);
                    return true;
                case IEventSymbol eventSymbol:
                    token = name.GetNameToken();
                    classifiedSpan = new ClassifiedSpan(token.Span, ClassificationTypeNames.EventName);
                    return true;
                case IParameterSymbol parameterSymbol:
                    if (parameterSymbol.IsImplicitlyDeclared && parameterSymbol.Name == "value")
                    {
                        break;
                    }

                    token = name.GetNameToken();
                    classifiedSpan = new ClassifiedSpan(token.Span, ClassificationTypeNames.ParameterName);
                    return true;
                case ILocalSymbol localSymbol:
                    token = name.GetNameToken();
                    classifiedSpan = new ClassifiedSpan(token.Span, GetClassificationForLocal(localSymbol));
                    return true;
                case ILabelSymbol labelSymbol:
                    token = name.GetNameToken();
                    classifiedSpan = new ClassifiedSpan(token.Span, ClassificationTypeNames.LabelName);
                    return true;
            }

            classifiedSpan = default;
            return false;
        }

        private static string GetClassificationForField(IFieldSymbol fieldSymbol)
        {
            if (fieldSymbol.IsConst)
            {
                return fieldSymbol.ContainingType.IsEnumType() ? ClassificationTypeNames.EnumMemberName : ClassificationTypeNames.ConstantName;
            }

            return ClassificationTypeNames.FieldName;
        }

        private static string GetClassificationForLocal(ILocalSymbol localSymbol)
        {
            return localSymbol.IsConst
                ? ClassificationTypeNames.ConstantName
                : ClassificationTypeNames.LocalName;
        }

        private static string GetClassificationForMethod(IMethodSymbol methodSymbol)
        {
            // Note: We only classify an extension method if it is in reduced form.
            // If an extension method is called as a static method invocation (e.g. Enumerable.Select(...)),
            // it is classified as an ordinary method.
            return methodSymbol.MethodKind == MethodKind.ReducedExtension
                ? ClassificationTypeNames.ExtensionMethodName
                : ClassificationTypeNames.MethodName;
        }

        private bool IsInVarContext(NameSyntax name)
        {
            return
                name.CheckParent<RefTypeSyntax>(v => v.Type == name) ||
                name.CheckParent<ForEachStatementSyntax>(f => f.Type == name) ||
                name.CheckParent<DeclarationPatternSyntax>(v => v.Type == name) ||
                name.CheckParent<VariableDeclarationSyntax>(v => v.Type == name) ||
                name.CheckParent<DeclarationExpressionSyntax>(f => f.Type == name);
        }

        private static ISymbol TryGetSymbol(NameSyntax name, SymbolInfo symbolInfo, SemanticModel semanticModel)
        {
            if (symbolInfo.Symbol == null && symbolInfo.CandidateSymbols.Length > 0)
            {
                var firstSymbol = symbolInfo.CandidateSymbols[0];

                switch (symbolInfo.CandidateReason)
                {
                    case CandidateReason.NotAValue:
                        return firstSymbol;

                    case CandidateReason.NotCreatable:
                        // We want to color types even if they can't be constructed.
                        if (firstSymbol.IsConstructor() || firstSymbol is ITypeSymbol)
                        {
                            return firstSymbol;
                        }

                        break;

                    case CandidateReason.OverloadResolutionFailure:
                        // If we couldn't bind to a constructor, still classify the type.
                        if (firstSymbol.IsConstructor())
                        {
                            return firstSymbol;
                        }

                        break;

                    case CandidateReason.Inaccessible:
                        // If a constructor wasn't accessible, still classify the type if it's accessible.
                        if (firstSymbol.IsConstructor() && semanticModel.IsAccessible(name.SpanStart, firstSymbol.ContainingType))
                        {
                            return firstSymbol;
                        }

                        break;

                    case CandidateReason.WrongArity:
                        if (name.GetRightmostName()?.Arity == 0)
                        {
                            // When the user writes something like "IList" we don't want to *not* classify 
                            // just because the type bound to "IList<T>".  This is also important for use
                            // cases like "Add-using" where it can be confusing when the using is added for
                            // "using System.Collection.Generic" but then the type name still does not classify.
                            return firstSymbol;
                        }

                        break;
                }
            }

            return symbolInfo.Symbol;
        }

        private bool TryClassifyAsNamespace(
            NameSyntax name,
            SymbolInfo symbolInfo,
            ArrayBuilder<ClassifiedSpan> result)
        {
            if (name is IdentifierNameSyntax
                && symbolInfo.Symbol == null
                && IsNamespaceName(name))
            {
                result.Add(new ClassifiedSpan(name.Span, ClassificationTypeNames.NamespaceName));
                return true;
            }

            return false;
        }

        private static bool IsNamespaceName(NameSyntax name)
        {
            while (name.Parent is NameSyntax)
            {
                name = (NameSyntax)name.Parent;
            }

            // Because this check runs after the TryClassifySymbol we can assume
            // non-classified names are namespace names.
            return name.IsParentKind(SyntaxKind.NamespaceDeclaration)
                || name.IsParentKind(SyntaxKind.UsingDirective);
        }

        private bool TryClassifyFromIdentifier(
            NameSyntax name,
            SymbolInfo symbolInfo,
            ArrayBuilder<ClassifiedSpan> result)
        {
            // Okay - it wasn't a type. If the syntax matches "var q = from" or "q = from", and from
            // doesn't bind to anything then optimistically color from as a keyword.
            if (name is IdentifierNameSyntax identifierName &&
                identifierName.Identifier.HasMatchingText(SyntaxKind.FromKeyword) &&
                symbolInfo.Symbol == null)
            {
                var token = identifierName.Identifier;
                if (identifierName.IsRightSideOfAnyAssignExpression() || identifierName.IsVariableDeclaratorValue())
                {
                    result.Add(new ClassifiedSpan(token.Span, ClassificationTypeNames.Keyword));
                    return true;
                }
            }

            return false;
        }

        private bool TryClassifyValueIdentifier(
            NameSyntax name,
            SymbolInfo symbolInfo,
            ArrayBuilder<ClassifiedSpan> result)
        {
            var identifierName = name as IdentifierNameSyntax;
            if (symbolInfo.Symbol.IsImplicitValueParameter())
            {
                result.Add(new ClassifiedSpan(identifierName.Identifier.Span, ClassificationTypeNames.Keyword));
                return true;
            }

            return false;
        }

        private bool TryClassifyNameOfIdentifier(
            NameSyntax name, SymbolInfo symbolInfo, ArrayBuilder<ClassifiedSpan> result)
        {
            if (name is IdentifierNameSyntax identifierName &&
                identifierName.Identifier.IsKindOrHasMatchingText(SyntaxKind.NameOfKeyword) &&
                symbolInfo.Symbol == null &&
                !symbolInfo.CandidateSymbols.Any())
            {
                result.Add(new ClassifiedSpan(identifierName.Identifier.Span, ClassificationTypeNames.Keyword));
                return true;
            }

            return false;
        }

        private bool IsSymbolWithName(ISymbol symbol, string name)
        {
            if (symbol is null || symbol.Name != name)
            {
                return false;
            }

            if (symbol is INamedTypeSymbol namedType)
            {
                return namedType.Arity == 0;
            }

            return true;
        }
    }
}<|MERGE_RESOLUTION|>--- conflicted
+++ resolved
@@ -37,7 +37,6 @@
             ArrayBuilder<ClassifiedSpan> result,
             CancellationToken cancellationToken)
         {
-<<<<<<< HEAD
             var symbolInfo = semanticModel.GetSymbolInfo(name, cancellationToken);
 
             var _ =
@@ -46,27 +45,6 @@
                 TryClassifyFromIdentifier(name, symbolInfo, result) ||
                 TryClassifyValueIdentifier(name, symbolInfo, result) ||
                 TryClassifyNameOfIdentifier(name, symbolInfo, result);
-=======
-            if (!IsNamespaceName(name))
-            {
-                var symbolInfo = semanticModel.GetSymbolInfo(name, cancellationToken);
-
-                var _ =
-                    TryClassifySymbol(name, symbolInfo, semanticModel, result, cancellationToken) ||
-                    TryClassifyFromIdentifier(name, symbolInfo, result) ||
-                    TryClassifyValueIdentifier(name, symbolInfo, result) ||
-                    TryClassifyNameOfIdentifier(name, symbolInfo, result);
-            }
-        }
-
-        private static bool IsNamespaceName(NameSyntax name)
-        {
-            while (name.Parent is NameSyntax)
-            {
-                name = (NameSyntax)name.Parent;
-            }
-            return name.IsParentKind(SyntaxKind.NamespaceDeclaration);
->>>>>>> 9e4e454f
         }
 
         private bool TryClassifySymbol(
