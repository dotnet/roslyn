--- conflicted
+++ resolved
@@ -5,10 +5,7 @@
 using System;
 using System.Collections.Generic;
 using System.Threading;
-<<<<<<< HEAD
-=======
 using System.Xml;
->>>>>>> 80a8ce8d
 using Microsoft.CodeAnalysis.CodeGeneration;
 using Microsoft.CodeAnalysis.CSharp.Extensions;
 using Microsoft.CodeAnalysis.CSharp.Syntax;
@@ -24,33 +21,20 @@
         internal static TypeDeclarationSyntax AddOperatorTo(
             TypeDeclarationSyntax destination,
             IMethodSymbol method,
-<<<<<<< HEAD
-            CSharpCodeGenerationOptions options,
-            IList<bool>? availableIndices,
-            CancellationToken cancellationToken)
-        {
-            var methodDeclaration = GenerateOperatorDeclaration(method, options, cancellationToken);
-            var members = Insert(destination.Members, methodDeclaration, options, availableIndices, after: LastOperator);
-=======
             CSharpCodeGenerationContextInfo info,
             IList<bool>? availableIndices,
             CancellationToken cancellationToken)
         {
             var methodDeclaration = GenerateOperatorDeclaration(method, GetDestination(destination), info, cancellationToken);
             var members = Insert(destination.Members, methodDeclaration, info, availableIndices, after: LastOperator);
->>>>>>> 80a8ce8d
 
             return AddMembersTo(destination, members, cancellationToken);
         }
 
         internal static OperatorDeclarationSyntax GenerateOperatorDeclaration(
             IMethodSymbol method,
-<<<<<<< HEAD
-            CSharpCodeGenerationOptions options,
-=======
             CodeGenerationDestination destination,
             CSharpCodeGenerationContextInfo info,
->>>>>>> 80a8ce8d
             CancellationToken cancellationToken)
         {
             var reusableSyntax = GetReuseableSyntaxNodeForSymbol<OperatorDeclarationSyntax>(method, info);
@@ -59,17 +43,6 @@
                 return reusableSyntax;
             }
 
-<<<<<<< HEAD
-            var declaration = GenerateOperatorDeclarationWorker(method, options);
-            declaration = UseExpressionBodyIfDesired(options, declaration);
-
-            return AddAnnotationsTo(method,
-                ConditionallyAddDocumentationCommentTo(declaration, method, options, cancellationToken));
-        }
-
-        private static OperatorDeclarationSyntax UseExpressionBodyIfDesired(
-            CSharpCodeGenerationOptions options, OperatorDeclarationSyntax declaration)
-=======
             var declaration = GenerateOperatorDeclarationWorker(method, destination, info);
             declaration = UseExpressionBodyIfDesired(info, declaration);
 
@@ -79,16 +52,11 @@
 
         private static OperatorDeclarationSyntax UseExpressionBodyIfDesired(
             CSharpCodeGenerationContextInfo info, OperatorDeclarationSyntax declaration)
->>>>>>> 80a8ce8d
         {
             if (declaration.ExpressionBody == null)
             {
                 if (declaration.Body?.TryConvertToArrowExpressionBody(
-<<<<<<< HEAD
-                    declaration.Kind(), options.Preferences.LanguageVersion, options.Preferences.PreferExpressionBodiedOperators,
-=======
                     declaration.Kind(), info.LanguageVersion, info.Options.PreferExpressionBodiedOperators.Value,
->>>>>>> 80a8ce8d
                     out var expressionBody, out var semicolonToken) == true)
                 {
                     return declaration.WithBody(null)
@@ -102,16 +70,10 @@
 
         private static OperatorDeclarationSyntax GenerateOperatorDeclarationWorker(
             IMethodSymbol method,
-<<<<<<< HEAD
-            CSharpCodeGenerationOptions options)
-        {
-            var hasNoBody = !options.Context.GenerateMethodBodies || method.IsExtern || method.IsAbstract;
-=======
             CodeGenerationDestination destination,
             CSharpCodeGenerationContextInfo info)
         {
             var hasNoBody = !info.Context.GenerateMethodBodies || method.IsExtern || method.IsAbstract;
->>>>>>> 80a8ce8d
 
             var operatorSyntaxKind = SyntaxFacts.GetOperatorKind(method.MetadataName);
             if (operatorSyntaxKind == SyntaxKind.None)
@@ -137,11 +99,7 @@
                 expressionBody: null,
                 semicolonToken: hasNoBody ? SyntaxFactory.Token(SyntaxKind.SemicolonToken) : new SyntaxToken());
 
-<<<<<<< HEAD
-            operatorDecl = UseExpressionBodyIfDesired(options, operatorDecl);
-=======
             operatorDecl = UseExpressionBodyIfDesired(info, operatorDecl);
->>>>>>> 80a8ce8d
             return operatorDecl;
         }
 
