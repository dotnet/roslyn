﻿// Licensed to the .NET Foundation under one or more agreements.
// The .NET Foundation licenses this file to you under the MIT license.
// See the LICENSE file in the project root for more information.

using System;
using System.Collections.Generic;
using System.Collections.Immutable;
using Microsoft.CodeAnalysis.CodeGeneration;
using Microsoft.CodeAnalysis.CSharp.Extensions;
using Microsoft.CodeAnalysis.CSharp.Syntax;
using Microsoft.CodeAnalysis.Shared.Extensions;

using Microsoft.CodeAnalysis.PooledObjects;
using static Microsoft.CodeAnalysis.CSharp.CodeGeneration.CSharpCodeGenerationHelpers;

namespace Microsoft.CodeAnalysis.CSharp.CodeGeneration
{
    internal static class ParameterGenerator
    {
        public static ParameterListSyntax GenerateParameterList(
            ImmutableArray<IParameterSymbol> parameterDefinitions,
            bool isExplicit,
<<<<<<< HEAD
            CSharpCodeGenerationOptions options)
=======
            CSharpCodeGenerationContextInfo info)
>>>>>>> 80a8ce8d
        {
            return GenerateParameterList((IEnumerable<IParameterSymbol>)parameterDefinitions, isExplicit, info);
        }

        public static ParameterListSyntax GenerateParameterList(
            IEnumerable<IParameterSymbol> parameterDefinitions,
            bool isExplicit,
<<<<<<< HEAD
            CSharpCodeGenerationOptions options)
=======
            CSharpCodeGenerationContextInfo info)
>>>>>>> 80a8ce8d
        {
            var parameters = GetParameters(parameterDefinitions, isExplicit, info);

            return SyntaxFactory.ParameterList(SyntaxFactory.SeparatedList(parameters));
        }

        public static BracketedParameterListSyntax GenerateBracketedParameterList(
            ImmutableArray<IParameterSymbol> parameterDefinitions,
            bool isExplicit,
<<<<<<< HEAD
            CSharpCodeGenerationOptions options)
=======
            CSharpCodeGenerationContextInfo info)
>>>>>>> 80a8ce8d
        {
            return GenerateBracketedParameterList((IList<IParameterSymbol>)parameterDefinitions, isExplicit, info);
        }

        public static BracketedParameterListSyntax GenerateBracketedParameterList(
            IEnumerable<IParameterSymbol> parameterDefinitions,
            bool isExplicit,
<<<<<<< HEAD
            CSharpCodeGenerationOptions options)
=======
            CSharpCodeGenerationContextInfo info)
>>>>>>> 80a8ce8d
        {
            // Bracketed parameter lists come from indexers.  Those don't have type parameters, so we
            // could never have a typeParameterMapping.
            var parameters = GetParameters(parameterDefinitions, isExplicit, info);

            return SyntaxFactory.BracketedParameterList(
                parameters: SyntaxFactory.SeparatedList(parameters));
        }

        internal static ImmutableArray<ParameterSyntax> GetParameters(
            IEnumerable<IParameterSymbol> parameterDefinitions,
            bool isExplicit,
<<<<<<< HEAD
            CSharpCodeGenerationOptions options)
=======
            CSharpCodeGenerationContextInfo info)
>>>>>>> 80a8ce8d
        {
            var result = ArrayBuilder<ParameterSyntax>.GetInstance();
            var seenOptional = false;
            var isFirstParam = true;

            foreach (var p in parameterDefinitions)
            {
                var parameter = GetParameter(p, info, isExplicit, isFirstParam, seenOptional);
                result.Add(parameter);
                seenOptional = seenOptional || parameter.Default != null;
                isFirstParam = false;
            }

            return result.ToImmutableAndFree();
        }

<<<<<<< HEAD
        internal static ParameterSyntax GetParameter(IParameterSymbol p, CSharpCodeGenerationOptions options, bool isExplicit, bool isFirstParam, bool seenOptional)
=======
        internal static ParameterSyntax GetParameter(IParameterSymbol p, CSharpCodeGenerationContextInfo info, bool isExplicit, bool isFirstParam, bool seenOptional)
>>>>>>> 80a8ce8d
        {
            var reusableSyntax = GetReuseableSyntaxNodeForSymbol<ParameterSyntax>(p, info);
            if (reusableSyntax != null)
            {
                return reusableSyntax;
            }

            return SyntaxFactory.Parameter(p.Name.ToIdentifierToken())
                    .WithAttributeLists(GenerateAttributes(p, isExplicit, info))
                    .WithModifiers(GenerateModifiers(p, isFirstParam))
                    .WithType(p.Type.GenerateTypeSyntax())
                    .WithDefault(GenerateEqualsValueClause(p, isExplicit, seenOptional));
        }

        private static SyntaxTokenList GenerateModifiers(
            IParameterSymbol parameter, bool isFirstParam)
        {
            var list = CSharpSyntaxGeneratorInternal.GetParameterModifiers(parameter.RefKind);

            if (isFirstParam &&
                parameter.ContainingSymbol is IMethodSymbol methodSymbol &&
                methodSymbol.IsExtensionMethod)
            {
                list = list.Add(SyntaxFactory.Token(SyntaxKind.ThisKeyword));
            }

            if (parameter.IsParams)
            {
                list = list.Add(SyntaxFactory.Token(SyntaxKind.ParamsKeyword));
            }

            return list;
        }

        private static EqualsValueClauseSyntax? GenerateEqualsValueClause(
            IParameterSymbol parameter,
            bool isExplicit,
            bool seenOptional)
        {
            if (!parameter.IsParams && !isExplicit && !parameter.IsRefOrOut())
            {
                if (parameter.HasExplicitDefaultValue || seenOptional)
                {
                    var defaultValue = parameter.HasExplicitDefaultValue ? parameter.ExplicitDefaultValue : null;
                    if (defaultValue is DateTime)
                    {
                        return null;
                    }

                    return SyntaxFactory.EqualsValueClause(
                        GenerateEqualsValueClauseWorker(parameter, defaultValue));
                }
            }

            return null;
        }

        private static ExpressionSyntax GenerateEqualsValueClauseWorker(
            IParameterSymbol parameter,
            object? value)
        {
            return ExpressionGenerator.GenerateExpression(parameter.Type, value, canUseFieldReference: true);
        }

        private static SyntaxList<AttributeListSyntax> GenerateAttributes(
<<<<<<< HEAD
            IParameterSymbol parameter, bool isExplicit, CSharpCodeGenerationOptions options)
=======
            IParameterSymbol parameter, bool isExplicit, CSharpCodeGenerationContextInfo info)
>>>>>>> 80a8ce8d
        {
            if (isExplicit)
            {
                return default;
            }

            var attributes = parameter.GetAttributes();
            if (attributes.Length == 0)
            {
                return default;
            }

            return AttributeGenerator.GenerateAttributeLists(attributes, info);
        }
    }
}<|MERGE_RESOLUTION|>--- conflicted
+++ resolved
@@ -20,11 +20,7 @@
         public static ParameterListSyntax GenerateParameterList(
             ImmutableArray<IParameterSymbol> parameterDefinitions,
             bool isExplicit,
-<<<<<<< HEAD
-            CSharpCodeGenerationOptions options)
-=======
             CSharpCodeGenerationContextInfo info)
->>>>>>> 80a8ce8d
         {
             return GenerateParameterList((IEnumerable<IParameterSymbol>)parameterDefinitions, isExplicit, info);
         }
@@ -32,11 +28,7 @@
         public static ParameterListSyntax GenerateParameterList(
             IEnumerable<IParameterSymbol> parameterDefinitions,
             bool isExplicit,
-<<<<<<< HEAD
-            CSharpCodeGenerationOptions options)
-=======
             CSharpCodeGenerationContextInfo info)
->>>>>>> 80a8ce8d
         {
             var parameters = GetParameters(parameterDefinitions, isExplicit, info);
 
@@ -46,11 +38,7 @@
         public static BracketedParameterListSyntax GenerateBracketedParameterList(
             ImmutableArray<IParameterSymbol> parameterDefinitions,
             bool isExplicit,
-<<<<<<< HEAD
-            CSharpCodeGenerationOptions options)
-=======
             CSharpCodeGenerationContextInfo info)
->>>>>>> 80a8ce8d
         {
             return GenerateBracketedParameterList((IList<IParameterSymbol>)parameterDefinitions, isExplicit, info);
         }
@@ -58,11 +46,7 @@
         public static BracketedParameterListSyntax GenerateBracketedParameterList(
             IEnumerable<IParameterSymbol> parameterDefinitions,
             bool isExplicit,
-<<<<<<< HEAD
-            CSharpCodeGenerationOptions options)
-=======
             CSharpCodeGenerationContextInfo info)
->>>>>>> 80a8ce8d
         {
             // Bracketed parameter lists come from indexers.  Those don't have type parameters, so we
             // could never have a typeParameterMapping.
@@ -75,11 +59,7 @@
         internal static ImmutableArray<ParameterSyntax> GetParameters(
             IEnumerable<IParameterSymbol> parameterDefinitions,
             bool isExplicit,
-<<<<<<< HEAD
-            CSharpCodeGenerationOptions options)
-=======
             CSharpCodeGenerationContextInfo info)
->>>>>>> 80a8ce8d
         {
             var result = ArrayBuilder<ParameterSyntax>.GetInstance();
             var seenOptional = false;
@@ -96,11 +76,7 @@
             return result.ToImmutableAndFree();
         }
 
-<<<<<<< HEAD
-        internal static ParameterSyntax GetParameter(IParameterSymbol p, CSharpCodeGenerationOptions options, bool isExplicit, bool isFirstParam, bool seenOptional)
-=======
         internal static ParameterSyntax GetParameter(IParameterSymbol p, CSharpCodeGenerationContextInfo info, bool isExplicit, bool isFirstParam, bool seenOptional)
->>>>>>> 80a8ce8d
         {
             var reusableSyntax = GetReuseableSyntaxNodeForSymbol<ParameterSyntax>(p, info);
             if (reusableSyntax != null)
@@ -166,11 +142,7 @@
         }
 
         private static SyntaxList<AttributeListSyntax> GenerateAttributes(
-<<<<<<< HEAD
-            IParameterSymbol parameter, bool isExplicit, CSharpCodeGenerationOptions options)
-=======
             IParameterSymbol parameter, bool isExplicit, CSharpCodeGenerationContextInfo info)
->>>>>>> 80a8ce8d
         {
             if (isExplicit)
             {
