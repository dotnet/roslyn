﻿// Licensed to the .NET Foundation under one or more agreements.
// The .NET Foundation licenses this file to you under the MIT license.
// See the LICENSE file in the project root for more information.

using System.Collections.Generic;
using System.Diagnostics;
using System.Linq;
using System.Threading;
using Microsoft.CodeAnalysis.CodeGeneration;
using Microsoft.CodeAnalysis.CSharp.CodeStyle;
using Microsoft.CodeAnalysis.CSharp.Extensions;
using Microsoft.CodeAnalysis.CSharp.Syntax;
using Microsoft.CodeAnalysis.PooledObjects;
using Microsoft.CodeAnalysis.Shared.Extensions;
using static Microsoft.CodeAnalysis.CodeGeneration.CodeGenerationHelpers;
using static Microsoft.CodeAnalysis.CSharp.CodeGeneration.CSharpCodeGenerationHelpers;

namespace Microsoft.CodeAnalysis.CSharp.CodeGeneration
{
    internal static class MethodGenerator
    {
        private static readonly TypeParameterConstraintSyntax s_classConstraint = SyntaxFactory.ClassOrStructConstraint(SyntaxKind.ClassConstraint);
        private static readonly TypeParameterConstraintSyntax s_structConstraint = SyntaxFactory.ClassOrStructConstraint(SyntaxKind.StructConstraint);
        private static readonly TypeParameterConstraintSyntax s_defaultConstraint = SyntaxFactory.DefaultConstraint();

        internal static BaseNamespaceDeclarationSyntax AddMethodTo(
            BaseNamespaceDeclarationSyntax destination,
            IMethodSymbol method,
<<<<<<< HEAD
            CSharpCodeGenerationOptions options,
            IList<bool>? availableIndices,
            CancellationToken cancellationToken)
        {
            var declaration = GenerateMethodDeclaration(method, CodeGenerationDestination.Namespace, options, cancellationToken);

            var members = Insert(destination.Members, declaration, options, availableIndices, after: LastMethod);
=======
            CSharpCodeGenerationContextInfo info,
            IList<bool>? availableIndices,
            CancellationToken cancellationToken)
        {
            var declaration = GenerateMethodDeclaration(method, CodeGenerationDestination.Namespace, info, cancellationToken);

            var members = Insert(destination.Members, declaration, info, availableIndices, after: LastMethod);
>>>>>>> 80a8ce8d
            return destination.WithMembers(members.ToSyntaxList());
        }

        internal static CompilationUnitSyntax AddMethodTo(
            CompilationUnitSyntax destination,
            IMethodSymbol method,
<<<<<<< HEAD
            CSharpCodeGenerationOptions options,
=======
            CSharpCodeGenerationContextInfo info,
>>>>>>> 80a8ce8d
            IList<bool>? availableIndices,
            CancellationToken cancellationToken)
        {
            var declaration = GenerateMethodDeclaration(
<<<<<<< HEAD
                method, CodeGenerationDestination.CompilationUnit, options,
                cancellationToken);

            var members = Insert(destination.Members, declaration, options, availableIndices, after: LastMethod);
=======
                method, CodeGenerationDestination.CompilationUnit, info,
                cancellationToken);

            var members = Insert(destination.Members, declaration, info, availableIndices, after: LastMethod);
>>>>>>> 80a8ce8d
            return destination.WithMembers(members.ToSyntaxList());
        }

        internal static TypeDeclarationSyntax AddMethodTo(
            TypeDeclarationSyntax destination,
            IMethodSymbol method,
<<<<<<< HEAD
            CSharpCodeGenerationOptions options,
=======
            CSharpCodeGenerationContextInfo info,
>>>>>>> 80a8ce8d
            IList<bool>? availableIndices,
            CancellationToken cancellationToken)
        {
            var methodDeclaration = GenerateMethodDeclaration(
<<<<<<< HEAD
                method, GetDestination(destination), options, cancellationToken);
=======
                method, GetDestination(destination), info, cancellationToken);
>>>>>>> 80a8ce8d

            // Create a clone of the original type with the new method inserted. 
            var members = Insert(destination.Members, methodDeclaration, info, availableIndices, after: LastMethod);

            return AddMembersTo(destination, members, cancellationToken);
        }

        public static MethodDeclarationSyntax GenerateMethodDeclaration(
            IMethodSymbol method, CodeGenerationDestination destination,
<<<<<<< HEAD
            CSharpCodeGenerationOptions options,
            CancellationToken cancellationToken)
        {
            var reusableSyntax = GetReuseableSyntaxNodeForSymbol<MethodDeclarationSyntax>(method, options);
=======
            CSharpCodeGenerationContextInfo info,
            CancellationToken cancellationToken)
        {
            var reusableSyntax = GetReuseableSyntaxNodeForSymbol<MethodDeclarationSyntax>(method, info);
>>>>>>> 80a8ce8d
            if (reusableSyntax != null)
            {
                return reusableSyntax;
            }

            var declaration = GenerateMethodDeclarationWorker(
<<<<<<< HEAD
                method, destination, options);

            return AddAnnotationsTo(method,
                ConditionallyAddDocumentationCommentTo(declaration, method, options, cancellationToken));
=======
                method, destination, info);

            return AddAnnotationsTo(method,
                ConditionallyAddDocumentationCommentTo(declaration, method, info, cancellationToken));
>>>>>>> 80a8ce8d
        }

        public static LocalFunctionStatementSyntax GenerateLocalFunctionDeclaration(
            IMethodSymbol method,
            CodeGenerationDestination destination,
<<<<<<< HEAD
            CSharpCodeGenerationOptions options,
            CancellationToken cancellationToken)
        {
            var reusableSyntax = GetReuseableSyntaxNodeForSymbol<LocalFunctionStatementSyntax>(method, options);
=======
            CSharpCodeGenerationContextInfo info,
            CancellationToken cancellationToken)
        {
            var reusableSyntax = GetReuseableSyntaxNodeForSymbol<LocalFunctionStatementSyntax>(method, info);
>>>>>>> 80a8ce8d
            if (reusableSyntax != null)
            {
                return reusableSyntax;
            }

            var declaration = GenerateLocalFunctionDeclarationWorker(
<<<<<<< HEAD
                method, destination, options);

            return AddAnnotationsTo(method,
                ConditionallyAddDocumentationCommentTo(declaration, method, options, cancellationToken));
=======
                method, destination, info);

            return AddAnnotationsTo(method,
                ConditionallyAddDocumentationCommentTo(declaration, method, info, cancellationToken));
>>>>>>> 80a8ce8d
        }

        private static MethodDeclarationSyntax GenerateMethodDeclarationWorker(
            IMethodSymbol method, CodeGenerationDestination destination,
<<<<<<< HEAD
            CSharpCodeGenerationOptions options)
=======
            CSharpCodeGenerationContextInfo info)
>>>>>>> 80a8ce8d
        {
            // Don't rely on destination to decide if method body should be generated.
            // Users of this service need to express their intention explicitly, either by  
            // setting `CodeGenerationOptions.GenerateMethodBodies` to true, or making 
            // `method` abstract. This would provide more flexibility.
<<<<<<< HEAD
            var hasNoBody = !options.Context.GenerateMethodBodies || method.IsAbstract;
=======
            var hasNoBody = !info.Context.GenerateMethodBodies || method.IsAbstract;
>>>>>>> 80a8ce8d

            var explicitInterfaceSpecifier = GenerateExplicitInterfaceSpecifier(method.ExplicitInterfaceImplementations);

            var methodDeclaration = SyntaxFactory.MethodDeclaration(
                attributeLists: GenerateAttributes(method, info, explicitInterfaceSpecifier != null),
                modifiers: GenerateModifiers(method, destination, info),
                returnType: method.GenerateReturnTypeSyntax(),
                explicitInterfaceSpecifier: explicitInterfaceSpecifier,
                identifier: method.Name.ToIdentifierToken(),
                typeParameterList: GenerateTypeParameterList(method, info),
                parameterList: ParameterGenerator.GenerateParameterList(method.Parameters, explicitInterfaceSpecifier != null, info),
                constraintClauses: GenerateConstraintClauses(method),
                body: hasNoBody ? null : StatementGenerator.GenerateBlock(method),
                expressionBody: null,
                semicolonToken: hasNoBody ? SyntaxFactory.Token(SyntaxKind.SemicolonToken) : default);

<<<<<<< HEAD
            methodDeclaration = UseExpressionBodyIfDesired(options, methodDeclaration);
=======
            methodDeclaration = UseExpressionBodyIfDesired(info, methodDeclaration);
>>>>>>> 80a8ce8d
            return AddFormatterAndCodeGeneratorAnnotationsTo(methodDeclaration);
        }

        private static LocalFunctionStatementSyntax GenerateLocalFunctionDeclarationWorker(
            IMethodSymbol method, CodeGenerationDestination destination,
<<<<<<< HEAD
            CSharpCodeGenerationOptions options)
=======
            CSharpCodeGenerationContextInfo info)
>>>>>>> 80a8ce8d
        {
            var localFunctionDeclaration = SyntaxFactory.LocalFunctionStatement(
                modifiers: GenerateModifiers(method, destination, info),
                returnType: method.GenerateReturnTypeSyntax(),
                identifier: method.Name.ToIdentifierToken(),
                typeParameterList: GenerateTypeParameterList(method, info),
                parameterList: ParameterGenerator.GenerateParameterList(method.Parameters, isExplicit: false, info),
                constraintClauses: GenerateConstraintClauses(method),
                body: StatementGenerator.GenerateBlock(method),
                expressionBody: null,
                semicolonToken: default);

<<<<<<< HEAD
            localFunctionDeclaration = UseExpressionBodyIfDesired(options, localFunctionDeclaration);
=======
            localFunctionDeclaration = UseExpressionBodyIfDesired(info, localFunctionDeclaration);
>>>>>>> 80a8ce8d
            return AddFormatterAndCodeGeneratorAnnotationsTo(localFunctionDeclaration);
        }

        private static MethodDeclarationSyntax UseExpressionBodyIfDesired(
<<<<<<< HEAD
            CSharpCodeGenerationOptions options, MethodDeclarationSyntax methodDeclaration)
=======
            CSharpCodeGenerationContextInfo info, MethodDeclarationSyntax methodDeclaration)
>>>>>>> 80a8ce8d
        {
            if (methodDeclaration.ExpressionBody == null)
            {
                if (methodDeclaration.Body?.TryConvertToArrowExpressionBody(
<<<<<<< HEAD
                    methodDeclaration.Kind(), options.Preferences.LanguageVersion, options.Preferences.PreferExpressionBodiedMethods,
=======
                    methodDeclaration.Kind(), info.LanguageVersion, info.Options.PreferExpressionBodiedMethods.Value,
>>>>>>> 80a8ce8d
                    out var expressionBody, out var semicolonToken) == true)
                {
                    return methodDeclaration.WithBody(null)
                                            .WithExpressionBody(expressionBody)
                                            .WithSemicolonToken(semicolonToken);
                }
            }

            return methodDeclaration;
        }

        private static LocalFunctionStatementSyntax UseExpressionBodyIfDesired(
<<<<<<< HEAD
            CSharpCodeGenerationOptions options, LocalFunctionStatementSyntax localFunctionDeclaration)
=======
            CSharpCodeGenerationContextInfo info, LocalFunctionStatementSyntax localFunctionDeclaration)
>>>>>>> 80a8ce8d
        {
            if (localFunctionDeclaration.ExpressionBody == null)
            {
                if (localFunctionDeclaration.Body?.TryConvertToArrowExpressionBody(
<<<<<<< HEAD
                    localFunctionDeclaration.Kind(), options.Preferences.LanguageVersion, options.Preferences.PreferExpressionBodiedLocalFunctions,
=======
                    localFunctionDeclaration.Kind(), info.LanguageVersion, info.Options.PreferExpressionBodiedLocalFunctions.Value,
>>>>>>> 80a8ce8d
                    out var expressionBody, out var semicolonToken) == true)
                {
                    return localFunctionDeclaration.WithBody(null)
                                                 .WithExpressionBody(expressionBody)
                                                 .WithSemicolonToken(semicolonToken);
                }
            }

            return localFunctionDeclaration;
        }

        private static SyntaxList<AttributeListSyntax> GenerateAttributes(
<<<<<<< HEAD
            IMethodSymbol method, CSharpCodeGenerationOptions options, bool isExplicit)
=======
            IMethodSymbol method, CSharpCodeGenerationContextInfo info, bool isExplicit)
>>>>>>> 80a8ce8d
        {
            var attributes = new List<AttributeListSyntax>();

            if (!isExplicit)
            {
                attributes.AddRange(AttributeGenerator.GenerateAttributeLists(method.GetAttributes(), info));
                attributes.AddRange(AttributeGenerator.GenerateAttributeLists(method.GetReturnTypeAttributes(), info, SyntaxFactory.Token(SyntaxKind.ReturnKeyword)));
            }

            return attributes.ToSyntaxList();
        }

        private static SyntaxList<TypeParameterConstraintClauseSyntax> GenerateConstraintClauses(
            IMethodSymbol method)
        {
            return !method.ExplicitInterfaceImplementations.Any() && !method.IsOverride
                ? method.TypeParameters.GenerateConstraintClauses()
                : GenerateDefaultConstraints(method);
        }

        private static SyntaxList<TypeParameterConstraintClauseSyntax> GenerateDefaultConstraints(IMethodSymbol method)
        {
            Debug.Assert(method.ExplicitInterfaceImplementations.Any() || method.IsOverride);

            using var _1 = PooledHashSet<string>.GetInstance(out var seenTypeParameters);
            using var _2 = ArrayBuilder<TypeParameterConstraintClauseSyntax>.GetInstance(out var listOfClauses);
            foreach (var parameter in method.Parameters)
            {
                if (parameter.Type is not ITypeParameterSymbol { NullableAnnotation: NullableAnnotation.Annotated } typeParameter)
                {
                    continue;
                }

                if (!seenTypeParameters.Add(parameter.Type.Name))
                {
                    continue;
                }

                var constraint = typeParameter switch
                {
                    { HasReferenceTypeConstraint: true } => s_classConstraint,
                    { HasValueTypeConstraint: true } => s_structConstraint,
                    _ => s_defaultConstraint
                };

                listOfClauses.Add(SyntaxFactory.TypeParameterConstraintClause(
                    name: parameter.Type.Name.ToIdentifierName(),
                    constraints: SyntaxFactory.SingletonSeparatedList(constraint)));
            }

            return SyntaxFactory.List(listOfClauses);
        }

        private static TypeParameterListSyntax? GenerateTypeParameterList(
<<<<<<< HEAD
            IMethodSymbol method, CSharpCodeGenerationOptions options)
=======
            IMethodSymbol method, CSharpCodeGenerationContextInfo info)
>>>>>>> 80a8ce8d
        {
            return TypeParameterGenerator.GenerateTypeParameterList(method.TypeParameters, info);
        }

        private static SyntaxTokenList GenerateModifiers(
<<<<<<< HEAD
            IMethodSymbol method, CodeGenerationDestination destination, CSharpCodeGenerationOptions options)
=======
            IMethodSymbol method, CodeGenerationDestination destination, CSharpCodeGenerationContextInfo info)
>>>>>>> 80a8ce8d
        {
            var tokens = ArrayBuilder<SyntaxToken>.GetInstance();

            // Only "static" and "unsafe" modifiers allowed if we're an explicit impl.
            if (method.ExplicitInterfaceImplementations.Any())
            {
                if (method.IsStatic)
                {
                    tokens.Add(SyntaxFactory.Token(SyntaxKind.StaticKeyword));
                }

                if (CodeGenerationMethodInfo.GetIsUnsafe(method))
                {
                    tokens.Add(SyntaxFactory.Token(SyntaxKind.UnsafeKeyword));
                }
            }
            else
            {
                // If we're generating into an interface, then allow modifiers for static abstract members
                if (destination is CodeGenerationDestination.InterfaceType)
                {
                    if (method.IsStatic)
                    {
                        tokens.Add(SyntaxFactory.Token(SyntaxKind.StaticKeyword));

                        // We only generate the abstract keyword in interfaces for static abstract members
                        if (method.IsAbstract)
                        {
                            tokens.Add(SyntaxFactory.Token(SyntaxKind.AbstractKeyword));
                        }
                    }
                }
                else if (destination is not CodeGenerationDestination.CompilationUnit and
                    not CodeGenerationDestination.Namespace)
                {
                    AddAccessibilityModifiers(method.DeclaredAccessibility, tokens, info, Accessibility.Private);

                    if (method.IsStatic)
                    {
                        tokens.Add(SyntaxFactory.Token(SyntaxKind.StaticKeyword));
                    }

                    if (method.IsAbstract)
                    {
                        tokens.Add(SyntaxFactory.Token(SyntaxKind.AbstractKeyword));
                    }

                    if (method.IsSealed)
                    {
                        tokens.Add(SyntaxFactory.Token(SyntaxKind.SealedKeyword));
                    }

                    // Don't show the readonly modifier if the containing type is already readonly
                    // ContainingSymbol is used to guard against methods which are not members of their ContainingType (e.g. lambdas and local functions)
                    if (method.IsReadOnly && (method.ContainingSymbol as INamedTypeSymbol)?.IsReadOnly != true)
                    {
                        tokens.Add(SyntaxFactory.Token(SyntaxKind.ReadOnlyKeyword));
                    }

                    if (method.IsOverride)
                    {
                        tokens.Add(SyntaxFactory.Token(SyntaxKind.OverrideKeyword));
                    }

                    if (method.IsVirtual)
                    {
                        tokens.Add(SyntaxFactory.Token(SyntaxKind.VirtualKeyword));
                    }

                    if (CodeGenerationMethodInfo.GetIsPartial(method) && !method.IsAsync)
                    {
                        tokens.Add(SyntaxFactory.Token(SyntaxKind.PartialKeyword));
                    }
                }
                else if (destination is CodeGenerationDestination.CompilationUnit)
                {
                    if (method.IsStatic)
                    {
                        tokens.Add(SyntaxFactory.Token(SyntaxKind.StaticKeyword));
                    }
                }

                if (CodeGenerationMethodInfo.GetIsUnsafe(method))
                {
                    tokens.Add(SyntaxFactory.Token(SyntaxKind.UnsafeKeyword));
                }

                if (CodeGenerationMethodInfo.GetIsNew(method))
                {
                    tokens.Add(SyntaxFactory.Token(SyntaxKind.NewKeyword));
                }
            }

            if (destination != CodeGenerationDestination.InterfaceType)
            {
                if (CodeGenerationMethodInfo.GetIsAsyncMethod(method))
                {
                    tokens.Add(SyntaxFactory.Token(SyntaxKind.AsyncKeyword));
                }
            }

            if (CodeGenerationMethodInfo.GetIsPartial(method) && method.IsAsync)
            {
                tokens.Add(SyntaxFactory.Token(SyntaxKind.PartialKeyword));
            }

            return tokens.ToSyntaxTokenListAndFree();
        }
    }
}<|MERGE_RESOLUTION|>--- conflicted
+++ resolved
@@ -26,69 +26,40 @@
         internal static BaseNamespaceDeclarationSyntax AddMethodTo(
             BaseNamespaceDeclarationSyntax destination,
             IMethodSymbol method,
-<<<<<<< HEAD
-            CSharpCodeGenerationOptions options,
+            CSharpCodeGenerationContextInfo info,
             IList<bool>? availableIndices,
             CancellationToken cancellationToken)
         {
-            var declaration = GenerateMethodDeclaration(method, CodeGenerationDestination.Namespace, options, cancellationToken);
-
-            var members = Insert(destination.Members, declaration, options, availableIndices, after: LastMethod);
-=======
-            CSharpCodeGenerationContextInfo info,
-            IList<bool>? availableIndices,
-            CancellationToken cancellationToken)
-        {
             var declaration = GenerateMethodDeclaration(method, CodeGenerationDestination.Namespace, info, cancellationToken);
 
             var members = Insert(destination.Members, declaration, info, availableIndices, after: LastMethod);
->>>>>>> 80a8ce8d
             return destination.WithMembers(members.ToSyntaxList());
         }
 
         internal static CompilationUnitSyntax AddMethodTo(
             CompilationUnitSyntax destination,
             IMethodSymbol method,
-<<<<<<< HEAD
-            CSharpCodeGenerationOptions options,
-=======
-            CSharpCodeGenerationContextInfo info,
->>>>>>> 80a8ce8d
+            CSharpCodeGenerationContextInfo info,
             IList<bool>? availableIndices,
             CancellationToken cancellationToken)
         {
             var declaration = GenerateMethodDeclaration(
-<<<<<<< HEAD
-                method, CodeGenerationDestination.CompilationUnit, options,
-                cancellationToken);
-
-            var members = Insert(destination.Members, declaration, options, availableIndices, after: LastMethod);
-=======
                 method, CodeGenerationDestination.CompilationUnit, info,
                 cancellationToken);
 
             var members = Insert(destination.Members, declaration, info, availableIndices, after: LastMethod);
->>>>>>> 80a8ce8d
             return destination.WithMembers(members.ToSyntaxList());
         }
 
         internal static TypeDeclarationSyntax AddMethodTo(
             TypeDeclarationSyntax destination,
             IMethodSymbol method,
-<<<<<<< HEAD
-            CSharpCodeGenerationOptions options,
-=======
-            CSharpCodeGenerationContextInfo info,
->>>>>>> 80a8ce8d
+            CSharpCodeGenerationContextInfo info,
             IList<bool>? availableIndices,
             CancellationToken cancellationToken)
         {
             var methodDeclaration = GenerateMethodDeclaration(
-<<<<<<< HEAD
-                method, GetDestination(destination), options, cancellationToken);
-=======
                 method, GetDestination(destination), info, cancellationToken);
->>>>>>> 80a8ce8d
 
             // Create a clone of the original type with the new method inserted. 
             var members = Insert(destination.Members, methodDeclaration, info, availableIndices, after: LastMethod);
@@ -98,86 +69,50 @@
 
         public static MethodDeclarationSyntax GenerateMethodDeclaration(
             IMethodSymbol method, CodeGenerationDestination destination,
-<<<<<<< HEAD
-            CSharpCodeGenerationOptions options,
-            CancellationToken cancellationToken)
-        {
-            var reusableSyntax = GetReuseableSyntaxNodeForSymbol<MethodDeclarationSyntax>(method, options);
-=======
             CSharpCodeGenerationContextInfo info,
             CancellationToken cancellationToken)
         {
             var reusableSyntax = GetReuseableSyntaxNodeForSymbol<MethodDeclarationSyntax>(method, info);
->>>>>>> 80a8ce8d
             if (reusableSyntax != null)
             {
                 return reusableSyntax;
             }
 
             var declaration = GenerateMethodDeclarationWorker(
-<<<<<<< HEAD
-                method, destination, options);
-
-            return AddAnnotationsTo(method,
-                ConditionallyAddDocumentationCommentTo(declaration, method, options, cancellationToken));
-=======
                 method, destination, info);
 
             return AddAnnotationsTo(method,
                 ConditionallyAddDocumentationCommentTo(declaration, method, info, cancellationToken));
->>>>>>> 80a8ce8d
         }
 
         public static LocalFunctionStatementSyntax GenerateLocalFunctionDeclaration(
             IMethodSymbol method,
             CodeGenerationDestination destination,
-<<<<<<< HEAD
-            CSharpCodeGenerationOptions options,
-            CancellationToken cancellationToken)
-        {
-            var reusableSyntax = GetReuseableSyntaxNodeForSymbol<LocalFunctionStatementSyntax>(method, options);
-=======
             CSharpCodeGenerationContextInfo info,
             CancellationToken cancellationToken)
         {
             var reusableSyntax = GetReuseableSyntaxNodeForSymbol<LocalFunctionStatementSyntax>(method, info);
->>>>>>> 80a8ce8d
             if (reusableSyntax != null)
             {
                 return reusableSyntax;
             }
 
             var declaration = GenerateLocalFunctionDeclarationWorker(
-<<<<<<< HEAD
-                method, destination, options);
-
-            return AddAnnotationsTo(method,
-                ConditionallyAddDocumentationCommentTo(declaration, method, options, cancellationToken));
-=======
                 method, destination, info);
 
             return AddAnnotationsTo(method,
                 ConditionallyAddDocumentationCommentTo(declaration, method, info, cancellationToken));
->>>>>>> 80a8ce8d
         }
 
         private static MethodDeclarationSyntax GenerateMethodDeclarationWorker(
             IMethodSymbol method, CodeGenerationDestination destination,
-<<<<<<< HEAD
-            CSharpCodeGenerationOptions options)
-=======
             CSharpCodeGenerationContextInfo info)
->>>>>>> 80a8ce8d
         {
             // Don't rely on destination to decide if method body should be generated.
             // Users of this service need to express their intention explicitly, either by  
             // setting `CodeGenerationOptions.GenerateMethodBodies` to true, or making 
             // `method` abstract. This would provide more flexibility.
-<<<<<<< HEAD
-            var hasNoBody = !options.Context.GenerateMethodBodies || method.IsAbstract;
-=======
             var hasNoBody = !info.Context.GenerateMethodBodies || method.IsAbstract;
->>>>>>> 80a8ce8d
 
             var explicitInterfaceSpecifier = GenerateExplicitInterfaceSpecifier(method.ExplicitInterfaceImplementations);
 
@@ -194,21 +129,13 @@
                 expressionBody: null,
                 semicolonToken: hasNoBody ? SyntaxFactory.Token(SyntaxKind.SemicolonToken) : default);
 
-<<<<<<< HEAD
-            methodDeclaration = UseExpressionBodyIfDesired(options, methodDeclaration);
-=======
             methodDeclaration = UseExpressionBodyIfDesired(info, methodDeclaration);
->>>>>>> 80a8ce8d
             return AddFormatterAndCodeGeneratorAnnotationsTo(methodDeclaration);
         }
 
         private static LocalFunctionStatementSyntax GenerateLocalFunctionDeclarationWorker(
             IMethodSymbol method, CodeGenerationDestination destination,
-<<<<<<< HEAD
-            CSharpCodeGenerationOptions options)
-=======
             CSharpCodeGenerationContextInfo info)
->>>>>>> 80a8ce8d
         {
             var localFunctionDeclaration = SyntaxFactory.LocalFunctionStatement(
                 modifiers: GenerateModifiers(method, destination, info),
@@ -221,29 +148,17 @@
                 expressionBody: null,
                 semicolonToken: default);
 
-<<<<<<< HEAD
-            localFunctionDeclaration = UseExpressionBodyIfDesired(options, localFunctionDeclaration);
-=======
             localFunctionDeclaration = UseExpressionBodyIfDesired(info, localFunctionDeclaration);
->>>>>>> 80a8ce8d
             return AddFormatterAndCodeGeneratorAnnotationsTo(localFunctionDeclaration);
         }
 
         private static MethodDeclarationSyntax UseExpressionBodyIfDesired(
-<<<<<<< HEAD
-            CSharpCodeGenerationOptions options, MethodDeclarationSyntax methodDeclaration)
-=======
             CSharpCodeGenerationContextInfo info, MethodDeclarationSyntax methodDeclaration)
->>>>>>> 80a8ce8d
         {
             if (methodDeclaration.ExpressionBody == null)
             {
                 if (methodDeclaration.Body?.TryConvertToArrowExpressionBody(
-<<<<<<< HEAD
-                    methodDeclaration.Kind(), options.Preferences.LanguageVersion, options.Preferences.PreferExpressionBodiedMethods,
-=======
                     methodDeclaration.Kind(), info.LanguageVersion, info.Options.PreferExpressionBodiedMethods.Value,
->>>>>>> 80a8ce8d
                     out var expressionBody, out var semicolonToken) == true)
                 {
                     return methodDeclaration.WithBody(null)
@@ -256,20 +171,12 @@
         }
 
         private static LocalFunctionStatementSyntax UseExpressionBodyIfDesired(
-<<<<<<< HEAD
-            CSharpCodeGenerationOptions options, LocalFunctionStatementSyntax localFunctionDeclaration)
-=======
             CSharpCodeGenerationContextInfo info, LocalFunctionStatementSyntax localFunctionDeclaration)
->>>>>>> 80a8ce8d
         {
             if (localFunctionDeclaration.ExpressionBody == null)
             {
                 if (localFunctionDeclaration.Body?.TryConvertToArrowExpressionBody(
-<<<<<<< HEAD
-                    localFunctionDeclaration.Kind(), options.Preferences.LanguageVersion, options.Preferences.PreferExpressionBodiedLocalFunctions,
-=======
                     localFunctionDeclaration.Kind(), info.LanguageVersion, info.Options.PreferExpressionBodiedLocalFunctions.Value,
->>>>>>> 80a8ce8d
                     out var expressionBody, out var semicolonToken) == true)
                 {
                     return localFunctionDeclaration.WithBody(null)
@@ -282,11 +189,7 @@
         }
 
         private static SyntaxList<AttributeListSyntax> GenerateAttributes(
-<<<<<<< HEAD
-            IMethodSymbol method, CSharpCodeGenerationOptions options, bool isExplicit)
-=======
             IMethodSymbol method, CSharpCodeGenerationContextInfo info, bool isExplicit)
->>>>>>> 80a8ce8d
         {
             var attributes = new List<AttributeListSyntax>();
 
@@ -341,21 +244,13 @@
         }
 
         private static TypeParameterListSyntax? GenerateTypeParameterList(
-<<<<<<< HEAD
-            IMethodSymbol method, CSharpCodeGenerationOptions options)
-=======
             IMethodSymbol method, CSharpCodeGenerationContextInfo info)
->>>>>>> 80a8ce8d
         {
             return TypeParameterGenerator.GenerateTypeParameterList(method.TypeParameters, info);
         }
 
         private static SyntaxTokenList GenerateModifiers(
-<<<<<<< HEAD
-            IMethodSymbol method, CodeGenerationDestination destination, CSharpCodeGenerationOptions options)
-=======
             IMethodSymbol method, CodeGenerationDestination destination, CSharpCodeGenerationContextInfo info)
->>>>>>> 80a8ce8d
         {
             var tokens = ArrayBuilder<SyntaxToken>.GetInstance();
 
