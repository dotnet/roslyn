﻿// Licensed to the .NET Foundation under one or more agreements.
// The .NET Foundation licenses this file to you under the MIT license.
// See the LICENSE file in the project root for more information.

using System;
using System.Collections.Generic;
using System.Collections.Immutable;
using System.Composition;
using System.Diagnostics.CodeAnalysis;
using System.Linq;
using System.Runtime.CompilerServices;
using Microsoft.CodeAnalysis;
using Microsoft.CodeAnalysis.CSharp.Extensions;
using Microsoft.CodeAnalysis.CSharp.LanguageServices;
using Microsoft.CodeAnalysis.CSharp.Syntax;
using Microsoft.CodeAnalysis.Editing;
using Microsoft.CodeAnalysis.FindSymbols.Finders;
using Microsoft.CodeAnalysis.Host.Mef;
using Microsoft.CodeAnalysis.PooledObjects;
using Microsoft.CodeAnalysis.Shared.Extensions;
using Microsoft.CodeAnalysis.Simplification;
using Roslyn.Utilities;

namespace Microsoft.CodeAnalysis.CSharp.CodeGeneration
{
    [ExportLanguageService(typeof(SyntaxGenerator), LanguageNames.CSharp), Shared]
    internal class CSharpSyntaxGenerator : SyntaxGenerator
    {
        // A bit hacky, but we need to actually run ParseToken on the "nameof" text as there's no
        // other way to get a token back that has the appropriate internal bit set that indicates
        // this has the .ContextualKind of SyntaxKind.NameOfKeyword.
        private static readonly IdentifierNameSyntax s_nameOfIdentifier =
            SyntaxFactory.IdentifierName(SyntaxFactory.ParseToken("nameof"));

        [ImportingConstructor]
        [SuppressMessage("RoslynDiagnosticsReliability", "RS0033:Importing constructor should be [Obsolete]", Justification = "Incorrectly used in production code: https://github.com/dotnet/roslyn/issues/42839")]
        public CSharpSyntaxGenerator()
        {
        }

        internal override SyntaxTrivia ElasticCarriageReturnLineFeed => SyntaxFactory.ElasticCarriageReturnLineFeed;
        internal override SyntaxTrivia CarriageReturnLineFeed => SyntaxFactory.CarriageReturnLineFeed;

        internal override bool RequiresExplicitImplementationForInterfaceMembers => false;

        internal override SyntaxGeneratorInternal SyntaxGeneratorInternal => CSharpSyntaxGeneratorInternal.Instance;

        internal override SyntaxTrivia Whitespace(string text)
            => SyntaxFactory.Whitespace(text);

        internal override SyntaxTrivia SingleLineComment(string text)
            => SyntaxFactory.Comment("//" + text);

        internal override SeparatedSyntaxList<TElement> SeparatedList<TElement>(SyntaxNodeOrTokenList list)
            => SyntaxFactory.SeparatedList<TElement>(list);

        internal override SyntaxToken CreateInterpolatedStringStartToken(bool isVerbatim)
        {
            const string InterpolatedVerbatimText = "$@\"";

            return isVerbatim
                ? SyntaxFactory.Token(default, SyntaxKind.InterpolatedVerbatimStringStartToken, InterpolatedVerbatimText, InterpolatedVerbatimText, default)
                : SyntaxFactory.Token(SyntaxKind.InterpolatedStringStartToken);
        }

        internal override SyntaxToken CreateInterpolatedStringEndToken()
            => SyntaxFactory.Token(SyntaxKind.InterpolatedStringEndToken);

        internal override SeparatedSyntaxList<TElement> SeparatedList<TElement>(IEnumerable<TElement> nodes, IEnumerable<SyntaxToken> separators)
            => SyntaxFactory.SeparatedList(nodes, separators);

        internal override SyntaxTrivia Trivia(SyntaxNode node)
        {
            if (node is StructuredTriviaSyntax structuredTriviaSyntax)
            {
                return SyntaxFactory.Trivia(structuredTriviaSyntax);
            }

            throw ExceptionUtilities.UnexpectedValue(node.Kind());
        }

        internal override SyntaxNode DocumentationCommentTrivia(IEnumerable<SyntaxNode> nodes, SyntaxTriviaList trailingTrivia, string endOfLineString)
        {
            var docTrivia = SyntaxFactory.DocumentationCommentTrivia(
                SyntaxKind.MultiLineDocumentationCommentTrivia,
                SyntaxFactory.List(nodes),
                SyntaxFactory.Token(SyntaxKind.EndOfDocumentationCommentToken));

            docTrivia = docTrivia.WithLeadingTrivia(SyntaxFactory.DocumentationCommentExterior("/// "))
                .WithTrailingTrivia(trailingTrivia);

            return docTrivia.WithTrailingTrivia(SyntaxFactory.EndOfLine(endOfLineString));
        }

        internal override SyntaxNode? DocumentationCommentTriviaWithUpdatedContent(SyntaxTrivia trivia, IEnumerable<SyntaxNode> content)
        {
            if (trivia.GetStructure() is DocumentationCommentTriviaSyntax documentationCommentTrivia)
            {
                return SyntaxFactory.DocumentationCommentTrivia(documentationCommentTrivia.Kind(), SyntaxFactory.List(content), documentationCommentTrivia.EndOfComment);
            }

            return null;
        }

        public static readonly SyntaxGenerator Instance = new CSharpSyntaxGenerator();

        #region Declarations
        public override SyntaxNode CompilationUnit(IEnumerable<SyntaxNode> declarations)
        {
            return SyntaxFactory.CompilationUnit()
                .WithUsings(this.AsUsingDirectives(declarations))
                .WithMembers(AsNamespaceMembers(declarations));
        }

        private SyntaxList<UsingDirectiveSyntax> AsUsingDirectives(IEnumerable<SyntaxNode> declarations)
        {
            return declarations != null
                ? SyntaxFactory.List(declarations.Select(this.AsUsingDirective).OfType<UsingDirectiveSyntax>())
                : default;
        }

        private SyntaxNode? AsUsingDirective(SyntaxNode node)
        {
            if (node is NameSyntax name)
            {
                return this.NamespaceImportDeclaration(name);
            }

            return node as UsingDirectiveSyntax;
        }

        private static SyntaxList<MemberDeclarationSyntax> AsNamespaceMembers(IEnumerable<SyntaxNode> declarations)
        {
            return declarations != null
                ? SyntaxFactory.List(declarations.Select(AsNamespaceMember).OfType<MemberDeclarationSyntax>())
                : default;
        }

        private static SyntaxNode? AsNamespaceMember(SyntaxNode declaration)
        {
            switch (declaration.Kind())
            {
                case SyntaxKind.NamespaceDeclaration:
                case SyntaxKind.FileScopedNamespaceDeclaration:
                case SyntaxKind.ClassDeclaration:
                case SyntaxKind.StructDeclaration:
                case SyntaxKind.InterfaceDeclaration:
                case SyntaxKind.EnumDeclaration:
                case SyntaxKind.DelegateDeclaration:
                case SyntaxKind.RecordDeclaration:
                case SyntaxKind.RecordStructDeclaration:
                    return declaration;
                default:
                    return null;
            }
        }

        public override SyntaxNode NamespaceImportDeclaration(SyntaxNode name)
            => SyntaxFactory.UsingDirective((NameSyntax)name);

        public override SyntaxNode AliasImportDeclaration(string aliasIdentifierName, SyntaxNode name)
            => SyntaxFactory.UsingDirective(SyntaxFactory.NameEquals(aliasIdentifierName), (NameSyntax)name);

        public override SyntaxNode NamespaceDeclaration(SyntaxNode name, IEnumerable<SyntaxNode> declarations)
        {
            return SyntaxFactory.NamespaceDeclaration(
                (NameSyntax)name,
                default,
                this.AsUsingDirectives(declarations),
                AsNamespaceMembers(declarations));
        }

        public override SyntaxNode FieldDeclaration(
            string name,
            SyntaxNode type,
            Accessibility accessibility,
            DeclarationModifiers modifiers,
            SyntaxNode? initializer)
        {
            return SyntaxFactory.FieldDeclaration(
                default,
                AsModifierList(accessibility, modifiers, SyntaxKind.FieldDeclaration),
                SyntaxFactory.VariableDeclaration(
                    (TypeSyntax)type,
                    SyntaxFactory.SingletonSeparatedList(
                        SyntaxFactory.VariableDeclarator(
                            name.ToIdentifierToken(),
                            null,
                            initializer != null ? SyntaxFactory.EqualsValueClause((ExpressionSyntax)initializer) : null))));
        }

        public override SyntaxNode ParameterDeclaration(string name, SyntaxNode? type, SyntaxNode? initializer, RefKind refKind)
        {
            return SyntaxFactory.Parameter(
                default,
                CSharpSyntaxGeneratorInternal.GetParameterModifiers(refKind),
                (TypeSyntax?)type,
                name.ToIdentifierToken(),
                initializer != null ? SyntaxFactory.EqualsValueClause((ExpressionSyntax)initializer) : null);
        }

        internal static SyntaxToken GetArgumentModifiers(RefKind refKind)
        {
            switch (refKind)
            {
                case RefKind.None:
                case RefKind.In:
                    return default;
                case RefKind.Out:
                    return SyntaxFactory.Token(SyntaxKind.OutKeyword);
                case RefKind.Ref:
                    return SyntaxFactory.Token(SyntaxKind.RefKeyword);
                default:
                    throw ExceptionUtilities.UnexpectedValue(refKind);
            }
        }

        public override SyntaxNode MethodDeclaration(
            string name,
            IEnumerable<SyntaxNode>? parameters,
            IEnumerable<string>? typeParameters,
            SyntaxNode? returnType,
            Accessibility accessibility,
            DeclarationModifiers modifiers,
            IEnumerable<SyntaxNode>? statements)
        {
            var hasBody = !modifiers.IsAbstract && (!modifiers.IsPartial || statements != null);

            return SyntaxFactory.MethodDeclaration(
                attributeLists: default,
                modifiers: AsModifierList(accessibility, modifiers, SyntaxKind.MethodDeclaration),
                returnType: returnType != null ? (TypeSyntax)returnType : SyntaxFactory.PredefinedType(SyntaxFactory.Token(SyntaxKind.VoidKeyword)),
                explicitInterfaceSpecifier: null,
                identifier: name.ToIdentifierToken(),
                typeParameterList: AsTypeParameterList(typeParameters),
                parameterList: AsParameterList(parameters),
                constraintClauses: default,
                body: hasBody ? CreateBlock(statements) : null,
                expressionBody: null,
                semicolonToken: !hasBody ? SyntaxFactory.Token(SyntaxKind.SemicolonToken) : default);
        }

        public override SyntaxNode OperatorDeclaration(OperatorKind kind, IEnumerable<SyntaxNode>? parameters = null, SyntaxNode? returnType = null, Accessibility accessibility = Accessibility.NotApplicable, DeclarationModifiers modifiers = default, IEnumerable<SyntaxNode>? statements = null)
        {
            var hasBody = !modifiers.IsAbstract && (!modifiers.IsPartial || statements != null);
            var returnTypeNode = returnType != null ? (TypeSyntax)returnType : SyntaxFactory.PredefinedType(SyntaxFactory.Token(SyntaxKind.VoidKeyword));
            var parameterList = AsParameterList(parameters);
            var body = hasBody ? CreateBlock(statements) : null;
            var semicolon = !hasBody ? SyntaxFactory.Token(SyntaxKind.SemicolonToken) : default;
            var modifierList = AsModifierList(accessibility, modifiers, SyntaxKind.OperatorDeclaration);
            var attributes = default(SyntaxList<AttributeListSyntax>);

            if (kind is OperatorKind.ImplicitConversion or OperatorKind.ExplicitConversion)
            {
                return SyntaxFactory.ConversionOperatorDeclaration(
                    attributes, modifierList, SyntaxFactory.Token(GetTokenKind(kind)),
                    SyntaxFactory.Token(SyntaxKind.OperatorKeyword),
                    returnTypeNode, parameterList, body, semicolon);
            }
            else
            {
                return SyntaxFactory.OperatorDeclaration(
                    attributes, modifierList, returnTypeNode,
                    SyntaxFactory.Token(SyntaxKind.OperatorKeyword),
                    SyntaxFactory.Token(GetTokenKind(kind)),
                    parameterList, body, semicolon);
            }
        }

        private static SyntaxKind GetTokenKind(OperatorKind kind)
            => kind switch
            {
                OperatorKind.ImplicitConversion => SyntaxKind.ImplicitKeyword,
                OperatorKind.ExplicitConversion => SyntaxKind.ExplicitKeyword,
                OperatorKind.Addition => SyntaxKind.PlusToken,
                OperatorKind.BitwiseAnd => SyntaxKind.AmpersandToken,
                OperatorKind.BitwiseOr => SyntaxKind.BarToken,
                OperatorKind.Decrement => SyntaxKind.MinusMinusToken,
                OperatorKind.Division => SyntaxKind.SlashToken,
                OperatorKind.Equality => SyntaxKind.EqualsEqualsToken,
                OperatorKind.ExclusiveOr => SyntaxKind.CaretToken,
                OperatorKind.False => SyntaxKind.FalseKeyword,
                OperatorKind.GreaterThan => SyntaxKind.GreaterThanToken,
                OperatorKind.GreaterThanOrEqual => SyntaxKind.GreaterThanEqualsToken,
                OperatorKind.Increment => SyntaxKind.PlusPlusToken,
                OperatorKind.Inequality => SyntaxKind.ExclamationEqualsToken,
                OperatorKind.LeftShift => SyntaxKind.LessThanLessThanToken,
                OperatorKind.LessThan => SyntaxKind.LessThanToken,
                OperatorKind.LessThanOrEqual => SyntaxKind.LessThanEqualsToken,
                OperatorKind.LogicalNot => SyntaxKind.ExclamationToken,
                OperatorKind.Modulus => SyntaxKind.PercentToken,
                OperatorKind.Multiply => SyntaxKind.AsteriskToken,
                OperatorKind.OnesComplement => SyntaxKind.TildeToken,
                OperatorKind.RightShift => SyntaxKind.GreaterThanGreaterThanToken,
                OperatorKind.UnsignedRightShift => SyntaxKind.GreaterThanGreaterThanGreaterThanToken,
                OperatorKind.Subtraction => SyntaxKind.MinusToken,
                OperatorKind.True => SyntaxKind.TrueKeyword,
                OperatorKind.UnaryNegation => SyntaxKind.MinusToken,
                OperatorKind.UnaryPlus => SyntaxKind.PlusToken,
                _ => throw new ArgumentException("Unknown operator kind."),
            };

        private static ParameterListSyntax AsParameterList(IEnumerable<SyntaxNode>? parameters)
        {
            return parameters != null
                ? SyntaxFactory.ParameterList(SyntaxFactory.SeparatedList(parameters.Cast<ParameterSyntax>()))
                : SyntaxFactory.ParameterList();
        }

        public override SyntaxNode ConstructorDeclaration(
            string? name,
            IEnumerable<SyntaxNode>? parameters,
            Accessibility accessibility,
            DeclarationModifiers modifiers,
            IEnumerable<SyntaxNode>? baseConstructorArguments,
            IEnumerable<SyntaxNode>? statements)
        {
            return SyntaxFactory.ConstructorDeclaration(
                default,
                AsModifierList(accessibility, modifiers, SyntaxKind.ConstructorDeclaration),
                (name ?? "ctor").ToIdentifierToken(),
                AsParameterList(parameters),
                baseConstructorArguments != null ? SyntaxFactory.ConstructorInitializer(SyntaxKind.BaseConstructorInitializer, SyntaxFactory.ArgumentList(SyntaxFactory.SeparatedList(baseConstructorArguments.Select(AsArgument)))) : null,
                CreateBlock(statements));
        }

        public override SyntaxNode PropertyDeclaration(
            string name,
            SyntaxNode type,
            Accessibility accessibility,
            DeclarationModifiers modifiers,
            IEnumerable<SyntaxNode>? getAccessorStatements,
            IEnumerable<SyntaxNode>? setAccessorStatements)
        {
            var accessors = new List<AccessorDeclarationSyntax>();
            var hasGetter = !modifiers.IsWriteOnly;
            var hasSetter = !modifiers.IsReadOnly;

            if (modifiers.IsAbstract)
            {
                getAccessorStatements = null;
                setAccessorStatements = null;
            }

            if (hasGetter)
                accessors.Add(AccessorDeclaration(SyntaxKind.GetAccessorDeclaration, getAccessorStatements));

            if (hasSetter)
                accessors.Add(AccessorDeclaration(SyntaxKind.SetAccessorDeclaration, setAccessorStatements));

            var actualModifiers = modifiers - (DeclarationModifiers.ReadOnly | DeclarationModifiers.WriteOnly);

            return SyntaxFactory.PropertyDeclaration(
                attributeLists: default,
                AsModifierList(accessibility, actualModifiers, SyntaxKind.PropertyDeclaration),
                (TypeSyntax)type,
                explicitInterfaceSpecifier: null,
                name.ToIdentifierToken(),
                SyntaxFactory.AccessorList(SyntaxFactory.List(accessors)));
        }

        public override SyntaxNode GetAccessorDeclaration(Accessibility accessibility, IEnumerable<SyntaxNode>? statements)
            => AccessorDeclaration(SyntaxKind.GetAccessorDeclaration, accessibility, statements);

        public override SyntaxNode SetAccessorDeclaration(Accessibility accessibility, IEnumerable<SyntaxNode>? statements)
            => AccessorDeclaration(SyntaxKind.SetAccessorDeclaration, accessibility, statements);

        private static SyntaxNode AccessorDeclaration(
            SyntaxKind kind, Accessibility accessibility, IEnumerable<SyntaxNode>? statements)
        {
            var accessor = SyntaxFactory.AccessorDeclaration(kind);
            accessor = accessor.WithModifiers(
                AsModifierList(accessibility, DeclarationModifiers.None, SyntaxKind.PropertyDeclaration));

            accessor = statements == null
                ? accessor.WithSemicolonToken(SyntaxFactory.Token(SyntaxKind.SemicolonToken))
                : accessor.WithBody(CreateBlock(statements));

            return accessor;
        }

        public override SyntaxNode WithAccessorDeclarations(SyntaxNode declaration, IEnumerable<SyntaxNode> accessorDeclarations)
            => declaration switch
            {
                PropertyDeclarationSyntax property => property.WithAccessorList(CreateAccessorList(property.AccessorList, accessorDeclarations))
                                  .WithExpressionBody(null)
                                  .WithSemicolonToken(default),

                IndexerDeclarationSyntax indexer => indexer.WithAccessorList(CreateAccessorList(indexer.AccessorList, accessorDeclarations))
                                  .WithExpressionBody(null)
                                  .WithSemicolonToken(default),

                _ => declaration,
            };

        private static AccessorListSyntax CreateAccessorList(AccessorListSyntax? accessorList, IEnumerable<SyntaxNode> accessorDeclarations)
        {
            var list = SyntaxFactory.List(accessorDeclarations.Cast<AccessorDeclarationSyntax>());
            return accessorList == null
                ? SyntaxFactory.AccessorList(list)
                : accessorList.WithAccessors(list);
        }

        public override SyntaxNode IndexerDeclaration(
            IEnumerable<SyntaxNode> parameters,
            SyntaxNode type,
            Accessibility accessibility,
            DeclarationModifiers modifiers,
            IEnumerable<SyntaxNode>? getAccessorStatements,
            IEnumerable<SyntaxNode>? setAccessorStatements)
        {
            var accessors = new List<AccessorDeclarationSyntax>();
            var hasGetter = !modifiers.IsWriteOnly;
            var hasSetter = !modifiers.IsReadOnly;

            if (modifiers.IsAbstract)
            {
                getAccessorStatements = null;
                setAccessorStatements = null;
            }
            else
            {
                if (getAccessorStatements == null && hasGetter)
                {
                    getAccessorStatements = SpecializedCollections.EmptyEnumerable<SyntaxNode>();
                }

                if (setAccessorStatements == null && hasSetter)
                {
                    setAccessorStatements = SpecializedCollections.EmptyEnumerable<SyntaxNode>();
                }
            }

            if (hasGetter)
            {
                accessors.Add(AccessorDeclaration(SyntaxKind.GetAccessorDeclaration, getAccessorStatements));
            }

            if (hasSetter)
            {
                accessors.Add(AccessorDeclaration(SyntaxKind.SetAccessorDeclaration, setAccessorStatements));
            }

            var actualModifiers = modifiers - (DeclarationModifiers.ReadOnly | DeclarationModifiers.WriteOnly);

            return SyntaxFactory.IndexerDeclaration(
                default,
                AsModifierList(accessibility, actualModifiers, SyntaxKind.IndexerDeclaration),
                (TypeSyntax)type,
                explicitInterfaceSpecifier: null,
                AsBracketedParameterList(parameters),
                SyntaxFactory.AccessorList(SyntaxFactory.List(accessors)));
        }

        private static BracketedParameterListSyntax AsBracketedParameterList(IEnumerable<SyntaxNode> parameters)
        {
            return parameters != null
                ? SyntaxFactory.BracketedParameterList(SyntaxFactory.SeparatedList(parameters.Cast<ParameterSyntax>()))
                : SyntaxFactory.BracketedParameterList();
        }

        private static AccessorDeclarationSyntax AccessorDeclaration(SyntaxKind kind, IEnumerable<SyntaxNode>? statements)
        {
            var ad = SyntaxFactory.AccessorDeclaration(
                kind,
                statements != null ? CreateBlock(statements) : null);

            if (statements == null)
            {
                ad = ad.WithSemicolonToken(SyntaxFactory.Token(SyntaxKind.SemicolonToken));
            }

            return ad;
        }

        public override SyntaxNode EventDeclaration(
            string name,
            SyntaxNode type,
            Accessibility accessibility,
            DeclarationModifiers modifiers)
        {
            return SyntaxFactory.EventFieldDeclaration(
                default,
                AsModifierList(accessibility, modifiers, SyntaxKind.EventFieldDeclaration),
                SyntaxFactory.VariableDeclaration(
                    (TypeSyntax)type,
                    SyntaxFactory.SingletonSeparatedList(
                        SyntaxFactory.VariableDeclarator(name))));
        }

        public override SyntaxNode CustomEventDeclaration(
            string name,
            SyntaxNode type,
            Accessibility accessibility,
            DeclarationModifiers modifiers,
            IEnumerable<SyntaxNode>? parameters,
            IEnumerable<SyntaxNode>? addAccessorStatements,
            IEnumerable<SyntaxNode>? removeAccessorStatements)
        {
            var accessors = new List<AccessorDeclarationSyntax>();
            if (modifiers.IsAbstract)
            {
                addAccessorStatements = null;
                removeAccessorStatements = null;
            }
            else
            {
                addAccessorStatements ??= SpecializedCollections.EmptyEnumerable<SyntaxNode>();
                removeAccessorStatements ??= SpecializedCollections.EmptyEnumerable<SyntaxNode>();
            }

            accessors.Add(AccessorDeclaration(SyntaxKind.AddAccessorDeclaration, addAccessorStatements));
            accessors.Add(AccessorDeclaration(SyntaxKind.RemoveAccessorDeclaration, removeAccessorStatements));

            return SyntaxFactory.EventDeclaration(
                default,
                AsModifierList(accessibility, modifiers, SyntaxKind.EventDeclaration),
                (TypeSyntax)type,
                null,
                name.ToIdentifierToken(),
                SyntaxFactory.AccessorList(SyntaxFactory.List(accessors)));
        }

        public override SyntaxNode? AsPublicInterfaceImplementation(SyntaxNode declaration, SyntaxNode interfaceTypeName, string? interfaceMemberName)
        {
            // C# interface implementations are implicit/not-specified -- so they are just named the name as the interface member
            return PreserveTrivia(declaration, d =>
            {
                d = WithInterfaceSpecifier(d, specifier: null);
                d = this.AsImplementation(d, Accessibility.Public);

                if (interfaceMemberName != null)
                {
                    d = this.WithName(d, interfaceMemberName);
                }

                return d;
            });
        }

        public override SyntaxNode? AsPrivateInterfaceImplementation(SyntaxNode declaration, SyntaxNode interfaceTypeName, string? interfaceMemberName)
        {
            return PreserveTrivia(declaration, d =>
            {
                d = this.AsImplementation(d, Accessibility.NotApplicable);
                d = this.WithoutConstraints(d);

                if (interfaceMemberName != null)
                {
                    d = this.WithName(d, interfaceMemberName);
                }

                return WithInterfaceSpecifier(d, SyntaxFactory.ExplicitInterfaceSpecifier((NameSyntax)interfaceTypeName));
            });
        }

        private SyntaxNode WithoutConstraints(SyntaxNode declaration)
        {
            if (declaration.IsKind(SyntaxKind.MethodDeclaration, out MethodDeclarationSyntax? method))
            {
                if (method.ConstraintClauses.Count > 0)
                {
                    return RemoveNodes(method, method.ConstraintClauses);
                }
            }

            return declaration;
        }

        private static SyntaxNode WithInterfaceSpecifier(SyntaxNode declaration, ExplicitInterfaceSpecifierSyntax? specifier)
            => declaration.Kind() switch
            {
                SyntaxKind.MethodDeclaration => ((MethodDeclarationSyntax)declaration).WithExplicitInterfaceSpecifier(specifier),
                SyntaxKind.PropertyDeclaration => ((PropertyDeclarationSyntax)declaration).WithExplicitInterfaceSpecifier(specifier),
                SyntaxKind.IndexerDeclaration => ((IndexerDeclarationSyntax)declaration).WithExplicitInterfaceSpecifier(specifier),
                SyntaxKind.EventDeclaration => ((EventDeclarationSyntax)declaration).WithExplicitInterfaceSpecifier(specifier),
                _ => declaration,
            };

        private SyntaxNode AsImplementation(SyntaxNode declaration, Accessibility requiredAccess)
        {
            declaration = this.WithAccessibility(declaration, requiredAccess);
            declaration = this.WithModifiers(declaration, this.GetModifiers(declaration) - DeclarationModifiers.Abstract);
            declaration = WithBodies(declaration);
            return declaration;
        }

        private static SyntaxNode WithBodies(SyntaxNode declaration)
        {
            switch (declaration.Kind())
            {
                case SyntaxKind.MethodDeclaration:
                    var method = (MethodDeclarationSyntax)declaration;
                    return (method.Body == null) ? method.WithSemicolonToken(default).WithBody(CreateBlock()) : method;

                case SyntaxKind.OperatorDeclaration:
                    var op = (OperatorDeclarationSyntax)declaration;
                    return (op.Body == null) ? op.WithSemicolonToken(default).WithBody(CreateBlock()) : op;

                case SyntaxKind.ConversionOperatorDeclaration:
                    var cop = (ConversionOperatorDeclarationSyntax)declaration;
                    return (cop.Body == null) ? cop.WithSemicolonToken(default).WithBody(CreateBlock()) : cop;

                case SyntaxKind.PropertyDeclaration:
                    var prop = (PropertyDeclarationSyntax)declaration;
                    return (prop.AccessorList != null) ? prop.WithAccessorList(WithBodies(prop.AccessorList)) : prop;

                case SyntaxKind.IndexerDeclaration:
                    var ind = (IndexerDeclarationSyntax)declaration;
                    return (ind.AccessorList != null) ? ind.WithAccessorList(WithBodies(ind.AccessorList)) : ind;

                case SyntaxKind.EventDeclaration:
                    var ev = (EventDeclarationSyntax)declaration;
                    return (ev.AccessorList != null) ? ev.WithAccessorList(WithBodies(ev.AccessorList)) : ev;
            }

            return declaration;
        }

        private static AccessorListSyntax WithBodies(AccessorListSyntax accessorList)
            => accessorList.WithAccessors(SyntaxFactory.List(accessorList.Accessors.Select(x => WithBody(x))));

        private static AccessorDeclarationSyntax WithBody(AccessorDeclarationSyntax accessor)
        {
            if (accessor.Body == null)
            {
                return accessor.WithSemicolonToken(default).WithBody(CreateBlock(null));
            }
            else
            {
                return accessor;
            }
        }

        private static AccessorListSyntax? WithoutBodies(AccessorListSyntax? accessorList)
            => accessorList?.WithAccessors(SyntaxFactory.List(accessorList.Accessors.Select(WithoutBody)));

        private static AccessorDeclarationSyntax WithoutBody(AccessorDeclarationSyntax accessor)
            => accessor.Body != null ? accessor.WithSemicolonToken(SyntaxFactory.Token(SyntaxKind.SemicolonToken)).WithBody(null) : accessor;

        public override SyntaxNode ClassDeclaration(
            string name,
            IEnumerable<string>? typeParameters,
            Accessibility accessibility,
            DeclarationModifiers modifiers,
            SyntaxNode? baseType,
            IEnumerable<SyntaxNode>? interfaceTypes,
            IEnumerable<SyntaxNode>? members)
        {
            List<BaseTypeSyntax>? baseTypes = null;
            if (baseType != null || interfaceTypes != null)
            {
                baseTypes = new List<BaseTypeSyntax>();

                if (baseType != null)
                {
                    baseTypes.Add(SyntaxFactory.SimpleBaseType((TypeSyntax)baseType));
                }

                if (interfaceTypes != null)
                {
                    baseTypes.AddRange(interfaceTypes.Select(i => SyntaxFactory.SimpleBaseType((TypeSyntax)i)));
                }

                if (baseTypes.Count == 0)
                {
                    baseTypes = null;
                }
            }

            return SyntaxFactory.ClassDeclaration(
                default,
                AsModifierList(accessibility, modifiers, SyntaxKind.ClassDeclaration),
                name.ToIdentifierToken(),
                AsTypeParameterList(typeParameters),
                baseTypes != null ? SyntaxFactory.BaseList(SyntaxFactory.SeparatedList(baseTypes)) : null,
                default,
                this.AsClassMembers(name, members));
        }

        private SyntaxList<MemberDeclarationSyntax> AsClassMembers(string className, IEnumerable<SyntaxNode>? members)
        {
            return members != null
                ? SyntaxFactory.List(members.Select(m => AsClassMember(m, className)).WhereNotNull())
                : default;
        }

        private MemberDeclarationSyntax? AsClassMember(SyntaxNode node, string className)
        {
            switch (node.Kind())
            {
                case SyntaxKind.ConstructorDeclaration:
                    node = ((ConstructorDeclarationSyntax)node).WithIdentifier(className.ToIdentifierToken());
                    break;

                case SyntaxKind.VariableDeclaration:
                case SyntaxKind.VariableDeclarator:
                    node = AsIsolatedDeclaration(node);
                    break;
            }

            return node as MemberDeclarationSyntax;
        }

        public override SyntaxNode StructDeclaration(
            string name,
            IEnumerable<string>? typeParameters,
            Accessibility accessibility,
            DeclarationModifiers modifiers,
            IEnumerable<SyntaxNode>? interfaceTypes,
            IEnumerable<SyntaxNode>? members)
        {
            var itypes = interfaceTypes?.Select(i => (BaseTypeSyntax)SyntaxFactory.SimpleBaseType((TypeSyntax)i)).ToList();
            if (itypes?.Count == 0)
            {
                itypes = null;
            }

            return SyntaxFactory.StructDeclaration(
                default,
                AsModifierList(accessibility, modifiers, SyntaxKind.StructDeclaration),
                name.ToIdentifierToken(),
                AsTypeParameterList(typeParameters),
                itypes != null ? SyntaxFactory.BaseList(SyntaxFactory.SeparatedList(itypes)) : null,
                default,
                this.AsClassMembers(name, members));
        }

        public override SyntaxNode InterfaceDeclaration(
            string name,
            IEnumerable<string>? typeParameters,
            Accessibility accessibility,
            IEnumerable<SyntaxNode>? interfaceTypes = null,
            IEnumerable<SyntaxNode>? members = null)
        {
            var itypes = interfaceTypes?.Select(i => (BaseTypeSyntax)SyntaxFactory.SimpleBaseType((TypeSyntax)i)).ToList();
            if (itypes?.Count == 0)
            {
                itypes = null;
            }

            return SyntaxFactory.InterfaceDeclaration(
                default,
                AsModifierList(accessibility, DeclarationModifiers.None),
                name.ToIdentifierToken(),
                AsTypeParameterList(typeParameters),
                itypes != null ? SyntaxFactory.BaseList(SyntaxFactory.SeparatedList(itypes)) : null,
                default,
                this.AsInterfaceMembers(members));
        }

        private SyntaxList<MemberDeclarationSyntax> AsInterfaceMembers(IEnumerable<SyntaxNode>? members)
        {
            return members != null
                ? SyntaxFactory.List(members.Select(AsInterfaceMember).OfType<MemberDeclarationSyntax>())
                : default;
        }

        internal override SyntaxNode AsInterfaceMember(SyntaxNode m)
        {
            return Isolate(m, member =>
            {
                Accessibility acc;
                DeclarationModifiers modifiers;

                switch (member.Kind())
                {
                    case SyntaxKind.MethodDeclaration:
                        return ((MethodDeclarationSyntax)member)
                                 .WithModifiers(default)
                                 .WithSemicolonToken(SyntaxFactory.Token(SyntaxKind.SemicolonToken))
                                 .WithBody(null);

                    case SyntaxKind.PropertyDeclaration:
                        var property = (PropertyDeclarationSyntax)member;
                        return property
                            .WithModifiers(default)
                            .WithAccessorList(WithoutBodies(property.AccessorList));

                    case SyntaxKind.IndexerDeclaration:
                        var indexer = (IndexerDeclarationSyntax)member;
                        return indexer
                            .WithModifiers(default)
                            .WithAccessorList(WithoutBodies(indexer.AccessorList));

                    // convert event into field event
                    case SyntaxKind.EventDeclaration:
                        var ev = (EventDeclarationSyntax)member;
                        return this.EventDeclaration(
                            ev.Identifier.ValueText,
                            ev.Type,
                            Accessibility.NotApplicable,
                            DeclarationModifiers.None);

                    case SyntaxKind.EventFieldDeclaration:
                        var ef = (EventFieldDeclarationSyntax)member;
                        return ef.WithModifiers(default);

                    // convert field into property
                    case SyntaxKind.FieldDeclaration:
                        var f = (FieldDeclarationSyntax)member;
                        GetAccessibilityAndModifiers(f.Modifiers, out acc, out modifiers, out _);

                        var type = GetType(f);
                        Contract.ThrowIfNull(type);

                        return AsInterfaceMember(
                            PropertyDeclaration(GetName(f), ClearTrivia(type), acc, modifiers, getAccessorStatements: null, setAccessorStatements: null));

                    default:
                        throw ExceptionUtilities.UnexpectedValue(member.Kind());
                }
            });
        }

        public override SyntaxNode EnumDeclaration(
            string name,
            Accessibility accessibility,
            DeclarationModifiers modifiers,
            IEnumerable<SyntaxNode>? members)
        {
            return EnumDeclaration(name, underlyingType: null, accessibility, modifiers, members);
        }

        internal override SyntaxNode EnumDeclaration(string name, SyntaxNode? underlyingType, Accessibility accessibility = Accessibility.NotApplicable, DeclarationModifiers modifiers = default, IEnumerable<SyntaxNode>? members = null)
        {
            return SyntaxFactory.EnumDeclaration(
                default,
                AsModifierList(accessibility, modifiers, SyntaxKind.EnumDeclaration),
                name.ToIdentifierToken(),
                underlyingType != null ? SyntaxFactory.BaseList(SyntaxFactory.SingletonSeparatedList((BaseTypeSyntax)SyntaxFactory.SimpleBaseType((TypeSyntax)underlyingType))) : null,
                this.AsEnumMembers(members));
        }

        public override SyntaxNode EnumMember(string name, SyntaxNode? expression)
        {
            return SyntaxFactory.EnumMemberDeclaration(
                default,
                name.ToIdentifierToken(),
                expression != null ? SyntaxFactory.EqualsValueClause((ExpressionSyntax)expression) : null);
        }

        private EnumMemberDeclarationSyntax AsEnumMember(SyntaxNode node)
        {
            switch (node.Kind())
            {
                case SyntaxKind.IdentifierName:
                    var id = (IdentifierNameSyntax)node;
                    return (EnumMemberDeclarationSyntax)this.EnumMember(id.Identifier.ToString(), null);

                case SyntaxKind.FieldDeclaration:
                    var fd = (FieldDeclarationSyntax)node;
                    if (fd.Declaration.Variables.Count == 1)
                    {
                        var vd = fd.Declaration.Variables[0];
                        return (EnumMemberDeclarationSyntax)this.EnumMember(vd.Identifier.ToString(), vd.Initializer?.Value);
                    }

                    break;
            }

            return (EnumMemberDeclarationSyntax)node;
        }

        private SeparatedSyntaxList<EnumMemberDeclarationSyntax> AsEnumMembers(IEnumerable<SyntaxNode>? members)
            => members != null ? SyntaxFactory.SeparatedList(members.Select(this.AsEnumMember)) : default;

        public override SyntaxNode DelegateDeclaration(
            string name,
            IEnumerable<SyntaxNode>? parameters,
            IEnumerable<string>? typeParameters,
            SyntaxNode? returnType,
            Accessibility accessibility = Accessibility.NotApplicable,
            DeclarationModifiers modifiers = default)
        {
            return SyntaxFactory.DelegateDeclaration(
                default,
                AsModifierList(accessibility, modifiers),
                returnType != null ? (TypeSyntax)returnType : SyntaxFactory.PredefinedType(SyntaxFactory.Token(SyntaxKind.VoidKeyword)),
                name.ToIdentifierToken(),
                AsTypeParameterList(typeParameters),
                AsParameterList(parameters),
                default);
        }

        public override SyntaxNode Attribute(SyntaxNode name, IEnumerable<SyntaxNode>? attributeArguments)
            => AsAttributeList(SyntaxFactory.Attribute((NameSyntax)name, AsAttributeArgumentList(attributeArguments)));

        public override SyntaxNode AttributeArgument(string? name, SyntaxNode expression)
        {
            return name != null
                ? SyntaxFactory.AttributeArgument(SyntaxFactory.NameEquals(name.ToIdentifierName()), nameColon: null, (ExpressionSyntax)expression)
                : SyntaxFactory.AttributeArgument((ExpressionSyntax)expression);
        }

        private static AttributeArgumentListSyntax? AsAttributeArgumentList(IEnumerable<SyntaxNode>? arguments)
        {
            if (arguments != null)
            {
                return SyntaxFactory.AttributeArgumentList(SyntaxFactory.SeparatedList(arguments.Select(AsAttributeArgument)));
            }
            else
            {
                return null;
            }
        }

        private static AttributeArgumentSyntax AsAttributeArgument(SyntaxNode node)
        {
            if (node is ExpressionSyntax expr)
            {
                return SyntaxFactory.AttributeArgument(expr);
            }

            if (node is ArgumentSyntax arg && arg.Expression != null)
            {
                return SyntaxFactory.AttributeArgument(null, arg.NameColon, arg.Expression);
            }

            return (AttributeArgumentSyntax)node;
        }

        [return: MaybeNull, NotNullIfNotNull("node")]
        public override TNode ClearTrivia<TNode>([MaybeNull] TNode node)
        {
            if (node != null)
            {
                return node.WithLeadingTrivia(SyntaxFactory.ElasticMarker)
                           .WithTrailingTrivia(SyntaxFactory.ElasticMarker);
            }
            else
            {
                return null;
            }
        }

        private static SyntaxList<AttributeListSyntax> AsAttributeLists(IEnumerable<SyntaxNode> attributes)
        {
            if (attributes != null)
            {
                return SyntaxFactory.List(attributes.Select(AsAttributeList));
            }
            else
            {
                return default;
            }
        }

        private static AttributeListSyntax AsAttributeList(SyntaxNode node)
        {
            if (node is AttributeSyntax attr)
            {
                return SyntaxFactory.AttributeList(SyntaxFactory.SingletonSeparatedList(attr));
            }
            else
            {
                return (AttributeListSyntax)node;
            }
        }

        private static readonly ConditionalWeakTable<SyntaxNode, IReadOnlyList<SyntaxNode>> s_declAttributes
            = new();

        public override IReadOnlyList<SyntaxNode> GetAttributes(SyntaxNode declaration)
        {
            if (!s_declAttributes.TryGetValue(declaration, out var attrs))
            {
                attrs = s_declAttributes.GetValue(declaration, declaration =>
                    Flatten(declaration.GetAttributeLists().Where(al => !IsReturnAttribute(al))));
            }

            return attrs;
        }

        private static readonly ConditionalWeakTable<SyntaxNode, IReadOnlyList<SyntaxNode>> s_declReturnAttributes
            = new();

        public override IReadOnlyList<SyntaxNode> GetReturnAttributes(SyntaxNode declaration)
        {
            if (!s_declReturnAttributes.TryGetValue(declaration, out var attrs))
            {
                attrs = s_declReturnAttributes.GetValue(declaration, declaration =>
                    Flatten(declaration.GetAttributeLists().Where(al => IsReturnAttribute(al))));
            }

            return attrs;
        }

        private static bool IsReturnAttribute(AttributeListSyntax list)
            => list.Target?.Identifier.IsKind(SyntaxKind.ReturnKeyword) ?? false;

        public override SyntaxNode InsertAttributes(SyntaxNode declaration, int index, IEnumerable<SyntaxNode> attributes)
            => this.Isolate(declaration, d => this.InsertAttributesInternal(d, index, attributes));

        private SyntaxNode InsertAttributesInternal(SyntaxNode declaration, int index, IEnumerable<SyntaxNode> attributes)
        {
            var newAttributes = AsAttributeLists(attributes);

            var existingAttributes = this.GetAttributes(declaration);
            if (index >= 0 && index < existingAttributes.Count)
            {
                return this.InsertNodesBefore(declaration, existingAttributes[index], WithRequiredTargetSpecifier(newAttributes, declaration));
            }
            else if (existingAttributes.Count > 0)
            {
                return this.InsertNodesAfter(declaration, existingAttributes[existingAttributes.Count - 1], WithRequiredTargetSpecifier(newAttributes, declaration));
            }
            else
            {
                var lists = declaration.GetAttributeLists();
                var newList = lists.AddRange(newAttributes);
                return WithAttributeLists(declaration, newList);
            }
        }

        public override SyntaxNode InsertReturnAttributes(SyntaxNode declaration, int index, IEnumerable<SyntaxNode> attributes)
        {
            switch (declaration.Kind())
            {
                case SyntaxKind.MethodDeclaration:
                case SyntaxKind.OperatorDeclaration:
                case SyntaxKind.ConversionOperatorDeclaration:
                case SyntaxKind.DelegateDeclaration:
                    return this.Isolate(declaration, d => this.InsertReturnAttributesInternal(d, index, attributes));
                default:
                    return declaration;
            }
        }

        private SyntaxNode InsertReturnAttributesInternal(SyntaxNode d, int index, IEnumerable<SyntaxNode> attributes)
        {
            var newAttributes = AsReturnAttributes(attributes);

            var existingAttributes = this.GetReturnAttributes(d);
            if (index >= 0 && index < existingAttributes.Count)
            {
                return this.InsertNodesBefore(d, existingAttributes[index], newAttributes);
            }
            else if (existingAttributes.Count > 0)
            {
                return this.InsertNodesAfter(d, existingAttributes[existingAttributes.Count - 1], newAttributes);
            }
            else
            {
                var lists = d.GetAttributeLists();
                var newList = lists.AddRange(newAttributes);
                return WithAttributeLists(d, newList);
            }
        }

        private static IEnumerable<AttributeListSyntax> AsReturnAttributes(IEnumerable<SyntaxNode> attributes)
        {
            return AsAttributeLists(attributes)
                .Select(list => list.WithTarget(SyntaxFactory.AttributeTargetSpecifier(SyntaxFactory.Token(SyntaxKind.ReturnKeyword))));
        }

        private static SyntaxList<AttributeListSyntax> AsAssemblyAttributes(IEnumerable<AttributeListSyntax> attributes)
        {
            return SyntaxFactory.List(
                    attributes.Select(list => list.WithTarget(SyntaxFactory.AttributeTargetSpecifier(SyntaxFactory.Token(SyntaxKind.AssemblyKeyword)))));
        }

        private static SyntaxList<AttributeListSyntax> WithRequiredTargetSpecifier(SyntaxList<AttributeListSyntax> attributes, SyntaxNode declaration)
        {
            if (!declaration.IsKind(SyntaxKind.CompilationUnit))
            {
                return attributes;
            }

            return AsAssemblyAttributes(attributes);
        }

        public override IReadOnlyList<SyntaxNode> GetAttributeArguments(SyntaxNode attributeDeclaration)
        {
            switch (attributeDeclaration.Kind())
            {
                case SyntaxKind.AttributeList:
                    var list = (AttributeListSyntax)attributeDeclaration;
                    if (list.Attributes.Count == 1)
                    {
                        return this.GetAttributeArguments(list.Attributes[0]);
                    }

                    break;
                case SyntaxKind.Attribute:
                    var attr = (AttributeSyntax)attributeDeclaration;
                    if (attr.ArgumentList != null)
                    {
                        return attr.ArgumentList.Arguments;
                    }

                    break;
            }

            return SpecializedCollections.EmptyReadOnlyList<SyntaxNode>();
        }

        public override SyntaxNode InsertAttributeArguments(SyntaxNode declaration, int index, IEnumerable<SyntaxNode> attributeArguments)
            => this.Isolate(declaration, d => InsertAttributeArgumentsInternal(d, index, attributeArguments));

        private static SyntaxNode InsertAttributeArgumentsInternal(SyntaxNode declaration, int index, IEnumerable<SyntaxNode> attributeArguments)
        {
            var newArgumentList = AsAttributeArgumentList(attributeArguments);

            var existingArgumentList = GetAttributeArgumentList(declaration);

            if (existingArgumentList == null)
            {
                return WithAttributeArgumentList(declaration, newArgumentList);
            }
            else if (newArgumentList != null)
            {
                return WithAttributeArgumentList(declaration, existingArgumentList.WithArguments(existingArgumentList.Arguments.InsertRange(index, newArgumentList.Arguments)));
            }
            else
            {
                return declaration;
            }
        }

        private static AttributeArgumentListSyntax? GetAttributeArgumentList(SyntaxNode declaration)
        {
            switch (declaration.Kind())
            {
                case SyntaxKind.AttributeList:
                    var list = (AttributeListSyntax)declaration;
                    if (list.Attributes.Count == 1)
                    {
                        return list.Attributes[0].ArgumentList;
                    }

                    break;
                case SyntaxKind.Attribute:
                    var attr = (AttributeSyntax)declaration;
                    return attr.ArgumentList;
            }

            return null;
        }

        private static SyntaxNode WithAttributeArgumentList(SyntaxNode declaration, AttributeArgumentListSyntax? argList)
        {
            switch (declaration.Kind())
            {
                case SyntaxKind.AttributeList:
                    var list = (AttributeListSyntax)declaration;
                    if (list.Attributes.Count == 1)
                    {
                        return ReplaceWithTrivia(declaration, list.Attributes[0], list.Attributes[0].WithArgumentList(argList));
                    }

                    break;
                case SyntaxKind.Attribute:
                    var attr = (AttributeSyntax)declaration;
                    return attr.WithArgumentList(argList);
            }

            return declaration;
        }

        internal static SyntaxList<AttributeListSyntax> GetAttributeLists(SyntaxNode declaration)
            => declaration switch
            {
                MemberDeclarationSyntax memberDecl => memberDecl.AttributeLists,
                AccessorDeclarationSyntax accessor => accessor.AttributeLists,
                ParameterSyntax parameter => parameter.AttributeLists,
                CompilationUnitSyntax compilationUnit => compilationUnit.AttributeLists,
                StatementSyntax statement => statement.AttributeLists,
                _ => default,
            };

        private static SyntaxNode WithAttributeLists(SyntaxNode declaration, SyntaxList<AttributeListSyntax> attributeLists)
            => declaration switch
            {
                MemberDeclarationSyntax memberDecl => memberDecl.WithAttributeLists(attributeLists),
                AccessorDeclarationSyntax accessor => accessor.WithAttributeLists(attributeLists),
                ParameterSyntax parameter => parameter.WithAttributeLists(attributeLists),
                CompilationUnitSyntax compilationUnit => compilationUnit.WithAttributeLists(AsAssemblyAttributes(attributeLists)),
                StatementSyntax statement => statement.WithAttributeLists(attributeLists),
                _ => declaration,
            };

        internal override ImmutableArray<SyntaxNode> GetTypeInheritance(SyntaxNode declaration)
            => declaration is BaseTypeDeclarationSyntax baseType && baseType.BaseList != null
                ? ImmutableArray.Create<SyntaxNode>(baseType.BaseList)
                : ImmutableArray<SyntaxNode>.Empty;

        public override IReadOnlyList<SyntaxNode> GetNamespaceImports(SyntaxNode declaration)
            => declaration switch
            {
                CompilationUnitSyntax compilationUnit => compilationUnit.Usings,
                BaseNamespaceDeclarationSyntax namespaceDeclaration => namespaceDeclaration.Usings,
                _ => SpecializedCollections.EmptyReadOnlyList<SyntaxNode>(),
            };

        public override SyntaxNode InsertNamespaceImports(SyntaxNode declaration, int index, IEnumerable<SyntaxNode> imports)
        {
            var result = PreserveTrivia(declaration, d => InsertNamespaceImportsInternal(d, index, imports));
            Contract.ThrowIfNull(result);
            return result;
        }

        private SyntaxNode InsertNamespaceImportsInternal(SyntaxNode declaration, int index, IEnumerable<SyntaxNode> imports)
        {
            var usingsToInsert = this.AsUsingDirectives(imports);

            return declaration switch
            {
                CompilationUnitSyntax cu => cu.WithUsings(cu.Usings.InsertRange(index, usingsToInsert)),
                BaseNamespaceDeclarationSyntax nd => nd.WithUsings(nd.Usings.InsertRange(index, usingsToInsert)),
                _ => declaration,
            };
        }

        public override IReadOnlyList<SyntaxNode> GetMembers(SyntaxNode declaration)
            => Flatten(declaration switch
            {
                TypeDeclarationSyntax type => type.Members,
                EnumDeclarationSyntax @enum => @enum.Members,
                BaseNamespaceDeclarationSyntax @namespace => @namespace.Members,
                CompilationUnitSyntax compilationUnit => compilationUnit.Members,
                _ => SpecializedCollections.EmptyReadOnlyList<SyntaxNode>(),
            });

        private static ImmutableArray<SyntaxNode> Flatten(IEnumerable<SyntaxNode> declarations)
        {
            var builder = ArrayBuilder<SyntaxNode>.GetInstance();

            foreach (var declaration in declarations)
            {
                switch (declaration.Kind())
                {
                    case SyntaxKind.FieldDeclaration:
                        FlattenDeclaration(builder, declaration, ((FieldDeclarationSyntax)declaration).Declaration);
                        break;

                    case SyntaxKind.EventFieldDeclaration:
                        FlattenDeclaration(builder, declaration, ((EventFieldDeclarationSyntax)declaration).Declaration);
                        break;

                    case SyntaxKind.LocalDeclarationStatement:
                        FlattenDeclaration(builder, declaration, ((LocalDeclarationStatementSyntax)declaration).Declaration);
                        break;

                    case SyntaxKind.VariableDeclaration:
                        FlattenDeclaration(builder, declaration, (VariableDeclarationSyntax)declaration);
                        break;

                    case SyntaxKind.AttributeList:
                        var attrList = (AttributeListSyntax)declaration;
                        if (attrList.Attributes.Count > 1)
                        {
                            builder.AddRange(attrList.Attributes);
                        }
                        else
                        {
                            builder.Add(attrList);
                        }

                        break;

                    default:
                        builder.Add(declaration);
                        break;
                }
            }

            return builder.ToImmutableAndFree();

            static void FlattenDeclaration(ArrayBuilder<SyntaxNode> builder, SyntaxNode declaration, VariableDeclarationSyntax variableDeclaration)
            {
                if (variableDeclaration.Variables.Count > 1)
                {
                    builder.AddRange(variableDeclaration.Variables);
                }
                else
                {
                    builder.Add(declaration);
                }
            }
        }

        private static int GetDeclarationCount(SyntaxNode declaration)
            => declaration.Kind() switch
            {
                SyntaxKind.FieldDeclaration => ((FieldDeclarationSyntax)declaration).Declaration.Variables.Count,
                SyntaxKind.EventFieldDeclaration => ((EventFieldDeclarationSyntax)declaration).Declaration.Variables.Count,
                SyntaxKind.LocalDeclarationStatement => ((LocalDeclarationStatementSyntax)declaration).Declaration.Variables.Count,
                SyntaxKind.VariableDeclaration => ((VariableDeclarationSyntax)declaration).Variables.Count,
                SyntaxKind.AttributeList => ((AttributeListSyntax)declaration).Attributes.Count,
                _ => 1,
            };

        private static SyntaxNode EnsureRecordDeclarationHasBody(SyntaxNode declaration)
        {
            if (declaration is RecordDeclarationSyntax recordDeclaration)
            {
                return recordDeclaration
                    .WithSemicolonToken(default)
                    .WithOpenBraceToken(recordDeclaration.OpenBraceToken == default ? SyntaxFactory.Token(SyntaxKind.OpenBraceToken) : recordDeclaration.OpenBraceToken)
                    .WithCloseBraceToken(recordDeclaration.CloseBraceToken == default ? SyntaxFactory.Token(SyntaxKind.CloseBraceToken) : recordDeclaration.CloseBraceToken);
            }

            return declaration;
        }

        public override SyntaxNode InsertMembers(SyntaxNode declaration, int index, IEnumerable<SyntaxNode> members)
        {
            declaration = EnsureRecordDeclarationHasBody(declaration);
            var newMembers = this.AsMembersOf(declaration, members);

            var existingMembers = this.GetMembers(declaration);
            if (index >= 0 && index < existingMembers.Count)
            {
                return this.InsertNodesBefore(declaration, existingMembers[index], newMembers);
            }
            else if (existingMembers.Count > 0)
            {
                return this.InsertNodesAfter(declaration, existingMembers[existingMembers.Count - 1], newMembers);
            }
            else
            {
                return declaration switch
                {
                    TypeDeclarationSyntax type => type.WithMembers(type.Members.AddRange(newMembers)),
                    EnumDeclarationSyntax @enum => @enum.WithMembers(@enum.Members.AddRange(newMembers.OfType<EnumMemberDeclarationSyntax>())),
                    BaseNamespaceDeclarationSyntax @namespace => @namespace.WithMembers(@namespace.Members.AddRange(newMembers)),
                    CompilationUnitSyntax compilationUnit => compilationUnit.WithMembers(compilationUnit.Members.AddRange(newMembers)),
                    _ => declaration,
                };
            }
        }

        [return: NotNullIfNotNull("members")]
        private IEnumerable<MemberDeclarationSyntax>? AsMembersOf(SyntaxNode declaration, IEnumerable<SyntaxNode>? members)
            => members?.Select(m => AsMemberOf(declaration, m)).OfType<MemberDeclarationSyntax>();

        private SyntaxNode? AsMemberOf(SyntaxNode declaration, SyntaxNode member)
            => declaration switch
            {
                InterfaceDeclarationSyntax => AsInterfaceMember(member),
                TypeDeclarationSyntax typeDeclaration => AsClassMember(member, typeDeclaration.Identifier.Text),
                EnumDeclarationSyntax => AsEnumMember(member),
                BaseNamespaceDeclarationSyntax => AsNamespaceMember(member),
                CompilationUnitSyntax => AsNamespaceMember(member),
                _ => null,
            };

        private static bool CanHaveAccessibility(SyntaxNode declaration)
            => CSharpAccessibilityFacts.Instance.CanHaveAccessibility(declaration);

        public override Accessibility GetAccessibility(SyntaxNode declaration)
            => CSharpAccessibilityFacts.Instance.GetAccessibility(declaration);

        private static void GetAccessibilityAndModifiers(SyntaxTokenList modifierList, out Accessibility accessibility, out DeclarationModifiers modifiers, out bool isDefault)
            => CSharpAccessibilityFacts.GetAccessibilityAndModifiers(modifierList, out accessibility, out modifiers, out isDefault);

        public override SyntaxNode WithAccessibility(SyntaxNode declaration, Accessibility accessibility)
        {
            if (!CanHaveAccessibility(declaration) &&
                accessibility != Accessibility.NotApplicable)
            {
                return declaration;
            }

            return this.Isolate(declaration, d =>
            {
                var tokens = GetModifierTokens(d);
                GetAccessibilityAndModifiers(tokens, out _, out var modifiers, out _);
                var newTokens = Merge(tokens, AsModifierList(accessibility, modifiers));
                return SetModifierTokens(d, newTokens);
            });
        }

        private static readonly DeclarationModifiers s_fieldModifiers =
            DeclarationModifiers.Const |
            DeclarationModifiers.New |
            DeclarationModifiers.ReadOnly |
            DeclarationModifiers.Required |
            DeclarationModifiers.Static |
            DeclarationModifiers.Unsafe |
            DeclarationModifiers.Volatile;

        private static readonly DeclarationModifiers s_methodModifiers =
            DeclarationModifiers.Abstract |
            DeclarationModifiers.Async |
            DeclarationModifiers.Extern |
            DeclarationModifiers.New |
            DeclarationModifiers.Override |
            DeclarationModifiers.Partial |
            DeclarationModifiers.ReadOnly |
            DeclarationModifiers.Sealed |
            DeclarationModifiers.Static |
            DeclarationModifiers.Virtual |
            DeclarationModifiers.Unsafe;

        private static readonly DeclarationModifiers s_constructorModifiers =
            DeclarationModifiers.Extern |
            DeclarationModifiers.Static |
            DeclarationModifiers.Unsafe;

        private static readonly DeclarationModifiers s_destructorModifiers = DeclarationModifiers.Unsafe;
        private static readonly DeclarationModifiers s_propertyModifiers =
            DeclarationModifiers.Abstract |
            DeclarationModifiers.Extern |
            DeclarationModifiers.New |
            DeclarationModifiers.Override |
            DeclarationModifiers.ReadOnly |
            DeclarationModifiers.Required |
            DeclarationModifiers.Sealed |
            DeclarationModifiers.Static |
            DeclarationModifiers.Virtual |
            DeclarationModifiers.Unsafe;

        private static readonly DeclarationModifiers s_eventModifiers =
            DeclarationModifiers.Abstract |
            DeclarationModifiers.Extern |
            DeclarationModifiers.New |
            DeclarationModifiers.Override |
            DeclarationModifiers.ReadOnly |
            DeclarationModifiers.Sealed |
            DeclarationModifiers.Static |
            DeclarationModifiers.Virtual |
            DeclarationModifiers.Unsafe;

        private static readonly DeclarationModifiers s_eventFieldModifiers =
            DeclarationModifiers.New |
            DeclarationModifiers.ReadOnly |
            DeclarationModifiers.Static |
            DeclarationModifiers.Unsafe;

        private static readonly DeclarationModifiers s_indexerModifiers =
            DeclarationModifiers.Abstract |
            DeclarationModifiers.Extern |
            DeclarationModifiers.New |
            DeclarationModifiers.Override |
            DeclarationModifiers.ReadOnly |
            DeclarationModifiers.Sealed |
            DeclarationModifiers.Static |
            DeclarationModifiers.Virtual |
            DeclarationModifiers.Unsafe;

        private static readonly DeclarationModifiers s_classModifiers =
            DeclarationModifiers.Abstract |
            DeclarationModifiers.New |
            DeclarationModifiers.Partial |
            DeclarationModifiers.Sealed |
            DeclarationModifiers.Static |
            DeclarationModifiers.Unsafe;

        private static readonly DeclarationModifiers s_recordModifiers =
            DeclarationModifiers.Abstract |
            DeclarationModifiers.New |
            DeclarationModifiers.Partial |
            DeclarationModifiers.Sealed |
            DeclarationModifiers.Unsafe;

        private static readonly DeclarationModifiers s_structModifiers =
            DeclarationModifiers.New |
            DeclarationModifiers.Partial |
            DeclarationModifiers.ReadOnly |
            DeclarationModifiers.Ref |
            DeclarationModifiers.Unsafe;

        private static readonly DeclarationModifiers s_interfaceModifiers = DeclarationModifiers.New | DeclarationModifiers.Partial | DeclarationModifiers.Unsafe;
        private static readonly DeclarationModifiers s_accessorModifiers = DeclarationModifiers.Abstract | DeclarationModifiers.New | DeclarationModifiers.Override | DeclarationModifiers.Virtual;

        private static readonly DeclarationModifiers s_localFunctionModifiers =
            DeclarationModifiers.Async |
            DeclarationModifiers.Static |
            DeclarationModifiers.Unsafe |
            DeclarationModifiers.Extern;

        private static readonly DeclarationModifiers s_lambdaModifiers =
            DeclarationModifiers.Async |
            DeclarationModifiers.Static;

        private static DeclarationModifiers GetAllowedModifiers(SyntaxKind kind)
        {
            switch (kind)
            {
                case SyntaxKind.RecordDeclaration:
                    return s_recordModifiers;
                case SyntaxKind.ClassDeclaration:
                    return s_classModifiers;

                case SyntaxKind.EnumDeclaration:
                    return DeclarationModifiers.New;

                case SyntaxKind.DelegateDeclaration:
                    return DeclarationModifiers.New | DeclarationModifiers.Unsafe;

                case SyntaxKind.InterfaceDeclaration:
                    return s_interfaceModifiers;

                case SyntaxKind.StructDeclaration:
                case SyntaxKind.RecordStructDeclaration:
                    return s_structModifiers;

                case SyntaxKind.MethodDeclaration:
                case SyntaxKind.OperatorDeclaration:
                case SyntaxKind.ConversionOperatorDeclaration:
                    return s_methodModifiers;

                case SyntaxKind.ConstructorDeclaration:
                    return s_constructorModifiers;

                case SyntaxKind.DestructorDeclaration:
                    return s_destructorModifiers;

                case SyntaxKind.FieldDeclaration:
                    return s_fieldModifiers;

                case SyntaxKind.PropertyDeclaration:
                    return s_propertyModifiers;

                case SyntaxKind.IndexerDeclaration:
                    return s_indexerModifiers;

                case SyntaxKind.EventFieldDeclaration:
                    return s_eventFieldModifiers;

                case SyntaxKind.EventDeclaration:
                    return s_eventModifiers;

                case SyntaxKind.GetAccessorDeclaration:
                case SyntaxKind.SetAccessorDeclaration:
                case SyntaxKind.AddAccessorDeclaration:
                case SyntaxKind.RemoveAccessorDeclaration:
                    return s_accessorModifiers;

                case SyntaxKind.LocalFunctionStatement:
                    return s_localFunctionModifiers;
                case SyntaxKind.ParenthesizedLambdaExpression:
                case SyntaxKind.SimpleLambdaExpression:
                case SyntaxKind.AnonymousMethodExpression:
                    return s_lambdaModifiers;

                case SyntaxKind.ParenthesizedLambdaExpression:
                case SyntaxKind.SimpleLambdaExpression:
                    return DeclarationModifiers.Static;
                
                case SyntaxKind.AnonymousMethodExpression:
                    return DeclarationModifiers.Static;

                case SyntaxKind.EnumMemberDeclaration:
                case SyntaxKind.Parameter:
                case SyntaxKind.LocalDeclarationStatement:
                default:
                    return DeclarationModifiers.None;
            }
        }

        public override DeclarationModifiers GetModifiers(SyntaxNode declaration)
        {
            var modifierTokens = GetModifierTokens(declaration);
            GetAccessibilityAndModifiers(modifierTokens, out _, out var modifiers, out _);
            return modifiers;
        }

        private static SyntaxTokenList GetModifierTokens(SyntaxNode declaration)
            => CSharpAccessibilityFacts.GetModifierTokens(declaration);

        public override SyntaxNode WithModifiers(SyntaxNode declaration, DeclarationModifiers modifiers)
            => this.Isolate(declaration, d => this.WithModifiersInternal(d, modifiers));

        private SyntaxNode WithModifiersInternal(SyntaxNode declaration, DeclarationModifiers modifiers)
        {
            modifiers &= GetAllowedModifiers(declaration.Kind());
            var existingModifiers = this.GetModifiers(declaration);

            if (modifiers != existingModifiers)
            {
                return this.Isolate(declaration, d =>
                {
                    var tokens = GetModifierTokens(d);
                    GetAccessibilityAndModifiers(tokens, out var accessibility, out var tmp, out _);
                    var newTokens = Merge(tokens, AsModifierList(accessibility, modifiers));
                    return SetModifierTokens(d, newTokens);
                });
            }
            else
            {
                // no change
                return declaration;
            }
        }

        private static SyntaxNode SetModifierTokens(SyntaxNode declaration, SyntaxTokenList modifiers)
            => declaration switch
            {
                MemberDeclarationSyntax memberDecl => memberDecl.WithModifiers(modifiers),
                ParameterSyntax parameter => parameter.WithModifiers(modifiers),
                LocalDeclarationStatementSyntax localDecl => localDecl.WithModifiers(modifiers),
                LocalFunctionStatementSyntax localFunc => localFunc.WithModifiers(modifiers),
                AccessorDeclarationSyntax accessor => accessor.WithModifiers(modifiers),
<<<<<<< HEAD
                AnonymousFunctionExpressionSyntax anonFunc => anonFunc.WithModifiers(modifiers),
=======
                AnonymousFunctionExpressionSyntax anonymous => anonymous.WithModifiers(modifiers),
>>>>>>> dbbf6a97
                _ => declaration,
            };

        private static SyntaxTokenList AsModifierList(Accessibility accessibility, DeclarationModifiers modifiers, SyntaxKind kind)
            => AsModifierList(accessibility, GetAllowedModifiers(kind) & modifiers);

        private static SyntaxTokenList AsModifierList(Accessibility accessibility, DeclarationModifiers modifiers)
        {
            using var _ = ArrayBuilder<SyntaxToken>.GetInstance(out var list);

            switch (accessibility)
            {
                case Accessibility.Internal:
                    list.Add(SyntaxFactory.Token(SyntaxKind.InternalKeyword));
                    break;
                case Accessibility.Public:
                    list.Add(SyntaxFactory.Token(SyntaxKind.PublicKeyword));
                    break;
                case Accessibility.Private:
                    list.Add(SyntaxFactory.Token(SyntaxKind.PrivateKeyword));
                    break;
                case Accessibility.Protected:
                    list.Add(SyntaxFactory.Token(SyntaxKind.ProtectedKeyword));
                    break;
                case Accessibility.ProtectedOrInternal:
                    list.Add(SyntaxFactory.Token(SyntaxKind.InternalKeyword));
                    list.Add(SyntaxFactory.Token(SyntaxKind.ProtectedKeyword));
                    break;
                case Accessibility.ProtectedAndInternal:
                    list.Add(SyntaxFactory.Token(SyntaxKind.PrivateKeyword));
                    list.Add(SyntaxFactory.Token(SyntaxKind.ProtectedKeyword));
                    break;
                case Accessibility.NotApplicable:
                    break;
            }

            if (modifiers.IsAbstract)
                list.Add(SyntaxFactory.Token(SyntaxKind.AbstractKeyword));

            if (modifiers.IsNew)
                list.Add(SyntaxFactory.Token(SyntaxKind.NewKeyword));

            if (modifiers.IsSealed)
                list.Add(SyntaxFactory.Token(SyntaxKind.SealedKeyword));

            if (modifiers.IsOverride)
                list.Add(SyntaxFactory.Token(SyntaxKind.OverrideKeyword));

            if (modifiers.IsVirtual)
                list.Add(SyntaxFactory.Token(SyntaxKind.VirtualKeyword));

            if (modifiers.IsStatic)
                list.Add(SyntaxFactory.Token(SyntaxKind.StaticKeyword));

            if (modifiers.IsAsync)
                list.Add(SyntaxFactory.Token(SyntaxKind.AsyncKeyword));

            if (modifiers.IsConst)
                list.Add(SyntaxFactory.Token(SyntaxKind.ConstKeyword));

            if (modifiers.IsReadOnly)
                list.Add(SyntaxFactory.Token(SyntaxKind.ReadOnlyKeyword));

            if (modifiers.IsUnsafe)
                list.Add(SyntaxFactory.Token(SyntaxKind.UnsafeKeyword));

            if (modifiers.IsVolatile)
                list.Add(SyntaxFactory.Token(SyntaxKind.VolatileKeyword));

            if (modifiers.IsExtern)
                list.Add(SyntaxFactory.Token(SyntaxKind.ExternKeyword));

            if (modifiers.IsRequired)
                list.Add(SyntaxFactory.Token(SyntaxKind.RequiredKeyword));

            // partial and ref must be last
            if (modifiers.IsRef)
                list.Add(SyntaxFactory.Token(SyntaxKind.RefKeyword));

            if (modifiers.IsPartial)
                list.Add(SyntaxFactory.Token(SyntaxKind.PartialKeyword));

            return SyntaxFactory.TokenList(list);
        }

        private static TypeParameterListSyntax? AsTypeParameterList(IEnumerable<string>? typeParameterNames)
        {
            var typeParameters = typeParameterNames != null
                ? SyntaxFactory.TypeParameterList(SyntaxFactory.SeparatedList(typeParameterNames.Select(name => SyntaxFactory.TypeParameter(name))))
                : null;

            if (typeParameters != null && typeParameters.Parameters.Count == 0)
            {
                typeParameters = null;
            }

            return typeParameters;
        }

        public override SyntaxNode WithTypeParameters(SyntaxNode declaration, IEnumerable<string>? typeParameterNames)
        {
            var typeParameters = AsTypeParameterList(typeParameterNames);

            return declaration switch
            {
                MethodDeclarationSyntax method => method.WithTypeParameterList(typeParameters),
                TypeDeclarationSyntax type => type.WithTypeParameterList(typeParameters),
                DelegateDeclarationSyntax @delegate => @delegate.WithTypeParameterList(typeParameters),
                _ => declaration,
            };
        }

        internal override SyntaxNode WithExplicitInterfaceImplementations(
                SyntaxNode declaration,
                ImmutableArray<ISymbol> explicitInterfaceImplementations,
                bool removeDefaults)
            => WithAccessibility(declaration switch
            {
                MethodDeclarationSyntax method
                    => WithoutContraints(method.ReplaceNodes(method.ParameterList.Parameters, (_, p) => RemoveDefaultValue(p, removeDefaults))
                                               .WithExplicitInterfaceSpecifier(CreateExplicitInterfaceSpecifier(explicitInterfaceImplementations))),
                PropertyDeclarationSyntax member
                    => member.WithExplicitInterfaceSpecifier(CreateExplicitInterfaceSpecifier(explicitInterfaceImplementations)),
                EventDeclarationSyntax member
                    => member.WithExplicitInterfaceSpecifier(CreateExplicitInterfaceSpecifier(explicitInterfaceImplementations)),
                _ => declaration,
            }, Accessibility.NotApplicable);

        private static MethodDeclarationSyntax WithoutContraints(MethodDeclarationSyntax method)
        {
            if (method.ConstraintClauses.Count == 0)
                return method;

            return method.WithConstraintClauses(default)
                         .WithParameterList(method.ParameterList.WithTrailingTrivia(
                            method.ParameterList.GetTrailingTrivia().Add(SyntaxFactory.ElasticMarker).AddRange(method.ConstraintClauses.Last().GetTrailingTrivia())));
        }

        private static SyntaxNode RemoveDefaultValue(ParameterSyntax parameter, bool removeDefaults)
        {
            if (!removeDefaults)
                return parameter;

            if (parameter.Default == null)
                return parameter;

            parameter = parameter.WithDefault(null);
            if (!parameter.Identifier.TrailingTrivia.Any(t => t.IsSingleOrMultiLineComment()))
                parameter = parameter.WithIdentifier(parameter.Identifier.WithoutTrailingTrivia());

            return parameter;
        }

        private static ExplicitInterfaceSpecifierSyntax CreateExplicitInterfaceSpecifier(ImmutableArray<ISymbol> explicitInterfaceImplementations)
            => SyntaxFactory.ExplicitInterfaceSpecifier(explicitInterfaceImplementations[0].ContainingType.GenerateNameSyntax());

        public override SyntaxNode WithTypeConstraint(SyntaxNode declaration, string typeParameterName, SpecialTypeConstraintKind kinds, IEnumerable<SyntaxNode>? types)
            => declaration switch
            {
                MethodDeclarationSyntax method => method.WithConstraintClauses(WithTypeConstraints(method.ConstraintClauses, typeParameterName, kinds, types)),
                TypeDeclarationSyntax type => type.WithConstraintClauses(WithTypeConstraints(type.ConstraintClauses, typeParameterName, kinds, types)),
                DelegateDeclarationSyntax @delegate => @delegate.WithConstraintClauses(WithTypeConstraints(@delegate.ConstraintClauses, typeParameterName, kinds, types)),
                _ => declaration,
            };

        private static SyntaxList<TypeParameterConstraintClauseSyntax> WithTypeConstraints(
            SyntaxList<TypeParameterConstraintClauseSyntax> clauses, string typeParameterName, SpecialTypeConstraintKind kinds, IEnumerable<SyntaxNode>? types)
        {
            var constraints = types != null
                ? SyntaxFactory.SeparatedList<TypeParameterConstraintSyntax>(types.Select(t => SyntaxFactory.TypeConstraint((TypeSyntax)t)))
                : SyntaxFactory.SeparatedList<TypeParameterConstraintSyntax>();

            if ((kinds & SpecialTypeConstraintKind.Constructor) != 0)
            {
                constraints = constraints.Add(SyntaxFactory.ConstructorConstraint());
            }

            var isReferenceType = (kinds & SpecialTypeConstraintKind.ReferenceType) != 0;
            var isValueType = (kinds & SpecialTypeConstraintKind.ValueType) != 0;

            if (isReferenceType || isValueType)
            {
                constraints = constraints.Insert(0, SyntaxFactory.ClassOrStructConstraint(isReferenceType ? SyntaxKind.ClassConstraint : SyntaxKind.StructConstraint));
            }

            var clause = clauses.FirstOrDefault(c => c.Name.Identifier.ToString() == typeParameterName);

            if (clause == null)
            {
                if (constraints.Count > 0)
                {
                    return clauses.Add(SyntaxFactory.TypeParameterConstraintClause(typeParameterName.ToIdentifierName(), constraints));
                }
                else
                {
                    return clauses;
                }
            }
            else if (constraints.Count == 0)
            {
                return clauses.Remove(clause);
            }
            else
            {
                return clauses.Replace(clause, clause.WithConstraints(constraints));
            }
        }

        public override DeclarationKind GetDeclarationKind(SyntaxNode declaration)
            => CSharpAccessibilityFacts.GetDeclarationKind(declaration);

        public override string GetName(SyntaxNode declaration)
            => declaration switch
            {
                BaseTypeDeclarationSyntax baseTypeDeclaration => baseTypeDeclaration.Identifier.ValueText,
                DelegateDeclarationSyntax delegateDeclaration => delegateDeclaration.Identifier.ValueText,
                MethodDeclarationSyntax methodDeclaration => methodDeclaration.Identifier.ValueText,
                BaseFieldDeclarationSyntax baseFieldDeclaration => this.GetName(baseFieldDeclaration.Declaration),
                PropertyDeclarationSyntax propertyDeclaration => propertyDeclaration.Identifier.ValueText,
                EnumMemberDeclarationSyntax enumMemberDeclaration => enumMemberDeclaration.Identifier.ValueText,
                EventDeclarationSyntax eventDeclaration => eventDeclaration.Identifier.ValueText,
                BaseNamespaceDeclarationSyntax namespaceDeclaration => namespaceDeclaration.Name.ToString(),
                UsingDirectiveSyntax usingDirective => usingDirective.Name.ToString(),
                ParameterSyntax parameter => parameter.Identifier.ValueText,
                LocalDeclarationStatementSyntax localDeclaration => this.GetName(localDeclaration.Declaration),
                VariableDeclarationSyntax variableDeclaration when variableDeclaration.Variables.Count == 1 => variableDeclaration.Variables[0].Identifier.ValueText,
                VariableDeclaratorSyntax variableDeclarator => variableDeclarator.Identifier.ValueText,
                TypeParameterSyntax typeParameter => typeParameter.Identifier.ValueText,
                AttributeListSyntax attributeList when attributeList.Attributes.Count == 1 => attributeList.Attributes[0].Name.ToString(),
                AttributeSyntax attribute => attribute.Name.ToString(),
                _ => string.Empty
            };

        public override SyntaxNode WithName(SyntaxNode declaration, string name)
            => this.Isolate(declaration, d => this.WithNameInternal(d, name));

        private SyntaxNode WithNameInternal(SyntaxNode declaration, string name)
        {
            var id = name.ToIdentifierToken();
            return declaration switch
            {
                BaseTypeDeclarationSyntax typeDeclaration => ReplaceWithTrivia(declaration, typeDeclaration.Identifier, id),
                DelegateDeclarationSyntax delegateDeclaration => ReplaceWithTrivia(declaration, delegateDeclaration.Identifier, id),
                MethodDeclarationSyntax methodDeclaration => ReplaceWithTrivia(declaration, methodDeclaration.Identifier, id),

                BaseFieldDeclarationSyntax fieldDeclaration when fieldDeclaration.Declaration.Variables.Count == 1 =>
                    ReplaceWithTrivia(declaration, fieldDeclaration.Declaration.Variables[0].Identifier, id),

                PropertyDeclarationSyntax propertyDeclaration => ReplaceWithTrivia(declaration, propertyDeclaration.Identifier, id),
                EnumMemberDeclarationSyntax enumMemberDeclaration => ReplaceWithTrivia(declaration, enumMemberDeclaration.Identifier, id),
                EventDeclarationSyntax eventDeclaration => ReplaceWithTrivia(declaration, eventDeclaration.Identifier, id),
                BaseNamespaceDeclarationSyntax namespaceDeclaration => ReplaceWithTrivia(declaration, namespaceDeclaration.Name, this.DottedName(name)),
                UsingDirectiveSyntax usingDeclaration => ReplaceWithTrivia(declaration, usingDeclaration.Name, this.DottedName(name)),
                ParameterSyntax parameter => ReplaceWithTrivia(declaration, parameter.Identifier, id),

                LocalDeclarationStatementSyntax localDeclaration when localDeclaration.Declaration.Variables.Count == 1 =>
                    ReplaceWithTrivia(declaration, localDeclaration.Declaration.Variables[0].Identifier, id),

                TypeParameterSyntax typeParameter => ReplaceWithTrivia(declaration, typeParameter.Identifier, id),

                AttributeListSyntax attributeList when attributeList.Attributes.Count == 1 =>
                    ReplaceWithTrivia(declaration, attributeList.Attributes[0].Name, this.DottedName(name)),

                AttributeSyntax attribute => ReplaceWithTrivia(declaration, attribute.Name, this.DottedName(name)),

                VariableDeclarationSyntax variableDeclaration when variableDeclaration.Variables.Count == 1 =>
                    ReplaceWithTrivia(declaration, variableDeclaration.Variables[0].Identifier, id),

                VariableDeclaratorSyntax variableDeclarator => ReplaceWithTrivia(declaration, variableDeclarator.Identifier, id),
                _ => declaration
            };
        }

        public override SyntaxNode? GetType(SyntaxNode declaration)
        {
            switch (declaration.Kind())
            {
                case SyntaxKind.DelegateDeclaration:
                    return NotVoid(((DelegateDeclarationSyntax)declaration).ReturnType);
                case SyntaxKind.MethodDeclaration:
                    return NotVoid(((MethodDeclarationSyntax)declaration).ReturnType);
                case SyntaxKind.FieldDeclaration:
                    return ((FieldDeclarationSyntax)declaration).Declaration.Type;
                case SyntaxKind.PropertyDeclaration:
                    return ((PropertyDeclarationSyntax)declaration).Type;
                case SyntaxKind.IndexerDeclaration:
                    return ((IndexerDeclarationSyntax)declaration).Type;
                case SyntaxKind.EventFieldDeclaration:
                    return ((EventFieldDeclarationSyntax)declaration).Declaration.Type;
                case SyntaxKind.EventDeclaration:
                    return ((EventDeclarationSyntax)declaration).Type;
                case SyntaxKind.Parameter:
                    return ((ParameterSyntax)declaration).Type;
                case SyntaxKind.LocalDeclarationStatement:
                    return ((LocalDeclarationStatementSyntax)declaration).Declaration.Type;
                case SyntaxKind.VariableDeclaration:
                    return ((VariableDeclarationSyntax)declaration).Type;
                case SyntaxKind.VariableDeclarator:
                    if (declaration.Parent != null)
                    {
                        return this.GetType(declaration.Parent);
                    }

                    break;
            }

            return null;
        }

        private static TypeSyntax? NotVoid(TypeSyntax type)
            => type is PredefinedTypeSyntax pd && pd.Keyword.IsKind(SyntaxKind.VoidKeyword) ? null : type;

        public override SyntaxNode WithType(SyntaxNode declaration, SyntaxNode type)
            => Isolate(declaration, d => WithTypeInternal(d, type));

        private static SyntaxNode WithTypeInternal(SyntaxNode declaration, SyntaxNode type)
            => declaration.Kind() switch
            {
                SyntaxKind.DelegateDeclaration => ((DelegateDeclarationSyntax)declaration).WithReturnType((TypeSyntax)type),
                SyntaxKind.MethodDeclaration => ((MethodDeclarationSyntax)declaration).WithReturnType((TypeSyntax)type),
                SyntaxKind.FieldDeclaration => ((FieldDeclarationSyntax)declaration).WithDeclaration(((FieldDeclarationSyntax)declaration).Declaration.WithType((TypeSyntax)type)),
                SyntaxKind.PropertyDeclaration => ((PropertyDeclarationSyntax)declaration).WithType((TypeSyntax)type),
                SyntaxKind.IndexerDeclaration => ((IndexerDeclarationSyntax)declaration).WithType((TypeSyntax)type),
                SyntaxKind.EventFieldDeclaration => ((EventFieldDeclarationSyntax)declaration).WithDeclaration(((EventFieldDeclarationSyntax)declaration).Declaration.WithType((TypeSyntax)type)),
                SyntaxKind.EventDeclaration => ((EventDeclarationSyntax)declaration).WithType((TypeSyntax)type),
                SyntaxKind.Parameter => ((ParameterSyntax)declaration).WithType((TypeSyntax)type),
                SyntaxKind.LocalDeclarationStatement => ((LocalDeclarationStatementSyntax)declaration).WithDeclaration(((LocalDeclarationStatementSyntax)declaration).Declaration.WithType((TypeSyntax)type)),
                SyntaxKind.VariableDeclaration => ((VariableDeclarationSyntax)declaration).WithType((TypeSyntax)type),
                _ => declaration,
            };

        private SyntaxNode Isolate(SyntaxNode declaration, Func<SyntaxNode, SyntaxNode> editor)
            => PreserveTrivia(AsIsolatedDeclaration(declaration), editor);

        private SyntaxNode AsIsolatedDeclaration(SyntaxNode declaration)
        {
            switch (declaration.Kind())
            {
                case SyntaxKind.VariableDeclaration:
                    var vd = (VariableDeclarationSyntax)declaration;
                    if (vd.Parent != null && vd.Variables.Count == 1)
                    {
                        return AsIsolatedDeclaration(vd.Parent);
                    }

                    break;

                case SyntaxKind.VariableDeclarator:
                    var v = (VariableDeclaratorSyntax)declaration;
                    if (v.Parent != null && v.Parent.Parent != null)
                    {
                        return ClearTrivia(WithVariable(v.Parent.Parent, v));
                    }

                    break;

                case SyntaxKind.Attribute:
                    var attr = (AttributeSyntax)declaration;
                    if (attr.Parent != null)
                    {
                        var attrList = (AttributeListSyntax)attr.Parent;
                        return attrList.WithAttributes(SyntaxFactory.SingletonSeparatedList(attr)).WithTarget(null);
                    }

                    break;
            }

            return declaration;
        }

        private static SyntaxNode WithVariable(SyntaxNode declaration, VariableDeclaratorSyntax variable)
        {
            var vd = GetVariableDeclaration(declaration);
            if (vd != null)
            {
                return WithVariableDeclaration(declaration, vd.WithVariables(SyntaxFactory.SingletonSeparatedList(variable)));
            }

            return declaration;
        }

        private static VariableDeclarationSyntax? GetVariableDeclaration(SyntaxNode declaration)
            => declaration.Kind() switch
            {
                SyntaxKind.FieldDeclaration => ((FieldDeclarationSyntax)declaration).Declaration,
                SyntaxKind.EventFieldDeclaration => ((EventFieldDeclarationSyntax)declaration).Declaration,
                SyntaxKind.LocalDeclarationStatement => ((LocalDeclarationStatementSyntax)declaration).Declaration,
                _ => null,
            };

        private static SyntaxNode WithVariableDeclaration(SyntaxNode declaration, VariableDeclarationSyntax variables)
            => declaration.Kind() switch
            {
                SyntaxKind.FieldDeclaration => ((FieldDeclarationSyntax)declaration).WithDeclaration(variables),
                SyntaxKind.EventFieldDeclaration => ((EventFieldDeclarationSyntax)declaration).WithDeclaration(variables),
                SyntaxKind.LocalDeclarationStatement => ((LocalDeclarationStatementSyntax)declaration).WithDeclaration(variables),
                _ => declaration,
            };

        private static SyntaxNode GetFullDeclaration(SyntaxNode declaration)
        {
            switch (declaration.Kind())
            {
                case SyntaxKind.VariableDeclaration:
                    var vd = (VariableDeclarationSyntax)declaration;
                    if (CSharpAccessibilityFacts.ParentIsFieldDeclaration(vd)
                        || CSharpAccessibilityFacts.ParentIsEventFieldDeclaration(vd)
                        || CSharpAccessibilityFacts.ParentIsLocalDeclarationStatement(vd))
                    {
                        Contract.ThrowIfNull(vd.Parent);
                        return vd.Parent;
                    }
                    else
                    {
                        return vd;
                    }

                case SyntaxKind.VariableDeclarator:
                case SyntaxKind.Attribute:
                    if (declaration.Parent != null)
                    {
                        return GetFullDeclaration(declaration.Parent);
                    }

                    break;
            }

            return declaration;
        }

        private SyntaxNode? AsNodeLike(SyntaxNode existingNode, SyntaxNode newNode)
        {
            switch (GetDeclarationKind(existingNode))
            {
                case DeclarationKind.Class:
                case DeclarationKind.Interface:
                case DeclarationKind.Struct:
                case DeclarationKind.Enum:
                case DeclarationKind.Namespace:
                case DeclarationKind.CompilationUnit:
                    var container = GetDeclaration(existingNode.Parent);
                    if (container != null)
                    {
                        return AsMemberOf(container, newNode);
                    }

                    break;

                case DeclarationKind.Attribute:
                    return AsAttributeList(newNode);
            }

            return newNode;
        }

        public override IReadOnlyList<SyntaxNode> GetParameters(SyntaxNode declaration)
        {
            var list = declaration.GetParameterList();
            return list != null
                ? list.Parameters
                : declaration is SimpleLambdaExpressionSyntax simpleLambda
                    ? new[] { simpleLambda.Parameter }
                    : SpecializedCollections.EmptyReadOnlyList<SyntaxNode>();
        }

        public override SyntaxNode InsertParameters(SyntaxNode declaration, int index, IEnumerable<SyntaxNode> parameters)
        {
            var newParameters = AsParameterList(parameters);

            var currentList = declaration.GetParameterList();
            currentList ??= declaration.IsKind(SyntaxKind.IndexerDeclaration)
                ? SyntaxFactory.BracketedParameterList()
                : SyntaxFactory.ParameterList();

            var newList = currentList.WithParameters(currentList.Parameters.InsertRange(index, newParameters.Parameters));
            return WithParameterList(declaration, newList);
        }

        public override IReadOnlyList<SyntaxNode> GetSwitchSections(SyntaxNode switchStatement)
        {
            var statement = switchStatement as SwitchStatementSyntax;
            return statement?.Sections ?? SpecializedCollections.EmptyReadOnlyList<SyntaxNode>();
        }

        public override SyntaxNode InsertSwitchSections(SyntaxNode switchStatement, int index, IEnumerable<SyntaxNode> switchSections)
        {
            if (switchStatement is not SwitchStatementSyntax statement)
            {
                return switchStatement;
            }

            var newSections = statement.Sections.InsertRange(index, switchSections.Cast<SwitchSectionSyntax>());
            return AddMissingTokens(statement, recurse: false).WithSections(newSections);
        }

        private static TNode AddMissingTokens<TNode>(TNode node, bool recurse)
            where TNode : CSharpSyntaxNode
        {
            var rewriter = new AddMissingTokensRewriter(recurse);
            return (TNode)rewriter.Visit(node);
        }

        private class AddMissingTokensRewriter : CSharpSyntaxRewriter
        {
            private readonly bool _recurse;
            private bool _firstVisit = true;

            public AddMissingTokensRewriter(bool recurse)
                => _recurse = recurse;

            [return: NotNullIfNotNull("node")]
            public override SyntaxNode? Visit(SyntaxNode? node)
            {
                if (!_recurse && !_firstVisit)
                {
                    return node;
                }

                _firstVisit = false;
                return base.Visit(node);
            }

            public override SyntaxToken VisitToken(SyntaxToken token)
            {
                var rewrittenToken = base.VisitToken(token);
                if (!rewrittenToken.IsMissing || !CSharp.SyntaxFacts.IsPunctuationOrKeyword(token.Kind()))
                {
                    return rewrittenToken;
                }

                return SyntaxFactory.Token(token.Kind()).WithTriviaFrom(rewrittenToken);
            }
        }

        internal override SyntaxNode? GetParameterListNode(SyntaxNode declaration)
            => declaration.GetParameterList();

        private static SyntaxNode WithParameterList(SyntaxNode declaration, BaseParameterListSyntax list)
        {
            switch (declaration.Kind())
            {
                case SyntaxKind.DelegateDeclaration:
                    return ((DelegateDeclarationSyntax)declaration).WithParameterList(list);
                case SyntaxKind.MethodDeclaration:
                    return ((MethodDeclarationSyntax)declaration).WithParameterList(list);
                case SyntaxKind.OperatorDeclaration:
                    return ((OperatorDeclarationSyntax)declaration).WithParameterList(list);
                case SyntaxKind.ConversionOperatorDeclaration:
                    return ((ConversionOperatorDeclarationSyntax)declaration).WithParameterList(list);
                case SyntaxKind.ConstructorDeclaration:
                    return ((ConstructorDeclarationSyntax)declaration).WithParameterList(list);
                case SyntaxKind.DestructorDeclaration:
                    return ((DestructorDeclarationSyntax)declaration).WithParameterList(list);
                case SyntaxKind.IndexerDeclaration:
                    return ((IndexerDeclarationSyntax)declaration).WithParameterList(list);
                case SyntaxKind.LocalFunctionStatement:
                    return ((LocalFunctionStatementSyntax)declaration).WithParameterList((ParameterListSyntax)list);
                case SyntaxKind.ParenthesizedLambdaExpression:
                    return ((ParenthesizedLambdaExpressionSyntax)declaration).WithParameterList((ParameterListSyntax)list);
                case SyntaxKind.SimpleLambdaExpression:
                    var lambda = (SimpleLambdaExpressionSyntax)declaration;
                    var parameters = list.Parameters;
                    if (parameters.Count == 1 && IsSimpleLambdaParameter(parameters[0]))
                    {
                        return lambda.WithParameter(parameters[0]);
                    }
                    else
                    {
                        return SyntaxFactory.ParenthesizedLambdaExpression(AsParameterList(parameters), lambda.Body)
                            .WithLeadingTrivia(lambda.GetLeadingTrivia())
                            .WithTrailingTrivia(lambda.GetTrailingTrivia());
                    }
                case SyntaxKind.RecordDeclaration:
                case SyntaxKind.RecordStructDeclaration:
                    return ((RecordDeclarationSyntax)declaration).WithParameterList((ParameterListSyntax)list);
                default:
                    return declaration;
            }
        }

        public override SyntaxNode? GetExpression(SyntaxNode declaration)
        {
            switch (declaration.Kind())
            {
                case SyntaxKind.ParenthesizedLambdaExpression:
                    return ((ParenthesizedLambdaExpressionSyntax)declaration).Body as ExpressionSyntax;
                case SyntaxKind.SimpleLambdaExpression:
                    return ((SimpleLambdaExpressionSyntax)declaration).Body as ExpressionSyntax;

                case SyntaxKind.PropertyDeclaration:
                    var pd = (PropertyDeclarationSyntax)declaration;
                    if (pd.ExpressionBody != null)
                    {
                        return pd.ExpressionBody.Expression;
                    }

                    goto default;

                case SyntaxKind.IndexerDeclaration:
                    var id = (IndexerDeclarationSyntax)declaration;
                    if (id.ExpressionBody != null)
                    {
                        return id.ExpressionBody.Expression;
                    }

                    goto default;

                case SyntaxKind.MethodDeclaration:
                    var method = (MethodDeclarationSyntax)declaration;
                    if (method.ExpressionBody != null)
                    {
                        return method.ExpressionBody.Expression;
                    }

                    goto default;

                case SyntaxKind.LocalFunctionStatement:
                    var local = (LocalFunctionStatementSyntax)declaration;
                    if (local.ExpressionBody != null)
                    {
                        return local.ExpressionBody.Expression;
                    }

                    goto default;

                default:
                    return GetEqualsValue(declaration)?.Value;
            }
        }

        public override SyntaxNode WithExpression(SyntaxNode declaration, SyntaxNode expression)
            => this.Isolate(declaration, d => WithExpressionInternal(d, expression));

        private static SyntaxNode WithExpressionInternal(SyntaxNode declaration, SyntaxNode expression)
        {
            var expr = (ExpressionSyntax)expression;

            switch (declaration.Kind())
            {
                case SyntaxKind.ParenthesizedLambdaExpression:
                    return ((ParenthesizedLambdaExpressionSyntax)declaration).WithBody((CSharpSyntaxNode)expr ?? CreateBlock());

                case SyntaxKind.SimpleLambdaExpression:
                    return ((SimpleLambdaExpressionSyntax)declaration).WithBody((CSharpSyntaxNode)expr ?? CreateBlock());

                case SyntaxKind.PropertyDeclaration:
                    var pd = (PropertyDeclarationSyntax)declaration;
                    if (pd.ExpressionBody != null)
                    {
                        return ReplaceWithTrivia(pd, pd.ExpressionBody.Expression, expr);
                    }

                    goto default;

                case SyntaxKind.IndexerDeclaration:
                    var id = (IndexerDeclarationSyntax)declaration;
                    if (id.ExpressionBody != null)
                    {
                        return ReplaceWithTrivia(id, id.ExpressionBody.Expression, expr);
                    }

                    goto default;

                case SyntaxKind.MethodDeclaration:
                    var method = (MethodDeclarationSyntax)declaration;
                    if (method.ExpressionBody != null)
                    {
                        return ReplaceWithTrivia(method, method.ExpressionBody.Expression, expr);
                    }

                    goto default;

                case SyntaxKind.LocalFunctionStatement:
                    var local = (LocalFunctionStatementSyntax)declaration;
                    if (local.ExpressionBody != null)
                    {
                        return ReplaceWithTrivia(local, local.ExpressionBody.Expression, expr);
                    }

                    goto default;

                default:
                    var eq = GetEqualsValue(declaration);
                    if (eq != null)
                    {
                        if (expression == null)
                        {
                            return WithEqualsValue(declaration, initializer: null);
                        }
                        else
                        {
                            // use replace so we only change the value part.
                            return ReplaceWithTrivia(declaration, eq.Value, expr);
                        }
                    }
                    else if (expression != null)
                    {
                        return WithEqualsValue(declaration, SyntaxFactory.EqualsValueClause(expr));
                    }
                    else
                    {
                        return declaration;
                    }
            }
        }

        private static EqualsValueClauseSyntax? GetEqualsValue(SyntaxNode declaration)
        {
            switch (declaration.Kind())
            {
                case SyntaxKind.FieldDeclaration:
                    var fd = (FieldDeclarationSyntax)declaration;
                    if (fd.Declaration.Variables.Count == 1)
                    {
                        return fd.Declaration.Variables[0].Initializer;
                    }

                    break;
                case SyntaxKind.PropertyDeclaration:
                    var pd = (PropertyDeclarationSyntax)declaration;
                    return pd.Initializer;
                case SyntaxKind.LocalDeclarationStatement:
                    var ld = (LocalDeclarationStatementSyntax)declaration;
                    if (ld.Declaration.Variables.Count == 1)
                    {
                        return ld.Declaration.Variables[0].Initializer;
                    }

                    break;
                case SyntaxKind.VariableDeclaration:
                    var vd = (VariableDeclarationSyntax)declaration;
                    if (vd.Variables.Count == 1)
                    {
                        return vd.Variables[0].Initializer;
                    }

                    break;
                case SyntaxKind.VariableDeclarator:
                    return ((VariableDeclaratorSyntax)declaration).Initializer;
                case SyntaxKind.Parameter:
                    return ((ParameterSyntax)declaration).Default;
            }

            return null;
        }

        private static SyntaxNode WithEqualsValue(SyntaxNode declaration, EqualsValueClauseSyntax? initializer)
        {
            switch (declaration.Kind())
            {
                case SyntaxKind.FieldDeclaration:
                    var fd = (FieldDeclarationSyntax)declaration;
                    if (fd.Declaration.Variables.Count == 1)
                    {
                        return ReplaceWithTrivia(declaration, fd.Declaration.Variables[0], fd.Declaration.Variables[0].WithInitializer(initializer));
                    }

                    break;
                case SyntaxKind.PropertyDeclaration:
                    var pd = (PropertyDeclarationSyntax)declaration;
                    return pd.WithInitializer(initializer);
                case SyntaxKind.LocalDeclarationStatement:
                    var ld = (LocalDeclarationStatementSyntax)declaration;
                    if (ld.Declaration.Variables.Count == 1)
                    {
                        return ReplaceWithTrivia(declaration, ld.Declaration.Variables[0], ld.Declaration.Variables[0].WithInitializer(initializer));
                    }

                    break;
                case SyntaxKind.VariableDeclaration:
                    var vd = (VariableDeclarationSyntax)declaration;
                    if (vd.Variables.Count == 1)
                    {
                        return ReplaceWithTrivia(declaration, vd.Variables[0], vd.Variables[0].WithInitializer(initializer));
                    }

                    break;
                case SyntaxKind.VariableDeclarator:
                    return ((VariableDeclaratorSyntax)declaration).WithInitializer(initializer);
                case SyntaxKind.Parameter:
                    return ((ParameterSyntax)declaration).WithDefault(initializer);
            }

            return declaration;
        }

        private static readonly IReadOnlyList<SyntaxNode> s_EmptyList = SpecializedCollections.EmptyReadOnlyList<SyntaxNode>();

        public override IReadOnlyList<SyntaxNode> GetStatements(SyntaxNode declaration)
        {
            switch (declaration.Kind())
            {
                case SyntaxKind.MethodDeclaration:
                    return ((MethodDeclarationSyntax)declaration).Body?.Statements ?? s_EmptyList;
                case SyntaxKind.OperatorDeclaration:
                    return ((OperatorDeclarationSyntax)declaration).Body?.Statements ?? s_EmptyList;
                case SyntaxKind.ConversionOperatorDeclaration:
                    return ((ConversionOperatorDeclarationSyntax)declaration).Body?.Statements ?? s_EmptyList;
                case SyntaxKind.ConstructorDeclaration:
                    return ((ConstructorDeclarationSyntax)declaration).Body?.Statements ?? s_EmptyList;
                case SyntaxKind.DestructorDeclaration:
                    return ((DestructorDeclarationSyntax)declaration).Body?.Statements ?? s_EmptyList;
                case SyntaxKind.LocalFunctionStatement:
                    return ((LocalFunctionStatementSyntax)declaration).Body?.Statements ?? s_EmptyList;
                case SyntaxKind.AnonymousMethodExpression:
                    return (((AnonymousMethodExpressionSyntax)declaration).Body as BlockSyntax)?.Statements ?? s_EmptyList;
                case SyntaxKind.ParenthesizedLambdaExpression:
                    return (((ParenthesizedLambdaExpressionSyntax)declaration).Body as BlockSyntax)?.Statements ?? s_EmptyList;
                case SyntaxKind.SimpleLambdaExpression:
                    return (((SimpleLambdaExpressionSyntax)declaration).Body as BlockSyntax)?.Statements ?? s_EmptyList;
                case SyntaxKind.GetAccessorDeclaration:
                case SyntaxKind.SetAccessorDeclaration:
                case SyntaxKind.AddAccessorDeclaration:
                case SyntaxKind.RemoveAccessorDeclaration:
                    return ((AccessorDeclarationSyntax)declaration).Body?.Statements ?? s_EmptyList;
                default:
                    return s_EmptyList;
            }
        }

        public override SyntaxNode WithStatements(SyntaxNode declaration, IEnumerable<SyntaxNode> statements)
        {
            var body = CreateBlock(statements);
            var somebody = statements != null ? body : null;
            var semicolon = statements == null ? SyntaxFactory.Token(SyntaxKind.SemicolonToken) : default;

            switch (declaration.Kind())
            {
                case SyntaxKind.MethodDeclaration:
                    return ((MethodDeclarationSyntax)declaration).WithBody(somebody).WithSemicolonToken(semicolon).WithExpressionBody(null);
                case SyntaxKind.OperatorDeclaration:
                    return ((OperatorDeclarationSyntax)declaration).WithBody(somebody).WithSemicolonToken(semicolon).WithExpressionBody(null);
                case SyntaxKind.ConversionOperatorDeclaration:
                    return ((ConversionOperatorDeclarationSyntax)declaration).WithBody(somebody).WithSemicolonToken(semicolon).WithExpressionBody(null);
                case SyntaxKind.ConstructorDeclaration:
                    return ((ConstructorDeclarationSyntax)declaration).WithBody(somebody).WithSemicolonToken(semicolon).WithExpressionBody(null);
                case SyntaxKind.DestructorDeclaration:
                    return ((DestructorDeclarationSyntax)declaration).WithBody(somebody).WithSemicolonToken(semicolon).WithExpressionBody(null);
                case SyntaxKind.LocalFunctionStatement:
                    return ((LocalFunctionStatementSyntax)declaration).WithBody(somebody).WithSemicolonToken(semicolon).WithExpressionBody(null);
                case SyntaxKind.AnonymousMethodExpression:
                    return ((AnonymousMethodExpressionSyntax)declaration).WithBody(body);
                case SyntaxKind.ParenthesizedLambdaExpression:
                    return ((ParenthesizedLambdaExpressionSyntax)declaration).WithBody(body);
                case SyntaxKind.SimpleLambdaExpression:
                    return ((SimpleLambdaExpressionSyntax)declaration).WithBody(body);
                case SyntaxKind.GetAccessorDeclaration:
                case SyntaxKind.SetAccessorDeclaration:
                case SyntaxKind.AddAccessorDeclaration:
                case SyntaxKind.RemoveAccessorDeclaration:
                    return ((AccessorDeclarationSyntax)declaration).WithBody(somebody).WithSemicolonToken(semicolon).WithExpressionBody(null);
                default:
                    return declaration;
            }
        }

        public override IReadOnlyList<SyntaxNode> GetAccessors(SyntaxNode declaration)
        {
            var list = GetAccessorList(declaration);
            return list?.Accessors ?? s_EmptyList;
        }

        public override SyntaxNode InsertAccessors(SyntaxNode declaration, int index, IEnumerable<SyntaxNode> accessors)
        {
            var newAccessors = AsAccessorList(accessors, declaration.Kind());

            var currentList = GetAccessorList(declaration);
            if (currentList == null)
            {
                if (CanHaveAccessors(declaration))
                {
                    currentList = SyntaxFactory.AccessorList();
                }
                else
                {
                    return declaration;
                }
            }

            var newList = currentList.WithAccessors(currentList.Accessors.InsertRange(index, newAccessors.Accessors));
            return WithAccessorList(declaration, newList);
        }

        internal static AccessorListSyntax? GetAccessorList(SyntaxNode declaration)
            => (declaration as BasePropertyDeclarationSyntax)?.AccessorList;

        private static bool CanHaveAccessors(SyntaxNode declaration)
            => declaration.Kind() switch
            {
                SyntaxKind.PropertyDeclaration => ((PropertyDeclarationSyntax)declaration).ExpressionBody == null,
                SyntaxKind.IndexerDeclaration => ((IndexerDeclarationSyntax)declaration).ExpressionBody == null,
                SyntaxKind.EventDeclaration => true,
                _ => false,
            };

        private static SyntaxNode WithAccessorList(SyntaxNode declaration, AccessorListSyntax accessorList)
            => declaration switch
            {
                BasePropertyDeclarationSyntax baseProperty => baseProperty.WithAccessorList(accessorList),
                _ => declaration,
            };

        private static AccessorListSyntax AsAccessorList(IEnumerable<SyntaxNode> nodes, SyntaxKind parentKind)
        {
            return SyntaxFactory.AccessorList(
                SyntaxFactory.List(nodes.Select(n => AsAccessor(n, parentKind)).WhereNotNull()));
        }

        private static AccessorDeclarationSyntax? AsAccessor(SyntaxNode node, SyntaxKind parentKind)
        {
            switch (parentKind)
            {
                case SyntaxKind.PropertyDeclaration:
                case SyntaxKind.IndexerDeclaration:
                    switch (node.Kind())
                    {
                        case SyntaxKind.GetAccessorDeclaration:
                        case SyntaxKind.SetAccessorDeclaration:
                            return (AccessorDeclarationSyntax)node;
                    }

                    break;
                case SyntaxKind.EventDeclaration:
                    switch (node.Kind())
                    {
                        case SyntaxKind.AddAccessorDeclaration:
                        case SyntaxKind.RemoveAccessorDeclaration:
                            return (AccessorDeclarationSyntax)node;
                    }

                    break;
            }

            return null;
        }

        private static AccessorDeclarationSyntax? GetAccessor(SyntaxNode declaration, SyntaxKind kind)
        {
            var accessorList = GetAccessorList(declaration);
            return accessorList?.Accessors.FirstOrDefault(a => a.IsKind(kind));
        }

        private SyntaxNode WithAccessor(SyntaxNode declaration, SyntaxKind kind, AccessorDeclarationSyntax accessor)
            => WithAccessor(declaration, GetAccessorList(declaration), kind, accessor);

        private SyntaxNode WithAccessor(SyntaxNode declaration, AccessorListSyntax? accessorList, SyntaxKind kind, AccessorDeclarationSyntax? accessor)
        {
            if (accessorList != null)
            {
                var acc = accessorList.Accessors.FirstOrDefault(a => a.IsKind(kind));
                if (acc != null)
                {
                    return this.ReplaceNode(declaration, acc, accessor);
                }
                else if (accessor != null)
                {
                    return this.ReplaceNode(declaration, accessorList, accessorList.AddAccessors(accessor));
                }
            }

            return declaration;
        }

        public override IReadOnlyList<SyntaxNode> GetGetAccessorStatements(SyntaxNode declaration)
        {
            var accessor = GetAccessor(declaration, SyntaxKind.GetAccessorDeclaration);
            return accessor?.Body?.Statements ?? s_EmptyList;
        }

        public override IReadOnlyList<SyntaxNode> GetSetAccessorStatements(SyntaxNode declaration)
        {
            var accessor = GetAccessor(declaration, SyntaxKind.SetAccessorDeclaration);
            return accessor?.Body?.Statements ?? s_EmptyList;
        }

        public override SyntaxNode WithGetAccessorStatements(SyntaxNode declaration, IEnumerable<SyntaxNode> statements)
            => this.WithAccessorStatements(declaration, SyntaxKind.GetAccessorDeclaration, statements);

        public override SyntaxNode WithSetAccessorStatements(SyntaxNode declaration, IEnumerable<SyntaxNode> statements)
            => this.WithAccessorStatements(declaration, SyntaxKind.SetAccessorDeclaration, statements);

        private SyntaxNode WithAccessorStatements(SyntaxNode declaration, SyntaxKind kind, IEnumerable<SyntaxNode> statements)
        {
            var accessor = GetAccessor(declaration, kind);
            if (accessor == null)
            {
                accessor = AccessorDeclaration(kind, statements);
                return this.WithAccessor(declaration, kind, accessor);
            }
            else
            {
                return this.WithAccessor(declaration, kind, (AccessorDeclarationSyntax)this.WithStatements(accessor, statements));
            }
        }

        public override IReadOnlyList<SyntaxNode> GetBaseAndInterfaceTypes(SyntaxNode declaration)
        {
            var baseList = GetBaseList(declaration);
            if (baseList != null)
            {
                return baseList.Types.OfType<SimpleBaseTypeSyntax>().Select(bt => bt.Type).ToReadOnlyCollection();
            }
            else
            {
                return SpecializedCollections.EmptyReadOnlyList<SyntaxNode>();
            }
        }

        public override SyntaxNode AddBaseType(SyntaxNode declaration, SyntaxNode baseType)
        {
            var baseList = GetBaseList(declaration);

            if (baseList != null)
            {
                return WithBaseList(declaration, baseList.WithTypes(baseList.Types.Insert(0, SyntaxFactory.SimpleBaseType((TypeSyntax)baseType))));
            }
            else
            {
                return AddBaseList(declaration, SyntaxFactory.BaseList(SyntaxFactory.SingletonSeparatedList<BaseTypeSyntax>(SyntaxFactory.SimpleBaseType((TypeSyntax)baseType))));
            }
        }

        public override SyntaxNode AddInterfaceType(SyntaxNode declaration, SyntaxNode interfaceType)
        {
            var baseList = GetBaseList(declaration);

            if (baseList != null)
            {
                return WithBaseList(declaration, baseList.WithTypes(baseList.Types.Insert(baseList.Types.Count, SyntaxFactory.SimpleBaseType((TypeSyntax)interfaceType))));
            }
            else
            {
                return AddBaseList(declaration, SyntaxFactory.BaseList(SyntaxFactory.SingletonSeparatedList<BaseTypeSyntax>(SyntaxFactory.SimpleBaseType((TypeSyntax)interfaceType))));
            }
        }

        private static SyntaxNode AddBaseList(SyntaxNode declaration, BaseListSyntax baseList)
        {
            var newDecl = WithBaseList(declaration, baseList);

            // move trivia from type identifier to after base list
            return ShiftTrivia(newDecl, GetBaseList(newDecl)!);
        }

        private static BaseListSyntax? GetBaseList(SyntaxNode declaration)
            => declaration is TypeDeclarationSyntax typeDeclaration
                ? typeDeclaration.BaseList
                : null;

        private static SyntaxNode WithBaseList(SyntaxNode declaration, BaseListSyntax baseList)
            => declaration is TypeDeclarationSyntax typeDeclaration
                ? typeDeclaration.WithBaseList(baseList)
                : declaration;

        #endregion

        #region Remove, Replace, Insert

        public override SyntaxNode ReplaceNode(SyntaxNode root, SyntaxNode declaration, SyntaxNode? newDeclaration)
        {
            if (newDeclaration == null)
            {
                return RemoveNode(root, declaration);
            }

            newDeclaration = AsNodeLike(declaration, newDeclaration);
            if (newDeclaration == null)
            {
                return RemoveNode(root, declaration);
            }

            if (root.Span.Contains(declaration.Span))
            {
                var newFullDecl = AsIsolatedDeclaration(newDeclaration);
                var fullDecl = GetFullDeclaration(declaration);

                // special handling for replacing at location of sub-declaration
                if (fullDecl != declaration && fullDecl.IsKind(newFullDecl.Kind()))
                {
                    // try to replace inline if possible
                    if (GetDeclarationCount(newFullDecl) == 1)
                    {
                        var newSubDecl = GetSubDeclarations(newFullDecl)[0];
                        if (AreInlineReplaceableSubDeclarations(declaration, newSubDecl))
                        {
                            return base.ReplaceNode(root, declaration, newSubDecl);
                        }
                    }

                    // replace sub declaration by splitting full declaration and inserting between
                    var index = IndexOf(GetSubDeclarations(fullDecl), declaration);

                    // replace declaration with multiple declarations
                    return ReplaceRange(root, fullDecl, SplitAndReplace(fullDecl, index, new[] { newDeclaration }));
                }

                // attempt normal replace
                return base.ReplaceNode(root, declaration, newFullDecl);
            }
            else
            {
                return base.ReplaceNode(root, declaration, newDeclaration);
            }
        }

        // returns true if one sub-declaration can be replaced inline with another sub-declaration
        private static bool AreInlineReplaceableSubDeclarations(SyntaxNode decl1, SyntaxNode decl2)
        {
            var kind = decl1.Kind();
            if (decl2.IsKind(kind))
            {
                switch (kind)
                {
                    case SyntaxKind.Attribute:
                    case SyntaxKind.VariableDeclarator:
                        return AreSimilarExceptForSubDeclarations(decl1.Parent, decl2.Parent);
                }
            }

            return false;
        }

        private static bool AreSimilarExceptForSubDeclarations(SyntaxNode? decl1, SyntaxNode? decl2)
        {
            if (decl1 == decl2)
            {
                return true;
            }

            if (decl1 == null || decl2 == null)
            {
                return false;
            }

            var kind = decl1.Kind();
            if (decl2.IsKind(kind))
            {
                switch (kind)
                {
                    case SyntaxKind.FieldDeclaration:
                        var fd1 = (FieldDeclarationSyntax)decl1;
                        var fd2 = (FieldDeclarationSyntax)decl2;
                        return SyntaxFactory.AreEquivalent(fd1.Modifiers, fd2.Modifiers)
                            && SyntaxFactory.AreEquivalent(fd1.AttributeLists, fd2.AttributeLists);

                    case SyntaxKind.EventFieldDeclaration:
                        var efd1 = (EventFieldDeclarationSyntax)decl1;
                        var efd2 = (EventFieldDeclarationSyntax)decl2;
                        return SyntaxFactory.AreEquivalent(efd1.Modifiers, efd2.Modifiers)
                            && SyntaxFactory.AreEquivalent(efd1.AttributeLists, efd2.AttributeLists);

                    case SyntaxKind.LocalDeclarationStatement:
                        var ld1 = (LocalDeclarationStatementSyntax)decl1;
                        var ld2 = (LocalDeclarationStatementSyntax)decl2;
                        return SyntaxFactory.AreEquivalent(ld1.Modifiers, ld2.Modifiers);

                    case SyntaxKind.AttributeList:
                        // don't compare targets, since aren't part of the abstraction
                        return true;

                    case SyntaxKind.VariableDeclaration:
                        var vd1 = (VariableDeclarationSyntax)decl1;
                        var vd2 = (VariableDeclarationSyntax)decl2;
                        return SyntaxFactory.AreEquivalent(vd1.Type, vd2.Type) && AreSimilarExceptForSubDeclarations(vd1.Parent, vd2.Parent);
                }
            }

            return false;
        }

        // replaces sub-declaration by splitting multi-part declaration first
        private IEnumerable<SyntaxNode> SplitAndReplace(SyntaxNode multiPartDeclaration, int index, IEnumerable<SyntaxNode> newDeclarations)
        {
            var count = GetDeclarationCount(multiPartDeclaration);

            if (index >= 0 && index < count)
            {
                var newNodes = new List<SyntaxNode>();

                if (index > 0)
                {
                    // make a single declaration with only sub-declarations before the sub-declaration being replaced
                    newNodes.Add(this.WithSubDeclarationsRemoved(multiPartDeclaration, index, count - index).WithTrailingTrivia(SyntaxFactory.ElasticSpace));
                }

                newNodes.AddRange(newDeclarations);

                if (index < count - 1)
                {
                    // make a single declaration with only the sub-declarations after the sub-declaration being replaced
                    newNodes.Add(this.WithSubDeclarationsRemoved(multiPartDeclaration, 0, index + 1).WithLeadingTrivia(SyntaxFactory.ElasticSpace));
                }

                return newNodes;
            }
            else
            {
                return newDeclarations;
            }
        }

        public override SyntaxNode InsertNodesBefore(SyntaxNode root, SyntaxNode declaration, IEnumerable<SyntaxNode> newDeclarations)
        {
            if (declaration.Parent.IsKind(SyntaxKind.GlobalStatement))
            {
                // Insert global statements before this global statement
                declaration = declaration.Parent;
                newDeclarations = newDeclarations.Select(declaration => declaration is StatementSyntax statement ? SyntaxFactory.GlobalStatement(statement) : declaration);
            }

            if (root.Span.Contains(declaration.Span))
            {
                return this.Isolate(root.TrackNodes(declaration), r => this.InsertNodesBeforeInternal(r, r.GetCurrentNode(declaration)!, newDeclarations));
            }
            else
            {
                return base.InsertNodesBefore(root, declaration, newDeclarations);
            }
        }

        private SyntaxNode InsertNodesBeforeInternal(SyntaxNode root, SyntaxNode declaration, IEnumerable<SyntaxNode> newDeclarations)
        {
            var fullDecl = GetFullDeclaration(declaration);
            if (fullDecl == declaration || GetDeclarationCount(fullDecl) == 1)
            {
                return base.InsertNodesBefore(root, fullDecl, newDeclarations);
            }

            var subDecls = GetSubDeclarations(fullDecl);
            var index = this.IndexOf(subDecls, declaration);

            // insert new declaration between full declaration split into two
            if (index > 0)
            {
                return ReplaceRange(root, fullDecl, this.SplitAndInsert(fullDecl, index, newDeclarations));
            }

            return base.InsertNodesBefore(root, fullDecl, newDeclarations);
        }

        public override SyntaxNode InsertNodesAfter(SyntaxNode root, SyntaxNode declaration, IEnumerable<SyntaxNode> newDeclarations)
        {
            if (declaration.Parent.IsKind(SyntaxKind.GlobalStatement))
            {
                // Insert global statements before this global statement
                declaration = declaration.Parent;
                newDeclarations = newDeclarations.Select(declaration => declaration is StatementSyntax statement ? SyntaxFactory.GlobalStatement(statement) : declaration);
            }

            if (root.Span.Contains(declaration.Span))
            {
                return this.Isolate(root.TrackNodes(declaration), r => this.InsertNodesAfterInternal(r, r.GetCurrentNode(declaration)!, newDeclarations));
            }
            else
            {
                return base.InsertNodesAfter(root, declaration, newDeclarations);
            }
        }

        private SyntaxNode InsertNodesAfterInternal(SyntaxNode root, SyntaxNode declaration, IEnumerable<SyntaxNode> newDeclarations)
        {
            var fullDecl = GetFullDeclaration(declaration);
            if (fullDecl == declaration || GetDeclarationCount(fullDecl) == 1)
            {
                return base.InsertNodesAfter(root, fullDecl, newDeclarations);
            }

            var subDecls = GetSubDeclarations(fullDecl);
            var count = subDecls.Count;
            var index = this.IndexOf(subDecls, declaration);

            // insert new declaration between full declaration split into two
            if (index >= 0 && index < count - 1)
            {
                return ReplaceRange(root, fullDecl, this.SplitAndInsert(fullDecl, index + 1, newDeclarations));
            }

            return base.InsertNodesAfter(root, fullDecl, newDeclarations);
        }

        private IEnumerable<SyntaxNode> SplitAndInsert(SyntaxNode multiPartDeclaration, int index, IEnumerable<SyntaxNode> newDeclarations)
        {
            var count = GetDeclarationCount(multiPartDeclaration);
            var newNodes = new List<SyntaxNode>();
            newNodes.Add(this.WithSubDeclarationsRemoved(multiPartDeclaration, index, count - index).WithTrailingTrivia(SyntaxFactory.ElasticSpace));
            newNodes.AddRange(newDeclarations);
            newNodes.Add(this.WithSubDeclarationsRemoved(multiPartDeclaration, 0, index).WithLeadingTrivia(SyntaxFactory.ElasticSpace));
            return newNodes;
        }

        private SyntaxNode WithSubDeclarationsRemoved(SyntaxNode declaration, int index, int count)
            => RemoveNodes(declaration, GetSubDeclarations(declaration).Skip(index).Take(count));

        private static IReadOnlyList<SyntaxNode> GetSubDeclarations(SyntaxNode declaration)
            => declaration.Kind() switch
            {
                SyntaxKind.FieldDeclaration => ((FieldDeclarationSyntax)declaration).Declaration.Variables,
                SyntaxKind.EventFieldDeclaration => ((EventFieldDeclarationSyntax)declaration).Declaration.Variables,
                SyntaxKind.LocalDeclarationStatement => ((LocalDeclarationStatementSyntax)declaration).Declaration.Variables,
                SyntaxKind.VariableDeclaration => ((VariableDeclarationSyntax)declaration).Variables,
                SyntaxKind.AttributeList => ((AttributeListSyntax)declaration).Attributes,
                _ => SpecializedCollections.EmptyReadOnlyList<SyntaxNode>(),
            };

        public override SyntaxNode RemoveNode(SyntaxNode root, SyntaxNode node)
            => RemoveNode(root, node, DefaultRemoveOptions);

        public override SyntaxNode RemoveNode(SyntaxNode root, SyntaxNode node, SyntaxRemoveOptions options)
        {
            Contract.ThrowIfTrue(ReferenceEquals(root, node));

            if (node.Parent.IsKind(SyntaxKind.GlobalStatement))
            {
                // Remove the entire global statement as part of the edit
                node = node.Parent;
            }

            if (root.Span.Contains(node.Span))
            {
                // node exists within normal span of the root (not in trivia)
                return Isolate(root.TrackNodes(node), r => RemoveNodeInternal(r, r.GetCurrentNode(node)!, options));
            }
            else
            {
                return RemoveNodeInternal(root, node, options);
            }
        }

        private SyntaxNode RemoveNodeInternal(SyntaxNode root, SyntaxNode declaration, SyntaxRemoveOptions options)
        {
            Contract.ThrowIfTrue(ReferenceEquals(root, declaration));

            switch (declaration.Kind())
            {
                case SyntaxKind.Attribute:
                    var attr = (AttributeSyntax)declaration;
                    if (attr.Parent is AttributeListSyntax attrList && attrList.Attributes.Count == 1)
                    {
                        // remove entire list if only one attribute
                        return RemoveNodeInternal(root, attrList, options);
                    }

                    break;

                case SyntaxKind.AttributeArgument:
                    if (declaration.Parent != null && ((AttributeArgumentListSyntax)declaration.Parent).Arguments.Count == 1)
                    {
                        // remove entire argument list if only one argument
                        return RemoveNodeInternal(root, declaration.Parent, options);
                    }

                    break;

                case SyntaxKind.VariableDeclarator:
                    var full = GetFullDeclaration(declaration);
                    if (full != declaration && GetDeclarationCount(full) == 1)
                    {
                        // remove full declaration if only one declarator
                        return RemoveNodeInternal(root, full, options);
                    }

                    break;

                case SyntaxKind.SimpleBaseType:
                    if (declaration.Parent is BaseListSyntax baseList && baseList.Types.Count == 1)
                    {
                        // remove entire base list if this is the only base type.
                        return RemoveNodeInternal(root, baseList, options);
                    }

                    break;

                default:
                    var parent = declaration.Parent;
                    if (parent != null)
                    {
                        switch (parent.Kind())
                        {
                            case SyntaxKind.SimpleBaseType:
                                return RemoveNodeInternal(root, parent, options);
                        }
                    }

                    break;
            }

            return base.RemoveNode(root, declaration, options);
        }

        /// <summary>
        /// Moves the trailing trivia from the node's previous token to the end of the node
        /// </summary>
        private static SyntaxNode ShiftTrivia(SyntaxNode root, SyntaxNode node)
        {
            var firstToken = node.GetFirstToken();
            var previousToken = firstToken.GetPreviousToken();
            if (previousToken != default && root.Contains(previousToken.Parent))
            {
                var newNode = node.WithTrailingTrivia(node.GetTrailingTrivia().AddRange(previousToken.TrailingTrivia));
                var newPreviousToken = previousToken.WithTrailingTrivia(default(SyntaxTriviaList));
                return root.ReplaceSyntax(
                    nodes: new[] { node }, computeReplacementNode: (o, r) => newNode,
                    tokens: new[] { previousToken }, computeReplacementToken: (o, r) => newPreviousToken,
                    trivia: null, computeReplacementTrivia: null);
            }

            return root;
        }

        internal override bool IsRegularOrDocComment(SyntaxTrivia trivia)
            => trivia.IsRegularOrDocComment();

        #endregion

        #region Statements and Expressions

        public override SyntaxNode AddEventHandler(SyntaxNode @event, SyntaxNode handler)
            => SyntaxFactory.AssignmentExpression(SyntaxKind.AddAssignmentExpression, (ExpressionSyntax)@event, (ExpressionSyntax)Parenthesize(handler));

        public override SyntaxNode RemoveEventHandler(SyntaxNode @event, SyntaxNode handler)
            => SyntaxFactory.AssignmentExpression(SyntaxKind.SubtractAssignmentExpression, (ExpressionSyntax)@event, (ExpressionSyntax)Parenthesize(handler));

        public override SyntaxNode AwaitExpression(SyntaxNode expression)
            => SyntaxFactory.AwaitExpression((ExpressionSyntax)expression);

        public override SyntaxNode NameOfExpression(SyntaxNode expression)
            => this.InvocationExpression(s_nameOfIdentifier, expression);

        public override SyntaxNode ReturnStatement(SyntaxNode? expression = null)
            => SyntaxFactory.ReturnStatement((ExpressionSyntax?)expression);

        public override SyntaxNode ThrowStatement(SyntaxNode? expression = null)
            => SyntaxFactory.ThrowStatement((ExpressionSyntax?)expression);

        public override SyntaxNode ThrowExpression(SyntaxNode expression)
            => SyntaxFactory.ThrowExpression((ExpressionSyntax)expression);

        internal override bool SupportsThrowExpression() => true;

        public override SyntaxNode IfStatement(SyntaxNode condition, IEnumerable<SyntaxNode> trueStatements, IEnumerable<SyntaxNode>? falseStatements = null)
        {
            if (falseStatements == null)
            {
                return SyntaxFactory.IfStatement(
                    (ExpressionSyntax)condition,
                    CreateBlock(trueStatements));
            }
            else
            {
                var falseArray = falseStatements.ToList();

                // make else-if chain if false-statements contain only an if-statement
                return SyntaxFactory.IfStatement(
                    (ExpressionSyntax)condition,
                    CreateBlock(trueStatements),
                    SyntaxFactory.ElseClause(
                        falseArray.Count == 1 && falseArray[0] is IfStatementSyntax ? (StatementSyntax)falseArray[0] : CreateBlock(falseArray)));
            }
        }

        private static BlockSyntax CreateBlock(IEnumerable<SyntaxNode>? statements = null)
            => SyntaxFactory.Block(AsStatementList(statements)).WithAdditionalAnnotations(Simplifier.Annotation);

        private static SyntaxList<StatementSyntax> AsStatementList(IEnumerable<SyntaxNode>? nodes)
            => nodes == null ? default : SyntaxFactory.List(nodes.Select(AsStatement));

        private static StatementSyntax AsStatement(SyntaxNode node)
        {
            if (node is ExpressionSyntax expression)
            {
                return SyntaxFactory.ExpressionStatement(expression);
            }

            return (StatementSyntax)node;
        }

        public override SyntaxNode ExpressionStatement(SyntaxNode expression)
            => SyntaxFactory.ExpressionStatement((ExpressionSyntax)expression);

        internal override SyntaxNode MemberAccessExpressionWorker(SyntaxNode? expression, SyntaxNode simpleName)
        {
            // can only be null in VB
            Contract.ThrowIfNull(expression);

            return SyntaxFactory.MemberAccessExpression(
                SyntaxKind.SimpleMemberAccessExpression,
                ParenthesizeLeft((ExpressionSyntax)expression),
                (SimpleNameSyntax)simpleName);
        }

        public override SyntaxNode ConditionalAccessExpression(SyntaxNode expression, SyntaxNode whenNotNull)
            => SyntaxGeneratorInternal.ConditionalAccessExpression(expression, whenNotNull);

        public override SyntaxNode MemberBindingExpression(SyntaxNode name)
            => SyntaxGeneratorInternal.MemberBindingExpression(name);

        public override SyntaxNode ElementBindingExpression(IEnumerable<SyntaxNode> arguments)
            => SyntaxFactory.ElementBindingExpression(
                SyntaxFactory.BracketedArgumentList(SyntaxFactory.SeparatedList(arguments)));

        /// <summary>
        /// Parenthesize the left hand size of a member access, invocation or element access expression
        /// </summary>
        private static ExpressionSyntax ParenthesizeLeft(ExpressionSyntax expression)
        {
            if (expression is TypeSyntax ||
                expression.IsKind(SyntaxKind.ThisExpression) ||
                expression.IsKind(SyntaxKind.BaseExpression) ||
                expression.IsKind(SyntaxKind.ParenthesizedExpression) ||
                expression.IsKind(SyntaxKind.SimpleMemberAccessExpression) ||
                expression.IsKind(SyntaxKind.InvocationExpression) ||
                expression.IsKind(SyntaxKind.ElementAccessExpression) ||
                expression.IsKind(SyntaxKind.MemberBindingExpression))
            {
                return expression;
            }

            return (ExpressionSyntax)Parenthesize(expression);
        }

        private static SeparatedSyntaxList<ExpressionSyntax> AsExpressionList(IEnumerable<SyntaxNode> expressions)
            => SyntaxFactory.SeparatedList(expressions.OfType<ExpressionSyntax>());

        public override SyntaxNode ArrayCreationExpression(SyntaxNode elementType, SyntaxNode size)
        {
            var arrayType = SyntaxFactory.ArrayType((TypeSyntax)elementType, SyntaxFactory.SingletonList(SyntaxFactory.ArrayRankSpecifier(SyntaxFactory.SingletonSeparatedList((ExpressionSyntax)size))));
            return SyntaxFactory.ArrayCreationExpression(arrayType);
        }

        public override SyntaxNode ArrayCreationExpression(SyntaxNode elementType, IEnumerable<SyntaxNode> elements)
        {
            var arrayType = SyntaxFactory.ArrayType((TypeSyntax)elementType, SyntaxFactory.SingletonList(
                SyntaxFactory.ArrayRankSpecifier(SyntaxFactory.SingletonSeparatedList((ExpressionSyntax)SyntaxFactory.OmittedArraySizeExpression()))));
            var initializer = SyntaxFactory.InitializerExpression(SyntaxKind.ArrayInitializerExpression, AsExpressionList(elements));
            return SyntaxFactory.ArrayCreationExpression(arrayType, initializer);
        }

        public override SyntaxNode ObjectCreationExpression(SyntaxNode type, IEnumerable<SyntaxNode> arguments)
            => SyntaxFactory.ObjectCreationExpression((TypeSyntax)type, CreateArgumentList(arguments), null);

        internal override SyntaxNode ObjectCreationExpression(SyntaxNode type, SyntaxToken openParen, SeparatedSyntaxList<SyntaxNode> arguments, SyntaxToken closeParen)
            => SyntaxFactory.ObjectCreationExpression(
                (TypeSyntax)type,
                SyntaxFactory.ArgumentList(openParen, arguments, closeParen),
                initializer: null);

        private static ArgumentListSyntax CreateArgumentList(IEnumerable<SyntaxNode> arguments)
            => SyntaxFactory.ArgumentList(CreateArguments(arguments));

        private static SeparatedSyntaxList<ArgumentSyntax> CreateArguments(IEnumerable<SyntaxNode> arguments)
            => SyntaxFactory.SeparatedList(arguments.Select(AsArgument));

        private static ArgumentSyntax AsArgument(SyntaxNode argOrExpression)
            => argOrExpression as ArgumentSyntax ?? SyntaxFactory.Argument((ExpressionSyntax)argOrExpression);

        public override SyntaxNode InvocationExpression(SyntaxNode expression, IEnumerable<SyntaxNode> arguments)
            => SyntaxFactory.InvocationExpression(ParenthesizeLeft((ExpressionSyntax)expression), CreateArgumentList(arguments));

        public override SyntaxNode ElementAccessExpression(SyntaxNode expression, IEnumerable<SyntaxNode> arguments)
            => SyntaxFactory.ElementAccessExpression(ParenthesizeLeft((ExpressionSyntax)expression), SyntaxFactory.BracketedArgumentList(CreateArguments(arguments)));

        internal override SyntaxToken NumericLiteralToken(string text, ulong value)
            => SyntaxFactory.Literal(text, value);

        public override SyntaxNode DefaultExpression(SyntaxNode type)
            => SyntaxFactory.DefaultExpression((TypeSyntax)type).WithAdditionalAnnotations(Simplifier.Annotation);

        public override SyntaxNode DefaultExpression(ITypeSymbol type)
        {
            // If it's just a reference type, then "null" is the default expression for it.  Note:
            // this counts for actual reference type, or a type parameter with a 'class' constraint.
            // Also, if it's a nullable type, then we can use "null".
            if (type.IsReferenceType ||
                type.IsPointerType() ||
                type.IsNullable())
            {
                return SyntaxFactory.LiteralExpression(SyntaxKind.NullLiteralExpression);
            }

            switch (type.SpecialType)
            {
                case SpecialType.System_Boolean:
                    return SyntaxFactory.LiteralExpression(SyntaxKind.FalseLiteralExpression);
                case SpecialType.System_SByte:
                case SpecialType.System_Byte:
                case SpecialType.System_Int16:
                case SpecialType.System_UInt16:
                case SpecialType.System_Int32:
                case SpecialType.System_UInt32:
                case SpecialType.System_Int64:
                case SpecialType.System_UInt64:
                case SpecialType.System_Decimal:
                case SpecialType.System_Single:
                case SpecialType.System_Double:
                    return SyntaxFactory.LiteralExpression(
                        SyntaxKind.NumericLiteralExpression, SyntaxFactory.Literal("0", 0));
            }

            // Default to a "default(<typename>)" expression.
            return DefaultExpression(type.GenerateTypeSyntax());
        }

        private static SyntaxNode Parenthesize(SyntaxNode expression, bool includeElasticTrivia = true, bool addSimplifierAnnotation = true)
            => CSharpSyntaxGeneratorInternal.Parenthesize(expression, includeElasticTrivia, addSimplifierAnnotation);

        public override SyntaxNode IsTypeExpression(SyntaxNode expression, SyntaxNode type)
            => SyntaxFactory.BinaryExpression(SyntaxKind.IsExpression, (ExpressionSyntax)Parenthesize(expression), (TypeSyntax)type);

        public override SyntaxNode TypeOfExpression(SyntaxNode type)
            => SyntaxFactory.TypeOfExpression((TypeSyntax)type);

        public override SyntaxNode TryCastExpression(SyntaxNode expression, SyntaxNode type)
            => SyntaxFactory.BinaryExpression(SyntaxKind.AsExpression, (ExpressionSyntax)Parenthesize(expression), (TypeSyntax)type);

        public override SyntaxNode CastExpression(SyntaxNode type, SyntaxNode expression)
            => SyntaxFactory.CastExpression((TypeSyntax)type, (ExpressionSyntax)Parenthesize(expression)).WithAdditionalAnnotations(Simplifier.Annotation);

        public override SyntaxNode ConvertExpression(SyntaxNode type, SyntaxNode expression)
            => SyntaxFactory.CastExpression((TypeSyntax)type, (ExpressionSyntax)Parenthesize(expression)).WithAdditionalAnnotations(Simplifier.Annotation);

        public override SyntaxNode AssignmentStatement(SyntaxNode left, SyntaxNode right)
            => SyntaxFactory.AssignmentExpression(SyntaxKind.SimpleAssignmentExpression, (ExpressionSyntax)left, (ExpressionSyntax)Parenthesize(right));

        private static SyntaxNode CreateBinaryExpression(SyntaxKind syntaxKind, SyntaxNode left, SyntaxNode right)
            => SyntaxFactory.BinaryExpression(syntaxKind, (ExpressionSyntax)Parenthesize(left), (ExpressionSyntax)Parenthesize(right));

        public override SyntaxNode ValueEqualsExpression(SyntaxNode left, SyntaxNode right)
            => CreateBinaryExpression(SyntaxKind.EqualsExpression, left, right);

        public override SyntaxNode ReferenceEqualsExpression(SyntaxNode left, SyntaxNode right)
            => CreateBinaryExpression(SyntaxKind.EqualsExpression, left, right);

        public override SyntaxNode ValueNotEqualsExpression(SyntaxNode left, SyntaxNode right)
            => CreateBinaryExpression(SyntaxKind.NotEqualsExpression, left, right);

        public override SyntaxNode ReferenceNotEqualsExpression(SyntaxNode left, SyntaxNode right)
            => CreateBinaryExpression(SyntaxKind.NotEqualsExpression, left, right);

        public override SyntaxNode LessThanExpression(SyntaxNode left, SyntaxNode right)
            => CreateBinaryExpression(SyntaxKind.LessThanExpression, left, right);

        public override SyntaxNode LessThanOrEqualExpression(SyntaxNode left, SyntaxNode right)
            => CreateBinaryExpression(SyntaxKind.LessThanOrEqualExpression, left, right);

        public override SyntaxNode GreaterThanExpression(SyntaxNode left, SyntaxNode right)
            => CreateBinaryExpression(SyntaxKind.GreaterThanExpression, left, right);

        public override SyntaxNode GreaterThanOrEqualExpression(SyntaxNode left, SyntaxNode right)
            => CreateBinaryExpression(SyntaxKind.GreaterThanOrEqualExpression, left, right);

        public override SyntaxNode NegateExpression(SyntaxNode expression)
            => SyntaxFactory.PrefixUnaryExpression(SyntaxKind.UnaryMinusExpression, (ExpressionSyntax)Parenthesize(expression));

        public override SyntaxNode AddExpression(SyntaxNode left, SyntaxNode right)
            => CreateBinaryExpression(SyntaxKind.AddExpression, left, right);

        public override SyntaxNode SubtractExpression(SyntaxNode left, SyntaxNode right)
            => CreateBinaryExpression(SyntaxKind.SubtractExpression, left, right);

        public override SyntaxNode MultiplyExpression(SyntaxNode left, SyntaxNode right)
            => CreateBinaryExpression(SyntaxKind.MultiplyExpression, left, right);

        public override SyntaxNode DivideExpression(SyntaxNode left, SyntaxNode right)
            => CreateBinaryExpression(SyntaxKind.DivideExpression, left, right);

        public override SyntaxNode ModuloExpression(SyntaxNode left, SyntaxNode right)
            => CreateBinaryExpression(SyntaxKind.ModuloExpression, left, right);

        public override SyntaxNode BitwiseAndExpression(SyntaxNode left, SyntaxNode right)
            => CreateBinaryExpression(SyntaxKind.BitwiseAndExpression, left, right);

        public override SyntaxNode BitwiseOrExpression(SyntaxNode left, SyntaxNode right)
            => CreateBinaryExpression(SyntaxKind.BitwiseOrExpression, left, right);

        public override SyntaxNode BitwiseNotExpression(SyntaxNode operand)
            => SyntaxFactory.PrefixUnaryExpression(SyntaxKind.BitwiseNotExpression, (ExpressionSyntax)Parenthesize(operand));

        public override SyntaxNode LogicalAndExpression(SyntaxNode left, SyntaxNode right)
            => CreateBinaryExpression(SyntaxKind.LogicalAndExpression, left, right);

        public override SyntaxNode LogicalOrExpression(SyntaxNode left, SyntaxNode right)
            => CreateBinaryExpression(SyntaxKind.LogicalOrExpression, left, right);

        public override SyntaxNode LogicalNotExpression(SyntaxNode expression)
            => SyntaxFactory.PrefixUnaryExpression(SyntaxKind.LogicalNotExpression, (ExpressionSyntax)Parenthesize(expression));

        public override SyntaxNode ConditionalExpression(SyntaxNode condition, SyntaxNode whenTrue, SyntaxNode whenFalse)
            => SyntaxFactory.ConditionalExpression((ExpressionSyntax)Parenthesize(condition), (ExpressionSyntax)Parenthesize(whenTrue), (ExpressionSyntax)Parenthesize(whenFalse));

        public override SyntaxNode CoalesceExpression(SyntaxNode left, SyntaxNode right)
            => CreateBinaryExpression(SyntaxKind.CoalesceExpression, left, right);

        public override SyntaxNode ThisExpression()
            => SyntaxFactory.ThisExpression();

        public override SyntaxNode BaseExpression()
            => SyntaxFactory.BaseExpression();

        public override SyntaxNode LiteralExpression(object? value)
            => ExpressionGenerator.GenerateNonEnumValueExpression(type: null, value, canUseFieldReference: true);

        public override SyntaxNode TypedConstantExpression(TypedConstant value)
            => ExpressionGenerator.GenerateExpression(value);

        public override SyntaxNode IdentifierName(string identifier)
            => identifier.ToIdentifierName();

        public override SyntaxNode GenericName(string identifier, IEnumerable<SyntaxNode> typeArguments)
            => GenericName(identifier.ToIdentifierToken(), typeArguments);

        internal override SyntaxNode GenericName(SyntaxToken identifier, IEnumerable<SyntaxNode> typeArguments)
            => SyntaxFactory.GenericName(identifier,
                SyntaxFactory.TypeArgumentList(SyntaxFactory.SeparatedList(typeArguments.Cast<TypeSyntax>())));

        public override SyntaxNode WithTypeArguments(SyntaxNode expression, IEnumerable<SyntaxNode> typeArguments)
        {
            switch (expression.Kind())
            {
                case SyntaxKind.IdentifierName:
                    var sname = (SimpleNameSyntax)expression;
                    return SyntaxFactory.GenericName(sname.Identifier, SyntaxFactory.TypeArgumentList(SyntaxFactory.SeparatedList(typeArguments.Cast<TypeSyntax>())));

                case SyntaxKind.GenericName:
                    var gname = (GenericNameSyntax)expression;
                    return gname.WithTypeArgumentList(SyntaxFactory.TypeArgumentList(SyntaxFactory.SeparatedList(typeArguments.Cast<TypeSyntax>())));

                case SyntaxKind.QualifiedName:
                    var qname = (QualifiedNameSyntax)expression;
                    return qname.WithRight((SimpleNameSyntax)this.WithTypeArguments(qname.Right, typeArguments));

                case SyntaxKind.AliasQualifiedName:
                    var aname = (AliasQualifiedNameSyntax)expression;
                    return aname.WithName((SimpleNameSyntax)this.WithTypeArguments(aname.Name, typeArguments));

                case SyntaxKind.SimpleMemberAccessExpression:
                case SyntaxKind.PointerMemberAccessExpression:
                    var sma = (MemberAccessExpressionSyntax)expression;
                    return sma.WithName((SimpleNameSyntax)this.WithTypeArguments(sma.Name, typeArguments));

                default:
                    return expression;
            }
        }

        public override SyntaxNode QualifiedName(SyntaxNode left, SyntaxNode right)
            => SyntaxFactory.QualifiedName((NameSyntax)left, (SimpleNameSyntax)right).WithAdditionalAnnotations(Simplifier.Annotation);

        internal override SyntaxNode GlobalAliasedName(SyntaxNode name)
            => SyntaxFactory.AliasQualifiedName(
                SyntaxFactory.IdentifierName(SyntaxFactory.Token(SyntaxKind.GlobalKeyword)),
                (SimpleNameSyntax)name);

        public override SyntaxNode NameExpression(INamespaceOrTypeSymbol namespaceOrTypeSymbol)
            => namespaceOrTypeSymbol.GenerateNameSyntax();

        public override SyntaxNode TypeExpression(ITypeSymbol typeSymbol)
            => typeSymbol.GenerateTypeSyntax();

        public override SyntaxNode TypeExpression(SpecialType specialType)
            => specialType switch
            {
                SpecialType.System_Boolean => SyntaxFactory.PredefinedType(SyntaxFactory.Token(SyntaxKind.BoolKeyword)),
                SpecialType.System_Byte => SyntaxFactory.PredefinedType(SyntaxFactory.Token(SyntaxKind.ByteKeyword)),
                SpecialType.System_Char => SyntaxFactory.PredefinedType(SyntaxFactory.Token(SyntaxKind.CharKeyword)),
                SpecialType.System_Decimal => SyntaxFactory.PredefinedType(SyntaxFactory.Token(SyntaxKind.DecimalKeyword)),
                SpecialType.System_Double => SyntaxFactory.PredefinedType(SyntaxFactory.Token(SyntaxKind.DoubleKeyword)),
                SpecialType.System_Int16 => SyntaxFactory.PredefinedType(SyntaxFactory.Token(SyntaxKind.ShortKeyword)),
                SpecialType.System_Int32 => SyntaxFactory.PredefinedType(SyntaxFactory.Token(SyntaxKind.IntKeyword)),
                SpecialType.System_Int64 => SyntaxFactory.PredefinedType(SyntaxFactory.Token(SyntaxKind.LongKeyword)),
                SpecialType.System_Object => SyntaxFactory.PredefinedType(SyntaxFactory.Token(SyntaxKind.ObjectKeyword)),
                SpecialType.System_SByte => SyntaxFactory.PredefinedType(SyntaxFactory.Token(SyntaxKind.SByteKeyword)),
                SpecialType.System_Single => SyntaxFactory.PredefinedType(SyntaxFactory.Token(SyntaxKind.FloatKeyword)),
                SpecialType.System_String => SyntaxFactory.PredefinedType(SyntaxFactory.Token(SyntaxKind.StringKeyword)),
                SpecialType.System_UInt16 => SyntaxFactory.PredefinedType(SyntaxFactory.Token(SyntaxKind.UShortKeyword)),
                SpecialType.System_UInt32 => SyntaxFactory.PredefinedType(SyntaxFactory.Token(SyntaxKind.UIntKeyword)),
                SpecialType.System_UInt64 => SyntaxFactory.PredefinedType(SyntaxFactory.Token(SyntaxKind.ULongKeyword)),
                _ => throw new NotSupportedException("Unsupported SpecialType"),
            };

        public override SyntaxNode ArrayTypeExpression(SyntaxNode type)
            => SyntaxFactory.ArrayType((TypeSyntax)type, SyntaxFactory.SingletonList(SyntaxFactory.ArrayRankSpecifier()));

        public override SyntaxNode NullableTypeExpression(SyntaxNode type)
        {
            if (type is NullableTypeSyntax)
            {
                return type;
            }
            else
            {
                return SyntaxFactory.NullableType((TypeSyntax)type);
            }
        }

        internal override SyntaxNode CreateTupleType(IEnumerable<SyntaxNode> elements)
            => SyntaxFactory.TupleType(SyntaxFactory.SeparatedList(elements.Cast<TupleElementSyntax>()));

        public override SyntaxNode TupleElementExpression(SyntaxNode type, string? name = null)
            => SyntaxFactory.TupleElement((TypeSyntax)type, name?.ToIdentifierToken() ?? default);

        public override SyntaxNode Argument(string? name, RefKind refKind, SyntaxNode expression)
        {
            return SyntaxFactory.Argument(
                name == null ? null : SyntaxFactory.NameColon(name),
                GetArgumentModifiers(refKind),
                (ExpressionSyntax)expression);
        }

        public override SyntaxNode LocalDeclarationStatement(SyntaxNode? type, string name, SyntaxNode? initializer, bool isConst)
            => CSharpSyntaxGeneratorInternal.Instance.LocalDeclarationStatement(type, name.ToIdentifierToken(), initializer, isConst);

        public override SyntaxNode UsingStatement(SyntaxNode? type, string name, SyntaxNode expression, IEnumerable<SyntaxNode> statements)
        {
            return SyntaxFactory.UsingStatement(
                CSharpSyntaxGeneratorInternal.VariableDeclaration(type, name.ToIdentifierToken(), expression),
                expression: null,
                statement: CreateBlock(statements));
        }

        public override SyntaxNode UsingStatement(SyntaxNode expression, IEnumerable<SyntaxNode> statements)
        {
            return SyntaxFactory.UsingStatement(
                declaration: null,
                expression: (ExpressionSyntax)expression,
                statement: CreateBlock(statements));
        }

        public override SyntaxNode LockStatement(SyntaxNode expression, IEnumerable<SyntaxNode> statements)
        {
            return SyntaxFactory.LockStatement(
                expression: (ExpressionSyntax)expression,
                statement: CreateBlock(statements));
        }

        public override SyntaxNode TryCatchStatement(IEnumerable<SyntaxNode>? tryStatements, IEnumerable<SyntaxNode>? catchClauses, IEnumerable<SyntaxNode>? finallyStatements = null)
        {
            return SyntaxFactory.TryStatement(
                CreateBlock(tryStatements),
                catchClauses != null ? SyntaxFactory.List(catchClauses.Cast<CatchClauseSyntax>()) : default,
                finallyStatements != null ? SyntaxFactory.FinallyClause(CreateBlock(finallyStatements)) : null);
        }

        public override SyntaxNode CatchClause(SyntaxNode type, string name, IEnumerable<SyntaxNode> statements)
        {
            return SyntaxFactory.CatchClause(
                SyntaxFactory.CatchDeclaration((TypeSyntax)type, name.ToIdentifierToken()),
                filter: null,
                block: CreateBlock(statements));
        }

        public override SyntaxNode WhileStatement(SyntaxNode condition, IEnumerable<SyntaxNode> statements)
            => SyntaxFactory.WhileStatement((ExpressionSyntax)condition, CreateBlock(statements));

        public override SyntaxNode SwitchStatement(SyntaxNode expression, IEnumerable<SyntaxNode> caseClauses)
        {
            if (expression is TupleExpressionSyntax)
            {
                return SyntaxFactory.SwitchStatement(
                    (ExpressionSyntax)expression,
                    caseClauses.Cast<SwitchSectionSyntax>().ToSyntaxList());
            }
            else
            {
                return SyntaxFactory.SwitchStatement(
                    SyntaxFactory.Token(SyntaxKind.SwitchKeyword),
                    SyntaxFactory.Token(SyntaxKind.OpenParenToken),
                    (ExpressionSyntax)expression,
                    SyntaxFactory.Token(SyntaxKind.CloseParenToken),
                    SyntaxFactory.Token(SyntaxKind.OpenBraceToken),
                    caseClauses.Cast<SwitchSectionSyntax>().ToSyntaxList(),
                    SyntaxFactory.Token(SyntaxKind.CloseBraceToken));
            }
        }

        public override SyntaxNode SwitchSection(IEnumerable<SyntaxNode> expressions, IEnumerable<SyntaxNode> statements)
            => SyntaxFactory.SwitchSection(AsSwitchLabels(expressions), AsStatementList(statements));

        internal override SyntaxNode SwitchSectionFromLabels(IEnumerable<SyntaxNode> labels, IEnumerable<SyntaxNode> statements)
        {
            return SyntaxFactory.SwitchSection(
                labels.Cast<SwitchLabelSyntax>().ToSyntaxList(),
                AsStatementList(statements));
        }

        public override SyntaxNode DefaultSwitchSection(IEnumerable<SyntaxNode> statements)
            => SyntaxFactory.SwitchSection(SyntaxFactory.SingletonList(SyntaxFactory.DefaultSwitchLabel() as SwitchLabelSyntax), AsStatementList(statements));

        private static SyntaxList<SwitchLabelSyntax> AsSwitchLabels(IEnumerable<SyntaxNode> expressions)
        {
            var labels = default(SyntaxList<SwitchLabelSyntax>);

            if (expressions != null)
            {
                labels = labels.AddRange(expressions.Select(e => SyntaxFactory.CaseSwitchLabel((ExpressionSyntax)e)));
            }

            return labels;
        }

        public override SyntaxNode ExitSwitchStatement()
            => SyntaxFactory.BreakStatement();

        internal override SyntaxNode ScopeBlock(IEnumerable<SyntaxNode> statements)
            => SyntaxFactory.Block(statements.Cast<StatementSyntax>());

        public override SyntaxNode ValueReturningLambdaExpression(IEnumerable<SyntaxNode>? parameterDeclarations, SyntaxNode expression)
        {
            var parameters = parameterDeclarations?.Cast<ParameterSyntax>().ToList();

            if (parameters != null && parameters.Count == 1 && IsSimpleLambdaParameter(parameters[0]))
            {
                return SyntaxFactory.SimpleLambdaExpression(parameters[0], (CSharpSyntaxNode)expression);
            }
            else
            {
                return SyntaxFactory.ParenthesizedLambdaExpression(AsParameterList(parameters), (CSharpSyntaxNode)expression);
            }
        }

        private static bool IsSimpleLambdaParameter(SyntaxNode node)
            => node is ParameterSyntax p && p.Type == null && p.Default == null && p.Modifiers.Count == 0;

        public override SyntaxNode VoidReturningLambdaExpression(IEnumerable<SyntaxNode>? lambdaParameters, SyntaxNode expression)
            => this.ValueReturningLambdaExpression(lambdaParameters, expression);

        public override SyntaxNode ValueReturningLambdaExpression(IEnumerable<SyntaxNode>? parameterDeclarations, IEnumerable<SyntaxNode> statements)
            => this.ValueReturningLambdaExpression(parameterDeclarations, CreateBlock(statements));

        public override SyntaxNode VoidReturningLambdaExpression(IEnumerable<SyntaxNode>? lambdaParameters, IEnumerable<SyntaxNode> statements)
            => this.ValueReturningLambdaExpression(lambdaParameters, statements);

        public override SyntaxNode LambdaParameter(string identifier, SyntaxNode? type = null)
            => this.ParameterDeclaration(identifier, type, initializer: null, RefKind.None);

        internal override SyntaxNode IdentifierName(SyntaxToken identifier)
            => SyntaxFactory.IdentifierName(identifier);

        internal override SyntaxNode NamedAnonymousObjectMemberDeclarator(SyntaxNode identifier, SyntaxNode expression)
        {
            return SyntaxFactory.AnonymousObjectMemberDeclarator(
                SyntaxFactory.NameEquals((IdentifierNameSyntax)identifier),
                (ExpressionSyntax)expression);
        }

        public override SyntaxNode TupleExpression(IEnumerable<SyntaxNode> arguments)
            => SyntaxFactory.TupleExpression(SyntaxFactory.SeparatedList(arguments.Select(AsArgument)));

        internal override SyntaxNode RemoveAllComments(SyntaxNode node)
        {
            var modifiedNode = RemoveLeadingAndTrailingComments(node);

            if (modifiedNode is TypeDeclarationSyntax declarationSyntax)
            {
                return declarationSyntax.WithOpenBraceToken(RemoveLeadingAndTrailingComments(declarationSyntax.OpenBraceToken))
                    .WithCloseBraceToken(RemoveLeadingAndTrailingComments(declarationSyntax.CloseBraceToken));
            }

            return modifiedNode;
        }

        internal override SyntaxTriviaList RemoveCommentLines(SyntaxTriviaList syntaxTriviaList)
        {
            static IEnumerable<IEnumerable<SyntaxTrivia>> splitIntoLines(SyntaxTriviaList triviaList)
            {
                var index = 0;
                for (var i = 0; i < triviaList.Count; i++)
                {
                    if (triviaList[i].IsEndOfLine())
                    {
                        yield return triviaList.TakeRange(index, i);
                        index = i + 1;
                    }
                }

                if (index < triviaList.Count)
                {
                    yield return triviaList.TakeRange(index, triviaList.Count - 1);
                }
            }

            var syntaxWithoutComments = splitIntoLines(syntaxTriviaList)
                .Where(trivia => !trivia.Any(t => t.IsRegularOrDocComment()))
                .SelectMany(t => t);

            return new SyntaxTriviaList(syntaxWithoutComments);
        }

        internal override SyntaxNode ParseExpression(string stringToParse)
            => SyntaxFactory.ParseExpression(stringToParse);

        #endregion
    }
}<|MERGE_RESOLUTION|>--- conflicted
+++ resolved
@@ -1531,17 +1531,11 @@
 
                 case SyntaxKind.LocalFunctionStatement:
                     return s_localFunctionModifiers;
+
                 case SyntaxKind.ParenthesizedLambdaExpression:
                 case SyntaxKind.SimpleLambdaExpression:
                 case SyntaxKind.AnonymousMethodExpression:
                     return s_lambdaModifiers;
-
-                case SyntaxKind.ParenthesizedLambdaExpression:
-                case SyntaxKind.SimpleLambdaExpression:
-                    return DeclarationModifiers.Static;
-                
-                case SyntaxKind.AnonymousMethodExpression:
-                    return DeclarationModifiers.Static;
 
                 case SyntaxKind.EnumMemberDeclaration:
                 case SyntaxKind.Parameter:
@@ -1594,11 +1588,7 @@
                 LocalDeclarationStatementSyntax localDecl => localDecl.WithModifiers(modifiers),
                 LocalFunctionStatementSyntax localFunc => localFunc.WithModifiers(modifiers),
                 AccessorDeclarationSyntax accessor => accessor.WithModifiers(modifiers),
-<<<<<<< HEAD
-                AnonymousFunctionExpressionSyntax anonFunc => anonFunc.WithModifiers(modifiers),
-=======
                 AnonymousFunctionExpressionSyntax anonymous => anonymous.WithModifiers(modifiers),
->>>>>>> dbbf6a97
                 _ => declaration,
             };
 
