﻿// Copyright (c) Microsoft.  All Rights Reserved.  Licensed under the Apache License, Version 2.0.  See License.txt in the project root for license information.

using System;
using System.Collections.Generic;
using System.Diagnostics;
using System.Linq;
using System.Threading;
using Microsoft.CodeAnalysis;
using Microsoft.CodeAnalysis.CodeGeneration;
using Microsoft.CodeAnalysis.CSharp;
using Microsoft.CodeAnalysis.CSharp.Extensions;
using Microsoft.CodeAnalysis.CSharp.Syntax;
using Microsoft.CodeAnalysis.Formatting;
using Microsoft.CodeAnalysis.Shared.Extensions;
using Roslyn.Utilities;

using static Microsoft.CodeAnalysis.CodeGeneration.CodeGenerationHelpers;

namespace Microsoft.CodeAnalysis.CSharp.CodeGeneration
{
    internal static class CSharpCodeGenerationHelpers
    {
        public static TDeclarationSyntax ConditionallyAddFormattingAnnotationTo<TDeclarationSyntax>(
            TDeclarationSyntax result,
            SyntaxList<MemberDeclarationSyntax> members) where TDeclarationSyntax : MemberDeclarationSyntax
        {
            return members.Count == 1
                ? result.WithAdditionalAnnotations(Formatter.Annotation)
                : result;
        }

        internal static void AddAccessibilityModifiers(
            Accessibility accessibility,
            IList<SyntaxToken> tokens,
            CodeGenerationOptions options,
            Accessibility defaultAccessibility)
        {
            options = options ?? CodeGenerationOptions.Default;
            if (!options.GenerateDefaultAccessibility && accessibility == defaultAccessibility)
            {
                return;
            }

            switch (accessibility)
            {
                case Accessibility.Public:
                    tokens.Add(SyntaxFactory.Token(SyntaxKind.PublicKeyword));
                    break;
                case Accessibility.Protected:
                    tokens.Add(SyntaxFactory.Token(SyntaxKind.ProtectedKeyword));
                    break;
                case Accessibility.Private:
                    tokens.Add(SyntaxFactory.Token(SyntaxKind.PrivateKeyword));
                    break;
                case Accessibility.ProtectedAndInternal:
                case Accessibility.Internal:
                    tokens.Add(SyntaxFactory.Token(SyntaxKind.InternalKeyword));
                    break;
                case Accessibility.ProtectedOrInternal:
                    tokens.Add(SyntaxFactory.Token(SyntaxKind.ProtectedKeyword));
                    tokens.Add(SyntaxFactory.Token(SyntaxKind.InternalKeyword));
                    break;
            }
        }

        public static TypeDeclarationSyntax AddMembersTo(
            TypeDeclarationSyntax destination, SyntaxList<MemberDeclarationSyntax> members)
        {
            destination = ReplaceUnterminatedConstructs(destination);

            return ConditionallyAddFormattingAnnotationTo(
                destination.EnsureOpenAndCloseBraceTokens().WithMembers(members),
                members);
        }

        private static TypeDeclarationSyntax ReplaceUnterminatedConstructs(TypeDeclarationSyntax destination)
        {
            const string MultiLineCommentTerminator = "*/";
            var lastToken = destination.GetLastToken();
            var updatedToken = lastToken.ReplaceTrivia(lastToken.TrailingTrivia,
                (t1, t2) =>
                {
                    if (t1.Kind() == SyntaxKind.MultiLineCommentTrivia)
                    {
                        var text = t1.ToString();
                        if (!text.EndsWith(MultiLineCommentTerminator, StringComparison.Ordinal))
                        {
                            return SyntaxFactory.SyntaxTrivia(SyntaxKind.MultiLineCommentTrivia, text + MultiLineCommentTerminator);
                        }
                    }
                    else if (t1.Kind() == SyntaxKind.SkippedTokensTrivia)
                    {
                        return ReplaceUnterminatedConstructs(t1);
                    }

                    return t1;
                });

            return destination.ReplaceToken(lastToken, updatedToken);
        }

        private static SyntaxTrivia ReplaceUnterminatedConstructs(SyntaxTrivia skippedTokensTrivia)
        {
            var syntax = (SkippedTokensTriviaSyntax)skippedTokensTrivia.GetStructure();
            var tokens = syntax.Tokens;

            var updatedTokens = SyntaxFactory.TokenList(tokens.Select(ReplaceUnterminatedConstruct));
            var updatedSyntax = syntax.WithTokens(updatedTokens);

            return SyntaxFactory.Trivia(updatedSyntax);
        }

        private static SyntaxToken ReplaceUnterminatedConstruct(SyntaxToken token)
        {
            if (token.IsVerbatimStringLiteral())
            {
                var tokenText = token.ToString();
                if (tokenText.Length <= 2 || tokenText.Last() != '"')
                {
                    tokenText += '"';
                    return SyntaxFactory.Literal(token.LeadingTrivia, tokenText, token.ValueText, token.TrailingTrivia);
                }
            }
            else if (token.IsRegularStringLiteral())
            {
                var tokenText = token.ToString();
                if (tokenText.Length <= 1 || tokenText.Last() != '"')
                {
                    tokenText += '"';
                    return SyntaxFactory.Literal(token.LeadingTrivia, tokenText, token.ValueText, token.TrailingTrivia);
                }
            }

            return token;
        }

        public static MemberDeclarationSyntax FirstMember(SyntaxList<MemberDeclarationSyntax> members)
        {
            return members.FirstOrDefault();
        }

        public static MemberDeclarationSyntax FirstMethod(SyntaxList<MemberDeclarationSyntax> members)
        {
            return members.FirstOrDefault(m => m is MethodDeclarationSyntax);
        }

        public static MemberDeclarationSyntax LastField(SyntaxList<MemberDeclarationSyntax> members)
        {
            return members.LastOrDefault(m => m is FieldDeclarationSyntax);
        }

        public static MemberDeclarationSyntax LastConstructor(SyntaxList<MemberDeclarationSyntax> members)
        {
            return members.LastOrDefault(m => m is ConstructorDeclarationSyntax);
        }

        public static MemberDeclarationSyntax LastMethod(SyntaxList<MemberDeclarationSyntax> members)
        {
            return members.LastOrDefault(m => m is MethodDeclarationSyntax);
        }

        public static MemberDeclarationSyntax LastOperator(SyntaxList<MemberDeclarationSyntax> members)
        {
            return members.LastOrDefault(m => m is OperatorDeclarationSyntax || m is ConversionOperatorDeclarationSyntax);
        }

        public static SyntaxList<TDeclaration> Insert<TDeclaration>(
            SyntaxList<TDeclaration> declarationList,
            TDeclaration declaration,
            CodeGenerationOptions options,
            IList<bool> availableIndices,
            Func<SyntaxList<TDeclaration>, TDeclaration> after = null,
            Func<SyntaxList<TDeclaration>, TDeclaration> before = null)
            where TDeclaration : SyntaxNode
        {
            var index = GetInsertionIndex(
<<<<<<< HEAD
                declarationList, declaration, options, availableIndices,
                CSharpDeclarationComparer.WithoutNamesInstance,
                CSharpDeclarationComparer.WithNamesInstance,
                after, before);
=======
                declarationList, declaration, options, availableIndices, 
                CSharpDeclarationComparer.Instance, after, before);
>>>>>>> 5872fe96
            if (availableIndices != null)
            {
                availableIndices.Insert(index, true);
            }

            if (index != 0 && declarationList[index - 1].ContainsDiagnostics && AreBracesMissing(declarationList[index - 1]))
            {
                return declarationList.Insert(index, declaration.WithLeadingTrivia(SyntaxFactory.ElasticCarriageReturnLineFeed));
            }

            return declarationList.Insert(index, declaration);
        }

        private static bool AreBracesMissing<TDeclaration>(TDeclaration declaration) where TDeclaration : SyntaxNode
        {
            return declaration.ChildTokens().Where(t => t.IsKind(SyntaxKind.OpenBraceToken, SyntaxKind.CloseBraceToken) && t.IsMissing).Any();
        }

        public static SyntaxNode GetContextNode(
            Location location, CancellationToken cancellationToken)
        {
            var contextLocation = location as Location;

            var contextTree = contextLocation != null && contextLocation.IsInSource
                ? contextLocation.SourceTree
                : null;

            return contextTree == null
                ? null
                : contextTree.GetRoot(cancellationToken).FindToken(contextLocation.SourceSpan.Start).Parent;
        }

        public static ExplicitInterfaceSpecifierSyntax GenerateExplicitInterfaceSpecifier(
            IEnumerable<ISymbol> implementations)
        {
            var implementation = implementations.FirstOrDefault();
            if (implementation == null)
            {
                return null;
            }

            var name = implementation.ContainingType.GenerateTypeSyntax() as NameSyntax;
            if (name == null)
            {
                return null;
            }

            return SyntaxFactory.ExplicitInterfaceSpecifier(name);
        }

        public static CodeGenerationDestination GetDestination(SyntaxNode destination)
        {
            if (destination != null)
            {
                switch (destination.Kind())
                {
                    case SyntaxKind.ClassDeclaration:
                        return CodeGenerationDestination.ClassType;
                    case SyntaxKind.CompilationUnit:
                        return CodeGenerationDestination.CompilationUnit;
                    case SyntaxKind.EnumDeclaration:
                        return CodeGenerationDestination.EnumType;
                    case SyntaxKind.InterfaceDeclaration:
                        return CodeGenerationDestination.InterfaceType;
                    case SyntaxKind.NamespaceDeclaration:
                        return CodeGenerationDestination.Namespace;
                    case SyntaxKind.StructDeclaration:
                        return CodeGenerationDestination.StructType;
                    default:
                        return CodeGenerationDestination.Unspecified;
                }
            }

            return CodeGenerationDestination.Unspecified;
        }

        public static TSyntaxNode ConditionallyAddDocumentationCommentTo<TSyntaxNode>(
            TSyntaxNode node,
            ISymbol symbol,
            CodeGenerationOptions options,
            CancellationToken cancellationToken = default(CancellationToken))
            where TSyntaxNode : SyntaxNode
        {
            if (!options.GenerateDocumentationComments || node.GetLeadingTrivia().Any(t => t.IsDocComment()))
            {
                return node;
            }

            string comment;
            var result = TryGetDocumentationComment(symbol, "///", out comment, cancellationToken)
                ? node.WithPrependedLeadingTrivia(SyntaxFactory.ParseLeadingTrivia(comment))
                      .WithPrependedLeadingTrivia(SyntaxFactory.ElasticMarker)
                : node;
            return result;
        }
    }
}<|MERGE_RESOLUTION|>--- conflicted
+++ resolved
@@ -174,15 +174,11 @@
             where TDeclaration : SyntaxNode
         {
             var index = GetInsertionIndex(
-<<<<<<< HEAD
                 declarationList, declaration, options, availableIndices,
                 CSharpDeclarationComparer.WithoutNamesInstance,
                 CSharpDeclarationComparer.WithNamesInstance,
                 after, before);
-=======
-                declarationList, declaration, options, availableIndices, 
-                CSharpDeclarationComparer.Instance, after, before);
->>>>>>> 5872fe96
+
             if (availableIndices != null)
             {
                 availableIndices.Insert(index, true);
