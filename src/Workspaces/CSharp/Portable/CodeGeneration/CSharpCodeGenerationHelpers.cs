--- conflicted
+++ resolved
@@ -33,17 +33,10 @@
         internal static void AddAccessibilityModifiers(
             Accessibility accessibility,
             ArrayBuilder<SyntaxToken> tokens,
-<<<<<<< HEAD
-            CSharpCodeGenerationOptions options,
-            Accessibility defaultAccessibility)
-        {
-            if (!options.Context.GenerateDefaultAccessibility && accessibility == defaultAccessibility)
-=======
             CSharpCodeGenerationContextInfo info,
             Accessibility defaultAccessibility)
         {
             if (!info.Context.GenerateDefaultAccessibility && accessibility == defaultAccessibility)
->>>>>>> 80a8ce8d
             {
                 return;
             }
@@ -173,11 +166,7 @@
         public static SyntaxList<TDeclaration> Insert<TDeclaration>(
             SyntaxList<TDeclaration> declarationList,
             TDeclaration declaration,
-<<<<<<< HEAD
-            CSharpCodeGenerationOptions options,
-=======
             CSharpCodeGenerationContextInfo info,
->>>>>>> 80a8ce8d
             IList<bool>? availableIndices,
             Func<SyntaxList<TDeclaration>, TDeclaration?>? after = null,
             Func<SyntaxList<TDeclaration>, TDeclaration?>? before = null)
@@ -257,19 +246,11 @@
         public static TSyntaxNode ConditionallyAddDocumentationCommentTo<TSyntaxNode>(
             TSyntaxNode node,
             ISymbol symbol,
-<<<<<<< HEAD
-            CSharpCodeGenerationOptions options,
-            CancellationToken cancellationToken)
-            where TSyntaxNode : SyntaxNode
-        {
-            if (!options.Context.GenerateDocumentationComments || node.GetLeadingTrivia().Any(t => t.IsDocComment()))
-=======
             CSharpCodeGenerationContextInfo info,
             CancellationToken cancellationToken)
             where TSyntaxNode : SyntaxNode
         {
             if (!info.Context.GenerateDocumentationComments || node.GetLeadingTrivia().Any(t => t.IsDocComment()))
->>>>>>> 80a8ce8d
             {
                 return node;
             }
@@ -285,19 +266,11 @@
         /// Try use the existing syntax node and generate a new syntax node for the given <param name="symbol"/>.
         /// Note: the returned syntax node might be modified, which means its parent information might be missing.
         /// </summary>
-<<<<<<< HEAD
-        public static T? GetReuseableSyntaxNodeForSymbol<T>(ISymbol symbol, CSharpCodeGenerationOptions options) where T : SyntaxNode
+        public static T? GetReuseableSyntaxNodeForSymbol<T>(ISymbol symbol, CSharpCodeGenerationContextInfo info) where T : SyntaxNode
         {
             Contract.ThrowIfNull(symbol);
 
-            if (options.Context.ReuseSyntax && symbol.DeclaringSyntaxReferences.Length == 1)
-=======
-        public static T? GetReuseableSyntaxNodeForSymbol<T>(ISymbol symbol, CSharpCodeGenerationContextInfo info) where T : SyntaxNode
-        {
-            Contract.ThrowIfNull(symbol);
-
             if (info.Context.ReuseSyntax && symbol.DeclaringSyntaxReferences.Length == 1)
->>>>>>> 80a8ce8d
             {
                 var reusableSyntaxNode = symbol.DeclaringSyntaxReferences[0].GetSyntax();
 
