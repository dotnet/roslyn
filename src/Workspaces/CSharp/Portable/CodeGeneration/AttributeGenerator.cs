﻿// Licensed to the .NET Foundation under one or more agreements.
// The .NET Foundation licenses this file to you under the MIT license.
// See the LICENSE file in the project root for more information.

using System.Collections.Generic;
using System.Collections.Immutable;
using System.Linq;
using Microsoft.CodeAnalysis.CodeGeneration;
using Microsoft.CodeAnalysis.CSharp.Extensions;
using Microsoft.CodeAnalysis.CSharp.Syntax;
using Roslyn.Utilities;

using static Microsoft.CodeAnalysis.CodeGeneration.CodeGenerationHelpers;

namespace Microsoft.CodeAnalysis.CSharp.CodeGeneration
{
    internal static class AttributeGenerator
    {
        public static SyntaxList<AttributeListSyntax> GenerateAttributeLists(
            ImmutableArray<AttributeData> attributes,
<<<<<<< HEAD
            CSharpCodeGenerationOptions options,
            SyntaxToken? target = null)
        {
            if (options.Context.MergeAttributes)
=======
            CSharpCodeGenerationContextInfo info,
            SyntaxToken? target = null)
        {
            if (info.Context.MergeAttributes)
>>>>>>> 80a8ce8d
            {
                var attributeNodes =
                    attributes.OrderBy(a => a.AttributeClass?.Name)
                              .Select(a => TryGenerateAttribute(a, info))
                              .WhereNotNull().ToList();
                return attributeNodes.Count == 0
                    ? default
                    : SyntaxFactory.SingletonList(SyntaxFactory.AttributeList(
                        target.HasValue ? SyntaxFactory.AttributeTargetSpecifier(target.Value) : null,
                        SyntaxFactory.SeparatedList(attributeNodes)));
            }
            else
            {
                var attributeDeclarations =
                    attributes.OrderBy(a => a.AttributeClass?.Name)
                              .Select(a => TryGenerateAttributeDeclaration(a, target, info))
                              .WhereNotNull().ToList();
                return attributeDeclarations.Count == 0
                    ? default
                    : SyntaxFactory.List<AttributeListSyntax>(attributeDeclarations);
            }
        }

        private static AttributeListSyntax? TryGenerateAttributeDeclaration(
<<<<<<< HEAD
            AttributeData attribute, SyntaxToken? target, CSharpCodeGenerationOptions options)
=======
            AttributeData attribute, SyntaxToken? target, CSharpCodeGenerationContextInfo info)
>>>>>>> 80a8ce8d
        {
            var attributeSyntax = TryGenerateAttribute(attribute, info);
            return attributeSyntax == null
                ? null
                : SyntaxFactory.AttributeList(
                    target.HasValue
                        ? SyntaxFactory.AttributeTargetSpecifier(target.Value)
                        : null,
                    SyntaxFactory.SingletonSeparatedList(attributeSyntax));
        }

<<<<<<< HEAD
        private static AttributeSyntax? TryGenerateAttribute(AttributeData attribute, CSharpCodeGenerationOptions options)
=======
        private static AttributeSyntax? TryGenerateAttribute(AttributeData attribute, CSharpCodeGenerationContextInfo info)
>>>>>>> 80a8ce8d
        {
            if (IsCompilerInternalAttribute(attribute))
                return null;

<<<<<<< HEAD
            if (!options.Context.MergeAttributes)
=======
            if (!info.Context.MergeAttributes)
>>>>>>> 80a8ce8d
            {
                var reusableSyntax = GetReuseableSyntaxNodeForAttribute<AttributeSyntax>(attribute, info);
                if (reusableSyntax != null)
                {
                    return reusableSyntax;
                }
            }

            if (attribute.AttributeClass == null)
                return null;

            var attributeArguments = GenerateAttributeArgumentList(attribute);
            return attribute.AttributeClass.GenerateTypeSyntax() is NameSyntax nameSyntax
                ? SyntaxFactory.Attribute(nameSyntax, attributeArguments)
                : null;
        }

        private static bool IsCompilerInternalAttribute(AttributeData attribute)
        {
            // from https://github.com/dotnet/roslyn/blob/main/docs/features/nullable-metadata.md
            var attrClass = attribute.AttributeClass;
            if (attrClass == null)
                return false;

            var name = attrClass.Name;

            if (name is not "NullableAttribute" and
                not "NullableContextAttribute" and
                not "NativeIntegerAttribute" and
                not "DynamicAttribute")
            {
                return false;
            }

            var ns = attrClass.ContainingNamespace;
            return ns?.Name == nameof(System.Runtime.CompilerServices) &&
                   ns.ContainingNamespace?.Name == nameof(System.Runtime) &&
                   ns.ContainingNamespace.ContainingNamespace?.Name == nameof(System) &&
                   ns.ContainingNamespace.ContainingNamespace.ContainingNamespace?.IsGlobalNamespace == true;
        }

        private static AttributeArgumentListSyntax? GenerateAttributeArgumentList(AttributeData attribute)
        {
            if (attribute.ConstructorArguments.Length == 0 && attribute.NamedArguments.Length == 0)
                return null;

            var arguments = new List<AttributeArgumentSyntax>();
            arguments.AddRange(attribute.ConstructorArguments.Select(c =>
                SyntaxFactory.AttributeArgument(ExpressionGenerator.GenerateExpression(c))));

            arguments.AddRange(attribute.NamedArguments.Select(kvp =>
                SyntaxFactory.AttributeArgument(
                    SyntaxFactory.NameEquals(SyntaxFactory.IdentifierName(kvp.Key)), null,
                    ExpressionGenerator.GenerateExpression(kvp.Value))));

            return SyntaxFactory.AttributeArgumentList(SyntaxFactory.SeparatedList(arguments));
        }
    }
}<|MERGE_RESOLUTION|>--- conflicted
+++ resolved
@@ -18,17 +18,10 @@
     {
         public static SyntaxList<AttributeListSyntax> GenerateAttributeLists(
             ImmutableArray<AttributeData> attributes,
-<<<<<<< HEAD
-            CSharpCodeGenerationOptions options,
-            SyntaxToken? target = null)
-        {
-            if (options.Context.MergeAttributes)
-=======
             CSharpCodeGenerationContextInfo info,
             SyntaxToken? target = null)
         {
             if (info.Context.MergeAttributes)
->>>>>>> 80a8ce8d
             {
                 var attributeNodes =
                     attributes.OrderBy(a => a.AttributeClass?.Name)
@@ -53,11 +46,7 @@
         }
 
         private static AttributeListSyntax? TryGenerateAttributeDeclaration(
-<<<<<<< HEAD
-            AttributeData attribute, SyntaxToken? target, CSharpCodeGenerationOptions options)
-=======
             AttributeData attribute, SyntaxToken? target, CSharpCodeGenerationContextInfo info)
->>>>>>> 80a8ce8d
         {
             var attributeSyntax = TryGenerateAttribute(attribute, info);
             return attributeSyntax == null
@@ -69,20 +58,12 @@
                     SyntaxFactory.SingletonSeparatedList(attributeSyntax));
         }
 
-<<<<<<< HEAD
-        private static AttributeSyntax? TryGenerateAttribute(AttributeData attribute, CSharpCodeGenerationOptions options)
-=======
         private static AttributeSyntax? TryGenerateAttribute(AttributeData attribute, CSharpCodeGenerationContextInfo info)
->>>>>>> 80a8ce8d
         {
             if (IsCompilerInternalAttribute(attribute))
                 return null;
 
-<<<<<<< HEAD
-            if (!options.Context.MergeAttributes)
-=======
             if (!info.Context.MergeAttributes)
->>>>>>> 80a8ce8d
             {
                 var reusableSyntax = GetReuseableSyntaxNodeForAttribute<AttributeSyntax>(attribute, info);
                 if (reusableSyntax != null)
