--- conflicted
+++ resolved
@@ -18,35 +18,18 @@
         internal static TypeDeclarationSyntax AddConversionTo(
             TypeDeclarationSyntax destination,
             IMethodSymbol method,
-<<<<<<< HEAD
-            CSharpCodeGenerationOptions options,
-            IList<bool>? availableIndices,
-            CancellationToken cancellationToken)
-        {
-            var methodDeclaration = GenerateConversionDeclaration(method, options, cancellationToken);
-            var members = Insert(destination.Members, methodDeclaration, options, availableIndices, after: LastOperator);
-=======
             CSharpCodeGenerationContextInfo info,
             IList<bool>? availableIndices,
             CancellationToken cancellationToken)
         {
             var methodDeclaration = GenerateConversionDeclaration(method, GetDestination(destination), info, cancellationToken);
             var members = Insert(destination.Members, methodDeclaration, info, availableIndices, after: LastOperator);
->>>>>>> 80a8ce8d
 
             return AddMembersTo(destination, members, cancellationToken);
         }
 
         internal static ConversionOperatorDeclarationSyntax GenerateConversionDeclaration(
             IMethodSymbol method,
-<<<<<<< HEAD
-            CSharpCodeGenerationOptions options,
-            CancellationToken cancellationToken)
-        {
-            var declaration = GenerateConversionDeclarationWorker(method, options);
-            return AddFormatterAndCodeGeneratorAnnotationsTo(AddAnnotationsTo(method,
-                ConditionallyAddDocumentationCommentTo(declaration, method, options, cancellationToken)));
-=======
             CodeGenerationDestination destination,
             CSharpCodeGenerationContextInfo info,
             CancellationToken cancellationToken)
@@ -54,21 +37,14 @@
             var declaration = GenerateConversionDeclarationWorker(method, destination, info);
             return AddFormatterAndCodeGeneratorAnnotationsTo(AddAnnotationsTo(method,
                 ConditionallyAddDocumentationCommentTo(declaration, method, info, cancellationToken)));
->>>>>>> 80a8ce8d
         }
 
         private static ConversionOperatorDeclarationSyntax GenerateConversionDeclarationWorker(
             IMethodSymbol method,
-<<<<<<< HEAD
-            CSharpCodeGenerationOptions options)
-        {
-            var hasNoBody = !options.Context.GenerateMethodBodies || method.IsExtern;
-=======
             CodeGenerationDestination destination,
             CSharpCodeGenerationContextInfo info)
         {
             var hasNoBody = !info.Context.GenerateMethodBodies || method.IsExtern;
->>>>>>> 80a8ce8d
 
             var reusableSyntax = GetReuseableSyntaxNodeForSymbol<ConversionOperatorDeclarationSyntax>(method, info);
             if (reusableSyntax != null)
@@ -97,30 +73,18 @@
                 expressionBody: null,
                 semicolonToken: hasNoBody ? SyntaxFactory.Token(SyntaxKind.SemicolonToken) : new SyntaxToken());
 
-<<<<<<< HEAD
-            declaration = UseExpressionBodyIfDesired(options, declaration);
-=======
             declaration = UseExpressionBodyIfDesired(info, declaration);
->>>>>>> 80a8ce8d
 
             return declaration;
         }
 
         private static ConversionOperatorDeclarationSyntax UseExpressionBodyIfDesired(
-<<<<<<< HEAD
-            CSharpCodeGenerationOptions options, ConversionOperatorDeclarationSyntax declaration)
-=======
             CSharpCodeGenerationContextInfo info, ConversionOperatorDeclarationSyntax declaration)
->>>>>>> 80a8ce8d
         {
             if (declaration.ExpressionBody == null)
             {
                 if (declaration.Body?.TryConvertToArrowExpressionBody(
-<<<<<<< HEAD
-                    declaration.Kind(), options.Preferences.LanguageVersion, options.Preferences.PreferExpressionBodiedOperators,
-=======
                     declaration.Kind(), info.LanguageVersion, info.Options.PreferExpressionBodiedOperators.Value,
->>>>>>> 80a8ce8d
                     out var expressionBody, out var semicolonToken) == true)
                 {
                     return declaration.WithBody(null)
