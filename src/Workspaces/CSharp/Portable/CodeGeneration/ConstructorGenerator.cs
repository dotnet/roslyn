--- conflicted
+++ resolved
@@ -25,19 +25,11 @@
         internal static TypeDeclarationSyntax AddConstructorTo(
             TypeDeclarationSyntax destination,
             IMethodSymbol constructor,
-<<<<<<< HEAD
-            CSharpCodeGenerationOptions options,
-            IList<bool>? availableIndices,
-            CancellationToken cancellationToken)
-        {
-            var constructorDeclaration = GenerateConstructorDeclaration(constructor, options, cancellationToken);
-=======
             CSharpCodeGenerationContextInfo info,
             IList<bool>? availableIndices,
             CancellationToken cancellationToken)
         {
             var constructorDeclaration = GenerateConstructorDeclaration(constructor, info, cancellationToken);
->>>>>>> 80a8ce8d
 
             // Generate after the last constructor, or after the last field, or at the start of the
             // type.
@@ -49,27 +41,16 @@
 
         internal static ConstructorDeclarationSyntax GenerateConstructorDeclaration(
             IMethodSymbol constructor,
-<<<<<<< HEAD
-            CSharpCodeGenerationOptions options,
-            CancellationToken cancellationToken)
-        {
-            var reusableSyntax = GetReuseableSyntaxNodeForSymbol<ConstructorDeclarationSyntax>(constructor, options);
-=======
             CSharpCodeGenerationContextInfo info,
             CancellationToken cancellationToken)
         {
             var reusableSyntax = GetReuseableSyntaxNodeForSymbol<ConstructorDeclarationSyntax>(constructor, info);
->>>>>>> 80a8ce8d
             if (reusableSyntax != null)
             {
                 return reusableSyntax;
             }
 
-<<<<<<< HEAD
-            var hasNoBody = !options.Context.GenerateMethodBodies;
-=======
             var hasNoBody = !info.Context.GenerateMethodBodies;
->>>>>>> 80a8ce8d
 
             var declaration = SyntaxFactory.ConstructorDeclaration(
                 attributeLists: AttributeGenerator.GenerateAttributeLists(constructor.GetAttributes(), info),
@@ -80,16 +61,6 @@
                 body: hasNoBody ? null : GenerateBlock(constructor),
                 semicolonToken: hasNoBody ? SyntaxFactory.Token(SyntaxKind.SemicolonToken) : default);
 
-<<<<<<< HEAD
-            declaration = UseExpressionBodyIfDesired(options, declaration);
-
-            return AddFormatterAndCodeGeneratorAnnotationsTo(
-                ConditionallyAddDocumentationCommentTo(declaration, constructor, options, cancellationToken));
-        }
-
-        private static ConstructorDeclarationSyntax UseExpressionBodyIfDesired(
-            CSharpCodeGenerationOptions options, ConstructorDeclarationSyntax declaration)
-=======
             declaration = UseExpressionBodyIfDesired(info, declaration);
 
             return AddFormatterAndCodeGeneratorAnnotationsTo(
@@ -98,16 +69,11 @@
 
         private static ConstructorDeclarationSyntax UseExpressionBodyIfDesired(
             CSharpCodeGenerationContextInfo info, ConstructorDeclarationSyntax declaration)
->>>>>>> 80a8ce8d
         {
             if (declaration.ExpressionBody == null)
             {
                 if (declaration.Body?.TryConvertToArrowExpressionBody(
-<<<<<<< HEAD
-                    declaration.Kind(), options.Preferences.LanguageVersion, options.Preferences.PreferExpressionBodiedConstructors,
-=======
                     declaration.Kind(), info.LanguageVersion, info.Options.PreferExpressionBodiedConstructors.Value,
->>>>>>> 80a8ce8d
                     out var expressionBody, out var semicolonToken) == true)
                 {
                     return declaration.WithBody(null)
@@ -147,11 +113,7 @@
             return SyntaxFactory.Block(statements);
         }
 
-<<<<<<< HEAD
-        private static SyntaxTokenList GenerateModifiers(IMethodSymbol constructor, CSharpCodeGenerationOptions options)
-=======
         private static SyntaxTokenList GenerateModifiers(IMethodSymbol constructor, CSharpCodeGenerationContextInfo info)
->>>>>>> 80a8ce8d
         {
             var tokens = ArrayBuilder<SyntaxToken>.GetInstance();
 
