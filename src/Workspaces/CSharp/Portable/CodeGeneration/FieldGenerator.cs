--- conflicted
+++ resolved
@@ -51,19 +51,11 @@
         internal static CompilationUnitSyntax AddFieldTo(
             CompilationUnitSyntax destination,
             IFieldSymbol field,
-<<<<<<< HEAD
-            CSharpCodeGenerationOptions options,
-            IList<bool>? availableIndices,
-            CancellationToken cancellationToken)
-        {
-            var declaration = GenerateFieldDeclaration(field, options, cancellationToken);
-=======
             CSharpCodeGenerationContextInfo info,
             IList<bool>? availableIndices,
             CancellationToken cancellationToken)
         {
             var declaration = GenerateFieldDeclaration(field, info, cancellationToken);
->>>>>>> 80a8ce8d
 
             // Place the field after the last field or const, or at the start of the type
             // declaration.
@@ -75,19 +67,11 @@
         internal static TypeDeclarationSyntax AddFieldTo(
             TypeDeclarationSyntax destination,
             IFieldSymbol field,
-<<<<<<< HEAD
-            CSharpCodeGenerationOptions options,
-            IList<bool>? availableIndices,
-            CancellationToken cancellationToken)
-        {
-            var declaration = GenerateFieldDeclaration(field, options, cancellationToken);
-=======
             CSharpCodeGenerationContextInfo info,
             IList<bool>? availableIndices,
             CancellationToken cancellationToken)
         {
             var declaration = GenerateFieldDeclaration(field, info, cancellationToken);
->>>>>>> 80a8ce8d
 
             // Place the field after the last field or const, or at the start of the type
             // declaration.
@@ -98,11 +82,7 @@
         }
 
         public static FieldDeclarationSyntax GenerateFieldDeclaration(
-<<<<<<< HEAD
-            IFieldSymbol field, CSharpCodeGenerationOptions options, CancellationToken cancellationToken)
-=======
             IFieldSymbol field, CSharpCodeGenerationContextInfo info, CancellationToken cancellationToken)
->>>>>>> 80a8ce8d
         {
             var reusableSyntax = GetReuseableSyntaxNodeForSymbol<FieldDeclarationSyntax>(field, info);
             if (reusableSyntax != null)
@@ -123,11 +103,7 @@
                         AddAnnotationsTo(field, SyntaxFactory.VariableDeclarator(field.Name.ToIdentifierToken(), null, initializer)))));
 
             return AddFormatterAndCodeGeneratorAnnotationsTo(
-<<<<<<< HEAD
-                ConditionallyAddDocumentationCommentTo(fieldDeclaration, field, options, cancellationToken));
-=======
                 ConditionallyAddDocumentationCommentTo(fieldDeclaration, field, info, cancellationToken));
->>>>>>> 80a8ce8d
         }
 
         private static EqualsValueClauseSyntax? GenerateEqualsValue(IFieldSymbol field)
@@ -141,11 +117,7 @@
             return null;
         }
 
-<<<<<<< HEAD
-        private static SyntaxTokenList GenerateModifiers(IFieldSymbol field, CSharpCodeGenerationOptions options)
-=======
         private static SyntaxTokenList GenerateModifiers(IFieldSymbol field, CSharpCodeGenerationContextInfo info)
->>>>>>> 80a8ce8d
         {
             var tokens = ArrayBuilder<SyntaxToken>.GetInstance();
 
