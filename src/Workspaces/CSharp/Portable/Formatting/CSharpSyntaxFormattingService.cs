﻿// Licensed to the .NET Foundation under one or more agreements.
// The .NET Foundation licenses this file to you under the MIT license.
// See the LICENSE file in the project root for more information.

using System;
using System.Collections.Generic;
using System.Collections.Immutable;
using System.Composition;
using System.Linq;
using System.Threading;
using Microsoft.CodeAnalysis.CSharp.Extensions;
using Microsoft.CodeAnalysis.CSharp.Indentation;
using Microsoft.CodeAnalysis.CSharp.Syntax;
using Microsoft.CodeAnalysis.CSharp.Utilities;
using Microsoft.CodeAnalysis.Formatting;
using Microsoft.CodeAnalysis.Formatting.Rules;
using Microsoft.CodeAnalysis.Host;
using Microsoft.CodeAnalysis.Host.Mef;
using Microsoft.CodeAnalysis.Indentation;
using Microsoft.CodeAnalysis.Shared.Utilities;
using Microsoft.CodeAnalysis.Text;
using Roslyn.Utilities;

namespace Microsoft.CodeAnalysis.CSharp.Formatting;

internal sealed class CSharpSyntaxFormattingService(LanguageServices languageServices)
    : CSharpSyntaxFormatting, ISyntaxFormattingService
{
    private readonly LanguageServices _services = languageServices;

    [ExportLanguageServiceFactory(typeof(ISyntaxFormattingService), LanguageNames.CSharp), Shared]
    [method: ImportingConstructor]
    [method: Obsolete(MefConstruction.ImportingConstructorMessage, error: true)]
    internal sealed class Factory() : ILanguageServiceFactory
    {
        public ILanguageService CreateLanguageService(HostLanguageServices languageServices)
            => new CSharpSyntaxFormattingService(languageServices.LanguageServices);
    }

    public bool ShouldFormatOnTypedCharacter(
        ParsedDocument documentSyntax,
        char typedChar,
        int caretPosition,
        CancellationToken cancellationToken)
    {
        // first, find the token user just typed.
        var token = documentSyntax.Root.FindToken(Math.Max(0, caretPosition - 1), findInsideTrivia: true);
        if (token.IsMissing ||
            !ValidSingleOrMultiCharactersTokenKind(typedChar, token.Kind()) ||
            token.Kind() is SyntaxKind.EndOfFileToken or SyntaxKind.None ||
            documentSyntax.SyntaxTree.IsInNonUserCode(caretPosition, cancellationToken))
        {
            return false;
        }

        // If the token is a )  we only want to format if it's the close paren
        // of a using statement.  That way if we have nested usings, the inner
        // using will align with the outer one when the user types the close paren.
        if (token.IsKind(SyntaxKind.CloseParenToken) && !token.Parent.IsKind(SyntaxKind.UsingStatement))
        {
            return false;
        }

        // If the token is a :  we only want to format if it's a labeled statement
        // or case.  When the colon is typed we'll want ot immediately have those
        // statements snap to their appropriate indentation level.
        if (token.IsKind(SyntaxKind.ColonToken) && !(token.Parent.IsKind(SyntaxKind.LabeledStatement) || token.Parent is SwitchLabelSyntax))
        {
            return false;
        }

        // Only format an { if it is the first token on a line.  We don't want to 
        // mess with it if it's inside a line.
        if (token.IsKind(SyntaxKind.OpenBraceToken))
        {
            if (!token.IsFirstTokenOnLine(documentSyntax.Text))
            {
                return false;
            }
        }

        return true;
    }

    public ImmutableArray<TextChange> GetFormattingChangesOnTypedCharacter(
        ParsedDocument document,
        int caretPosition,
        IndentationOptions indentationOptions,
        CancellationToken cancellationToken)
    {
        var root = document.Root;
        var token = root.FindToken(Math.Max(0, caretPosition - 1), findInsideTrivia: true);
        var formattingRules = GetFormattingRules(document, caretPosition, token);

        // Do not attempt to format on open/close brace if autoformat on close brace feature is
        // off, instead just smart indent.
        //
        // We want this behavior because it's totally reasonable for a user to want to not have
        // on automatic formatting because they feel it is too aggressive.  However, by default,
        // if you have smart-indentation on and are just hitting enter, you'll common have the
        // caret placed one indent higher than your current construct.  For example, if you have:
        //
        //      if (true)
        //          $ <-- smart indent will have placed the caret here here.
        //
        // This is acceptable given that the user may want to just write a simple statement there.
        // However, if they start writing `{`, then things should snap over to be:
        //
        //      if (true)
        //      {
        //
        // Importantly, this is just an indentation change, no actual 'formatting' is done.  We do
        // the same with close brace.  If you have:
        //
        //      if (...)
        //      {
        //          bad . ly ( for (mmated+code) )  ;
        //          $ <-- smart indent will have placed the care here.
        //
        // If the user hits `}` then we will properly smart indent the `}` to match the `{`.
        // However, we won't touch any of the other code in that block, unlike if we were
        // formatting.
        var onlySmartIndent =
            (token.IsKind(SyntaxKind.CloseBraceToken) && OnlySmartIndentCloseBrace(indentationOptions.AutoFormattingOptions)) ||
            (token.IsKind(SyntaxKind.OpenBraceToken) && OnlySmartIndentOpenBrace(indentationOptions.AutoFormattingOptions));

        if (onlySmartIndent)
        {
            // if we're only doing smart indent, then ignore all edits to this token that occur before
            // the span of the token. They're irrelevant and may screw up other code the user doesn't 
            // want touched.
            var tokenEdits = FormatToken(document, indentationOptions, token, formattingRules, cancellationToken);
            return tokenEdits.Where(t => t.Span.Start >= token.FullSpan.Start).ToImmutableArray();
        }

        // if formatting range fails, do format token one at least
        var changes = FormatRange(document, indentationOptions, token, formattingRules, cancellationToken);
        if (changes.Length > 0)
        {
            return changes;
        }

        return [.. FormatToken(document, indentationOptions, token, formattingRules, cancellationToken)];
    }

    private static bool OnlySmartIndentCloseBrace(in AutoFormattingOptions options)
    {
        // User does not want auto-formatting (either in general, or for close braces in
        // specific).  So we only smart indent close braces when typed.
        return !options.FormatOnCloseBrace || !options.FormatOnTyping;
    }

    private static bool OnlySmartIndentOpenBrace(in AutoFormattingOptions options)
    {
        // User does not want auto-formatting .  So we only smart indent open braces when typed.
        // Note: there is no specific option for controlling formatting on open brace.  So we
        // don't have the symmetry with OnlySmartIndentCloseBrace.
        return !options.FormatOnTyping;
    }

    private static IList<TextChange> FormatToken(
        ParsedDocument document, IndentationOptions options, SyntaxToken token, ImmutableArray<AbstractFormattingRule> formattingRules, CancellationToken cancellationToken)
    {
        var formatter = new CSharpSmartTokenFormatter(options, formattingRules, (CompilationUnitSyntax)document.Root, document.Text);
        return formatter.FormatToken(token, cancellationToken);
    }

    private static ImmutableArray<TextChange> FormatRange(
        ParsedDocument document,
        IndentationOptions options,
        SyntaxToken endToken,
        ImmutableArray<AbstractFormattingRule> formattingRules,
        CancellationToken cancellationToken)
    {
        if (!IsEndToken(endToken))
        {
            return [];
        }

        var tokenRange = FormattingRangeHelper.FindAppropriateRange(endToken);
        if (tokenRange == null || tokenRange.Value.Item1.Equals(tokenRange.Value.Item2))
        {
            return [];
        }

        if (IsInvalidTokenKind(tokenRange.Value.Item1) || IsInvalidTokenKind(tokenRange.Value.Item2))
        {
            return [];
        }

        var formatter = new CSharpSmartTokenFormatter(options, formattingRules, (CompilationUnitSyntax)document.Root, document.Text);

        var changes = formatter.FormatRange(tokenRange.Value.Item1, tokenRange.Value.Item2, cancellationToken);
        return [.. changes];
    }

    private static IEnumerable<AbstractFormattingRule> GetTypingRules(SyntaxToken tokenBeforeCaret)
    {
        // Typing introduces several challenges around formatting.  
        // Historically we've shipped several triggers that cause formatting to happen directly while typing.
        // These include formatting of blocks when '}' is typed, formatting of statements when a ';' is typed, formatting of ```case```s when ':' typed, and many other cases.  
        // However, formatting during typing can potentially cause problems.  This is because the surrounding code may not be complete, 
        // or may otherwise have syntax errors, and thus edits could have unintended consequences.
        // 
        // Because of this, we introduce an extra rule into the set of formatting rules whose purpose is to actually make formatting *more* 
        // conservative and *less* willing willing to make edits to the tree. 
        // The primary effect this rule has is to assume that more code is on a single line (and thus should stay that way) 
        // despite what the tree actually looks like.
        // 
        // It's ok that this is only during formatting that is caused by an edit because that formatting happens 
        // implicitly and thus has to be more careful, whereas an explicit format-document call only happens on-demand 
        // and can be more aggressive about what it's doing.
        // 
        // 
        // For example, say you have the following code.
        // 
        // ```c#
        // class C
        // {
        //   int P { get {    return
        // }
        // ```
        // 
        // Hitting ';' after 'return' should ideally only affect the 'return statement' and change it to:
        // 
        // ```c#
        // class C
        // {
        //   int P { get { return;
        // }
        // ```
        // 
        // During a normal format-document call, this is not what would happen. 
        // Specifically, because the parser will consume the '}' into the accessor, 
        // it will think the accessor spans multiple lines, and thus should not stay on a single line.  This will produce:
        // 
        // ```c#
        // class C
        // {
        //   int P
        //   {
        //     get
        //     {
        //       return;
        //     }
        // ```
        // 
        // Because it's ok for this to format in that fashion if format-document is invoked, 
        // but should not happen during typing, we insert a specialized rule *only* during typing to try to control this.  
        // During normal formatting we add 'keep on single line' suppression rules for blocks we find that are on a single line.  
        // But that won't work since this span is not on a single line:
        // 
        // ```c#
        // class C
        // {
        //   int P { get [|{    return;
        // }|]
        // ```
        // 
        // So, during typing, if we see any parent block is incomplete, we'll assume that 
        // all our parent blocks are incomplete and we will place the suppression span like so:
        // 
        // ```c#
        // class C
        // {
        //   int P { get [|{     return;|]
        // }
        // ```
        // 
        // This will have the desired effect of keeping these tokens on the same line, but only during typing scenarios.  
        if (tokenBeforeCaret.Kind() is SyntaxKind.CloseBraceToken or
            SyntaxKind.EndOfFileToken)
        {
            return [];
        }

        return [TypingFormattingRule.Instance];
    }

    private static bool IsEndToken(SyntaxToken endToken)
    {
        if (endToken.IsKind(SyntaxKind.OpenBraceToken))
        {
            return false;
        }

        return true;
    }

    /// <summary>
    /// We'll autoformat on 'n', 't', 'e', only if they are the last character of the below keywords.  
    /// </summary>
    internal static bool ValidSingleOrMultiCharactersTokenKind(char typedChar, SyntaxKind kind)
        => typedChar switch
        {
            'n' => kind is SyntaxKind.RegionKeyword or SyntaxKind.EndRegionKeyword,
<<<<<<< HEAD
            't' => kind == SyntaxKind.SelectKeyword,
            'e' => kind == SyntaxKind.WhereKeyword,
            // Note: we only got here because CSharpFormattingInteractionService.SupportsFormattingOnTypedCharacter
            // already determined that the user typed a character that should cause formatting.  So all other characters
            // that get here are things we want to format on (like `;` or `}`).
=======
            't' => kind is SyntaxKind.SelectKeyword,
            'e' => kind is SyntaxKind.WhereKeyword or SyntaxKind.ElseKeyword,
>>>>>>> 5c14a315
            _ => true,
        };

    private static bool IsInvalidTokenKind(SyntaxToken token)
    {
        // invalid token to be formatted
        return token.Kind()
                is SyntaxKind.None
                or SyntaxKind.EndOfDirectiveToken
                or SyntaxKind.EndOfFileToken;
    }

    private ImmutableArray<AbstractFormattingRule> GetFormattingRules(ParsedDocument document, int position, SyntaxToken tokenBeforeCaret)
    {
        var formattingRuleFactory = _services.SolutionServices.GetRequiredService<IHostDependentFormattingRuleFactoryService>();
        return
        [
            formattingRuleFactory.CreateRule(document, position),
            .. GetTypingRules(tokenBeforeCaret),
            .. Formatter.GetDefaultFormattingRules(_services),
        ];
    }

    public ImmutableArray<TextChange> GetFormattingChangesOnPaste(ParsedDocument document, TextSpan textSpan, SyntaxFormattingOptions options, CancellationToken cancellationToken)
    {
        var formattingSpan = CommonFormattingHelpers.GetFormattingSpan(document.Root, textSpan);
        var service = _services.GetRequiredService<ISyntaxFormattingService>();

        var result = service.GetFormattingResult(
            document.Root, [formattingSpan], options, [new PasteFormattingRule(), .. service.GetDefaultFormattingRules()], cancellationToken);
        return [.. result.GetTextChanges(cancellationToken)];
    }

    internal sealed class PasteFormattingRule : AbstractFormattingRule
    {
        public override AdjustNewLinesOperation? GetAdjustNewLinesOperation(in SyntaxToken previousToken, in SyntaxToken currentToken, in NextGetAdjustNewLinesOperation nextOperation)
        {
            if (currentToken.Parent != null)
            {
                var currentTokenParentParent = currentToken.Parent.Parent;
                if (currentToken.Kind() == SyntaxKind.OpenBraceToken && currentTokenParentParent != null &&
                    (currentTokenParentParent.Kind() == SyntaxKind.SimpleLambdaExpression ||
                     currentTokenParentParent.Kind() == SyntaxKind.ParenthesizedLambdaExpression ||
                     currentTokenParentParent.Kind() == SyntaxKind.AnonymousMethodExpression))
                {
                    return FormattingOperations.CreateAdjustNewLinesOperation(0, AdjustNewLinesOption.PreserveLines);
                }
            }

            return nextOperation.Invoke(in previousToken, in currentToken);
        }
    }
}<|MERGE_RESOLUTION|>--- conflicted
+++ resolved
@@ -53,31 +53,19 @@
             return false;
         }
 
-        // If the token is a )  we only want to format if it's the close paren
-        // of a using statement.  That way if we have nested usings, the inner
-        // using will align with the outer one when the user types the close paren.
+        // If the token is a )  we only want to format if it's the close paren of a using statement.  That way if we
+        // have nested usings, the inner using will align with the outer one when the user types the close paren.
         if (token.IsKind(SyntaxKind.CloseParenToken) && !token.Parent.IsKind(SyntaxKind.UsingStatement))
-        {
             return false;
-        }
-
-        // If the token is a :  we only want to format if it's a labeled statement
-        // or case.  When the colon is typed we'll want ot immediately have those
-        // statements snap to their appropriate indentation level.
-        if (token.IsKind(SyntaxKind.ColonToken) && !(token.Parent.IsKind(SyntaxKind.LabeledStatement) || token.Parent is SwitchLabelSyntax))
-        {
+
+        // If the token is a :  we only want to format if it's a labeled statement or case.  When the colon is typed
+        // we'll want ot immediately have those statements snap to their appropriate indentation level.
+        if (token.IsKind(SyntaxKind.ColonToken) && !token.Parent.IsKind(SyntaxKind.LabeledStatement) && token.Parent is not SwitchLabelSyntax)
             return false;
-        }
-
-        // Only format an { if it is the first token on a line.  We don't want to 
-        // mess with it if it's inside a line.
-        if (token.IsKind(SyntaxKind.OpenBraceToken))
-        {
-            if (!token.IsFirstTokenOnLine(documentSyntax.Text))
-            {
-                return false;
-            }
-        }
+
+        // Only format an { if it is the first token on a line.  We don't want to mess with it if it's inside a line.
+        if (token.IsKind(SyntaxKind.OpenBraceToken) && !token.IsFirstTokenOnLine(documentSyntax.Text))
+            return false;
 
         return true;
     }
@@ -92,43 +80,41 @@
         var token = root.FindToken(Math.Max(0, caretPosition - 1), findInsideTrivia: true);
         var formattingRules = GetFormattingRules(document, caretPosition, token);
 
-        // Do not attempt to format on open/close brace if autoformat on close brace feature is
-        // off, instead just smart indent.
-        //
-        // We want this behavior because it's totally reasonable for a user to want to not have
-        // on automatic formatting because they feel it is too aggressive.  However, by default,
-        // if you have smart-indentation on and are just hitting enter, you'll common have the
-        // caret placed one indent higher than your current construct.  For example, if you have:
+        // Do not attempt to format on open/close brace if autoformat on close brace feature is off, instead just smart
+        // indent.
+        //
+        // We want this behavior because it's totally reasonable for a user to want to not have on automatic formatting
+        // because they feel it is too aggressive.  However, by default, if you have smart-indentation on and are just
+        // hitting enter, you'll common have the caret placed one indent higher than your current construct.  For
+        // example, if you have:
         //
         //      if (true)
         //          $ <-- smart indent will have placed the caret here here.
         //
-        // This is acceptable given that the user may want to just write a simple statement there.
-        // However, if they start writing `{`, then things should snap over to be:
+        // This is acceptable given that the user may want to just write a simple statement there. However, if they
+        // start writing `{`, then things should snap over to be:
         //
         //      if (true)
         //      {
         //
-        // Importantly, this is just an indentation change, no actual 'formatting' is done.  We do
-        // the same with close brace.  If you have:
+        // Importantly, this is just an indentation change, no actual 'formatting' is done.  We do the same with close
+        // brace.  If you have:
         //
         //      if (...)
         //      {
         //          bad . ly ( for (mmated+code) )  ;
         //          $ <-- smart indent will have placed the care here.
         //
-        // If the user hits `}` then we will properly smart indent the `}` to match the `{`.
-        // However, we won't touch any of the other code in that block, unlike if we were
-        // formatting.
+        // If the user hits `}` then we will properly smart indent the `}` to match the `{`. However, we won't touch any
+        // of the other code in that block, unlike if we were formatting.
         var onlySmartIndent =
             (token.IsKind(SyntaxKind.CloseBraceToken) && OnlySmartIndentCloseBrace(indentationOptions.AutoFormattingOptions)) ||
             (token.IsKind(SyntaxKind.OpenBraceToken) && OnlySmartIndentOpenBrace(indentationOptions.AutoFormattingOptions));
 
         if (onlySmartIndent)
         {
-            // if we're only doing smart indent, then ignore all edits to this token that occur before
-            // the span of the token. They're irrelevant and may screw up other code the user doesn't 
-            // want touched.
+            // if we're only doing smart indent, then ignore all edits to this token that occur before the span of the
+            // token. They're irrelevant and may screw up other code the user doesn't want touched.
             var tokenEdits = FormatToken(document, indentationOptions, token, formattingRules, cancellationToken);
             return tokenEdits.Where(t => t.Span.Start >= token.FullSpan.Start).ToImmutableArray();
         }
@@ -136,25 +122,23 @@
         // if formatting range fails, do format token one at least
         var changes = FormatRange(document, indentationOptions, token, formattingRules, cancellationToken);
         if (changes.Length > 0)
-        {
             return changes;
-        }
 
         return [.. FormatToken(document, indentationOptions, token, formattingRules, cancellationToken)];
     }
 
     private static bool OnlySmartIndentCloseBrace(in AutoFormattingOptions options)
     {
-        // User does not want auto-formatting (either in general, or for close braces in
-        // specific).  So we only smart indent close braces when typed.
+        // User does not want auto-formatting (either in general, or for close braces in specific).  So we only smart
+        // indent close braces when typed.
         return !options.FormatOnCloseBrace || !options.FormatOnTyping;
     }
 
     private static bool OnlySmartIndentOpenBrace(in AutoFormattingOptions options)
     {
-        // User does not want auto-formatting .  So we only smart indent open braces when typed.
-        // Note: there is no specific option for controlling formatting on open brace.  So we
-        // don't have the symmetry with OnlySmartIndentCloseBrace.
+        // User does not want auto-formatting .  So we only smart indent open braces when typed. Note: there is no
+        // specific option for controlling formatting on open brace.  So we don't have the symmetry with
+        // OnlySmartIndentCloseBrace.
         return !options.FormatOnTyping;
     }
 
@@ -172,21 +156,15 @@
         ImmutableArray<AbstractFormattingRule> formattingRules,
         CancellationToken cancellationToken)
     {
-        if (!IsEndToken(endToken))
-        {
+        if (endToken.IsKind(SyntaxKind.OpenBraceToken))
             return [];
-        }
 
         var tokenRange = FormattingRangeHelper.FindAppropriateRange(endToken);
         if (tokenRange == null || tokenRange.Value.Item1.Equals(tokenRange.Value.Item2))
-        {
             return [];
-        }
 
         if (IsInvalidTokenKind(tokenRange.Value.Item1) || IsInvalidTokenKind(tokenRange.Value.Item2))
-        {
             return [];
-        }
 
         var formatter = new CSharpSmartTokenFormatter(options, formattingRules, (CompilationUnitSyntax)document.Root, document.Text);
 
@@ -196,19 +174,19 @@
 
     private static IEnumerable<AbstractFormattingRule> GetTypingRules(SyntaxToken tokenBeforeCaret)
     {
-        // Typing introduces several challenges around formatting.  
-        // Historically we've shipped several triggers that cause formatting to happen directly while typing.
-        // These include formatting of blocks when '}' is typed, formatting of statements when a ';' is typed, formatting of ```case```s when ':' typed, and many other cases.  
-        // However, formatting during typing can potentially cause problems.  This is because the surrounding code may not be complete, 
-        // or may otherwise have syntax errors, and thus edits could have unintended consequences.
-        // 
-        // Because of this, we introduce an extra rule into the set of formatting rules whose purpose is to actually make formatting *more* 
-        // conservative and *less* willing willing to make edits to the tree. 
-        // The primary effect this rule has is to assume that more code is on a single line (and thus should stay that way) 
-        // despite what the tree actually looks like.
-        // 
-        // It's ok that this is only during formatting that is caused by an edit because that formatting happens 
-        // implicitly and thus has to be more careful, whereas an explicit format-document call only happens on-demand 
+        // Typing introduces several challenges around formatting. Historically we've shipped several triggers that
+        // cause formatting to happen directly while typing. These include formatting of blocks when '}' is typed,
+        // formatting of statements when a ';' is typed, formatting of ```case```s when ':' typed, and many other cases.  
+        // However, formatting during typing can potentially cause problems.  This is because the surrounding code may
+        // not be complete, or may otherwise have syntax errors, and thus edits could have unintended consequences.
+        // 
+        // Because of this, we introduce an extra rule into the set of formatting rules whose purpose is to actually
+        // make formatting *more* conservative and *less* willing willing to make edits to the tree. The primary effect
+        // this rule has is to assume that more code is on a single line (and thus should stay that way) despite what
+        // the tree actually looks like.
+        // 
+        // It's ok that this is only during formatting that is caused by an edit because that formatting happens
+        // implicitly and thus has to be more careful, whereas an explicit format-document call only happens on-demand
         // and can be more aggressive about what it's doing.
         // 
         // 
@@ -230,9 +208,9 @@
         // }
         // ```
         // 
-        // During a normal format-document call, this is not what would happen. 
-        // Specifically, because the parser will consume the '}' into the accessor, 
-        // it will think the accessor spans multiple lines, and thus should not stay on a single line.  This will produce:
+        // During a normal format-document call, this is not what would happen. Specifically, because the parser will
+        // consume the '}' into the accessor, it will think the accessor spans multiple lines, and thus should not stay
+        // on a single line.  This will produce:
         // 
         // ```c#
         // class C
@@ -245,10 +223,10 @@
         //     }
         // ```
         // 
-        // Because it's ok for this to format in that fashion if format-document is invoked, 
-        // but should not happen during typing, we insert a specialized rule *only* during typing to try to control this.  
-        // During normal formatting we add 'keep on single line' suppression rules for blocks we find that are on a single line.  
-        // But that won't work since this span is not on a single line:
+        // Because it's ok for this to format in that fashion if format-document is invoked, but should not happen
+        // during typing, we insert a specialized rule *only* during typing to try to control this.  During normal
+        // formatting we add 'keep on single line' suppression rules for blocks we find that are on a single line. But
+        // that won't work since this span is not on a single line:
         // 
         // ```c#
         // class C
@@ -275,16 +253,6 @@
         }
 
         return [TypingFormattingRule.Instance];
-    }
-
-    private static bool IsEndToken(SyntaxToken endToken)
-    {
-        if (endToken.IsKind(SyntaxKind.OpenBraceToken))
-        {
-            return false;
-        }
-
-        return true;
     }
 
     /// <summary>
@@ -294,16 +262,11 @@
         => typedChar switch
         {
             'n' => kind is SyntaxKind.RegionKeyword or SyntaxKind.EndRegionKeyword,
-<<<<<<< HEAD
-            't' => kind == SyntaxKind.SelectKeyword,
-            'e' => kind == SyntaxKind.WhereKeyword,
+            't' => kind is SyntaxKind.SelectKeyword,
+            'e' => kind is SyntaxKind.WhereKeyword or SyntaxKind.ElseKeyword,
             // Note: we only got here because CSharpFormattingInteractionService.SupportsFormattingOnTypedCharacter
             // already determined that the user typed a character that should cause formatting.  So all other characters
             // that get here are things we want to format on (like `;` or `}`).
-=======
-            't' => kind is SyntaxKind.SelectKeyword,
-            'e' => kind is SyntaxKind.WhereKeyword or SyntaxKind.ElseKeyword,
->>>>>>> 5c14a315
             _ => true,
         };
 
@@ -337,17 +300,16 @@
         return [.. result.GetTextChanges(cancellationToken)];
     }
 
-    internal sealed class PasteFormattingRule : AbstractFormattingRule
+    private sealed class PasteFormattingRule : AbstractFormattingRule
     {
         public override AdjustNewLinesOperation? GetAdjustNewLinesOperation(in SyntaxToken previousToken, in SyntaxToken currentToken, in NextGetAdjustNewLinesOperation nextOperation)
         {
             if (currentToken.Parent != null)
             {
                 var currentTokenParentParent = currentToken.Parent.Parent;
-                if (currentToken.Kind() == SyntaxKind.OpenBraceToken && currentTokenParentParent != null &&
-                    (currentTokenParentParent.Kind() == SyntaxKind.SimpleLambdaExpression ||
-                     currentTokenParentParent.Kind() == SyntaxKind.ParenthesizedLambdaExpression ||
-                     currentTokenParentParent.Kind() == SyntaxKind.AnonymousMethodExpression))
+                if (currentToken.Kind() == SyntaxKind.OpenBraceToken &&
+                    currentTokenParentParent != null &&
+                    currentTokenParentParent.Kind() is SyntaxKind.SimpleLambdaExpression or SyntaxKind.ParenthesizedLambdaExpression or SyntaxKind.AnonymousMethodExpression)
                 {
                     return FormattingOperations.CreateAdjustNewLinesOperation(0, AdjustNewLinesOption.PreserveLines);
                 }
