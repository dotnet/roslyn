﻿<?xml version="1.0" encoding="utf-8"?>
<!-- Licensed to the .NET Foundation under one or more agreements. The .NET Foundation licenses this file to you under the MIT license. See the LICENSE file in the project root for more information. -->
<Project Sdk="Microsoft.NET.Sdk">
  <PropertyGroup>
    <OutputType>Library</OutputType>
    <RootNamespace>Microsoft.CodeAnalysis.MSBuild.UnitTests</RootNamespace>
<<<<<<< HEAD
    <!-- <Metalama /> Project retargetted to .NET 7. -->
    <TargetFrameworks>net7.0-windows;net472</TargetFrameworks>
=======
    <TargetFrameworks>$(NetRoslyn);net472</TargetFrameworks>
>>>>>>> 3af0081a
  </PropertyGroup>
  <ItemGroup Label="Project References">
    <ProjectReference Include="..\..\Compilers\Core\Portable\Microsoft.CodeAnalysis.csproj" />
    <ProjectReference Include="..\..\Compilers\CSharp\Portable\Microsoft.CodeAnalysis.CSharp.csproj" />
    <ProjectReference Include="..\..\Metalama\Metalama.Compiler.Interface.TypeForwards\Metalama.Compiler.Interface.TypeForwards.csproj" />
    <ProjectReference Include="..\..\Compilers\Test\Resources\Core\Microsoft.CodeAnalysis.Compiler.Test.Resources.csproj" />
    <ProjectReference Include="..\..\Compilers\VisualBasic\Portable\Microsoft.CodeAnalysis.VisualBasic.vbproj" />
    <ProjectReference Include="..\..\EditorFeatures\Core\Microsoft.CodeAnalysis.EditorFeatures.csproj" />
    <ProjectReference Include="..\..\EditorFeatures\Text\Microsoft.CodeAnalysis.EditorFeatures.Text.csproj" />
    <ProjectReference Include="..\..\Features\Core\Portable\Microsoft.CodeAnalysis.Features.csproj" />
    <ProjectReference Include="..\..\Features\CSharp\Portable\Microsoft.CodeAnalysis.CSharp.Features.csproj" />
    <ProjectReference Include="..\..\Features\VisualBasic\Portable\Microsoft.CodeAnalysis.VisualBasic.Features.vbproj" />
    <ProjectReference Include="..\..\Scripting\Core\Microsoft.CodeAnalysis.Scripting.csproj" />
    <ProjectReference Include="..\..\Compilers\Test\Core\Microsoft.CodeAnalysis.Test.Utilities.csproj" />
    <ProjectReference Include="..\Core\MSBuild\Microsoft.CodeAnalysis.Workspaces.MSBuild.csproj" />
    <ProjectReference Include="..\Core\MSBuild.BuildHost\Microsoft.CodeAnalysis.Workspaces.MSBuild.BuildHost.csproj" />
    <ProjectReference Include="..\CoreTestUtilities\Microsoft.CodeAnalysis.Workspaces.Test.Utilities.csproj" />
    <ProjectReference Include="..\Core\Portable\Microsoft.CodeAnalysis.Workspaces.csproj" />
    <ProjectReference Include="..\CSharp\Portable\Microsoft.CodeAnalysis.CSharp.Workspaces.csproj" />
    <ProjectReference Include="..\Remote\Core\Microsoft.CodeAnalysis.Remote.Workspaces.csproj" />
    <ProjectReference Include="..\VisualBasic\Portable\Microsoft.CodeAnalysis.VisualBasic.Workspaces.vbproj" />
  </ItemGroup>
  <ItemGroup>
    <EmbeddedResource Include="Resources\**\*.*" />
  </ItemGroup>
  <ItemGroup>
    <Compile Remove="Resources\**\*.*" />
  </ItemGroup>
  <ItemGroup>
    <Service Include="{82a7f48d-3b50-4b1e-b82e-3ada8210c358}" />
  </ItemGroup>
</Project><|MERGE_RESOLUTION|>--- conflicted
+++ resolved
@@ -4,12 +4,7 @@
   <PropertyGroup>
     <OutputType>Library</OutputType>
     <RootNamespace>Microsoft.CodeAnalysis.MSBuild.UnitTests</RootNamespace>
-<<<<<<< HEAD
-    <!-- <Metalama /> Project retargetted to .NET 7. -->
-    <TargetFrameworks>net7.0-windows;net472</TargetFrameworks>
-=======
     <TargetFrameworks>$(NetRoslyn);net472</TargetFrameworks>
->>>>>>> 3af0081a
   </PropertyGroup>
   <ItemGroup Label="Project References">
     <ProjectReference Include="..\..\Compilers\Core\Portable\Microsoft.CodeAnalysis.csproj" />
