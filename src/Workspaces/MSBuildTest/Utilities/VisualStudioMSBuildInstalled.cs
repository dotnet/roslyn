﻿// Licensed to the .NET Foundation under one or more agreements.
// The .NET Foundation licenses this file to you under the MIT license.
// See the LICENSE file in the project root for more information.

using System;
using Microsoft.Build.Locator;
using Roslyn.Test.Utilities;

namespace Microsoft.CodeAnalysis.MSBuild.UnitTests
{
    internal class VisualStudioMSBuildInstalled : ExecutionCondition
    {
#if NET472_OR_GREATER

        private static readonly VisualStudioInstance? s_instance;
        private readonly Version _minimumVersion;

        static VisualStudioMSBuildInstalled()
        {
            var latestInstalledInstance = (VisualStudioInstance?)null;
            foreach (var visualStudioInstance in MSBuildLocator.QueryVisualStudioInstances())
            {
<<<<<<< HEAD
                if (visualStudioInstall.Version.Major == 17 &&
                    // <Metalama> Using 17.4 instead of 17.0
                    visualStudioInstall.Version.Minor == 4)
                    // </Metalama>
=======
                if (latestInstalledInstance == null || visualStudioInstance.Version > latestInstalledInstance.Version)
>>>>>>> 651d32d8
                {
                    latestInstalledInstance = visualStudioInstance;
                }
            }

            if (latestInstalledInstance != null)
            {
                MSBuildLocator.RegisterInstance(latestInstalledInstance);
                s_instance = latestInstalledInstance;
            }
        }

#endif

        public VisualStudioMSBuildInstalled()
            : this(new Version(17, 0))
        {
        }

        internal VisualStudioMSBuildInstalled(Version minimumVersion)
        {
#if NET472_OR_GREATER
            _minimumVersion = minimumVersion;
#endif
        }

        public override bool ShouldSkip
#if NET472_OR_GREATER
            => s_instance is null || s_instance.Version < _minimumVersion;
#else
            => true;
#endif

        public override string SkipReason
#if NET472_OR_GREATER
            => $"Could not locate Visual Studio with MSBuild {_minimumVersion} or higher installed";
#else
            => $"Test runs on .NET Framework only.";
#endif
    }
}<|MERGE_RESOLUTION|>--- conflicted
+++ resolved
@@ -20,14 +20,7 @@
             var latestInstalledInstance = (VisualStudioInstance?)null;
             foreach (var visualStudioInstance in MSBuildLocator.QueryVisualStudioInstances())
             {
-<<<<<<< HEAD
-                if (visualStudioInstall.Version.Major == 17 &&
-                    // <Metalama> Using 17.4 instead of 17.0
-                    visualStudioInstall.Version.Minor == 4)
-                    // </Metalama>
-=======
                 if (latestInstalledInstance == null || visualStudioInstance.Version > latestInstalledInstance.Version)
->>>>>>> 651d32d8
                 {
                     latestInstalledInstance = visualStudioInstance;
                 }
