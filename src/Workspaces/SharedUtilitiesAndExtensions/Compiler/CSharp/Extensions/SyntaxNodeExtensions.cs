﻿// Licensed to the .NET Foundation under one or more agreements.
// The .NET Foundation licenses this file to you under the MIT license.
// See the LICENSE file in the project root for more information.

using System;
using System.Collections.Generic;
using System.Collections.Immutable;
using System.Diagnostics;
using System.Diagnostics.CodeAnalysis;
using System.Linq;
using System.Threading;
using Microsoft.CodeAnalysis;
using Microsoft.CodeAnalysis.CSharp.LanguageServices;
using Microsoft.CodeAnalysis.CSharp.Syntax;
using Microsoft.CodeAnalysis.LanguageServices;
using Microsoft.CodeAnalysis.Shared.Extensions;
using Microsoft.CodeAnalysis.Text;
using Roslyn.Utilities;

namespace Microsoft.CodeAnalysis.CSharp.Extensions
{
    internal static partial class SyntaxNodeExtensions
    {
        public static bool IsKind<TNode>([NotNullWhen(returnValue: true)] this SyntaxNode? node, SyntaxKind kind, [NotNullWhen(returnValue: true)] out TNode? result)
            where TNode : SyntaxNode
        {
            if (node.IsKind(kind))
            {
                result = (TNode)node;
                return true;
            }

            result = null;
            return false;
        }

        public static bool IsParentKind([NotNullWhen(returnValue: true)] this SyntaxNode? node, SyntaxKind kind)
            => CodeAnalysis.CSharpExtensions.IsKind(node?.Parent, kind);

        public static bool IsParentKind<TNode>([NotNullWhen(returnValue: true)] this SyntaxNode? node, SyntaxKind kind, [NotNullWhen(returnValue: true)] out TNode? result)
            where TNode : SyntaxNode
        {
            if (node.IsParentKind(kind))
            {
                result = (TNode)node.Parent!;
                return true;
            }

            result = null;
            return false;
        }

        public static bool IsParentKind([NotNullWhen(returnValue: true)] this SyntaxNode? node, SyntaxKind kind1, SyntaxKind kind2)
            => IsKind(node?.Parent, kind1, kind2);

        public static bool IsParentKind([NotNullWhen(returnValue: true)] this SyntaxNode? node, SyntaxKind kind1, SyntaxKind kind2, SyntaxKind kind3)
            => IsKind(node?.Parent, kind1, kind2, kind3);

        public static bool IsParentKind([NotNullWhen(returnValue: true)] this SyntaxNode? node, SyntaxKind kind1, SyntaxKind kind2, SyntaxKind kind3, SyntaxKind kind4)
            => IsKind(node?.Parent, kind1, kind2, kind3, kind4);

        public static bool IsKind([NotNullWhen(returnValue: true)] this SyntaxNode? node, SyntaxKind kind1, SyntaxKind kind2)
        {
            if (node == null)
            {
                return false;
            }

            var csharpKind = node.Kind();
            return csharpKind == kind1 || csharpKind == kind2;
        }

        public static bool IsKind([NotNullWhen(returnValue: true)] this SyntaxNode? node, SyntaxKind kind1, SyntaxKind kind2, SyntaxKind kind3)
        {
            if (node == null)
            {
                return false;
            }

            var csharpKind = node.Kind();
            return csharpKind == kind1 || csharpKind == kind2 || csharpKind == kind3;
        }

        public static bool IsKind([NotNullWhen(returnValue: true)] this SyntaxNode? node, SyntaxKind kind1, SyntaxKind kind2, SyntaxKind kind3, SyntaxKind kind4)
        {
            if (node == null)
            {
                return false;
            }

            var csharpKind = node.Kind();
            return csharpKind == kind1 || csharpKind == kind2 || csharpKind == kind3 || csharpKind == kind4;
        }

        public static bool IsKind([NotNullWhen(returnValue: true)] this SyntaxNode? node, SyntaxKind kind1, SyntaxKind kind2, SyntaxKind kind3, SyntaxKind kind4, SyntaxKind kind5)
        {
            if (node == null)
            {
                return false;
            }

            var csharpKind = node.Kind();
            return csharpKind == kind1 || csharpKind == kind2 || csharpKind == kind3 || csharpKind == kind4 || csharpKind == kind5;
        }

        public static bool IsKind([NotNullWhen(returnValue: true)] this SyntaxNode? node, SyntaxKind kind1, SyntaxKind kind2, SyntaxKind kind3, SyntaxKind kind4, SyntaxKind kind5, SyntaxKind kind6)
        {
            if (node == null)
            {
                return false;
            }

            var csharpKind = node.Kind();
            return csharpKind == kind1 || csharpKind == kind2 || csharpKind == kind3 || csharpKind == kind4 || csharpKind == kind5 || csharpKind == kind6;
        }

        public static bool IsKind([NotNullWhen(returnValue: true)] this SyntaxNode? node, SyntaxKind kind1, SyntaxKind kind2, SyntaxKind kind3, SyntaxKind kind4, SyntaxKind kind5, SyntaxKind kind6, SyntaxKind kind7)
        {
            if (node == null)
            {
                return false;
            }

            var csharpKind = node.Kind();
            return csharpKind == kind1 || csharpKind == kind2 || csharpKind == kind3 || csharpKind == kind4 || csharpKind == kind5 || csharpKind == kind6 || csharpKind == kind7;
        }

        public static bool IsKind([NotNullWhen(returnValue: true)] this SyntaxNode? node, SyntaxKind kind1, SyntaxKind kind2, SyntaxKind kind3, SyntaxKind kind4, SyntaxKind kind5, SyntaxKind kind6, SyntaxKind kind7, SyntaxKind kind8)
        {
            if (node == null)
            {
                return false;
            }

            var csharpKind = node.Kind();
            return csharpKind == kind1 || csharpKind == kind2 || csharpKind == kind3 || csharpKind == kind4 || csharpKind == kind5 || csharpKind == kind6 || csharpKind == kind7 || csharpKind == kind8;
        }

        public static bool IsKind([NotNullWhen(returnValue: true)] this SyntaxNode? node, SyntaxKind kind1, SyntaxKind kind2, SyntaxKind kind3, SyntaxKind kind4, SyntaxKind kind5, SyntaxKind kind6, SyntaxKind kind7, SyntaxKind kind8, SyntaxKind kind9, SyntaxKind kind10)
        {
            if (node == null)
            {
                return false;
            }

            var csharpKind = node.Kind();
            return csharpKind == kind1 || csharpKind == kind2 || csharpKind == kind3 || csharpKind == kind4 || csharpKind == kind5 || csharpKind == kind6 || csharpKind == kind7 || csharpKind == kind8 || csharpKind == kind9 || csharpKind == kind10;
        }

        public static bool IsKind([NotNullWhen(returnValue: true)] this SyntaxNode? node, SyntaxKind kind1, SyntaxKind kind2, SyntaxKind kind3, SyntaxKind kind4, SyntaxKind kind5, SyntaxKind kind6, SyntaxKind kind7, SyntaxKind kind8, SyntaxKind kind9, SyntaxKind kind10, SyntaxKind kind11)
        {
            if (node == null)
            {
                return false;
            }

            var csharpKind = node.Kind();
            return csharpKind == kind1 || csharpKind == kind2 || csharpKind == kind3 || csharpKind == kind4 || csharpKind == kind5 || csharpKind == kind6 || csharpKind == kind7 || csharpKind == kind8 || csharpKind == kind9 || csharpKind == kind10 || csharpKind == kind11;
        }

        public static IEnumerable<SyntaxTrivia> GetAllPrecedingTriviaToPreviousToken(
            this SyntaxNode node, SourceText? sourceText = null,
            bool includePreviousTokenTrailingTriviaOnlyIfOnSameLine = false)
            => node.GetFirstToken().GetAllPrecedingTriviaToPreviousToken(
                sourceText, includePreviousTokenTrailingTriviaOnlyIfOnSameLine);

        /// <summary>
        /// Returns all of the trivia to the left of this token up to the previous token (concatenates
        /// the previous token's trailing trivia and this token's leading trivia).
        /// </summary>
        public static IEnumerable<SyntaxTrivia> GetAllPrecedingTriviaToPreviousToken(
            this SyntaxToken token, SourceText? sourceText = null,
            bool includePreviousTokenTrailingTriviaOnlyIfOnSameLine = false)
        {
            var prevToken = token.GetPreviousToken(includeSkipped: true);
            if (prevToken.Kind() == SyntaxKind.None)
            {
                return token.LeadingTrivia;
            }

            Contract.ThrowIfTrue(sourceText == null && includePreviousTokenTrailingTriviaOnlyIfOnSameLine, "If we are including previous token trailing trivia, we need the text too.");
            if (includePreviousTokenTrailingTriviaOnlyIfOnSameLine &&
                !sourceText!.AreOnSameLine(prevToken, token))
            {
                return token.LeadingTrivia;
            }

            return prevToken.TrailingTrivia.Concat(token.LeadingTrivia);
        }

        public static bool IsAnyArgumentList([NotNullWhen(returnValue: true)] this SyntaxNode? node)
        {
            return node.IsKind(SyntaxKind.ArgumentList) ||
                   node.IsKind(SyntaxKind.AttributeArgumentList) ||
                   node.IsKind(SyntaxKind.BracketedArgumentList) ||
                   node.IsKind(SyntaxKind.TypeArgumentList);
        }

        public static (SyntaxToken openBrace, SyntaxToken closeBrace) GetBraces(this SyntaxNode? node)
        {
            switch (node)
            {
                case NamespaceDeclarationSyntax namespaceNode:
                    return (namespaceNode.OpenBraceToken, namespaceNode.CloseBraceToken);
                case BaseTypeDeclarationSyntax baseTypeNode:
                    return (baseTypeNode.OpenBraceToken, baseTypeNode.CloseBraceToken);
                case AccessorListSyntax accessorListNode:
                    return (accessorListNode.OpenBraceToken, accessorListNode.CloseBraceToken);
                case BlockSyntax blockNode:
                    return (blockNode.OpenBraceToken, blockNode.CloseBraceToken);
                case SwitchStatementSyntax switchStatementNode:
                    return (switchStatementNode.OpenBraceToken, switchStatementNode.CloseBraceToken);
                case AnonymousObjectCreationExpressionSyntax anonymousObjectCreationExpression:
                    return (anonymousObjectCreationExpression.OpenBraceToken, anonymousObjectCreationExpression.CloseBraceToken);
                case InitializerExpressionSyntax initializeExpressionNode:
                    return (initializeExpressionNode.OpenBraceToken, initializeExpressionNode.CloseBraceToken);
                case SwitchExpressionSyntax switchExpression:
                    return (switchExpression.OpenBraceToken, switchExpression.CloseBraceToken);
                case PropertyPatternClauseSyntax property:
                    return (property.OpenBraceToken, property.CloseBraceToken);
                case WithExpressionSyntax withExpr:
                    return (withExpr.Initializer.OpenBraceToken, withExpr.Initializer.CloseBraceToken);
                case ImplicitObjectCreationExpressionSyntax { Initializer: { } initializer }:
                    return (initializer.OpenBraceToken, initializer.CloseBraceToken);
            }

            return default;
        }

        public static bool IsEmbeddedStatementOwner([NotNullWhen(returnValue: true)] this SyntaxNode? node)
        {
            return node is DoStatementSyntax ||
                   node is ElseClauseSyntax ||
                   node is FixedStatementSyntax ||
                   node is CommonForEachStatementSyntax ||
                   node is ForStatementSyntax ||
                   node is IfStatementSyntax ||
                   node is LabeledStatementSyntax ||
                   node is LockStatementSyntax ||
                   node is UsingStatementSyntax ||
                   node is WhileStatementSyntax;
        }

        public static StatementSyntax? GetEmbeddedStatement(this SyntaxNode? node)
            => node switch
            {
                DoStatementSyntax n => n.Statement,
                ElseClauseSyntax n => n.Statement,
                FixedStatementSyntax n => n.Statement,
                CommonForEachStatementSyntax n => n.Statement,
                ForStatementSyntax n => n.Statement,
                IfStatementSyntax n => n.Statement,
                LabeledStatementSyntax n => n.Statement,
                LockStatementSyntax n => n.Statement,
                UsingStatementSyntax n => n.Statement,
                WhileStatementSyntax n => n.Statement,
                _ => null,
            };

        public static BaseParameterListSyntax? GetParameterList(this SyntaxNode declaration)
            => declaration.Kind() switch
            {
                SyntaxKind.DelegateDeclaration => ((DelegateDeclarationSyntax)declaration).ParameterList,
                SyntaxKind.MethodDeclaration => ((MethodDeclarationSyntax)declaration).ParameterList,
                SyntaxKind.OperatorDeclaration => ((OperatorDeclarationSyntax)declaration).ParameterList,
                SyntaxKind.ConversionOperatorDeclaration => ((ConversionOperatorDeclarationSyntax)declaration).ParameterList,
                SyntaxKind.ConstructorDeclaration => ((ConstructorDeclarationSyntax)declaration).ParameterList,
                SyntaxKind.DestructorDeclaration => ((DestructorDeclarationSyntax)declaration).ParameterList,
                SyntaxKind.IndexerDeclaration => ((IndexerDeclarationSyntax)declaration).ParameterList,
                SyntaxKind.ParenthesizedLambdaExpression => ((ParenthesizedLambdaExpressionSyntax)declaration).ParameterList,
                SyntaxKind.LocalFunctionStatement => ((LocalFunctionStatementSyntax)declaration).ParameterList,
                SyntaxKind.AnonymousMethodExpression => ((AnonymousMethodExpressionSyntax)declaration).ParameterList,
                _ => null,
            };

        public static SyntaxList<AttributeListSyntax> GetAttributeLists(this SyntaxNode? declaration)
            => declaration switch
            {
                MemberDeclarationSyntax memberDecl => memberDecl.AttributeLists,
                AccessorDeclarationSyntax accessor => accessor.AttributeLists,
                ParameterSyntax parameter => parameter.AttributeLists,
                CompilationUnitSyntax compilationUnit => compilationUnit.AttributeLists,
                _ => default,
            };

        public static ConditionalAccessExpressionSyntax? GetParentConditionalAccessExpression(this SyntaxNode? node)
        {
            // Walk upwards based on the grammar/parser rules around ?. expressions (can be seen in
            // LanguageParser.ParseConsequenceSyntax).

            // These are the parts of the expression that the ?... expression can end with.  Specifically:
            //
            //  1.      x?.y.M()            // invocation
            //  2.      x?.y[...];          // element access
            //  3.      x?.y.z              // member access
            //  4.      x?.y                // member binding
            //  5.      x?[y]               // element binding
            var current = node;

            if ((current.IsParentKind(SyntaxKind.SimpleMemberAccessExpression, out MemberAccessExpressionSyntax? memberAccess) && memberAccess.Name == current) ||
                (current.IsParentKind(SyntaxKind.MemberBindingExpression, out MemberBindingExpressionSyntax? memberBinding) && memberBinding.Name == current))
            {
                current = current.Parent;
            }

            // Effectively, if we're on the RHS of the ? we have to walk up the RHS spine first until we hit the first
            // conditional access.

            while (current.IsKind(
                SyntaxKind.InvocationExpression,
                SyntaxKind.ElementAccessExpression,
                SyntaxKind.SimpleMemberAccessExpression,
                SyntaxKind.MemberBindingExpression,
                SyntaxKind.ElementBindingExpression) &&
                current.Parent is not ConditionalAccessExpressionSyntax)
            {
                current = current.Parent;
            }

            // Two cases we have to care about:
            //
            //      1. a?.b.$$c.d        and
            //      2. a?.b.$$c.d?.e...
            //
            // Note that `a?.b.$$c.d?.e.f?.g.h.i` falls into the same bucket as two.  i.e. the parts after `.e` are
            // lower in the tree and are not seen as we walk upwards.
            //
            //
            // To get the root ?. (the one after the `a`) we have to potentially consume the first ?. on the RHS of the
            // right spine (i.e. the one after `d`).  Once we do this, we then see if that itself is on the RHS of a
            // another conditional, and if so we hten return the one on the left.  i.e. for '2' this goes in this direction:
            //
            //      a?.b.$$c.d?.e           // it will do:
            //           ----->
            //       <---------
            //
            // Note that this only one CAE consumption on both sides.  GetRootConditionalAccessExpression can be used to
            // get the root parent in a case like:
            //
            //      x?.y?.z?.a?.b.$$c.d?.e.f?.g.h.i         // it will do:
            //                    ----->
            //                <---------
            //             <---
            //          <---
            //       <---

            if (current.IsParentKind(SyntaxKind.ConditionalAccessExpression, out ConditionalAccessExpressionSyntax? conditional) &&
                conditional.Expression == current)
            {
                current = conditional;
            }

            if (current.IsParentKind(SyntaxKind.ConditionalAccessExpression, out conditional) &&
                conditional.WhenNotNull == current)
            {
                current = conditional;
            }

            return current as ConditionalAccessExpressionSyntax;
        }

        /// <summary>
        /// <inheritdoc cref="ISyntaxFacts.GetRootConditionalAccessExpression(SyntaxNode)"/>
        /// </summary>>
        public static ConditionalAccessExpressionSyntax? GetRootConditionalAccessExpression(this SyntaxNode? node)
        {
            // Once we've walked up the entire RHS, now we continually walk up the conditional accesses until we're at
            // the root. For example, if we have `a?.b` and we're on the `.b`, this will give `a?.b`.  Similarly with
            // `a?.b?.c` if we're on either `.b` or `.c` this will result in `a?.b?.c` (i.e. the root of this CAE
            // sequence).

            var current = node.GetParentConditionalAccessExpression();
            while (current.IsParentKind(SyntaxKind.ConditionalAccessExpression, out ConditionalAccessExpressionSyntax? conditional) &&
                conditional.WhenNotNull == current)
            {
                current = conditional;
            }

            return current;
        }

        public static ConditionalAccessExpressionSyntax? GetInnerMostConditionalAccessExpression(this SyntaxNode node)
        {
            if (!(node is ConditionalAccessExpressionSyntax))
            {
                return null;
            }

            var result = (ConditionalAccessExpressionSyntax)node;
            while (result.WhenNotNull is ConditionalAccessExpressionSyntax)
            {
                result = (ConditionalAccessExpressionSyntax)result.WhenNotNull;
            }

            return result;
        }

        public static bool IsAsyncSupportingFunctionSyntax([NotNullWhen(returnValue: true)] this SyntaxNode? node)
        {
            return node.IsKind(SyntaxKind.MethodDeclaration)
                || node.IsAnyLambdaOrAnonymousMethod()
                || node.IsKind(SyntaxKind.LocalFunctionStatement);
        }

        public static bool IsAnyLambda([NotNullWhen(returnValue: true)] this SyntaxNode? node)
        {
            return
                node.IsKind(SyntaxKind.ParenthesizedLambdaExpression) ||
                node.IsKind(SyntaxKind.SimpleLambdaExpression);
        }

        public static bool IsAnyLambdaOrAnonymousMethod([NotNullWhen(returnValue: true)] this SyntaxNode? node)
            => node.IsAnyLambda() || node.IsKind(SyntaxKind.AnonymousMethodExpression);

        public static bool IsAnyAssignExpression(this SyntaxNode node)
            => SyntaxFacts.IsAssignmentExpression(node.Kind());

        public static bool IsCompoundAssignExpression(this SyntaxNode node)
        {
            switch (node.Kind())
            {
                case SyntaxKind.CoalesceAssignmentExpression:
                case SyntaxKind.AddAssignmentExpression:
                case SyntaxKind.SubtractAssignmentExpression:
                case SyntaxKind.MultiplyAssignmentExpression:
                case SyntaxKind.DivideAssignmentExpression:
                case SyntaxKind.ModuloAssignmentExpression:
                case SyntaxKind.AndAssignmentExpression:
                case SyntaxKind.ExclusiveOrAssignmentExpression:
                case SyntaxKind.OrAssignmentExpression:
                case SyntaxKind.LeftShiftAssignmentExpression:
                case SyntaxKind.RightShiftAssignmentExpression:
                    return true;
            }

            return false;
        }

        public static bool IsLeftSideOfAssignExpression([NotNullWhen(returnValue: true)] this SyntaxNode? node)
            => node.IsParentKind(SyntaxKind.SimpleAssignmentExpression, out AssignmentExpressionSyntax? assignment) &&
               assignment.Left == node;

        public static bool IsLeftSideOfAnyAssignExpression([NotNullWhen(true)] this SyntaxNode? node)
        {
            return node?.Parent != null &&
                node.Parent.IsAnyAssignExpression() &&
                ((AssignmentExpressionSyntax)node.Parent).Left == node;
        }

        public static bool IsRightSideOfAnyAssignExpression([NotNullWhen(true)] this SyntaxNode? node)
        {
            return node?.Parent != null &&
                node.Parent.IsAnyAssignExpression() &&
                ((AssignmentExpressionSyntax)node.Parent).Right == node;
        }

        public static bool IsLeftSideOfCompoundAssignExpression([NotNullWhen(true)] this SyntaxNode? node)
        {
            return node?.Parent != null &&
                node.Parent.IsCompoundAssignExpression() &&
                ((AssignmentExpressionSyntax)node.Parent).Left == node;
        }

        /// <summary>
        /// Returns the list of using directives that affect <paramref name="node"/>. The list will be returned in
        /// top down order.  
        /// </summary>
        public static IEnumerable<UsingDirectiveSyntax> GetEnclosingUsingDirectives(this SyntaxNode node)
        {
            return node.GetAncestorOrThis<CompilationUnitSyntax>()!.Usings
                       .Concat(node.GetAncestorsOrThis<NamespaceDeclarationSyntax>()
                                   .Reverse()
                                   .SelectMany(n => n.Usings));
        }

        public static IEnumerable<ExternAliasDirectiveSyntax> GetEnclosingExternAliasDirectives(this SyntaxNode node)
        {
            return node.GetAncestorOrThis<CompilationUnitSyntax>()!.Externs
                       .Concat(node.GetAncestorsOrThis<NamespaceDeclarationSyntax>()
                                   .Reverse()
                                   .SelectMany(n => n.Externs));
        }

        public static bool IsUnsafeContext(this SyntaxNode node)
        {
            if (node.GetAncestor<UnsafeStatementSyntax>() != null)
            {
                return true;
            }

            return node.GetAncestors<MemberDeclarationSyntax>().Any(
                m => m.GetModifiers().Any(SyntaxKind.UnsafeKeyword));
        }

        public static bool IsInStaticContext(this SyntaxNode node)
        {
            // this/base calls are always static.
            if (node.FirstAncestorOrSelf<ConstructorInitializerSyntax>() != null)
            {
                return true;
            }

            var memberDeclaration = node.FirstAncestorOrSelf<MemberDeclarationSyntax>();
            if (memberDeclaration == null)
            {
                return false;
            }

            switch (memberDeclaration.Kind())
            {
                case SyntaxKind.MethodDeclaration:
                case SyntaxKind.ConstructorDeclaration:
                case SyntaxKind.EventDeclaration:
                case SyntaxKind.IndexerDeclaration:
                    return memberDeclaration.GetModifiers().Any(SyntaxKind.StaticKeyword);

                case SyntaxKind.PropertyDeclaration:
                    return memberDeclaration.GetModifiers().Any(SyntaxKind.StaticKeyword) ||
                        node.IsFoundUnder((PropertyDeclarationSyntax p) => p.Initializer);

                case SyntaxKind.FieldDeclaration:
                case SyntaxKind.EventFieldDeclaration:
                    // Inside a field one can only access static members of a type (unless it's top-level).
                    return !memberDeclaration.Parent.IsKind(SyntaxKind.CompilationUnit);

                case SyntaxKind.DestructorDeclaration:
                    return false;
            }

            // Global statements are not a static context.
            if (node.FirstAncestorOrSelf<GlobalStatementSyntax>() != null)
            {
                return false;
            }

            // any other location is considered static
            return true;
        }

        public static NamespaceDeclarationSyntax? GetInnermostNamespaceDeclarationWithUsings(this SyntaxNode contextNode)
        {
            var usingDirectiveAncestor = contextNode.GetAncestor<UsingDirectiveSyntax>();
            if (usingDirectiveAncestor == null)
            {
                return contextNode.GetAncestorsOrThis<NamespaceDeclarationSyntax>().FirstOrDefault(n => n.Usings.Count > 0);
            }
            else
            {
                // We are inside a using directive. In this case, we should find and return the first 'parent' namespace with usings.
                var containingNamespace = usingDirectiveAncestor.GetAncestor<NamespaceDeclarationSyntax>();
                if (containingNamespace == null)
                {
                    // We are inside a top level using directive (i.e. one that's directly in the compilation unit).
                    return null;
                }
                else
                {
                    return containingNamespace.GetAncestors<NamespaceDeclarationSyntax>().FirstOrDefault(n => n.Usings.Count > 0);
                }
            }
        }

        public static bool IsBreakableConstruct(this SyntaxNode node)
        {
            switch (node.Kind())
            {
                case SyntaxKind.DoStatement:
                case SyntaxKind.WhileStatement:
                case SyntaxKind.SwitchStatement:
                case SyntaxKind.ForStatement:
                case SyntaxKind.ForEachStatement:
                case SyntaxKind.ForEachVariableStatement:
                    return true;
            }

            return false;
        }

        public static bool IsContinuableConstruct(this SyntaxNode node)
        {
            switch (node.Kind())
            {
                case SyntaxKind.DoStatement:
                case SyntaxKind.WhileStatement:
                case SyntaxKind.ForStatement:
                case SyntaxKind.ForEachStatement:
                case SyntaxKind.ForEachVariableStatement:
                    return true;
            }

            return false;
        }

        public static bool IsReturnableConstruct(this SyntaxNode node)
        {
            switch (node.Kind())
            {
                case SyntaxKind.AnonymousMethodExpression:
                case SyntaxKind.SimpleLambdaExpression:
                case SyntaxKind.ParenthesizedLambdaExpression:
                case SyntaxKind.LocalFunctionStatement:
                case SyntaxKind.MethodDeclaration:
                case SyntaxKind.ConstructorDeclaration:
                case SyntaxKind.DestructorDeclaration:
                case SyntaxKind.GetAccessorDeclaration:
                case SyntaxKind.SetAccessorDeclaration:
                case SyntaxKind.InitAccessorDeclaration:
                case SyntaxKind.OperatorDeclaration:
                case SyntaxKind.ConversionOperatorDeclaration:
                case SyntaxKind.AddAccessorDeclaration:
                case SyntaxKind.RemoveAccessorDeclaration:
                    return true;
            }

            return false;
        }

        public static bool SpansPreprocessorDirective<TSyntaxNode>(this IEnumerable<TSyntaxNode> list) where TSyntaxNode : SyntaxNode
            => CSharpSyntaxFacts.Instance.SpansPreprocessorDirective(list);

        [return: NotNullIfNotNull("node")]
        public static TNode? ConvertToSingleLine<TNode>(this TNode? node, bool useElasticTrivia = false)
            where TNode : SyntaxNode
        {
            if (node == null)
            {
                return node;
            }

            var rewriter = new SingleLineRewriter(useElasticTrivia);
            return (TNode)rewriter.Visit(node);
        }

        /// <summary>
        /// Returns true if the passed in node contains an interleaved pp directive.
        /// 
        /// i.e. The following returns false:
        /// 
        ///   void Goo() {
        /// #if true
        /// #endif
        ///   }
        /// 
        /// #if true
        ///   void Goo() {
        ///   }
        /// #endif
        /// 
        /// but these return true:
        /// 
        /// #if true
        ///   void Goo() {
        /// #endif
        ///   }
        /// 
        ///   void Goo() {
        /// #if true
        ///   }
        /// #endif
        /// 
        /// #if true
        ///   void Goo() {
        /// #else
        ///   }
        /// #endif
        /// 
        /// i.e. the method returns true if it contains a PP directive that belongs to a grouping
        /// constructs (like #if/#endif or #region/#endregion), but the grouping construct isn't
        /// entirely contained within the span of the node.
        /// </summary>
        public static bool ContainsInterleavedDirective(this SyntaxNode syntaxNode, CancellationToken cancellationToken)
            => CSharpSyntaxFacts.Instance.ContainsInterleavedDirective(syntaxNode, cancellationToken);

        /// <summary>
        /// Similar to <see cref="ContainsInterleavedDirective(SyntaxNode, CancellationToken)"/> except that the span to check
        /// for interleaved directives can be specified separately to the node passed in.
        /// </summary>
        public static bool ContainsInterleavedDirective(this SyntaxNode syntaxNode, TextSpan span, CancellationToken cancellationToken)
            => CSharpSyntaxFacts.Instance.ContainsInterleavedDirective(span, syntaxNode, cancellationToken);

        public static bool ContainsInterleavedDirective(
            this SyntaxToken token,
            TextSpan textSpan,
            CancellationToken cancellationToken)
        {
            return
                ContainsInterleavedDirective(textSpan, token.LeadingTrivia, cancellationToken) ||
                ContainsInterleavedDirective(textSpan, token.TrailingTrivia, cancellationToken);
        }

        private static bool ContainsInterleavedDirective(
            TextSpan textSpan,
            SyntaxTriviaList list,
            CancellationToken cancellationToken)
        {
            foreach (var trivia in list)
            {
                if (textSpan.Contains(trivia.Span))
                {
                    if (ContainsInterleavedDirective(textSpan, trivia, cancellationToken))
                    {
                        return true;
                    }
                }
            }

            return false;
        }

        private static bool ContainsInterleavedDirective(
            TextSpan textSpan,
            SyntaxTrivia trivia,
            CancellationToken cancellationToken)
        {
            if (trivia.HasStructure)
            {
                var structure = trivia.GetStructure()!;
                if (trivia.GetStructure().IsKind(SyntaxKind.RegionDirectiveTrivia,
                                                 SyntaxKind.EndRegionDirectiveTrivia,
                                                 SyntaxKind.IfDirectiveTrivia,
                                                 SyntaxKind.EndIfDirectiveTrivia))
                {
                    var match = ((DirectiveTriviaSyntax)structure).GetMatchingDirective(cancellationToken);
                    if (match != null)
                    {
                        var matchSpan = match.Span;
                        if (!textSpan.Contains(matchSpan.Start))
                        {
                            // The match for this pp directive is outside
                            // this node.
                            return true;
                        }
                    }
                }
                else if (trivia.GetStructure().IsKind(SyntaxKind.ElseDirectiveTrivia, SyntaxKind.ElifDirectiveTrivia))
                {
                    var directives = ((DirectiveTriviaSyntax)structure).GetMatchingConditionalDirectives(cancellationToken);
                    if (directives != null && directives.Count > 0)
                    {
                        if (!textSpan.Contains(directives[0].SpanStart) ||
                            !textSpan.Contains(directives[directives.Count - 1].SpanStart))
                        {
                            // This else/elif belongs to a pp span that isn't 
                            // entirely within this node.
                            return true;
                        }
                    }
                }
            }

            return false;
        }

        /// <summary>
        /// Breaks up the list of provided nodes, based on how they are interspersed with pp
        /// directives, into groups.  Within these groups nodes can be moved around safely, without
        /// breaking any pp constructs.
        /// </summary>
        public static IList<IList<TSyntaxNode>> SplitNodesOnPreprocessorBoundaries<TSyntaxNode>(
            this IEnumerable<TSyntaxNode> nodes,
            CancellationToken cancellationToken)
            where TSyntaxNode : SyntaxNode
        {
            var result = new List<IList<TSyntaxNode>>();

            var currentGroup = new List<TSyntaxNode>();
            foreach (var node in nodes)
            {
                var hasUnmatchedInteriorDirective = node.ContainsInterleavedDirective(cancellationToken);
                var hasLeadingDirective = node.GetLeadingTrivia().Any(t => SyntaxFacts.IsPreprocessorDirective(t.Kind()));

                if (hasUnmatchedInteriorDirective)
                {
                    // we have a #if/#endif/#region/#endregion/#else/#elif in
                    // this node that belongs to a span of pp directives that
                    // is not entirely contained within the node.  i.e.:
                    //
                    //   void Goo() {
                    //      #if ...
                    //   }
                    //
                    // This node cannot be moved at all.  It is in a group that
                    // only contains itself (and thus can never be moved).

                    // add whatever group we've built up to now. And reset the 
                    // next group to empty.
                    result.Add(currentGroup);
                    currentGroup = new List<TSyntaxNode>();

                    result.Add(new List<TSyntaxNode> { node });
                }
                else if (hasLeadingDirective)
                {
                    // We have a PP directive before us.  i.e.:
                    // 
                    //   #if ...
                    //      void Goo() {
                    //
                    // That means we start a new group that is contained between
                    // the above directive and the following directive.

                    // add whatever group we've built up to now. And reset the 
                    // next group to empty.
                    result.Add(currentGroup);
                    currentGroup = new List<TSyntaxNode>();

                    currentGroup.Add(node);
                }
                else
                {
                    // simple case.  just add ourselves to the current group
                    currentGroup.Add(node);
                }
            }

            // add the remainder of the final group.
            result.Add(currentGroup);

            // Now, filter out any empty groups.
            result = result.Where(group => !group.IsEmpty()).ToList();
            return result;
        }

        public static ImmutableArray<SyntaxTrivia> GetLeadingBlankLines<TSyntaxNode>(this TSyntaxNode node) where TSyntaxNode : SyntaxNode
            => CSharpSyntaxFacts.Instance.GetLeadingBlankLines(node);

        public static TSyntaxNode GetNodeWithoutLeadingBlankLines<TSyntaxNode>(this TSyntaxNode node) where TSyntaxNode : SyntaxNode
            => CSharpSyntaxFacts.Instance.GetNodeWithoutLeadingBlankLines(node);

        public static TSyntaxNode GetNodeWithoutLeadingBlankLines<TSyntaxNode>(this TSyntaxNode node, out ImmutableArray<SyntaxTrivia> strippedTrivia) where TSyntaxNode : SyntaxNode
            => CSharpSyntaxFacts.Instance.GetNodeWithoutLeadingBlankLines(node, out strippedTrivia);

        public static ImmutableArray<SyntaxTrivia> GetLeadingBannerAndPreprocessorDirectives<TSyntaxNode>(this TSyntaxNode node) where TSyntaxNode : SyntaxNode
            => CSharpSyntaxFacts.Instance.GetLeadingBannerAndPreprocessorDirectives(node);

        public static TSyntaxNode GetNodeWithoutLeadingBannerAndPreprocessorDirectives<TSyntaxNode>(this TSyntaxNode node) where TSyntaxNode : SyntaxNode
            => CSharpSyntaxFacts.Instance.GetNodeWithoutLeadingBannerAndPreprocessorDirectives(node);

        public static TSyntaxNode GetNodeWithoutLeadingBannerAndPreprocessorDirectives<TSyntaxNode>(this TSyntaxNode node, out ImmutableArray<SyntaxTrivia> strippedTrivia) where TSyntaxNode : SyntaxNode
            => CSharpSyntaxFacts.Instance.GetNodeWithoutLeadingBannerAndPreprocessorDirectives(node, out strippedTrivia);

        public static bool IsVariableDeclaratorValue(this SyntaxNode node)
            => node.IsParentKind(SyntaxKind.EqualsValueClause, out EqualsValueClauseSyntax? equalsValue) &&
               equalsValue.IsParentKind(SyntaxKind.VariableDeclarator) &&
               equalsValue.Value == node;

        public static BlockSyntax? FindInnermostCommonBlock(this IEnumerable<SyntaxNode> nodes)
            => nodes.FindInnermostCommonNode<BlockSyntax>();

        public static IEnumerable<SyntaxNode> GetAncestorsOrThis(this SyntaxNode? node, Func<SyntaxNode, bool> predicate)
        {
            var current = node;
            while (current != null)
            {
                if (predicate(current))
                {
                    yield return current;
                }

                current = current.Parent;
            }
        }

        /// <summary>
        /// Returns child node or token that contains given position.
        /// </summary>
        /// <remarks>
        /// This is a copy of <see cref="SyntaxNode.ChildThatContainsPosition"/> that also returns the index of the child node.
        /// </remarks>
        internal static SyntaxNodeOrToken ChildThatContainsPosition(this SyntaxNode self, int position, out int childIndex)
        {
            var childList = self.ChildNodesAndTokens();

            var left = 0;
            var right = childList.Count - 1;

            while (left <= right)
            {
                var middle = left + ((right - left) / 2);
                var node = childList[middle];

                var span = node.FullSpan;
                if (position < span.Start)
                {
                    right = middle - 1;
                }
                else if (position >= span.End)
                {
                    left = middle + 1;
                }
                else
                {
                    childIndex = middle;
                    return node;
                }
            }

            // we could check up front that index is within FullSpan,
            // but we wan to optimize for the common case where position is valid.
            Debug.Assert(!self.FullSpan.Contains(position), "Position is valid. How could we not find a child?");
            throw new ArgumentOutOfRangeException(nameof(position));
        }

        public static (SyntaxToken openParen, SyntaxToken closeParen) GetParentheses(this SyntaxNode node)
        {
            switch (node)
            {
                case ParenthesizedExpressionSyntax n: return (n.OpenParenToken, n.CloseParenToken);
                case MakeRefExpressionSyntax n: return (n.OpenParenToken, n.CloseParenToken);
                case RefTypeExpressionSyntax n: return (n.OpenParenToken, n.CloseParenToken);
                case RefValueExpressionSyntax n: return (n.OpenParenToken, n.CloseParenToken);
                case CheckedExpressionSyntax n: return (n.OpenParenToken, n.CloseParenToken);
                case DefaultExpressionSyntax n: return (n.OpenParenToken, n.CloseParenToken);
                case TypeOfExpressionSyntax n: return (n.OpenParenToken, n.CloseParenToken);
                case SizeOfExpressionSyntax n: return (n.OpenParenToken, n.CloseParenToken);
                case ArgumentListSyntax n: return (n.OpenParenToken, n.CloseParenToken);
                case CastExpressionSyntax n: return (n.OpenParenToken, n.CloseParenToken);
                case WhileStatementSyntax n: return (n.OpenParenToken, n.CloseParenToken);
                case DoStatementSyntax n: return (n.OpenParenToken, n.CloseParenToken);
                case ForStatementSyntax n: return (n.OpenParenToken, n.CloseParenToken);
                case CommonForEachStatementSyntax n: return (n.OpenParenToken, n.CloseParenToken);
                case UsingStatementSyntax n: return (n.OpenParenToken, n.CloseParenToken);
                case FixedStatementSyntax n: return (n.OpenParenToken, n.CloseParenToken);
                case LockStatementSyntax n: return (n.OpenParenToken, n.CloseParenToken);
                case IfStatementSyntax n: return (n.OpenParenToken, n.CloseParenToken);
                case SwitchStatementSyntax n when n.OpenParenToken != default: return (n.OpenParenToken, n.CloseParenToken);
                case TupleExpressionSyntax n: return (n.OpenParenToken, n.CloseParenToken);
                case CatchDeclarationSyntax n: return (n.OpenParenToken, n.CloseParenToken);
                case AttributeArgumentListSyntax n: return (n.OpenParenToken, n.CloseParenToken);
                case ConstructorConstraintSyntax n: return (n.OpenParenToken, n.CloseParenToken);
                case ParameterListSyntax n: return (n.OpenParenToken, n.CloseParenToken);
                default: return default;
            }
        }

        public static (SyntaxToken openBracket, SyntaxToken closeBracket) GetBrackets(this SyntaxNode node)
        {
            switch (node)
            {
                case ArrayRankSpecifierSyntax n: return (n.OpenBracketToken, n.CloseBracketToken);
                case BracketedArgumentListSyntax n: return (n.OpenBracketToken, n.CloseBracketToken);
                case ImplicitArrayCreationExpressionSyntax n: return (n.OpenBracketToken, n.CloseBracketToken);
                case AttributeListSyntax n: return (n.OpenBracketToken, n.CloseBracketToken);
                case BracketedParameterListSyntax n: return (n.OpenBracketToken, n.CloseBracketToken);
                default: return default;
            }
        }

        public static SyntaxTokenList GetModifiers(this SyntaxNode? member)
        {
            switch (member)
            {
                case MemberDeclarationSyntax memberDecl: return memberDecl.Modifiers;
                case AccessorDeclarationSyntax accessor: return accessor.Modifiers;
<<<<<<< HEAD
                case AnonymousFunctionExpressionSyntax anonymous: return anonymous.Modifiers;
=======
                case LocalFunctionStatementSyntax localFunction: return localFunction.Modifiers;
                case LocalDeclarationStatementSyntax localDeclaration: return localDeclaration.Modifiers;
>>>>>>> 62528a68
            }

            return default;
        }

        public static SyntaxNode? WithModifiers(this SyntaxNode? member, SyntaxTokenList modifiers)
        {
            switch (member)
            {
                case MemberDeclarationSyntax memberDecl: return memberDecl.WithModifiers(modifiers);
                case AccessorDeclarationSyntax accessor: return accessor.WithModifiers(modifiers);
                case LocalFunctionStatementSyntax localFunction: return localFunction.WithModifiers(modifiers);
                case LocalDeclarationStatementSyntax localDeclaration: return localDeclaration.WithModifiers(modifiers);
            }

            return null;
        }

        public static bool CheckTopLevel(this SyntaxNode node, TextSpan span)
        {
            switch (node)
            {
                case BlockSyntax block:
                    return block.ContainsInBlockBody(span);
                case ArrowExpressionClauseSyntax expressionBodiedMember:
                    return expressionBodiedMember.ContainsInExpressionBodiedMemberBody(span);
                case FieldDeclarationSyntax field:
                    {
                        foreach (var variable in field.Declaration.Variables)
                        {
                            if (variable.Initializer != null && variable.Initializer.Span.Contains(span))
                            {
                                return true;
                            }
                        }

                        break;
                    }

                case GlobalStatementSyntax _:
                    return true;
                case ConstructorInitializerSyntax constructorInitializer:
                    return constructorInitializer.ContainsInArgument(span);
            }

            return false;
        }

        public static bool ContainsInArgument(this ConstructorInitializerSyntax initializer, TextSpan textSpan)
        {
            if (initializer == null)
            {
                return false;
            }

            return initializer.ArgumentList.Arguments.Any(a => a.Span.Contains(textSpan));
        }

        public static bool ContainsInBlockBody(this BlockSyntax block, TextSpan textSpan)
        {
            if (block == null)
            {
                return false;
            }

            var blockSpan = TextSpan.FromBounds(block.OpenBraceToken.Span.End, block.CloseBraceToken.SpanStart);
            return blockSpan.Contains(textSpan);
        }

        public static bool ContainsInExpressionBodiedMemberBody(this ArrowExpressionClauseSyntax expressionBodiedMember, TextSpan textSpan)
        {
            if (expressionBodiedMember == null)
            {
                return false;
            }

            var expressionBodiedMemberBody = TextSpan.FromBounds(expressionBodiedMember.Expression.SpanStart, expressionBodiedMember.Expression.Span.End);
            return expressionBodiedMemberBody.Contains(textSpan);
        }

        public static IEnumerable<MemberDeclarationSyntax> GetMembers(this SyntaxNode? node)
        {
            switch (node)
            {
                case CompilationUnitSyntax compilation:
                    return compilation.Members;
                case NamespaceDeclarationSyntax @namespace:
                    return @namespace.Members;
                case TypeDeclarationSyntax type:
                    return type.Members;
                case EnumDeclarationSyntax @enum:
                    return @enum.Members;
            }

            return SpecializedCollections.EmptyEnumerable<MemberDeclarationSyntax>();
        }

        public static bool IsInExpressionTree(
            [NotNullWhen(returnValue: true)] this SyntaxNode? node,
            SemanticModel semanticModel,
            [NotNullWhen(returnValue: true)] INamedTypeSymbol? expressionTypeOpt,
            CancellationToken cancellationToken)
        {
            if (expressionTypeOpt != null)
            {
                for (var current = node; current != null; current = current.Parent)
                {
                    if (current.IsAnyLambda())
                    {
                        var typeInfo = semanticModel.GetTypeInfo(current, cancellationToken);
                        if (expressionTypeOpt.Equals(typeInfo.ConvertedType?.OriginalDefinition))
                            return true;
                    }
                    else if (current is SelectOrGroupClauseSyntax ||
                             current is OrderingSyntax)
                    {
                        var info = semanticModel.GetSymbolInfo(current, cancellationToken);
                        if (TakesExpressionTree(info, expressionTypeOpt))
                            return true;
                    }
                    else if (current is QueryClauseSyntax queryClause)
                    {
                        var info = semanticModel.GetQueryClauseInfo(queryClause, cancellationToken);
                        if (TakesExpressionTree(info.CastInfo, expressionTypeOpt) ||
                            TakesExpressionTree(info.OperationInfo, expressionTypeOpt))
                        {
                            return true;
                        }
                    }
                }
            }

            return false;

            static bool TakesExpressionTree(SymbolInfo info, INamedTypeSymbol expressionType)
            {
                foreach (var symbol in info.GetAllSymbols())
                {
                    if (symbol is IMethodSymbol method &&
                        method.Parameters.Length > 0 &&
                        expressionType.Equals(method.Parameters[0].Type?.OriginalDefinition))
                    {
                        return true;
                    }
                }

                return false;
            }
        }

        public static bool IsInDeconstructionLeft(
            [NotNullWhen(returnValue: true)] this SyntaxNode? node,
            [NotNullWhen(returnValue: true)] out SyntaxNode? deconstructionLeft)
        {
            SyntaxNode? previous = null;
            for (var current = node; current != null; current = current.Parent)
            {
                if ((current is AssignmentExpressionSyntax assignment && previous == assignment.Left && assignment.IsDeconstruction()) ||
                    (current is ForEachVariableStatementSyntax @foreach && previous == @foreach.Variable))
                {
                    deconstructionLeft = previous;
                    return true;
                }

                if (current is StatementSyntax)
                {
                    break;
                }

                previous = current;
            }

            deconstructionLeft = null;
            return false;
        }

        public static bool IsTopLevelOfUsingAliasDirective(this SyntaxToken node)
            => node switch
            {
                { Parent: NameEqualsSyntax { Parent: UsingDirectiveSyntax _ } } => true,
                { Parent: IdentifierNameSyntax { Parent: UsingDirectiveSyntax _ } } => true,
                _ => false
            };

        public static T WithCommentsFrom<T>(this T node, SyntaxToken leadingToken, SyntaxToken trailingToken)
            where T : SyntaxNode
            => node.WithCommentsFrom(
                SyntaxNodeOrTokenExtensions.GetTrivia(leadingToken),
                SyntaxNodeOrTokenExtensions.GetTrivia(trailingToken));

        public static T WithCommentsFrom<T>(
            this T node,
            IEnumerable<SyntaxToken> leadingTokens,
            IEnumerable<SyntaxToken> trailingTokens)
            where T : SyntaxNode
            => node.WithCommentsFrom(leadingTokens.GetTrivia(), trailingTokens.GetTrivia());

        public static T WithCommentsFrom<T>(
            this T node,
            IEnumerable<SyntaxTrivia> leadingTrivia,
            IEnumerable<SyntaxTrivia> trailingTrivia,
            params SyntaxNodeOrToken[] trailingNodesOrTokens)
            where T : SyntaxNode
            => node
                .WithLeadingTrivia(leadingTrivia.Concat(node.GetLeadingTrivia()).FilterComments(addElasticMarker: false))
                .WithTrailingTrivia(
                    node.GetTrailingTrivia().Concat(SyntaxNodeOrTokenExtensions.GetTrivia(trailingNodesOrTokens).Concat(trailingTrivia)).FilterComments(addElasticMarker: false));

        public static T KeepCommentsAndAddElasticMarkers<T>(this T node) where T : SyntaxNode
            => node
            .WithTrailingTrivia(node.GetTrailingTrivia().FilterComments(addElasticMarker: true))
            .WithLeadingTrivia(node.GetLeadingTrivia().FilterComments(addElasticMarker: true));
    }
}<|MERGE_RESOLUTION|>--- conflicted
+++ resolved
@@ -952,12 +952,9 @@
             {
                 case MemberDeclarationSyntax memberDecl: return memberDecl.Modifiers;
                 case AccessorDeclarationSyntax accessor: return accessor.Modifiers;
-<<<<<<< HEAD
                 case AnonymousFunctionExpressionSyntax anonymous: return anonymous.Modifiers;
-=======
                 case LocalFunctionStatementSyntax localFunction: return localFunction.Modifiers;
                 case LocalDeclarationStatementSyntax localDeclaration: return localDeclaration.Modifiers;
->>>>>>> 62528a68
             }
 
             return default;
@@ -969,6 +966,7 @@
             {
                 case MemberDeclarationSyntax memberDecl: return memberDecl.WithModifiers(modifiers);
                 case AccessorDeclarationSyntax accessor: return accessor.WithModifiers(modifiers);
+                case AnonymousFunctionExpressionSyntax anonymous: anonymous.WithModifiers(modifiers);
                 case LocalFunctionStatementSyntax localFunction: return localFunction.WithModifiers(modifiers);
                 case LocalDeclarationStatementSyntax localDeclaration: return localDeclaration.WithModifiers(modifiers);
             }
