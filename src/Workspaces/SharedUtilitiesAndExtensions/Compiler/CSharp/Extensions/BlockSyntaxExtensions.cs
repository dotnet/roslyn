--- conflicted
+++ resolved
@@ -62,8 +62,6 @@
                 block.TryConvertToExpressionBody(languageVersion, preference, out var expression, out semicolonToken))
             {
                 arrowExpression = SyntaxFactory.ArrowExpressionClause(expression);
-<<<<<<< HEAD
-=======
 
                 var parent = block.GetRequiredParent();
 
@@ -77,7 +75,6 @@
                     }
                 }
 
->>>>>>> 80a8ce8d
                 return true;
             }
 
