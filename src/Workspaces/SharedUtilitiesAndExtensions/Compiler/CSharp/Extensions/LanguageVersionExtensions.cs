--- conflicted
+++ resolved
@@ -26,11 +26,10 @@
     public static bool SupportsPrimaryConstructors(this LanguageVersion languageVersion)
         => languageVersion.IsCSharp12OrAbove();
 
-<<<<<<< HEAD
     public static bool SupportsDictionaryExpressions(this LanguageVersion languageVersion)
-=======
+        => languageVersion.IsCSharp14OrAbove();
+
     public static bool SupportsExtensions(this LanguageVersion languageVersion)
->>>>>>> 192f1d4c
         => languageVersion.IsCSharp14OrAbove();
 
     /// <remarks>
