--- conflicted
+++ resolved
@@ -257,7 +257,14 @@
         if (!bracketPair.IsValidBracketOrBracePair())
             return;
 
-        if (node.Parent != null && node.Kind() is SyntaxKind.ListPattern or SyntaxKind.CollectionExpression)
+        if (node.Parent != null && node.Kind() is SyntaxKind.ListPattern)
+        {
+            AddAlignmentBlockOperationRelativeToFirstTokenOnBaseTokenLine(list, bracketPair);
+            AddIndentBlockOperation(list, bracketPair.openBracket.GetNextToken(includeZeroWidth: true), bracketPair.closeBracket.GetPreviousToken(includeZeroWidth: true));
+            return;
+        }
+
+        if (node.Parent != null && node.Kind() is SyntaxKind.CollectionExpression)
         {
             // Brackets in list patterns are formatted like blocks, so align close bracket with open bracket
             AddIndentBlockOperation(list, bracketPair.openBracket.GetNextToken(includeZeroWidth: true), bracketPair.closeBracket.GetPreviousToken(includeZeroWidth: true));
@@ -275,37 +282,7 @@
             var lastToken = node.GetLastToken(includeZeroWidth: true);
             var baseToken = firstToken.GetPreviousToken(includeZeroWidth: true);
 
-<<<<<<< HEAD
-            if (node.Parent != null && node.Kind() is SyntaxKind.ListPattern)
-            {
-                AddAlignmentBlockOperationRelativeToFirstTokenOnBaseTokenLine(list, bracketPair);
-                AddIndentBlockOperation(list, bracketPair.openBracket.GetNextToken(includeZeroWidth: true), bracketPair.closeBracket.GetPreviousToken(includeZeroWidth: true));
-                return;
-            }
-
-            if (node.Parent != null && node.Kind() is SyntaxKind.CollectionExpression)
-            {
-                // Brackets in list patterns are formatted like blocks, so align close bracket with open bracket
-                AddIndentBlockOperation(list, bracketPair.openBracket.GetNextToken(includeZeroWidth: true), bracketPair.closeBracket.GetPreviousToken(includeZeroWidth: true));
-
-                // If we have:
-                //
-                // return Goo([ //<-- determining indentation here.
-                //
-                // Then we want to compute the indentation relative to the construct that the collection expression is
-                // attached to.  So ask to be relative to the start of the line the prior token is on if we're on the
-                // same line as it.
-                var option = IndentBlockOption.RelativeToFirstTokenOnBaseTokenLine;
-
-                var firstToken = node.GetFirstToken(includeZeroWidth: true);
-                var lastToken = node.GetLastToken(includeZeroWidth: true);
-                var baseToken = firstToken.GetPreviousToken(includeZeroWidth: true);
-
-                SetAlignmentBlockOperation(list, baseToken, firstToken, lastToken, option);
-            }
-=======
             SetAlignmentBlockOperation(list, baseToken, firstToken, lastToken, option);
->>>>>>> b0f363f6
         }
     }
 
