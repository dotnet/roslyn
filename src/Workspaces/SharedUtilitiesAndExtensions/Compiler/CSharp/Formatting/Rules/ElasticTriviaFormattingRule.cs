--- conflicted
+++ resolved
@@ -92,11 +92,7 @@
             return null;
         }
 
-<<<<<<< HEAD
-        public override AdjustNewLinesOperation? GetAdjustNewLinesOperation(SyntaxToken previousToken, SyntaxToken currentToken, AnalyzerConfigOptions options, in NextGetAdjustNewLinesOperation nextOperation)
-=======
         public override AdjustNewLinesOperation? GetAdjustNewLinesOperation(in SyntaxToken previousToken, in SyntaxToken currentToken, in NextGetAdjustNewLinesOperation nextOperation)
->>>>>>> 9007fbc8
         {
             var operation = nextOperation.Invoke(in previousToken, in currentToken);
             if (operation == null)
@@ -152,11 +148,7 @@
             return CreateAdjustNewLinesOperation(line, AdjustNewLinesOption.ForceLines);
         }
 
-<<<<<<< HEAD
-        private AdjustNewLinesOperation? GetAdjustNewLinesOperationBetweenMembers(SyntaxToken previousToken, SyntaxToken currentToken)
-=======
         private static AdjustNewLinesOperation? GetAdjustNewLinesOperationBetweenMembers(SyntaxToken previousToken, SyntaxToken currentToken)
->>>>>>> 9007fbc8
         {
             if (!FormattingRangeHelper.InBetweenTwoMembers(previousToken, currentToken))
                 return null;
@@ -220,11 +212,7 @@
             return FormattingOperations.CreateAdjustNewLinesOperation(2 /* +1 for member itself and +1 for a blank line*/, AdjustNewLinesOption.ForceLines);
         }
 
-<<<<<<< HEAD
-        public override AdjustSpacesOperation? GetAdjustSpacesOperation(SyntaxToken previousToken, SyntaxToken currentToken, AnalyzerConfigOptions options, in NextGetAdjustSpacesOperation nextOperation)
-=======
         public override AdjustSpacesOperation? GetAdjustSpacesOperation(in SyntaxToken previousToken, in SyntaxToken currentToken, in NextGetAdjustSpacesOperation nextOperation)
->>>>>>> 9007fbc8
         {
             var operation = nextOperation.Invoke(in previousToken, in currentToken);
             if (operation == null)
