--- conflicted
+++ resolved
@@ -296,19 +296,13 @@
                 return CreateAdjustSpacesOperation(1, AdjustSpacesOption.ForceSpaces);
             }
 
-            // make every operation forced
-            return CreateAdjustSpacesOperation(Math.Max(0, operation.Space), AdjustSpacesOption.ForceSpaces);
-        }
-
-<<<<<<< HEAD
-                // make every operation forced, except at the end of the file
-                var option = currentToken.IsKind(SyntaxKind.EndOfFileToken) ? AdjustSpacesOption.PreserveSpaces : AdjustSpacesOption.ForceSpaces;
-                return CreateAdjustSpacesOperation(Math.Max(0, operation.Space), option);
-            }
-=======
+            // make every operation forced, except at the end of the file
+            var option = currentToken.IsKind(SyntaxKind.EndOfFileToken) ? AdjustSpacesOption.PreserveSpaces : AdjustSpacesOption.ForceSpaces;
+            return CreateAdjustSpacesOperation(Math.Max(0, operation.Space), option);
+        }
+
         return operation;
     }
->>>>>>> 4222a81c
 
     // copied from compiler formatter to have same base forced format
     private static int LineBreaksAfter(SyntaxToken previousToken, SyntaxToken currentToken)
