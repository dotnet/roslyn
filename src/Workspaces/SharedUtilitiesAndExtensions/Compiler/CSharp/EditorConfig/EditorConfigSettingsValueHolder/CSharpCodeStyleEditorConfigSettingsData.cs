--- conflicted
+++ resolved
@@ -184,83 +184,56 @@
         public static EditorConfigData<ExpressionBodyPreference> PreferExpressionBodiedTest = new EnumEditorConfigData<ExpressionBodyPreference>("BodyExpressionTest",
                                                                                                                                                  "Use expression body test",
                                                                                                                                                  ExpressionBodyPreferenceMap,
-<<<<<<< HEAD
-                                                                                                                                                 EditorConfigSettingsValuesDocumentation.ExpressionBodyPreferenceDocumentation);
-=======
+                                                                                                                                                 EditorConfigSettingsValuesDocumentation.ExpressionBodyPreferenceDocumentation,
                                                                                                                                                  nullable: true);
->>>>>>> 77772892
 
         public static EditorConfigData<ExpressionBodyPreference> PreferExpressionBodiedMethods = new EnumEditorConfigData<ExpressionBodyPreference>("csharp_style_expression_bodied_methods",
                                                                                                                                                     CSharpCompilerExtensionsResources.Use_expression_body_for_methods,
                                                                                                                                                     ExpressionBodyPreferenceMap,
-<<<<<<< HEAD
-                                                                                                                                                    EditorConfigSettingsValuesDocumentation.ExpressionBodyPreferenceDocumentation);
-=======
+                                                                                                                                                    EditorConfigSettingsValuesDocumentation.ExpressionBodyPreferenceDocumentation,
                                                                                                                                                     nullable: true);
->>>>>>> 77772892
 
         public static EditorConfigData<ExpressionBodyPreference> PreferExpressionBodiedConstructors = new EnumEditorConfigData<ExpressionBodyPreference>("csharp_style_expression_bodied_constructors",
                                                                                                                                                          CSharpCompilerExtensionsResources.Use_expression_body_for_constructors,
                                                                                                                                                          ExpressionBodyPreferenceMap,
-<<<<<<< HEAD
-                                                                                                                                                         EditorConfigSettingsValuesDocumentation.ExpressionBodyPreferenceDocumentation);
-=======
+                                                                                                                                                         EditorConfigSettingsValuesDocumentation.ExpressionBodyPreferenceDocumentation,
                                                                                                                                                          nullable: true);
->>>>>>> 77772892
 
         public static EditorConfigData<ExpressionBodyPreference> PreferExpressionBodiedOperators = new EnumEditorConfigData<ExpressionBodyPreference>("csharp_style_expression_bodied_operators",
                                                                                                                                                       CSharpCompilerExtensionsResources.Use_expression_body_for_operators,
                                                                                                                                                       ExpressionBodyPreferenceMap,
-<<<<<<< HEAD
-                                                                                                                                                      EditorConfigSettingsValuesDocumentation.ExpressionBodyPreferenceDocumentation);
-=======
+                                                                                                                                                      EditorConfigSettingsValuesDocumentation.ExpressionBodyPreferenceDocumentation,
                                                                                                                                                       nullable: true);
->>>>>>> 77772892
 
         public static EditorConfigData<ExpressionBodyPreference> PreferExpressionBodiedProperties = new EnumEditorConfigData<ExpressionBodyPreference>("csharp_style_expression_bodied_properties",
                                                                                                                                                        CSharpCompilerExtensionsResources.Use_expression_body_for_properties,
                                                                                                                                                        ExpressionBodyPreferenceMap,
-<<<<<<< HEAD
-                                                                                                                                                       EditorConfigSettingsValuesDocumentation.ExpressionBodyPreferenceDocumentation);
-=======
+                                                                                                                                                       EditorConfigSettingsValuesDocumentation.ExpressionBodyPreferenceDocumentation,
                                                                                                                                                        nullable: true);
->>>>>>> 77772892
 
         public static EditorConfigData<ExpressionBodyPreference> PreferExpressionBodiedIndexers = new EnumEditorConfigData<ExpressionBodyPreference>("csharp_style_expression_bodied_indexers",
                                                                                                                                                      CSharpCompilerExtensionsResources.Use_expression_body_for_indexers,
                                                                                                                                                      ExpressionBodyPreferenceMap,
-<<<<<<< HEAD
-                                                                                                                                                     EditorConfigSettingsValuesDocumentation.ExpressionBodyPreferenceDocumentation);
-=======
+                                                                                                                                                     EditorConfigSettingsValuesDocumentation.ExpressionBodyPreferenceDocumentation,
                                                                                                                                                      nullable: true);
->>>>>>> 77772892
 
         public static EditorConfigData<ExpressionBodyPreference> PreferExpressionBodiedAccessors = new EnumEditorConfigData<ExpressionBodyPreference>("csharp_style_expression_bodied_accessors",
                                                                                                                                                       CSharpCompilerExtensionsResources.Use_expression_body_for_accessors,
                                                                                                                                                       ExpressionBodyPreferenceMap,
-<<<<<<< HEAD
-                                                                                                                                                      EditorConfigSettingsValuesDocumentation.ExpressionBodyPreferenceDocumentation);
-=======
+                                                                                                                                                      EditorConfigSettingsValuesDocumentation.ExpressionBodyPreferenceDocumentation,
                                                                                                                                                       nullable: true);
->>>>>>> 77772892
 
         public static EditorConfigData<ExpressionBodyPreference> PreferExpressionBodiedLambdas = new EnumEditorConfigData<ExpressionBodyPreference>("csharp_style_expression_bodied_lambdas",
                                                                                                                                                     CSharpCompilerExtensionsResources.Use_expression_body_for_lambdas,
                                                                                                                                                     ExpressionBodyPreferenceMap,
-<<<<<<< HEAD
-                                                                                                                                                    EditorConfigSettingsValuesDocumentation.ExpressionBodyPreferenceDocumentation);
-=======
+                                                                                                                                                    EditorConfigSettingsValuesDocumentation.ExpressionBodyPreferenceDocumentation,
                                                                                                                                                     nullable: true);
->>>>>>> 77772892
 
         public static EditorConfigData<ExpressionBodyPreference> PreferExpressionBodiedLocalFunctions = new EnumEditorConfigData<ExpressionBodyPreference>("csharp_style_expression_bodied_local_functions",
                                                                                                                                                            CSharpCompilerExtensionsResources.Use_expression_body_for_local_functions,
                                                                                                                                                            ExpressionBodyPreferenceMap,
-<<<<<<< HEAD
-                                                                                                                                                           EditorConfigSettingsValuesDocumentation.ExpressionBodyPreferenceDocumentation);
-=======
+                                                                                                                                                           EditorConfigSettingsValuesDocumentation.ExpressionBodyPreferenceDocumentation,
                                                                                                                                                            nullable: true);
->>>>>>> 77772892
         #endregion
 
         #region Unused Value Options
@@ -278,14 +251,9 @@
                                                                                                              CSharpCompilerExtensionsResources.Allow_embedded_statements_on_same_line,
                                                                                                              valuesDocumentation: EditorConfigSettingsValuesDocumentation.YesOrNoDocumentation);
 
-<<<<<<< HEAD
-        public static EditorConfigData<bool> AllowBlankLinesBetweenConsecutiveBraces = new BooleanEditorConfigData("csharp_style_allow_blank_line_after_colon_in_constructor_initializer_experimental",
+        public static EditorConfigData<bool> AllowBlankLinesBetweenConsecutiveBraces = new BooleanEditorConfigData("csharp_style_allow_blank_lines_between_consecutive_braces_experimental",
                                                                                                                    CSharpCompilerExtensionsResources.Allow_blank_lines_between_consecutive_braces,
                                                                                                                    valuesDocumentation: EditorConfigSettingsValuesDocumentation.YesOrNoDocumentation);
-=======
-        public static EditorConfigData<bool> AllowBlankLinesBetweenConsecutiveBraces = new BooleanEditorConfigData("csharp_style_allow_blank_lines_between_consecutive_braces_experimental",
-                                                                                                                   CSharpCompilerExtensionsResources.Allow_blank_lines_between_consecutive_braces);
->>>>>>> 77772892
 
         public static EditorConfigData<bool> AllowBlankLineAfterColonInConstructorInitializer = new BooleanEditorConfigData("csharp_style_allow_blank_line_after_colon_in_constructor_initializer_experimental",
                                                                                                                             CSharpCompilerExtensionsResources.Allow_bank_line_after_colon_in_constructor_initializer,
