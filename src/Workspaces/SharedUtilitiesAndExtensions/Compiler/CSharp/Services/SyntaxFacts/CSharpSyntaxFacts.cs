﻿// Licensed to the .NET Foundation under one or more agreements.
// The .NET Foundation licenses this file to you under the MIT license.
// See the LICENSE file in the project root for more information.

using System;
using System.Collections.Generic;
using System.Collections.Immutable;
using System.Diagnostics;
using System.Diagnostics.CodeAnalysis;
using System.Linq;
using System.Text;
using System.Threading;
using Microsoft.CodeAnalysis;
using Microsoft.CodeAnalysis.CSharp.Extensions;
using Microsoft.CodeAnalysis.CSharp.Syntax;
using Microsoft.CodeAnalysis.LanguageServices;
using Microsoft.CodeAnalysis.PooledObjects;
using Microsoft.CodeAnalysis.Shared.Extensions;
using Microsoft.CodeAnalysis.Text;
using Roslyn.Utilities;
using Microsoft.CodeAnalysis.CSharp.Extensions.ContextQuery;
using Microsoft.CodeAnalysis.CSharp.Shared.Extensions;

#if CODE_STYLE
using Microsoft.CodeAnalysis.Internal.Editing;
#else
using Microsoft.CodeAnalysis.Editing;
#endif

namespace Microsoft.CodeAnalysis.CSharp.LanguageServices
{
    internal class CSharpSyntaxFacts : ISyntaxFacts
    {
        internal static readonly CSharpSyntaxFacts Instance = new();

        protected CSharpSyntaxFacts()
        {
        }

        public bool IsCaseSensitive => true;

        public StringComparer StringComparer { get; } = StringComparer.Ordinal;

        public SyntaxTrivia ElasticMarker
            => SyntaxFactory.ElasticMarker;

        public SyntaxTrivia ElasticCarriageReturnLineFeed
            => SyntaxFactory.ElasticCarriageReturnLineFeed;

        public ISyntaxKinds SyntaxKinds { get; } = CSharpSyntaxKinds.Instance;

        public bool SupportsIndexingInitializer(ParseOptions options)
            => options.LanguageVersion() >= LanguageVersion.CSharp6;

        public bool SupportsThrowExpression(ParseOptions options)
            => options.LanguageVersion() >= LanguageVersion.CSharp7;

        public bool SupportsLocalFunctionDeclaration(ParseOptions options)
            => options.LanguageVersion() >= LanguageVersion.CSharp7;

        public bool SupportsRecord(ParseOptions options)
            => options.LanguageVersion() >= LanguageVersion.CSharp9;

        public bool SupportsRecordStruct(ParseOptions options)
            => options.LanguageVersion() >= LanguageVersion.CSharp10;

        public bool SupportsTargetTypedConditionalExpression(ParseOptions options)
            => options.LanguageVersion() >= LanguageVersion.CSharp9;

        public bool SupportsConstantInterpolatedStrings(ParseOptions options)
            => options.LanguageVersion() >= LanguageVersion.CSharp10;

        public SyntaxToken ParseToken(string text)
            => SyntaxFactory.ParseToken(text);

        public SyntaxTriviaList ParseLeadingTrivia(string text)
            => SyntaxFactory.ParseLeadingTrivia(text);

        public string EscapeIdentifier(string identifier)
        {
            var nullIndex = identifier.IndexOf('\0');
            if (nullIndex >= 0)
            {
                identifier = identifier.Substring(0, nullIndex);
            }

            var needsEscaping = SyntaxFacts.GetKeywordKind(identifier) != SyntaxKind.None;
            return needsEscaping ? "@" + identifier : identifier;
        }

        public bool IsVerbatimIdentifier(SyntaxToken token)
            => token.IsVerbatimIdentifier();

        public bool IsOperator(SyntaxToken token)
        {
            var kind = token.Kind();

            return
                (SyntaxFacts.IsAnyUnaryExpression(kind) &&
                    (token.Parent is PrefixUnaryExpressionSyntax || token.Parent is PostfixUnaryExpressionSyntax || token.Parent is OperatorDeclarationSyntax)) ||
                (SyntaxFacts.IsBinaryExpression(kind) && (token.Parent is BinaryExpressionSyntax or OperatorDeclarationSyntax or RelationalPatternSyntax)) ||
                (SyntaxFacts.IsAssignmentExpressionOperatorToken(kind) && token.Parent is AssignmentExpressionSyntax);
        }

        public bool IsReservedKeyword(SyntaxToken token)
            => SyntaxFacts.IsReservedKeyword(token.Kind());

        public bool IsContextualKeyword(SyntaxToken token)
            => SyntaxFacts.IsContextualKeyword(token.Kind());

        public bool IsPreprocessorKeyword(SyntaxToken token)
            => SyntaxFacts.IsPreprocessorKeyword(token.Kind());

        public bool IsPreProcessorDirectiveContext(SyntaxTree syntaxTree, int position, CancellationToken cancellationToken)
            => syntaxTree.IsPreProcessorDirectiveContext(
                position, syntaxTree.FindTokenOnLeftOfPosition(position, cancellationToken, includeDirectives: true), cancellationToken);

        public bool IsEntirelyWithinStringOrCharOrNumericLiteral([NotNullWhen(true)] SyntaxTree? syntaxTree, int position, CancellationToken cancellationToken)
        {
            if (syntaxTree == null)
            {
                return false;
            }

            return syntaxTree.IsEntirelyWithinStringOrCharLiteral(position, cancellationToken);
        }

        public bool IsDirective([NotNullWhen(true)] SyntaxNode? node)
            => node is DirectiveTriviaSyntax;

        public bool TryGetExternalSourceInfo([NotNullWhen(true)] SyntaxNode? node, out ExternalSourceInfo info)
        {
            if (node is LineDirectiveTriviaSyntax lineDirective)
            {
                if (lineDirective.Line.Kind() == SyntaxKind.DefaultKeyword)
                {
                    info = new ExternalSourceInfo(null, ends: true);
                    return true;
                }
                else if (lineDirective.Line.Kind() == SyntaxKind.NumericLiteralToken &&
                    lineDirective.Line.Value is int)
                {
                    info = new ExternalSourceInfo((int)lineDirective.Line.Value, false);
                    return true;
                }
            }

            info = default;
            return false;
        }

        public bool IsNameOfSimpleMemberAccessExpression([NotNullWhen(true)] SyntaxNode? node)
        {
            var name = node as SimpleNameSyntax;
            return name.IsSimpleMemberAccessExpressionName();
        }

        public bool IsNameOfAnyMemberAccessExpression([NotNullWhen(true)] SyntaxNode? node)
            => node?.Parent is MemberAccessExpressionSyntax memberAccess && memberAccess.Name == node;

        public bool IsNameOfMemberBindingExpression([NotNullWhen(true)] SyntaxNode? node)
        {
            var name = node as SimpleNameSyntax;
            return name.IsMemberBindingExpressionName();
        }

        [return: NotNullIfNotNull("node")]
        public SyntaxNode? GetStandaloneExpression(SyntaxNode? node)
            => node is ExpressionSyntax expression ? SyntaxFactory.GetStandaloneExpression(expression) : node;

        public SyntaxNode? GetRootConditionalAccessExpression(SyntaxNode? node)
            => node.GetRootConditionalAccessExpression();

        public bool IsDeclarationExpression([NotNullWhen(true)] SyntaxNode? node)
            => node is DeclarationExpressionSyntax;

        public bool IsAttributeName(SyntaxNode node)
            => SyntaxFacts.IsAttributeName(node);

        public bool IsNamedArgument([NotNullWhen(true)] SyntaxNode? node)
            => node is ArgumentSyntax arg && arg.NameColon != null;

        public bool IsNameOfNamedArgument([NotNullWhen(true)] SyntaxNode? node)
            => node.CheckParent<NameColonSyntax>(p => p.Name == node);

        public SyntaxNode? GetParameterList(SyntaxNode node)
            => node.GetParameterList();

        public bool IsParameterList([NotNullWhen(true)] SyntaxNode? node)
            => node.IsKind(SyntaxKind.ParameterList, SyntaxKind.BracketedParameterList);

        public bool IsUsingDirectiveName([NotNullWhen(true)] SyntaxNode? node)
            => node.IsParentKind(SyntaxKind.UsingDirective, out UsingDirectiveSyntax? usingDirective) &&
               usingDirective.Name == node;

        public bool IsUsingAliasDirective([NotNullWhen(true)] SyntaxNode? node)
            => node is UsingDirectiveSyntax usingDirectiveNode && usingDirectiveNode.Alias != null;

        public void GetPartsOfUsingAliasDirective(SyntaxNode node, out SyntaxToken globalKeyword, out SyntaxToken alias, out SyntaxNode name)
        {
            var usingDirective = (UsingDirectiveSyntax)node;
            globalKeyword = usingDirective.GlobalKeyword;
            alias = usingDirective.Alias!.Name.Identifier;
            name = usingDirective.Name;
        }

        public bool IsDeconstructionForEachStatement([NotNullWhen(true)] SyntaxNode? node)
            => node is ForEachVariableStatementSyntax;

        public bool IsDeconstructionAssignment([NotNullWhen(true)] SyntaxNode? node)
            => node is AssignmentExpressionSyntax assignment && assignment.IsDeconstruction();

        public Location GetDeconstructionReferenceLocation(SyntaxNode node)
        {
            return node switch
            {
                AssignmentExpressionSyntax assignment => assignment.Left.GetLocation(),
                ForEachVariableStatementSyntax @foreach => @foreach.Variable.GetLocation(),
                _ => throw ExceptionUtilities.UnexpectedValue(node.Kind()),
            };
        }

        public bool IsStatement([NotNullWhen(true)] SyntaxNode? node)
           => node is StatementSyntax;

        public bool IsExecutableStatement([NotNullWhen(true)] SyntaxNode? node)
            => node is StatementSyntax;

        public bool IsGlobalStatement([NotNullWhen(true)] SyntaxNode? node)
           => node is GlobalStatementSyntax;

        public SyntaxNode GetStatementOfGlobalStatement(SyntaxNode node)
            => ((GlobalStatementSyntax)node).Statement;

        public bool AreStatementsInSameContainer(SyntaxNode firstStatement, SyntaxNode secondStatement)
        {
            Debug.Assert(IsStatement(firstStatement));
            Debug.Assert(IsStatement(secondStatement));

            if (firstStatement.Parent == secondStatement.Parent)
                return true;

            if (IsGlobalStatement(firstStatement.Parent)
                && IsGlobalStatement(secondStatement.Parent)
                && firstStatement.Parent.Parent == secondStatement.Parent.Parent)
            {
                return true;
            }

            return false;

        }

        public bool IsMethodBody([NotNullWhen(true)] SyntaxNode? node)
        {
            if (node is BlockSyntax or
                ArrowExpressionClauseSyntax)
            {
                return node.Parent is BaseMethodDeclarationSyntax or
                       AccessorDeclarationSyntax;
            }

            return false;
        }

        public SyntaxNode? GetExpressionOfReturnStatement(SyntaxNode node)
            => ((ReturnStatementSyntax)node).Expression;

        public bool IsThisConstructorInitializer(SyntaxToken token)
            => token.Parent.IsKind(SyntaxKind.ThisConstructorInitializer, out ConstructorInitializerSyntax? constructorInit) &&
               constructorInit.ThisOrBaseKeyword == token;

        public bool IsBaseConstructorInitializer(SyntaxToken token)
            => token.Parent.IsKind(SyntaxKind.BaseConstructorInitializer, out ConstructorInitializerSyntax? constructorInit) &&
               constructorInit.ThisOrBaseKeyword == token;

        public bool IsQueryKeyword(SyntaxToken token)
        {
            switch (token.Kind())
            {
                case SyntaxKind.FromKeyword:
                case SyntaxKind.JoinKeyword:
                case SyntaxKind.LetKeyword:
                case SyntaxKind.OrderByKeyword:
                case SyntaxKind.WhereKeyword:
                case SyntaxKind.OnKeyword:
                case SyntaxKind.EqualsKeyword:
                case SyntaxKind.InKeyword:
                    return token.Parent is QueryClauseSyntax;
                case SyntaxKind.ByKeyword:
                case SyntaxKind.GroupKeyword:
                case SyntaxKind.SelectKeyword:
                    return token.Parent is SelectOrGroupClauseSyntax;
                case SyntaxKind.AscendingKeyword:
                case SyntaxKind.DescendingKeyword:
                    return token.Parent is OrderingSyntax;
                case SyntaxKind.IntoKeyword:
                    return token.Parent.IsKind(SyntaxKind.JoinIntoClause, SyntaxKind.QueryContinuation);
                default:
                    return false;
            }
        }

        public bool IsPredefinedType(SyntaxToken token)
            => TryGetPredefinedType(token, out _);

        public bool IsPredefinedType(SyntaxToken token, PredefinedType type)
            => TryGetPredefinedType(token, out var actualType) && actualType == type;

        public bool IsPredefinedType(SyntaxNode? node)
            => node is PredefinedTypeSyntax predefinedType && IsPredefinedType(predefinedType.Keyword);

        public bool IsPredefinedType(SyntaxNode? node, PredefinedType type)
            => node is PredefinedTypeSyntax predefinedType && IsPredefinedType(predefinedType.Keyword, type);

        public bool TryGetPredefinedType(SyntaxToken token, out PredefinedType type)
        {
            type = GetPredefinedType(token);
            return type != PredefinedType.None;
        }

        private static PredefinedType GetPredefinedType(SyntaxToken token)
        {
            return (SyntaxKind)token.RawKind switch
            {
                SyntaxKind.BoolKeyword => PredefinedType.Boolean,
                SyntaxKind.ByteKeyword => PredefinedType.Byte,
                SyntaxKind.SByteKeyword => PredefinedType.SByte,
                SyntaxKind.IntKeyword => PredefinedType.Int32,
                SyntaxKind.UIntKeyword => PredefinedType.UInt32,
                SyntaxKind.ShortKeyword => PredefinedType.Int16,
                SyntaxKind.UShortKeyword => PredefinedType.UInt16,
                SyntaxKind.LongKeyword => PredefinedType.Int64,
                SyntaxKind.ULongKeyword => PredefinedType.UInt64,
                SyntaxKind.FloatKeyword => PredefinedType.Single,
                SyntaxKind.DoubleKeyword => PredefinedType.Double,
                SyntaxKind.DecimalKeyword => PredefinedType.Decimal,
                SyntaxKind.StringKeyword => PredefinedType.String,
                SyntaxKind.CharKeyword => PredefinedType.Char,
                SyntaxKind.ObjectKeyword => PredefinedType.Object,
                SyntaxKind.VoidKeyword => PredefinedType.Void,
                _ => PredefinedType.None,
            };
        }

        public bool IsPredefinedOperator(SyntaxToken token)
            => TryGetPredefinedOperator(token, out var actualOperator) && actualOperator != PredefinedOperator.None;

        public bool IsPredefinedOperator(SyntaxToken token, PredefinedOperator op)
            => TryGetPredefinedOperator(token, out var actualOperator) && actualOperator == op;

        public bool TryGetPredefinedOperator(SyntaxToken token, out PredefinedOperator op)
        {
            op = GetPredefinedOperator(token);
            return op != PredefinedOperator.None;
        }

        private static PredefinedOperator GetPredefinedOperator(SyntaxToken token)
        {
            switch ((SyntaxKind)token.RawKind)
            {
                case SyntaxKind.PlusToken:
                case SyntaxKind.PlusEqualsToken:
                    return PredefinedOperator.Addition;

                case SyntaxKind.MinusToken:
                case SyntaxKind.MinusEqualsToken:
                    return PredefinedOperator.Subtraction;

                case SyntaxKind.AmpersandToken:
                case SyntaxKind.AmpersandEqualsToken:
                    return PredefinedOperator.BitwiseAnd;

                case SyntaxKind.BarToken:
                case SyntaxKind.BarEqualsToken:
                    return PredefinedOperator.BitwiseOr;

                case SyntaxKind.MinusMinusToken:
                    return PredefinedOperator.Decrement;

                case SyntaxKind.PlusPlusToken:
                    return PredefinedOperator.Increment;

                case SyntaxKind.SlashToken:
                case SyntaxKind.SlashEqualsToken:
                    return PredefinedOperator.Division;

                case SyntaxKind.EqualsEqualsToken:
                    return PredefinedOperator.Equality;

                case SyntaxKind.CaretToken:
                case SyntaxKind.CaretEqualsToken:
                    return PredefinedOperator.ExclusiveOr;

                case SyntaxKind.GreaterThanToken:
                    return PredefinedOperator.GreaterThan;

                case SyntaxKind.GreaterThanEqualsToken:
                    return PredefinedOperator.GreaterThanOrEqual;

                case SyntaxKind.ExclamationEqualsToken:
                    return PredefinedOperator.Inequality;

                case SyntaxKind.LessThanLessThanToken:
                case SyntaxKind.LessThanLessThanEqualsToken:
                    return PredefinedOperator.LeftShift;

                case SyntaxKind.LessThanToken:
                    return PredefinedOperator.LessThan;

                case SyntaxKind.LessThanEqualsToken:
                    return PredefinedOperator.LessThanOrEqual;

                case SyntaxKind.AsteriskToken:
                case SyntaxKind.AsteriskEqualsToken:
                    return PredefinedOperator.Multiplication;

                case SyntaxKind.PercentToken:
                case SyntaxKind.PercentEqualsToken:
                    return PredefinedOperator.Modulus;

                case SyntaxKind.ExclamationToken:
                case SyntaxKind.TildeToken:
                    return PredefinedOperator.Complement;

                case SyntaxKind.GreaterThanGreaterThanToken:
                case SyntaxKind.GreaterThanGreaterThanEqualsToken:
                    return PredefinedOperator.RightShift;

                case SyntaxKind.GreaterThanGreaterThanGreaterThanToken:
                case SyntaxKind.GreaterThanGreaterThanGreaterThanEqualsToken:
                    return PredefinedOperator.UnsignedRightShift;
            }

            return PredefinedOperator.None;
        }

        public string GetText(int kind)
            => SyntaxFacts.GetText((SyntaxKind)kind);

        public bool IsIdentifierStartCharacter(char c)
            => SyntaxFacts.IsIdentifierStartCharacter(c);

        public bool IsIdentifierPartCharacter(char c)
            => SyntaxFacts.IsIdentifierPartCharacter(c);

        public bool IsIdentifierEscapeCharacter(char c)
            => c == '@';

        public bool IsValidIdentifier(string identifier)
        {
            var token = SyntaxFactory.ParseToken(identifier);
            return this.IsIdentifier(token) && !token.ContainsDiagnostics && token.ToString().Length == identifier.Length;
        }

        public bool IsVerbatimIdentifier(string identifier)
        {
            var token = SyntaxFactory.ParseToken(identifier);
            return this.IsIdentifier(token) && !token.ContainsDiagnostics && token.ToString().Length == identifier.Length && token.IsVerbatimIdentifier();
        }

        public bool IsTypeCharacter(char c) => false;

        public bool IsStartOfUnicodeEscapeSequence(char c)
            => c == '\\';

        public bool IsLiteral(SyntaxToken token)
        {
            switch (token.Kind())
            {
                case SyntaxKind.NumericLiteralToken:
                case SyntaxKind.CharacterLiteralToken:
                case SyntaxKind.StringLiteralToken:
                case SyntaxKind.UTF8StringLiteralToken:
                case SyntaxKind.SingleLineRawStringLiteralToken:
                case SyntaxKind.UTF8SingleLineRawStringLiteralToken:
                case SyntaxKind.MultiLineRawStringLiteralToken:
                case SyntaxKind.UTF8MultiLineRawStringLiteralToken:
                case SyntaxKind.NullKeyword:
                case SyntaxKind.TrueKeyword:
                case SyntaxKind.FalseKeyword:
                case SyntaxKind.InterpolatedStringStartToken:
                case SyntaxKind.InterpolatedStringEndToken:
                case SyntaxKind.InterpolatedRawStringEndToken:
                case SyntaxKind.InterpolatedVerbatimStringStartToken:
                case SyntaxKind.InterpolatedStringTextToken:
                case SyntaxKind.InterpolatedSingleLineRawStringStartToken:
                case SyntaxKind.InterpolatedMultiLineRawStringStartToken:
                    return true;
                default:
                    return false;
            }
        }

        public bool IsStringLiteralOrInterpolatedStringLiteral(SyntaxToken token)
            => token.IsKind(SyntaxKind.StringLiteralToken, SyntaxKind.InterpolatedStringTextToken);

        public bool IsBindableToken(SyntaxToken token)
        {
            if (this.IsWord(token) || this.IsLiteral(token) || this.IsOperator(token))
            {
                switch ((SyntaxKind)token.RawKind)
                {
                    case SyntaxKind.DelegateKeyword:
                    case SyntaxKind.VoidKeyword:
                        return false;
                }

                return true;
            }

            // In the order by clause a comma might be bound to ThenBy or ThenByDescending
            if (token.Kind() == SyntaxKind.CommaToken && token.Parent.IsKind(SyntaxKind.OrderByClause))
            {
                return true;
            }

            return false;
        }

        public bool IsPostfixUnaryExpression([NotNullWhen(true)] SyntaxNode? node)
            => node is PostfixUnaryExpressionSyntax;

        public bool IsMemberBindingExpression([NotNullWhen(true)] SyntaxNode? node)
            => node is MemberBindingExpressionSyntax;

        public bool IsPointerMemberAccessExpression([NotNullWhen(true)] SyntaxNode? node)
            => (node as MemberAccessExpressionSyntax)?.Kind() == SyntaxKind.PointerMemberAccessExpression;

        public void GetNameAndArityOfSimpleName(SyntaxNode node, out string name, out int arity)
        {
            var simpleName = (SimpleNameSyntax)node;
            name = simpleName.Identifier.ValueText;
            arity = simpleName.Arity;
        }

        public bool LooksGeneric(SyntaxNode simpleName)
            => simpleName.IsKind(SyntaxKind.GenericName) ||
               simpleName.GetLastToken().GetNextToken().Kind() == SyntaxKind.LessThanToken;

        public SyntaxNode? GetTargetOfMemberBinding(SyntaxNode? node)
            => (node as MemberBindingExpressionSyntax).GetParentConditionalAccessExpression()?.Expression;

        public SyntaxNode GetNameOfMemberBindingExpression(SyntaxNode node)
            => ((MemberBindingExpressionSyntax)node).Name;

        public SyntaxNode? GetExpressionOfMemberAccessExpression(SyntaxNode node, bool allowImplicitTarget)
            => ((MemberAccessExpressionSyntax)node).Expression;

        public void GetPartsOfElementAccessExpression(SyntaxNode node, out SyntaxNode expression, out SyntaxNode argumentList)
        {
            var elementAccess = (ElementAccessExpressionSyntax)node;
            expression = elementAccess.Expression;
            argumentList = elementAccess.ArgumentList;
        }

        public SyntaxNode GetExpressionOfInterpolation(SyntaxNode node)
            => ((InterpolationSyntax)node).Expression;

        public bool IsInStaticContext(SyntaxNode node)
            => node.IsInStaticContext();

        public bool IsInNamespaceOrTypeContext([NotNullWhen(true)] SyntaxNode? node)
            => SyntaxFacts.IsInNamespaceOrTypeContext(node as ExpressionSyntax);

        public bool IsBaseTypeList([NotNullWhen(true)] SyntaxNode? node)
            => node.IsKind(SyntaxKind.BaseList);

        public SyntaxNode GetExpressionOfArgument(SyntaxNode node)
            => ((ArgumentSyntax)node).Expression;

        public SyntaxNode GetExpressionOfAttributeArgument(SyntaxNode node)
            => ((AttributeArgumentSyntax)node).Expression;

        public RefKind GetRefKindOfArgument(SyntaxNode node)
            => ((ArgumentSyntax)node).GetRefKind();

        public bool IsArgument([NotNullWhen(true)] SyntaxNode? node)
            => node.IsKind(SyntaxKind.Argument);

        public bool IsAttributeArgument([NotNullWhen(true)] SyntaxNode? node)
            => node.IsKind(SyntaxKind.AttributeArgument);

        public bool IsSimpleArgument([NotNullWhen(true)] SyntaxNode? node)
        {
            return node is ArgumentSyntax argument &&
                   argument.RefOrOutKeyword.Kind() == SyntaxKind.None &&
                   argument.NameColon == null;
        }

        public bool IsInConstantContext([NotNullWhen(true)] SyntaxNode? node)
            => (node as ExpressionSyntax).IsInConstantContext();

        public bool IsInConstructor(SyntaxNode node)
            => node.GetAncestor<ConstructorDeclarationSyntax>() != null;

        public bool IsUnsafeContext(SyntaxNode node)
            => node.IsUnsafeContext();

        public SyntaxNode GetNameOfAttribute(SyntaxNode node)
            => ((AttributeSyntax)node).Name;

        public bool IsAttributeNamedArgumentIdentifier([NotNullWhen(true)] SyntaxNode? node)
            => (node as IdentifierNameSyntax).IsAttributeNamedArgumentIdentifier();

        public SyntaxNode? GetContainingTypeDeclaration(SyntaxNode root, int position)
        {
            return root
                .FindToken(position)
                .GetAncestors<SyntaxNode>()
                .FirstOrDefault(n => n is BaseTypeDeclarationSyntax or DelegateDeclarationSyntax);
        }

        public SyntaxNode? GetContainingVariableDeclaratorOfFieldDeclaration(SyntaxNode? node)
            => throw ExceptionUtilities.Unreachable;

        public bool IsNameOfSubpattern([NotNullWhen(true)] SyntaxNode? node)
            => node.IsKind(SyntaxKind.IdentifierName) &&
               node.IsParentKind(SyntaxKind.NameColon) &&
               node.Parent.IsParentKind(SyntaxKind.Subpattern);

        public bool IsPropertyPatternClause(SyntaxNode node)
            => node.Kind() == SyntaxKind.PropertyPatternClause;

        public bool IsMemberInitializerNamedAssignmentIdentifier(
            [NotNullWhen(true)] SyntaxNode? node, [NotNullWhen(true)] out SyntaxNode? initializedInstance)
        {
            initializedInstance = null;
            if (node is IdentifierNameSyntax identifier &&
                identifier.IsLeftSideOfAssignExpression())
            {
                if (identifier.Parent.IsParentKind(SyntaxKind.WithInitializerExpression))
                {
                    var withInitializer = identifier.Parent.GetRequiredParent();
                    initializedInstance = withInitializer.GetRequiredParent();
                    return true;
                }
                else if (identifier.Parent.IsParentKind(SyntaxKind.ObjectInitializerExpression))
                {
                    var objectInitializer = identifier.Parent.GetRequiredParent();
                    if (objectInitializer.Parent is BaseObjectCreationExpressionSyntax)
                    {
                        initializedInstance = objectInitializer.Parent;
                        return true;
                    }
                    else if (objectInitializer.IsParentKind(SyntaxKind.SimpleAssignmentExpression, out AssignmentExpressionSyntax? assignment))
                    {
                        initializedInstance = assignment.Left;
                        return true;
                    }
                }
            }

            return false;
        }

        public bool IsAnyInitializerExpression([NotNullWhen(true)] SyntaxNode? node, [NotNullWhen(true)] out SyntaxNode? creationExpression)
        {
            if (node is InitializerExpressionSyntax
                {
                    Parent: BaseObjectCreationExpressionSyntax or ArrayCreationExpressionSyntax or ImplicitArrayCreationExpressionSyntax
                })
            {
                creationExpression = node.Parent;
                return true;
            }

            creationExpression = null;
            return false;
        }

        public bool IsElementAccessExpression(SyntaxNode? node)
            => node.IsKind(SyntaxKind.ElementAccessExpression);

        [return: NotNullIfNotNull("node")]
        public SyntaxNode? ConvertToSingleLine(SyntaxNode? node, bool useElasticTrivia = false)
            => node.ConvertToSingleLine(useElasticTrivia);

        public bool IsIndexerMemberCRef(SyntaxNode? node)
            => node.IsKind(SyntaxKind.IndexerMemberCref);

        public SyntaxNode? GetContainingMemberDeclaration(SyntaxNode root, int position, bool useFullSpan = true)
        {
            var end = root.FullSpan.End;
            if (end == 0)
            {
                // empty file
                return null;
            }

            // make sure position doesn't touch end of root
            position = Math.Min(position, end - 1);

            var node = root.FindToken(position).Parent;
            while (node != null)
            {
                if (useFullSpan || node.Span.Contains(position))
                {
                    var kind = node.Kind();
                    if ((kind != SyntaxKind.GlobalStatement) && (kind != SyntaxKind.IncompleteMember) && (node is MemberDeclarationSyntax))
                    {
                        return node;
                    }
                }

                node = node.Parent;
            }

            return null;
        }

        public bool IsMethodLevelMember([NotNullWhen(true)] SyntaxNode? node)
        {
            return node is BaseMethodDeclarationSyntax or
                BasePropertyDeclarationSyntax or
                EnumMemberDeclarationSyntax or
                BaseFieldDeclarationSyntax;
        }

        public bool IsTopLevelNodeWithMembers([NotNullWhen(true)] SyntaxNode? node)
        {
            return node is BaseNamespaceDeclarationSyntax or
                   TypeDeclarationSyntax or
                   EnumDeclarationSyntax;
        }

        private const string dotToken = ".";

        public string GetDisplayName(SyntaxNode? node, DisplayNameOptions options, string? rootNamespace = null)
        {
            if (node == null)
            {
                return string.Empty;
            }

            var pooled = PooledStringBuilder.GetInstance();
            var builder = pooled.Builder;

            // return type
            var memberDeclaration = node as MemberDeclarationSyntax;
            if ((options & DisplayNameOptions.IncludeType) != 0)
            {
                var type = memberDeclaration.GetMemberType();
                if (type != null && !type.IsMissing)
                {
                    builder.Append(type);
                    builder.Append(' ');
                }
            }

            var names = ArrayBuilder<string?>.GetInstance();
            // containing type(s)
            var parent = node.GetAncestor<TypeDeclarationSyntax>() ?? node.Parent;
            while (parent is TypeDeclarationSyntax)
            {
                names.Push(GetName(parent, options));
                parent = parent.Parent;
            }

            // containing namespace(s) in source (if any)
            if ((options & DisplayNameOptions.IncludeNamespaces) != 0)
            {
                while (parent is BaseNamespaceDeclarationSyntax)
                {
                    names.Add(GetName(parent, options));
                    parent = parent.Parent;
                }
            }

            while (!names.IsEmpty())
            {
                var name = names.Pop();
                if (name != null)
                {
                    builder.Append(name);
                    builder.Append(dotToken);
                }
            }

            // name (including generic type parameters)
            builder.Append(GetName(node, options));

            // parameter list (if any)
            if ((options & DisplayNameOptions.IncludeParameters) != 0)
            {
                builder.Append(memberDeclaration.GetParameterList());
            }

            return pooled.ToStringAndFree();
        }

        private static string? GetName(SyntaxNode node, DisplayNameOptions options)
        {
            const string missingTokenPlaceholder = "?";

            switch (node.Kind())
            {
                case SyntaxKind.CompilationUnit:
                    return null;
                case SyntaxKind.IdentifierName:
                    var identifier = ((IdentifierNameSyntax)node).Identifier;
                    return identifier.IsMissing ? missingTokenPlaceholder : identifier.Text;
                case SyntaxKind.IncompleteMember:
                    return missingTokenPlaceholder;
                case SyntaxKind.NamespaceDeclaration:
                case SyntaxKind.FileScopedNamespaceDeclaration:
                    return GetName(((BaseNamespaceDeclarationSyntax)node).Name, options);
                case SyntaxKind.QualifiedName:
                    var qualified = (QualifiedNameSyntax)node;
                    return GetName(qualified.Left, options) + dotToken + GetName(qualified.Right, options);
            }

            string? name = null;
            if (node is MemberDeclarationSyntax memberDeclaration)
            {
                if (memberDeclaration.Kind() == SyntaxKind.ConversionOperatorDeclaration)
                {
                    name = (memberDeclaration as ConversionOperatorDeclarationSyntax)?.Type.ToString();
                }
                else
                {
                    var nameToken = memberDeclaration.GetNameToken();
                    if (nameToken != default)
                    {
                        name = nameToken.IsMissing ? missingTokenPlaceholder : nameToken.Text;
                        if (memberDeclaration.Kind() == SyntaxKind.DestructorDeclaration)
                        {
                            name = "~" + name;
                        }

                        if ((options & DisplayNameOptions.IncludeTypeParameters) != 0)
                        {
                            var pooled = PooledStringBuilder.GetInstance();
                            var builder = pooled.Builder;
                            builder.Append(name);
                            AppendTypeParameterList(builder, memberDeclaration.GetTypeParameterList());
                            name = pooled.ToStringAndFree();
                        }
                    }
                    else
                    {
                        Debug.Assert(memberDeclaration.Kind() == SyntaxKind.IncompleteMember);
                        name = "?";
                    }
                }
            }
            else
            {
                if (node is VariableDeclaratorSyntax fieldDeclarator)
                {
                    var nameToken = fieldDeclarator.Identifier;
                    if (nameToken != default)
                    {
                        name = nameToken.IsMissing ? missingTokenPlaceholder : nameToken.Text;
                    }
                }
            }

            Debug.Assert(name != null, "Unexpected node type " + node.Kind());
            return name;
        }

        private static void AppendTypeParameterList(StringBuilder builder, TypeParameterListSyntax typeParameterList)
        {
            if (typeParameterList != null && typeParameterList.Parameters.Count > 0)
            {
                builder.Append('<');
                builder.Append(typeParameterList.Parameters[0].Identifier.ValueText);
                for (var i = 1; i < typeParameterList.Parameters.Count; i++)
                {
                    builder.Append(", ");
                    builder.Append(typeParameterList.Parameters[i].Identifier.ValueText);
                }

                builder.Append('>');
            }
        }

        public List<SyntaxNode> GetTopLevelAndMethodLevelMembers(SyntaxNode? root)
        {
            var list = new List<SyntaxNode>();
            AppendMembers(root, list, topLevel: true, methodLevel: true);
            return list;
        }

        public List<SyntaxNode> GetMethodLevelMembers(SyntaxNode? root)
        {
            var list = new List<SyntaxNode>();
            AppendMembers(root, list, topLevel: false, methodLevel: true);
            return list;
        }

        public SyntaxList<SyntaxNode> GetMembersOfTypeDeclaration(SyntaxNode typeDeclaration)
            => ((TypeDeclarationSyntax)typeDeclaration).Members;

        private void AppendMembers(SyntaxNode? node, List<SyntaxNode> list, bool topLevel, bool methodLevel)
        {
            Debug.Assert(topLevel || methodLevel);

            foreach (var member in node.GetMembers())
            {
                if (IsTopLevelNodeWithMembers(member))
                {
                    if (topLevel)
                    {
                        list.Add(member);
                    }

                    AppendMembers(member, list, topLevel, methodLevel);
                    continue;
                }

                if (methodLevel && IsMethodLevelMember(member))
                {
                    list.Add(member);
                }
            }
        }

        public TextSpan GetMemberBodySpanForSpeculativeBinding(SyntaxNode node)
        {
            if (node.Span.IsEmpty)
            {
                return default;
            }

            var member = GetContainingMemberDeclaration(node, node.SpanStart);
            if (member == null)
            {
                return default;
            }

            // TODO: currently we only support method for now
            if (member is BaseMethodDeclarationSyntax method)
            {
                if (method.Body == null)
                {
                    return default;
                }

                return GetBlockBodySpan(method.Body);
            }

            return default;
        }

        public bool ContainsInMemberBody([NotNullWhen(true)] SyntaxNode? node, TextSpan span)
        {
            switch (node)
            {
                case ConstructorDeclarationSyntax constructor:
                    return (constructor.Body != null && GetBlockBodySpan(constructor.Body).Contains(span)) ||
                           (constructor.Initializer != null && constructor.Initializer.Span.Contains(span));
                case BaseMethodDeclarationSyntax method:
                    return method.Body != null && GetBlockBodySpan(method.Body).Contains(span);
                case BasePropertyDeclarationSyntax property:
                    return property.AccessorList != null && property.AccessorList.Span.Contains(span);
                case EnumMemberDeclarationSyntax @enum:
                    return @enum.EqualsValue != null && @enum.EqualsValue.Span.Contains(span);
                case BaseFieldDeclarationSyntax field:
                    return field.Declaration != null && field.Declaration.Span.Contains(span);
            }

            return false;
        }

        private static TextSpan GetBlockBodySpan(BlockSyntax body)
            => TextSpan.FromBounds(body.OpenBraceToken.Span.End, body.CloseBraceToken.SpanStart);

        public SyntaxNode? TryGetBindableParent(SyntaxToken token)
        {
            var node = token.Parent;
            while (node != null)
            {
                var parent = node.Parent;

                // If this node is on the left side of a member access expression, don't ascend
                // further or we'll end up binding to something else.
                if (parent is MemberAccessExpressionSyntax memberAccess)
                {
                    if (memberAccess.Expression == node)
                    {
                        break;
                    }
                }

                // If this node is on the left side of a qualified name, don't ascend
                // further or we'll end up binding to something else.
                if (parent is QualifiedNameSyntax qualifiedName)
                {
                    if (qualifiedName.Left == node)
                    {
                        break;
                    }
                }

                // If this node is on the left side of a alias-qualified name, don't ascend
                // further or we'll end up binding to something else.
                if (parent is AliasQualifiedNameSyntax aliasQualifiedName)
                {
                    if (aliasQualifiedName.Alias == node)
                    {
                        break;
                    }
                }

                // If this node is the type of an object creation expression, return the
                // object creation expression.
                if (parent is ObjectCreationExpressionSyntax objectCreation)
                {
                    if (objectCreation.Type == node)
                    {
                        node = parent;
                        break;
                    }
                }

                // The inside of an interpolated string is treated as its own token so we
                // need to force navigation to the parent expression syntax.
                if (node is InterpolatedStringTextSyntax && parent is InterpolatedStringExpressionSyntax)
                {
                    node = parent;
                    break;
                }

                // If this node is not parented by a name, we're done.
                if (parent is not NameSyntax)
                {
                    break;
                }

                node = parent;
            }

            if (node is VarPatternSyntax)
            {
                return node;
            }

            // Patterns are never bindable (though their constituent types/exprs may be).
            return node is PatternSyntax ? null : node;
        }

        public IEnumerable<SyntaxNode> GetConstructors(SyntaxNode? root, CancellationToken cancellationToken)
        {
            if (root is not CompilationUnitSyntax compilationUnit)
            {
                return SpecializedCollections.EmptyEnumerable<SyntaxNode>();
            }

            var constructors = new List<SyntaxNode>();
            AppendConstructors(compilationUnit.Members, constructors, cancellationToken);
            return constructors;
        }

        private void AppendConstructors(SyntaxList<MemberDeclarationSyntax> members, List<SyntaxNode> constructors, CancellationToken cancellationToken)
        {
            foreach (var member in members)
            {
                cancellationToken.ThrowIfCancellationRequested();
                switch (member)
                {
                    case ConstructorDeclarationSyntax constructor:
                        constructors.Add(constructor);
                        continue;
                    case BaseNamespaceDeclarationSyntax @namespace:
                        AppendConstructors(@namespace.Members, constructors, cancellationToken);
                        break;
                    case ClassDeclarationSyntax @class:
                        AppendConstructors(@class.Members, constructors, cancellationToken);
                        break;
                    case RecordDeclarationSyntax record:
                        AppendConstructors(record.Members, constructors, cancellationToken);
                        break;
                    case StructDeclarationSyntax @struct:
                        AppendConstructors(@struct.Members, constructors, cancellationToken);
                        break;
                }
            }
        }

        public TextSpan GetInactiveRegionSpanAroundPosition(SyntaxTree syntaxTree, int position, CancellationToken cancellationToken)
        {
            var trivia = syntaxTree.GetRoot(cancellationToken).FindTrivia(position, findInsideTrivia: false);
            if (trivia.Kind() == SyntaxKind.DisabledTextTrivia)
            {
                return trivia.FullSpan;
            }

            var token = syntaxTree.FindTokenOrEndToken(position, cancellationToken);
            if (token.Kind() == SyntaxKind.EndOfFileToken)
            {
                var triviaList = token.LeadingTrivia;
                foreach (var triviaTok in triviaList.Reverse())
                {
                    if (triviaTok.Span.Contains(position))
                    {
                        return default;
                    }

                    if (triviaTok.Span.End < position)
                    {
                        if (!triviaTok.HasStructure)
                        {
                            return default;
                        }

                        var structure = triviaTok.GetStructure();
                        if (structure is BranchingDirectiveTriviaSyntax branch)
                        {
                            return !branch.IsActive || !branch.BranchTaken ? TextSpan.FromBounds(branch.FullSpan.Start, position) : default;
                        }
                    }
                }
            }

            return default;
        }

        public string GetNameForArgument(SyntaxNode? argument)
            => (argument as ArgumentSyntax)?.NameColon?.Name.Identifier.ValueText ?? string.Empty;

        public string GetNameForAttributeArgument(SyntaxNode? argument)
            => (argument as AttributeArgumentSyntax)?.NameEquals?.Name.Identifier.ValueText ?? string.Empty;

        public bool IsLeftSideOfDot([NotNullWhen(true)] SyntaxNode? node)
            => (node as ExpressionSyntax).IsLeftSideOfDot();

        public SyntaxNode? GetRightSideOfDot(SyntaxNode? node)
        {
            return (node as QualifiedNameSyntax)?.Right ??
                (node as MemberAccessExpressionSyntax)?.Name;
        }

        public SyntaxNode? GetLeftSideOfDot(SyntaxNode? node, bool allowImplicitTarget)
        {
            return (node as QualifiedNameSyntax)?.Left ??
                (node as MemberAccessExpressionSyntax)?.Expression;
        }

        public bool IsLeftSideOfExplicitInterfaceSpecifier([NotNullWhen(true)] SyntaxNode? node)
            => (node as NameSyntax).IsLeftSideOfExplicitInterfaceSpecifier();

        public bool IsLeftSideOfAssignment([NotNullWhen(true)] SyntaxNode? node)
            => (node as ExpressionSyntax).IsLeftSideOfAssignExpression();

        public bool IsLeftSideOfAnyAssignment([NotNullWhen(true)] SyntaxNode? node)
            => (node as ExpressionSyntax).IsLeftSideOfAnyAssignExpression();

        public bool IsLeftSideOfCompoundAssignment([NotNullWhen(true)] SyntaxNode? node)
            => (node as ExpressionSyntax).IsLeftSideOfCompoundAssignExpression();

        public SyntaxNode GetRightHandSideOfAssignment(SyntaxNode node)
            => ((AssignmentExpressionSyntax)node).Right;

        public bool IsInferredAnonymousObjectMemberDeclarator([NotNullWhen(true)] SyntaxNode? node)
            => node.IsKind(SyntaxKind.AnonymousObjectMemberDeclarator, out AnonymousObjectMemberDeclaratorSyntax? anonObject) &&
               anonObject.NameEquals == null;

        public bool IsOperandOfIncrementExpression([NotNullWhen(true)] SyntaxNode? node)
            => node.IsParentKind(SyntaxKind.PostIncrementExpression) ||
               node.IsParentKind(SyntaxKind.PreIncrementExpression);

        public static bool IsOperandOfDecrementExpression([NotNullWhen(true)] SyntaxNode? node)
            => node.IsParentKind(SyntaxKind.PostDecrementExpression) ||
               node.IsParentKind(SyntaxKind.PreDecrementExpression);

        public bool IsOperandOfIncrementOrDecrementExpression([NotNullWhen(true)] SyntaxNode? node)
            => IsOperandOfIncrementExpression(node) || IsOperandOfDecrementExpression(node);

        public SyntaxList<SyntaxNode> GetContentsOfInterpolatedString(SyntaxNode interpolatedString)
            => ((InterpolatedStringExpressionSyntax)interpolatedString).Contents;

        public bool IsVerbatimStringLiteral(SyntaxToken token)
            => token.IsVerbatimStringLiteral();

        public bool IsNumericLiteral(SyntaxToken token)
            => token.Kind() == SyntaxKind.NumericLiteralToken;

        public SeparatedSyntaxList<SyntaxNode> GetArgumentsOfObjectCreationExpression(SyntaxNode objectCreationExpression)
            => ((BaseObjectCreationExpressionSyntax)objectCreationExpression).ArgumentList is { } argumentList
                ? GetArgumentsOfArgumentList(argumentList)
                : default;

        public SeparatedSyntaxList<SyntaxNode> GetArgumentsOfArgumentList(SyntaxNode argumentList)
            => ((BaseArgumentListSyntax)argumentList).Arguments;

        public SeparatedSyntaxList<SyntaxNode> GetArgumentsOfAttributeArgumentList(SyntaxNode argumentList)
            => ((AttributeArgumentListSyntax)argumentList).Arguments;

        public bool IsRegularComment(SyntaxTrivia trivia)
            => trivia.IsRegularComment();

        public bool IsDocumentationComment(SyntaxTrivia trivia)
            => trivia.IsDocComment();

        public bool IsElastic(SyntaxTrivia trivia)
            => trivia.IsElastic();

        public bool IsPragmaDirective(SyntaxTrivia trivia, out bool isDisable, out bool isActive, out SeparatedSyntaxList<SyntaxNode> errorCodes)
            => trivia.IsPragmaDirective(out isDisable, out isActive, out errorCodes);

        public bool IsDocumentationCommentExteriorTrivia(SyntaxTrivia trivia)
            => trivia.Kind() == SyntaxKind.DocumentationCommentExteriorTrivia;

        public bool IsDocumentationComment(SyntaxNode node)
            => SyntaxFacts.IsDocumentationCommentTrivia(node.Kind());

        public bool IsUsingOrExternOrImport([NotNullWhen(true)] SyntaxNode? node)
        {
            return node.IsKind(SyntaxKind.UsingDirective) ||
                   node.IsKind(SyntaxKind.ExternAliasDirective);
        }

        public bool IsGlobalAssemblyAttribute([NotNullWhen(true)] SyntaxNode? node)
            => IsGlobalAttribute(node, SyntaxKind.AssemblyKeyword);

        public bool IsGlobalModuleAttribute([NotNullWhen(true)] SyntaxNode? node)
            => IsGlobalAttribute(node, SyntaxKind.ModuleKeyword);

        private static bool IsGlobalAttribute([NotNullWhen(true)] SyntaxNode? node, SyntaxKind attributeTarget)
            => node.IsKind(SyntaxKind.Attribute) &&
               node.Parent.IsKind(SyntaxKind.AttributeList, out AttributeListSyntax? attributeList) &&
               attributeList.Target?.Identifier.Kind() == attributeTarget;

        public bool IsDeclaration(SyntaxNode? node)
        {
            if (node is null)
                return false;

            if (SyntaxFacts.IsNamespaceMemberDeclaration(node.Kind()))
                return true;

            // From the C# language spec:
            // class-member-declaration:
            //    constant-declaration
            //    field-declaration
            //    method-declaration
            //    property-declaration
            //    event-declaration
            //    indexer-declaration
            //    operator-declaration
            //    constructor-declaration
            //    destructor-declaration
            //    static-constructor-declaration
            //    type-declaration
            switch (node.Kind())
            {
                // Because fields declarations can define multiple symbols "public int a, b;"
                // We want to get the VariableDeclarator node inside the field declaration to print out the symbol for the name.
                case SyntaxKind.VariableDeclarator:
                    return node.Parent.IsParentKind(SyntaxKind.FieldDeclaration) ||
                           node.Parent.IsParentKind(SyntaxKind.EventFieldDeclaration);

                case SyntaxKind.FieldDeclaration:
                case SyntaxKind.MethodDeclaration:
                case SyntaxKind.PropertyDeclaration:
                case SyntaxKind.GetAccessorDeclaration:
                case SyntaxKind.SetAccessorDeclaration:
                case SyntaxKind.EventDeclaration:
                case SyntaxKind.EventFieldDeclaration:
                case SyntaxKind.AddAccessorDeclaration:
                case SyntaxKind.RemoveAccessorDeclaration:
                case SyntaxKind.IndexerDeclaration:
                case SyntaxKind.OperatorDeclaration:
                case SyntaxKind.ConversionOperatorDeclaration:
                case SyntaxKind.ConstructorDeclaration:
                case SyntaxKind.DestructorDeclaration:
                    return true;

                default:
                    return false;
            }
        }

        public bool IsTypeDeclaration(SyntaxNode node)
            => SyntaxFacts.IsTypeDeclaration(node.Kind());

        public bool IsSimpleAssignmentStatement([NotNullWhen(true)] SyntaxNode? statement)
            => statement.IsKind(SyntaxKind.ExpressionStatement, out ExpressionStatementSyntax? exprStatement) &&
               exprStatement.Expression.IsKind(SyntaxKind.SimpleAssignmentExpression);

        public void GetPartsOfAssignmentStatement(
            SyntaxNode statement, out SyntaxNode left, out SyntaxToken operatorToken, out SyntaxNode right)
        {
            GetPartsOfAssignmentExpressionOrStatement(
                ((ExpressionStatementSyntax)statement).Expression, out left, out operatorToken, out right);
        }

        public void GetPartsOfAssignmentExpressionOrStatement(
            SyntaxNode statement, out SyntaxNode left, out SyntaxToken operatorToken, out SyntaxNode right)
        {
            var expression = statement;
            if (statement is ExpressionStatementSyntax expressionStatement)
            {
                expression = expressionStatement.Expression;
            }

            var assignment = (AssignmentExpressionSyntax)expression;
            left = assignment.Left;
            operatorToken = assignment.OperatorToken;
            right = assignment.Right;
        }

        public SyntaxToken GetIdentifierOfSimpleName(SyntaxNode node)
            => ((SimpleNameSyntax)node).Identifier;

        public SyntaxToken GetIdentifierOfVariableDeclarator(SyntaxNode node)
            => ((VariableDeclaratorSyntax)node).Identifier;

        public SyntaxToken GetIdentifierOfTypeDeclaration(SyntaxNode node)
            => node switch
            {
                BaseTypeDeclarationSyntax typeDecl => typeDecl.Identifier,
                DelegateDeclarationSyntax delegateDecl => delegateDecl.Identifier,
                _ => throw ExceptionUtilities.UnexpectedValue(node),
            };

        public bool IsDeclaratorOfLocalDeclarationStatement(SyntaxNode declarator, SyntaxNode localDeclarationStatement)
        {
            return ((LocalDeclarationStatementSyntax)localDeclarationStatement).Declaration.Variables.Contains(
                (VariableDeclaratorSyntax)declarator);
        }

        public bool AreEquivalent(SyntaxToken token1, SyntaxToken token2)
            => SyntaxFactory.AreEquivalent(token1, token2);

        public bool AreEquivalent(SyntaxNode? node1, SyntaxNode? node2)
            => SyntaxFactory.AreEquivalent(node1, node2);

        public static SyntaxNode GetExpressionOfInvocationExpression(SyntaxNode node)
            => ((InvocationExpressionSyntax)node).Expression;

        public bool IsExpressionOfForeach([NotNullWhen(true)] SyntaxNode? node)
            => node?.Parent is ForEachStatementSyntax foreachStatement && foreachStatement.Expression == node;

        public SyntaxNode GetExpressionOfForeachStatement(SyntaxNode node)
            => ((CommonForEachStatementSyntax)node).Expression;

        public SyntaxNode GetExpressionOfExpressionStatement(SyntaxNode node)
            => ((ExpressionStatementSyntax)node).Expression;

        public bool IsIsTypeExpression([NotNullWhen(true)] SyntaxNode? node)
            => node.IsKind(SyntaxKind.IsExpression);

        public bool IsIsNotTypeExpression([NotNullWhen(true)] SyntaxNode? node)
            => false;

        public void GetPartsOfTupleExpression<TArgumentSyntax>(SyntaxNode node,
            out SyntaxToken openParen, out SeparatedSyntaxList<TArgumentSyntax> arguments, out SyntaxToken closeParen) where TArgumentSyntax : SyntaxNode
        {
            var tupleExpression = (TupleExpressionSyntax)node;
            openParen = tupleExpression.OpenParenToken;
            arguments = (SeparatedSyntaxList<SyntaxNode>)tupleExpression.Arguments;
            closeParen = tupleExpression.CloseParenToken;
        }

        public bool IsPreprocessorDirective(SyntaxTrivia trivia)
            => SyntaxFacts.IsPreprocessorDirective(trivia.Kind());

        public bool ContainsInterleavedDirective(TextSpan span, SyntaxToken token, CancellationToken cancellationToken)
            => token.ContainsInterleavedDirective(span, cancellationToken);

        public SyntaxTokenList GetModifiers(SyntaxNode? node)
            => node.GetModifiers();

        [return: NotNullIfNotNull("node")]
        public SyntaxNode? WithModifiers(SyntaxNode? node, SyntaxTokenList modifiers)
            => node.WithModifiers(modifiers);

        public SeparatedSyntaxList<SyntaxNode> GetVariablesOfLocalDeclarationStatement(SyntaxNode node)
            => ((LocalDeclarationStatementSyntax)node).Declaration.Variables;

        public SyntaxNode? GetInitializerOfVariableDeclarator(SyntaxNode node)
            => ((VariableDeclaratorSyntax)node).Initializer;

        public SyntaxNode GetTypeOfVariableDeclarator(SyntaxNode node)
            => ((VariableDeclarationSyntax)((VariableDeclaratorSyntax)node).Parent!).Type;

        public SyntaxNode? GetValueOfEqualsValueClause(SyntaxNode? node)
            => ((EqualsValueClauseSyntax?)node)?.Value;

        public bool IsEqualsValueOfPropertyDeclaration(SyntaxNode? node)
            => node?.Parent is PropertyDeclarationSyntax propertyDeclaration && propertyDeclaration.Initializer == node;

        public bool IsConversionExpression([NotNullWhen(true)] SyntaxNode? node)
            => node is CastExpressionSyntax;

        public bool IsCastExpression([NotNullWhen(true)] SyntaxNode? node)
            => node is CastExpressionSyntax;

        public void GetPartsOfCastExpression(SyntaxNode node, out SyntaxNode type, out SyntaxNode expression)
        {
            var cast = (CastExpressionSyntax)node;
            type = cast.Type;
            expression = cast.Expression;
        }

        public SyntaxToken? GetDeclarationIdentifierIfOverride(SyntaxToken token)
        {
            if (token.Kind() == SyntaxKind.OverrideKeyword && token.Parent is MemberDeclarationSyntax member)
            {
                return member.GetNameToken();
            }

            return null;
        }

        public SyntaxList<SyntaxNode> GetAttributeLists(SyntaxNode? node)
            => node.GetAttributeLists();

        public bool IsParameterNameXmlElementSyntax([NotNullWhen(true)] SyntaxNode? node)
            => node.IsKind(SyntaxKind.XmlElement, out XmlElementSyntax? xmlElement) &&
            xmlElement.StartTag.Name.LocalName.ValueText == DocumentationCommentXmlNames.ParameterElementName;

        public SyntaxList<SyntaxNode> GetContentFromDocumentationCommentTriviaSyntax(SyntaxTrivia trivia)
        {
            if (trivia.GetStructure() is DocumentationCommentTriviaSyntax documentationCommentTrivia)
            {
                return documentationCommentTrivia.Content;
            }

            throw ExceptionUtilities.UnexpectedValue(trivia.Kind());
        }

        public bool IsIsPatternExpression([NotNullWhen(true)] SyntaxNode? node)
            => node.IsKind(SyntaxKind.IsPatternExpression);

        public void GetPartsOfAnyIsTypeExpression(SyntaxNode node, out SyntaxNode expression, out SyntaxNode type)
        {
            var isPatternExpression = (BinaryExpressionSyntax)node;
            expression = isPatternExpression.Left;
            type = isPatternExpression.Right;
        }

        public void GetPartsOfIsPatternExpression(SyntaxNode node, out SyntaxNode left, out SyntaxToken isToken, out SyntaxNode right)
        {
            var isPatternExpression = (IsPatternExpressionSyntax)node;
            left = isPatternExpression.Expression;
            isToken = isPatternExpression.IsKeyword;
            right = isPatternExpression.Pattern;
        }

        public bool IsAnyPattern([NotNullWhen(true)] SyntaxNode? node)
            => node is PatternSyntax;

        public bool IsConstantPattern([NotNullWhen(true)] SyntaxNode? node)
            => node.IsKind(SyntaxKind.ConstantPattern);

        public bool IsDeclarationPattern([NotNullWhen(true)] SyntaxNode? node)
            => node.IsKind(SyntaxKind.DeclarationPattern);

        public bool IsRecursivePattern([NotNullWhen(true)] SyntaxNode? node)
            => node.IsKind(SyntaxKind.RecursivePattern);

        public bool IsVarPattern([NotNullWhen(true)] SyntaxNode? node)
            => node.IsKind(SyntaxKind.VarPattern);

        public SyntaxNode GetExpressionOfConstantPattern(SyntaxNode node)
            => ((ConstantPatternSyntax)node).Expression;

        public void GetPartsOfDeclarationPattern(SyntaxNode node, out SyntaxNode type, out SyntaxNode designation)
        {
            var declarationPattern = (DeclarationPatternSyntax)node;
            type = declarationPattern.Type;
            designation = declarationPattern.Designation;
        }

        public void GetPartsOfRecursivePattern(SyntaxNode node, out SyntaxNode? type, out SyntaxNode? positionalPart, out SyntaxNode? propertyPart, out SyntaxNode? designation)
        {
            var recursivePattern = (RecursivePatternSyntax)node;
            type = recursivePattern.Type;
            positionalPart = recursivePattern.PositionalPatternClause;
            propertyPart = recursivePattern.PropertyPatternClause;
            designation = recursivePattern.Designation;
        }

        public bool SupportsNotPattern(ParseOptions options)
            => options.LanguageVersion() >= LanguageVersion.CSharp9;

        // C# only supports the pattern form, not the expression form.
        public bool SupportsIsNotTypeExpression(ParseOptions options)
            => false;

        public bool IsAndPattern([NotNullWhen(true)] SyntaxNode? node)
            => node.IsKind(SyntaxKind.AndPattern);

        public bool IsBinaryPattern([NotNullWhen(true)] SyntaxNode? node)
            => node is BinaryPatternSyntax;

        public bool IsNotPattern([NotNullWhen(true)] SyntaxNode? node)
            => node.IsKind(SyntaxKind.NotPattern);

        public bool IsOrPattern([NotNullWhen(true)] SyntaxNode? node)
            => node.IsKind(SyntaxKind.OrPattern);

        public bool IsParenthesizedPattern([NotNullWhen(true)] SyntaxNode? node)
            => node.IsKind(SyntaxKind.ParenthesizedPattern);

        public bool IsTypePattern([NotNullWhen(true)] SyntaxNode? node)
            => node.IsKind(SyntaxKind.TypePattern);

        public bool IsUnaryPattern([NotNullWhen(true)] SyntaxNode? node)
            => node is UnaryPatternSyntax;

        public void GetPartsOfParenthesizedPattern(SyntaxNode node, out SyntaxToken openParen, out SyntaxNode pattern, out SyntaxToken closeParen)
        {
            var parenthesizedPattern = (ParenthesizedPatternSyntax)node;
            openParen = parenthesizedPattern.OpenParenToken;
            pattern = parenthesizedPattern.Pattern;
            closeParen = parenthesizedPattern.CloseParenToken;
        }

        public void GetPartsOfBinaryPattern(SyntaxNode node, out SyntaxNode left, out SyntaxToken operatorToken, out SyntaxNode right)
        {
            var binaryPattern = (BinaryPatternSyntax)node;
            left = binaryPattern.Left;
            operatorToken = binaryPattern.OperatorToken;
            right = binaryPattern.Right;
        }

        public void GetPartsOfUnaryPattern(SyntaxNode node, out SyntaxToken operatorToken, out SyntaxNode pattern)
        {
            var unaryPattern = (UnaryPatternSyntax)node;
            operatorToken = unaryPattern.OperatorToken;
            pattern = unaryPattern.Pattern;
        }

        public SyntaxNode GetTypeOfTypePattern(SyntaxNode node)
            => ((TypePatternSyntax)node).Type;

        public bool IsVerbatimInterpolatedStringExpression(SyntaxNode node)
            => node is InterpolatedStringExpressionSyntax interpolatedString &&
                interpolatedString.StringStartToken.IsKind(SyntaxKind.InterpolatedVerbatimStringStartToken);

        public bool IsInInactiveRegion(SyntaxTree syntaxTree, int position, CancellationToken cancellationToken)
        {
            if (syntaxTree == null)
            {
                return false;
            }

            return syntaxTree.IsInInactiveRegion(position, cancellationToken);
        }

        #region IsXXX members

        public bool IsAnonymousFunctionExpression([NotNullWhen(true)] SyntaxNode? node)
            => node is AnonymousFunctionExpressionSyntax;

        public bool IsBaseNamespaceDeclaration([NotNullWhen(true)] SyntaxNode? node)
            => node is BaseNamespaceDeclarationSyntax;

        public bool IsBinaryExpression([NotNullWhen(true)] SyntaxNode? node)
            => node is BinaryExpressionSyntax;

        public bool IsLiteralExpression([NotNullWhen(true)] SyntaxNode? node)
            => node is LiteralExpressionSyntax;

        public bool IsMemberAccessExpression([NotNullWhen(true)] SyntaxNode? node)
            => node is MemberAccessExpressionSyntax;

        public bool IsSimpleName([NotNullWhen(true)] SyntaxNode? node)
            => node is SimpleNameSyntax;

        public bool IsNamedMemberInitializer([NotNullWhen(true)] SyntaxNode? node)
            => node is AssignmentExpressionSyntax(SyntaxKind.SimpleAssignmentExpression) { Left: IdentifierNameSyntax };

        public bool IsElementAccessInitializer([NotNullWhen(true)] SyntaxNode? node)
            => node is AssignmentExpressionSyntax(SyntaxKind.SimpleAssignmentExpression) { Left: ImplicitElementAccessSyntax };

        public bool IsObjectMemberInitializer([NotNullWhen(true)] SyntaxNode? node)
            => node is InitializerExpressionSyntax(SyntaxKind.ObjectInitializerExpression);

        public bool IsObjectCollectionInitializer([NotNullWhen(true)] SyntaxNode? node)
            => node is InitializerExpressionSyntax(SyntaxKind.CollectionInitializerExpression);

        #endregion

        #region GetPartsOfXXX members

        public void GetPartsOfBaseObjectCreationExpression(SyntaxNode node, out SyntaxNode? argumentList, out SyntaxNode? initializer)
        {
            var objectCreationExpression = (BaseObjectCreationExpressionSyntax)node;
            argumentList = objectCreationExpression.ArgumentList;
            initializer = objectCreationExpression.Initializer;
        }

<<<<<<< HEAD
        public override SyntaxTokenList GetModifierTokens(SyntaxNode declaration)
            => declaration switch
            {
                MemberDeclarationSyntax memberDecl => memberDecl.Modifiers,
                ParameterSyntax parameter => parameter.Modifiers,
                LocalDeclarationStatementSyntax localDecl => localDecl.Modifiers,
                LocalFunctionStatementSyntax localFunc => localFunc.Modifiers,
                AccessorDeclarationSyntax accessor => accessor.Modifiers,
                VariableDeclarationSyntax varDecl => GetModifierTokens(varDecl.Parent),
                VariableDeclaratorSyntax varDecl => GetModifierTokens(varDecl.Parent),
                AnonymousFunctionExpressionSyntax anonFunc => anonFunc.Modifiers,
                _ => default,
            };

        public override DeclarationKind GetDeclarationKind(SyntaxNode declaration)
=======
        public void GetPartsOfBinaryExpression(SyntaxNode node, out SyntaxNode left, out SyntaxToken operatorToken, out SyntaxNode right)
>>>>>>> dbbf6a97
        {
            var binaryExpression = (BinaryExpressionSyntax)node;
            left = binaryExpression.Left;
            operatorToken = binaryExpression.OperatorToken;
            right = binaryExpression.Right;
        }

        public void GetPartsOfCompilationUnit(SyntaxNode node, out SyntaxList<SyntaxNode> imports, out SyntaxList<SyntaxNode> attributeLists, out SyntaxList<SyntaxNode> members)
        {
            var compilationUnit = (CompilationUnitSyntax)node;
            imports = compilationUnit.Usings;
            attributeLists = compilationUnit.AttributeLists;
            members = compilationUnit.Members;
        }

        public void GetPartsOfConditionalAccessExpression(
            SyntaxNode node, out SyntaxNode expression, out SyntaxToken operatorToken, out SyntaxNode whenNotNull)
        {
            var conditionalAccess = (ConditionalAccessExpressionSyntax)node;
            expression = conditionalAccess.Expression;
            operatorToken = conditionalAccess.OperatorToken;
            whenNotNull = conditionalAccess.WhenNotNull;
        }

        public void GetPartsOfConditionalExpression(SyntaxNode node, out SyntaxNode condition, out SyntaxNode whenTrue, out SyntaxNode whenFalse)
        {
            var conditionalExpression = (ConditionalExpressionSyntax)node;
            condition = conditionalExpression.Condition;
            whenTrue = conditionalExpression.WhenTrue;
            whenFalse = conditionalExpression.WhenFalse;
        }

        public void GetPartsOfGenericName(SyntaxNode node, out SyntaxToken identifier, out SeparatedSyntaxList<SyntaxNode> typeArguments)
        {
            var genericName = (GenericNameSyntax)node;
            identifier = genericName.Identifier;
            typeArguments = genericName.TypeArgumentList.Arguments;
        }

        public void GetPartsOfInterpolationExpression(SyntaxNode node,
            out SyntaxToken stringStartToken, out SyntaxList<SyntaxNode> contents, out SyntaxToken stringEndToken)
        {
            var interpolatedStringExpression = (InterpolatedStringExpressionSyntax)node;
            stringStartToken = interpolatedStringExpression.StringStartToken;
            contents = interpolatedStringExpression.Contents;
            stringEndToken = interpolatedStringExpression.StringEndToken;
        }

        public void GetPartsOfInvocationExpression(SyntaxNode node, out SyntaxNode expression, out SyntaxNode? argumentList)
        {
            var invocation = (InvocationExpressionSyntax)node;
            expression = invocation.Expression;
            argumentList = invocation.ArgumentList;
        }

        public void GetPartsOfMemberAccessExpression(SyntaxNode node, out SyntaxNode expression, out SyntaxToken operatorToken, out SyntaxNode name)
        {
            var memberAccess = (MemberAccessExpressionSyntax)node;
            expression = memberAccess.Expression;
            operatorToken = memberAccess.OperatorToken;
            name = memberAccess.Name;
        }

        public void GetPartsOfBaseNamespaceDeclaration(SyntaxNode node, out SyntaxNode name, out SyntaxList<SyntaxNode> imports, out SyntaxList<SyntaxNode> members)
        {
            var namespaceDeclaration = (BaseNamespaceDeclarationSyntax)node;
            name = namespaceDeclaration.Name;
            imports = namespaceDeclaration.Usings;
            members = namespaceDeclaration.Members;
        }

        public void GetPartsOfNamedMemberInitializer(SyntaxNode node, out SyntaxNode identifier, out SyntaxNode expression)
        {
            var assignment = (AssignmentExpressionSyntax)node;
            identifier = assignment.Left;
            expression = assignment.Right;
        }

        public void GetPartsOfObjectCreationExpression(SyntaxNode node, out SyntaxNode type, out SyntaxNode? argumentList, out SyntaxNode? initializer)
        {
            var objectCreationExpression = (ObjectCreationExpressionSyntax)node;
            type = objectCreationExpression.Type;
            argumentList = objectCreationExpression.ArgumentList;
            initializer = objectCreationExpression.Initializer;
        }

        public void GetPartsOfParameter(SyntaxNode node, out SyntaxToken identifier, out SyntaxNode? @default)
        {
            var parameter = (ParameterSyntax)node;
            identifier = parameter.Identifier;
            @default = parameter.Default;
        }

        public void GetPartsOfParenthesizedExpression(
            SyntaxNode node, out SyntaxToken openParen, out SyntaxNode expression, out SyntaxToken closeParen)
        {
            var parenthesizedExpression = (ParenthesizedExpressionSyntax)node;
            openParen = parenthesizedExpression.OpenParenToken;
            expression = parenthesizedExpression.Expression;
            closeParen = parenthesizedExpression.CloseParenToken;
        }

        public void GetPartsOfPrefixUnaryExpression(SyntaxNode node, out SyntaxToken operatorToken, out SyntaxNode operand)
        {
            var prefixUnaryExpression = (PrefixUnaryExpressionSyntax)node;
            operatorToken = prefixUnaryExpression.OperatorToken;
            operand = prefixUnaryExpression.Operand;
        }

        public void GetPartsOfQualifiedName(SyntaxNode node, out SyntaxNode left, out SyntaxToken operatorToken, out SyntaxNode right)
        {
            var qualifiedName = (QualifiedNameSyntax)node;
            left = qualifiedName.Left;
            operatorToken = qualifiedName.DotToken;
            right = qualifiedName.Right;
        }

        #endregion

        #region GetXXXOfYYY members

        public SyntaxNode GetExpressionOfAwaitExpression(SyntaxNode node)
            => ((AwaitExpressionSyntax)node).Expression;

        public SyntaxNode GetExpressionOfThrowExpression(SyntaxNode node)
            => ((ThrowExpressionSyntax)node).Expression;

        public SeparatedSyntaxList<SyntaxNode> GetInitializersOfObjectMemberInitializer(SyntaxNode node)
            => node is InitializerExpressionSyntax(SyntaxKind.ObjectInitializerExpression) initExpr ? initExpr.Expressions : default;

        public SeparatedSyntaxList<SyntaxNode> GetExpressionsOfObjectCollectionInitializer(SyntaxNode node)
            => node is InitializerExpressionSyntax(SyntaxKind.CollectionInitializerExpression) initExpr ? initExpr.Expressions : default;

        #endregion
    }
}<|MERGE_RESOLUTION|>--- conflicted
+++ resolved
@@ -1586,25 +1586,7 @@
             initializer = objectCreationExpression.Initializer;
         }
 
-<<<<<<< HEAD
-        public override SyntaxTokenList GetModifierTokens(SyntaxNode declaration)
-            => declaration switch
-            {
-                MemberDeclarationSyntax memberDecl => memberDecl.Modifiers,
-                ParameterSyntax parameter => parameter.Modifiers,
-                LocalDeclarationStatementSyntax localDecl => localDecl.Modifiers,
-                LocalFunctionStatementSyntax localFunc => localFunc.Modifiers,
-                AccessorDeclarationSyntax accessor => accessor.Modifiers,
-                VariableDeclarationSyntax varDecl => GetModifierTokens(varDecl.Parent),
-                VariableDeclaratorSyntax varDecl => GetModifierTokens(varDecl.Parent),
-                AnonymousFunctionExpressionSyntax anonFunc => anonFunc.Modifiers,
-                _ => default,
-            };
-
-        public override DeclarationKind GetDeclarationKind(SyntaxNode declaration)
-=======
         public void GetPartsOfBinaryExpression(SyntaxNode node, out SyntaxNode left, out SyntaxToken operatorToken, out SyntaxNode right)
->>>>>>> dbbf6a97
         {
             var binaryExpression = (BinaryExpressionSyntax)node;
             left = binaryExpression.Left;
