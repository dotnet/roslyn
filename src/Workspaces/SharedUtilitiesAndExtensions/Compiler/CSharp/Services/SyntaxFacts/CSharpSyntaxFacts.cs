﻿// Licensed to the .NET Foundation under one or more agreements.
// The .NET Foundation licenses this file to you under the MIT license.
// See the LICENSE file in the project root for more information.

using System;
using System.Collections.Generic;
using System.Diagnostics;
using System.Diagnostics.CodeAnalysis;
using System.Linq;
using System.Text;
using System.Threading;
using Microsoft.CodeAnalysis;
using Microsoft.CodeAnalysis.CSharp.Extensions;
using Microsoft.CodeAnalysis.CSharp.Syntax;
using Microsoft.CodeAnalysis.LanguageService;
using Microsoft.CodeAnalysis.PooledObjects;
using Microsoft.CodeAnalysis.Shared.Extensions;
using Microsoft.CodeAnalysis.Text;
using Roslyn.Utilities;
using Microsoft.CodeAnalysis.CSharp.Extensions.ContextQuery;

#if CODE_STYLE
using Microsoft.CodeAnalysis.Internal.Editing;
#else
using Microsoft.CodeAnalysis.Editing;
#endif

namespace Microsoft.CodeAnalysis.CSharp.LanguageService;

internal class CSharpSyntaxFacts : ISyntaxFacts
{
    internal static readonly CSharpSyntaxFacts Instance = new();

    // Specifies false for trimOnFree as these objects commonly exceed the default ObjectPool threshold
    private static readonly ObjectPool<List<SyntaxNode>> s_syntaxNodeListPool = new ObjectPool<List<SyntaxNode>>(() => [], trimOnFree: false);

    protected CSharpSyntaxFacts()
    {
    }

    public bool IsCaseSensitive => true;

    public StringComparer StringComparer { get; } = StringComparer.Ordinal;

    public SyntaxTrivia ElasticMarker
        => SyntaxFactory.ElasticMarker;

    public SyntaxTrivia ElasticCarriageReturnLineFeed
        => SyntaxFactory.ElasticCarriageReturnLineFeed;

    public ISyntaxKinds SyntaxKinds { get; } = CSharpSyntaxKinds.Instance;

    public bool SupportsIndexingInitializer(ParseOptions options)
        => options.LanguageVersion() >= LanguageVersion.CSharp6;

    public bool SupportsThrowExpression(ParseOptions options)
        => options.LanguageVersion() >= LanguageVersion.CSharp7;

    public bool SupportsLocalFunctionDeclaration(ParseOptions options)
        => options.LanguageVersion() >= LanguageVersion.CSharp7;

    public bool SupportsRecord(ParseOptions options)
        => options.LanguageVersion() >= LanguageVersion.CSharp9;

    public bool SupportsRecordStruct(ParseOptions options)
        => options.LanguageVersion() >= LanguageVersion.CSharp10;

    public bool SupportsTargetTypedConditionalExpression(ParseOptions options)
        => options.LanguageVersion() >= LanguageVersion.CSharp9;

    public bool SupportsConstantInterpolatedStrings(ParseOptions options)
        => options.LanguageVersion() >= LanguageVersion.CSharp10;

    public bool SupportsTupleDeconstruction(ParseOptions options)
        => options.LanguageVersion() >= LanguageVersion.CSharp7;

    // Should be supported in C# 13.
    public bool SupportsCollectionExpressionNaturalType(ParseOptions options)
        => false;

    public SyntaxToken ParseToken(string text)
        => SyntaxFactory.ParseToken(text);

    public SyntaxTriviaList ParseLeadingTrivia(string text)
        => SyntaxFactory.ParseLeadingTrivia(text);

    public string EscapeIdentifier(string identifier)
    {
        var nullIndex = identifier.IndexOf('\0');
        if (nullIndex >= 0)
        {
            identifier = identifier[..nullIndex];
        }

        var needsEscaping = SyntaxFacts.GetKeywordKind(identifier) != SyntaxKind.None;
        return needsEscaping ? "@" + identifier : identifier;
    }

    public bool IsVerbatimIdentifier(SyntaxToken token)
        => token.IsVerbatimIdentifier();

    public bool IsOperator(SyntaxToken token)
    {
        var kind = token.Kind();

        return
            (SyntaxFacts.IsAnyUnaryExpression(kind) &&
                (token.Parent is PrefixUnaryExpressionSyntax || token.Parent is PostfixUnaryExpressionSyntax || token.Parent is OperatorDeclarationSyntax)) ||
            (SyntaxFacts.IsBinaryExpression(kind) && (token.Parent is BinaryExpressionSyntax or OperatorDeclarationSyntax or RelationalPatternSyntax)) ||
            (SyntaxFacts.IsAssignmentExpressionOperatorToken(kind) && token.Parent is AssignmentExpressionSyntax);
    }

    public bool IsReservedKeyword(SyntaxToken token)
        => SyntaxFacts.IsReservedKeyword(token.Kind());

    public bool IsContextualKeyword(SyntaxToken token)
        => SyntaxFacts.IsContextualKeyword(token.Kind());

    public bool IsPreprocessorKeyword(SyntaxToken token)
        => SyntaxFacts.IsPreprocessorKeyword(token.Kind());

    public bool IsPreProcessorDirectiveContext(SyntaxTree syntaxTree, int position, CancellationToken cancellationToken)
        => syntaxTree.IsPreProcessorDirectiveContext(
            position, syntaxTree.FindTokenOnLeftOfPosition(position, cancellationToken, includeDirectives: true), cancellationToken);

    public bool IsEntirelyWithinStringOrCharOrNumericLiteral([NotNullWhen(true)] SyntaxTree? syntaxTree, int position, CancellationToken cancellationToken)
    {
        if (syntaxTree == null)
        {
            return false;
        }

        return syntaxTree.IsEntirelyWithinStringOrCharLiteral(position, cancellationToken);
    }

    public bool IsDirective([NotNullWhen(true)] SyntaxNode? node)
        => node is DirectiveTriviaSyntax;

    public bool TryGetExternalSourceInfo([NotNullWhen(true)] SyntaxNode? node, out ExternalSourceInfo info)
    {
        if (node is LineDirectiveTriviaSyntax lineDirective)
        {
            if (lineDirective.Line.Kind() == SyntaxKind.DefaultKeyword)
            {
                info = new ExternalSourceInfo(null, ends: true);
                return true;
            }
            else if (lineDirective.Line.Kind() == SyntaxKind.NumericLiteralToken &&
                lineDirective.Line.Value is int)
            {
                info = new ExternalSourceInfo((int)lineDirective.Line.Value, false);
                return true;
            }
        }

        info = default;
        return false;
    }

    public bool IsNameOfSimpleMemberAccessExpression([NotNullWhen(true)] SyntaxNode? node)
    {
        var name = node as SimpleNameSyntax;
        return name.IsSimpleMemberAccessExpressionName();
    }

    public bool IsNameOfAnyMemberAccessExpression([NotNullWhen(true)] SyntaxNode? node)
        => node?.Parent is MemberAccessExpressionSyntax memberAccess && memberAccess.Name == node;

    public bool IsNameOfMemberBindingExpression([NotNullWhen(true)] SyntaxNode? node)
    {
        var name = node as SimpleNameSyntax;
        return name.IsMemberBindingExpressionName();
    }

    [return: NotNullIfNotNull(nameof(node))]
    public SyntaxNode? GetStandaloneExpression(SyntaxNode? node)
        => node is ExpressionSyntax expression ? SyntaxFactory.GetStandaloneExpression(expression) : node;

    public SyntaxNode? GetRootConditionalAccessExpression(SyntaxNode? node)
        => node.GetRootConditionalAccessExpression();

    public bool IsDeclarationExpression([NotNullWhen(true)] SyntaxNode? node)
        => node is DeclarationExpressionSyntax;

    public bool IsNamedArgument([NotNullWhen(true)] SyntaxNode? node)
        => node is ArgumentSyntax arg && arg.NameColon != null;

    public bool IsNameOfNamedArgument([NotNullWhen(true)] SyntaxNode? node)
        => node.CheckParent<NameColonSyntax>(p => p.Name == node);

    public SyntaxNode? GetParameterList(SyntaxNode node)
        => node.GetParameterList();

    public bool IsParameterList([NotNullWhen(true)] SyntaxNode? node)
        => node is (kind: SyntaxKind.ParameterList or SyntaxKind.BracketedParameterList);

    public bool IsUsingDirectiveName([NotNullWhen(true)] SyntaxNode? node)
        => node?.Parent is UsingDirectiveSyntax usingDirective &&
           usingDirective.NamespaceOrType == node;

    public bool IsUsingAliasDirective([NotNullWhen(true)] SyntaxNode? node)
        => node is UsingDirectiveSyntax usingDirectiveNode && usingDirectiveNode.Alias != null;

    public void GetPartsOfUsingAliasDirective(SyntaxNode node, out SyntaxToken globalKeyword, out SyntaxToken alias, out SyntaxNode name)
    {
        var usingDirective = (UsingDirectiveSyntax)node;
        globalKeyword = usingDirective.GlobalKeyword;
        alias = usingDirective.Alias!.Name.Identifier;
        name = usingDirective.NamespaceOrType;
    }

    public bool IsDeconstructionForEachStatement([NotNullWhen(true)] SyntaxNode? node)
        => node is ForEachVariableStatementSyntax;

    public bool IsDeconstructionAssignment([NotNullWhen(true)] SyntaxNode? node)
        => node is AssignmentExpressionSyntax assignment && assignment.IsDeconstruction();

    public Location GetDeconstructionReferenceLocation(SyntaxNode node)
    {
        return node switch
        {
            AssignmentExpressionSyntax assignment => assignment.Left.GetLocation(),
            ForEachVariableStatementSyntax @foreach => @foreach.Variable.GetLocation(),
            _ => throw ExceptionUtilities.UnexpectedValue(node.Kind()),
        };
    }

    public bool IsStatement([NotNullWhen(true)] SyntaxNode? node)
       => node is StatementSyntax;

    public bool IsExecutableStatement([NotNullWhen(true)] SyntaxNode? node)
        => node is StatementSyntax;

    public bool IsGlobalStatement([NotNullWhen(true)] SyntaxNode? node)
       => node is GlobalStatementSyntax;

    public SyntaxNode GetStatementOfGlobalStatement(SyntaxNode node)
        => ((GlobalStatementSyntax)node).Statement;

    public bool AreStatementsInSameContainer(SyntaxNode firstStatement, SyntaxNode secondStatement)
    {
        Debug.Assert(IsStatement(firstStatement));
        Debug.Assert(IsStatement(secondStatement));

        if (firstStatement.Parent == secondStatement.Parent)
            return true;

        if (IsGlobalStatement(firstStatement.Parent)
            && IsGlobalStatement(secondStatement.Parent)
            && firstStatement.Parent.Parent == secondStatement.Parent.Parent)
        {
            return true;
        }

        return false;

    }

    public bool IsMethodBody([NotNullWhen(true)] SyntaxNode? node)
    {
        if (node is BlockSyntax or
            ArrowExpressionClauseSyntax)
        {
            return node.Parent is BaseMethodDeclarationSyntax or
                   AccessorDeclarationSyntax;
        }

        return false;
    }

    public SyntaxNode GetExpressionOfRefExpression(SyntaxNode node)
        => ((RefExpressionSyntax)node).Expression;

    public SyntaxNode? GetExpressionOfReturnStatement(SyntaxNode node)
        => ((ReturnStatementSyntax)node).Expression;

    public bool IsThisConstructorInitializer(SyntaxToken token)
        => token.Parent is ConstructorInitializerSyntax(SyntaxKind.ThisConstructorInitializer) constructorInit &&
           constructorInit.ThisOrBaseKeyword == token;

    public bool IsBaseConstructorInitializer(SyntaxToken token)
        => token.Parent is ConstructorInitializerSyntax(SyntaxKind.BaseConstructorInitializer) constructorInit &&
           constructorInit.ThisOrBaseKeyword == token;

    public bool IsQueryKeyword(SyntaxToken token)
    {
        switch (token.Kind())
        {
            case SyntaxKind.FromKeyword:
            case SyntaxKind.JoinKeyword:
            case SyntaxKind.LetKeyword:
            case SyntaxKind.OrderByKeyword:
            case SyntaxKind.WhereKeyword:
            case SyntaxKind.OnKeyword:
            case SyntaxKind.EqualsKeyword:
            case SyntaxKind.InKeyword:
                return token.Parent is QueryClauseSyntax;
            case SyntaxKind.ByKeyword:
            case SyntaxKind.GroupKeyword:
            case SyntaxKind.SelectKeyword:
                return token.Parent is SelectOrGroupClauseSyntax;
            case SyntaxKind.AscendingKeyword:
            case SyntaxKind.DescendingKeyword:
                return token.Parent is OrderingSyntax;
            case SyntaxKind.IntoKeyword:
                return token.Parent is (kind: SyntaxKind.JoinIntoClause or SyntaxKind.QueryContinuation);
            default:
                return false;
        }
    }

    public bool IsPredefinedType(SyntaxToken token)
        => TryGetPredefinedType(token, out _);

    public bool IsPredefinedType(SyntaxToken token, PredefinedType type)
        => TryGetPredefinedType(token, out var actualType) && actualType == type;

    public bool IsPredefinedType(SyntaxNode? node)
        => node is PredefinedTypeSyntax predefinedType && IsPredefinedType(predefinedType.Keyword);

    public bool IsPredefinedType(SyntaxNode? node, PredefinedType type)
        => node is PredefinedTypeSyntax predefinedType && IsPredefinedType(predefinedType.Keyword, type);

    public bool TryGetPredefinedType(SyntaxToken token, out PredefinedType type)
    {
        type = GetPredefinedType(token);
        return type != PredefinedType.None;
    }

    private static PredefinedType GetPredefinedType(SyntaxToken token)
        => token.Kind() switch
        {
            SyntaxKind.BoolKeyword => PredefinedType.Boolean,
            SyntaxKind.ByteKeyword => PredefinedType.Byte,
            SyntaxKind.SByteKeyword => PredefinedType.SByte,
            SyntaxKind.IntKeyword => PredefinedType.Int32,
            SyntaxKind.UIntKeyword => PredefinedType.UInt32,
            SyntaxKind.ShortKeyword => PredefinedType.Int16,
            SyntaxKind.UShortKeyword => PredefinedType.UInt16,
            SyntaxKind.LongKeyword => PredefinedType.Int64,
            SyntaxKind.ULongKeyword => PredefinedType.UInt64,
            SyntaxKind.FloatKeyword => PredefinedType.Single,
            SyntaxKind.DoubleKeyword => PredefinedType.Double,
            SyntaxKind.DecimalKeyword => PredefinedType.Decimal,
            SyntaxKind.StringKeyword => PredefinedType.String,
            SyntaxKind.CharKeyword => PredefinedType.Char,
            SyntaxKind.ObjectKeyword => PredefinedType.Object,
            SyntaxKind.VoidKeyword => PredefinedType.Void,
            SyntaxKind.IdentifierToken => token.Text switch
            {
                "nint" => PredefinedType.IntPtr,
                "nuint" => PredefinedType.UIntPtr,
                _ => PredefinedType.None,
            },
            _ => PredefinedType.None,
        };

    public bool IsPredefinedOperator(SyntaxToken token)
        => TryGetPredefinedOperator(token, out var actualOperator) && actualOperator != PredefinedOperator.None;

    public bool IsPredefinedOperator(SyntaxToken token, PredefinedOperator op)
        => TryGetPredefinedOperator(token, out var actualOperator) && actualOperator == op;

    public bool TryGetPredefinedOperator(SyntaxToken token, out PredefinedOperator op)
    {
        op = GetPredefinedOperator(token);
        return op != PredefinedOperator.None;
    }

    private static PredefinedOperator GetPredefinedOperator(SyntaxToken token)
    {
        switch ((SyntaxKind)token.RawKind)
        {
            case SyntaxKind.PlusToken:
            case SyntaxKind.PlusEqualsToken:
                return PredefinedOperator.Addition;

            case SyntaxKind.MinusToken:
            case SyntaxKind.MinusEqualsToken:
                return PredefinedOperator.Subtraction;

            case SyntaxKind.AmpersandAmpersandToken: // overridden bitwise & can be accessed through &&
            case SyntaxKind.AmpersandToken:
            case SyntaxKind.AmpersandEqualsToken:
                return PredefinedOperator.BitwiseAnd;

            case SyntaxKind.BarBarToken: // overridden bitwise | can be accessed through ||
            case SyntaxKind.BarToken:
            case SyntaxKind.BarEqualsToken:
                return PredefinedOperator.BitwiseOr;

            case SyntaxKind.MinusMinusToken:
                return PredefinedOperator.Decrement;

            case SyntaxKind.PlusPlusToken:
                return PredefinedOperator.Increment;

            case SyntaxKind.SlashToken:
            case SyntaxKind.SlashEqualsToken:
                return PredefinedOperator.Division;

            case SyntaxKind.EqualsEqualsToken:
                return PredefinedOperator.Equality;

            case SyntaxKind.CaretToken:
            case SyntaxKind.CaretEqualsToken:
                return PredefinedOperator.ExclusiveOr;

            case SyntaxKind.GreaterThanToken:
                return PredefinedOperator.GreaterThan;

            case SyntaxKind.GreaterThanEqualsToken:
                return PredefinedOperator.GreaterThanOrEqual;

            case SyntaxKind.ExclamationEqualsToken:
                return PredefinedOperator.Inequality;

            case SyntaxKind.LessThanLessThanToken:
            case SyntaxKind.LessThanLessThanEqualsToken:
                return PredefinedOperator.LeftShift;

            case SyntaxKind.LessThanToken:
                return PredefinedOperator.LessThan;

            case SyntaxKind.LessThanEqualsToken:
                return PredefinedOperator.LessThanOrEqual;

            case SyntaxKind.AsteriskToken:
            case SyntaxKind.AsteriskEqualsToken:
                return PredefinedOperator.Multiplication;

            case SyntaxKind.PercentToken:
            case SyntaxKind.PercentEqualsToken:
                return PredefinedOperator.Modulus;

            case SyntaxKind.ExclamationToken:
            case SyntaxKind.TildeToken:
                return PredefinedOperator.Complement;

            case SyntaxKind.GreaterThanGreaterThanToken:
            case SyntaxKind.GreaterThanGreaterThanEqualsToken:
                return PredefinedOperator.RightShift;

            case SyntaxKind.GreaterThanGreaterThanGreaterThanToken:
            case SyntaxKind.GreaterThanGreaterThanGreaterThanEqualsToken:
                return PredefinedOperator.UnsignedRightShift;
        }

        return PredefinedOperator.None;
    }

    public string GetText(int kind)
        => SyntaxFacts.GetText((SyntaxKind)kind);

    public bool IsIdentifierStartCharacter(char c)
        => SyntaxFacts.IsIdentifierStartCharacter(c);

    public bool IsIdentifierPartCharacter(char c)
        => SyntaxFacts.IsIdentifierPartCharacter(c);

    public bool IsIdentifierEscapeCharacter(char c)
        => c == '@';

    public bool IsValidIdentifier(string identifier)
    {
        var token = SyntaxFactory.ParseToken(identifier);
        return this.IsIdentifier(token) && !token.ContainsDiagnostics && token.ToString().Length == identifier.Length;
    }

    public bool IsVerbatimIdentifier(string identifier)
    {
        var token = SyntaxFactory.ParseToken(identifier);
        return this.IsIdentifier(token) && !token.ContainsDiagnostics && token.ToString().Length == identifier.Length && token.IsVerbatimIdentifier();
    }

    public bool IsTypeCharacter(char c) => false;

    public bool IsStartOfUnicodeEscapeSequence(char c)
        => c == '\\';

    public bool IsLiteral(SyntaxToken token)
    {
        switch (token.Kind())
        {
            case SyntaxKind.NumericLiteralToken:
            case SyntaxKind.CharacterLiteralToken:
            case SyntaxKind.StringLiteralToken:
            case SyntaxKind.Utf8StringLiteralToken:
            case SyntaxKind.SingleLineRawStringLiteralToken:
            case SyntaxKind.Utf8SingleLineRawStringLiteralToken:
            case SyntaxKind.MultiLineRawStringLiteralToken:
            case SyntaxKind.Utf8MultiLineRawStringLiteralToken:
            case SyntaxKind.NullKeyword:
            case SyntaxKind.TrueKeyword:
            case SyntaxKind.FalseKeyword:
            case SyntaxKind.InterpolatedStringStartToken:
            case SyntaxKind.InterpolatedStringEndToken:
            case SyntaxKind.InterpolatedRawStringEndToken:
            case SyntaxKind.InterpolatedVerbatimStringStartToken:
            case SyntaxKind.InterpolatedStringTextToken:
            case SyntaxKind.InterpolatedSingleLineRawStringStartToken:
            case SyntaxKind.InterpolatedMultiLineRawStringStartToken:
                return true;
            default:
                return false;
        }
    }

    public bool IsStringLiteralOrInterpolatedStringLiteral(SyntaxToken token)
        => token.Kind() is SyntaxKind.StringLiteralToken or SyntaxKind.InterpolatedStringTextToken;

    public bool IsBindableToken(SyntaxToken token)
    {
        if (this.IsWord(token) || this.IsLiteral(token) || this.IsOperator(token))
        {
            switch ((SyntaxKind)token.RawKind)
            {
                case SyntaxKind.DelegateKeyword:
                case SyntaxKind.VoidKeyword:
                    return false;
            }

            return true;
        }

        // In the order by clause a comma might be bound to ThenBy or ThenByDescending
        if (token.Kind() == SyntaxKind.CommaToken && token.Parent.IsKind(SyntaxKind.OrderByClause))
        {
            return true;
        }

        if (token.Kind() is SyntaxKind.OpenBracketToken or SyntaxKind.CloseBracketToken
            && token.Parent.IsKind(SyntaxKind.CollectionExpression))
        {
            return true;
        }

        return false;
    }

    public bool IsPostfixUnaryExpression([NotNullWhen(true)] SyntaxNode? node)
        => node is PostfixUnaryExpressionSyntax;

    public bool IsMemberBindingExpression([NotNullWhen(true)] SyntaxNode? node)
        => node is MemberBindingExpressionSyntax;

    public bool IsPointerMemberAccessExpression([NotNullWhen(true)] SyntaxNode? node)
        => (node as MemberAccessExpressionSyntax)?.Kind() == SyntaxKind.PointerMemberAccessExpression;

    public void GetNameAndArityOfSimpleName(SyntaxNode node, out string name, out int arity)
    {
        var simpleName = (SimpleNameSyntax)node;
        name = simpleName.Identifier.ValueText;
        arity = simpleName.Arity;
    }

    public bool LooksGeneric(SyntaxNode simpleName)
        => simpleName.IsKind(SyntaxKind.GenericName) ||
           simpleName.GetLastToken().GetNextToken().Kind() == SyntaxKind.LessThanToken;

    public SeparatedSyntaxList<SyntaxNode> GetTypeArgumentsOfGenericName(SyntaxNode? genericName)
        => (genericName as GenericNameSyntax)?.TypeArgumentList.Arguments ?? default;

    public SyntaxNode? GetTargetOfMemberBinding(SyntaxNode? node)
        => (node as MemberBindingExpressionSyntax).GetParentConditionalAccessExpression()?.Expression;

    public SyntaxNode GetNameOfMemberBindingExpression(SyntaxNode node)
        => ((MemberBindingExpressionSyntax)node).Name;

    public SyntaxNode? GetExpressionOfMemberAccessExpression(SyntaxNode node, bool allowImplicitTarget)
        => ((MemberAccessExpressionSyntax)node).Expression;

    public void GetPartsOfElementAccessExpression(SyntaxNode node, out SyntaxNode expression, out SyntaxNode argumentList)
    {
        var elementAccess = (ElementAccessExpressionSyntax)node;
        expression = elementAccess.Expression;
        argumentList = elementAccess.ArgumentList;
    }

    public SyntaxNode GetExpressionOfInterpolation(SyntaxNode node)
        => ((InterpolationSyntax)node).Expression;

    public bool IsInStaticContext(SyntaxNode node)
        => node.IsInStaticContext();

    public bool IsInNamespaceOrTypeContext([NotNullWhen(true)] SyntaxNode? node)
        => SyntaxFacts.IsInNamespaceOrTypeContext(node as ExpressionSyntax);

    public bool IsBaseTypeList([NotNullWhen(true)] SyntaxNode? node)
        => node.IsKind(SyntaxKind.BaseList);

    public SyntaxNode GetExpressionOfArgument(SyntaxNode node)
        => ((ArgumentSyntax)node).Expression;

    public SyntaxNode GetExpressionOfAttributeArgument(SyntaxNode node)
        => ((AttributeArgumentSyntax)node).Expression;

    public RefKind GetRefKindOfArgument(SyntaxNode node)
        => ((ArgumentSyntax)node).GetRefKind();

    public bool IsArgument([NotNullWhen(true)] SyntaxNode? node)
        => node.IsKind(SyntaxKind.Argument);

    public bool IsAttributeArgument([NotNullWhen(true)] SyntaxNode? node)
        => node.IsKind(SyntaxKind.AttributeArgument);

    public bool IsSimpleArgument([NotNullWhen(true)] SyntaxNode? node)
    {
        return node is ArgumentSyntax argument &&
               argument.RefOrOutKeyword.Kind() == SyntaxKind.None &&
               argument.NameColon == null;
    }

    public bool IsInConstantContext([NotNullWhen(true)] SyntaxNode? node)
        => (node as ExpressionSyntax).IsInConstantContext();

    public bool IsInConstructor(SyntaxNode node)
        => node.GetAncestor<ConstructorDeclarationSyntax>() != null;

    public bool IsUnsafeContext(SyntaxNode node)
        => node.IsUnsafeContext();

    public bool IsAttributeNamedArgumentIdentifier([NotNullWhen(true)] SyntaxNode? node)
        => (node as IdentifierNameSyntax).IsAttributeNamedArgumentIdentifier();

    public SyntaxNode? GetContainingTypeDeclaration(SyntaxNode root, int position)
    {
        return root
            .FindToken(position)
            .GetAncestors<SyntaxNode>()
            .FirstOrDefault(n => n is BaseTypeDeclarationSyntax or DelegateDeclarationSyntax);
    }

    public SyntaxNode? GetContainingVariableDeclaratorOfFieldDeclaration(SyntaxNode? node)
        => throw ExceptionUtilities.Unreachable();

    public bool IsNameOfSubpattern([NotNullWhen(true)] SyntaxNode? node)
        => node.IsKind(SyntaxKind.IdentifierName) &&
           node.IsParentKind(SyntaxKind.NameColon) &&
           node.Parent.IsParentKind(SyntaxKind.Subpattern);

    public bool IsPropertyPatternClause(SyntaxNode node)
        => node.Kind() == SyntaxKind.PropertyPatternClause;

    public bool IsMemberInitializerNamedAssignmentIdentifier(
        [NotNullWhen(true)] SyntaxNode? node, [NotNullWhen(true)] out SyntaxNode? initializedInstance)
    {
        initializedInstance = null;
        if (node is IdentifierNameSyntax identifier &&
            identifier.IsLeftSideOfAssignExpression())
        {
            if (identifier.Parent.IsParentKind(SyntaxKind.WithInitializerExpression))
            {
                var withInitializer = identifier.Parent.GetRequiredParent();
                initializedInstance = withInitializer.GetRequiredParent();
                return true;
            }
            else if (identifier.Parent.IsParentKind(SyntaxKind.ObjectInitializerExpression))
            {
                var objectInitializer = identifier.Parent.GetRequiredParent();
                if (objectInitializer.Parent is BaseObjectCreationExpressionSyntax)
                {
                    initializedInstance = objectInitializer.Parent;
                    return true;
                }
                else if (objectInitializer?.Parent is AssignmentExpressionSyntax(SyntaxKind.SimpleAssignmentExpression) assignment)
                {
                    initializedInstance = assignment.Left;
                    return true;
                }
            }
        }

        return false;
    }

    public bool IsAnyInitializerExpression([NotNullWhen(true)] SyntaxNode? node, [NotNullWhen(true)] out SyntaxNode? creationExpression)
    {
        if (node is InitializerExpressionSyntax
            {
                Parent: BaseObjectCreationExpressionSyntax or ArrayCreationExpressionSyntax or ImplicitArrayCreationExpressionSyntax
            })
        {
            creationExpression = node.Parent;
            return true;
        }

        creationExpression = null;
        return false;
    }

    public bool IsElementAccessExpression(SyntaxNode? node)
        => node.IsKind(SyntaxKind.ElementAccessExpression);

    [return: NotNullIfNotNull(nameof(node))]
    public SyntaxNode? ConvertToSingleLine(SyntaxNode? node, bool useElasticTrivia = false)
        => node.ConvertToSingleLine(useElasticTrivia);

    public SyntaxNode? GetContainingMemberDeclaration(SyntaxNode root, int position, bool useFullSpan = true)
        => GetContainingMemberDeclaration<MemberDeclarationSyntax>(root, position, useFullSpan);

    public SyntaxNode? GetContainingMethodDeclaration(SyntaxNode root, int position, bool useFullSpan = true)
        => GetContainingMemberDeclaration<BaseMethodDeclarationSyntax>(root, position, useFullSpan);

    private static SyntaxNode? GetContainingMemberDeclaration<TMemberDeclarationSyntax>(SyntaxNode root, int position, bool useFullSpan = true)
        where TMemberDeclarationSyntax : MemberDeclarationSyntax
    {
        var end = root.FullSpan.End;
        if (end == 0)
        {
            // empty file
            return null;
        }

        // make sure position doesn't touch end of root
        position = Math.Min(position, end - 1);

        var node = root.FindToken(position).Parent;
        while (node != null)
        {
            if (useFullSpan || node.Span.Contains(position))
            {
                var kind = node.Kind();
                if ((kind != SyntaxKind.GlobalStatement) && (kind != SyntaxKind.IncompleteMember) && (node is TMemberDeclarationSyntax))
                {
                    return node;
                }
            }

            node = node.Parent;
        }

        return null;
    }

    public bool IsMethodLevelMember([NotNullWhen(true)] SyntaxNode? node)
    {
        return node is BaseMethodDeclarationSyntax or
            BasePropertyDeclarationSyntax or
            EnumMemberDeclarationSyntax or
            BaseFieldDeclarationSyntax;
    }

    public bool IsTopLevelNodeWithMembers([NotNullWhen(true)] SyntaxNode? node)
    {
        return node is BaseNamespaceDeclarationSyntax or
               TypeDeclarationSyntax or
               EnumDeclarationSyntax;
    }

    private const string dotToken = ".";

    public string GetDisplayName(SyntaxNode? node, DisplayNameOptions options, string? rootNamespace = null)
    {
        if (node == null)
        {
            return string.Empty;
        }

        var pooled = PooledStringBuilder.GetInstance();
        var builder = pooled.Builder;

        // return type
        var memberDeclaration = node as MemberDeclarationSyntax;
        if ((options & DisplayNameOptions.IncludeType) != 0)
        {
            var type = memberDeclaration.GetMemberType();
            if (type != null && !type.IsMissing)
            {
                builder.Append(type);
                builder.Append(' ');
            }
        }

        var names = ArrayBuilder<string?>.GetInstance();
        // containing type(s)
        var parent = node.GetAncestor<TypeDeclarationSyntax>() ?? node.Parent;
        while (parent is TypeDeclarationSyntax)
        {
            names.Push(GetName(parent, options));
            parent = parent.Parent;
        }

        // containing namespace(s) in source (if any)
        if ((options & DisplayNameOptions.IncludeNamespaces) != 0)
        {
            while (parent is BaseNamespaceDeclarationSyntax)
            {
                names.Add(GetName(parent, options));
                parent = parent.Parent;
            }
        }

        while (names.TryPop(out var name))
        {
            if (name != null)
            {
                builder.Append(name);
                builder.Append(dotToken);
            }
        }

        // name (including generic type parameters)
        builder.Append(GetName(node, options));

        // parameter list (if any)
        if ((options & DisplayNameOptions.IncludeParameters) != 0)
        {
            builder.Append(memberDeclaration.GetParameterList());
        }

        return pooled.ToStringAndFree();
    }

    private static string? GetName(SyntaxNode node, DisplayNameOptions options)
    {
        const string missingTokenPlaceholder = "?";

        switch (node.Kind())
        {
            case SyntaxKind.CompilationUnit:
                return null;
            case SyntaxKind.IdentifierName:
                var identifier = ((IdentifierNameSyntax)node).Identifier;
                return identifier.IsMissing ? missingTokenPlaceholder : identifier.Text;
            case SyntaxKind.IncompleteMember:
                return missingTokenPlaceholder;
            case SyntaxKind.NamespaceDeclaration:
            case SyntaxKind.FileScopedNamespaceDeclaration:
                return GetName(((BaseNamespaceDeclarationSyntax)node).Name, options);
            case SyntaxKind.QualifiedName:
                var qualified = (QualifiedNameSyntax)node;
                return GetName(qualified.Left, options) + dotToken + GetName(qualified.Right, options);
        }

        string? name = null;
        if (node is MemberDeclarationSyntax memberDeclaration)
        {
            if (memberDeclaration.Kind() == SyntaxKind.ConversionOperatorDeclaration)
            {
                name = (memberDeclaration as ConversionOperatorDeclarationSyntax)?.Type.ToString();
            }
            else
            {
                var nameToken = memberDeclaration.GetNameToken();
                if (nameToken != default)
                {
                    name = nameToken.IsMissing ? missingTokenPlaceholder : nameToken.Text;
                    if (memberDeclaration.Kind() == SyntaxKind.DestructorDeclaration)
                    {
                        name = "~" + name;
                    }

                    if ((options & DisplayNameOptions.IncludeTypeParameters) != 0)
                    {
                        var pooled = PooledStringBuilder.GetInstance();
                        var builder = pooled.Builder;
                        builder.Append(name);
                        AppendTypeParameterList(builder, memberDeclaration.GetTypeParameterList());
                        name = pooled.ToStringAndFree();
                    }
                }
                else
                {
                    Debug.Assert(memberDeclaration.Kind() == SyntaxKind.IncompleteMember);
                    name = "?";
                }
            }
        }
        else
        {
            if (node is VariableDeclaratorSyntax fieldDeclarator)
            {
                var nameToken = fieldDeclarator.Identifier;
                if (nameToken != default)
                {
                    name = nameToken.IsMissing ? missingTokenPlaceholder : nameToken.Text;
                }
            }
        }

        Debug.Assert(name != null, "Unexpected node type " + node.Kind());
        return name;
    }

    private static void AppendTypeParameterList(StringBuilder builder, TypeParameterListSyntax typeParameterList)
    {
        if (typeParameterList != null && typeParameterList.Parameters.Count > 0)
        {
            builder.Append('<');
            builder.Append(typeParameterList.Parameters[0].Identifier.ValueText);
            for (var i = 1; i < typeParameterList.Parameters.Count; i++)
            {
                builder.Append(", ");
                builder.Append(typeParameterList.Parameters[i].Identifier.ValueText);
            }

            builder.Append('>');
        }
    }

    public PooledObject<List<SyntaxNode>> GetTopLevelAndMethodLevelMembers(SyntaxNode? root)
    {
        var pooledObject = s_syntaxNodeListPool.GetPooledObject();
        var list = pooledObject.Object;

        AppendMembers(root, list, topLevel: true, methodLevel: true);

        return pooledObject;
    }

    public PooledObject<List<SyntaxNode>> GetMethodLevelMembers(SyntaxNode? root)
    {
        var pooledObject = s_syntaxNodeListPool.GetPooledObject();
        var list = pooledObject.Object;

        AppendMembers(root, list, topLevel: false, methodLevel: true);

        return pooledObject;
    }

    public SyntaxList<SyntaxNode> GetMembersOfTypeDeclaration(SyntaxNode typeDeclaration)
        => ((TypeDeclarationSyntax)typeDeclaration).Members;

    private void AppendMembers(SyntaxNode? node, List<SyntaxNode> list, bool topLevel, bool methodLevel)
    {
        Debug.Assert(topLevel || methodLevel);

        node.ForEachMember(static (member, arg) =>
            {
                var (@this, list, topLevel, methodLevel) = arg;
                if (@this.IsTopLevelNodeWithMembers(member))
                {
                    if (topLevel)
                    {
                        list.Add(member);
                    }

                    @this.AppendMembers(member, list, topLevel, methodLevel);
                }
                else if (methodLevel && @this.IsMethodLevelMember(member))
                {
                    list.Add(member);
                }
            },
            (this, list, topLevel, methodLevel));
    }

    public TextSpan GetMemberBodySpanForSpeculativeBinding(SyntaxNode node)
    {
        if (node.Span.IsEmpty)
        {
            return default;
        }

        var member = GetContainingMemberDeclaration(node, node.SpanStart);
        if (member == null)
        {
            return default;
        }

        // TODO: currently we only support method for now
        if (member is BaseMethodDeclarationSyntax method)
        {
            if (method.Body == null)
            {
                return default;
            }

            return GetBlockBodySpan(method.Body);
        }

        return default;
    }

    public bool ContainsInMemberBody([NotNullWhen(true)] SyntaxNode? node, TextSpan span)
    {
        switch (node)
        {
            case ConstructorDeclarationSyntax constructor:
                return (constructor.Body != null && GetBlockBodySpan(constructor.Body).Contains(span)) ||
                       (constructor.Initializer != null && constructor.Initializer.Span.Contains(span));
            case BaseMethodDeclarationSyntax method:
                return method.Body != null && GetBlockBodySpan(method.Body).Contains(span);
            case BasePropertyDeclarationSyntax property:
                return property.AccessorList != null && property.AccessorList.Span.Contains(span);
            case EnumMemberDeclarationSyntax @enum:
                return @enum.EqualsValue != null && @enum.EqualsValue.Span.Contains(span);
            case BaseFieldDeclarationSyntax field:
                return field.Declaration != null && field.Declaration.Span.Contains(span);
        }

        return false;
    }

    private static TextSpan GetBlockBodySpan(BlockSyntax body)
        => TextSpan.FromBounds(body.OpenBraceToken.Span.End, body.CloseBraceToken.SpanStart);

    public SyntaxNode? TryGetBindableParent(SyntaxToken token)
    {
        var node = token.Parent;
        while (node != null)
        {
            var parent = node.Parent;

            // If this node is on the left side of a member access expression, don't ascend
            // further or we'll end up binding to something else.
            if (parent is MemberAccessExpressionSyntax memberAccess)
            {
                if (memberAccess.Expression == node)
                {
                    break;
                }
            }

            // If this node is on the left side of a qualified name, don't ascend
            // further or we'll end up binding to something else.
            if (parent is QualifiedNameSyntax qualifiedName)
            {
                if (qualifiedName.Left == node)
                {
                    break;
                }
            }

            // If this node is on the left side of a alias-qualified name, don't ascend
            // further or we'll end up binding to something else.
            if (parent is AliasQualifiedNameSyntax aliasQualifiedName)
            {
                if (aliasQualifiedName.Alias == node)
                {
                    break;
                }
            }

            // If this node is the type of an object creation expression, return the
            // object creation expression.
            if (parent is ObjectCreationExpressionSyntax objectCreation)
            {
                if (objectCreation.Type == node)
                {
                    node = parent;
                    break;
                }
            }

            // The inside of an interpolated string is treated as its own token so we
            // need to force navigation to the parent expression syntax.
            if (node is InterpolatedStringTextSyntax && parent is InterpolatedStringExpressionSyntax)
            {
                node = parent;
                break;
            }

            // If this node is not parented by a name, we're done.
            if (parent is not NameSyntax)
            {
                break;
            }

            node = parent;
        }

        if (node is VarPatternSyntax)
        {
            return node;
        }

        // Patterns are never bindable (though their constituent types/exprs may be).
        return node is PatternSyntax ? null : node;
    }

    public IEnumerable<SyntaxNode> GetConstructors(SyntaxNode? root, CancellationToken cancellationToken)
    {
        if (root is not CompilationUnitSyntax compilationUnit)
            return [];

        var constructors = new List<SyntaxNode>();
        AppendConstructors(compilationUnit.Members, constructors, cancellationToken);
        return constructors;
    }

    private static void AppendConstructors(SyntaxList<MemberDeclarationSyntax> members, List<SyntaxNode> constructors, CancellationToken cancellationToken)
    {
        foreach (var member in members)
        {
            cancellationToken.ThrowIfCancellationRequested();
            switch (member)
            {
                case ConstructorDeclarationSyntax constructor:
                    constructors.Add(constructor);
                    continue;
                case BaseNamespaceDeclarationSyntax @namespace:
                    AppendConstructors(@namespace.Members, constructors, cancellationToken);
                    break;
                case ClassDeclarationSyntax @class:
                    AppendConstructors(@class.Members, constructors, cancellationToken);
                    break;
                case RecordDeclarationSyntax record:
                    AppendConstructors(record.Members, constructors, cancellationToken);
                    break;
                case StructDeclarationSyntax @struct:
                    AppendConstructors(@struct.Members, constructors, cancellationToken);
                    break;
            }
        }
    }

    public TextSpan GetInactiveRegionSpanAroundPosition(SyntaxTree syntaxTree, int position, CancellationToken cancellationToken)
    {
        var trivia = syntaxTree.GetRoot(cancellationToken).FindTrivia(position, findInsideTrivia: false);
        if (trivia.Kind() == SyntaxKind.DisabledTextTrivia)
        {
            return trivia.FullSpan;
        }

        var token = syntaxTree.FindTokenOrEndToken(position, cancellationToken);
        if (token.Kind() == SyntaxKind.EndOfFileToken)
        {
            var triviaList = token.LeadingTrivia;
            foreach (var triviaTok in triviaList.Reverse())
            {
                if (triviaTok.Span.Contains(position))
                {
                    return default;
                }

                if (triviaTok.Span.End < position)
                {
                    if (!triviaTok.HasStructure)
                    {
                        return default;
                    }

                    var structure = triviaTok.GetStructure();
                    if (structure is BranchingDirectiveTriviaSyntax branch)
                    {
                        return !branch.IsActive || !branch.BranchTaken ? TextSpan.FromBounds(branch.FullSpan.Start, position) : default;
                    }
                }
            }
        }

        return default;
    }

    public string GetNameForArgument(SyntaxNode? argument)
        => (argument as ArgumentSyntax)?.NameColon?.Name.Identifier.ValueText ?? string.Empty;

    public string GetNameForAttributeArgument(SyntaxNode? argument)
        => (argument as AttributeArgumentSyntax)?.NameEquals?.Name.Identifier.ValueText ?? string.Empty;

    public bool IsLeftSideOfDot([NotNullWhen(true)] SyntaxNode? node)
        => (node as ExpressionSyntax).IsLeftSideOfDot();

    public SyntaxNode? GetRightSideOfDot(SyntaxNode? node)
    {
        return (node as QualifiedNameSyntax)?.Right ??
            (node as MemberAccessExpressionSyntax)?.Name;
    }

    public SyntaxNode? GetLeftSideOfDot(SyntaxNode? node, bool allowImplicitTarget)
    {
        return (node as QualifiedNameSyntax)?.Left ??
            (node as MemberAccessExpressionSyntax)?.Expression;
    }

    public bool IsLeftSideOfExplicitInterfaceSpecifier([NotNullWhen(true)] SyntaxNode? node)
        => (node as NameSyntax).IsLeftSideOfExplicitInterfaceSpecifier();

    public bool IsLeftSideOfAssignment([NotNullWhen(true)] SyntaxNode? node)
        => (node as ExpressionSyntax).IsLeftSideOfAssignExpression();

    public bool IsLeftSideOfAnyAssignment([NotNullWhen(true)] SyntaxNode? node)
        => (node as ExpressionSyntax).IsLeftSideOfAnyAssignExpression();

    public bool IsLeftSideOfCompoundAssignment([NotNullWhen(true)] SyntaxNode? node)
        => (node as ExpressionSyntax).IsLeftSideOfCompoundAssignExpression();

    public SyntaxNode GetRightHandSideOfAssignment(SyntaxNode node)
        => ((AssignmentExpressionSyntax)node).Right;

<<<<<<< HEAD
        public bool IsInferredTupleMemberDeclarator([NotNullWhen(true)] SyntaxNode? node)
            => node is not null
            && (node is ArgumentSyntax { Parent: TupleExpressionSyntax, NameColon: null }
            || IsInferredTupleMemberDeclarator(node.Parent));

        public SyntaxNode? GetAssignedExpressionForAnonymousTypeDeclarator(SyntaxNode? node)
            => (node as AnonymousObjectMemberDeclaratorSyntax)?.Expression;

        public SyntaxNode? GetAssignedExpressionForTupleMemberDeclarator(SyntaxNode? node)
        {
            if (node is ExpressionSyntax)
                return node;

            if (node is ArgumentSyntax argument)
                return GetExpressionOfArgument(argument);

            return null;
        }

        public bool IsOperandOfIncrementExpression([NotNullWhen(true)] SyntaxNode? node)
            => node?.Parent?.Kind() is SyntaxKind.PostIncrementExpression or SyntaxKind.PreIncrementExpression;
=======
    public bool IsInferredAnonymousObjectMemberDeclarator([NotNullWhen(true)] SyntaxNode? node)
        => node is AnonymousObjectMemberDeclaratorSyntax anonObject &&
           anonObject.NameEquals == null;
>>>>>>> 7c7a4127

    public bool IsOperandOfIncrementExpression([NotNullWhen(true)] SyntaxNode? node)
        => node?.Parent?.Kind() is SyntaxKind.PostIncrementExpression or SyntaxKind.PreIncrementExpression;

    public static bool IsOperandOfDecrementExpression([NotNullWhen(true)] SyntaxNode? node)
        => node?.Parent?.Kind() is SyntaxKind.PostDecrementExpression or SyntaxKind.PreDecrementExpression;

    public bool IsOperandOfIncrementOrDecrementExpression([NotNullWhen(true)] SyntaxNode? node)
        => IsOperandOfIncrementExpression(node) || IsOperandOfDecrementExpression(node);

    public SyntaxList<SyntaxNode> GetContentsOfInterpolatedString(SyntaxNode interpolatedString)
        => ((InterpolatedStringExpressionSyntax)interpolatedString).Contents;

    public bool IsVerbatimStringLiteral(SyntaxToken token)
        => token.IsVerbatimStringLiteral();

    public bool IsNumericLiteral(SyntaxToken token)
        => token.Kind() == SyntaxKind.NumericLiteralToken;

    public SeparatedSyntaxList<SyntaxNode> GetArgumentsOfObjectCreationExpression(SyntaxNode objectCreationExpression)
        => ((BaseObjectCreationExpressionSyntax)objectCreationExpression).ArgumentList is { } argumentList
            ? GetArgumentsOfArgumentList(argumentList)
            : default;

    public SeparatedSyntaxList<SyntaxNode> GetArgumentsOfArgumentList(SyntaxNode argumentList)
        => ((BaseArgumentListSyntax)argumentList).Arguments;

    public SeparatedSyntaxList<SyntaxNode> GetArgumentsOfAttributeArgumentList(SyntaxNode argumentList)
        => ((AttributeArgumentListSyntax)argumentList).Arguments;

    public bool IsRegularComment(SyntaxTrivia trivia)
        => trivia.IsRegularComment();

    public bool IsDocumentationComment(SyntaxTrivia trivia)
        => trivia.IsDocComment();

    public bool IsElastic(SyntaxTrivia trivia)
        => trivia.IsElastic();

    public bool IsPragmaDirective(SyntaxTrivia trivia, out bool isDisable, out bool isActive, out SeparatedSyntaxList<SyntaxNode> errorCodes)
        => trivia.IsPragmaDirective(out isDisable, out isActive, out errorCodes);

    public bool IsDocumentationCommentExteriorTrivia(SyntaxTrivia trivia)
        => trivia.Kind() == SyntaxKind.DocumentationCommentExteriorTrivia;

    public bool IsDocumentationComment(SyntaxNode node)
        => SyntaxFacts.IsDocumentationCommentTrivia(node.Kind());

    public bool IsUsingOrExternOrImport([NotNullWhen(true)] SyntaxNode? node)
        => node?.Kind() is SyntaxKind.UsingDirective or SyntaxKind.ExternAliasDirective;

    public bool IsGlobalAssemblyAttribute([NotNullWhen(true)] SyntaxNode? node)
        => IsGlobalAttribute(node, SyntaxKind.AssemblyKeyword);

    public bool IsGlobalModuleAttribute([NotNullWhen(true)] SyntaxNode? node)
        => IsGlobalAttribute(node, SyntaxKind.ModuleKeyword);

    private static bool IsGlobalAttribute([NotNullWhen(true)] SyntaxNode? node, SyntaxKind attributeTarget)
        => node.IsKind(SyntaxKind.Attribute) &&
           node.Parent is AttributeListSyntax attributeList &&
           attributeList.Target?.Identifier.Kind() == attributeTarget;

    public bool IsDeclaration(SyntaxNode? node)
    {
        if (node is null)
            return false;

        if (SyntaxFacts.IsNamespaceMemberDeclaration(node.Kind()))
            return true;

        // From the C# language spec:
        // class-member-declaration:
        //    constant-declaration
        //    field-declaration
        //    method-declaration
        //    property-declaration
        //    event-declaration
        //    indexer-declaration
        //    operator-declaration
        //    constructor-declaration
        //    destructor-declaration
        //    static-constructor-declaration
        //    type-declaration
        switch (node.Kind())
        {
            // Because fields declarations can define multiple symbols "public int a, b;"
            // We want to get the VariableDeclarator node inside the field declaration to print out the symbol for the name.
            case SyntaxKind.VariableDeclarator:
                return node.Parent?.Parent?.Kind() is SyntaxKind.FieldDeclaration or SyntaxKind.EventFieldDeclaration;

            case SyntaxKind.FieldDeclaration:
            case SyntaxKind.MethodDeclaration:
            case SyntaxKind.PropertyDeclaration:
            case SyntaxKind.GetAccessorDeclaration:
            case SyntaxKind.SetAccessorDeclaration:
            case SyntaxKind.EventDeclaration:
            case SyntaxKind.EventFieldDeclaration:
            case SyntaxKind.AddAccessorDeclaration:
            case SyntaxKind.RemoveAccessorDeclaration:
            case SyntaxKind.IndexerDeclaration:
            case SyntaxKind.OperatorDeclaration:
            case SyntaxKind.ConversionOperatorDeclaration:
            case SyntaxKind.ConstructorDeclaration:
            case SyntaxKind.DestructorDeclaration:
                return true;

            default:
                return false;
        }
    }

    public bool IsTypeDeclaration(SyntaxNode node)
        => SyntaxFacts.IsTypeDeclaration(node.Kind());

    public bool IsSimpleAssignmentStatement([NotNullWhen(true)] SyntaxNode? statement)
        => statement is ExpressionStatementSyntax exprStatement &&
           exprStatement.Expression.IsKind(SyntaxKind.SimpleAssignmentExpression);

    public void GetPartsOfAssignmentStatement(
        SyntaxNode statement, out SyntaxNode left, out SyntaxToken operatorToken, out SyntaxNode right)
    {
        GetPartsOfAssignmentExpressionOrStatement(
            ((ExpressionStatementSyntax)statement).Expression, out left, out operatorToken, out right);
    }

    public void GetPartsOfAssignmentExpressionOrStatement(
        SyntaxNode statement, out SyntaxNode left, out SyntaxToken operatorToken, out SyntaxNode right)
    {
        var expression = statement;
        if (statement is ExpressionStatementSyntax expressionStatement)
        {
            expression = expressionStatement.Expression;
        }

        var assignment = (AssignmentExpressionSyntax)expression;
        left = assignment.Left;
        operatorToken = assignment.OperatorToken;
        right = assignment.Right;
    }

    // C# does not have assignment statements.
    public bool IsAnyAssignmentStatement([NotNullWhen(true)] SyntaxNode? node)
        => false;

    public SyntaxToken GetIdentifierOfSimpleName(SyntaxNode node)
        => ((SimpleNameSyntax)node).Identifier;

    public SyntaxToken GetIdentifierOfVariableDeclarator(SyntaxNode node)
        => ((VariableDeclaratorSyntax)node).Identifier;

    public SyntaxToken GetIdentifierOfTypeDeclaration(SyntaxNode node)
        => node switch
        {
            BaseTypeDeclarationSyntax typeDecl => typeDecl.Identifier,
            DelegateDeclarationSyntax delegateDecl => delegateDecl.Identifier,
            _ => throw ExceptionUtilities.UnexpectedValue(node),
        };

    public bool IsDeclaratorOfLocalDeclarationStatement(SyntaxNode declarator, SyntaxNode localDeclarationStatement)
        => declarator is VariableDeclaratorSyntax variableDeclarator &&
           ((LocalDeclarationStatementSyntax)localDeclarationStatement).Declaration.Variables.Contains(variableDeclarator);

    public bool AreEquivalent(SyntaxToken token1, SyntaxToken token2)
        => SyntaxFactory.AreEquivalent(token1, token2);

    public bool AreEquivalent(SyntaxNode? node1, SyntaxNode? node2)
        => SyntaxFactory.AreEquivalent(node1, node2);

    public static SyntaxNode GetExpressionOfInvocationExpression(SyntaxNode node)
        => ((InvocationExpressionSyntax)node).Expression;

    public bool IsExpressionOfForeach([NotNullWhen(true)] SyntaxNode? node)
        => node?.Parent is ForEachStatementSyntax foreachStatement && foreachStatement.Expression == node;

    public SyntaxNode GetExpressionOfExpressionStatement(SyntaxNode node)
        => ((ExpressionStatementSyntax)node).Expression;

    public void GetPartsOfTupleExpression<TArgumentSyntax>(SyntaxNode node,
        out SyntaxToken openParen, out SeparatedSyntaxList<TArgumentSyntax> arguments, out SyntaxToken closeParen) where TArgumentSyntax : SyntaxNode
    {
        var tupleExpression = (TupleExpressionSyntax)node;
        openParen = tupleExpression.OpenParenToken;
        arguments = (SeparatedSyntaxList<TArgumentSyntax>)(SeparatedSyntaxList<SyntaxNode>)tupleExpression.Arguments;
        closeParen = tupleExpression.CloseParenToken;
    }

    public bool IsPreprocessorDirective(SyntaxTrivia trivia)
        => SyntaxFacts.IsPreprocessorDirective(trivia.Kind());

    public bool ContainsInterleavedDirective(TextSpan span, SyntaxToken token, CancellationToken cancellationToken)
        => token.ContainsInterleavedDirective(span, cancellationToken);

    public SyntaxTokenList GetModifiers(SyntaxNode? node)
        => node.GetModifiers();

    [return: NotNullIfNotNull(nameof(node))]
    public SyntaxNode? WithModifiers(SyntaxNode? node, SyntaxTokenList modifiers)
        => node.WithModifiers(modifiers);

    public SeparatedSyntaxList<SyntaxNode> GetVariablesOfLocalDeclarationStatement(SyntaxNode node)
        => ((LocalDeclarationStatementSyntax)node).Declaration.Variables;

    public SyntaxNode? GetInitializerOfVariableDeclarator(SyntaxNode node)
        => ((VariableDeclaratorSyntax)node).Initializer;

    public SyntaxNode? GetInitializerOfPropertyDeclaration(SyntaxNode node)
        => ((PropertyDeclarationSyntax)node).Initializer;

    public SyntaxNode GetTypeOfVariableDeclarator(SyntaxNode node)
        => ((VariableDeclarationSyntax)((VariableDeclaratorSyntax)node).Parent!).Type;

    public SyntaxNode GetValueOfEqualsValueClause(SyntaxNode node)
        => ((EqualsValueClauseSyntax)node).Value;

    public bool IsEqualsValueOfPropertyDeclaration(SyntaxNode? node)
        => node?.Parent is PropertyDeclarationSyntax propertyDeclaration && propertyDeclaration.Initializer == node;

    public bool IsConversionExpression([NotNullWhen(true)] SyntaxNode? node)
        => node is CastExpressionSyntax;

    public bool IsCastExpression([NotNullWhen(true)] SyntaxNode? node)
        => node is CastExpressionSyntax;

    public void GetPartsOfCastExpression(SyntaxNode node, out SyntaxNode type, out SyntaxNode expression)
    {
        var cast = (CastExpressionSyntax)node;
        type = cast.Type;
        expression = cast.Expression;
    }

    public SyntaxToken? GetDeclarationIdentifierIfOverride(SyntaxToken token)
    {
        if (token.Kind() == SyntaxKind.OverrideKeyword && token.Parent is MemberDeclarationSyntax member)
        {
            return member.GetNameToken();
        }

        return null;
    }

    public SyntaxList<SyntaxNode> GetAttributeLists(SyntaxNode? node)
        => node.GetAttributeLists();

    public bool IsParameterNameXmlElementSyntax([NotNullWhen(true)] SyntaxNode? node)
        => node is XmlElementSyntax xmlElement &&
        xmlElement.StartTag.Name.LocalName.ValueText == DocumentationCommentXmlNames.ParameterElementName;

    public SyntaxList<SyntaxNode> GetContentFromDocumentationCommentTriviaSyntax(SyntaxTrivia trivia)
    {
        if (trivia.GetStructure() is DocumentationCommentTriviaSyntax documentationCommentTrivia)
        {
            return documentationCommentTrivia.Content;
        }

        throw ExceptionUtilities.UnexpectedValue(trivia.Kind());
    }

    public void GetPartsOfAnyIsTypeExpression(SyntaxNode node, out SyntaxNode expression, out SyntaxNode type)
    {
        var isPatternExpression = (BinaryExpressionSyntax)node;
        expression = isPatternExpression.Left;
        type = isPatternExpression.Right;
    }

    public void GetPartsOfIsPatternExpression(SyntaxNode node, out SyntaxNode left, out SyntaxToken isToken, out SyntaxNode right)
    {
        var isPatternExpression = (IsPatternExpressionSyntax)node;
        left = isPatternExpression.Expression;
        isToken = isPatternExpression.IsKeyword;
        right = isPatternExpression.Pattern;
    }

    public bool IsAnyPattern([NotNullWhen(true)] SyntaxNode? node)
        => node is PatternSyntax;

    public SyntaxNode GetExpressionOfConstantPattern(SyntaxNode node)
        => ((ConstantPatternSyntax)node).Expression;

    public void GetPartsOfDeclarationPattern(SyntaxNode node, out SyntaxNode type, out SyntaxNode designation)
    {
        var declarationPattern = (DeclarationPatternSyntax)node;
        type = declarationPattern.Type;
        designation = declarationPattern.Designation;
    }

    public void GetPartsOfRecursivePattern(SyntaxNode node, out SyntaxNode? type, out SyntaxNode? positionalPart, out SyntaxNode? propertyPart, out SyntaxNode? designation)
    {
        var recursivePattern = (RecursivePatternSyntax)node;
        type = recursivePattern.Type;
        positionalPart = recursivePattern.PositionalPatternClause;
        propertyPart = recursivePattern.PropertyPatternClause;
        designation = recursivePattern.Designation;
    }

    public bool SupportsNotPattern(ParseOptions options)
        => options.LanguageVersion() >= LanguageVersion.CSharp9;

    // C# only supports the pattern form, not the expression form.
    public bool SupportsIsNotTypeExpression(ParseOptions options)
        => false;

    public bool IsBinaryPattern([NotNullWhen(true)] SyntaxNode? node)
        => node is BinaryPatternSyntax;

    public bool IsUnaryPattern([NotNullWhen(true)] SyntaxNode? node)
        => node is UnaryPatternSyntax;

    public void GetPartsOfParenthesizedPattern(SyntaxNode node, out SyntaxToken openParen, out SyntaxNode pattern, out SyntaxToken closeParen)
    {
        var parenthesizedPattern = (ParenthesizedPatternSyntax)node;
        openParen = parenthesizedPattern.OpenParenToken;
        pattern = parenthesizedPattern.Pattern;
        closeParen = parenthesizedPattern.CloseParenToken;
    }

    public void GetPartsOfBinaryPattern(SyntaxNode node, out SyntaxNode left, out SyntaxToken operatorToken, out SyntaxNode right)
    {
        var binaryPattern = (BinaryPatternSyntax)node;
        left = binaryPattern.Left;
        operatorToken = binaryPattern.OperatorToken;
        right = binaryPattern.Right;
    }

    public void GetPartsOfUnaryPattern(SyntaxNode node, out SyntaxToken operatorToken, out SyntaxNode pattern)
    {
        var unaryPattern = (UnaryPatternSyntax)node;
        operatorToken = unaryPattern.OperatorToken;
        pattern = unaryPattern.Pattern;
    }

    public void GetPartsOfRelationalPattern(SyntaxNode node, out SyntaxToken operatorToken, out SyntaxNode expression)
    {
        var relationalPattern = (RelationalPatternSyntax)node;
        operatorToken = relationalPattern.OperatorToken;
        expression = relationalPattern.Expression;
    }

    public SyntaxNode GetTypeOfTypePattern(SyntaxNode node)
        => ((TypePatternSyntax)node).Type;

    public bool IsVerbatimInterpolatedStringExpression([NotNullWhen(true)] SyntaxNode? node)
        => node is InterpolatedStringExpressionSyntax { StringStartToken: (kind: SyntaxKind.InterpolatedVerbatimStringStartToken) };

    public bool IsInInactiveRegion(SyntaxTree syntaxTree, int position, CancellationToken cancellationToken)
    {
        if (syntaxTree == null)
        {
            return false;
        }

        return syntaxTree.IsInInactiveRegion(position, cancellationToken);
    }

    #region IsXXX members

    public bool IsAnonymousFunctionExpression([NotNullWhen(true)] SyntaxNode? node)
        => node is AnonymousFunctionExpressionSyntax;

    public bool IsBaseNamespaceDeclaration([NotNullWhen(true)] SyntaxNode? node)
        => node is BaseNamespaceDeclarationSyntax;

    public bool IsBinaryExpression([NotNullWhen(true)] SyntaxNode? node)
        => node is BinaryExpressionSyntax;

    public bool IsLiteralExpression([NotNullWhen(true)] SyntaxNode? node)
        => node is LiteralExpressionSyntax;

    public bool IsMemberAccessExpression([NotNullWhen(true)] SyntaxNode? node)
        => node is MemberAccessExpressionSyntax;

    public bool IsMethodDeclaration([NotNullWhen(true)] SyntaxNode? node)
        => node is MethodDeclarationSyntax;

    public bool IsSimpleName([NotNullWhen(true)] SyntaxNode? node)
        => node is SimpleNameSyntax;

    public bool IsAnyName([NotNullWhen(true)] SyntaxNode? node)
        => node is NameSyntax;

    public bool IsAnyType([NotNullWhen(true)] SyntaxNode? node)
        => node is TypeSyntax;

    public bool IsNamedMemberInitializer([NotNullWhen(true)] SyntaxNode? node)
        => node is AssignmentExpressionSyntax(SyntaxKind.SimpleAssignmentExpression) { Left: IdentifierNameSyntax };

    public bool IsElementAccessInitializer([NotNullWhen(true)] SyntaxNode? node)
        => node is AssignmentExpressionSyntax(SyntaxKind.SimpleAssignmentExpression) { Left: ImplicitElementAccessSyntax };

    public bool IsObjectMemberInitializer([NotNullWhen(true)] SyntaxNode? node)
        => node is InitializerExpressionSyntax(SyntaxKind.ObjectInitializerExpression);

    public bool IsObjectCollectionInitializer([NotNullWhen(true)] SyntaxNode? node)
        => node is InitializerExpressionSyntax(SyntaxKind.CollectionInitializerExpression);

    #endregion

    #region GetPartsOfXXX members

    public void GetPartsOfArgumentList(SyntaxNode node, out SyntaxToken openParenToken, out SeparatedSyntaxList<SyntaxNode> arguments, out SyntaxToken closeParenToken)
    {
        var argumentListNode = (ArgumentListSyntax)node;
        openParenToken = argumentListNode.OpenParenToken;
        arguments = argumentListNode.Arguments;
        closeParenToken = argumentListNode.CloseParenToken;
    }

    public void GetPartsOfAttribute(SyntaxNode node, out SyntaxNode name, out SyntaxNode? argumentList)
    {
        var attribute = (AttributeSyntax)node;
        name = attribute.Name;
        argumentList = attribute.ArgumentList;
    }

    public void GetPartsOfBaseObjectCreationExpression(SyntaxNode node, out SyntaxNode? argumentList, out SyntaxNode? initializer)
    {
        var objectCreationExpression = (BaseObjectCreationExpressionSyntax)node;
        argumentList = objectCreationExpression.ArgumentList;
        initializer = objectCreationExpression.Initializer;
    }

    public void GetPartsOfBinaryExpression(SyntaxNode node, out SyntaxNode left, out SyntaxToken operatorToken, out SyntaxNode right)
    {
        var binaryExpression = (BinaryExpressionSyntax)node;
        left = binaryExpression.Left;
        operatorToken = binaryExpression.OperatorToken;
        right = binaryExpression.Right;
    }

    public void GetPartsOfCompilationUnit(SyntaxNode node, out SyntaxList<SyntaxNode> imports, out SyntaxList<SyntaxNode> attributeLists, out SyntaxList<SyntaxNode> members)
    {
        var compilationUnit = (CompilationUnitSyntax)node;
        imports = compilationUnit.Usings;
        attributeLists = compilationUnit.AttributeLists;
        members = compilationUnit.Members;
    }

    public void GetPartsOfConditionalAccessExpression(
        SyntaxNode node, out SyntaxNode expression, out SyntaxToken operatorToken, out SyntaxNode whenNotNull)
    {
        var conditionalAccess = (ConditionalAccessExpressionSyntax)node;
        expression = conditionalAccess.Expression;
        operatorToken = conditionalAccess.OperatorToken;
        whenNotNull = conditionalAccess.WhenNotNull;
    }

    public void GetPartsOfConditionalExpression(SyntaxNode node, out SyntaxNode condition, out SyntaxNode whenTrue, out SyntaxNode whenFalse)
    {
        var conditionalExpression = (ConditionalExpressionSyntax)node;
        condition = conditionalExpression.Condition;
        whenTrue = conditionalExpression.WhenTrue;
        whenFalse = conditionalExpression.WhenFalse;
    }

    public SyntaxNode GetExpressionOfForeachStatement(SyntaxNode statement)
    {
        var commonForeach = (CommonForEachStatementSyntax)statement;
        return commonForeach.Expression;
    }

    public void GetPartsOfGenericName(SyntaxNode node, out SyntaxToken identifier, out SeparatedSyntaxList<SyntaxNode> typeArguments)
    {
        var genericName = (GenericNameSyntax)node;
        identifier = genericName.Identifier;
        typeArguments = genericName.TypeArgumentList.Arguments;
    }

    public void GetPartsOfInterpolationExpression(SyntaxNode node,
        out SyntaxToken stringStartToken, out SyntaxList<SyntaxNode> contents, out SyntaxToken stringEndToken)
    {
        var interpolatedStringExpression = (InterpolatedStringExpressionSyntax)node;
        stringStartToken = interpolatedStringExpression.StringStartToken;
        contents = interpolatedStringExpression.Contents;
        stringEndToken = interpolatedStringExpression.StringEndToken;
    }

    public void GetPartsOfInvocationExpression(SyntaxNode node, out SyntaxNode expression, out SyntaxNode? argumentList)
    {
        var invocation = (InvocationExpressionSyntax)node;
        expression = invocation.Expression;
        argumentList = invocation.ArgumentList;
    }

    public void GetPartsOfMemberAccessExpression(SyntaxNode node, out SyntaxNode expression, out SyntaxToken operatorToken, out SyntaxNode name)
    {
        var memberAccess = (MemberAccessExpressionSyntax)node;
        expression = memberAccess.Expression;
        operatorToken = memberAccess.OperatorToken;
        name = memberAccess.Name;
    }

    public void GetPartsOfBaseNamespaceDeclaration(SyntaxNode node, out SyntaxNode name, out SyntaxList<SyntaxNode> imports, out SyntaxList<SyntaxNode> members)
    {
        var namespaceDeclaration = (BaseNamespaceDeclarationSyntax)node;
        name = namespaceDeclaration.Name;
        imports = namespaceDeclaration.Usings;
        members = namespaceDeclaration.Members;
    }

    public void GetPartsOfNamedMemberInitializer(SyntaxNode node, out SyntaxNode identifier, out SyntaxNode expression)
    {
        var assignment = (AssignmentExpressionSyntax)node;
        identifier = assignment.Left;
        expression = assignment.Right;
    }

    public void GetPartsOfObjectCreationExpression(SyntaxNode node, out SyntaxToken keyword, out SyntaxNode type, out SyntaxNode? argumentList, out SyntaxNode? initializer)
    {
        var objectCreationExpression = (ObjectCreationExpressionSyntax)node;
        keyword = objectCreationExpression.NewKeyword;
        type = objectCreationExpression.Type;
        argumentList = objectCreationExpression.ArgumentList;
        initializer = objectCreationExpression.Initializer;
    }

    public void GetPartsOfImplicitObjectCreationExpression(SyntaxNode node, out SyntaxToken keyword, out SyntaxNode argumentList, out SyntaxNode? initializer)
    {
        var implicitObjectCreationExpression = (ImplicitObjectCreationExpressionSyntax)node;
        keyword = implicitObjectCreationExpression.NewKeyword;
        argumentList = implicitObjectCreationExpression.ArgumentList;
        initializer = implicitObjectCreationExpression.Initializer;
    }

    public void GetPartsOfParameter(SyntaxNode node, out SyntaxToken identifier, out SyntaxNode? @default)
    {
        var parameter = (ParameterSyntax)node;
        identifier = parameter.Identifier;
        @default = parameter.Default;
    }

    public void GetPartsOfParenthesizedExpression(
        SyntaxNode node, out SyntaxToken openParen, out SyntaxNode expression, out SyntaxToken closeParen)
    {
        var parenthesizedExpression = (ParenthesizedExpressionSyntax)node;
        openParen = parenthesizedExpression.OpenParenToken;
        expression = parenthesizedExpression.Expression;
        closeParen = parenthesizedExpression.CloseParenToken;
    }

    public void GetPartsOfPrefixUnaryExpression(SyntaxNode node, out SyntaxToken operatorToken, out SyntaxNode operand)
    {
        var prefixUnaryExpression = (PrefixUnaryExpressionSyntax)node;
        operatorToken = prefixUnaryExpression.OperatorToken;
        operand = prefixUnaryExpression.Operand;
    }

    public void GetPartsOfQualifiedName(SyntaxNode node, out SyntaxNode left, out SyntaxToken operatorToken, out SyntaxNode right)
    {
        var qualifiedName = (QualifiedNameSyntax)node;
        left = qualifiedName.Left;
        operatorToken = qualifiedName.DotToken;
        right = qualifiedName.Right;
    }

    #endregion

    #region GetXXXOfYYY members

    public SyntaxNode GetArgumentListOfImplicitElementAccess(SyntaxNode node)
        => ((ImplicitElementAccessSyntax)node).ArgumentList;

    public SeparatedSyntaxList<SyntaxNode> GetAttributesOfAttributeList(SyntaxNode node)
        => ((AttributeListSyntax)node).Attributes;

    public SyntaxNode GetExpressionOfAwaitExpression(SyntaxNode node)
        => ((AwaitExpressionSyntax)node).Expression;

    public SyntaxNode GetExpressionOfThrowExpression(SyntaxNode node)
        => ((ThrowExpressionSyntax)node).Expression;

    public SyntaxNode? GetExpressionOfThrowStatement(SyntaxNode node)
        => ((ThrowStatementSyntax)node).Expression;

    public SeparatedSyntaxList<SyntaxNode> GetInitializersOfObjectMemberInitializer(SyntaxNode node)
        => node is InitializerExpressionSyntax(SyntaxKind.ObjectInitializerExpression) initExpr ? initExpr.Expressions : default;

    public SeparatedSyntaxList<SyntaxNode> GetExpressionsOfObjectCollectionInitializer(SyntaxNode node)
        => node is InitializerExpressionSyntax(SyntaxKind.CollectionInitializerExpression) initExpr ? initExpr.Expressions : default;

    public SyntaxToken GetTokenOfLiteralExpression(SyntaxNode node)
        => ((LiteralExpressionSyntax)node).Token;

    #endregion
}<|MERGE_RESOLUTION|>--- conflicted
+++ resolved
@@ -1180,33 +1180,28 @@
     public SyntaxNode GetRightHandSideOfAssignment(SyntaxNode node)
         => ((AssignmentExpressionSyntax)node).Right;
 
-<<<<<<< HEAD
-        public bool IsInferredTupleMemberDeclarator([NotNullWhen(true)] SyntaxNode? node)
-            => node is not null
-            && (node is ArgumentSyntax { Parent: TupleExpressionSyntax, NameColon: null }
-            || IsInferredTupleMemberDeclarator(node.Parent));
-
-        public SyntaxNode? GetAssignedExpressionForAnonymousTypeDeclarator(SyntaxNode? node)
-            => (node as AnonymousObjectMemberDeclaratorSyntax)?.Expression;
-
-        public SyntaxNode? GetAssignedExpressionForTupleMemberDeclarator(SyntaxNode? node)
-        {
-            if (node is ExpressionSyntax)
-                return node;
-
-            if (node is ArgumentSyntax argument)
-                return GetExpressionOfArgument(argument);
-
-            return null;
-        }
-
-        public bool IsOperandOfIncrementExpression([NotNullWhen(true)] SyntaxNode? node)
-            => node?.Parent?.Kind() is SyntaxKind.PostIncrementExpression or SyntaxKind.PreIncrementExpression;
-=======
     public bool IsInferredAnonymousObjectMemberDeclarator([NotNullWhen(true)] SyntaxNode? node)
         => node is AnonymousObjectMemberDeclaratorSyntax anonObject &&
            anonObject.NameEquals == null;
->>>>>>> 7c7a4127
+
+    public bool IsInferredTupleMemberDeclarator([NotNullWhen(true)] SyntaxNode? node)
+        => node is not null
+        && (node is ArgumentSyntax { Parent: TupleExpressionSyntax, NameColon: null }
+        || IsInferredTupleMemberDeclarator(node.Parent));
+
+    public SyntaxNode? GetAssignedExpressionForAnonymousTypeDeclarator(SyntaxNode? node)
+        => (node as AnonymousObjectMemberDeclaratorSyntax)?.Expression;
+
+    public SyntaxNode? GetAssignedExpressionForTupleMemberDeclarator(SyntaxNode? node)
+    {
+        if (node is ExpressionSyntax)
+            return node;
+
+        if (node is ArgumentSyntax argument)
+            return GetExpressionOfArgument(argument);
+
+        return null;
+    }
 
     public bool IsOperandOfIncrementExpression([NotNullWhen(true)] SyntaxNode? node)
         => node?.Parent?.Kind() is SyntaxKind.PostIncrementExpression or SyntaxKind.PreIncrementExpression;
