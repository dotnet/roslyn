﻿// Licensed to the .NET Foundation under one or more agreements.
// The .NET Foundation licenses this file to you under the MIT license.
// See the LICENSE file in the project root for more information.

using Microsoft.CodeAnalysis.LanguageService;

namespace Microsoft.CodeAnalysis.CSharp.LanguageService;

internal class CSharpSyntaxKinds : ISyntaxKinds
{
    public static readonly CSharpSyntaxKinds Instance = new();

    protected CSharpSyntaxKinds()
    {
<<<<<<< HEAD
        public static readonly CSharpSyntaxKinds Instance = new();

        protected CSharpSyntaxKinds()
        {
        }

        // Boxing/Unboxing casts from Object to TSyntaxKind will be erased by jit.
        public TSyntaxKind Convert<TSyntaxKind>(int kind) where TSyntaxKind : struct
            => (TSyntaxKind)(object)(SyntaxKind)kind;

        // Boxing/Unboxing casts from Object to TSyntaxKind will be erased by jit.
        public int Convert<TSyntaxKind>(TSyntaxKind kind) where TSyntaxKind : struct
            => (int)(SyntaxKind)(object)kind;

        public int ConflictMarkerTrivia => (int)SyntaxKind.ConflictMarkerTrivia;
        public int DisabledTextTrivia => (int)SyntaxKind.DisabledTextTrivia;
        public int EndOfLineTrivia => (int)SyntaxKind.EndOfLineTrivia;
        public int SkippedTokensTrivia => (int)SyntaxKind.SkippedTokensTrivia;
        public int WhitespaceTrivia => (int)SyntaxKind.WhitespaceTrivia;
        public int SingleLineCommentTrivia => (int)SyntaxKind.SingleLineCommentTrivia;
        public int? MultiLineCommentTrivia => (int)SyntaxKind.MultiLineCommentTrivia;
        public int SingleLineDocCommentTrivia => (int)SyntaxKind.SingleLineDocumentationCommentTrivia;
        public int? MultiLineDocCommentTrivia => (int)SyntaxKind.MultiLineDocumentationCommentTrivia;

        public int IfDirectiveTrivia => (int)SyntaxKind.IfDirectiveTrivia;
        public int ElifDirectiveTrivia => (int)SyntaxKind.ElifDirectiveTrivia;
        public int ElseDirectiveTrivia => (int)SyntaxKind.ElseDirectiveTrivia;
        public int EndIfDirectiveTrivia => (int)SyntaxKind.EndIfDirectiveTrivia;
        public int RegionDirectiveTrivia => (int)SyntaxKind.RegionDirectiveTrivia;
        public int EndRegionDirectiveTrivia => (int)SyntaxKind.EndRegionDirectiveTrivia;
        public int? ShebangDirectiveTrivia => (int)SyntaxKind.ShebangDirectiveTrivia;
        public int DefineDirectiveTrivia => (int)SyntaxKind.DefineDirectiveTrivia;
        public int? UndefDirectiveTrivia => (int)SyntaxKind.UndefDirectiveTrivia;

        public int CloseBraceToken => (int)SyntaxKind.CloseBraceToken;
        public int? CloseBracketToken => (int)SyntaxKind.CloseBracketToken;
        public int CloseParenToken => (int)SyntaxKind.CloseParenToken;
        public int CommaToken => (int)SyntaxKind.CommaToken;
        public int ColonToken => (int)SyntaxKind.ColonToken;
        public int CharacterLiteralToken => (int)SyntaxKind.CharacterLiteralToken;
        public int DotToken => (int)SyntaxKind.DotToken;
        public int GreaterThanToken => (int)SyntaxKind.GreaterThanToken;
        public int InterpolatedStringTextToken => (int)SyntaxKind.InterpolatedStringTextToken;
        public int LessThanToken => (int)SyntaxKind.LessThanToken;
        public int LessThanSlashToken => (int)SyntaxKind.LessThanSlashToken;
        public int OpenBraceToken => (int)SyntaxKind.OpenBraceToken;
        public int? OpenBracketToken => (int)SyntaxKind.OpenBracketToken;
        public int OpenParenToken => (int)SyntaxKind.OpenParenToken;
        public int QuestionToken => (int)SyntaxKind.QuestionToken;
        public int StringLiteralToken => (int)SyntaxKind.StringLiteralToken;
        public int? SingleLineRawStringLiteralToken => (int)SyntaxKind.SingleLineRawStringLiteralToken;
        public int? MultiLineRawStringLiteralToken => (int)SyntaxKind.MultiLineRawStringLiteralToken;
        public int? Utf8StringLiteralToken => (int)SyntaxKind.Utf8StringLiteralToken;
        public int? Utf8SingleLineRawStringLiteralToken => (int)SyntaxKind.Utf8SingleLineRawStringLiteralToken;
        public int? Utf8MultiLineRawStringLiteralToken => (int)SyntaxKind.Utf8MultiLineRawStringLiteralToken;

        public int XmlTextLiteralToken => (int)SyntaxKind.XmlTextLiteralToken;

        public int DelegateKeyword => (int)SyntaxKind.DelegateKeyword;
        public int IfKeyword => (int)SyntaxKind.IfKeyword;
        public int TrueKeyword => (int)SyntaxKind.TrueKeyword;
        public int FalseKeyword => (int)SyntaxKind.FalseKeyword;
        public int UsingKeyword => (int)SyntaxKind.UsingKeyword;

        public int GenericName => (int)SyntaxKind.GenericName;
        public int IdentifierName => (int)SyntaxKind.IdentifierName;
        public int QualifiedName => (int)SyntaxKind.QualifiedName;

        public int TupleType => (int)SyntaxKind.TupleType;

        public int CharacterLiteralExpression => (int)SyntaxKind.CharacterLiteralExpression;
        public int DefaultLiteralExpression => (int)SyntaxKind.DefaultLiteralExpression;
        public int FalseLiteralExpression => (int)SyntaxKind.FalseLiteralExpression;
        public int NullLiteralExpression => (int)SyntaxKind.NullLiteralExpression;
        public int NumericLiteralExpression => (int)SyntaxKind.NumericLiteralExpression;
        public int StringLiteralExpression => (int)SyntaxKind.StringLiteralExpression;
        public int TrueLiteralExpression => (int)SyntaxKind.TrueLiteralExpression;

        public int AddressOfExpression => (int)SyntaxKind.AddressOfExpression;
        public int AnonymousObjectCreationExpression => (int)SyntaxKind.AnonymousObjectCreationExpression;
        public int ArrayCreationExpression => (int)SyntaxKind.ArrayCreationExpression;
        public int AwaitExpression => (int)SyntaxKind.AwaitExpression;
        public int BaseExpression => (int)SyntaxKind.BaseExpression;
        public int CollectionInitializerExpression => (int)SyntaxKind.CollectionInitializerExpression;
        public int ConditionalAccessExpression => (int)SyntaxKind.ConditionalAccessExpression;
        public int ConditionalExpression => (int)SyntaxKind.ConditionalExpression;
        public int? ImplicitArrayCreationExpression => (int)SyntaxKind.ImplicitArrayCreationExpression;
        public int? ImplicitObjectCreationExpression => (int)SyntaxKind.ImplicitObjectCreationExpression;
        public int? IndexExpression => (int)SyntaxKind.IndexExpression;
        public int InvocationExpression => (int)SyntaxKind.InvocationExpression;
        public int? IsPatternExpression => (int)SyntaxKind.IsPatternExpression;
        public int IsTypeExpression => (int)SyntaxKind.IsExpression;
        public int? IsNotTypeExpression => null;
        public int LogicalAndExpression => (int)SyntaxKind.LogicalAndExpression;
        public int LogicalOrExpression => (int)SyntaxKind.LogicalOrExpression;
        public int LogicalNotExpression => (int)SyntaxKind.LogicalNotExpression;
        public int ObjectCreationExpression => (int)SyntaxKind.ObjectCreationExpression;
        public int ParenthesizedExpression => (int)SyntaxKind.ParenthesizedExpression;
        public int QueryExpression => (int)SyntaxKind.QueryExpression;
        public int? RangeExpression => (int)SyntaxKind.RangeExpression;
        public int? RefExpression => (int)SyntaxKind.RefExpression;
        public int ReferenceEqualsExpression => (int)SyntaxKind.EqualsExpression;
        public int ReferenceNotEqualsExpression => (int)SyntaxKind.NotEqualsExpression;
        public int SimpleMemberAccessExpression => (int)SyntaxKind.SimpleMemberAccessExpression;
        public int TernaryConditionalExpression => (int)SyntaxKind.ConditionalExpression;
        public int ThisExpression => (int)SyntaxKind.ThisExpression;
        public int? ThrowExpression => (int)SyntaxKind.ThrowExpression;
        public int TupleExpression => (int)SyntaxKind.TupleExpression;

        public int? AndPattern => (int)SyntaxKind.AndPattern;
        public int? ConstantPattern => (int)SyntaxKind.ConstantPattern;
        public int? DeclarationPattern => (int)SyntaxKind.DeclarationPattern;
        public int? ListPattern => (int)SyntaxKind.ListPattern;
        public int? NotPattern => (int)SyntaxKind.NotPattern;
        public int? OrPattern => (int)SyntaxKind.OrPattern;
        public int? ParenthesizedPattern => (int)SyntaxKind.ParenthesizedPattern;
        public int? RecursivePattern => (int)SyntaxKind.RecursivePattern;
        public int? RelationalPattern => (int)SyntaxKind.RelationalPattern;
        public int? TypePattern => (int)SyntaxKind.TypePattern;
        public int? VarPattern => (int)SyntaxKind.VarPattern;

        public int EndOfFileToken => (int)SyntaxKind.EndOfFileToken;
        public int AwaitKeyword => (int)SyntaxKind.AwaitKeyword;
        public int AsyncKeyword => (int)SyntaxKind.AsyncKeyword;
        public int IdentifierToken => (int)SyntaxKind.IdentifierToken;
        public int GlobalKeyword => (int)SyntaxKind.GlobalKeyword;
        public int IncompleteMember => (int)SyntaxKind.IncompleteMember;
        public int HashToken => (int)SyntaxKind.HashToken;

        public int ExpressionStatement => (int)SyntaxKind.ExpressionStatement;
        public int ForEachStatement => (int)SyntaxKind.ForEachStatement;
        public int ForStatement => (int)SyntaxKind.ForStatement;
        public int IfStatement => (int)SyntaxKind.IfStatement;
        public int LocalDeclarationStatement => (int)SyntaxKind.LocalDeclarationStatement;
        public int? LocalFunctionStatement => (int)SyntaxKind.LocalFunctionStatement;
        public int LockStatement => (int)SyntaxKind.LockStatement;
        public int ReturnStatement => (int)SyntaxKind.ReturnStatement;
        public int ThrowStatement => (int)SyntaxKind.ThrowStatement;
        public int UsingStatement => (int)SyntaxKind.UsingStatement;
        public int WhileStatement => (int)SyntaxKind.WhileStatement;
        public int YieldReturnStatement => (int)SyntaxKind.YieldReturnStatement;
        public int Attribute => (int)SyntaxKind.Attribute;
        public int ClassDeclaration => (int)SyntaxKind.ClassDeclaration;
        public int ConstructorDeclaration => (int)SyntaxKind.ConstructorDeclaration;
        public int EnumDeclaration => (int)SyntaxKind.EnumDeclaration;
        public int InterfaceDeclaration => (int)SyntaxKind.InterfaceDeclaration;
        public int? StructDeclaration => (int)SyntaxKind.StructDeclaration;
        public int Parameter => (int)SyntaxKind.Parameter;
        public int TypeConstraint => (int)SyntaxKind.TypeConstraint;
        public int VariableDeclarator => (int)SyntaxKind.VariableDeclarator;
        public int FieldDeclaration => (int)SyntaxKind.FieldDeclaration;
        public int PropertyDeclaration => (int)SyntaxKind.PropertyDeclaration;
        public int ParameterList => (int)SyntaxKind.ParameterList;
        public int TypeArgumentList => (int)SyntaxKind.TypeArgumentList;
        public int? GlobalStatement => (int)SyntaxKind.GlobalStatement;

        public int ElseClause => (int)SyntaxKind.ElseClause;
        public int EqualsValueClause => (int)SyntaxKind.EqualsValueClause;

        public int? ImplicitElementAccess => (int)SyntaxKind.ImplicitElementAccess;
        public int Interpolation => (int)SyntaxKind.Interpolation;
        public int InterpolatedStringExpression => (int)SyntaxKind.InterpolatedStringExpression;
        public int InterpolatedStringText => (int)SyntaxKind.InterpolatedStringText;
        public int? IndexerMemberCref => (int)SyntaxKind.IndexerMemberCref;
=======
>>>>>>> 7f3fb334
    }

    // Boxing/Unboxing casts from Object to TSyntaxKind will be erased by jit.
    public TSyntaxKind Convert<TSyntaxKind>(int kind) where TSyntaxKind : struct
        => (TSyntaxKind)(object)(SyntaxKind)kind;

    // Boxing/Unboxing casts from Object to TSyntaxKind will be erased by jit.
    public int Convert<TSyntaxKind>(TSyntaxKind kind) where TSyntaxKind : struct
        => (int)(SyntaxKind)(object)kind;

    public int ConflictMarkerTrivia => (int)SyntaxKind.ConflictMarkerTrivia;
    public int DisabledTextTrivia => (int)SyntaxKind.DisabledTextTrivia;
    public int EndOfLineTrivia => (int)SyntaxKind.EndOfLineTrivia;
    public int SkippedTokensTrivia => (int)SyntaxKind.SkippedTokensTrivia;
    public int WhitespaceTrivia => (int)SyntaxKind.WhitespaceTrivia;
    public int SingleLineCommentTrivia => (int)SyntaxKind.SingleLineCommentTrivia;
    public int? MultiLineCommentTrivia => (int)SyntaxKind.MultiLineCommentTrivia;
    public int SingleLineDocCommentTrivia => (int)SyntaxKind.SingleLineDocumentationCommentTrivia;
    public int? MultiLineDocCommentTrivia => (int)SyntaxKind.MultiLineDocumentationCommentTrivia;

    public int IfDirectiveTrivia => (int)SyntaxKind.IfDirectiveTrivia;
    public int ElifDirectiveTrivia => (int)SyntaxKind.ElifDirectiveTrivia;
    public int ElseDirectiveTrivia => (int)SyntaxKind.ElseDirectiveTrivia;
    public int EndIfDirectiveTrivia => (int)SyntaxKind.EndIfDirectiveTrivia;
    public int RegionDirectiveTrivia => (int)SyntaxKind.RegionDirectiveTrivia;
    public int EndRegionDirectiveTrivia => (int)SyntaxKind.EndRegionDirectiveTrivia;
    public int? ShebangDirectiveTrivia => (int)SyntaxKind.ShebangDirectiveTrivia;

    public int CloseBraceToken => (int)SyntaxKind.CloseBraceToken;
    public int? CloseBracketToken => (int)SyntaxKind.CloseBracketToken;
    public int CloseParenToken => (int)SyntaxKind.CloseParenToken;
    public int CommaToken => (int)SyntaxKind.CommaToken;
    public int ColonToken => (int)SyntaxKind.ColonToken;
    public int CharacterLiteralToken => (int)SyntaxKind.CharacterLiteralToken;
    public int DotToken => (int)SyntaxKind.DotToken;
    public int GreaterThanToken => (int)SyntaxKind.GreaterThanToken;
    public int InterpolatedStringTextToken => (int)SyntaxKind.InterpolatedStringTextToken;
    public int LessThanToken => (int)SyntaxKind.LessThanToken;
    public int LessThanSlashToken => (int)SyntaxKind.LessThanSlashToken;
    public int OpenBraceToken => (int)SyntaxKind.OpenBraceToken;
    public int? OpenBracketToken => (int)SyntaxKind.OpenBracketToken;
    public int OpenParenToken => (int)SyntaxKind.OpenParenToken;
    public int QuestionToken => (int)SyntaxKind.QuestionToken;
    public int StringLiteralToken => (int)SyntaxKind.StringLiteralToken;
    public int? SingleLineRawStringLiteralToken => (int)SyntaxKind.SingleLineRawStringLiteralToken;
    public int? MultiLineRawStringLiteralToken => (int)SyntaxKind.MultiLineRawStringLiteralToken;
    public int? Utf8StringLiteralToken => (int)SyntaxKind.Utf8StringLiteralToken;
    public int? Utf8SingleLineRawStringLiteralToken => (int)SyntaxKind.Utf8SingleLineRawStringLiteralToken;
    public int? Utf8MultiLineRawStringLiteralToken => (int)SyntaxKind.Utf8MultiLineRawStringLiteralToken;

    public int XmlTextLiteralToken => (int)SyntaxKind.XmlTextLiteralToken;

    public int DelegateKeyword => (int)SyntaxKind.DelegateKeyword;
    public int IfKeyword => (int)SyntaxKind.IfKeyword;
    public int TrueKeyword => (int)SyntaxKind.TrueKeyword;
    public int FalseKeyword => (int)SyntaxKind.FalseKeyword;
    public int UsingKeyword => (int)SyntaxKind.UsingKeyword;

    public int GenericName => (int)SyntaxKind.GenericName;
    public int IdentifierName => (int)SyntaxKind.IdentifierName;
    public int QualifiedName => (int)SyntaxKind.QualifiedName;

    public int TupleType => (int)SyntaxKind.TupleType;

    public int CharacterLiteralExpression => (int)SyntaxKind.CharacterLiteralExpression;
    public int DefaultLiteralExpression => (int)SyntaxKind.DefaultLiteralExpression;
    public int FalseLiteralExpression => (int)SyntaxKind.FalseLiteralExpression;
    public int NullLiteralExpression => (int)SyntaxKind.NullLiteralExpression;
    public int NumericLiteralExpression => (int)SyntaxKind.NumericLiteralExpression;
    public int StringLiteralExpression => (int)SyntaxKind.StringLiteralExpression;
    public int TrueLiteralExpression => (int)SyntaxKind.TrueLiteralExpression;

    public int AddExpression => (int)SyntaxKind.AddExpression;
    public int AddressOfExpression => (int)SyntaxKind.AddressOfExpression;
    public int AnonymousObjectCreationExpression => (int)SyntaxKind.AnonymousObjectCreationExpression;
    public int ArrayCreationExpression => (int)SyntaxKind.ArrayCreationExpression;
    public int AwaitExpression => (int)SyntaxKind.AwaitExpression;
    public int BaseExpression => (int)SyntaxKind.BaseExpression;
    public int CollectionInitializerExpression => (int)SyntaxKind.CollectionInitializerExpression;
    public int ConditionalAccessExpression => (int)SyntaxKind.ConditionalAccessExpression;
    public int ConditionalExpression => (int)SyntaxKind.ConditionalExpression;
    public int? ImplicitArrayCreationExpression => (int)SyntaxKind.ImplicitArrayCreationExpression;
    public int? ImplicitObjectCreationExpression => (int)SyntaxKind.ImplicitObjectCreationExpression;
    public int? IndexExpression => (int)SyntaxKind.IndexExpression;
    public int InvocationExpression => (int)SyntaxKind.InvocationExpression;
    public int? IsPatternExpression => (int)SyntaxKind.IsPatternExpression;
    public int IsTypeExpression => (int)SyntaxKind.IsExpression;
    public int? IsNotTypeExpression => null;
    public int LogicalAndExpression => (int)SyntaxKind.LogicalAndExpression;
    public int LogicalOrExpression => (int)SyntaxKind.LogicalOrExpression;
    public int LogicalNotExpression => (int)SyntaxKind.LogicalNotExpression;
    public int ObjectCreationExpression => (int)SyntaxKind.ObjectCreationExpression;
    public int ParenthesizedExpression => (int)SyntaxKind.ParenthesizedExpression;
    public int QueryExpression => (int)SyntaxKind.QueryExpression;
    public int? RangeExpression => (int)SyntaxKind.RangeExpression;
    public int? RefExpression => (int)SyntaxKind.RefExpression;
    public int ReferenceEqualsExpression => (int)SyntaxKind.EqualsExpression;
    public int ReferenceNotEqualsExpression => (int)SyntaxKind.NotEqualsExpression;
    public int SimpleMemberAccessExpression => (int)SyntaxKind.SimpleMemberAccessExpression;
    public int TernaryConditionalExpression => (int)SyntaxKind.ConditionalExpression;
    public int ThisExpression => (int)SyntaxKind.ThisExpression;
    public int? ThrowExpression => (int)SyntaxKind.ThrowExpression;
    public int TupleExpression => (int)SyntaxKind.TupleExpression;

    public int? AndPattern => (int)SyntaxKind.AndPattern;
    public int? ConstantPattern => (int)SyntaxKind.ConstantPattern;
    public int? DeclarationPattern => (int)SyntaxKind.DeclarationPattern;
    public int? ListPattern => (int)SyntaxKind.ListPattern;
    public int? NotPattern => (int)SyntaxKind.NotPattern;
    public int? OrPattern => (int)SyntaxKind.OrPattern;
    public int? ParenthesizedPattern => (int)SyntaxKind.ParenthesizedPattern;
    public int? RecursivePattern => (int)SyntaxKind.RecursivePattern;
    public int? RelationalPattern => (int)SyntaxKind.RelationalPattern;
    public int? TypePattern => (int)SyntaxKind.TypePattern;
    public int? VarPattern => (int)SyntaxKind.VarPattern;

    public int EndOfFileToken => (int)SyntaxKind.EndOfFileToken;
    public int AwaitKeyword => (int)SyntaxKind.AwaitKeyword;
    public int AsyncKeyword => (int)SyntaxKind.AsyncKeyword;
    public int IdentifierToken => (int)SyntaxKind.IdentifierToken;
    public int GlobalKeyword => (int)SyntaxKind.GlobalKeyword;
    public int IncompleteMember => (int)SyntaxKind.IncompleteMember;
    public int HashToken => (int)SyntaxKind.HashToken;

    public int ExpressionStatement => (int)SyntaxKind.ExpressionStatement;
    public int ForEachStatement => (int)SyntaxKind.ForEachStatement;
    public int ForStatement => (int)SyntaxKind.ForStatement;
    public int IfStatement => (int)SyntaxKind.IfStatement;
    public int LocalDeclarationStatement => (int)SyntaxKind.LocalDeclarationStatement;
    public int? LocalFunctionStatement => (int)SyntaxKind.LocalFunctionStatement;
    public int LockStatement => (int)SyntaxKind.LockStatement;
    public int ReturnStatement => (int)SyntaxKind.ReturnStatement;
    public int ThrowStatement => (int)SyntaxKind.ThrowStatement;
    public int UsingStatement => (int)SyntaxKind.UsingStatement;
    public int WhileStatement => (int)SyntaxKind.WhileStatement;
    public int YieldReturnStatement => (int)SyntaxKind.YieldReturnStatement;
    public int Attribute => (int)SyntaxKind.Attribute;
    public int ClassDeclaration => (int)SyntaxKind.ClassDeclaration;
    public int ConstructorDeclaration => (int)SyntaxKind.ConstructorDeclaration;
    public int EnumDeclaration => (int)SyntaxKind.EnumDeclaration;
    public int InterfaceDeclaration => (int)SyntaxKind.InterfaceDeclaration;
    public int? StructDeclaration => (int)SyntaxKind.StructDeclaration;
    public int Parameter => (int)SyntaxKind.Parameter;
    public int TypeConstraint => (int)SyntaxKind.TypeConstraint;
    public int VariableDeclarator => (int)SyntaxKind.VariableDeclarator;
    public int FieldDeclaration => (int)SyntaxKind.FieldDeclaration;
    public int PropertyDeclaration => (int)SyntaxKind.PropertyDeclaration;
    public int ParameterList => (int)SyntaxKind.ParameterList;
    public int TypeArgumentList => (int)SyntaxKind.TypeArgumentList;
    public int? GlobalStatement => (int)SyntaxKind.GlobalStatement;

    public int ElseClause => (int)SyntaxKind.ElseClause;
    public int EqualsValueClause => (int)SyntaxKind.EqualsValueClause;

    public int? ImplicitElementAccess => (int)SyntaxKind.ImplicitElementAccess;
    public int Interpolation => (int)SyntaxKind.Interpolation;
    public int InterpolatedStringExpression => (int)SyntaxKind.InterpolatedStringExpression;
    public int InterpolatedStringText => (int)SyntaxKind.InterpolatedStringText;
    public int? IndexerMemberCref => (int)SyntaxKind.IndexerMemberCref;
}<|MERGE_RESOLUTION|>--- conflicted
+++ resolved
@@ -12,173 +12,6 @@
 
     protected CSharpSyntaxKinds()
     {
-<<<<<<< HEAD
-        public static readonly CSharpSyntaxKinds Instance = new();
-
-        protected CSharpSyntaxKinds()
-        {
-        }
-
-        // Boxing/Unboxing casts from Object to TSyntaxKind will be erased by jit.
-        public TSyntaxKind Convert<TSyntaxKind>(int kind) where TSyntaxKind : struct
-            => (TSyntaxKind)(object)(SyntaxKind)kind;
-
-        // Boxing/Unboxing casts from Object to TSyntaxKind will be erased by jit.
-        public int Convert<TSyntaxKind>(TSyntaxKind kind) where TSyntaxKind : struct
-            => (int)(SyntaxKind)(object)kind;
-
-        public int ConflictMarkerTrivia => (int)SyntaxKind.ConflictMarkerTrivia;
-        public int DisabledTextTrivia => (int)SyntaxKind.DisabledTextTrivia;
-        public int EndOfLineTrivia => (int)SyntaxKind.EndOfLineTrivia;
-        public int SkippedTokensTrivia => (int)SyntaxKind.SkippedTokensTrivia;
-        public int WhitespaceTrivia => (int)SyntaxKind.WhitespaceTrivia;
-        public int SingleLineCommentTrivia => (int)SyntaxKind.SingleLineCommentTrivia;
-        public int? MultiLineCommentTrivia => (int)SyntaxKind.MultiLineCommentTrivia;
-        public int SingleLineDocCommentTrivia => (int)SyntaxKind.SingleLineDocumentationCommentTrivia;
-        public int? MultiLineDocCommentTrivia => (int)SyntaxKind.MultiLineDocumentationCommentTrivia;
-
-        public int IfDirectiveTrivia => (int)SyntaxKind.IfDirectiveTrivia;
-        public int ElifDirectiveTrivia => (int)SyntaxKind.ElifDirectiveTrivia;
-        public int ElseDirectiveTrivia => (int)SyntaxKind.ElseDirectiveTrivia;
-        public int EndIfDirectiveTrivia => (int)SyntaxKind.EndIfDirectiveTrivia;
-        public int RegionDirectiveTrivia => (int)SyntaxKind.RegionDirectiveTrivia;
-        public int EndRegionDirectiveTrivia => (int)SyntaxKind.EndRegionDirectiveTrivia;
-        public int? ShebangDirectiveTrivia => (int)SyntaxKind.ShebangDirectiveTrivia;
-        public int DefineDirectiveTrivia => (int)SyntaxKind.DefineDirectiveTrivia;
-        public int? UndefDirectiveTrivia => (int)SyntaxKind.UndefDirectiveTrivia;
-
-        public int CloseBraceToken => (int)SyntaxKind.CloseBraceToken;
-        public int? CloseBracketToken => (int)SyntaxKind.CloseBracketToken;
-        public int CloseParenToken => (int)SyntaxKind.CloseParenToken;
-        public int CommaToken => (int)SyntaxKind.CommaToken;
-        public int ColonToken => (int)SyntaxKind.ColonToken;
-        public int CharacterLiteralToken => (int)SyntaxKind.CharacterLiteralToken;
-        public int DotToken => (int)SyntaxKind.DotToken;
-        public int GreaterThanToken => (int)SyntaxKind.GreaterThanToken;
-        public int InterpolatedStringTextToken => (int)SyntaxKind.InterpolatedStringTextToken;
-        public int LessThanToken => (int)SyntaxKind.LessThanToken;
-        public int LessThanSlashToken => (int)SyntaxKind.LessThanSlashToken;
-        public int OpenBraceToken => (int)SyntaxKind.OpenBraceToken;
-        public int? OpenBracketToken => (int)SyntaxKind.OpenBracketToken;
-        public int OpenParenToken => (int)SyntaxKind.OpenParenToken;
-        public int QuestionToken => (int)SyntaxKind.QuestionToken;
-        public int StringLiteralToken => (int)SyntaxKind.StringLiteralToken;
-        public int? SingleLineRawStringLiteralToken => (int)SyntaxKind.SingleLineRawStringLiteralToken;
-        public int? MultiLineRawStringLiteralToken => (int)SyntaxKind.MultiLineRawStringLiteralToken;
-        public int? Utf8StringLiteralToken => (int)SyntaxKind.Utf8StringLiteralToken;
-        public int? Utf8SingleLineRawStringLiteralToken => (int)SyntaxKind.Utf8SingleLineRawStringLiteralToken;
-        public int? Utf8MultiLineRawStringLiteralToken => (int)SyntaxKind.Utf8MultiLineRawStringLiteralToken;
-
-        public int XmlTextLiteralToken => (int)SyntaxKind.XmlTextLiteralToken;
-
-        public int DelegateKeyword => (int)SyntaxKind.DelegateKeyword;
-        public int IfKeyword => (int)SyntaxKind.IfKeyword;
-        public int TrueKeyword => (int)SyntaxKind.TrueKeyword;
-        public int FalseKeyword => (int)SyntaxKind.FalseKeyword;
-        public int UsingKeyword => (int)SyntaxKind.UsingKeyword;
-
-        public int GenericName => (int)SyntaxKind.GenericName;
-        public int IdentifierName => (int)SyntaxKind.IdentifierName;
-        public int QualifiedName => (int)SyntaxKind.QualifiedName;
-
-        public int TupleType => (int)SyntaxKind.TupleType;
-
-        public int CharacterLiteralExpression => (int)SyntaxKind.CharacterLiteralExpression;
-        public int DefaultLiteralExpression => (int)SyntaxKind.DefaultLiteralExpression;
-        public int FalseLiteralExpression => (int)SyntaxKind.FalseLiteralExpression;
-        public int NullLiteralExpression => (int)SyntaxKind.NullLiteralExpression;
-        public int NumericLiteralExpression => (int)SyntaxKind.NumericLiteralExpression;
-        public int StringLiteralExpression => (int)SyntaxKind.StringLiteralExpression;
-        public int TrueLiteralExpression => (int)SyntaxKind.TrueLiteralExpression;
-
-        public int AddressOfExpression => (int)SyntaxKind.AddressOfExpression;
-        public int AnonymousObjectCreationExpression => (int)SyntaxKind.AnonymousObjectCreationExpression;
-        public int ArrayCreationExpression => (int)SyntaxKind.ArrayCreationExpression;
-        public int AwaitExpression => (int)SyntaxKind.AwaitExpression;
-        public int BaseExpression => (int)SyntaxKind.BaseExpression;
-        public int CollectionInitializerExpression => (int)SyntaxKind.CollectionInitializerExpression;
-        public int ConditionalAccessExpression => (int)SyntaxKind.ConditionalAccessExpression;
-        public int ConditionalExpression => (int)SyntaxKind.ConditionalExpression;
-        public int? ImplicitArrayCreationExpression => (int)SyntaxKind.ImplicitArrayCreationExpression;
-        public int? ImplicitObjectCreationExpression => (int)SyntaxKind.ImplicitObjectCreationExpression;
-        public int? IndexExpression => (int)SyntaxKind.IndexExpression;
-        public int InvocationExpression => (int)SyntaxKind.InvocationExpression;
-        public int? IsPatternExpression => (int)SyntaxKind.IsPatternExpression;
-        public int IsTypeExpression => (int)SyntaxKind.IsExpression;
-        public int? IsNotTypeExpression => null;
-        public int LogicalAndExpression => (int)SyntaxKind.LogicalAndExpression;
-        public int LogicalOrExpression => (int)SyntaxKind.LogicalOrExpression;
-        public int LogicalNotExpression => (int)SyntaxKind.LogicalNotExpression;
-        public int ObjectCreationExpression => (int)SyntaxKind.ObjectCreationExpression;
-        public int ParenthesizedExpression => (int)SyntaxKind.ParenthesizedExpression;
-        public int QueryExpression => (int)SyntaxKind.QueryExpression;
-        public int? RangeExpression => (int)SyntaxKind.RangeExpression;
-        public int? RefExpression => (int)SyntaxKind.RefExpression;
-        public int ReferenceEqualsExpression => (int)SyntaxKind.EqualsExpression;
-        public int ReferenceNotEqualsExpression => (int)SyntaxKind.NotEqualsExpression;
-        public int SimpleMemberAccessExpression => (int)SyntaxKind.SimpleMemberAccessExpression;
-        public int TernaryConditionalExpression => (int)SyntaxKind.ConditionalExpression;
-        public int ThisExpression => (int)SyntaxKind.ThisExpression;
-        public int? ThrowExpression => (int)SyntaxKind.ThrowExpression;
-        public int TupleExpression => (int)SyntaxKind.TupleExpression;
-
-        public int? AndPattern => (int)SyntaxKind.AndPattern;
-        public int? ConstantPattern => (int)SyntaxKind.ConstantPattern;
-        public int? DeclarationPattern => (int)SyntaxKind.DeclarationPattern;
-        public int? ListPattern => (int)SyntaxKind.ListPattern;
-        public int? NotPattern => (int)SyntaxKind.NotPattern;
-        public int? OrPattern => (int)SyntaxKind.OrPattern;
-        public int? ParenthesizedPattern => (int)SyntaxKind.ParenthesizedPattern;
-        public int? RecursivePattern => (int)SyntaxKind.RecursivePattern;
-        public int? RelationalPattern => (int)SyntaxKind.RelationalPattern;
-        public int? TypePattern => (int)SyntaxKind.TypePattern;
-        public int? VarPattern => (int)SyntaxKind.VarPattern;
-
-        public int EndOfFileToken => (int)SyntaxKind.EndOfFileToken;
-        public int AwaitKeyword => (int)SyntaxKind.AwaitKeyword;
-        public int AsyncKeyword => (int)SyntaxKind.AsyncKeyword;
-        public int IdentifierToken => (int)SyntaxKind.IdentifierToken;
-        public int GlobalKeyword => (int)SyntaxKind.GlobalKeyword;
-        public int IncompleteMember => (int)SyntaxKind.IncompleteMember;
-        public int HashToken => (int)SyntaxKind.HashToken;
-
-        public int ExpressionStatement => (int)SyntaxKind.ExpressionStatement;
-        public int ForEachStatement => (int)SyntaxKind.ForEachStatement;
-        public int ForStatement => (int)SyntaxKind.ForStatement;
-        public int IfStatement => (int)SyntaxKind.IfStatement;
-        public int LocalDeclarationStatement => (int)SyntaxKind.LocalDeclarationStatement;
-        public int? LocalFunctionStatement => (int)SyntaxKind.LocalFunctionStatement;
-        public int LockStatement => (int)SyntaxKind.LockStatement;
-        public int ReturnStatement => (int)SyntaxKind.ReturnStatement;
-        public int ThrowStatement => (int)SyntaxKind.ThrowStatement;
-        public int UsingStatement => (int)SyntaxKind.UsingStatement;
-        public int WhileStatement => (int)SyntaxKind.WhileStatement;
-        public int YieldReturnStatement => (int)SyntaxKind.YieldReturnStatement;
-        public int Attribute => (int)SyntaxKind.Attribute;
-        public int ClassDeclaration => (int)SyntaxKind.ClassDeclaration;
-        public int ConstructorDeclaration => (int)SyntaxKind.ConstructorDeclaration;
-        public int EnumDeclaration => (int)SyntaxKind.EnumDeclaration;
-        public int InterfaceDeclaration => (int)SyntaxKind.InterfaceDeclaration;
-        public int? StructDeclaration => (int)SyntaxKind.StructDeclaration;
-        public int Parameter => (int)SyntaxKind.Parameter;
-        public int TypeConstraint => (int)SyntaxKind.TypeConstraint;
-        public int VariableDeclarator => (int)SyntaxKind.VariableDeclarator;
-        public int FieldDeclaration => (int)SyntaxKind.FieldDeclaration;
-        public int PropertyDeclaration => (int)SyntaxKind.PropertyDeclaration;
-        public int ParameterList => (int)SyntaxKind.ParameterList;
-        public int TypeArgumentList => (int)SyntaxKind.TypeArgumentList;
-        public int? GlobalStatement => (int)SyntaxKind.GlobalStatement;
-
-        public int ElseClause => (int)SyntaxKind.ElseClause;
-        public int EqualsValueClause => (int)SyntaxKind.EqualsValueClause;
-
-        public int? ImplicitElementAccess => (int)SyntaxKind.ImplicitElementAccess;
-        public int Interpolation => (int)SyntaxKind.Interpolation;
-        public int InterpolatedStringExpression => (int)SyntaxKind.InterpolatedStringExpression;
-        public int InterpolatedStringText => (int)SyntaxKind.InterpolatedStringText;
-        public int? IndexerMemberCref => (int)SyntaxKind.IndexerMemberCref;
-=======
->>>>>>> 7f3fb334
     }
 
     // Boxing/Unboxing casts from Object to TSyntaxKind will be erased by jit.
@@ -206,6 +39,8 @@
     public int RegionDirectiveTrivia => (int)SyntaxKind.RegionDirectiveTrivia;
     public int EndRegionDirectiveTrivia => (int)SyntaxKind.EndRegionDirectiveTrivia;
     public int? ShebangDirectiveTrivia => (int)SyntaxKind.ShebangDirectiveTrivia;
+    public int DefineDirectiveTrivia => (int)SyntaxKind.DefineDirectiveTrivia;
+    public int? UndefDirectiveTrivia => (int)SyntaxKind.UndefDirectiveTrivia;
 
     public int CloseBraceToken => (int)SyntaxKind.CloseBraceToken;
     public int? CloseBracketToken => (int)SyntaxKind.CloseBracketToken;
