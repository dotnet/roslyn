﻿// Licensed to the .NET Foundation under one or more agreements.
// The .NET Foundation licenses this file to you under the MIT license.
// See the LICENSE file in the project root for more information.

using System;
using System.Collections.Generic;
using System.Collections.Immutable;
using System.Diagnostics;
using System.Diagnostics.CodeAnalysis;
using System.Linq;
using System.Threading;
using System.Threading.Tasks;
using Microsoft.CodeAnalysis;
using Microsoft.CodeAnalysis.CSharp.Extensions;
using Microsoft.CodeAnalysis.CSharp.LanguageService;
using Microsoft.CodeAnalysis.CSharp.Syntax;
using Microsoft.CodeAnalysis.LanguageService;
using Microsoft.CodeAnalysis.PooledObjects;
using Microsoft.CodeAnalysis.Shared.Collections;
using Microsoft.CodeAnalysis.Shared.Extensions;
using Microsoft.CodeAnalysis.Shared.Utilities;
using Roslyn.Utilities;

namespace Microsoft.CodeAnalysis.CSharp;

internal sealed partial class CSharpSemanticFacts : ISemanticFacts
{
    internal static readonly CSharpSemanticFacts Instance = new();

    private CSharpSemanticFacts()
    {
    }

    public ISyntaxFacts SyntaxFacts => CSharpSyntaxFacts.Instance;

    public bool SupportsImplicitInterfaceImplementation => true;

    public bool ExposesAnonymousFunctionParameterNames => false;

    public bool IsWrittenTo(SemanticModel semanticModel, [NotNullWhen(true)] SyntaxNode? node, CancellationToken cancellationToken)
        => (node as ExpressionSyntax).IsWrittenTo(semanticModel, cancellationToken);

    public bool IsOnlyWrittenTo(SemanticModel semanticModel, [NotNullWhen(true)] SyntaxNode? node, CancellationToken cancellationToken)
        => (node as ExpressionSyntax).IsOnlyWrittenTo();

    public bool IsInOutContext(SemanticModel semanticModel, [NotNullWhen(true)] SyntaxNode? node, CancellationToken cancellationToken)
        => (node as ExpressionSyntax).IsInOutContext();

    public bool IsInRefContext(SemanticModel semanticModel, [NotNullWhen(true)] SyntaxNode? node, CancellationToken cancellationToken)
        => (node as ExpressionSyntax).IsInRefContext();

    public bool IsInInContext(SemanticModel semanticModel, [NotNullWhen(true)] SyntaxNode? node, CancellationToken cancellationToken)
        => (node as ExpressionSyntax).IsInInContext();

    public bool CanReplaceWithRValue(SemanticModel semanticModel, [NotNullWhen(true)] SyntaxNode? expression, CancellationToken cancellationToken)
        => (expression as ExpressionSyntax).CanReplaceWithRValue(semanticModel, cancellationToken);

    public ISymbol? GetDeclaredSymbol(SemanticModel semanticModel, SyntaxToken token, CancellationToken cancellationToken)
    {
        var location = token.GetLocation();

        var sourceAncestor = token.Parent;
        // Skip the tuple expression if the identifier is part of the simple identifier expression inside a tuple,
        // but not the identifier of the field
        // For example, we are evaluating `x` in `(x, y)`, or the expression after the colon in `(x: x, y: y)`
        // but not the name of the field
        // We want to handle the implicit declaration of the tuple field when finding its references, not via its name implication
        if (sourceAncestor is IdentifierNameSyntax { Parent: ArgumentSyntax { Parent: TupleExpressionSyntax parentTuple } })
        {
            sourceAncestor = parentTuple.Parent;
        }

        if (sourceAncestor is null)
            return null;

        foreach (var ancestor in sourceAncestor.AncestorsAndSelf())
        {
            var symbol = semanticModel.GetDeclaredSymbol(ancestor, cancellationToken);
            if (symbol != null)
            {
                switch (symbol)
                {
                    case IMethodSymbol { MethodKind: MethodKind.Conversion }:
                        {
                            // The token may be part of a larger name (for example, `int` in `public static operator int[](Goo g);`.
                            // So check if the symbol's location encompasses the span of the token we're asking about.
                            if (symbol.Locations.Any(static (loc, location) => loc.SourceTree == location.SourceTree && loc.SourceSpan.Contains(location.SourceSpan), location))
                                return symbol;
                            break;
                        }

                    case IPropertySymbol { ContainingType: ITypeSymbol { IsAnonymousType: true } }:
                        {
                            // If the span is part of the property's assignment expression, it's not our target result
                            // For example, we are evaluating `a.Length` in `new { a.Length }`, or in `new { Length = a.Length }`
                            // We want to handle the implicit declaration of the property when finding its references, not via its name implication
                            if (ancestor is AnonymousObjectMemberDeclaratorSyntax declarator &&
                                declarator.Expression.Span.Contains(location.SourceSpan))
                            {
                                break;
                            }

                            return symbol;
                        }

                    default:
                        // For any other symbols, we only care if the name directly matches the span of the token
                        if (symbol.Locations.Contains(location))
                            return symbol;
                        break;
                }

                // We found some symbol, but it defined something else. We're not going to have a higher node defining _another_ symbol with this token, so we can stop now.
                return null;
            }

            // If we hit an executable statement syntax and didn't find anything yet, we can just stop now -- anything higher would be a member declaration which won't be defined by something inside a statement.
            if (CSharpSyntaxFacts.Instance.IsExecutableStatement(ancestor))
                return null;
        }

        return null;
    }

    public bool LastEnumValueHasInitializer(INamedTypeSymbol namedTypeSymbol)
    {
        var enumDecl = namedTypeSymbol.DeclaringSyntaxReferences.Select(r => r.GetSyntax()).OfType<EnumDeclarationSyntax>().FirstOrDefault();
        if (enumDecl != null)
        {
            var lastMember = enumDecl.Members.LastOrDefault();
            if (lastMember != null)
            {
                return lastMember.EqualsValue != null;
            }
        }

        return false;
    }

    public bool SupportsParameterizedProperties => false;

    public bool TryGetSpeculativeSemanticModel(
        SemanticModel oldSemanticModel,
        SyntaxNode oldNode,
        SyntaxNode newNode,
        [NotNullWhen(true)] out SemanticModel? speculativeModel)
    {
        Debug.Assert(oldNode.Kind() == newNode.Kind());

        var model = oldSemanticModel;
        if (oldNode is not BaseMethodDeclarationSyntax oldMethod || newNode is not BaseMethodDeclarationSyntax newMethod || oldMethod.Body == null)
        {
            speculativeModel = null;
            return false;
        }

        return model.TryGetSpeculativeSemanticModelForMethodBody(oldMethod.Body.OpenBraceToken.Span.End, newMethod, out speculativeModel);
    }

    public ImmutableHashSet<string> GetAliasNameSet(SemanticModel model, CancellationToken cancellationToken)
    {
        var original = model.GetOriginalSemanticModel();
        if (!original.SyntaxTree.HasCompilationUnitRoot)
        {
            return [];
        }

        var root = original.SyntaxTree.GetCompilationUnitRoot(cancellationToken);
        var builder = ImmutableHashSet.CreateBuilder<string>(StringComparer.Ordinal);

        AppendAliasNames(root.Usings, builder);
        AppendAliasNames(root.Members.OfType<BaseNamespaceDeclarationSyntax>(), builder, cancellationToken);

        return builder.ToImmutable();
    }

    private static void AppendAliasNames(SyntaxList<UsingDirectiveSyntax> usings, ImmutableHashSet<string>.Builder builder)
    {
        foreach (var @using in usings)
        {
            if (@using.Alias == null || @using.Alias.Name == null)
            {
                continue;
            }

            @using.Alias.Name.Identifier.ValueText.AppendToAliasNameSet(builder);
        }
    }

    private static void AppendAliasNames(IEnumerable<BaseNamespaceDeclarationSyntax> namespaces, ImmutableHashSet<string>.Builder builder, CancellationToken cancellationToken)
    {
        foreach (var @namespace in namespaces)
        {
            cancellationToken.ThrowIfCancellationRequested();

            AppendAliasNames(@namespace.Usings, builder);
            AppendAliasNames(@namespace.Members.OfType<BaseNamespaceDeclarationSyntax>(), builder, cancellationToken);
        }
    }

    public ForEachSymbols GetForEachSymbols(SemanticModel semanticModel, SyntaxNode node)
    {
        if (node is not CommonForEachStatementSyntax forEachStatement)
            return default;

        var info = semanticModel.GetForEachStatementInfo(forEachStatement);
        return new ForEachSymbols(
            info.GetEnumeratorMethod,
            info.MoveNextMethod,
            info.CurrentProperty,
            info.DisposeMethod,
            info.ElementType);
    }

    public SymbolInfo GetCollectionInitializerSymbolInfo(SemanticModel semanticModel, SyntaxNode node, CancellationToken cancellationToken)
        => semanticModel.GetCollectionInitializerSymbolInfo((ExpressionSyntax)node, cancellationToken);

    public IMethodSymbol? GetGetAwaiterMethod(SemanticModel semanticModel, SyntaxNode node)
    {
        if (node is AwaitExpressionSyntax awaitExpression)
        {
            var info = semanticModel.GetAwaitExpressionInfo(awaitExpression);
            return info.GetAwaiterMethod;
        }

        return null;
    }

    public ImmutableArray<IMethodSymbol> GetDeconstructionAssignmentMethods(SemanticModel semanticModel, SyntaxNode node)
    {
        if (node is AssignmentExpressionSyntax assignment && assignment.IsDeconstruction())
        {
            using var builder = TemporaryArray<IMethodSymbol>.Empty;
            FlattenDeconstructionMethods(semanticModel.GetDeconstructionInfo(assignment), ref builder.AsRef());
            return builder.ToImmutableAndClear();
        }

        return [];
    }

    public ImmutableArray<IMethodSymbol> GetDeconstructionForEachMethods(SemanticModel semanticModel, SyntaxNode node)
    {
        if (node is ForEachVariableStatementSyntax @foreach)
        {
            using var builder = TemporaryArray<IMethodSymbol>.Empty;
            FlattenDeconstructionMethods(semanticModel.GetDeconstructionInfo(@foreach), ref builder.AsRef());
            return builder.ToImmutableAndClear();
        }

        return [];
    }

    private static void FlattenDeconstructionMethods(DeconstructionInfo deconstruction, ref TemporaryArray<IMethodSymbol> builder)
    {
        var method = deconstruction.Method;
        builder.AddIfNotNull(method);

        foreach (var nested in deconstruction.Nested)
            FlattenDeconstructionMethods(nested, ref builder);
    }

    public bool IsPartial(INamedTypeSymbol typeSymbol, CancellationToken cancellationToken)
    {
        foreach (var syntaxRef in typeSymbol.DeclaringSyntaxReferences)
        {
            var node = syntaxRef.GetSyntax(cancellationToken);
            if (node is BaseTypeDeclarationSyntax { Modifiers: { } modifiers } &&
                modifiers.Any(SyntaxKind.PartialKeyword))
            {
                return true;
            }
        }

        return false;
    }

    public IEnumerable<ISymbol> GetDeclaredSymbols(SemanticModel semanticModel, SyntaxNode memberDeclaration, CancellationToken cancellationToken)
        => memberDeclaration switch
        {
            FieldDeclarationSyntax field
                => field.Declaration.Variables.Select(v => semanticModel.GetRequiredDeclaredSymbol(v, cancellationToken)),
            EventFieldDeclarationSyntax eventField
                => eventField.Declaration.Variables.Select(v => semanticModel.GetRequiredDeclaredSymbol(v, cancellationToken)),
            _ => [semanticModel.GetRequiredDeclaredSymbol(memberDeclaration, cancellationToken)],
        };

    public IParameterSymbol? FindParameterForArgument(SemanticModel semanticModel, SyntaxNode argument, bool allowUncertainCandidates, bool allowParams, CancellationToken cancellationToken)
        => ((ArgumentSyntax)argument).DetermineParameter(semanticModel, allowUncertainCandidates, allowParams, cancellationToken);

    public IParameterSymbol? FindParameterForAttributeArgument(SemanticModel semanticModel, SyntaxNode argument, bool allowUncertainCandidates, bool allowParams, CancellationToken cancellationToken)
        => ((AttributeArgumentSyntax)argument).DetermineParameter(semanticModel, allowUncertainCandidates, allowParams, cancellationToken);

    // Normal arguments can't reference fields/properties in c#
    public ISymbol? FindFieldOrPropertyForArgument(SemanticModel semanticModel, SyntaxNode argument, CancellationToken cancellationToken)
        => null;

    public ISymbol? FindFieldOrPropertyForAttributeArgument(SemanticModel semanticModel, SyntaxNode argument, CancellationToken cancellationToken)
        => argument is AttributeArgumentSyntax { NameEquals.Name: var name }
            ? semanticModel.GetSymbolInfo(name, cancellationToken).GetAnySymbol()
            : null;

    public ImmutableArray<ISymbol> GetBestOrAllSymbols(SemanticModel semanticModel, SyntaxNode? node, SyntaxToken token, CancellationToken cancellationToken)
    {
        if (node == null)
            return [];

        return node switch
        {
            AssignmentExpressionSyntax _ when token.Kind() == SyntaxKind.EqualsToken => GetDeconstructionAssignmentMethods(semanticModel, node).As<ISymbol>(),
            ForEachVariableStatementSyntax _ when token.Kind() == SyntaxKind.InKeyword => GetDeconstructionForEachMethods(semanticModel, node).As<ISymbol>(),
            FunctionPointerUnmanagedCallingConventionSyntax syntax => GetCallingConventionSymbols(semanticModel, syntax),
            _ => GetSymbolInfo(semanticModel, node, token, cancellationToken),
        };

        static ImmutableArray<ISymbol> GetCallingConventionSymbols(SemanticModel model, FunctionPointerUnmanagedCallingConventionSyntax syntax)
        {
            var type = model.Compilation.TryGetCallingConventionSymbol(syntax.Name.ValueText);
            return type is null ? [] : [type];
        }
    }

    /// <summary>
    /// Returns the best symbols found that the provided token binds to.  This is similar to <see
    /// cref="ModelExtensions.GetSymbolInfo(SemanticModel, SyntaxNode, CancellationToken)"/>, but sometimes employs
    /// heuristics to provide a better result for tokens that users conceptually think bind to things, but which the
    /// compiler does not necessarily return results for.
    /// </summary>
    private ImmutableArray<ISymbol> GetSymbolInfo(SemanticModel semanticModel, SyntaxNode node, SyntaxToken token, CancellationToken cancellationToken)
    {
        switch (node)
        {
            case OrderByClauseSyntax orderByClauseSyntax:
                if (token.Kind() == SyntaxKind.CommaToken)
                {
                    // Returning SymbolInfo for a comma token is the last resort
                    // in an order by clause if no other tokens to bind to a are present.
                    // See also the proposal at https://github.com/dotnet/roslyn/issues/23394
                    var separators = orderByClauseSyntax.Orderings.GetSeparators().ToImmutableList();
                    var index = separators.IndexOf(token);
                    if (index >= 0 && (index + 1) < orderByClauseSyntax.Orderings.Count)
                    {
                        var ordering = orderByClauseSyntax.Orderings[index + 1];
                        if (ordering.AscendingOrDescendingKeyword.Kind() == SyntaxKind.None)
                            return semanticModel.GetSymbolInfo(ordering, cancellationToken).GetBestOrAllSymbols();
                    }
                }
                else if (orderByClauseSyntax.Orderings[0].AscendingOrDescendingKeyword.Kind() == SyntaxKind.None)
                {
                    // The first ordering is displayed on the "orderby" keyword itself if there isn't a 
                    // ascending/descending keyword.
                    return semanticModel.GetSymbolInfo(orderByClauseSyntax.Orderings[0], cancellationToken).GetBestOrAllSymbols();
                }

                return [];
            case QueryClauseSyntax queryClauseSyntax:
                var queryInfo = semanticModel.GetQueryClauseInfo(queryClauseSyntax, cancellationToken);
                var hasCastInfo = queryInfo.CastInfo.Symbol != null;
                var hasOperationInfo = queryInfo.OperationInfo.Symbol != null;

                if (hasCastInfo && hasOperationInfo)
                {
                    // In some cases a single clause binds to more than one method. In those cases 
                    // the tokens in the clause determine which of the two SymbolInfos are returned.
                    // See also the proposal at https://github.com/dotnet/roslyn/issues/23394
                    return token.IsKind(SyntaxKind.InKeyword) ? queryInfo.CastInfo.GetBestOrAllSymbols() : queryInfo.OperationInfo.GetBestOrAllSymbols();
                }

                if (hasCastInfo)
                    return queryInfo.CastInfo.GetBestOrAllSymbols();

                return queryInfo.OperationInfo.GetBestOrAllSymbols();
            case IdentifierNameSyntax { Parent: PrimaryConstructorBaseTypeSyntax baseType }:
                return semanticModel.GetSymbolInfo(baseType, cancellationToken).GetBestOrAllSymbols();
        }

        // In the following cases, we want to return the tuple field or the anonymous object property too, as we imply its name
        var impliedSymbols = ImmutableArray<ISymbol>.Empty;
        if (node is IdentifierNameSyntax identifier)
        {
            var implyingNameNode = node;

            if (identifier.Parent is MemberAccessExpressionSyntax(SyntaxKind.SimpleMemberAccessExpression) simpleMemberAccessExpression
                && simpleMemberAccessExpression.Name == node)
            {
                implyingNameNode = simpleMemberAccessExpression;
            }

            var implyingNameNodeParent = implyingNameNode.Parent;

            switch (implyingNameNodeParent)
            {
                case ArgumentSyntax { NameColon: null, Parent: TupleExpressionSyntax tuple }:
                    {
                        var tupleType = semanticModel.GetTypeInfo(tuple, cancellationToken).Type;
                        if (tupleType is not null)
                        {
                            var field = tupleType.GetMembers().FirstOrDefault(s => s.Name == token.ValueText);
                            if (field is IFieldSymbol)
                            {
                                impliedSymbols = ImmutableArray.Create(field);
                            }
                        }

                        break;
                    }

                case AnonymousObjectMemberDeclaratorSyntax { NameEquals: null, Parent: AnonymousObjectCreationExpressionSyntax anonymousObject }:
                    {
                        var anonymousObjectConstructorSymbol = semanticModel.GetSymbolInfo(anonymousObject, cancellationToken).Symbol;
                        if (anonymousObjectConstructorSymbol is IMethodSymbol anonymousObjectConstructor)
                        {
                            var anonymousType = anonymousObjectConstructorSymbol.ContainingType;
                            var property = anonymousType.GetMembers().FirstOrDefault(s => s.Name == token.ValueText);
                            if (property is IPropertySymbol)
                            {
                                impliedSymbols = ImmutableArray.Create(property);
                            }
                        }

                        break;
                    }
            }
        }

        //Only in the orderby clause a comma can bind to a symbol.
        if (token.IsKind(SyntaxKind.CommaToken))
            return [];

        // If we're on 'var' then asking for the symbol-info will get us the symbol *without* nullability
        // information. Check for that, and try to return the type with nullability info if it has it.
        if (node is IdentifierNameSyntax { IsVar: true })
        {
            var symbol = semanticModel.GetSymbolInfo(node, cancellationToken).GetAnySymbol();
            var type = semanticModel.GetTypeInfo(node, cancellationToken).Type;
            if (type != null &&
                type.Equals(symbol, SymbolEqualityComparer.Default) &&
                !type.Equals(symbol, SymbolEqualityComparer.IncludeNullability))
            {
                return [type];
            }
        }

<<<<<<< HEAD
        return semanticModel.GetSymbolInfo(node, cancellationToken).GetBestOrAllSymbols()
            .Concat(impliedSymbols);
=======
        var preprocessingSymbol = GetPreprocessingSymbol(semanticModel, node);
        return preprocessingSymbol != null
            ? [preprocessingSymbol]
            : semanticModel.GetSymbolInfo(node, cancellationToken).GetBestOrAllSymbols();
>>>>>>> 5213c18c
    }

    public bool IsInsideNameOfExpression(SemanticModel semanticModel, [NotNullWhen(true)] SyntaxNode? node, CancellationToken cancellationToken)
        => (node as ExpressionSyntax).IsInsideNameOfExpression(semanticModel, cancellationToken);

    public ImmutableArray<IMethodSymbol> GetLocalFunctionSymbols(Compilation compilation, ISymbol symbol, CancellationToken cancellationToken)
    {
        using var _ = ArrayBuilder<IMethodSymbol>.GetInstance(out var builder);
        foreach (var syntaxReference in symbol.DeclaringSyntaxReferences)
        {
            var semanticModel = compilation.GetSemanticModel(syntaxReference.SyntaxTree);
            var node = syntaxReference.GetSyntax(cancellationToken);

            foreach (var localFunction in node.DescendantNodes().Where(CSharpSyntaxFacts.Instance.IsLocalFunctionStatement))
            {
                var localFunctionSymbol = semanticModel.GetDeclaredSymbol(localFunction, cancellationToken);
                if (localFunctionSymbol is IMethodSymbol methodSymbol)
                {
                    builder.Add(methodSymbol);
                }
            }
        }

        return builder.ToImmutableAndClear();
    }

    public bool IsInExpressionTree(SemanticModel semanticModel, SyntaxNode node, [NotNullWhen(true)] INamedTypeSymbol? expressionType, CancellationToken cancellationToken)
        => node.IsInExpressionTree(semanticModel, expressionType, cancellationToken);

    public string GenerateNameForExpression(SemanticModel semanticModel, SyntaxNode expression, bool capitalize, CancellationToken cancellationToken)
        => semanticModel.GenerateNameForExpression((ExpressionSyntax)expression, capitalize, cancellationToken);

    public IPreprocessingSymbol? GetPreprocessingSymbol(SemanticModel semanticModel, SyntaxNode node)
        => node switch
        {
            IdentifierNameSyntax nameSyntax when IsInPreprocessingSymbolContext(nameSyntax) => CreatePreprocessingSymbol(semanticModel, nameSyntax.Identifier),
            DefineDirectiveTriviaSyntax defineSyntax => CreatePreprocessingSymbol(semanticModel, defineSyntax.Name),
            UndefDirectiveTriviaSyntax undefSyntax => CreatePreprocessingSymbol(semanticModel, undefSyntax.Name),
            _ => null,
        };

    private static IPreprocessingSymbol? CreatePreprocessingSymbol(SemanticModel model, SyntaxToken identifier)
        => model.Compilation.CreatePreprocessingSymbol(identifier.ValueText);

    private static bool IsInPreprocessingSymbolContext(SyntaxNode node)
        => node.Ancestors().Any(n => n.Kind() is
            SyntaxKind.IfDirectiveTrivia or
            SyntaxKind.ElifDirectiveTrivia or
            SyntaxKind.DefineDirectiveTrivia or
            SyntaxKind.UndefDirectiveTrivia);

#if !CODE_STYLE

    public async Task<ISymbol?> GetInterceptorSymbolAsync(Document document, int position, CancellationToken cancellationToken)
    {
        // Have to be on an invocation name.

        var root = await document.GetRequiredSyntaxRootAsync(cancellationToken).ConfigureAwait(false);
        if (root.FullSpan.Contains(position))
            return null;

        var token = root.FindToken(position);
        if (!token.IsKind(SyntaxKind.IdentifierToken) ||
            token.Parent is not SimpleNameSyntax simpleName)
        {
            return null;
        }

        // Supported syntax points for interception in v1 are:
        //
        // Goo()
        // X.Goo()
        // X?.Goo()
        var expression = simpleName.Parent switch
        {
            MemberAccessExpressionSyntax memberAccess when memberAccess.Name == simpleName => memberAccess,
            MemberBindingExpressionSyntax memberBinding when memberBinding.Name == simpleName => memberBinding,
            _ => (ExpressionSyntax)simpleName,
        };

        if (expression.Parent is not InvocationExpressionSyntax)
            return null;

        var contentHash = await document.GetContentHashAsync(cancellationToken).ConfigureAwait(false);
        var interceptsLocationData = new InterceptsLocationData(contentHash, simpleName.FullSpan.Start);

        // We only look for interceptors in generated source documents.  Interceptors cannot reasonably be written by
        // hand (as they involve embedded an encoded version of a file's content hash, position, and other debugging
        // information).  So the only realistic way to create them is by asking the compiler to create the attribute
        // using SemanticModel.GetInterceptableLocation as part of a generator.
        foreach (var generatedDocument in await document.Project.GetSourceGeneratedDocumentsAsync(cancellationToken).ConfigureAwait(false))
        {
            var syntaxIndex = await generatedDocument.GetSyntaxTreeIndexAsync(cancellationToken).ConfigureAwait(false);
            if (!syntaxIndex.TryGetInterceptsLocation(interceptsLocationData, out var methodDeclarationSpan))
                continue;

            var generatedRoot = await generatedDocument.GetRequiredSyntaxRootAsync(cancellationToken).ConfigureAwait(false);
            if (!generatedRoot.FullSpan.Contains(methodDeclarationSpan))
                continue;

            var methodDeclaration = generatedRoot.FindNode(methodDeclarationSpan);
            var semanticModel = await generatedDocument.GetRequiredSemanticModelAsync(cancellationToken).ConfigureAwait(false);
            return semanticModel.GetDeclaredSymbol(methodDeclaration, cancellationToken);
        }

        return null;
    }

#endif
}<|MERGE_RESOLUTION|>--- conflicted
+++ resolved
@@ -440,15 +440,11 @@
             }
         }
 
-<<<<<<< HEAD
-        return semanticModel.GetSymbolInfo(node, cancellationToken).GetBestOrAllSymbols()
-            .Concat(impliedSymbols);
-=======
         var preprocessingSymbol = GetPreprocessingSymbol(semanticModel, node);
         return preprocessingSymbol != null
             ? [preprocessingSymbol]
-            : semanticModel.GetSymbolInfo(node, cancellationToken).GetBestOrAllSymbols();
->>>>>>> 5213c18c
+            : semanticModel.GetSymbolInfo(node, cancellationToken).GetBestOrAllSymbols()
+                .Concat(impliedSymbols);
     }
 
     public bool IsInsideNameOfExpression(SemanticModel semanticModel, [NotNullWhen(true)] SyntaxNode? node, CancellationToken cancellationToken)
