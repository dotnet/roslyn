--- conflicted
+++ resolved
@@ -334,19 +334,17 @@
             "csharp_style_prefer_method_group_conversion",
             "TextEditor.CSharp.Specific.PreferMethodGroupConversion");
 
-<<<<<<< HEAD
         public static readonly Option2<CodeStyleOption2<bool>> PreferTrailingComma = CreateOption(
             CSharpCodeStyleOptionGroups.ExpressionLevelPreferences, nameof(PreferTrailingComma),
             defaultValue: s_trueWithSilentEnforcement,
             "csharp_style_prefer_trailing_comma",
             $"TextEditor.CSharp.Specific.{nameof(PreferTrailingComma)}");
-=======
+
         public static readonly Option2<CodeStyleOption2<bool>> PreferTopLevelStatements = CreateOption(
             CSharpCodeStyleOptionGroups.CodeBlockPreferences, nameof(PreferTopLevelStatements),
             CSharpSyntaxFormattingOptions.Default.PreferTopLevelStatements,
             "csharp_style_prefer_top_level_statements",
             "TextEditor.CSharp.Specific.PreferTopLevelStatements");
->>>>>>> 69bdfb29
 
 #if false
 
