﻿// Licensed to the .NET Foundation under one or more agreements.
// The .NET Foundation licenses this file to you under the MIT license.
// See the LICENSE file in the project root for more information.

using System.Collections.Generic;
using System.Collections.Immutable;
using System.Linq;
using Microsoft.CodeAnalysis.AddImport;
using Microsoft.CodeAnalysis.CodeStyle;
using Microsoft.CodeAnalysis.Diagnostics;
using Microsoft.CodeAnalysis.CSharp.Formatting;
using Microsoft.CodeAnalysis.CSharp.Simplification;
using Microsoft.CodeAnalysis.Options;

namespace Microsoft.CodeAnalysis.CSharp.CodeStyle
{
    internal static partial class CSharpCodeStyleOptions
    {
        private static readonly CodeStyleOption2<bool> s_trueWithSuggestionEnforcement = CodeStyleOptions2.TrueWithSuggestionEnforcement;
        private static readonly CodeStyleOption2<bool> s_trueWithSilentEnforcement = CodeStyleOptions2.TrueWithSilentEnforcement;

        private static readonly ImmutableArray<IOption2>.Builder s_allOptionsBuilder = ImmutableArray.CreateBuilder<IOption2>();

        internal static ImmutableArray<IOption2> AllOptions { get; }

        private static Option2<T> CreateOption<T>(
            OptionGroup group, string name, T defaultValue, OptionStorageLocation2 storageLocation)
            => CodeStyleHelpers.CreateOption(
                group, nameof(CSharpCodeStyleOptions), name, defaultValue,
                s_allOptionsBuilder, storageLocation);

        private static Option2<T> CreateOption<T>(
            OptionGroup group, string name, T defaultValue, OptionStorageLocation2 storageLocation1, OptionStorageLocation2 storageLocation2)
            => CodeStyleHelpers.CreateOption(
                group, nameof(CSharpCodeStyleOptions), name, defaultValue,
                s_allOptionsBuilder, storageLocation1, storageLocation2);

        private static Option2<CodeStyleOption2<bool>> CreateOption(
            OptionGroup group, string name, CodeStyleOption2<bool> defaultValue, string editorconfigKeyName, string roamingProfileStorageKeyName)
            => CreateOption(
                group, name, defaultValue,
                EditorConfigStorageLocation.ForBoolCodeStyleOption(editorconfigKeyName, defaultValue),
                new RoamingProfileStorageLocation(roamingProfileStorageKeyName));

        private static Option2<CodeStyleOption2<string>> CreateOption(
            OptionGroup group, string name, CodeStyleOption2<string> defaultValue, string editorconfigKeyName, string roamingProfileStorageKeyName)
            => CreateOption(
                group, name, defaultValue,
                EditorConfigStorageLocation.ForStringCodeStyleOption(editorconfigKeyName, defaultValue),
                new RoamingProfileStorageLocation(roamingProfileStorageKeyName));

        public static readonly Option2<CodeStyleOption2<bool>> VarForBuiltInTypes = CreateOption(
            CSharpCodeStyleOptionGroups.VarPreferences, nameof(VarForBuiltInTypes),
            CSharpSimplifierOptions.Default.VarForBuiltInTypes,
            "csharp_style_var_for_built_in_types",
            "TextEditor.CSharp.Specific.UseImplicitTypeForIntrinsicTypes");

        public static readonly Option2<CodeStyleOption2<bool>> VarWhenTypeIsApparent = CreateOption(
            CSharpCodeStyleOptionGroups.VarPreferences, nameof(VarWhenTypeIsApparent),
            CSharpSimplifierOptions.Default.VarWhenTypeIsApparent,
            "csharp_style_var_when_type_is_apparent",
            "TextEditor.CSharp.Specific.UseImplicitTypeWhereApparent");

        public static readonly Option2<CodeStyleOption2<bool>> VarElsewhere = CreateOption(
            CSharpCodeStyleOptionGroups.VarPreferences, nameof(VarElsewhere),
            CSharpSimplifierOptions.Default.VarElsewhere,
            "csharp_style_var_elsewhere",
            "TextEditor.CSharp.Specific.UseImplicitTypeWherePossible");

        public static readonly Option2<CodeStyleOption2<bool>> PreferConditionalDelegateCall = CreateOption(
            CSharpCodeStyleOptionGroups.NullCheckingPreferences, nameof(PreferConditionalDelegateCall),
            CSharpIdeCodeStyleOptions.Default.PreferConditionalDelegateCall,
            "csharp_style_conditional_delegate_call",
            "TextEditor.CSharp.Specific.PreferConditionalDelegateCall");

        public static readonly Option2<CodeStyleOption2<bool>> PreferSwitchExpression = CreateOption(
            CSharpCodeStyleOptionGroups.PatternMatching, nameof(PreferSwitchExpression),
            CSharpIdeCodeStyleOptions.Default.PreferSwitchExpression,
            "csharp_style_prefer_switch_expression",
            "TextEditor.CSharp.Specific.PreferSwitchExpression");

        public static readonly Option2<CodeStyleOption2<bool>> PreferPatternMatching = CreateOption(
            CSharpCodeStyleOptionGroups.PatternMatching, nameof(PreferPatternMatching),
            CSharpIdeCodeStyleOptions.Default.PreferPatternMatching,
            "csharp_style_prefer_pattern_matching",
            "TextEditor.CSharp.Specific.PreferPatternMatching");

        public static readonly Option2<CodeStyleOption2<bool>> PreferPatternMatchingOverAsWithNullCheck = CreateOption(
            CSharpCodeStyleOptionGroups.PatternMatching, nameof(PreferPatternMatchingOverAsWithNullCheck),
            CSharpIdeCodeStyleOptions.Default.PreferPatternMatchingOverAsWithNullCheck,
            "csharp_style_pattern_matching_over_as_with_null_check",
            "TextEditor.CSharp.Specific.PreferPatternMatchingOverAsWithNullCheck");

        public static readonly Option2<CodeStyleOption2<bool>> PreferPatternMatchingOverIsWithCastCheck = CreateOption(
            CSharpCodeStyleOptionGroups.PatternMatching, nameof(PreferPatternMatchingOverIsWithCastCheck),
            CSharpIdeCodeStyleOptions.Default.PreferPatternMatchingOverIsWithCastCheck,
            "csharp_style_pattern_matching_over_is_with_cast_check",
            "TextEditor.CSharp.Specific.PreferPatternMatchingOverIsWithCastCheck");

        public static readonly Option2<CodeStyleOption2<bool>> PreferNotPattern = CreateOption(
            CSharpCodeStyleOptionGroups.PatternMatching, nameof(PreferNotPattern),
            CSharpIdeCodeStyleOptions.Default.PreferNotPattern,
            "csharp_style_prefer_not_pattern",
            "TextEditor.CSharp.Specific.PreferNotPattern");

        public static readonly Option2<CodeStyleOption2<bool>> PreferExtendedPropertyPattern = CreateOption(
            CSharpCodeStyleOptionGroups.PatternMatching, nameof(PreferExtendedPropertyPattern),
            CSharpIdeCodeStyleOptions.Default.PreferExtendedPropertyPattern,
            "csharp_style_prefer_extended_property_pattern",
            "TextEditor.CSharp.Specific.PreferExtendedPropertyPattern");

        public static readonly Option2<CodeStyleOption2<bool>> PreferThrowExpression = CreateOption(
            CSharpCodeStyleOptionGroups.ExpressionLevelPreferences, nameof(PreferThrowExpression),
            CSharpSimplifierOptions.Default.PreferThrowExpression,
            "csharp_style_throw_expression",
            "TextEditor.CSharp.Specific.PreferThrowExpression");

        public static readonly Option2<CodeStyleOption2<bool>> PreferInlinedVariableDeclaration = CreateOption(
            CSharpCodeStyleOptionGroups.ExpressionLevelPreferences, nameof(PreferInlinedVariableDeclaration),
            CSharpIdeCodeStyleOptions.Default.PreferInlinedVariableDeclaration,
            "csharp_style_inlined_variable_declaration",
            "TextEditor.CSharp.Specific.PreferInlinedVariableDeclaration");

        public static readonly Option2<CodeStyleOption2<bool>> PreferDeconstructedVariableDeclaration = CreateOption(
            CSharpCodeStyleOptionGroups.ExpressionLevelPreferences, nameof(PreferDeconstructedVariableDeclaration),
            CSharpIdeCodeStyleOptions.Default.PreferDeconstructedVariableDeclaration,
            "csharp_style_deconstructed_variable_declaration",
            "TextEditor.CSharp.Specific.PreferDeconstructedVariableDeclaration");

        public static readonly Option2<CodeStyleOption2<bool>> PreferIndexOperator = CreateOption(
            CSharpCodeStyleOptionGroups.ExpressionLevelPreferences, nameof(PreferIndexOperator),
            CSharpIdeCodeStyleOptions.Default.PreferIndexOperator,
            "csharp_style_prefer_index_operator",
            "TextEditor.CSharp.Specific.PreferIndexOperator");

        public static readonly Option2<CodeStyleOption2<bool>> PreferRangeOperator = CreateOption(
            CSharpCodeStyleOptionGroups.ExpressionLevelPreferences, nameof(PreferRangeOperator),
            CSharpIdeCodeStyleOptions.Default.PreferRangeOperator,
            "csharp_style_prefer_range_operator",
            "TextEditor.CSharp.Specific.PreferRangeOperator");

        public static readonly Option2<CodeStyleOption2<bool>> PreferUtf8StringLiterals = CreateOption(
            CSharpCodeStyleOptionGroups.ExpressionLevelPreferences, "PreferUtf8StringLiterals",
            CSharpIdeCodeStyleOptions.Default.PreferUtf8StringLiterals,
            "csharp_style_prefer_utf8_string_literals",
            $"TextEditor.CSharp.Specific.PreferUtf8StringLiterals");

        public static readonly CodeStyleOption2<ExpressionBodyPreference> NeverWithSilentEnforcement =
            new(ExpressionBodyPreference.Never, NotificationOption2.Silent);

        public static readonly CodeStyleOption2<ExpressionBodyPreference> NeverWithSuggestionEnforcement =
            new(ExpressionBodyPreference.Never, NotificationOption2.Suggestion);

        public static readonly CodeStyleOption2<ExpressionBodyPreference> WhenPossibleWithSilentEnforcement =
            new(ExpressionBodyPreference.WhenPossible, NotificationOption2.Silent);

        public static readonly CodeStyleOption2<ExpressionBodyPreference> WhenPossibleWithSuggestionEnforcement =
            new(ExpressionBodyPreference.WhenPossible, NotificationOption2.Suggestion);

        public static readonly CodeStyleOption2<ExpressionBodyPreference> WhenOnSingleLineWithSilentEnforcement =
            new(ExpressionBodyPreference.WhenOnSingleLine, NotificationOption2.Silent);

        private static Option2<CodeStyleOption2<ExpressionBodyPreference>> CreatePreferExpressionBodyOption(
            string optionName,
            CodeStyleOption2<ExpressionBodyPreference> defaultValue,
            string editorconfigKeyName)
        => CreateOption(
            CSharpCodeStyleOptionGroups.ExpressionBodiedMembers, optionName,
            defaultValue,
            new EditorConfigStorageLocation<CodeStyleOption2<ExpressionBodyPreference>>(
                editorconfigKeyName,
                s => ParseExpressionBodyPreference(s, defaultValue),
                v => GetExpressionBodyPreferenceEditorConfigString(v, defaultValue)),
            new RoamingProfileStorageLocation($"TextEditor.CSharp.Specific.{optionName}"));

        public static readonly Option2<CodeStyleOption2<ExpressionBodyPreference>> PreferExpressionBodiedConstructors = CreatePreferExpressionBodyOption(
            nameof(PreferExpressionBodiedConstructors), defaultValue: NeverWithSilentEnforcement, "csharp_style_expression_bodied_constructors");

        public static readonly Option2<CodeStyleOption2<ExpressionBodyPreference>> PreferExpressionBodiedMethods = CreatePreferExpressionBodyOption(
            nameof(PreferExpressionBodiedMethods), defaultValue: NeverWithSilentEnforcement, "csharp_style_expression_bodied_methods");

        public static readonly Option2<CodeStyleOption2<ExpressionBodyPreference>> PreferExpressionBodiedOperators = CreatePreferExpressionBodyOption(
            nameof(PreferExpressionBodiedOperators), defaultValue: NeverWithSilentEnforcement, "csharp_style_expression_bodied_operators");

        public static readonly Option2<CodeStyleOption2<ExpressionBodyPreference>> PreferExpressionBodiedProperties = CreatePreferExpressionBodyOption(
            nameof(PreferExpressionBodiedProperties), defaultValue: WhenPossibleWithSilentEnforcement, "csharp_style_expression_bodied_properties");

        public static readonly Option2<CodeStyleOption2<ExpressionBodyPreference>> PreferExpressionBodiedIndexers = CreatePreferExpressionBodyOption(
            nameof(PreferExpressionBodiedIndexers), defaultValue: WhenPossibleWithSilentEnforcement, "csharp_style_expression_bodied_indexers");

        public static readonly Option2<CodeStyleOption2<ExpressionBodyPreference>> PreferExpressionBodiedAccessors = CreatePreferExpressionBodyOption(
            nameof(PreferExpressionBodiedAccessors), defaultValue: WhenPossibleWithSilentEnforcement, "csharp_style_expression_bodied_accessors");

        public static readonly Option2<CodeStyleOption2<ExpressionBodyPreference>> PreferExpressionBodiedLambdas = CreatePreferExpressionBodyOption(
            nameof(PreferExpressionBodiedLambdas), defaultValue: WhenPossibleWithSilentEnforcement, "csharp_style_expression_bodied_lambdas");

        public static readonly Option2<CodeStyleOption2<ExpressionBodyPreference>> PreferExpressionBodiedLocalFunctions = CreatePreferExpressionBodyOption(
            nameof(PreferExpressionBodiedLocalFunctions), defaultValue: NeverWithSilentEnforcement, "csharp_style_expression_bodied_local_functions");

        private static Option2<CodeStyleOption2<PreferBracesPreference>> CreatePreferBracesOption(
            string optionName,
            CodeStyleOption2<PreferBracesPreference> defaultValue,
            string editorconfigKeyName)
        => CreateOption(
            CSharpCodeStyleOptionGroups.CodeBlockPreferences, optionName,
            defaultValue,
            new EditorConfigStorageLocation<CodeStyleOption2<PreferBracesPreference>>(
                editorconfigKeyName,
                s => ParsePreferBracesPreference(s, defaultValue),
                v => GetPreferBracesPreferenceEditorConfigString(v, defaultValue)),
            new RoamingProfileStorageLocation($"TextEditor.CSharp.Specific.{optionName}"));

        public static readonly Option2<CodeStyleOption2<PreferBracesPreference>> PreferBraces = CreatePreferBracesOption(
            nameof(PreferBraces), CSharpSimplifierOptions.Default.PreferBraces, "csharp_prefer_braces");

        public static readonly Option2<CodeStyleOption2<bool>> PreferSimpleDefaultExpression = CreateOption(
            CSharpCodeStyleOptionGroups.ExpressionLevelPreferences, nameof(PreferSimpleDefaultExpression),
            CSharpSimplifierOptions.Default.PreferSimpleDefaultExpression,
            "csharp_prefer_simple_default_expression",
            "TextEditor.CSharp.Specific.PreferSimpleDefaultExpression");

        public static readonly Option2<CodeStyleOption2<string>> PreferredModifierOrder = CreateOption(
            CSharpCodeStyleOptionGroups.Modifier, nameof(PreferredModifierOrder),
            CSharpIdeCodeStyleOptions.Default.PreferredModifierOrder,
            "csharp_preferred_modifier_order",
            "TextEditor.CSharp.Specific.PreferredModifierOrder");

        public static readonly Option2<CodeStyleOption2<bool>> PreferStaticLocalFunction = CreateOption(
            CSharpCodeStyleOptionGroups.Modifier, nameof(PreferStaticLocalFunction),
            CSharpIdeCodeStyleOptions.Default.PreferStaticLocalFunction,
            "csharp_prefer_static_local_function",
            "TextEditor.CSharp.Specific.PreferStaticLocalFunction");

        public static readonly Option2<CodeStyleOption2<bool>> PreferSimpleUsingStatement = CreateOption(
            CSharpCodeStyleOptionGroups.CodeBlockPreferences, nameof(PreferSimpleUsingStatement),
            CSharpIdeCodeStyleOptions.Default.PreferSimpleUsingStatement,
            "csharp_prefer_simple_using_statement",
            "TextEditor.CSharp.Specific.PreferSimpleUsingStatement");

        public static readonly Option2<CodeStyleOption2<bool>> PreferLocalOverAnonymousFunction = CreateOption(
            CSharpCodeStyleOptionGroups.ExpressionLevelPreferences, nameof(PreferLocalOverAnonymousFunction),
            CSharpIdeCodeStyleOptions.Default.PreferLocalOverAnonymousFunction,
            "csharp_style_prefer_local_over_anonymous_function",
            "TextEditor.CSharp.Specific.PreferLocalOverAnonymousFunction");

        public static readonly Option2<CodeStyleOption2<bool>> PreferTupleSwap = CreateOption(
            CSharpCodeStyleOptionGroups.ExpressionLevelPreferences, nameof(PreferTupleSwap),
            CSharpIdeCodeStyleOptions.Default.PreferTupleSwap,
            "csharp_style_prefer_tuple_swap",
            "TextEditor.CSharp.Specific.PreferTupleSwap");

        public static readonly CodeStyleOption2<AddImportPlacement> PreferOutsidePlacementWithSilentEnforcement =
           new(AddImportPlacement.OutsideNamespace, NotificationOption2.Silent);

        private static Option2<CodeStyleOption2<AddImportPlacement>> CreateUsingDirectivePlacementOption(string optionName, CodeStyleOption2<AddImportPlacement> defaultValue, string editorconfigKeyName)
            => CreateOption(
                CSharpCodeStyleOptionGroups.UsingDirectivePreferences, optionName,
                defaultValue,
                new EditorConfigStorageLocation<CodeStyleOption2<AddImportPlacement>>(
                    editorconfigKeyName,
                    s => ParseUsingDirectivesPlacement(s, defaultValue),
                    v => GetUsingDirectivesPlacementEditorConfigString(v, defaultValue)),
                new RoamingProfileStorageLocation($"TextEditor.CSharp.Specific.{optionName}"));

        public static readonly Option2<CodeStyleOption2<AddImportPlacement>> PreferredUsingDirectivePlacement = CreateUsingDirectivePlacementOption(
            "PreferredUsingDirectivePlacement", AddImportPlacementOptions.Default.UsingDirectivePlacement, "csharp_using_directive_placement");

        internal static readonly Option2<CodeStyleOption2<UnusedValuePreference>> UnusedValueExpressionStatement =
            CodeStyleHelpers.CreateUnusedExpressionAssignmentOption(
                CSharpCodeStyleOptionGroups.ExpressionLevelPreferences,
                feature: nameof(CSharpCodeStyleOptions),
                name: "UnusedValueExpressionStatement",
                editorConfigName: "csharp_style_unused_value_expression_statement_preference",
                CSharpIdeCodeStyleOptions.Default.UnusedValueExpressionStatement,
                s_allOptionsBuilder);

        internal static readonly Option2<CodeStyleOption2<UnusedValuePreference>> UnusedValueAssignment =
            CodeStyleHelpers.CreateUnusedExpressionAssignmentOption(
                CSharpCodeStyleOptionGroups.ExpressionLevelPreferences,
                feature: nameof(CSharpCodeStyleOptions),
                name: "UnusedValueAssignment",
                editorConfigName: "csharp_style_unused_value_assignment_preference",
                CSharpIdeCodeStyleOptions.Default.UnusedValueAssignment,
                s_allOptionsBuilder);

        public static readonly Option2<CodeStyleOption2<bool>> ImplicitObjectCreationWhenTypeIsApparent = CreateOption(
            CSharpCodeStyleOptionGroups.ExpressionLevelPreferences, nameof(ImplicitObjectCreationWhenTypeIsApparent),
            CSharpIdeCodeStyleOptions.Default.ImplicitObjectCreationWhenTypeIsApparent,
            "csharp_style_implicit_object_creation_when_type_is_apparent",
            "TextEditor.CSharp.Specific.ImplicitObjectCreationWhenTypeIsApparent");

        internal static readonly Option2<CodeStyleOption2<bool>> PreferNullCheckOverTypeCheck = CreateOption(
            CSharpCodeStyleOptionGroups.ExpressionLevelPreferences, nameof(PreferNullCheckOverTypeCheck),
            CSharpIdeCodeStyleOptions.Default.PreferNullCheckOverTypeCheck,
            "csharp_style_prefer_null_check_over_type_check",
            "TextEditor.CSharp.Specific.PreferNullCheckOverTypeCheck");

        internal static readonly Option2<CodeStyleOption2<bool>> PreferParameterNullChecking = CreateOption(
            CSharpCodeStyleOptionGroups.NullCheckingPreferences, nameof(PreferParameterNullChecking),
            defaultValue: s_trueWithSuggestionEnforcement,
            "csharp_style_prefer_parameter_null_checking",
            $"TextEditor.CSharp.Specific.{nameof(PreferParameterNullChecking)}");

        public static Option2<CodeStyleOption2<bool>> AllowEmbeddedStatementsOnSameLine { get; } = CreateOption(
            CSharpCodeStyleOptionGroups.NewLinePreferences, nameof(AllowEmbeddedStatementsOnSameLine),
            CSharpSimplifierOptions.Default.AllowEmbeddedStatementsOnSameLine,
            EditorConfigStorageLocation.ForBoolCodeStyleOption("csharp_style_allow_embedded_statements_on_same_line_experimental", CodeStyleOptions2.TrueWithSilentEnforcement),
            new RoamingProfileStorageLocation("TextEditor.CSharp.Specific.AllowEmbeddedStatementsOnSameLine"));

        public static Option2<CodeStyleOption2<bool>> AllowBlankLinesBetweenConsecutiveBraces { get; } = CreateOption(
            CSharpCodeStyleOptionGroups.NewLinePreferences, nameof(AllowBlankLinesBetweenConsecutiveBraces),
            CSharpIdeCodeStyleOptions.Default.AllowBlankLinesBetweenConsecutiveBraces,
            EditorConfigStorageLocation.ForBoolCodeStyleOption("csharp_style_allow_blank_lines_between_consecutive_braces_experimental", CodeStyleOptions2.TrueWithSilentEnforcement),
            new RoamingProfileStorageLocation("TextEditor.CSharp.Specific.AllowBlankLinesBetweenConsecutiveBraces"));

        public static Option2<CodeStyleOption2<bool>> AllowBlankLineAfterColonInConstructorInitializer { get; } = CreateOption(
            CSharpCodeStyleOptionGroups.NewLinePreferences, nameof(AllowBlankLineAfterColonInConstructorInitializer),
            CSharpIdeCodeStyleOptions.Default.AllowBlankLineAfterColonInConstructorInitializer,
            EditorConfigStorageLocation.ForBoolCodeStyleOption("csharp_style_allow_blank_line_after_colon_in_constructor_initializer_experimental", CodeStyleOptions2.TrueWithSilentEnforcement),
            new RoamingProfileStorageLocation("TextEditor.CSharp.Specific.AllowBlankLineAfterColonInConstructorInitializer"));

        private static Option2<CodeStyleOption2<NamespaceDeclarationPreference>> CreateNamespaceDeclarationOption(string optionName, CodeStyleOption2<NamespaceDeclarationPreference> defaultValue, string editorconfigKeyName)
            => CreateOption(
                CSharpCodeStyleOptionGroups.CodeBlockPreferences, optionName,
                defaultValue,
                new EditorConfigStorageLocation<CodeStyleOption2<NamespaceDeclarationPreference>>(
                    editorconfigKeyName,
                    s => ParseNamespaceDeclaration(s, defaultValue),
                    v => GetNamespaceDeclarationEditorConfigString(v, defaultValue)),
                new RoamingProfileStorageLocation($"TextEditor.CSharp.Specific.{optionName}"));

        public static readonly Option2<CodeStyleOption2<NamespaceDeclarationPreference>> NamespaceDeclarations = CreateNamespaceDeclarationOption(
            "NamespaceDeclarations",
            CSharpSyntaxFormattingOptions.Default.NamespaceDeclarations,
            "csharp_style_namespace_declarations");

        public static readonly Option2<CodeStyleOption2<bool>> PreferMethodGroupConversion = CreateOption(
            CSharpCodeStyleOptionGroups.CodeBlockPreferences, nameof(PreferMethodGroupConversion),
<<<<<<< HEAD
            defaultValue: s_trueWithSilentEnforcement,
            "csharp_style_prefer_method_group_conversion",
            "TextEditor.CSharp.Specific.PreferMethodGroupConversion");

=======
            CSharpIdeCodeStyleOptions.Default.PreferMethodGroupConversion,
            "csharp_style_prefer_method_group_conversion",
            "TextEditor.CSharp.Specific.PreferMethodGroupConversion");

        public static readonly Option2<CodeStyleOption2<bool>> PreferTopLevelStatements = CreateOption(
            CSharpCodeStyleOptionGroups.CodeBlockPreferences, nameof(PreferTopLevelStatements),
            CSharpSyntaxFormattingOptions.Default.PreferTopLevelStatements,
            "csharp_style_prefer_top_level_statements",
            "TextEditor.CSharp.Specific.PreferTopLevelStatements");

>>>>>>> 80a8ce8d
#if false

        public static readonly Option2<CodeStyleOption2<bool>> VarElsewhere = CreateOption(
            CSharpCodeStyleOptionGroups.VarPreferences, nameof(VarElsewhere),
            defaultValue: s_trueWithSuggestionEnforcement,
            "csharp_style_var_elsewhere",
            "TextEditor.CSharp.Specific.UseImplicitTypeWherePossible");

#endif

        static CSharpCodeStyleOptions()
        {
            // Note that the static constructor executes after all the static field initializers for the options have executed,
            // and each field initializer adds the created option to s_allOptionsBuilder.
            AllOptions = s_allOptionsBuilder.ToImmutable();
        }

        public static IEnumerable<Option2<CodeStyleOption2<bool>>> GetCodeStyleOptions()
        {
            yield return VarForBuiltInTypes;
            yield return VarWhenTypeIsApparent;
            yield return VarElsewhere;
            yield return PreferConditionalDelegateCall;
            yield return PreferSwitchExpression;
            yield return PreferPatternMatching;
            yield return PreferPatternMatchingOverAsWithNullCheck;
            yield return PreferPatternMatchingOverIsWithCastCheck;
            yield return PreferSimpleDefaultExpression;
            yield return PreferLocalOverAnonymousFunction;
            yield return PreferThrowExpression;
            yield return PreferInlinedVariableDeclaration;
            yield return PreferDeconstructedVariableDeclaration;
            yield return PreferIndexOperator;
            yield return PreferRangeOperator;
            yield return AllowEmbeddedStatementsOnSameLine;
            yield return AllowBlankLinesBetweenConsecutiveBraces;
        }

        public static IEnumerable<Option2<CodeStyleOption2<ExpressionBodyPreference>>> GetExpressionBodyOptions()
        {
            yield return PreferExpressionBodiedConstructors;
            yield return PreferExpressionBodiedMethods;
            yield return PreferExpressionBodiedOperators;
            yield return PreferExpressionBodiedProperties;
            yield return PreferExpressionBodiedIndexers;
            yield return PreferExpressionBodiedAccessors;
            yield return PreferExpressionBodiedLambdas;
        }
    }

    internal static class CSharpCodeStyleOptionGroups
    {
        public static readonly OptionGroup VarPreferences = new(CSharpCompilerExtensionsResources.var_preferences, priority: 1);
        public static readonly OptionGroup ExpressionBodiedMembers = new(CSharpCompilerExtensionsResources.Expression_bodied_members, priority: 2);
        public static readonly OptionGroup PatternMatching = new(CSharpCompilerExtensionsResources.Pattern_matching_preferences, priority: 3);
        public static readonly OptionGroup NullCheckingPreferences = new(CSharpCompilerExtensionsResources.Null_checking_preferences, priority: 4);
        public static readonly OptionGroup Modifier = new(CompilerExtensionsResources.Modifier_preferences, priority: 5);
        public static readonly OptionGroup CodeBlockPreferences = new(CSharpCompilerExtensionsResources.Code_block_preferences, priority: 6);
        public static readonly OptionGroup ExpressionLevelPreferences = new(CompilerExtensionsResources.Expression_level_preferences, priority: 7);
        public static readonly OptionGroup UsingDirectivePreferences = new(CSharpCompilerExtensionsResources.using_directive_preferences, priority: 8);
        public static readonly OptionGroup NewLinePreferences = new(CompilerExtensionsResources.New_line_preferences, priority: 9);
    }
}<|MERGE_RESOLUTION|>--- conflicted
+++ resolved
@@ -295,12 +295,6 @@
             "csharp_style_prefer_null_check_over_type_check",
             "TextEditor.CSharp.Specific.PreferNullCheckOverTypeCheck");
 
-        internal static readonly Option2<CodeStyleOption2<bool>> PreferParameterNullChecking = CreateOption(
-            CSharpCodeStyleOptionGroups.NullCheckingPreferences, nameof(PreferParameterNullChecking),
-            defaultValue: s_trueWithSuggestionEnforcement,
-            "csharp_style_prefer_parameter_null_checking",
-            $"TextEditor.CSharp.Specific.{nameof(PreferParameterNullChecking)}");
-
         public static Option2<CodeStyleOption2<bool>> AllowEmbeddedStatementsOnSameLine { get; } = CreateOption(
             CSharpCodeStyleOptionGroups.NewLinePreferences, nameof(AllowEmbeddedStatementsOnSameLine),
             CSharpSimplifierOptions.Default.AllowEmbeddedStatementsOnSameLine,
@@ -336,12 +330,6 @@
 
         public static readonly Option2<CodeStyleOption2<bool>> PreferMethodGroupConversion = CreateOption(
             CSharpCodeStyleOptionGroups.CodeBlockPreferences, nameof(PreferMethodGroupConversion),
-<<<<<<< HEAD
-            defaultValue: s_trueWithSilentEnforcement,
-            "csharp_style_prefer_method_group_conversion",
-            "TextEditor.CSharp.Specific.PreferMethodGroupConversion");
-
-=======
             CSharpIdeCodeStyleOptions.Default.PreferMethodGroupConversion,
             "csharp_style_prefer_method_group_conversion",
             "TextEditor.CSharp.Specific.PreferMethodGroupConversion");
@@ -352,7 +340,6 @@
             "csharp_style_prefer_top_level_statements",
             "TextEditor.CSharp.Specific.PreferTopLevelStatements");
 
->>>>>>> 80a8ce8d
 #if false
 
         public static readonly Option2<CodeStyleOption2<bool>> VarElsewhere = CreateOption(
