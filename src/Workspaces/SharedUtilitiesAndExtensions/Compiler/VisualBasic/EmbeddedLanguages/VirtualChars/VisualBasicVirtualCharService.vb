﻿' Licensed to the .NET Foundation under one or more agreements.
' The .NET Foundation licenses this file to you under the MIT license.
' See the LICENSE file in the project root for more information.

Imports Microsoft.CodeAnalysis.EmbeddedLanguages.VirtualChars
Imports Microsoft.CodeAnalysis.LanguageServices
Imports Microsoft.CodeAnalysis.VisualBasic.LanguageServices

Namespace Microsoft.CodeAnalysis.VisualBasic.EmbeddedLanguages.VirtualChars
    Friend Class VisualBasicVirtualCharService
        Inherits AbstractVirtualCharService

        Public Shared ReadOnly Instance As IVirtualCharService = New VisualBasicVirtualCharService()

        Protected Sub New()
        End Sub

        Public Overrides Function TryGetEscapeCharacter(ch As VirtualChar, ByRef escapedChar As Char) As Boolean
            ' Not needed yet for VB.  Implement when there is an appropriate consumer that needs
            ' this.
            Throw New NotImplementedException()
        End Function

        Protected Overrides ReadOnly Property SyntaxFacts As ISyntaxFacts
            Get
                Return VisualBasicSyntaxFacts.Instance
            End Get
        End Property
<<<<<<< HEAD
=======

        Protected Overrides Function IsMultiLineRawStringToken(token As SyntaxToken) As Boolean
            Return False
        End Function
>>>>>>> 80a8ce8d

        Protected Overrides Function TryConvertToVirtualCharsWorker(token As SyntaxToken) As VirtualCharSequence
            Debug.Assert(Not token.ContainsDiagnostics)

            If token.Kind() = SyntaxKind.StringLiteralToken Then
                Return TryConvertSimpleDoubleQuoteString(token, """", """", escapeBraces:=False)
            End If

            If token.Kind() = SyntaxKind.InterpolatedStringTextToken Then
                Return TryConvertSimpleDoubleQuoteString(token, "", "", escapeBraces:=True)
            End If

            Return Nothing
        End Function
    End Class
End Namespace<|MERGE_RESOLUTION|>--- conflicted
+++ resolved
@@ -26,13 +26,10 @@
                 Return VisualBasicSyntaxFacts.Instance
             End Get
         End Property
-<<<<<<< HEAD
-=======
 
         Protected Overrides Function IsMultiLineRawStringToken(token As SyntaxToken) As Boolean
             Return False
         End Function
->>>>>>> 80a8ce8d
 
         Protected Overrides Function TryConvertToVirtualCharsWorker(token As SyntaxToken) As VirtualCharSequence
             Debug.Assert(Not token.ContainsDiagnostics)
