--- conflicted
+++ resolved
@@ -41,14 +41,11 @@
         Public ReadOnly Property StringLiteralToken As Integer = SyntaxKind.StringLiteralToken Implements ISyntaxKinds.StringLiteralToken
         Public ReadOnly Property SingleLineRawStringLiteralToken As Integer? = Nothing Implements ISyntaxKinds.SingleLineRawStringLiteralToken
         Public ReadOnly Property MultiLineRawStringLiteralToken As Integer? = Nothing Implements ISyntaxKinds.MultiLineRawStringLiteralToken
-<<<<<<< HEAD
-=======
         Public ReadOnly Property Utf8StringLiteralToken As Integer? = Nothing Implements ISyntaxKinds.Utf8StringLiteralToken
         Public ReadOnly Property Utf8SingleLineRawStringLiteralToken As Integer? = Nothing Implements ISyntaxKinds.Utf8SingleLineRawStringLiteralToken
         Public ReadOnly Property Utf8MultiLineRawStringLiteralToken As Integer? = Nothing Implements ISyntaxKinds.Utf8MultiLineRawStringLiteralToken
 
         Public ReadOnly Property XmlTextLiteralToken As Integer = SyntaxKind.XmlTextLiteralToken Implements ISyntaxKinds.XmlTextLiteralToken
->>>>>>> 80a8ce8d
 
         Public ReadOnly Property DelegateKeyword As Integer = SyntaxKind.DelegateKeyword Implements ISyntaxKinds.DelegateKeyword
         Public ReadOnly Property IfKeyword As Integer = SyntaxKind.IfKeyword Implements ISyntaxKinds.IfKeyword
@@ -86,10 +83,7 @@
         Public ReadOnly Property ParenthesizedExpression As Integer = SyntaxKind.ParenthesizedExpression Implements ISyntaxKinds.ParenthesizedExpression
         Public ReadOnly Property QueryExpression As Integer = SyntaxKind.QueryExpression Implements ISyntaxKinds.QueryExpression
         Public ReadOnly Property RangeExpression As Integer? = Nothing Implements ISyntaxKinds.RangeExpression
-<<<<<<< HEAD
-=======
         Public ReadOnly Property RefExpression As Integer? = Nothing Implements ISyntaxKinds.RefExpression
->>>>>>> 80a8ce8d
         Public ReadOnly Property ReferenceEqualsExpression As Integer = SyntaxKind.IsExpression Implements ISyntaxKinds.ReferenceEqualsExpression
         Public ReadOnly Property ReferenceNotEqualsExpression As Integer = SyntaxKind.IsNotExpression Implements ISyntaxKinds.ReferenceNotEqualsExpression
         Public ReadOnly Property SimpleMemberAccessExpression As Integer = SyntaxKind.SimpleMemberAccessExpression Implements ISyntaxKinds.SimpleMemberAccessExpression
