--- conflicted
+++ resolved
@@ -85,30 +85,19 @@
         /// </summary>
         public VirtualCharSequence GetSubSequence(TextSpan span)
            => new(_leafCharacters, new TextSpan(_span.Start + span.Start, span.Length));
-<<<<<<< HEAD
+
+        public Enumerator GetEnumerator()
+            => new(this);
 
         public VirtualChar First() => this[0];
         public VirtualChar Last() => this[^1];
-=======
->>>>>>> 80a8ce8d
-
-        public Enumerator GetEnumerator()
-            => new(this);
-
-<<<<<<< HEAD
-=======
-        public VirtualChar First() => this[0];
-        public VirtualChar Last() => this[^1];
-
->>>>>>> 80a8ce8d
+
         /// <summary>
         /// Finds the virtual char in this sequence that contains the position.  Will return null if this position is not
         /// in the span of this sequence.
         /// </summary>
         public VirtualChar? Find(int position)
             => _leafCharacters?.Find(position);
-<<<<<<< HEAD
-=======
 
         public bool Contains(VirtualChar @char)
             => IndexOf(@char) >= 0;
@@ -137,7 +126,6 @@
 
             return null;
         }
->>>>>>> 80a8ce8d
 
         public VirtualChar? LastOrNull(Func<VirtualChar, bool> predicate)
         {
@@ -155,14 +143,9 @@
         {
             foreach (var ch in this)
             {
-<<<<<<< HEAD
-                if (ch == @char)
-                    return index;
-=======
                 if (predicate(ch))
                     return true;
             }
->>>>>>> 80a8ce8d
 
             return false;
         }
@@ -178,30 +161,6 @@
             return true;
         }
 
-<<<<<<< HEAD
-        public bool Any(Func<VirtualChar, bool> predicate)
-        {
-            foreach (var ch in this)
-            {
-                if (predicate(ch))
-                    return true;
-            }
-
-            return false;
-        }
-
-        public bool All(Func<VirtualChar, bool> predicate)
-        {
-            foreach (var ch in this)
-            {
-                if (!predicate(ch))
-                    return false;
-            }
-
-            return true;
-        }
-
-=======
         public VirtualCharSequence Skip(int count)
             => this.GetSubSequence(TextSpan.FromBounds(count, this.Length));
 
@@ -222,7 +181,6 @@
         /// <summary>
         /// Create a <see cref="string"/> from the <see cref="VirtualCharSequence"/>.
         /// </summary>
->>>>>>> 80a8ce8d
         public string CreateString()
         {
             using var _ = PooledStringBuilder.GetInstance(out var builder);
