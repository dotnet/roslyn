--- conflicted
+++ resolved
@@ -10,21 +10,15 @@
 
 internal class CancellableLazy<T>
 {
-    private NonReentrantLock? _gate;
+    private SemaphoreSlim? _gate;
     private Func<CancellationToken, T>? _valueFactory;
     private T? _value;
 
     public CancellableLazy(Func<CancellationToken, T> valueFactory)
     {
-<<<<<<< HEAD
-        private SemaphoreSlim? _gate;
-        private Func<CancellationToken, T>? _valueFactory;
-        private T? _value;
-=======
-        _gate = new NonReentrantLock();
+        _gate = new(initialCount: 1);
         _valueFactory = valueFactory;
     }
->>>>>>> 687856f5
 
     public CancellableLazy(T value)
         => _value = value;
@@ -33,12 +27,7 @@
     {
         get
         {
-<<<<<<< HEAD
-            _gate = new SemaphoreSlim(initialCount: 1);
-            _valueFactory = valueFactory;
-=======
             return this.TryGetValue(out _);
->>>>>>> 687856f5
         }
     }
 
