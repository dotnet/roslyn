--- conflicted
+++ resolved
@@ -66,11 +66,7 @@
         /// memory by using ourselves as the lock, even though this may inhibit cancellation.  Work done while holding
         /// the lock should be kept to a minimum.
         /// </summary>
-<<<<<<< HEAD
-        private static readonly SemaphoreSlim s_gate = new(initialCount: 1);
-=======
         private object SyncObject => this;
->>>>>>> ed9af688
 
         /// <summary>
         /// The hash set of all currently outstanding asynchronous requests. Null if there are no requests,
