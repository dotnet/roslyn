--- conflicted
+++ resolved
@@ -196,11 +196,6 @@
     }
 
     public CancellationToken CancellationToken { get; }
-<<<<<<< HEAD
-
-    protected abstract SyntaxNode GetSemanticRootForSpeculation(TExpressionSyntax expression);
-=======
->>>>>>> a573b409
 
     protected virtual SyntaxNode GetSemanticRootOfReplacedExpression(SyntaxNode semanticRootOfOriginalExpression, TExpressionSyntax annotatedReplacedExpression)
         => semanticRootOfOriginalExpression.ReplaceNode(this.OriginalExpression, annotatedReplacedExpression);
@@ -788,14 +783,7 @@
         // inferred variable type compatible
         if (IsForEachTypeInferred(forEachStatement, OriginalSemanticModel))
         {
-<<<<<<< HEAD
-            var local = (ILocalSymbol)OriginalSemanticModel.GetRequiredDeclaredSymbol(forEachStatement, CancellationToken);
-            var newLocal = (ILocalSymbol)this.SpeculativeSemanticModel.GetRequiredDeclaredSymbol(newForEachStatement, CancellationToken);
-            if (!SymbolsAreCompatible(local.Type, newLocal.Type))
-            {
-=======
             if (originalLocalVariables.Length != newLocalVariables.Length)
->>>>>>> a573b409
                 return true;
 
             for (int i = 0, n = originalLocalVariables.Length; i < n; i++)
