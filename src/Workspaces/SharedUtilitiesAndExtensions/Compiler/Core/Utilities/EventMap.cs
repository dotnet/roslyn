--- conflicted
+++ resolved
@@ -13,13 +13,7 @@
 
 internal class EventMap
 {
-<<<<<<< HEAD
-    internal class EventMap
-    {
-        private readonly SemaphoreSlim _guard = new(initialCount: 1);
-=======
-    private readonly NonReentrantLock _guard = new();
->>>>>>> 687856f5
+    private readonly SemaphoreSlim _guard = new(initialCount: 1);
 
     private readonly Dictionary<string, object> _eventNameToRegistries = [];
 
@@ -83,39 +77,19 @@
     private ImmutableArray<Registry<TEventHandler>> GetRegistries_NoLock<TEventHandler>(string eventName)
         where TEventHandler : class
     {
-        _guard.AssertHasLock();
+        Contract.ThrowIfFalse(_guard.CurrentCount == 0);
         if (_eventNameToRegistries.TryGetValue(eventName, out var registries))
         {
             return (ImmutableArray<Registry<TEventHandler>>)registries;
         }
 
-<<<<<<< HEAD
-        private ImmutableArray<Registry<TEventHandler>> GetRegistries_NoLock<TEventHandler>(string eventName)
-            where TEventHandler : class
-        {
-            Contract.ThrowIfTrue(_guard.CurrentCount > 0);
-            if (_eventNameToRegistries.TryGetValue(eventName, out var registries))
-            {
-                return (ImmutableArray<Registry<TEventHandler>>)registries;
-            }
-=======
         return [];
     }
->>>>>>> 687856f5
 
     private void SetRegistries_NoLock<TEventHandler>(string eventName, ImmutableArray<Registry<TEventHandler>> registries)
         where TEventHandler : class
     {
-        _guard.AssertHasLock();
-
-<<<<<<< HEAD
-        private void SetRegistries_NoLock<TEventHandler>(string eventName, ImmutableArray<Registry<TEventHandler>> registries)
-            where TEventHandler : class
-        {
-            Contract.ThrowIfTrue(_guard.CurrentCount > 0);
-            _eventNameToRegistries[eventName] = registries;
-        }
-=======
+        Contract.ThrowIfFalse(_guard.CurrentCount == 0);
         _eventNameToRegistries[eventName] = registries;
     }
 
@@ -123,7 +97,6 @@
         where TEventHandler : class
     {
         private TEventHandler? _handler = handler;
->>>>>>> 687856f5
 
         public void Unregister()
             => _handler = null;
