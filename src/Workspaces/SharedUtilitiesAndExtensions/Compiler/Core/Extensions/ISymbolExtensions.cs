﻿// Licensed to the .NET Foundation under one or more agreements.
// The .NET Foundation licenses this file to you under the MIT license.
// See the LICENSE file in the project root for more information.

using System;
using System.Collections.Generic;
using System.Collections.Immutable;
using System.Diagnostics.CodeAnalysis;
using System.Linq;
using System.Threading;
using Microsoft.CodeAnalysis.PooledObjects;
using Microsoft.CodeAnalysis.Shared.Utilities;
using Roslyn.Utilities;

namespace Microsoft.CodeAnalysis.Shared.Extensions
{
    internal static partial class ISymbolExtensions
    {
#if !LIGHTWEIGHT
        public static string ToNameDisplayString(this ISymbol symbol)
            => symbol.ToDisplayString(SymbolDisplayFormats.NameFormat);

        public static string ToSignatureDisplayString(this ISymbol symbol)
            => symbol.ToDisplayString(SymbolDisplayFormats.SignatureFormat);

        public static bool HasPublicResultantVisibility(this ISymbol symbol)
            => symbol.GetResultantVisibility() == SymbolVisibility.Public;

        public static SymbolVisibility GetResultantVisibility(this ISymbol symbol)
        {
            // Start by assuming it's visible.
            var visibility = SymbolVisibility.Public;

            switch (symbol.Kind)
            {
                case SymbolKind.Alias:
                    // Aliases are uber private.  They're only visible in the same file that they
                    // were declared in.
                    return SymbolVisibility.Private;

                case SymbolKind.Parameter:
                    // Parameters are only as visible as their containing symbol
                    return GetResultantVisibility(symbol.ContainingSymbol);

                case SymbolKind.TypeParameter:
                    // Type Parameters are private.
                    return SymbolVisibility.Private;
            }

            while (symbol != null && symbol.Kind != SymbolKind.Namespace)
            {
                switch (symbol.DeclaredAccessibility)
                {
                    // If we see anything private, then the symbol is private.
                    case Accessibility.NotApplicable:
                    case Accessibility.Private:
                        return SymbolVisibility.Private;

                    // If we see anything internal, then knock it down from public to
                    // internal.
                    case Accessibility.Internal:
                    case Accessibility.ProtectedAndInternal:
                        visibility = SymbolVisibility.Internal;
                        break;

                        // For anything else (Public, Protected, ProtectedOrInternal), the
                        // symbol stays at the level we've gotten so far.
                }

                symbol = symbol.ContainingSymbol;
            }

            return visibility;
        }

        public static ISymbol? GetOverriddenMember(this ISymbol? symbol)
            => symbol switch
            {
                IMethodSymbol method => method.OverriddenMethod,
                IPropertySymbol property => property.OverriddenProperty,
                IEventSymbol @event => @event.OverriddenEvent,
                _ => null,
            };

        public static ImmutableArray<ISymbol> ExplicitInterfaceImplementations(this ISymbol symbol)
            => symbol switch
            {
                IEventSymbol @event => ImmutableArray<ISymbol>.CastUp(@event.ExplicitInterfaceImplementations),
                IMethodSymbol method => ImmutableArray<ISymbol>.CastUp(method.ExplicitInterfaceImplementations),
                IPropertySymbol property => ImmutableArray<ISymbol>.CastUp(property.ExplicitInterfaceImplementations),
                _ => ImmutableArray.Create<ISymbol>(),
            };

        public static ImmutableArray<ISymbol> ExplicitOrImplicitInterfaceImplementations(this ISymbol symbol)
        {
            if (symbol.Kind != SymbolKind.Method && symbol.Kind != SymbolKind.Property && symbol.Kind != SymbolKind.Event)
                return ImmutableArray<ISymbol>.Empty;

            var containingType = symbol.ContainingType;
            var query = from iface in containingType.AllInterfaces
                        from interfaceMember in iface.GetMembers()
                        let impl = containingType.FindImplementationForInterfaceMember(interfaceMember)
                        where symbol.Equals(impl)
                        select interfaceMember;
            return query.ToImmutableArray();
        }

        public static ImmutableArray<ISymbol> ImplicitInterfaceImplementations(this ISymbol symbol)
            => symbol.ExplicitOrImplicitInterfaceImplementations().Except(symbol.ExplicitInterfaceImplementations()).ToImmutableArray();

        public static bool IsOverridable([NotNullWhen(returnValue: true)] this ISymbol? symbol)
        {
            // Members can only have overrides if they are virtual, abstract or override and is not
            // sealed.
            return symbol?.ContainingType?.TypeKind == TypeKind.Class &&
                   (symbol.IsVirtual || symbol.IsAbstract || symbol.IsOverride) &&
                   !symbol.IsSealed;
        }

        public static bool IsImplementableMember([NotNullWhen(returnValue: true)] this ISymbol? symbol)
        {
            if (symbol != null &&
                symbol.ContainingType != null &&
                symbol.ContainingType.TypeKind == TypeKind.Interface)
            {
                if (symbol.Kind == SymbolKind.Event)
                {
                    return true;
                }

                if (symbol.Kind == SymbolKind.Property)
                {
                    return true;
                }

                if (symbol.Kind == SymbolKind.Method)
                {
                    var methodSymbol = (IMethodSymbol)symbol;
                    if (methodSymbol.MethodKind == MethodKind.Ordinary ||
                        methodSymbol.MethodKind == MethodKind.PropertyGet ||
                        methodSymbol.MethodKind == MethodKind.PropertySet)
                    {
                        return true;
                    }
                }
            }

            return false;
        }

        public static INamedTypeSymbol? GetContainingTypeOrThis(this ISymbol symbol)
        {
            if (symbol is INamedTypeSymbol namedType)
            {
                return namedType;
            }

            return symbol.ContainingType;
        }
#endif

        public static bool IsPointerType([NotNullWhen(returnValue: true)] this ISymbol? symbol)
            => symbol is IPointerTypeSymbol;

        public static bool IsErrorType([NotNullWhen(returnValue: true)] this ISymbol? symbol)
            => (symbol as ITypeSymbol)?.TypeKind == TypeKind.Error;

#if !LIGHTWEIGHT
        public static bool IsModuleType([NotNullWhen(returnValue: true)] this ISymbol? symbol)
            => (symbol as ITypeSymbol)?.IsModuleType() == true;

        public static bool IsInterfaceType([NotNullWhen(returnValue: true)] this ISymbol? symbol)
            => (symbol as ITypeSymbol)?.IsInterfaceType() == true;

        public static bool IsArrayType([NotNullWhen(returnValue: true)] this ISymbol? symbol)
            => symbol?.Kind == SymbolKind.ArrayType;

        public static bool IsTupleType([NotNullWhen(returnValue: true)] this ISymbol? symbol)
            => (symbol as ITypeSymbol)?.IsTupleType ?? false;

        public static bool IsAnonymousFunction([NotNullWhen(returnValue: true)] this ISymbol? symbol)
            => (symbol as IMethodSymbol)?.MethodKind == MethodKind.AnonymousFunction;

        public static bool IsKind([NotNullWhen(returnValue: true)] this ISymbol? symbol, SymbolKind kind)
            => symbol.MatchesKind(kind);

        public static bool MatchesKind([NotNullWhen(returnValue: true)] this ISymbol? symbol, SymbolKind kind)
            => symbol?.Kind == kind;

        public static bool MatchesKind([NotNullWhen(returnValue: true)] this ISymbol? symbol, SymbolKind kind1, SymbolKind kind2)
        {
            return symbol != null
                && (symbol.Kind == kind1 || symbol.Kind == kind2);
        }

        public static bool MatchesKind([NotNullWhen(returnValue: true)] this ISymbol? symbol, SymbolKind kind1, SymbolKind kind2, SymbolKind kind3)
        {
            return symbol != null
                && (symbol.Kind == kind1 || symbol.Kind == kind2 || symbol.Kind == kind3);
        }

        public static bool MatchesKind([NotNullWhen(returnValue: true)] this ISymbol? symbol, params SymbolKind[] kinds)
        {
            return symbol != null
                && kinds.Contains(symbol.Kind);
        }

        public static bool IsReducedExtension([NotNullWhen(returnValue: true)] this ISymbol? symbol)
            => symbol is IMethodSymbol method && method.MethodKind == MethodKind.ReducedExtension;

        public static bool IsEnumMember([NotNullWhen(returnValue: true)] this ISymbol? symbol)
            => symbol?.Kind == SymbolKind.Field && symbol.ContainingType.IsEnumType();

        public static bool IsExtensionMethod(this ISymbol symbol)
            => symbol.Kind == SymbolKind.Method && ((IMethodSymbol)symbol).IsExtensionMethod;

        public static bool IsLocalFunction([NotNullWhen(returnValue: true)] this ISymbol? symbol)
            => symbol != null && symbol.Kind == SymbolKind.Method && ((IMethodSymbol)symbol).MethodKind == MethodKind.LocalFunction;

        public static bool IsAnonymousOrLocalFunction([NotNullWhen(returnValue: true)] this ISymbol? symbol)
            => symbol.IsAnonymousFunction() || symbol.IsLocalFunction();

        public static bool IsModuleMember([NotNullWhen(returnValue: true)] this ISymbol? symbol)
            => symbol != null && symbol.ContainingSymbol is INamedTypeSymbol && symbol.ContainingType.TypeKind == TypeKind.Module;

        public static bool IsConstructor([NotNullWhen(returnValue: true)] this ISymbol? symbol)
            => (symbol as IMethodSymbol)?.MethodKind == MethodKind.Constructor;

        public static bool IsStaticConstructor([NotNullWhen(returnValue: true)] this ISymbol? symbol)
            => (symbol as IMethodSymbol)?.MethodKind == MethodKind.StaticConstructor;

        public static bool IsDestructor([NotNullWhen(returnValue: true)] this ISymbol? symbol)
            => (symbol as IMethodSymbol)?.MethodKind == MethodKind.Destructor;

        public static bool IsUserDefinedOperator([NotNullWhen(returnValue: true)] this ISymbol? symbol)
            => (symbol as IMethodSymbol)?.MethodKind == MethodKind.UserDefinedOperator;

        public static bool IsConversion([NotNullWhen(returnValue: true)] this ISymbol? symbol)
            => (symbol as IMethodSymbol)?.MethodKind == MethodKind.Conversion;

        public static bool IsOrdinaryMethod([NotNullWhen(returnValue: true)] this ISymbol? symbol)
            => (symbol as IMethodSymbol)?.MethodKind == MethodKind.Ordinary;

        public static bool IsOrdinaryMethodOrLocalFunction([NotNullWhen(returnValue: true)] this ISymbol? symbol)
        {
            if (!(symbol is IMethodSymbol method))
            {
                return false;
            }

            return method.MethodKind == MethodKind.Ordinary
                || method.MethodKind == MethodKind.LocalFunction;
        }

        public static bool IsDelegateType([NotNullWhen(returnValue: true)] this ISymbol? symbol)
            => symbol is ITypeSymbol && ((ITypeSymbol)symbol).TypeKind == TypeKind.Delegate;

        public static bool IsAnonymousType([NotNullWhen(returnValue: true)] this ISymbol? symbol)
            => symbol is INamedTypeSymbol && ((INamedTypeSymbol)symbol).IsAnonymousType;

        public static bool IsNormalAnonymousType([NotNullWhen(returnValue: true)] this ISymbol? symbol)
            => symbol.IsAnonymousType() && !symbol.IsDelegateType();

        public static bool IsAnonymousDelegateType([NotNullWhen(returnValue: true)] this ISymbol? symbol)
            => symbol.IsAnonymousType() && symbol.IsDelegateType();

        public static bool IsAnonymousTypeProperty([NotNullWhen(returnValue: true)] this ISymbol? symbol)
            => symbol is IPropertySymbol && symbol.ContainingType.IsNormalAnonymousType();

        public static bool IsTupleField([NotNullWhen(returnValue: true)] this ISymbol? symbol)
            => symbol is IFieldSymbol && symbol.ContainingType.IsTupleType;

        public static bool IsIndexer([NotNullWhen(returnValue: true)] this ISymbol? symbol)
            => (symbol as IPropertySymbol)?.IsIndexer == true;

        public static bool IsWriteableFieldOrProperty([NotNullWhen(returnValue: true)] this ISymbol? symbol)
            => symbol switch
            {
                IFieldSymbol fieldSymbol => !fieldSymbol.IsReadOnly && !fieldSymbol.IsConst,
                IPropertySymbol propertySymbol => !propertySymbol.IsReadOnly,
                _ => false,
            };

        public static ITypeSymbol? GetMemberType(this ISymbol symbol)
            => symbol switch
            {
                IFieldSymbol fieldSymbol => fieldSymbol.Type,
                IPropertySymbol propertySymbol => propertySymbol.Type,
                IMethodSymbol methodSymbol => methodSymbol.ReturnType,
                IEventSymbol eventSymbol => eventSymbol.Type,
                _ => null,
            };

        public static int GetArity(this ISymbol symbol)
            => symbol.Kind switch
            {
                SymbolKind.NamedType => ((INamedTypeSymbol)symbol).Arity,
                SymbolKind.Method => ((IMethodSymbol)symbol).Arity,
                _ => 0,
            };

        [return: NotNullIfNotNull(parameterName: "symbol")]
        public static ISymbol? GetOriginalUnreducedDefinition(this ISymbol? symbol)
        {
            if (symbol.IsTupleField())
            {
                return symbol;
            }

            if (symbol.IsReducedExtension())
            {
                // note: ReducedFrom is only a method definition and includes no type arguments.
                symbol = ((IMethodSymbol)symbol).GetConstructedReducedFrom();
            }

            if (symbol.IsFunctionValue())
            {
                if (symbol.ContainingSymbol is IMethodSymbol method)
                {
                    symbol = method;

                    if (method.AssociatedSymbol != null)
                    {
                        symbol = method.AssociatedSymbol;
                    }
                }
            }

            if (symbol.IsNormalAnonymousType() || symbol.IsAnonymousTypeProperty())
            {
                return symbol;
            }

            if (symbol is IParameterSymbol parameter)
            {
                var method = parameter.ContainingSymbol as IMethodSymbol;
                if (method?.IsReducedExtension() == true)
                {
                    symbol = method.GetConstructedReducedFrom()!.Parameters[parameter.Ordinal + 1];
                }
            }

            return symbol?.OriginalDefinition;
        }

        public static bool IsFunctionValue([NotNullWhen(returnValue: true)] this ISymbol? symbol)
            => symbol is ILocalSymbol && ((ILocalSymbol)symbol).IsFunctionValue;

        public static bool IsThisParameter([NotNullWhen(returnValue: true)] this ISymbol? symbol)
            => symbol?.Kind == SymbolKind.Parameter && ((IParameterSymbol)symbol).IsThis;

        [return: NotNullIfNotNull(parameterName: "symbol")]
        public static ISymbol? ConvertThisParameterToType(this ISymbol? symbol)
        {
            if (symbol.IsThisParameter())
            {
                return ((IParameterSymbol)symbol).Type;
            }

            return symbol;
        }

        public static bool IsParams([NotNullWhen(returnValue: true)] this ISymbol? symbol)
        {
            var parameters = symbol.GetParameters();
            return parameters.Length > 0 && parameters[^1].IsParams;
        }

        public static ImmutableArray<IParameterSymbol> GetParameters(this ISymbol? symbol)
            => symbol switch
            {
                IMethodSymbol m => m.Parameters,
                IPropertySymbol nt => nt.Parameters,
                _ => ImmutableArray<IParameterSymbol>.Empty,
            };

        public static ImmutableArray<ITypeParameterSymbol> GetTypeParameters(this ISymbol? symbol)
            => symbol switch
            {
                IMethodSymbol m => m.TypeParameters,
                INamedTypeSymbol nt => nt.TypeParameters,
                _ => ImmutableArray<ITypeParameterSymbol>.Empty,
            };

        public static ImmutableArray<ITypeParameterSymbol> GetAllTypeParameters(this ISymbol? symbol)
        {
            var results = ArrayBuilder<ITypeParameterSymbol>.GetInstance();

            while (symbol != null)
            {
                results.AddRange(symbol.GetTypeParameters());
                symbol = symbol.ContainingType;
            }

            return results.ToImmutableAndFree();
        }

        public static ImmutableArray<ITypeSymbol> GetTypeArguments(this ISymbol? symbol)
            => symbol switch
            {
                IMethodSymbol m => m.TypeArguments,
                INamedTypeSymbol nt => nt.TypeArguments,
                _ => ImmutableArray.Create<ITypeSymbol>(),
            };

        public static ImmutableArray<ITypeSymbol> GetAllTypeArguments(this ISymbol symbol)
        {
            var results = ArrayBuilder<ITypeSymbol>.GetInstance();
            results.AddRange(symbol.GetTypeArguments());

            var containingType = symbol.ContainingType;
            while (containingType != null)
            {
                results.AddRange(containingType.GetTypeArguments());
                containingType = containingType.ContainingType;
            }

            return results.ToImmutableAndFree();
        }

        public static bool IsAttribute([NotNullWhen(returnValue: true)] this ISymbol? symbol)
            => (symbol as ITypeSymbol)?.IsAttribute() == true;
#endif

        /// <summary>
        /// Returns <see langword="true"/> if the signature of this symbol requires the <see
        /// langword="unsafe"/> modifier.  For example a method that takes <c>List&lt;int*[]&gt;</c>
        /// is unsafe, as is <c>int* Goo { get; }</c>.  This will return <see langword="false"/> for
        /// symbols that cannot have the <see langword="unsafe"/> modifier on them.
        /// </summary>
        public static bool RequiresUnsafeModifier([NotNullWhen(returnValue: true)] this ISymbol? member)
        {
            // TODO(cyrusn): Defer to compiler code to handle this once it can.
            return member?.Accept(new RequiresUnsafeModifierVisitor()) == true;
        }

#if !LIGHTWEIGHT
        public static ITypeSymbol ConvertToType(
            this ISymbol? symbol,
            Compilation compilation,
            bool extensionUsedAsInstance = false)
        {
            if (symbol is ITypeSymbol type)
            {
                return type;
            }

            if (symbol is IMethodSymbol method && method.Parameters.All(p => p.RefKind == RefKind.None))
            {
                var count = extensionUsedAsInstance ? Math.Max(0, method.Parameters.Length - 1) : method.Parameters.Length;
                var skip = extensionUsedAsInstance ? 1 : 0;

                // Convert the symbol to Func<...> or Action<...>
                var delegateType = compilation.GetTypeByMetadataName(method.ReturnsVoid
                    ? WithArity("System.Action", count)
                    : WithArity("System.Func", count + 1));

                if (delegateType != null)
                {
                    var types = method.Parameters
                        .Skip(skip)
                        .Select(p => (p.Type ?? compilation.GetSpecialType(SpecialType.System_Object)).WithNullableAnnotation(p.NullableAnnotation));

                    if (!method.ReturnsVoid)
                    {
                        // +1 for the return type.
                        types = types.Concat((method.ReturnType ?? compilation.GetSpecialType(SpecialType.System_Object)).WithNullableAnnotation(method.ReturnNullableAnnotation));
                    }

                    return delegateType.TryConstruct(types.ToArray());
                }
            }

            // Otherwise, just default to object.
            return compilation.ObjectType;

            // local functions
            static string WithArity(string typeName, int arity)
                => arity > 0 ? typeName + '`' + arity : typeName;
        }

        public static bool IsStaticType([NotNullWhen(returnValue: true)] this ISymbol? symbol)
            => symbol != null && symbol.Kind == SymbolKind.NamedType && symbol.IsStatic;

        public static bool IsNamespace([NotNullWhen(returnValue: true)] this ISymbol? symbol)
            => symbol?.Kind == SymbolKind.Namespace;

        public static bool IsOrContainsAccessibleAttribute(
            [NotNullWhen(returnValue: true)] this ISymbol? symbol, ISymbol withinType, IAssemblySymbol withinAssembly, CancellationToken cancellationToken)
        {
            var namespaceOrType = symbol is IAliasSymbol alias ? alias.Target : symbol as INamespaceOrTypeSymbol;
            if (namespaceOrType == null)
            {
                return false;
            }

            // PERF: Avoid allocating a lambda capture
            foreach (var type in namespaceOrType.GetAllTypes(cancellationToken))
            {
                if (type.IsAttribute() && type.IsAccessibleWithin(withinType ?? withinAssembly))
                {
                    return true;
                }
            }

            return false;
        }

        public static IEnumerable<IPropertySymbol> GetValidAnonymousTypeProperties(this ISymbol symbol)
        {
            Contract.ThrowIfFalse(symbol.IsNormalAnonymousType());
            return ((INamedTypeSymbol)symbol).GetMembers().OfType<IPropertySymbol>().Where(p => p.CanBeReferencedByName);
        }

        public static Accessibility ComputeResultantAccessibility(this ISymbol? symbol, ITypeSymbol finalDestination)
        {
            if (symbol == null)
            {
                return Accessibility.Private;
            }

            switch (symbol.DeclaredAccessibility)
            {
                default:
                    return symbol.DeclaredAccessibility;
                case Accessibility.ProtectedAndInternal:
                    return symbol.ContainingAssembly.GivesAccessTo(finalDestination.ContainingAssembly)
                        ? Accessibility.ProtectedAndInternal
                        : Accessibility.Internal;
                case Accessibility.ProtectedOrInternal:
                    return symbol.ContainingAssembly.GivesAccessTo(finalDestination.ContainingAssembly)
                        ? Accessibility.ProtectedOrInternal
                        : Accessibility.Protected;
            }
        }

        /// <returns>
        /// Returns true if symbol is a local variable and its declaring syntax node is 
        /// after the current position, false otherwise (including for non-local symbols)
        /// </returns>
        public static bool IsInaccessibleLocal(this ISymbol symbol, int position)
        {
            if (symbol.Kind != SymbolKind.Local)
            {
                return false;
            }

            // Implicitly declared locals (with Option Explicit Off in VB) are scoped to the entire
            // method and should always be considered accessible from within the same method.
            if (symbol.IsImplicitlyDeclared)
            {
                return false;
            }

            var declarationSyntax = symbol.DeclaringSyntaxReferences.Select(r => r.GetSyntax()).FirstOrDefault();
            return declarationSyntax != null && position < declarationSyntax.SpanStart;
        }

        public static bool IsAccessor([NotNullWhen(returnValue: true)] this ISymbol? symbol)
            => symbol.IsPropertyAccessor() || symbol.IsEventAccessor();

        public static bool IsPropertyAccessor([NotNullWhen(returnValue: true)] this ISymbol? symbol)
            => (symbol as IMethodSymbol)?.MethodKind.IsPropertyAccessor() == true;

        public static bool IsEventAccessor([NotNullWhen(returnValue: true)] this ISymbol? symbol)
        {
            var method = symbol as IMethodSymbol;
            return method != null &&
                (method.MethodKind == MethodKind.EventAdd ||
                 method.MethodKind == MethodKind.EventRaise ||
                 method.MethodKind == MethodKind.EventRemove);
        }

        public static bool IsFromSource(this ISymbol symbol)
            => symbol.Locations.Any() && symbol.Locations.All(location => location.IsInSource);

        public static bool IsNonImplicitAndFromSource(this ISymbol symbol)
            => !symbol.IsImplicitlyDeclared && symbol.IsFromSource();

        public static ITypeSymbol? GetSymbolType(this ISymbol? symbol)
            => symbol switch
            {
                ILocalSymbol localSymbol => localSymbol.Type,
                IFieldSymbol fieldSymbol => fieldSymbol.Type,
                IPropertySymbol propertySymbol => propertySymbol.Type,
                IParameterSymbol parameterSymbol => parameterSymbol.Type,
                IAliasSymbol aliasSymbol => aliasSymbol.Target as ITypeSymbol,
                _ => symbol as ITypeSymbol,
            };

        /// <summary>
        /// If the <paramref name="symbol"/> is a method symbol, returns <see langword="true"/> if the method's return type is "awaitable", but not if it's <see langword="dynamic"/>.
        /// If the <paramref name="symbol"/> is a type symbol, returns <see langword="true"/> if that type is "awaitable".
        /// An "awaitable" is any type that exposes a GetAwaiter method which returns a valid "awaiter". This GetAwaiter method may be an instance method or an extension method.
        /// </summary>
        public static bool IsAwaitableNonDynamic([NotNullWhen(returnValue: true)] this ISymbol? symbol, SemanticModel semanticModel, int position)
        {
            var methodSymbol = symbol as IMethodSymbol;
            ITypeSymbol? typeSymbol = null;

            if (methodSymbol == null)
            {
                typeSymbol = symbol as ITypeSymbol;
                if (typeSymbol == null)
                {
                    return false;
                }
            }
            else
            {
                if (methodSymbol.ReturnType == null)
                {
                    return false;
                }
            }

            // otherwise: needs valid GetAwaiter
            var potentialGetAwaiters = semanticModel.LookupSymbols(position,
                                                                   container: typeSymbol ?? methodSymbol!.ReturnType.OriginalDefinition,
                                                                   name: WellKnownMemberNames.GetAwaiter,
                                                                   includeReducedExtensionMethods: true);
            var getAwaiters = potentialGetAwaiters.OfType<IMethodSymbol>().Where(x => !x.Parameters.Any());
            return getAwaiters.Any(VerifyGetAwaiter);
        }

        public static bool IsValidGetAwaiter(this IMethodSymbol symbol)
            => symbol.Name == WellKnownMemberNames.GetAwaiter &&
            VerifyGetAwaiter(symbol);

        private static bool VerifyGetAwaiter(IMethodSymbol getAwaiter)
        {
            var returnType = getAwaiter.ReturnType;
            if (returnType == null)
            {
                return false;
            }

            // bool IsCompleted { get }
            if (!returnType.GetMembers().OfType<IPropertySymbol>().Any(p => p.Name == WellKnownMemberNames.IsCompleted && p.Type.SpecialType == SpecialType.System_Boolean && p.GetMethod != null))
            {
                return false;
            }

            var methods = returnType.GetMembers().OfType<IMethodSymbol>();

            // NOTE: (vladres) The current version of C# Spec, §7.7.7.3 'Runtime evaluation of await expressions', requires that
            // NOTE: the interface method INotifyCompletion.OnCompleted or ICriticalNotifyCompletion.UnsafeOnCompleted is invoked
            // NOTE: (rather than any OnCompleted method conforming to a certain pattern).
            // NOTE: Should this code be updated to match the spec?

            // void OnCompleted(Action) 
            // Actions are delegates, so we'll just check for delegates.
            if (!methods.Any(x => x.Name == WellKnownMemberNames.OnCompleted && x.ReturnsVoid && x.Parameters.Length == 1 && x.Parameters.First().Type.TypeKind == TypeKind.Delegate))
            {
                return false;
            }

            // void GetResult() || T GetResult()
            return methods.Any(m => m.Name == WellKnownMemberNames.GetResult && !m.Parameters.Any());
        }

        public static bool IsValidGetEnumerator(this IMethodSymbol symbol)
            => symbol.Name == WellKnownMemberNames.GetEnumeratorMethodName &&
               VerifyGetEnumerator(symbol);

        private static bool VerifyGetEnumerator(IMethodSymbol getEnumerator)
        {
            var returnType = getEnumerator.ReturnType;
            if (returnType == null)
            {
                return false;
            }

            var members = returnType.AllInterfaces.Concat(returnType.GetBaseTypesAndThis())
                .SelectMany(x => x.GetMembers())
                .Where(x => x.DeclaredAccessibility == Accessibility.Public)
                .ToList();

            // T Current { get }
            if (!members.OfType<IPropertySymbol>().Any(p => p.Name == WellKnownMemberNames.CurrentPropertyName && p.GetMethod != null))
            {
                return false;
            }

            // bool MoveNext()
            if (!members.OfType<IMethodSymbol>().Any(x =>
            {
                return x is
                {
                    Name: WellKnownMemberNames.MoveNextMethodName,
                    ReturnType: { SpecialType: SpecialType.System_Boolean },
                    Parameters: { Length: 0 },
                };
            }))
            {
                return false;
            }

            return true;
        }

        public static bool IsValidGetAsyncEnumerator(this IMethodSymbol symbol)
            => symbol.Name == WellKnownMemberNames.GetAsyncEnumeratorMethodName &&
                VerifyGetAsyncEnumerator(symbol);

        private static bool VerifyGetAsyncEnumerator(IMethodSymbol getAsyncEnumerator)
        {
            var returnType = getAsyncEnumerator.ReturnType;
            if (returnType == null)
            {
                return false;
            }

            var members = returnType.AllInterfaces.Concat(returnType.GetBaseTypesAndThis())
                .SelectMany(x => x.GetMembers())
                .Where(x => x.DeclaredAccessibility == Accessibility.Public)
                .ToList();

            // T Current { get }
            if (!members.OfType<IPropertySymbol>().Any(p => p.Name == WellKnownMemberNames.CurrentPropertyName && p.GetMethod != null))
            {
                return false;
            }

            // Task<bool> MoveNext()
            // We don't check for the return type, since it can be any awaitable wrapping a boolean, 
            // which is too complex to be worth checking here.
            // We don't check number of parameters since MoveNextAsync allows optional parameters/params
            if (!members.OfType<IMethodSymbol>().Any(x => x.Name == WellKnownMemberNames.MoveNextAsyncMethodName))
            {
                return false;
            }

            return true;
        }

        public static bool IsKind<TSymbol>(this ISymbol symbol, SymbolKind kind, [NotNullWhen(true)] out TSymbol? result) where TSymbol : class, ISymbol
        {
            if (!symbol.IsKind(kind))
            {
                result = null;
                return false;
            }

            result = (TSymbol)symbol;
            return true;
        }
<<<<<<< HEAD
#endif
=======

        /// <summary>
        /// Returns true for symbols whose name starts with an underscore and
        /// are optionally followed by an integer, such as '_', '_1', '_2', etc.
        /// These are treated as special discard symbol names.
        /// </summary>
        public static bool IsSymbolWithSpecialDiscardName(this ISymbol symbol)
            => symbol.Name.StartsWith("_") &&
               (symbol.Name.Length == 1 || uint.TryParse(symbol.Name.Substring(1), out _));

        /// <summary>
        /// Returns <see langword="true"/>, if the symbol is marked with the <see cref="System.ObsoleteAttribute"/>.
        /// </summary>
        /// <param name="symbol"></param>
        /// <returns><see langword="true"/> if the symbol is marked with the <see cref="System.ObsoleteAttribute"/>.</returns>
        public static bool IsObsolete(this ISymbol symbol)
            => symbol.GetAttributes().Any(x => x.AttributeClass is
            {
                MetadataName: nameof(ObsoleteAttribute),
                ContainingNamespace: { Name: nameof(System) },
            });
>>>>>>> ae1fff34
    }
}<|MERGE_RESOLUTION|>--- conflicted
+++ resolved
@@ -745,9 +745,6 @@
             result = (TSymbol)symbol;
             return true;
         }
-<<<<<<< HEAD
-#endif
-=======
 
         /// <summary>
         /// Returns true for symbols whose name starts with an underscore and
@@ -769,6 +766,6 @@
                 MetadataName: nameof(ObsoleteAttribute),
                 ContainingNamespace: { Name: nameof(System) },
             });
->>>>>>> ae1fff34
+#endif
     }
 }