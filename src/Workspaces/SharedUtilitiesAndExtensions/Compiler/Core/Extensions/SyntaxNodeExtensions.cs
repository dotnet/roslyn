--- conflicted
+++ resolved
@@ -652,17 +652,9 @@
     {
         var findSkippedToken = includeSkipped ? s_findSkippedTokenBackward : ((l, p) => default);
 
-<<<<<<< HEAD
-            return token;
-        }
-        public static T WithPrependedLeadingTrivia<T>(
-            this T node,
-            params SyntaxTrivia[] trivia) where T : SyntaxNode
-=======
         var token = GetInitialToken(root, position, includeSkipped, includeDirectives, includeDocumentationComments);
 
         if (position <= token.SpanStart)
->>>>>>> 3af0081a
         {
             do
             {
