--- conflicted
+++ resolved
@@ -18,13 +18,10 @@
 {
     internal static class SyntaxNodeExtensions
     {
-<<<<<<< HEAD
 #if !LIGHTWEIGHT
-=======
         public static SyntaxNode GetRequiredParent(this SyntaxNode node)
             => node.Parent ?? throw new InvalidOperationException("Node's parent was null");
 
->>>>>>> ae1fff34
         public static IEnumerable<SyntaxNodeOrToken> DepthFirstTraversal(this SyntaxNode node)
             => SyntaxNodeOrTokenExtensions.DepthFirstTraversal(node);
 
