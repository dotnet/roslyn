﻿// Licensed to the .NET Foundation under one or more agreements.
// The .NET Foundation licenses this file to you under the MIT license.
// See the LICENSE file in the project root for more information.

using System.Collections.Generic;
using System.Collections.Immutable;
using Microsoft.CodeAnalysis;
using Microsoft.CodeAnalysis.PooledObjects;

namespace Roslyn.Utilities
{
    internal static class ImmutableArrayExtensions
    {
        public static bool Contains<T>(this ImmutableArray<T> items, T item, IEqualityComparer<T>? equalityComparer)
            => items.IndexOf(item, 0, equalityComparer) >= 0;

        public static ImmutableArray<T> ToImmutableArrayOrEmpty<T>(this T[]? items)
        {
            if (items == null)
            {
                return ImmutableArray.Create<T>();
            }

            return ImmutableArray.Create<T>(items);
        }

        public static ImmutableArray<T> ToImmutableArrayOrEmpty<T>(this IEnumerable<T>? items)
        {
            if (items == null)
            {
                return ImmutableArray.Create<T>();
            }

            if (items is ImmutableArray<T> array)
            {
                return array.NullToEmpty();
            }

            return ImmutableArray.CreateRange<T>(items);
        }

        public static IReadOnlyList<T> ToBoxedImmutableArray<T>(this IEnumerable<T>? items)
        {
            if (items is null)
            {
                return SpecializedCollections.EmptyBoxedImmutableArray<T>();
            }

            if (items is ImmutableArray<T> array)
            {
                return array.IsDefaultOrEmpty ? SpecializedCollections.EmptyBoxedImmutableArray<T>() : (IReadOnlyList<T>)items;
            }

            if (items is ICollection<T> collection && collection.Count == 0)
            {
                return SpecializedCollections.EmptyBoxedImmutableArray<T>();
            }

            return ImmutableArray.CreateRange(items);
        }

<<<<<<< HEAD
#if !LIGHTWEIGHT
        internal static ConcatImmutableArray<T> ConcatFast<T>(this ImmutableArray<T> first, ImmutableArray<T> second)
            => new ConcatImmutableArray<T>(first, second);
#endif
=======
        public static ConcatImmutableArray<T> ConcatFast<T>(this ImmutableArray<T> first, ImmutableArray<T> second)
            => new(first, second);

        public static ImmutableArray<T> TakeAsArray<T>(this ImmutableArray<T> array, int count)
        {
            using var _ = ArrayBuilder<T>.GetInstance(count, out var result);
            for (var i = 0; i < count; i++)
                result.Add(array[i]);

            return result.ToImmutable();
        }
>>>>>>> ae1fff34
    }
}<|MERGE_RESOLUTION|>--- conflicted
+++ resolved
@@ -59,12 +59,7 @@
             return ImmutableArray.CreateRange(items);
         }
 
-<<<<<<< HEAD
 #if !LIGHTWEIGHT
-        internal static ConcatImmutableArray<T> ConcatFast<T>(this ImmutableArray<T> first, ImmutableArray<T> second)
-            => new ConcatImmutableArray<T>(first, second);
-#endif
-=======
         public static ConcatImmutableArray<T> ConcatFast<T>(this ImmutableArray<T> first, ImmutableArray<T> second)
             => new(first, second);
 
@@ -76,6 +71,6 @@
 
             return result.ToImmutable();
         }
->>>>>>> ae1fff34
+#endif
     }
 }