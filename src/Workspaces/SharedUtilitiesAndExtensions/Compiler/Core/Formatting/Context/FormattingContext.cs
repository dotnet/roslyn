--- conflicted
+++ resolved
@@ -190,18 +190,9 @@
             // relative indentation case where indentation depends on other token
             if (operation.IsRelativeIndentation)
             {
-<<<<<<< HEAD
-                var effectiveBaseToken = operation.Option.IsOn(IndentBlockOption.RelativeToFirstTokenOnBaseTokenLine) ? _tokenStream.FirstTokenOfBaseTokenLine(operation.BaseToken) : operation.BaseToken;
-                var inseparableRegionStartingPosition = effectiveBaseToken.FullSpan.Start;
-                var relativeIndentationGetter = new Lazy<int>(() =>
-                {
-                    var baseIndentationDelta = operation.GetAdjustedIndentationDelta(_engine.HeaderFacts, TreeData.Root, effectiveBaseToken);
-                    var indentationDelta = baseIndentationDelta * Options.IndentationSize;
-=======
                 Func<FormattingContext, IndentBlockOperation, SyntaxToken> effectiveBaseTokenGetter = operation.Option.IsOn(IndentBlockOption.RelativeToFirstTokenOnBaseTokenLine)
                     ? static (self, operation) => self._tokenStream.FirstTokenOfBaseTokenLine(operation.BaseToken)
                     : static (self, operation) => operation.BaseToken;
->>>>>>> 80a8ce8d
 
                 Func<FormattingContext, IndentBlockOperation, SyntaxToken, int> relativeIndentationDeltaGetter = static (self, operation, effectiveBaseToken) =>
                 {
@@ -246,12 +237,8 @@
             // get indentation based on its previous indentation
             if (indentationData is not AdjustedIndentationData { BaseIndentationData: var baseIndentationData, Adjustment: var totalAdjustment })
             {
-<<<<<<< HEAD
-                var indentationDelta = operation.IndentationDeltaOrPosition * Options.IndentationSize;
-=======
                 (baseIndentationData, totalAdjustment) = (indentationData, 0);
             }
->>>>>>> 80a8ce8d
 
             totalAdjustment += operation.IndentationDeltaOrPosition * Options.IndentationSize;
 
