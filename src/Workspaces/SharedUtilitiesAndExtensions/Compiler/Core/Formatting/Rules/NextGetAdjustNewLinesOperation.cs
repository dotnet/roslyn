﻿// Licensed to the .NET Foundation under one or more agreements.
// The .NET Foundation licenses this file to you under the MIT license.
// See the LICENSE file in the project root for more information.

using System.Collections.Immutable;
using Roslyn.Utilities;

namespace Microsoft.CodeAnalysis.Formatting.Rules
{
    [NonDefaultable]
    internal readonly struct NextGetAdjustNewLinesOperation
    {
        private readonly ImmutableArray<AbstractFormattingRule> _formattingRules;
        private readonly int _index;

        public NextGetAdjustNewLinesOperation(
            ImmutableArray<AbstractFormattingRule> formattingRules,
            int index)
        {
            _formattingRules = formattingRules;
            _index = index;
        }

        private NextGetAdjustNewLinesOperation NextOperation
            => new(_formattingRules, _index + 1);

<<<<<<< HEAD
        public AdjustNewLinesOperation? Invoke()
=======
        public AdjustNewLinesOperation? Invoke(in SyntaxToken previousToken, in SyntaxToken currentToken)
>>>>>>> 9007fbc8
        {
            // If we have no remaining handlers to execute, then we'll execute our last handler
            if (_index >= _formattingRules.Length)
            {
                return null;
            }
            else
            {
                // Call the handler at the index, passing a continuation that will come back to here with index + 1
                return _formattingRules[_index].GetAdjustNewLinesOperation(in previousToken, in currentToken, NextOperation);
            }
        }
    }
}<|MERGE_RESOLUTION|>--- conflicted
+++ resolved
@@ -24,11 +24,7 @@
         private NextGetAdjustNewLinesOperation NextOperation
             => new(_formattingRules, _index + 1);
 
-<<<<<<< HEAD
-        public AdjustNewLinesOperation? Invoke()
-=======
         public AdjustNewLinesOperation? Invoke(in SyntaxToken previousToken, in SyntaxToken currentToken)
->>>>>>> 9007fbc8
         {
             // If we have no remaining handlers to execute, then we'll execute our last handler
             if (_index >= _formattingRules.Length)
