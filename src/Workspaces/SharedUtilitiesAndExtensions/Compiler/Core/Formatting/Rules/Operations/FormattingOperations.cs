--- conflicted
+++ resolved
@@ -84,13 +84,8 @@
         /// instruct the engine to try to align first tokens on the lines among the given tokens to be aligned to the
         /// base token
         /// </summary>
-<<<<<<< HEAD
         public static AlignTokensOperation CreateAlignTokensOperation(SyntaxToken baseToken, ImmutableArray<SyntaxToken> tokens, AlignTokensOption option)
-            => new AlignTokensOperation(baseToken, tokens, option);
-=======
-        public static AlignTokensOperation CreateAlignTokensOperation(SyntaxToken baseToken, IEnumerable<SyntaxToken> tokens, AlignTokensOption option)
             => new(baseToken, tokens, option);
->>>>>>> 9007fbc8
 
         /// <summary>
         /// instruct the engine to try to put the give lines between two tokens
