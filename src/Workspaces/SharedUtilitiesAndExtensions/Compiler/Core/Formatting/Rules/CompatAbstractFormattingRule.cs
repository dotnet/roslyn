--- conflicted
+++ resolved
@@ -89,21 +89,13 @@
         /// <summary>
         /// returns AdjustNewLinesOperation between two tokens either by itself or by filtering/replacing a operation returned by NextOperation
         /// </summary>
-<<<<<<< HEAD
         public virtual AdjustNewLinesOperation? GetAdjustNewLinesOperationSlow(SyntaxToken previousToken, SyntaxToken currentToken, AnalyzerConfigOptions options, ref NextGetAdjustNewLinesOperation nextOperation)
-=======
-        public virtual AdjustNewLinesOperation GetAdjustNewLinesOperationSlow(SyntaxToken previousToken, SyntaxToken currentToken, AnalyzerConfigOptions options, ref NextGetAdjustNewLinesOperation nextOperation)
->>>>>>> 9625a14e
             => base.GetAdjustNewLinesOperation(previousToken, currentToken, options, in nextOperation);
 
         /// <summary>
         /// returns AdjustSpacesOperation between two tokens either by itself or by filtering/replacing a operation returned by NextOperation
         /// </summary>
-<<<<<<< HEAD
         public virtual AdjustSpacesOperation? GetAdjustSpacesOperationSlow(SyntaxToken previousToken, SyntaxToken currentToken, AnalyzerConfigOptions options, ref NextGetAdjustSpacesOperation nextOperation)
-=======
-        public virtual AdjustSpacesOperation GetAdjustSpacesOperationSlow(SyntaxToken previousToken, SyntaxToken currentToken, AnalyzerConfigOptions options, ref NextGetAdjustSpacesOperation nextOperation)
->>>>>>> 9625a14e
             => base.GetAdjustSpacesOperation(previousToken, currentToken, options, in nextOperation);
     }
 }