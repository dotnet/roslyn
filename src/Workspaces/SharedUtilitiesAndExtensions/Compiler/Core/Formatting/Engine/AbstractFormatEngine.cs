--- conflicted
+++ resolved
@@ -33,10 +33,7 @@
         // files as we edit them and this will produce a lot of garbage as we free the internal array backing the list
         // over and over again.
         private static readonly ObjectPool<SegmentedList<SyntaxNode>> s_nodeIteratorPool = new(() => new(), trimOnFree: false);
-<<<<<<< HEAD
-=======
         private static readonly ObjectPool<SegmentedList<TokenPairWithOperations>> s_tokenPairListPool = new(() => new(), trimOnFree: false);
->>>>>>> 16281787
 
         private readonly ChainedFormattingRules _formattingRules;
 
