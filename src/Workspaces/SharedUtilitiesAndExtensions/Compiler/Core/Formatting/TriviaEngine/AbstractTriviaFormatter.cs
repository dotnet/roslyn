--- conflicted
+++ resolved
@@ -836,22 +836,10 @@
             return TextSpan.FromBounds(this.StartPosition, trivia2.FullSpan.Start);
         }
 
-<<<<<<< HEAD
-            // treat elastic as new line as long as its previous trivia is not elastic or
-            // it has line break right before it
-            if (trivia2.IsElastic())
-            {
-                // eat up consecutive elastic trivia or first or next line
-                if (trivia1.IsElastic() || (trivia1.RawKind == 0 && trivia2.SpanStart == 0) || IsEndOfLine(trivia1))
-                {
-                    return LineColumnDelta.Default;
-                }
-=======
         if (trivia2.RawKind == 0)
         {
             return TextSpan.FromBounds(trivia1.FullSpan.End, this.EndPosition);
         }
->>>>>>> 4222a81c
 
         return TextSpan.FromBounds(trivia1.FullSpan.End, trivia2.FullSpan.Start);
     }
@@ -872,8 +860,8 @@
         // it has line break right before it
         if (trivia2.IsElastic())
         {
-            // eat up consecutive elastic trivia or next line
-            if (trivia1.IsElastic() || IsEndOfLine(trivia1))
+            // eat up consecutive elastic trivia or first or next line
+            if (trivia1.IsElastic() || (trivia1.RawKind == 0 && trivia2.SpanStart == 0) || IsEndOfLine(trivia1))
             {
                 return LineColumnDelta.Default;
             }
