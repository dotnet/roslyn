﻿// Licensed to the .NET Foundation under one or more agreements.
// The .NET Foundation licenses this file to you under the MIT license.
// See the LICENSE file in the project root for more information.

using System;
using System.Collections.Generic;
using System.Collections.Immutable;
using System.Linq;
using System.Threading;
using Microsoft.CodeAnalysis;
using Microsoft.CodeAnalysis.Formatting.Rules;
<<<<<<< HEAD
using Microsoft.CodeAnalysis.PooledObjects;
=======
using Microsoft.CodeAnalysis.LanguageServices;
>>>>>>> 9007fbc8
using Microsoft.CodeAnalysis.Shared.Extensions;
using Microsoft.CodeAnalysis.Shared.Utilities;
using Microsoft.CodeAnalysis.Text;
using Roslyn.Utilities;

namespace Microsoft.CodeAnalysis.Formatting
{
    internal class BottomUpBaseIndentationFinder
    {
        private readonly TokenStream? _tokenStream;
        private readonly ChainedFormattingRules _formattingRules;
        private readonly int _tabSize;
        private readonly int _indentationSize;
        private readonly ISyntaxFacts _syntaxFacts;

        public BottomUpBaseIndentationFinder(
            ChainedFormattingRules formattingRules,
            int tabSize,
            int indentationSize,
            TokenStream? tokenStream,
            ISyntaxFacts syntaxFacts)
        {
            Contract.ThrowIfNull(formattingRules);

            _formattingRules = formattingRules;
            _tabSize = tabSize;
            _indentationSize = indentationSize;
            _tokenStream = tokenStream;
            _syntaxFacts = syntaxFacts;
        }

        public int? FromIndentBlockOperations(
            SyntaxTree tree, SyntaxToken token, int position, CancellationToken cancellationToken)
        {
            // we use operation service to see whether it is a starting point of new indentation.
            // ex)
            //  if (true)
            //  {
            //     | <= this is new starting point of new indentation
            var operation = GetIndentationDataFor(tree.GetRoot(cancellationToken), token, position);

            // try find indentation based on indentation operation
            if (operation != null)
            {
                // make sure we found new starting point of new indentation.
                // such operation should start span after the token (a token that is right before the new indentation),
                // contains current position, and position should be before the existing next token
                if (token.Span.End <= operation.Value.TextSpan.Start &&
                    operation.Value.TextSpan.IntersectsWith(position) &&
                    position <= token.GetNextToken(includeZeroWidth: true).SpanStart)
                {
                    return GetIndentationOfCurrentPosition(tree, token, position, cancellationToken);
                }
            }

            return null;
        }

        public int? FromAlignTokensOperations(SyntaxTree tree, SyntaxToken token)
        {
            // let's check whether there is any missing token under us and whether
            // there is an align token operation for that missing token.
            var nextToken = token.GetNextToken(includeZeroWidth: true);
            if (nextToken.RawKind != 0 &&
                nextToken.Width() <= 0)
            {
                // looks like we have one. find whether there is a align token operation for this token
                var alignmentBaseToken = GetAlignmentBaseTokenFor(nextToken);
                if (alignmentBaseToken.RawKind != 0)
                {
                    return tree.GetTokenColumn(alignmentBaseToken, _tabSize);
                }
            }

            return null;
        }

        public int GetIndentationOfCurrentPosition(
            SyntaxTree tree, SyntaxToken token, int position, CancellationToken cancellationToken)
        {
            return GetIndentationOfCurrentPosition(tree, token, position, extraSpaces: 0, cancellationToken: cancellationToken);
        }

        public int GetIndentationOfCurrentPosition(
            SyntaxTree tree, SyntaxToken token, int position, int extraSpaces, CancellationToken cancellationToken)
        {
            // gather all indent operations 
            var list = GetParentIndentBlockOperations(token);

            return GetIndentationOfCurrentPosition(
                tree.GetRoot(cancellationToken),
                list, position, extraSpaces,
                t => tree.GetTokenColumn(t, _tabSize),
                cancellationToken);
        }

        public int GetIndentationOfCurrentPosition(
            SyntaxNode root,
            IndentBlockOperation startingOperation,
            Func<SyntaxToken, int> tokenColumnGetter,
            CancellationToken cancellationToken)
        {
            var token = startingOperation.StartToken;

            // gather all indent operations 
            var list = GetParentIndentBlockOperations(token);

            // remove one that is smaller than current one
            for (var i = list.Count - 1; i >= 0; i--)
            {
                if (CommonFormattingHelpers.IndentBlockOperationComparer(startingOperation, list[i]) < 0)
                {
                    list.RemoveAt(i);
                }
                else
                {
                    break;
                }
            }

            return GetIndentationOfCurrentPosition(root, list, token.SpanStart, /* extraSpaces */ 0, tokenColumnGetter, cancellationToken);
        }

        private int GetIndentationOfCurrentPosition(
            SyntaxNode root,
            List<IndentBlockOperation> list,
            int position,
            int extraSpaces,
            Func<SyntaxToken, int> tokenColumnGetter,
            CancellationToken cancellationToken)
        {
<<<<<<< HEAD
            var (indentationLevel, operationOpt) = GetIndentationRuleOfCurrentPosition(root, list, position);
=======
            var tuple = GetIndentationRuleOfCurrentPosition(root, list, position);
            var indentationLevel = tuple.indentation;
            var operation = tuple.operation;
>>>>>>> 9007fbc8

            if (operationOpt == null)
                return indentationLevel * _indentationSize + extraSpaces;

            var operation = operationOpt.Value;
            if (operation.IsRelativeIndentation)
            {
                var baseToken = operation.BaseToken;
                RoslynDebug.AssertNotNull(baseToken.SyntaxTree);

                // If the SmartIndenter created this IndentationFinder then tokenStream will be a null hence we should do a null check on the tokenStream
                if (operation.Option.IsOn(IndentBlockOption.RelativeToFirstTokenOnBaseTokenLine))
                {
                    if (_tokenStream != null)
                    {
                        baseToken = _tokenStream.FirstTokenOfBaseTokenLine(baseToken);
                    }
                    else
                    {
                        var textLine = baseToken.SyntaxTree.GetText(cancellationToken).Lines.GetLineFromPosition(baseToken.SpanStart);
                        baseToken = baseToken.SyntaxTree.GetRoot(cancellationToken).FindToken(textLine.Start);
                    }
                }

                var baseIndentation = tokenColumnGetter(baseToken);
                var delta = operation.GetAdjustedIndentationDelta(_syntaxFacts, root, baseToken);
                return Math.Max(0, baseIndentation + (indentationLevel + delta) * _indentationSize);
            }

            if (operation.Option.IsOn(IndentBlockOption.AbsolutePosition))
            {
                return Math.Max(0, indentationLevel + extraSpaces);
            }

            throw ExceptionUtilities.Unreachable;
        }

        private (int indentation, IndentBlockOperation? operation) GetIndentationRuleOfCurrentPosition(
            SyntaxNode root, List<IndentBlockOperation> list, int position)
        {
            var indentationLevel = 0;
            var operations = GetIndentBlockOperationsFromSmallestSpan(root, list, position);
            foreach (var operation in operations)
            {
                if (operation.Option.IsOn(IndentBlockOption.AbsolutePosition))
                {
                    return (operation.IndentationDeltaOrPosition + _indentationSize * indentationLevel, operation);
                }

                if (operation.Option == IndentBlockOption.RelativeToFirstTokenOnBaseTokenLine)
                {
                    return (indentationLevel, operation);
                }

                if (operation.IsRelativeIndentation)
                {
                    return (indentationLevel, operation);
                }

                // move up to its containing operation
                indentationLevel += operation.IndentationDeltaOrPosition;
            }

            return (indentationLevel, null);
        }

        private List<IndentBlockOperation> GetParentIndentBlockOperations(SyntaxToken token)
        {
            var allNodes = GetParentNodes(token);

            // gather all indent operations 
            var list = new List<IndentBlockOperation>();
            foreach (var node in allNodes)
                _formattingRules.AddIndentBlockOperations(list, node);

            // sort them in right order
            list.Sort(CommonFormattingHelpers.IndentBlockOperationComparer);
            return list;
        }

        // Get parent nodes, including walking out of structured trivia.
        private static IEnumerable<SyntaxNode> GetParentNodes(SyntaxToken token)
        {
            var current = token.Parent;

            while (current != null)
            {
                yield return current;
                if (current.IsStructuredTrivia)
                {
                    current = ((IStructuredTriviaSyntax)current).ParentTrivia.Token.Parent;
                }
                else
                {
                    current = current.Parent;
                }
            }
        }

        private SyntaxToken GetAlignmentBaseTokenFor(SyntaxToken token)
        {
            var startNode = token.Parent;

            var list = new List<AlignTokensOperation>();
            var currentNode = startNode;

            while (currentNode != null)
            {
                list.Clear();
                _formattingRules.AddAlignTokensOperations(list, currentNode);

                if (list.Count == 0)
                {
                    currentNode = currentNode.Parent;
                    continue;
                }

                // make sure we have the given token as one of tokens to be aligned to the base token
                var match = list.FirstOrNull(o => o.Tokens.Contains(token));
                if (match != null)
                    return match.Value.BaseToken;

                currentNode = currentNode.Parent;
            }

            return default;
        }

        private IndentBlockOperation? GetIndentationDataFor(SyntaxNode root, SyntaxToken token, int position)
        {
            var startNode = token.Parent;

            // starting from given token, move up to the root until it finds the first set of appropriate operations
            var list = new List<IndentBlockOperation>();

            var currentNode = startNode;
            while (currentNode != null)
            {
                _formattingRules.AddIndentBlockOperations(list, currentNode);

                if (list.Any(o => o.TextSpan.Contains(position)))
                {
                    break;
                }

                currentNode = currentNode.Parent;
            }

            // well, found no appropriate one
            if (list.Count == 0)
                return null;

            // now sort the found ones in right order
            list.Sort(CommonFormattingHelpers.IndentBlockOperationComparer);

            return GetIndentBlockOperationsFromSmallestSpan(root, list, position).FirstOrDefault();
        }

        private static IEnumerable<IndentBlockOperation> GetIndentBlockOperationsFromSmallestSpan(SyntaxNode root, List<IndentBlockOperation> list, int position)
        {
            var lastVisibleToken = default(SyntaxToken);
            var map = new HashSet<TextSpan>();

            // iterate backward
            for (var i = list.Count - 1; i >= 0; i--)
            {
                var operation = list[i];
                if (map.Contains(operation.TextSpan))
                {
                    // no duplicated one
                    continue;
                }

                map.Add(operation.TextSpan);

                // normal case. the operation contains the position
                if (operation.TextSpan.Contains(position))
                {
                    yield return operation;
                    continue;
                }

                // special case for empty span. in case of empty span, consider it
                // contains the position if start == position
                if (operation.TextSpan.IsEmpty && operation.TextSpan.Start == position)
                {
                    yield return operation;
                    continue;
                }

                var nextToken = operation.EndToken.GetNextToken(includeZeroWidth: true);

                // special case where position is same as end position of an operation and
                // its next token is missing token. in this case, we will consider current position 
                // to belong to current operation.
                // this can happen in malformed code where end of indentation is missing
                if (operation.TextSpan.End == position && nextToken.IsMissing)
                {
                    yield return operation;
                    continue;
                }

                // special case where position is same as end position of the operation and
                // its next token is right at the position
                if (operation.TextSpan.End == position && position == nextToken.SpanStart)
                {
                    yield return operation;
                    continue;
                }

                // special case for the end of the span == position
                // if position is at the end of the last token of the tree. consider the position
                // belongs to the operation
                if (root.FullSpan.End == position && operation.TextSpan.End == position)
                {
                    yield return operation;
                    continue;
                }

                // more expensive check
                lastVisibleToken = (lastVisibleToken.RawKind == 0) ? root.GetLastToken() : lastVisibleToken;
                if (lastVisibleToken.Span.End <= position && operation.TextSpan.End == position)
                {
                    yield return operation;
                    continue;
                }
            }
        }
    }
}<|MERGE_RESOLUTION|>--- conflicted
+++ resolved
@@ -9,11 +9,8 @@
 using System.Threading;
 using Microsoft.CodeAnalysis;
 using Microsoft.CodeAnalysis.Formatting.Rules;
-<<<<<<< HEAD
 using Microsoft.CodeAnalysis.PooledObjects;
-=======
 using Microsoft.CodeAnalysis.LanguageServices;
->>>>>>> 9007fbc8
 using Microsoft.CodeAnalysis.Shared.Extensions;
 using Microsoft.CodeAnalysis.Shared.Utilities;
 using Microsoft.CodeAnalysis.Text;
@@ -145,14 +142,7 @@
             Func<SyntaxToken, int> tokenColumnGetter,
             CancellationToken cancellationToken)
         {
-<<<<<<< HEAD
             var (indentationLevel, operationOpt) = GetIndentationRuleOfCurrentPosition(root, list, position);
-=======
-            var tuple = GetIndentationRuleOfCurrentPosition(root, list, position);
-            var indentationLevel = tuple.indentation;
-            var operation = tuple.operation;
->>>>>>> 9007fbc8
-
             if (operationOpt == null)
                 return indentationLevel * _indentationSize + extraSpaces;
 
