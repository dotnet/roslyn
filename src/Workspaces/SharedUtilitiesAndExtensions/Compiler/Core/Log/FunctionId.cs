--- conflicted
+++ resolved
@@ -514,12 +514,10 @@
         Intellicode_UnknownIntent = 485,
 
         LSP_CompletionListCacheMiss = 486,
-
-<<<<<<< HEAD
-        VS_ErrorReportingService_ShowGlobalErrorInfo = 487,
-=======
+        
         InheritanceMargin_TargetsMenuOpen = 487,
         InheritanceMargin_NavigateToTarget = 488,
->>>>>>> a7729281
+        
+        VS_ErrorReportingService_ShowGlobalErrorInfo = 489,
     }
 }