﻿// Licensed to the .NET Foundation under one or more agreements.
// The .NET Foundation licenses this file to you under the MIT license.
// See the LICENSE file in the project root for more information.

namespace Microsoft.CodeAnalysis.Internal.Log
{
    /// <summary>
    /// Enum to uniquely identify each function location.
    /// </summary>
    internal enum FunctionId
    {
        // a value to use in unit tests that won't interfere with reporting
        // for our other scenarios.
        TestEvent_NotUsed = 1,

        WorkCoordinator_DocumentWorker_Enqueue = 2,
        WorkCoordinator_ProcessProjectAsync = 3,
        WorkCoordinator_ProcessDocumentAsync = 4,
        WorkCoordinator_SemanticChange_Enqueue = 5,
        WorkCoordinator_SemanticChange_EnqueueFromMember = 6,
        WorkCoordinator_SemanticChange_EnqueueFromType = 7,
        WorkCoordinator_SemanticChange_FullProjects = 8,
        WorkCoordinator_Project_Enqueue = 9,
        WorkCoordinator_AsyncWorkItemQueue_LastItem = 10,
        WorkCoordinator_AsyncWorkItemQueue_FirstItem = 11,

        Diagnostics_SyntaxDiagnostic = 12,
        Diagnostics_SemanticDiagnostic = 13,
        Diagnostics_ProjectDiagnostic = 14,
        Diagnostics_DocumentReset = 15,
        Diagnostics_DocumentOpen = 16,
        Diagnostics_RemoveDocument = 17,
        Diagnostics_RemoveProject = 18,
        Diagnostics_DocumentClose = 19,

        // add new values after this
        Run_Environment = 20,
        Run_Environment_Options = 21,

        Tagger_AdornmentManager_OnLayoutChanged = 22,
        Tagger_AdornmentManager_UpdateInvalidSpans = 23,
        Tagger_BatchChangeNotifier_NotifyEditorNow = 24,
        Tagger_BatchChangeNotifier_NotifyEditor = 25,
        Tagger_TagSource_RecomputeTags = 26,
        Tagger_TagSource_ProcessNewTags = 27,
        Tagger_SyntacticClassification_TagComputer_GetTags = 28,
        Tagger_SemanticClassification_TagProducer_ProduceTags = 29,
        Tagger_BraceHighlighting_TagProducer_ProduceTags = 30,
        Tagger_LineSeparator_TagProducer_ProduceTags = 31,
        Tagger_Outlining_TagProducer_ProduceTags = 32,
        Tagger_Highlighter_TagProducer_ProduceTags = 33,
        Tagger_ReferenceHighlighting_TagProducer_ProduceTags = 34,

        CaseCorrection_CaseCorrect = 35,
        CaseCorrection_ReplaceTokens = 36,
        CaseCorrection_AddReplacements = 37,

        CodeCleanup_CleanupAsync = 38,
        CodeCleanup_Cleanup = 39,
        CodeCleanup_IterateAllCodeCleanupProviders = 40,
        CodeCleanup_IterateOneCodeCleanup = 41,

        CommandHandler_GetCommandState = 42,
        CommandHandler_ExecuteHandlers = 43,
        CommandHandler_FormatCommand = 44,
        CommandHandler_CompleteStatement = 45,
        CommandHandler_ToggleBlockComment = 46,
        CommandHandler_ToggleLineComment = 47,

        Workspace_SourceText_GetChangeRanges = 48,
        Workspace_Recoverable_RecoverRootAsync = 49,
        Workspace_Recoverable_RecoverRoot = 50,
        Workspace_Recoverable_RecoverTextAsync = 51,
        Workspace_Recoverable_RecoverText = 52,
        Workspace_SkeletonAssembly_GetMetadataOnlyImage = 53,
        Workspace_SkeletonAssembly_EmitMetadataOnlyImage = 54,
        Workspace_Document_State_FullyParseSyntaxTree = 55,
        Workspace_Document_State_IncrementallyParseSyntaxTree = 56,
        Workspace_Document_GetSemanticModel = 57,
        Workspace_Document_GetSyntaxTree = 58,
        Workspace_Document_GetTextChanges = 59,
        Workspace_Project_GetCompilation = 60,
        Workspace_Project_CompilationTracker_BuildCompilationAsync = 61,
        Workspace_ApplyChanges = 62,
        Workspace_TryGetDocument = 63,
        Workspace_TryGetDocumentFromInProgressSolution = 64,
        // obsolete: Workspace_Solution_LinkedFileDiffMergingSession = 65,
        // obsolete: Workspace_Solution_LinkedFileDiffMergingSession_LinkedFileGroup = 66,
        Workspace_Solution_Info = 67,

        EndConstruct_DoStatement = 68,
        EndConstruct_XmlCData = 69,
        EndConstruct_XmlComment = 70,
        EndConstruct_XmlElement = 71,
        EndConstruct_XmlEmbeddedExpression = 72,
        EndConstruct_XmlProcessingInstruction = 73,

        FindReference_Rename = 74,
        FindReference_ChangeSignature = 75,
        FindReference = 76,
        FindReference_DetermineAllSymbolsAsync = 77,
        FindReference_CreateProjectMapAsync = 78,
        FindReference_CreateDocumentMapAsync = 79,
        FindReference_ProcessAsync = 80,
        FindReference_ProcessProjectAsync = 81,
        FindReference_ProcessDocumentAsync = 82,

        LineCommit_CommitRegion = 83,

        Formatting_TokenStreamConstruction = 84,
        Formatting_ContextInitialization = 85,
        Formatting_Format = 86,
        Formatting_ApplyResultToBuffer = 87,
        Formatting_IterateNodes = 88,
        Formatting_CollectIndentBlock = 89,
        Formatting_CollectSuppressOperation = 90,
        Formatting_CollectAlignOperation = 91,
        Formatting_CollectAnchorOperation = 92,
        Formatting_CollectTokenOperation = 93,
        Formatting_BuildContext = 94,
        Formatting_ApplySpaceAndLine = 95,
        Formatting_ApplyAnchorOperation = 96,
        Formatting_ApplyAlignOperation = 97,
        Formatting_AggregateCreateTextChanges = 98,
        Formatting_AggregateCreateFormattedRoot = 99,
        Formatting_CreateTextChanges = 100,
        Formatting_CreateFormattedRoot = 101,
        Formatting_Partitions = 102,

        SmartIndentation_Start = 103,
        SmartIndentation_OpenCurly = 104,
        SmartIndentation_CloseCurly = 105,

        Rename_InlineSession = 106,
        Rename_InlineSession_Session = 107,
        Rename_FindLinkedSpans = 108,
        Rename_GetSymbolRenameInfo = 109,
        Rename_OnTextBufferChanged = 110,
        Rename_ApplyReplacementText = 111,
        Rename_CommitCore = 112,
        Rename_CommitCoreWithPreview = 113,
        Rename_GetAsynchronousLocationsSource = 114,
        Rename_AllRenameLocations = 115,
        Rename_StartSearchingForSpansInAllOpenDocuments = 116,
        Rename_StartSearchingForSpansInOpenDocument = 117,
        Rename_CreateOpenTextBufferManagerForAllOpenDocs = 118,
        Rename_CreateOpenTextBufferManagerForAllOpenDocument = 119,
        Rename_ReportSpan = 120,
        Rename_GetNoChangeConflictResolution = 121,
        Rename_Tracking_BufferChanged = 122,

        TPLTask_TaskScheduled = 123,
        TPLTask_TaskStarted = 124,
        TPLTask_TaskCompleted = 125,

        Get_QuickInfo_Async = 126,

        Completion_ModelComputer_DoInBackground = 127,
        Completion_ModelComputation_FilterModelInBackground = 128,
        Completion_ModelComputation_WaitForModel = 129,
        Completion_SymbolCompletionProvider_GetItemsWorker = 130,
        Completion_KeywordCompletionProvider_GetItemsWorker = 131,
        Completion_SnippetCompletionProvider_GetItemsWorker_CSharp = 132,
        Completion_TypeImportCompletionProvider_GetCompletionItemsAsync = 133,
        Completion_ExtensionMethodImportCompletionProvider_GetCompletionItemsAsync = 134,

        SignatureHelp_ModelComputation_ComputeModelInBackground = 135,
        SignatureHelp_ModelComputation_UpdateModelInBackground = 136,

        Refactoring_CodeRefactoringService_GetRefactoringsAsync = 137,
        Refactoring_AddImport = 138,
        Refactoring_FullyQualify = 139,
        Refactoring_GenerateFromMembers_AddConstructorParametersFromMembers = 140,
        Refactoring_GenerateFromMembers_GenerateConstructorFromMembers = 141,
        Refactoring_GenerateFromMembers_GenerateEqualsAndGetHashCode = 142,
        Refactoring_GenerateMember_GenerateConstructor = 143,
        Refactoring_GenerateMember_GenerateDefaultConstructors = 144,
        Refactoring_GenerateMember_GenerateEnumMember = 145,
        Refactoring_GenerateMember_GenerateMethod = 146,
        Refactoring_GenerateMember_GenerateVariable = 147,
        Refactoring_ImplementAbstractClass = 148,
        Refactoring_ImplementInterface = 149,
        Refactoring_IntroduceVariable = 150,
        Refactoring_GenerateType = 151,
        Refactoring_RemoveUnnecessaryImports_CSharp = 152,
        Refactoring_RemoveUnnecessaryImports_VisualBasic = 153,

        Snippet_OnBeforeInsertion = 154,
        Snippet_OnAfterInsertion = 155,

        Misc_NonReentrantLock_BlockingWait = 156,
        Misc_SaveEventsSink_OnBeforeSave = 158,

        TaskList_Refresh = 159,
        TaskList_NavigateTo = 160,

        WinformDesigner_GenerateXML = 161,

        NavigateTo_Search = 162,

        NavigationService_VSDocumentNavigationService_NavigateTo = 163,

        NavigationBar_ComputeModelAsync = 164,
        NavigationBar_ItemService_GetMembersInTypes_CSharp = 165,
        NavigationBar_ItemService_GetTypesInFile_CSharp = 166,
        NavigationBar_UpdateDropDownsSynchronously_WaitForModel = 167,
        NavigationBar_UpdateDropDownsSynchronously_WaitForSelectedItemInfo = 168,

        EventHookup_Determine_If_Event_Hookup = 169,
        EventHookup_Generate_Handler = 170,
        EventHookup_Type_Char = 171,

        Cache_Created = 172,
        Cache_AddOrAccess = 173,
        Cache_Remove = 174,
        Cache_Evict = 175,
        Cache_EvictAll = 176,
        Cache_ItemRank = 177,

        TextStructureNavigator_GetExtentOfWord = 178,
        TextStructureNavigator_GetSpanOfEnclosing = 179,
        TextStructureNavigator_GetSpanOfFirstChild = 180,
        TextStructureNavigator_GetSpanOfNextSibling = 181,
        TextStructureNavigator_GetSpanOfPreviousSibling = 182,

        Debugging_LanguageDebugInfoService_GetDataTipSpanAndText = 183,
        Debugging_VsLanguageDebugInfo_ValidateBreakpointLocation = 184,
        Debugging_VsLanguageDebugInfo_GetProximityExpressions = 185,
        Debugging_VsLanguageDebugInfo_ResolveName = 186,
        Debugging_VsLanguageDebugInfo_GetNameOfLocation = 187,
        Debugging_VsLanguageDebugInfo_GetDataTipText = 188,
        Debugging_EncSession = 189,
        Debugging_EncSession_EditSession = 190,
        Debugging_EncSession_EditSession_EmitDeltaErrorId = 191,
        Debugging_EncSession_EditSession_RudeEdit = 192,

        Simplifier_ReduceAsync = 193,
        Simplifier_ExpandNode = 194,
        Simplifier_ExpandToken = 195,

        ForegroundNotificationService_Processed = 196,
        ForegroundNotificationService_NotifyOnForeground = 197,

        BackgroundCompiler_BuildCompilationsAsync = 198,

        PersistenceService_ReadAsync = 199,
        PersistenceService_WriteAsync = 200,
        PersistenceService_ReadAsyncFailed = 201,
        PersistenceService_WriteAsyncFailed = 202,
        PersistenceService_Initialization = 203,

        TemporaryStorageServiceFactory_ReadText = 204,
        TemporaryStorageServiceFactory_WriteText = 205,
        TemporaryStorageServiceFactory_ReadStream = 206,
        TemporaryStorageServiceFactory_WriteStream = 207,

        PullMembersUpWarning_ChangeTargetToAbstract = 208,
        PullMembersUpWarning_ChangeOriginToPublic = 209,
        PullMembersUpWarning_ChangeOriginToNonStatic = 210,
        PullMembersUpWarning_UserProceedToFinish = 211,
        PullMembersUpWarning_UserGoBack = 212,

        // currently no-one uses these
        SmartTags_RefreshSession = 213,
        SmartTags_SmartTagInitializeFixes = 214,
        SmartTags_ApplyQuickFix = 215,

        EditorTestApp_RefreshTask = 216,
        EditorTestApp_UpdateDiagnostics = 217,

        IncrementalAnalyzerProcessor_Analyzers = 218,
        IncrementalAnalyzerProcessor_Analyzer = 219,
        IncrementalAnalyzerProcessor_ActiveFileAnalyzers = 220,
        IncrementalAnalyzerProcessor_ActiveFileAnalyzer = 221,
        IncrementalAnalyzerProcessor_Shutdown = 222,

        WorkCoordinatorRegistrationService_Register = 223,
        WorkCoordinatorRegistrationService_Unregister = 224,
        WorkCoordinatorRegistrationService_Reanalyze = 225,

        // obsolete: WorkCoordinator_SolutionCrawlerOption = 226,
        WorkCoordinator_PersistentStorageAdded = 227,
        WorkCoordinator_PersistentStorageRemoved = 228,
        WorkCoordinator_Shutdown = 229,

        DiagnosticAnalyzerService_Analyzers = 230,
        DiagnosticAnalyzerDriver_AnalyzerCrash = 231,
        DiagnosticAnalyzerDriver_AnalyzerTypeCount = 232,
        // obsolete: PersistedSemanticVersion_Info = 233,
        StorageDatabase_Exceptions = 234,
        WorkCoordinator_ShutdownTimeout = 235,
        Diagnostics_HyperLink = 236,

        CodeFixes_FixAllOccurrencesSession = 237,
        CodeFixes_FixAllOccurrencesContext = 238,
        CodeFixes_FixAllOccurrencesComputation = 239,
        CodeFixes_FixAllOccurrencesComputation_Document_Diagnostics = 240,
        CodeFixes_FixAllOccurrencesComputation_Project_Diagnostics = 241,
        CodeFixes_FixAllOccurrencesComputation_Document_Fixes = 242,
        CodeFixes_FixAllOccurrencesComputation_Project_Fixes = 243,
        CodeFixes_FixAllOccurrencesComputation_Document_Merge = 244,
        CodeFixes_FixAllOccurrencesComputation_Project_Merge = 245,
        CodeFixes_FixAllOccurrencesPreviewChanges = 246,
        CodeFixes_ApplyChanges = 247,

        SolutionExplorer_AnalyzerItemSource_GetItems = 248,
        SolutionExplorer_DiagnosticItemSource_GetItems = 249,
        WorkCoordinator_ActiveFileEnqueue = 250,
        SymbolFinder_FindDeclarationsAsync = 251,
        SymbolFinder_Project_AddDeclarationsAsync = 252,
        SymbolFinder_Assembly_AddDeclarationsAsync = 253,
        SymbolFinder_Solution_Name_FindSourceDeclarationsAsync = 254,
        SymbolFinder_Project_Name_FindSourceDeclarationsAsync = 255,
        SymbolFinder_Solution_Predicate_FindSourceDeclarationsAsync = 256,
        SymbolFinder_Project_Predicate_FindSourceDeclarationsAsync = 257,
        Tagger_Diagnostics_RecomputeTags = 258,
        Tagger_Diagnostics_Updated = 259,
        SuggestedActions_HasSuggestedActionsAsync = 260,
        SuggestedActions_GetSuggestedActions = 261,
        AnalyzerDependencyCheckingService_LogConflict = 262,
        AnalyzerDependencyCheckingService_LogMissingDependency = 263,
        VirtualMemory_MemoryLow = 264,
        Extension_Exception = 265,

        WorkCoordinator_WaitForHigherPriorityOperationsAsync = 266,

        CSharp_Interactive_Window = 267,
        VisualBasic_Interactive_Window = 268,

        NonFatalWatson = 269,
        // GlobalOperationRegistration = 270, No longer fired.
        CommandHandler_FindAllReference = 271,

        CodefixInfobar_Enable = 272,
        CodefixInfobar_EnableAndIgnoreFutureErrors = 273,
        CodefixInfobar_LeaveDisabled = 274,
        CodefixInfobar_ErrorIgnored = 275,

        Refactoring_NamingStyle = 276,

        // Caches
        SymbolTreeInfo_ExceptionInCacheRead = 277,
        SpellChecker_ExceptionInCacheRead = 278,
        BKTree_ExceptionInCacheRead = 279,
        IntellisenseBuild_Failed = 280,

        FileTextLoader_FileLengthThresholdExceeded = 281,

        // Generic performance measurement action IDs
        MeasurePerformance_StartAction = 282,
        MeasurePerformance_StopAction = 283,

        Serializer_CreateChecksum = 284,
        Serializer_Serialize = 285,
        Serializer_Deserialize = 286,

        CodeAnalysisService_CalculateDiagnosticsAsync = 287,
        CodeAnalysisService_SerializeDiagnosticResultAsync = 288,
        CodeAnalysisService_GetReferenceCountAsync = 289,
        CodeAnalysisService_FindReferenceLocationsAsync = 290,
        CodeAnalysisService_FindReferenceMethodsAsync = 291,
        CodeAnalysisService_GetFullyQualifiedName = 292,
        CodeAnalysisService_GetTodoCommentsAsync = 293,
        CodeAnalysisService_GetDesignerAttributesAsync = 294,

        ServiceHubRemoteHostClient_CreateAsync = 295,
        // obsolete: PinnedRemotableDataScope_GetRemotableData = 296,

        RemoteHost_Connect = 297,
        RemoteHost_Disconnect = 298,

        // obsolete: RemoteHostClientService_AddGlobalAssetsAsync = 299,
        // obsolete: RemoteHostClientService_RemoveGlobalAssets = 300,
        // obsolete: RemoteHostClientService_Enabled = 301,
        // obsolete: RemoteHostClientService_Restarted = 302,

        RemoteHostService_SynchronizePrimaryWorkspaceAsync = 303,
        // obsolete: RemoteHostService_SynchronizeGlobalAssetsAsync = 304,

        AssetStorage_CleanAssets = 305,
        AssetStorage_TryGetAsset = 306,

        AssetService_GetAssetAsync = 307,
        AssetService_SynchronizeAssetsAsync = 308,
        AssetService_SynchronizeSolutionAssetsAsync = 309,
        AssetService_SynchronizeProjectAssetsAsync = 310,

        CodeLens_GetReferenceCountAsync = 311,
        CodeLens_FindReferenceLocationsAsync = 312,
        CodeLens_FindReferenceMethodsAsync = 313,
        CodeLens_GetFullyQualifiedName = 314,

        SolutionState_ComputeChecksumsAsync = 315,
        ProjectState_ComputeChecksumsAsync = 316,
        DocumentState_ComputeChecksumsAsync = 317,

        // obsolete: SolutionSynchronizationService_GetRemotableData = 318,
        // obsolete: SolutionSynchronizationServiceFactory_CreatePinnedRemotableDataScopeAsync = 319,

        SolutionChecksumUpdater_SynchronizePrimaryWorkspace = 320,

        JsonRpcSession_RequestAssetAsync = 321,

        SolutionService_GetSolutionAsync = 322,
        SolutionService_UpdatePrimaryWorkspaceAsync = 323,

        RemoteHostService_GetAssetsAsync = 324,

        // obsolete: CompilationService_GetCompilationAsync = 325,
        SolutionCreator_AssetDifferences = 326,
        Extension_InfoBar = 327,
        FxCopAnalyzersInstall = 328,
        AssetStorage_ForceGC = 329,
        // obsolete: RemoteHost_Bitness = 330,
        Intellisense_Completion = 331,
        MetadataOnlyImage_EmitFailure = 332,
        LiveTableDataSource_OnDiagnosticsUpdated = 333,
        Experiment_KeybindingsReset = 334,
        Diagnostics_GeneratePerformaceReport = 335,
        Diagnostics_BadAnalyzer = 336,
        CodeAnalysisService_ReportAnalyzerPerformance = 337,
        PerformanceTrackerService_AddSnapshot = 338,
        // obsolete: AbstractProject_SetIntelliSenseBuild = 339,
        // obsolete: AbstractProject_Created = 340,
        // obsolete: AbstractProject_PushedToWorkspace = 341,
        ExternalErrorDiagnosticUpdateSource_AddError = 342,
        DiagnosticIncrementalAnalyzer_SynchronizeWithBuildAsync = 343,
        Completion_ExecuteCommand_TypeChar = 344,
        RemoteHostService_SynchronizeTextAsync = 345,

        SymbolFinder_Solution_Pattern_FindSourceDeclarationsAsync = 346,
        SymbolFinder_Project_Pattern_FindSourceDeclarationsAsync = 347,
        // obsolete: Intellisense_Completion_Commit = 348,

        CodeCleanupInfobar_BarDisplayed = 349,
        CodeCleanupInfobar_ConfigureNow = 350,
        CodeCleanupInfobar_NeverShowCodeCleanupInfoBarAgain = 351,

        FormatDocument = 352,
        CodeCleanup_ApplyCodeFixesAsync = 353,
        CodeCleanup_RemoveUnusedImports = 354,
        CodeCleanup_SortImports = 355,
        CodeCleanup_Format = 356,
        CodeCleanupABTest_AssignedToOnByDefault = 357,
        CodeCleanupABTest_AssignedToOffByDefault = 358,
        Workspace_Events = 359,

        Refactoring_ExtractMethod_UnknownMatrixItem = 360,

        SyntaxTreeIndex_Precalculate = 361,
        SyntaxTreeIndex_Precalculate_Create = 362,
        SymbolTreeInfo_Create = 363,
        SymbolTreeInfo_TryLoadOrCreate = 364,
        CommandHandler_GoToImplementation = 365,
        GraphQuery_ImplementedBy = 366,
        GraphQuery_Implements = 367,
        GraphQuery_IsCalledBy = 368,
        GraphQuery_IsUsedBy = 369,
        GraphQuery_Overrides = 370,

        Intellisense_AsyncCompletion_Data = 371,
        Intellisense_CompletionProviders_Data = 372,
        RemoteHostService_IsExperimentEnabledAsync = 373,
        PartialLoad_FullyLoaded = 374,
        Liveshare_UnknownCodeAction = 375,
        // obsolete: Liveshare_LexicalClassifications = 376,
        // obsolete: Liveshare_SyntacticClassifications = 377,
        // obsolete: Liveshare_SyntacticTagger = 378,

        CommandHandler_GoToBase = 379,

        DiagnosticAnalyzerService_GetDiagnosticsForSpanAsync = 380,
        CodeFixes_GetCodeFixesAsync = 381,

        LanguageServer_ActivateFailed = 382,
        LanguageServer_OnLoadedFailed = 383,

        CodeFixes_AddExplicitCast = 384,

        ToolsOptions_GenerateEditorconfig = 385,

        Renamer_RenameSymbolAsync = 386,
        Renamer_FindRenameLocationsAsync = 387,
        Renamer_ResolveConflictsAsync = 388,

        ChangeSignature_Data = 400,

        AbstractEncapsulateFieldService_EncapsulateFieldsAsync = 410,

        AbstractConvertTupleToStructCodeRefactoringProvider_ConvertToStructAsync = 420,

        DependentTypeFinder_FindAndCacheDerivedClassesAsync = 430,
        DependentTypeFinder_FindAndCacheDerivedInterfacesAsync = 431,
        DependentTypeFinder_FindAndCacheImplementingTypesAsync = 432,

        RemoteSemanticClassificationCacheService_ExceptionInCacheRead = 440,
        // obsolete: FeatureNotAvailable = 441,

        LSPCompletion_MissingLSPCompletionTriggerKind = 450,
        LSPCompletion_MissingLSPCompletionInvokeKind = 451,

        Workspace_Project_CompilationThrownAway = 460,

        CommandHandler_Paste_ImportsOnPaste = 470,

        // Superseded by LSP_FindDocumentInWorkspace
        // obsolete: FindDocumentInWorkspace = 480,
        RegisterWorkspace = 481,

        LSP_RequestCounter = 482,
        LSP_RequestDuration = 483,
        LSP_TimeInQueue = 484,

        Intellicode_UnknownIntent = 485,

        LSP_CompletionListCacheMiss = 486,

        InheritanceMargin_TargetsMenuOpen = 487,
        InheritanceMargin_NavigateToTarget = 488,

        VS_ErrorReportingService_ShowGlobalErrorInfo = 489,

        UnusedReferences_GetUnusedReferences = 490,

        ValueTracking_Command = 491,
        ValueTracking_TrackValueSource = 492,

        InheritanceMargin_GetInheritanceMemberItems = 493,

        LSP_FindDocumentInWorkspace = 494,

        SuggestedActions_GetSuggestedActionsAsync = 500,

        NavigateTo_CacheItemsMiss = 510,

        AssetService_Perf = 520,

        Inline_Hints_DoubleClick = 530,
        NavigateToExternalSources = 531,

        StackTraceToolWindow_ShowOnActivated = 540,

        CodeModel_FileCodeModel_Create = 550,

        Refactoring_FixAllOccurrencesSession = 560,
        Refactoring_FixAllOccurrencesContext = 561,
        Refactoring_FixAllOccurrencesComputation = 562,
        Refactoring_FixAllOccurrencesPreviewChanges = 563,

        LSP_UsedForkedSolution = 571,

<<<<<<< HEAD
        ApplyChangesOperation_WorkspaceVersionMatch_ApplicationSucceeded = 580,
        ApplyChangesOperation_WorkspaceVersionMatch_ApplicationFailed = 581,
        ApplyChangesOperation_WorkspaceVersionMismatch_ApplicationSucceeded = 582,
        ApplyChangesOperation_WorkspaceVersionMismatch_ApplicationFailed_IncompatibleSolutionChange = 583,
        ApplyChangesOperation_WorkspaceVersionMismatch_ApplicationFailed_IncompatibleProjectChange = 584,
        ApplyChangesOperation_WorkspaceVersionMismatch_ApplicationFailed_NoChangedDocument = 585,
        ApplyChangesOperation_WorkspaceVersionMismatch_ApplicationFailed_NoTextChange = 586,
        ApplyChangesOperation_WorkspaceVersionMismatch_ApplicationFailed_DocumentRemoved = 587,
        ApplyChangesOperation_WorkspaceVersionMismatch_ApplicationFailed_TextChangeConflict = 588,

        // please leave the range up through 600 free in case we need to add more items to learn more about ApplyChangesOperation results.

        Next = 600
=======
        SpellCheckFixer_CouldNotFindDocument = 580,
        SpellCheckFixer_LanguageDoesNotSupportRename = 581,
        SpellCheckFixer_LanguageCouldNotGetRenameInfo = 582,
        SpellCheckFixer_RenameSpanNotWithinTokenSpan = 583,
        SpellCheckFixer_ReplacementTextInvalid = 584,
        SpellCheckFixer_TryApplyChangesFailure = 585,
>>>>>>> 14ce492b
    }
}<|MERGE_RESOLUTION|>--- conflicted
+++ resolved
@@ -549,7 +549,6 @@
 
         LSP_UsedForkedSolution = 571,
 
-<<<<<<< HEAD
         ApplyChangesOperation_WorkspaceVersionMatch_ApplicationSucceeded = 580,
         ApplyChangesOperation_WorkspaceVersionMatch_ApplicationFailed = 581,
         ApplyChangesOperation_WorkspaceVersionMismatch_ApplicationSucceeded = 582,
@@ -562,14 +561,11 @@
 
         // please leave the range up through 600 free in case we need to add more items to learn more about ApplyChangesOperation results.
 
-        Next = 600
-=======
-        SpellCheckFixer_CouldNotFindDocument = 580,
-        SpellCheckFixer_LanguageDoesNotSupportRename = 581,
-        SpellCheckFixer_LanguageCouldNotGetRenameInfo = 582,
-        SpellCheckFixer_RenameSpanNotWithinTokenSpan = 583,
-        SpellCheckFixer_ReplacementTextInvalid = 584,
-        SpellCheckFixer_TryApplyChangesFailure = 585,
->>>>>>> 14ce492b
+        SpellCheckFixer_CouldNotFindDocument = 600,
+        SpellCheckFixer_LanguageDoesNotSupportRename = 601,
+        SpellCheckFixer_LanguageCouldNotGetRenameInfo = 602,
+        SpellCheckFixer_RenameSpanNotWithinTokenSpan = 603,
+        SpellCheckFixer_ReplacementTextInvalid = 604,
+        SpellCheckFixer_TryApplyChangesFailure = 605,
     }
 }