﻿// Licensed to the .NET Foundation under one or more agreements.
// The .NET Foundation licenses this file to you under the MIT license.
// See the LICENSE file in the project root for more information.

#nullable disable

namespace Microsoft.CodeAnalysis.Internal.Log
{
    /// <summary>
    /// Enum to uniquely identify each function location.
    /// </summary>
    internal enum FunctionId
    {
        // a value to use in unit tests that won't interfere with reporting
        // for our other scenarios.
        TestEvent_NotUsed = 1,

        WorkCoordinator_DocumentWorker_Enqueue = 2,
        WorkCoordinator_ProcessProjectAsync = 3,
        WorkCoordinator_ProcessDocumentAsync = 4,
        WorkCoordinator_SemanticChange_Enqueue = 5,
        WorkCoordinator_SemanticChange_EnqueueFromMember = 6,
        WorkCoordinator_SemanticChange_EnqueueFromType = 7,
        WorkCoordinator_SemanticChange_FullProjects = 8,
        WorkCoordinator_Project_Enqueue = 9,
        WorkCoordinator_AsyncWorkItemQueue_LastItem = 10,
        WorkCoordinator_AsyncWorkItemQueue_FirstItem = 11,

        Diagnostics_SyntaxDiagnostic = 12,
        Diagnostics_SemanticDiagnostic = 13,
        Diagnostics_ProjectDiagnostic = 14,
        Diagnostics_DocumentReset = 15,
        Diagnostics_DocumentOpen = 16,
        Diagnostics_RemoveDocument = 17,
        Diagnostics_RemoveProject = 18,
        Diagnostics_DocumentClose = 19,

        // add new values after this
        Run_Environment = 20,
        Run_Environment_Options = 21,

        Tagger_AdornmentManager_OnLayoutChanged = 22,
        Tagger_AdornmentManager_UpdateInvalidSpans = 23,
        Tagger_BatchChangeNotifier_NotifyEditorNow = 24,
        Tagger_BatchChangeNotifier_NotifyEditor = 25,
        Tagger_TagSource_RecomputeTags = 26,
        Tagger_TagSource_ProcessNewTags = 27,
        Tagger_SyntacticClassification_TagComputer_GetTags = 28,
        Tagger_SemanticClassification_TagProducer_ProduceTags = 29,
        Tagger_BraceHighlighting_TagProducer_ProduceTags = 30,
        Tagger_LineSeparator_TagProducer_ProduceTags = 31,
        Tagger_Outlining_TagProducer_ProduceTags = 32,
        Tagger_Highlighter_TagProducer_ProduceTags = 33,
        Tagger_ReferenceHighlighting_TagProducer_ProduceTags = 34,

        CaseCorrection_CaseCorrect = 35,
        CaseCorrection_ReplaceTokens = 36,
        CaseCorrection_AddReplacements = 37,

        CodeCleanup_CleanupAsync = 38,
        CodeCleanup_Cleanup = 39,
        CodeCleanup_IterateAllCodeCleanupProviders = 40,
        CodeCleanup_IterateOneCodeCleanup = 41,

        CommandHandler_GetCommandState = 42,
        CommandHandler_ExecuteHandlers = 43,
        CommandHandler_FormatCommand = 44,
        CommandHandler_CompleteStatement = 45,
        CommandHandler_ToggleBlockComment = 46,
        CommandHandler_ToggleLineComment = 47,

        Workspace_SourceText_GetChangeRanges = 48,
        Workspace_Recoverable_RecoverRootAsync = 49,
        Workspace_Recoverable_RecoverRoot = 50,
        Workspace_Recoverable_RecoverTextAsync = 51,
        Workspace_Recoverable_RecoverText = 52,
        Workspace_SkeletonAssembly_GetMetadataOnlyImage = 53,
        Workspace_SkeletonAssembly_EmitMetadataOnlyImage = 54,
        Workspace_Document_State_FullyParseSyntaxTree = 55,
        Workspace_Document_State_IncrementallyParseSyntaxTree = 56,
        Workspace_Document_GetSemanticModel = 57,
        Workspace_Document_GetSyntaxTree = 58,
        Workspace_Document_GetTextChanges = 59,
        Workspace_Project_GetCompilation = 60,
        Workspace_Project_CompilationTracker_BuildCompilationAsync = 61,
        Workspace_ApplyChanges = 62,
        Workspace_TryGetDocument = 63,
        Workspace_TryGetDocumentFromInProgressSolution = 64,
        Workspace_Solution_LinkedFileDiffMergingSession = 65,
        Workspace_Solution_LinkedFileDiffMergingSession_LinkedFileGroup = 66,
        Workspace_Solution_Info = 67,

        EndConstruct_DoStatement = 68,
        EndConstruct_XmlCData = 69,
        EndConstruct_XmlComment = 70,
        EndConstruct_XmlElement = 71,
        EndConstruct_XmlEmbeddedExpression = 72,
        EndConstruct_XmlProcessingInstruction = 73,

        FindReference_Rename = 74,
        FindReference_ChangeSignature = 75,
        FindReference = 76,
        FindReference_DetermineAllSymbolsAsync = 77,
        FindReference_CreateProjectMapAsync = 78,
        FindReference_CreateDocumentMapAsync = 79,
        FindReference_ProcessAsync = 80,
        FindReference_ProcessProjectAsync = 81,
        FindReference_ProcessDocumentAsync = 82,

        LineCommit_CommitRegion = 83,

        Formatting_TokenStreamConstruction = 84,
        Formatting_ContextInitialization = 85,
        Formatting_Format = 86,
        Formatting_ApplyResultToBuffer = 87,
        Formatting_IterateNodes = 88,
        Formatting_CollectIndentBlock = 89,
        Formatting_CollectSuppressOperation = 90,
        Formatting_CollectAlignOperation = 91,
        Formatting_CollectAnchorOperation = 92,
        Formatting_CollectTokenOperation = 93,
        Formatting_BuildContext = 94,
        Formatting_ApplySpaceAndLine = 95,
        Formatting_ApplyAnchorOperation = 96,
        Formatting_ApplyAlignOperation = 97,
        Formatting_AggregateCreateTextChanges = 98,
        Formatting_AggregateCreateFormattedRoot = 99,
        Formatting_CreateTextChanges = 100,
        Formatting_CreateFormattedRoot = 101,
        Formatting_Partitions = 102,

        SmartIndentation_Start = 103,
        SmartIndentation_OpenCurly = 104,
        SmartIndentation_CloseCurly = 105,

        Rename_InlineSession = 106,
        Rename_InlineSession_Session = 107,
        Rename_FindLinkedSpans = 108,
        Rename_GetSymbolRenameInfo = 109,
        Rename_OnTextBufferChanged = 110,
        Rename_ApplyReplacementText = 111,
        Rename_CommitCore = 112,
        Rename_CommitCoreWithPreview = 113,
        Rename_GetAsynchronousLocationsSource = 114,
        Rename_AllRenameLocations = 115,
        Rename_StartSearchingForSpansInAllOpenDocuments = 116,
        Rename_StartSearchingForSpansInOpenDocument = 117,
        Rename_CreateOpenTextBufferManagerForAllOpenDocs = 118,
        Rename_CreateOpenTextBufferManagerForAllOpenDocument = 119,
        Rename_ReportSpan = 120,
        Rename_GetNoChangeConflictResolution = 121,
        Rename_Tracking_BufferChanged = 122,

        TPLTask_TaskScheduled = 123,
        TPLTask_TaskStarted = 124,
        TPLTask_TaskCompleted = 125,

        Get_QuickInfo_Async = 126,

        Completion_ModelComputer_DoInBackground = 127,
        Completion_ModelComputation_FilterModelInBackground = 128,
        Completion_ModelComputation_WaitForModel = 129,
        Completion_SymbolCompletionProvider_GetItemsWorker = 130,
        Completion_KeywordCompletionProvider_GetItemsWorker = 131,
        Completion_SnippetCompletionProvider_GetItemsWorker_CSharp = 132,
        Completion_TypeImportCompletionProvider_GetCompletionItemsAsync = 133,
        Completion_ExtensionMethodImportCompletionProvider_GetCompletionItemsAsync = 134,

        SignatureHelp_ModelComputation_ComputeModelInBackground = 135,
        SignatureHelp_ModelComputation_UpdateModelInBackground = 136,

        Refactoring_CodeRefactoringService_GetRefactoringsAsync = 137,
        Refactoring_AddImport = 138,
        Refactoring_FullyQualify = 139,
        Refactoring_GenerateFromMembers_AddConstructorParametersFromMembers = 140,
        Refactoring_GenerateFromMembers_GenerateConstructorFromMembers = 141,
        Refactoring_GenerateFromMembers_GenerateEqualsAndGetHashCode = 142,
        Refactoring_GenerateMember_GenerateConstructor = 143,
        Refactoring_GenerateMember_GenerateDefaultConstructors = 144,
        Refactoring_GenerateMember_GenerateEnumMember = 145,
        Refactoring_GenerateMember_GenerateMethod = 146,
        Refactoring_GenerateMember_GenerateVariable = 147,
        Refactoring_ImplementAbstractClass = 148,
        Refactoring_ImplementInterface = 149,
        Refactoring_IntroduceVariable = 150,
        Refactoring_GenerateType = 151,
        Refactoring_RemoveUnnecessaryImports_CSharp = 152,
        Refactoring_RemoveUnnecessaryImports_VisualBasic = 153,

        Snippet_OnBeforeInsertion = 154,
        Snippet_OnAfterInsertion = 155,

        Misc_NonReentrantLock_BlockingWait = 156,
        Misc_VisualStudioWaitIndicator_Wait = 157,
        Misc_SaveEventsSink_OnBeforeSave = 158,

        TaskList_Refresh = 159,
        TaskList_NavigateTo = 160,

        WinformDesigner_GenerateXML = 161,

        NavigateTo_Search = 162,

        NavigationService_VSDocumentNavigationService_NavigateTo = 163,

        NavigationBar_ComputeModelAsync = 164,
        NavigationBar_ItemService_GetMembersInTypes_CSharp = 165,
        NavigationBar_ItemService_GetTypesInFile_CSharp = 166,
        NavigationBar_UpdateDropDownsSynchronously_WaitForModel = 167,
        NavigationBar_UpdateDropDownsSynchronously_WaitForSelectedItemInfo = 168,

        EventHookup_Determine_If_Event_Hookup = 169,
        EventHookup_Generate_Handler = 170,
        EventHookup_Type_Char = 171,

        Cache_Created = 172,
        Cache_AddOrAccess = 173,
        Cache_Remove = 174,
        Cache_Evict = 175,
        Cache_EvictAll = 176,
        Cache_ItemRank = 177,

        TextStructureNavigator_GetExtentOfWord = 178,
        TextStructureNavigator_GetSpanOfEnclosing = 179,
        TextStructureNavigator_GetSpanOfFirstChild = 180,
        TextStructureNavigator_GetSpanOfNextSibling = 181,
        TextStructureNavigator_GetSpanOfPreviousSibling = 182,

        Debugging_LanguageDebugInfoService_GetDataTipSpanAndText = 183,
        Debugging_VsLanguageDebugInfo_ValidateBreakpointLocation = 184,
        Debugging_VsLanguageDebugInfo_GetProximityExpressions = 185,
        Debugging_VsLanguageDebugInfo_ResolveName = 186,
        Debugging_VsLanguageDebugInfo_GetNameOfLocation = 187,
        Debugging_VsLanguageDebugInfo_GetDataTipText = 188,
        Debugging_EncSession = 189,
        Debugging_EncSession_EditSession = 190,
        Debugging_EncSession_EditSession_EmitDeltaErrorId = 191,
        Debugging_EncSession_EditSession_RudeEdit = 192,

        Simplifier_ReduceAsync = 193,
        Simplifier_ExpandNode = 194,
        Simplifier_ExpandToken = 195,

        ForegroundNotificationService_Processed = 196,
        ForegroundNotificationService_NotifyOnForeground = 197,

        BackgroundCompiler_BuildCompilationsAsync = 198,

        PersistenceService_ReadAsync = 199,
        PersistenceService_WriteAsync = 200,
        PersistenceService_ReadAsyncFailed = 201,
        PersistenceService_WriteAsyncFailed = 202,
        PersistenceService_Initialization = 203,

        TemporaryStorageServiceFactory_ReadText = 204,
        TemporaryStorageServiceFactory_WriteText = 205,
        TemporaryStorageServiceFactory_ReadStream = 206,
        TemporaryStorageServiceFactory_WriteStream = 207,

        PullMembersUpWarning_ChangeTargetToAbstract = 208,
        PullMembersUpWarning_ChangeOriginToPublic = 209,
        PullMembersUpWarning_ChangeOriginToNonStatic = 210,
        PullMembersUpWarning_UserProceedToFinish = 211,
        PullMembersUpWarning_UserGoBack = 212,

        // currently no-one uses these
        SmartTags_RefreshSession = 213,
        SmartTags_SmartTagInitializeFixes = 214,
        SmartTags_ApplyQuickFix = 215,

        EditorTestApp_RefreshTask = 216,
        EditorTestApp_UpdateDiagnostics = 217,

        IncrementalAnalyzerProcessor_Analyzers = 218,
        IncrementalAnalyzerProcessor_Analyzer = 219,
        IncrementalAnalyzerProcessor_ActiveFileAnalyzers = 220,
        IncrementalAnalyzerProcessor_ActiveFileAnalyzer = 221,
        IncrementalAnalyzerProcessor_Shutdown = 222,

        WorkCoordinatorRegistrationService_Register = 223,
        WorkCoordinatorRegistrationService_Unregister = 224,
        WorkCoordinatorRegistrationService_Reanalyze = 225,

        WorkCoordinator_SolutionCrawlerOption = 226,
        WorkCoordinator_PersistentStorageAdded = 227,
        WorkCoordinator_PersistentStorageRemoved = 228,
        WorkCoordinator_Shutdown = 229,

        DiagnosticAnalyzerService_Analyzers = 230,
        DiagnosticAnalyzerDriver_AnalyzerCrash = 231,
        DiagnosticAnalyzerDriver_AnalyzerTypeCount = 232,
        PersistedSemanticVersion_Info = 233,
        StorageDatabase_Exceptions = 234,
        WorkCoordinator_ShutdownTimeout = 235,
        Diagnostics_HyperLink = 236,

        CodeFixes_FixAllOccurrencesSession = 237,
        CodeFixes_FixAllOccurrencesContext = 238,
        CodeFixes_FixAllOccurrencesComputation = 239,
        CodeFixes_FixAllOccurrencesComputation_Document_Diagnostics = 240,
        CodeFixes_FixAllOccurrencesComputation_Project_Diagnostics = 241,
        CodeFixes_FixAllOccurrencesComputation_Document_Fixes = 242,
        CodeFixes_FixAllOccurrencesComputation_Project_Fixes = 243,
        CodeFixes_FixAllOccurrencesComputation_Document_Merge = 244,
        CodeFixes_FixAllOccurrencesComputation_Project_Merge = 245,
        CodeFixes_FixAllOccurrencesPreviewChanges = 246,
        CodeFixes_ApplyChanges = 247,

        SolutionExplorer_AnalyzerItemSource_GetItems = 248,
        SolutionExplorer_DiagnosticItemSource_GetItems = 249,
        WorkCoordinator_ActiveFileEnqueue = 250,
        SymbolFinder_FindDeclarationsAsync = 251,
        SymbolFinder_Project_AddDeclarationsAsync = 252,
        SymbolFinder_Assembly_AddDeclarationsAsync = 253,
        SymbolFinder_Solution_Name_FindSourceDeclarationsAsync = 254,
        SymbolFinder_Project_Name_FindSourceDeclarationsAsync = 255,
        SymbolFinder_Solution_Predicate_FindSourceDeclarationsAsync = 256,
        SymbolFinder_Project_Predicate_FindSourceDeclarationsAsync = 257,
        Tagger_Diagnostics_RecomputeTags = 258,
        Tagger_Diagnostics_Updated = 259,
        SuggestedActions_HasSuggestedActionsAsync = 260,
        SuggestedActions_GetSuggestedActions = 261,
        AnalyzerDependencyCheckingService_LogConflict = 262,
        AnalyzerDependencyCheckingService_LogMissingDependency = 263,
        VirtualMemory_MemoryLow = 264,
        Extension_Exception = 265,

        WorkCoordinator_WaitForHigherPriorityOperationsAsync = 266,

        CSharp_Interactive_Window = 267,
        VisualBasic_Interactive_Window = 268,

        NonFatalWatson = 269,
        GlobalOperationRegistration = 270,
        CommandHandler_FindAllReference = 271,

        CodefixInfobar_Enable = 272,
        CodefixInfobar_EnableAndIgnoreFutureErrors = 273,
        CodefixInfobar_LeaveDisabled = 274,
        CodefixInfobar_ErrorIgnored = 275,

        Refactoring_NamingStyle = 276,

        // Caches
        SymbolTreeInfo_ExceptionInCacheRead = 277,
        SpellChecker_ExceptionInCacheRead = 278,
        BKTree_ExceptionInCacheRead = 279,
        IntellisenseBuild_Failed = 280,

        FileTextLoader_FileLengthThresholdExceeded = 281,

        // Generic performance measurement action IDs
        MeasurePerformance_StartAction = 282,
        MeasurePerformance_StopAction = 283,

        Serializer_CreateChecksum = 284,
        Serializer_Serialize = 285,
        Serializer_Deserialize = 286,

        CodeAnalysisService_CalculateDiagnosticsAsync = 287,
        CodeAnalysisService_SerializeDiagnosticResultAsync = 288,
        CodeAnalysisService_GetReferenceCountAsync = 289,
        CodeAnalysisService_FindReferenceLocationsAsync = 290,
        CodeAnalysisService_FindReferenceMethodsAsync = 291,
        CodeAnalysisService_GetFullyQualifiedName = 292,
        CodeAnalysisService_GetTodoCommentsAsync = 293,
        CodeAnalysisService_GetDesignerAttributesAsync = 294,

        ServiceHubRemoteHostClient_CreateAsync = 295,
        // obsolete: PinnedRemotableDataScope_GetRemotableData = 296,

        RemoteHost_Connect = 297,
        RemoteHost_Disconnect = 298,

        // obsolete: RemoteHostClientService_AddGlobalAssetsAsync = 299,
        // obsolete: RemoteHostClientService_RemoveGlobalAssets = 300,
        // obsolete: RemoteHostClientService_Enabled = 301,
        // obsolete: RemoteHostClientService_Restarted = 302,

        RemoteHostService_SynchronizePrimaryWorkspaceAsync = 303,
        // obsolete: RemoteHostService_SynchronizeGlobalAssetsAsync = 304,

        AssetStorage_CleanAssets = 305,
        AssetStorage_TryGetAsset = 306,

        AssetService_GetAssetAsync = 307,
        AssetService_SynchronizeAssetsAsync = 308,
        AssetService_SynchronizeSolutionAssetsAsync = 309,
        AssetService_SynchronizeProjectAssetsAsync = 310,

        CodeLens_GetReferenceCountAsync = 311,
        CodeLens_FindReferenceLocationsAsync = 312,
        CodeLens_FindReferenceMethodsAsync = 313,
        CodeLens_GetFullyQualifiedName = 314,

        SolutionState_ComputeChecksumsAsync = 315,
        ProjectState_ComputeChecksumsAsync = 316,
        DocumentState_ComputeChecksumsAsync = 317,

        // obsolete: SolutionSynchronizationService_GetRemotableData = 318,
        // obsolete: SolutionSynchronizationServiceFactory_CreatePinnedRemotableDataScopeAsync = 319,

        SolutionChecksumUpdater_SynchronizePrimaryWorkspace = 320,

        JsonRpcSession_RequestAssetAsync = 321,

        SolutionService_GetSolutionAsync = 322,
        SolutionService_UpdatePrimaryWorkspaceAsync = 323,

        RemoteHostService_GetAssetsAsync = 324,

        // obsolete: CompilationService_GetCompilationAsync = 325,
        SolutionCreator_AssetDifferences = 326,
        Extension_InfoBar = 327,
        FxCopAnalyzersInstall = 328,
        AssetStorage_ForceGC = 329,
        RemoteHost_Bitness = 330,
        Intellisense_Completion = 331,
        MetadataOnlyImage_EmitFailure = 332,
        LiveTableDataSource_OnDiagnosticsUpdated = 333,
        Experiment_KeybindingsReset = 334,
        Diagnostics_GeneratePerformaceReport = 335,
        Diagnostics_BadAnalyzer = 336,
        CodeAnalysisService_ReportAnalyzerPerformance = 337,
        PerformanceTrackerService_AddSnapshot = 338,
        AbstractProject_SetIntelliSenseBuild = 339,
        AbstractProject_Created = 340,
        AbstractProject_PushedToWorkspace = 341,
        ExternalErrorDiagnosticUpdateSource_AddError = 342,
        DiagnosticIncrementalAnalyzer_SynchronizeWithBuildAsync = 343,
        Completion_ExecuteCommand_TypeChar = 344,
        RemoteHostService_SynchronizeTextAsync = 345,

        SymbolFinder_Solution_Pattern_FindSourceDeclarationsAsync = 346,
        SymbolFinder_Project_Pattern_FindSourceDeclarationsAsync = 347,
        Intellisense_Completion_Commit = 348,

        CodeCleanupInfobar_BarDisplayed = 349,
        CodeCleanupInfobar_ConfigureNow = 350,
        CodeCleanupInfobar_NeverShowCodeCleanupInfoBarAgain = 351,

        FormatDocument = 352,
        CodeCleanup_ApplyCodeFixesAsync = 353,
        CodeCleanup_RemoveUnusedImports = 354,
        CodeCleanup_SortImports = 355,
        CodeCleanup_Format = 356,
        CodeCleanupABTest_AssignedToOnByDefault = 357,
        CodeCleanupABTest_AssignedToOffByDefault = 358,
        Workspace_Events = 359,

        Refactoring_ExtractMethod_UnknownMatrixItem = 360,

        SyntaxTreeIndex_Precalculate = 361,
        SyntaxTreeIndex_Precalculate_Create = 362,
        SymbolTreeInfo_Create = 363,
        SymbolTreeInfo_TryLoadOrCreate = 364,
        CommandHandler_GoToImplementation = 365,
        GraphQuery_ImplementedBy = 366,
        GraphQuery_Implements = 367,
        GraphQuery_IsCalledBy = 368,
        GraphQuery_IsUsedBy = 369,
        GraphQuery_Overrides = 370,

        Intellisense_AsyncCompletion_Data = 371,
        Intellisense_CompletionProviders_Data = 372,
        RemoteHostService_IsExperimentEnabledAsync = 373,
        PartialLoad_FullyLoaded = 374,
        Liveshare_UnknownCodeAction = 375,
        Liveshare_LexicalClassifications = 376,
        Liveshare_SyntacticClassifications = 377,
        Liveshare_SyntacticTagger = 378,

        CommandHandler_GoToBase = 379,

        DiagnosticAnalyzerService_GetDiagnosticsForSpanAsync = 380,
        CodeFixes_GetCodeFixesAsync = 381,

        LanguageServer_ActivateFailed = 382,
        LanguageServer_OnLoadedFailed = 383,

        CodeFixes_AddExplicitCast = 384,

        ToolsOptions_GenerateEditorconfig = 385,

        Renamer_RenameSymbolAsync = 386,
        Renamer_FindRenameLocationsAsync = 387,
        Renamer_ResolveConflictsAsync = 388,

        ChangeSignature_Data = 400,

        AbstractEncapsulateFieldService_EncapsulateFieldsAsync = 410,

        AbstractConvertTupleToStructCodeRefactoringProvider_ConvertToStructAsync = 420,

        DependentTypeFinder_FindAndCacheDerivedClassesAsync = 430,
        DependentTypeFinder_FindAndCacheDerivedInterfacesAsync = 431,
        DependentTypeFinder_FindAndCacheImplementingTypesAsync = 432,

        RemoteSemanticClassificationCacheService_ExceptionInCacheRead = 440,
        FeatureNotAvailable = 441,

<<<<<<< HEAD
        Workspace_Project_CompilationThrownAway = 442
=======
        LSPCompletion_MissingLSPCompletionTriggerKind = 450,
>>>>>>> d55444d0
    }
}<|MERGE_RESOLUTION|>--- conflicted
+++ resolved
@@ -499,10 +499,8 @@
         RemoteSemanticClassificationCacheService_ExceptionInCacheRead = 440,
         FeatureNotAvailable = 441,
 
-<<<<<<< HEAD
-        Workspace_Project_CompilationThrownAway = 442
-=======
         LSPCompletion_MissingLSPCompletionTriggerKind = 450,
->>>>>>> d55444d0
+
+        Workspace_Project_CompilationThrownAway = 460,
     }
 }