--- conflicted
+++ resolved
@@ -54,11 +54,7 @@
       </trans-unit>
       <trans-unit id="Instantiated_parts_threw_exceptions_from_IDisposable_Dispose">
         <source>Instantiated part(s) threw exception(s) from IDisposable.Dispose().</source>
-<<<<<<< HEAD
-        <target state="new">Instantiated part(s) threw exception(s) from IDisposable.Dispose().</target>
-=======
         <target state="translated">Instanziierte Teile haben Ausnahmen aus IDisposable.Dispose() ausgelöst.</target>
->>>>>>> a573b409
         <note />
       </trans-unit>
       <trans-unit id="Interface">
