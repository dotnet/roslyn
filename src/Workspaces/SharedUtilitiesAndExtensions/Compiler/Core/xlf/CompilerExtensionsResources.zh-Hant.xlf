--- conflicted
+++ resolved
@@ -54,11 +54,7 @@
       </trans-unit>
       <trans-unit id="Instantiated_parts_threw_exceptions_from_IDisposable_Dispose">
         <source>Instantiated part(s) threw exception(s) from IDisposable.Dispose().</source>
-<<<<<<< HEAD
-        <target state="new">Instantiated part(s) threw exception(s) from IDisposable.Dispose().</target>
-=======
         <target state="translated">從 IDisposable.Dispose() 執行個體化的部分擲回的例外狀況。</target>
->>>>>>> a573b409
         <note />
       </trans-unit>
       <trans-unit id="Interface">
