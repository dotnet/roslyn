﻿// Licensed to the .NET Foundation under one or more agreements.
// The .NET Foundation licenses this file to you under the MIT license.
// See the LICENSE file in the project root for more information.

using System;
using System.Collections.Generic;
using System.Collections.Immutable;
using System.Diagnostics.CodeAnalysis;
using System.Threading;
using Microsoft.CodeAnalysis.Text;

#if CODE_STYLE
using Microsoft.CodeAnalysis.Internal.Editing;
#else
using Microsoft.CodeAnalysis.Editing;
#endif

namespace Microsoft.CodeAnalysis.LanguageServices
{
    /// <summary>
    /// Contains helpers to allow features and other algorithms to run over C# and Visual Basic code in a uniform fashion.
    /// It should be thought of a generalized way to apply type-pattern-matching and syntax-deconstruction in a uniform
    /// fashion over the languages. Helpers in this type should only be one of the following forms:
    /// <list type="bullet">
    /// <item>
    /// 'IsXXX' where 'XXX' exactly matches one of the same named syntax (node, token, trivia, list, etc.) constructs that 
    /// both C# and VB have. For example 'IsSimpleName' to correspond to C# and VB's SimpleNameSyntax node.  These 'checking' 
    /// methods should never fail.  For non leaf node types this should be implemented as a typecheck ('is' in C#, 'typeof ... is'
    /// in VB).  For leaf nodes, this should be implemented by deffering to <see cref="ISyntaxKinds"/> to check against the 
    /// raw kind of the node.
    /// </item>
    /// <item>
    /// 'GetPartsOfXXX(SyntaxNode node, out SyntaxNode/SyntaxToken part1, ...)' where 'XXX' one of the same named Syntax constructs
    /// that both C# and VB have, and where the returned parts correspond to the members those nodes have in common across the 
    /// languages.  For example 'GetPartsOfQualifiedName(SyntaxNode node, out SyntaxNode left, out SyntaxToken dotToken, out SyntaxNode right)'
    /// VB.  These functions should throw if passed a node that the corresponding 'IsXXX' did not return <see langword="true"/> for.
    /// For nodes that only have a single child, 'GetPartsOfXXX' is not not needed and can be replaced with the easier to use
    /// 'GetXXXOfYYY' to get that single child.
    /// </item>
    /// <item>
    /// 'GetXxxOfYYY' where 'XXX' matches the name of a property on a 'YYY' syntax construct that both C# and VB have.  For
    /// example 'GetExpressionOfMemberAccessExpression' corresponding to MemberAccessExpressionsyntax.Expression in both C# and
    /// VB.  These functions should throw if passed a node that the corresponding 'IsYYY' did not return <see langword="true"/> for.
    /// For nodes that only have a single child, these functions can stay here.  For nodes with multiple children, these should migrate
    /// to <see cref="ISyntaxFactsExtensions"/> and be built off of 'GetPartsOfXXX'.
    /// </item>
    /// <item>
    /// Absolutely trivial questions that relate to syntax and can be asked sensibly of each language.  For example,
    /// if certain constructs (like 'patterns') are supported in that language or not.
    /// </item>
    /// </list>
    ///
    /// <para>Importantly, avoid:</para>
    ///
    /// <list type="bullet">
    /// <item>
    /// Functions that attempt to blur the lines between similar constructs in the same language.  For example, a QualifiedName
    /// is not the same as a MemberAccessExpression (despite A.B being representable as either depending on context). 
    /// Features that need to handle both should make it clear that they are doing so, showing that they're doing the right
    /// thing for the contexts each can arise in (for the above example in 'type' vs 'expression' contexts).
    /// </item>
    /// <item>
    /// Functions which are effectively specific to a single feature are are just trying to find a place to place complex
    /// feature logic in a place such that it can run over VB or C#.  For example, a function to determine if a position
    /// is on the 'header' of a node.  a 'header' is a not a well defined syntax concept that can be trivially asked of
    /// nodes in either language.  It is an excapsulation of a feature (or set of features) level idea that should be in
    /// its own dedicated service.
    /// </item>
    /// <item>
    /// Functions that mutate or update syntax constructs for example 'WithXXX'.  These should be on SyntaxGenerator or
    /// some other feature specific service.
    /// </item>
    /// <item>
    /// Functions that a single item when one language may allow for multiple.  For example 'GetIdentifierOfVariableDeclarator'.
    /// In VB a VariableDeclarator can itself have several names, so calling code must be written to check for that and handle
    /// it apropriately.  Functions like this make it seem like that doesn't need to be considered, easily allowing for bugs
    /// to creep in.
    /// </item>
    /// <item>
    /// Abbreviating or otherwise changing the names that C# and VB share here.  For example use 'ObjectCreationExpression'
    /// not 'ObjectCreation'.  This prevents accidental duplication and keeps consistency with all members.
    /// </item>
    /// </list>
    /// </summary>
    /// <remarks>
    /// Many helpers in this type currently violate the above 'dos' and 'do nots'.  They should be removed and either 
    /// inlined directly into the feature that needs if (if only a single feature), or moved into a dedicated service
    /// for that purpose if needed by multiple features.
    /// </remarks>
    internal interface ISyntaxFacts
    {
        bool IsCaseSensitive { get; }
        StringComparer StringComparer { get; }

        SyntaxTrivia ElasticMarker { get; }
        SyntaxTrivia ElasticCarriageReturnLineFeed { get; }

        ISyntaxKinds SyntaxKinds { get; }

        bool SupportsIndexingInitializer(ParseOptions options);
        bool SupportsLocalFunctionDeclaration(ParseOptions options);
        bool SupportsNotPattern(ParseOptions options);
        bool SupportsRecord(ParseOptions options);
        bool SupportsRecordStruct(ParseOptions options);
        bool SupportsThrowExpression(ParseOptions options);
        bool SupportsTargetTypedConditionalExpression(ParseOptions options);

        SyntaxToken ParseToken(string text);
        SyntaxTriviaList ParseLeadingTrivia(string text);
        string EscapeIdentifier(string identifier);
        bool IsVerbatimIdentifier(SyntaxToken token);
        bool IsOperator(SyntaxToken token);
        bool IsPredefinedType(SyntaxToken token);
        bool IsPredefinedType(SyntaxToken token, PredefinedType type);
        bool IsPredefinedOperator(SyntaxToken token);
        bool IsPredefinedOperator(SyntaxToken token, PredefinedOperator op);

        /// <summary>
        /// Returns 'true' if this a 'reserved' keyword for the language.  A 'reserved' keyword is a
        /// identifier that is always treated as being a special keyword, regardless of where it is
        /// found in the token stream.  Examples of this are tokens like <see langword="class"/> and
        /// <see langword="Class"/> in C# and VB respectively.
        ///
        /// Importantly, this does *not* include contextual keywords.  If contextual keywords are
        /// important for your scenario, use <see cref="IsContextualKeyword"/> or <see
        /// cref="ISyntaxFactsExtensions.IsReservedOrContextualKeyword"/>.  Also, consider using
        /// <see cref="ISyntaxFactsExtensions.IsWord"/> if all you need is the ability to know
        /// if this is effectively any identifier in the language, regardless of whether the language
        /// is treating it as a keyword or not.
        /// </summary>
        bool IsReservedKeyword(SyntaxToken token);

        /// <summary>
        /// Returns <see langword="true"/> if this a 'contextual' keyword for the language.  A
        /// 'contextual' keyword is a identifier that is only treated as being a special keyword in
        /// certain *syntactic* contexts.  Examples of this is 'yield' in C#.  This is only a
        /// keyword if used as 'yield return' or 'yield break'.  Importantly, identifiers like <see
        /// langword="var"/>, <see langword="dynamic"/> and <see langword="nameof"/> are *not*
        /// 'contextual' keywords.  This is because they are not treated as keywords depending on
        /// the syntactic context around them.  Instead, the language always treats them identifiers
        /// that have special *semantic* meaning if they end up not binding to an existing symbol.
        ///
        /// Importantly, if <paramref name="token"/> is not in the syntactic construct where the
        /// language thinks an identifier should be contextually treated as a keyword, then this
        /// will return <see langword="false"/>.
        ///
        /// Or, in other words, the parser must be able to identify these cases in order to be a
        /// contextual keyword.  If identification happens afterwards, it's not contextual.
        /// </summary>
        bool IsContextualKeyword(SyntaxToken token);

        /// <summary>
        /// The set of identifiers that have special meaning directly after the `#` token in a
        /// preprocessor directive.  For example `if` or `pragma`.
        /// </summary>
        bool IsPreprocessorKeyword(SyntaxToken token);
        bool IsPreProcessorDirectiveContext(SyntaxTree syntaxTree, int position, CancellationToken cancellationToken);

        bool IsLiteral(SyntaxToken token);
        bool IsStringLiteralOrInterpolatedStringLiteral(SyntaxToken token);

        bool IsNumericLiteral(SyntaxToken token);
        bool IsVerbatimStringLiteral(SyntaxToken token);

        bool IsUsingOrExternOrImport([NotNullWhen(true)] SyntaxNode? node);
        bool IsGlobalAssemblyAttribute([NotNullWhen(true)] SyntaxNode? node);
        bool IsGlobalModuleAttribute([NotNullWhen(true)] SyntaxNode? node);
        bool IsDeclaration([NotNullWhen(true)] SyntaxNode? node);
        bool IsTypeDeclaration(SyntaxNode node);

        bool IsUsingAliasDirective([NotNullWhen(true)] SyntaxNode? node);

        bool IsRegularComment(SyntaxTrivia trivia);
        bool IsDocumentationComment(SyntaxTrivia trivia);
        bool IsElastic(SyntaxTrivia trivia);
        bool IsPragmaDirective(SyntaxTrivia trivia, out bool isDisable, out bool isActive, out SeparatedSyntaxList<SyntaxNode> errorCodes);

        bool IsPreprocessorDirective(SyntaxTrivia trivia);

        bool IsDocumentationComment(SyntaxNode node);

        string GetText(int kind);
        bool IsEntirelyWithinStringOrCharOrNumericLiteral([NotNullWhen(true)] SyntaxTree? syntaxTree, int position, CancellationToken cancellationToken);

        bool TryGetPredefinedType(SyntaxToken token, out PredefinedType type);
        bool TryGetPredefinedOperator(SyntaxToken token, out PredefinedOperator op);
        bool TryGetExternalSourceInfo([NotNullWhen(true)] SyntaxNode? directive, out ExternalSourceInfo info);

        bool IsDeclarationExpression([NotNullWhen(true)] SyntaxNode? node);

        bool IsIsExpression([NotNullWhen(true)] SyntaxNode? node);

        bool IsIsPatternExpression([NotNullWhen(true)] SyntaxNode? node);

        bool IsConversionExpression([NotNullWhen(true)] SyntaxNode? node);
        bool IsCastExpression([NotNullWhen(true)] SyntaxNode? node);

        bool IsExpressionOfForeach([NotNullWhen(true)] SyntaxNode? node);

        void GetPartsOfTupleExpression<TArgumentSyntax>(SyntaxNode node,
            out SyntaxToken openParen, out SeparatedSyntaxList<TArgumentSyntax> arguments, out SyntaxToken closeParen) where TArgumentSyntax : SyntaxNode;

        void GetPartsOfInterpolationExpression(SyntaxNode node,
            out SyntaxToken stringStartToken, out SyntaxList<SyntaxNode> contents, out SyntaxToken stringEndToken);

        bool IsVerbatimInterpolatedStringExpression(SyntaxNode node);

        // Left side of = assignment.
        bool IsLeftSideOfAssignment([NotNullWhen(true)] SyntaxNode? node);

        bool IsSimpleAssignmentStatement([NotNullWhen(true)] SyntaxNode? statement);
        void GetPartsOfAssignmentStatement(SyntaxNode statement, out SyntaxNode left, out SyntaxToken operatorToken, out SyntaxNode right);
        void GetPartsOfAssignmentExpressionOrStatement(SyntaxNode statement, out SyntaxNode left, out SyntaxToken operatorToken, out SyntaxNode right);

        // Left side of any assignment (for example = or ??= or *=  or += )
        bool IsLeftSideOfAnyAssignment([NotNullWhen(true)] SyntaxNode? node);
        // Left side of compound assignment (for example ??= or *=  or += )
        bool IsLeftSideOfCompoundAssignment([NotNullWhen(true)] SyntaxNode? node);
        SyntaxNode GetRightHandSideOfAssignment(SyntaxNode node);

        bool IsInferredAnonymousObjectMemberDeclarator([NotNullWhen(true)] SyntaxNode? node);
        bool IsOperandOfIncrementExpression([NotNullWhen(true)] SyntaxNode? node);
        bool IsOperandOfIncrementOrDecrementExpression([NotNullWhen(true)] SyntaxNode? node);

        bool IsLeftSideOfDot([NotNullWhen(true)] SyntaxNode? node);
        SyntaxNode? GetRightSideOfDot(SyntaxNode? node);

        /// <summary>
        /// Get the node on the left side of the dot if given a dotted expression.
        /// </summary>
        /// <param name="allowImplicitTarget">
        /// In VB, we have a member access expression with a null expression, this may be one of the
        /// following forms:
        ///     1) new With { .a = 1, .b = .a      .a refers to the anonymous type
        ///     2) With obj : .m                   .m refers to the obj type
        ///     3) new T() With { .a = 1, .b = .a  'a refers to the T type
        /// If `allowImplicitTarget` is set to true, the returned node will be set to approperiate node, otherwise, it will return null.
        /// This parameter has no affect on C# node.
        /// </param>
        SyntaxNode? GetLeftSideOfDot(SyntaxNode? node, bool allowImplicitTarget = false);

        bool IsLeftSideOfExplicitInterfaceSpecifier([NotNullWhen(true)] SyntaxNode? node);

        bool IsNameOfSimpleMemberAccessExpression([NotNullWhen(true)] SyntaxNode? node);
        bool IsNameOfAnyMemberAccessExpression([NotNullWhen(true)] SyntaxNode? node);
        bool IsNameOfMemberBindingExpression([NotNullWhen(true)] SyntaxNode? node);

        /// <summary>
        /// Gets the containing expression that is actually a language expression and not just typed
        /// as an ExpressionSyntax for convenience. For example, NameSyntax nodes on the right side
        /// of qualified names and member access expressions are not language expressions, yet the
        /// containing qualified names or member access expressions are indeed expressions.
        /// </summary>
        [return: NotNullIfNotNull("node")]
        SyntaxNode? GetStandaloneExpression(SyntaxNode? node);

        /// <summary>
        /// Call on the `.y` part of a `x?.y` to get the entire `x?.y` conditional access expression.  This also works
        /// when there are multiple chained conditional accesses.  For example, calling this on '.y' or '.z' in
        /// `x?.y?.z` will both return the full `x?.y?.z` node.  This can be used to effectively get 'out' of the RHS of
        /// a conditional access, and commonly represents the full standalone expression that can be operated on
        /// atomically.
        /// </summary>
        SyntaxNode? GetRootConditionalAccessExpression(SyntaxNode? node);

        /// <summary>
        /// Returns the expression node the member is being accessed off of.  If <paramref name="allowImplicitTarget"/>
        /// is <see langword="false"/>, this will be the node directly to the left of the dot-token.  If <paramref name="allowImplicitTarget"/>
        /// is <see langword="true"/>, then this can return another node in the tree that the member will be accessed
        /// off of.  For example, in VB, if you have a member-access-expression of the form ".Length" then this
        /// may return the expression in the surrounding With-statement.
        /// </summary>
        SyntaxNode? GetExpressionOfMemberAccessExpression(SyntaxNode node, bool allowImplicitTarget = false);

        SyntaxNode? GetTargetOfMemberBinding(SyntaxNode? node);

        SyntaxNode GetNameOfMemberBindingExpression(SyntaxNode node);

        bool IsPointerMemberAccessExpression([NotNullWhen(true)] SyntaxNode? node);

        bool IsNamedArgument([NotNullWhen(true)] SyntaxNode? node);
        bool IsNameOfNamedArgument([NotNullWhen(true)] SyntaxNode? node);
        SyntaxToken? GetNameOfParameter([NotNullWhen(true)] SyntaxNode? node);
        SyntaxNode? GetDefaultOfParameter(SyntaxNode node);
        SyntaxNode? GetParameterList(SyntaxNode node);
        bool IsParameterList([NotNullWhen(true)] SyntaxNode? node);

        bool IsDocumentationCommentExteriorTrivia(SyntaxTrivia trivia);

        void GetPartsOfElementAccessExpression(SyntaxNode node, out SyntaxNode expression, out SyntaxNode argumentList);

        SyntaxNode GetExpressionOfArgument(SyntaxNode node);
<<<<<<< HEAD
=======
        SyntaxNode GetExpressionOfAttributeArgument(SyntaxNode node);
>>>>>>> 67d940c4
        SyntaxNode GetExpressionOfInterpolation(SyntaxNode node);
        SyntaxNode GetNameOfAttribute(SyntaxNode node);

        bool IsMemberBindingExpression([NotNullWhen(true)] SyntaxNode? node);
        bool IsPostfixUnaryExpression([NotNullWhen(true)] SyntaxNode? node);

        SyntaxToken GetIdentifierOfGenericName(SyntaxNode node);
        SyntaxToken GetIdentifierOfSimpleName(SyntaxNode node);
        SyntaxToken GetIdentifierOfParameter(SyntaxNode node);
        SyntaxToken GetIdentifierOfTypeDeclaration(SyntaxNode node);
        SyntaxToken GetIdentifierOfVariableDeclarator(SyntaxNode node);
        SyntaxToken GetIdentifierOfIdentifierName(SyntaxNode node);
        SyntaxNode GetTypeOfVariableDeclarator(SyntaxNode node);

        /// <summary>
        /// True if this is an argument with just an expression and nothing else (i.e. no ref/out,
        /// no named params, no omitted args).
        /// </summary>
        bool IsSimpleArgument([NotNullWhen(true)] SyntaxNode? node);
        bool IsArgument([NotNullWhen(true)] SyntaxNode? node);
<<<<<<< HEAD
=======
        bool IsAttributeArgument([NotNullWhen(true)] SyntaxNode? node);
>>>>>>> 67d940c4
        RefKind GetRefKindOfArgument(SyntaxNode node);

        void GetNameAndArityOfSimpleName(SyntaxNode node, out string name, out int arity);
        bool LooksGeneric(SyntaxNode simpleName);

        SeparatedSyntaxList<SyntaxNode> GetTypeArgumentsOfGenericName(SyntaxNode? genericName);

        SyntaxList<SyntaxNode> GetContentsOfInterpolatedString(SyntaxNode interpolatedString);

        SeparatedSyntaxList<SyntaxNode> GetArgumentsOfInvocationExpression(SyntaxNode node);
        SeparatedSyntaxList<SyntaxNode> GetArgumentsOfObjectCreationExpression(SyntaxNode node);
        SeparatedSyntaxList<SyntaxNode> GetArgumentsOfArgumentList(SyntaxNode node);

        bool IsUsingDirectiveName([NotNullWhen(true)] SyntaxNode? node);

        bool IsAttributeName(SyntaxNode node);
        // Violation.  Doesn't correspond to any shared structure for vb/c#
        SyntaxList<SyntaxNode> GetAttributeLists(SyntaxNode? node);

        bool IsAttributeNamedArgumentIdentifier([NotNullWhen(true)] SyntaxNode? node);
        bool IsMemberInitializerNamedAssignmentIdentifier([NotNullWhen(true)] SyntaxNode? node);
        bool IsMemberInitializerNamedAssignmentIdentifier([NotNullWhen(true)] SyntaxNode? node, [NotNullWhen(true)] out SyntaxNode? initializedInstance);

        bool IsDirective([NotNullWhen(true)] SyntaxNode? node);
        bool IsStatement([NotNullWhen(true)] SyntaxNode? node);
        bool IsExecutableStatement([NotNullWhen(true)] SyntaxNode? node);
        bool IsGlobalStatement([NotNullWhen(true)] SyntaxNode? node);
        bool AreStatementsInSameContainer(SyntaxNode firstStatement, SyntaxNode secondStatement);

        bool IsDeconstructionAssignment([NotNullWhen(true)] SyntaxNode? node);
        bool IsDeconstructionForEachStatement([NotNullWhen(true)] SyntaxNode? node);

        /// <summary>
        /// Returns true for nodes that represent the body of a method.
        ///
        /// For VB this will be
        /// MethodBlockBaseSyntax.  This will be true for things like constructor, method, operator
        /// bodies as well as accessor bodies.  It will not be true for things like sub() function()
        /// lambdas.
        ///
        /// For C# this will be the BlockSyntax or ArrowExpressionSyntax for a
        /// method/constructor/deconstructor/operator/accessor.  It will not be included for local
        /// functions.
        /// </summary>
        bool IsMethodBody([NotNullWhen(true)] SyntaxNode? node);

        bool IsDeclaratorOfLocalDeclarationStatement(SyntaxNode declarator, SyntaxNode localDeclarationStatement);
        SeparatedSyntaxList<SyntaxNode> GetVariablesOfLocalDeclarationStatement(SyntaxNode node);
        SyntaxNode? GetInitializerOfVariableDeclarator(SyntaxNode node);

        bool IsThisConstructorInitializer(SyntaxToken token);
        bool IsBaseConstructorInitializer(SyntaxToken token);
        bool IsQueryKeyword(SyntaxToken token);
        bool IsElementAccessExpression([NotNullWhen(true)] SyntaxNode? node);
        bool IsIndexerMemberCRef([NotNullWhen(true)] SyntaxNode? node);
        bool IsIdentifierStartCharacter(char c);
        bool IsIdentifierPartCharacter(char c);
        bool IsIdentifierEscapeCharacter(char c);
        bool IsStartOfUnicodeEscapeSequence(char c);

        bool IsValidIdentifier(string identifier);
        bool IsVerbatimIdentifier(string identifier);

        /// <summary>
        /// Returns true if the given character is a character which may be included in an
        /// identifier to specify the type of a variable.
        /// </summary>
        bool IsTypeCharacter(char c);

        // Violation.  This is a feature level API for QuickInfo.
        bool IsBindableToken(SyntaxToken token);

        bool IsInStaticContext(SyntaxNode node);
        bool IsUnsafeContext(SyntaxNode node);

        bool IsInNamespaceOrTypeContext([NotNullWhen(true)] SyntaxNode? node);

        bool IsBaseTypeList([NotNullWhen(true)] SyntaxNode? node);

        bool IsInConstantContext([NotNullWhen(true)] SyntaxNode? node);
        bool IsInConstructor(SyntaxNode node);
        bool IsMethodLevelMember([NotNullWhen(true)] SyntaxNode? node);
        bool IsTopLevelNodeWithMembers([NotNullWhen(true)] SyntaxNode? node);

        /// <summary>
        /// A block that has no semantics other than introducing a new scope. That is only C# BlockSyntax.
        /// </summary>
        bool IsScopeBlock([NotNullWhen(true)] SyntaxNode? node);

        /// <summary>
        /// A node that contains a list of statements. In C#, this is BlockSyntax and SwitchSectionSyntax.
        /// In VB, this includes all block statements such as a MultiLineIfBlockSyntax.
        /// </summary>
        bool IsExecutableBlock([NotNullWhen(true)] SyntaxNode? node);
        // Violation.  This should return a SyntaxList
        IReadOnlyList<SyntaxNode> GetExecutableBlockStatements(SyntaxNode? node);
        // Violation.  This is a feature level API.
        SyntaxNode? FindInnermostCommonExecutableBlock(IEnumerable<SyntaxNode> nodes);

        /// <summary>
        /// A node that can host a list of statements or a single statement. In addition to
        /// every "executable block", this also includes C# embedded statement owners.
        /// </summary>
        // Violation.  This is a feature level API.
        bool IsStatementContainer([NotNullWhen(true)] SyntaxNode? node);

        // Violation.  This is a feature level API.
        IReadOnlyList<SyntaxNode> GetStatementContainerStatements(SyntaxNode? node);

        bool AreEquivalent(SyntaxToken token1, SyntaxToken token2);
        bool AreEquivalent(SyntaxNode? node1, SyntaxNode? node2);

        string GetDisplayName(SyntaxNode? node, DisplayNameOptions options, string? rootNamespace = null);

        // Violation.  This is a feature level API.  How 'position' relates to 'containment' is not defined.
        SyntaxNode? GetContainingTypeDeclaration(SyntaxNode? root, int position);
        SyntaxNode? GetContainingMemberDeclaration(SyntaxNode? root, int position, bool useFullSpan = true);
        SyntaxNode? GetContainingVariableDeclaratorOfFieldDeclaration(SyntaxNode? node);

        [return: NotNullIfNotNull("node")]
        SyntaxNode? WalkDownParentheses(SyntaxNode? node);

        // Violation.  This is a feature level API.
        [return: NotNullIfNotNull("node")]
        SyntaxNode? ConvertToSingleLine(SyntaxNode? node, bool useElasticTrivia = false);

        // Violation.  This is a feature level API.
        List<SyntaxNode> GetTopLevelAndMethodLevelMembers(SyntaxNode? root);
        // Violation.  This is a feature level API.
        List<SyntaxNode> GetMethodLevelMembers(SyntaxNode? root);
        SyntaxList<SyntaxNode> GetMembersOfTypeDeclaration(SyntaxNode typeDeclaration);

        // Violation.  This is a feature level API.
        bool ContainsInMemberBody([NotNullWhen(true)] SyntaxNode? node, TextSpan span);
        // Violation.  This is a feature level API.
        TextSpan GetInactiveRegionSpanAroundPosition(SyntaxTree tree, int position, CancellationToken cancellationToken);

        /// <summary>
        /// Given a <see cref="SyntaxNode"/>, return the <see cref="TextSpan"/> representing the span of the member body
        /// it is contained within. This <see cref="TextSpan"/> is used to determine whether speculative binding should be
        /// used in performance-critical typing scenarios. Note: if this method fails to find a relevant span, it returns
        /// an empty <see cref="TextSpan"/> at position 0.
        /// </summary>
        // Violation.  This is a feature level API.
        TextSpan GetMemberBodySpanForSpeculativeBinding(SyntaxNode node);

        /// <summary>
        /// Returns the parent node that binds to the symbols that the IDE prefers for features like Quick Info and Find
        /// All References. For example, if the token is part of the type of an object creation, the parenting object
        /// creation expression is returned so that binding will return constructor symbols.
        /// </summary>
        // Violation.  This is a feature level API.
        SyntaxNode? TryGetBindableParent(SyntaxToken token);

        // Violation.  This is a feature level API.
        IEnumerable<SyntaxNode> GetConstructors(SyntaxNode? root, CancellationToken cancellationToken);
        // Violation.  This is a feature level API.
        bool TryGetCorrespondingOpenBrace(SyntaxToken token, out SyntaxToken openBrace);

        /// <summary>
        /// Given a <see cref="SyntaxNode"/>, that represents and argument return the string representation of
        /// that arguments name.
        /// </summary>
        // Violation.  This is a feature level API.
        string GetNameForArgument(SyntaxNode? argument);

        /// <summary>
        /// Given a <see cref="SyntaxNode"/>, that represents an attribute argument return the string representation of
        /// that arguments name.
        /// </summary>
        // Violation.  This is a feature level API.
        string GetNameForAttributeArgument(SyntaxNode? argument);

        bool IsNameOfSubpattern([NotNullWhen(true)] SyntaxNode? node);
        bool IsPropertyPatternClause(SyntaxNode node);

        bool IsAnyPattern([NotNullWhen(true)] SyntaxNode? node);

        bool IsAndPattern([NotNullWhen(true)] SyntaxNode? node);
        bool IsBinaryPattern([NotNullWhen(true)] SyntaxNode? node);
        bool IsConstantPattern([NotNullWhen(true)] SyntaxNode? node);
        bool IsDeclarationPattern([NotNullWhen(true)] SyntaxNode? node);
        bool IsNotPattern([NotNullWhen(true)] SyntaxNode? node);
        bool IsOrPattern([NotNullWhen(true)] SyntaxNode? node);
        bool IsParenthesizedPattern([NotNullWhen(true)] SyntaxNode? node);
        bool IsRecursivePattern([NotNullWhen(true)] SyntaxNode? node);
        bool IsTypePattern([NotNullWhen(true)] SyntaxNode? node);
        bool IsUnaryPattern([NotNullWhen(true)] SyntaxNode? node);
        bool IsVarPattern([NotNullWhen(true)] SyntaxNode? node);

        SyntaxNode GetExpressionOfConstantPattern(SyntaxNode node);
        SyntaxNode GetTypeOfTypePattern(SyntaxNode node);

        void GetPartsOfParenthesizedPattern(SyntaxNode node, out SyntaxToken openParen, out SyntaxNode pattern, out SyntaxToken closeParen);
        void GetPartsOfBinaryPattern(SyntaxNode node, out SyntaxNode left, out SyntaxToken operatorToken, out SyntaxNode right);
        void GetPartsOfDeclarationPattern(SyntaxNode node, out SyntaxNode type, out SyntaxNode designation);
        void GetPartsOfRecursivePattern(SyntaxNode node, out SyntaxNode? type, out SyntaxNode? positionalPart, out SyntaxNode? propertyPart, out SyntaxNode? designation);
        void GetPartsOfUnaryPattern(SyntaxNode node, out SyntaxToken operatorToken, out SyntaxNode pattern);

        bool ContainsInterleavedDirective(TextSpan span, SyntaxToken token, CancellationToken cancellationToken);

        SyntaxTokenList GetModifiers(SyntaxNode? node);

        // Violation.  WithXXX methods should not be here, but should be in SyntaxGenerator.
        [return: NotNullIfNotNull("node")]
        SyntaxNode? WithModifiers(SyntaxNode? node, SyntaxTokenList modifiers);

        // Violation.  This is a feature level API.
        Location GetDeconstructionReferenceLocation(SyntaxNode node);

        // Violation.  This is a feature level API.
        SyntaxToken? GetDeclarationIdentifierIfOverride(SyntaxToken token);

        bool IsParameterNameXmlElementSyntax([NotNullWhen(true)] SyntaxNode? node);

        SyntaxList<SyntaxNode> GetContentFromDocumentationCommentTriviaSyntax(SyntaxTrivia trivia);

        #region IsXXX members

        bool IsAnonymousFunctionExpression([NotNullWhen(true)] SyntaxNode? node);
        bool IsBaseNamespaceDeclaration([NotNullWhen(true)] SyntaxNode? node);
        bool IsBinaryExpression([NotNullWhen(true)] SyntaxNode? node);
        bool IsLiteralExpression([NotNullWhen(true)] SyntaxNode? node);
        bool IsMemberAccessExpression([NotNullWhen(true)] SyntaxNode? node);
        bool IsSimpleName([NotNullWhen(true)] SyntaxNode? node);

        #endregion

        #region GetPartsOfXXX members

        void GetPartsOfBaseNamespaceDeclaration(SyntaxNode node, out SyntaxNode name, out SyntaxList<SyntaxNode> imports, out SyntaxList<SyntaxNode> members);
        void GetPartsOfBinaryExpression(SyntaxNode node, out SyntaxNode left, out SyntaxToken operatorToken, out SyntaxNode right);
        void GetPartsOfCastExpression(SyntaxNode node, out SyntaxNode type, out SyntaxNode expression);
        void GetPartsOfCompilationUnit(SyntaxNode node, out SyntaxList<SyntaxNode> imports, out SyntaxList<SyntaxNode> attributeLists, out SyntaxList<SyntaxNode> members);
        void GetPartsOfConditionalAccessExpression(SyntaxNode node, out SyntaxNode expression, out SyntaxToken operatorToken, out SyntaxNode whenNotNull);
        void GetPartsOfConditionalExpression(SyntaxNode node, out SyntaxNode condition, out SyntaxNode whenTrue, out SyntaxNode whenFalse);
        void GetPartsOfInvocationExpression(SyntaxNode node, out SyntaxNode expression, out SyntaxNode? argumentList);
        void GetPartsOfIsPatternExpression(SyntaxNode node, out SyntaxNode left, out SyntaxToken isToken, out SyntaxNode right);
        void GetPartsOfMemberAccessExpression(SyntaxNode node, out SyntaxNode expression, out SyntaxToken operatorToken, out SyntaxNode name);
        void GetPartsOfObjectCreationExpression(SyntaxNode node, out SyntaxNode type, out SyntaxNode? argumentList, out SyntaxNode? initializer);
        void GetPartsOfParenthesizedExpression(SyntaxNode node, out SyntaxToken openParen, out SyntaxNode expression, out SyntaxToken closeParen);
        void GetPartsOfPrefixUnaryExpression(SyntaxNode node, out SyntaxToken operatorToken, out SyntaxNode operand);
        void GetPartsOfQualifiedName(SyntaxNode node, out SyntaxNode left, out SyntaxToken dotToken, out SyntaxNode right);
        void GetPartsOfUsingAliasDirective(SyntaxNode node, out SyntaxToken globalKeyword, out SyntaxToken alias, out SyntaxNode name);

        #endregion

        #region GetXXXOfYYYMembers

        // note: this is only for nodes that have a single child nodes.  If a node has multiple child nodes, then
        // ISyntaxFacts should have a GetPartsOfXXX helper instead, and GetXXXOfYYY should be built off of that
        // inside ISyntaxFactsExtensions

        SyntaxNode GetExpressionOfAwaitExpression(SyntaxNode node);
        SyntaxNode GetExpressionOfExpressionStatement(SyntaxNode node);
        SyntaxNode? GetExpressionOfReturnStatement(SyntaxNode node);
        SyntaxNode GetExpressionOfThrowExpression(SyntaxNode node);
        SyntaxNode? GetValueOfEqualsValueClause(SyntaxNode? node);

        #endregion
    }

    [Flags]
    internal enum DisplayNameOptions
    {
        None = 0,
        IncludeMemberKeyword = 1,
        IncludeNamespaces = 1 << 1,
        IncludeParameters = 1 << 2,
        IncludeType = 1 << 3,
        IncludeTypeParameters = 1 << 4
    }
}<|MERGE_RESOLUTION|>--- conflicted
+++ resolved
@@ -290,10 +290,7 @@
         void GetPartsOfElementAccessExpression(SyntaxNode node, out SyntaxNode expression, out SyntaxNode argumentList);
 
         SyntaxNode GetExpressionOfArgument(SyntaxNode node);
-<<<<<<< HEAD
-=======
         SyntaxNode GetExpressionOfAttributeArgument(SyntaxNode node);
->>>>>>> 67d940c4
         SyntaxNode GetExpressionOfInterpolation(SyntaxNode node);
         SyntaxNode GetNameOfAttribute(SyntaxNode node);
 
@@ -314,10 +311,7 @@
         /// </summary>
         bool IsSimpleArgument([NotNullWhen(true)] SyntaxNode? node);
         bool IsArgument([NotNullWhen(true)] SyntaxNode? node);
-<<<<<<< HEAD
-=======
         bool IsAttributeArgument([NotNullWhen(true)] SyntaxNode? node);
->>>>>>> 67d940c4
         RefKind GetRefKindOfArgument(SyntaxNode node);
 
         void GetNameAndArityOfSimpleName(SyntaxNode node, out string name, out int arity);
