--- conflicted
+++ resolved
@@ -87,19 +87,12 @@
 
         bool IsPartial(ITypeSymbol typeSymbol, CancellationToken cancellationToken);
 
-        bool IsNullChecked(IParameterSymbol parameter, CancellationToken cancellationToken);
-
         IEnumerable<ISymbol> GetDeclaredSymbols(SemanticModel semanticModel, SyntaxNode memberDeclaration, CancellationToken cancellationToken);
 
-<<<<<<< HEAD
-        IParameterSymbol FindParameterForArgument(SemanticModel semanticModel, SyntaxNode argument, CancellationToken cancellationToken);
-        IParameterSymbol FindParameterForAttributeArgument(SemanticModel semanticModel, SyntaxNode argument, CancellationToken cancellationToken);
-=======
         IParameterSymbol FindParameterForArgument(SemanticModel semanticModel, SyntaxNode argument, bool allowUncertainCandidates, CancellationToken cancellationToken);
         IParameterSymbol FindParameterForAttributeArgument(SemanticModel semanticModel, SyntaxNode argument, bool allowUncertainCandidates, CancellationToken cancellationToken);
         ISymbol FindFieldOrPropertyForArgument(SemanticModel semanticModel, SyntaxNode argument, CancellationToken cancellationToken);
         ISymbol FindFieldOrPropertyForAttributeArgument(SemanticModel semanticModel, SyntaxNode argument, CancellationToken cancellationToken);
->>>>>>> 80a8ce8d
 
 #nullable enable
         ImmutableArray<ISymbol> GetBestOrAllSymbols(SemanticModel semanticModel, SyntaxNode? node, SyntaxToken token, CancellationToken cancellationToken);
