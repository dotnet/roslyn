﻿<?xml version="1.0" encoding="utf-8"?>
<xliff xmlns="urn:oasis:names:tc:xliff:document:1.2" xmlns:xsi="http://www.w3.org/2001/XMLSchema-instance" version="1.2" xsi:schemaLocation="urn:oasis:names:tc:xliff:document:1.2 xliff-core-1.2-transitional.xsd">
  <file datatype="xml" source-language="en" target-language="ru" original="../WorkspaceExtensionsResources.resx">
    <body>
      <trans-unit id="Cannot_generate_code_for_unsupported_operator_0">
        <source>Cannot generate code for unsupported operator '{0}'</source>
        <target state="translated">Невозможно сформировать код для неподдерживаемого оператора "{0}"</target>
        <note />
      </trans-unit>
      <trans-unit id="Compilation_is_required_to_accomplish_the_task_but_is_not_supported_by_project_0">
        <source>Compilation is required to accomplish the task but is not supported by project {0}.</source>
        <target state="translated">Для выполнения задачи требуется компиляция, но она не поддерживается в проекте {0}.</target>
        <note />
      </trans-unit>
      <trans-unit id="Could_not_find_location_to_generation_symbol_into">
        <source>Could not find location to generation symbol into.</source>
        <target state="translated">Не удалось найти расположение для создания символа.</target>
        <note />
      </trans-unit>
      <trans-unit id="Destination_location_was_from_a_different_tree">
        <source>Destination location was from a different tree.</source>
        <target state="translated">Целевое расположение находилось в другом дереве.</target>
        <note />
      </trans-unit>
      <trans-unit id="Destination_location_was_not_in_source">
        <source>Destination location was not in source.</source>
        <target state="translated">Целевое расположение не найдено в источнике.</target>
        <note />
      </trans-unit>
      <trans-unit id="Destination_type_must_be_a_0_1_2_or_3_but_given_one_is_4">
        <source>Destination type must be a {0}, {1}, {2} or {3}, but given one is {4}.</source>
        <target state="translated">Конечный тип должен быть {0}, {1}, {2} или {3}, но указан {4}.</target>
        <note />
      </trans-unit>
      <trans-unit id="Destination_type_must_be_a_0_1_or_2_but_given_one_is_3">
        <source>Destination type must be a {0}, {1} or {2}, but given one is {3}.</source>
        <target state="translated">Конечный тип должен быть {0}, {1} или {2}, но указан {3}.</target>
        <note />
      </trans-unit>
      <trans-unit id="Destination_type_must_be_a_0_but_given_one_is_1">
        <source>Destination type must be a {0}, but given one is {1}.</source>
        <target state="translated">Конечный тип должен быть {0}, но указан {1}.</target>
        <note />
      </trans-unit>
      <trans-unit id="Destination_type_must_be_a_0_or_a_1_but_given_one_is_2">
        <source>Destination type must be a {0} or a {1}, but given one is {2}.</source>
        <target state="translated">Конечный тип должен быть {0} или {1}, но указан {2}.</target>
        <note />
      </trans-unit>
      <trans-unit id="Document_does_not_support_syntax_trees">
        <source>Document does not support syntax trees</source>
<<<<<<< HEAD
        <target state="new">Document does not support syntax trees</target>
=======
        <target state="translated">Документ не поддерживает синтаксические деревья.</target>
>>>>>>> a573b409
        <note />
      </trans-unit>
      <trans-unit id="Fix_all_0">
        <source>Fix all '{0}'</source>
        <target state="translated">Исправить все "{0}"</target>
        <note />
      </trans-unit>
      <trans-unit id="Fix_all_0_in_1">
        <source>Fix all '{0}' in '{1}'</source>
        <target state="translated">Исправить все "{0}" в "{1}"</target>
        <note />
      </trans-unit>
      <trans-unit id="Fix_all_0_in_Containing_member">
        <source>Fix all '{0}' in Containing member</source>
        <target state="translated">Исправить все "{0}" в содержащем элементе</target>
        <note />
      </trans-unit>
      <trans-unit id="Fix_all_0_in_Containing_type">
        <source>Fix all '{0}' in Containing type</source>
        <target state="translated">Исправить все "{0}" в содержащем типе</target>
        <note />
      </trans-unit>
      <trans-unit id="Fix_all_0_in_Solution">
        <source>Fix all '{0}' in Solution</source>
        <target state="translated">Исправить все "{0}" в решении</target>
        <note />
      </trans-unit>
      <trans-unit id="Invalid_number_of_parameters_for_binary_operator">
        <source>Invalid number of parameters for binary operator.</source>
        <target state="translated">Недопустимое число параметров для бинарного оператора.</target>
        <note />
      </trans-unit>
      <trans-unit id="Invalid_number_of_parameters_for_unary_operator">
        <source>Invalid number of parameters for unary operator.</source>
        <target state="translated">Недопустимое число параметров для унарного оператора.</target>
        <note />
      </trans-unit>
      <trans-unit id="Location_must_be_null_or_from_source">
        <source>Location must be null or from source.</source>
        <target state="translated">Расположение должно иметь значение Null или источника.</target>
        <note />
      </trans-unit>
      <trans-unit id="Namespace_can_not_be_added_in_this_destination">
        <source>Namespace can not be added in this destination.</source>
        <target state="translated">Не удается добавить пространство имен в этот конечный объект.</target>
        <note />
      </trans-unit>
      <trans-unit id="No_available_location_found_to_add_statements_to">
        <source>No available location found to add statements to.</source>
        <target state="translated">Доступные места для добавления операторов не обнаружены.</target>
        <note />
      </trans-unit>
      <trans-unit id="No_location_provided_to_add_statements_to">
        <source>No location provided to add statements to.</source>
        <target state="translated">Для добавления операторов не было указано расположение.</target>
        <note />
      </trans-unit>
      <trans-unit id="Project_of_ID_0_is_required_to_accomplish_the_task_but_is_not_available_from_the_solution">
        <source>Project of ID {0} is required to accomplish the task but is not available from the solution</source>
        <target state="translated">Проект с ИД "{0}" необходим для выполнения задачи, но он недоступен из решения.</target>
        <note />
      </trans-unit>
      <trans-unit id="Supplied_diagnostic_cannot_be_null">
        <source>Supplied diagnostic cannot be null.</source>
        <target state="translated">Указанная диагностика не может быть NULL.</target>
        <note />
      </trans-unit>
      <trans-unit id="SyntaxTree_is_required_to_accomplish_the_task_but_is_not_supported_by_document_0">
        <source>Syntax tree is required to accomplish the task but is not supported by document {0}.</source>
        <target state="translated">Для выполнения задачи требуется синтаксическое дерево, но оно не поддерживается в документе {0}.</target>
        <note />
      </trans-unit>
      <trans-unit id="The_solution_does_not_contain_the_specified_document">
        <source>The solution does not contain the specified document.</source>
        <target state="translated">Указанный документ отсутствует в решении.</target>
        <note />
      </trans-unit>
      <trans-unit id="Type_members">
        <source>Type members</source>
<<<<<<< HEAD
        <target state="new">Type members</target>
=======
        <target state="translated">Члены типа</target>
>>>>>>> a573b409
        <note />
      </trans-unit>
      <trans-unit id="Warning_colon_Declaration_changes_scope_and_may_change_meaning">
        <source>Warning: Declaration changes scope and may change meaning.</source>
        <target state="translated">Предупреждение. Объявление изменяет область и может изменить значение.</target>
        <note />
      </trans-unit>
    </body>
  </file>
</xliff><|MERGE_RESOLUTION|>--- conflicted
+++ resolved
@@ -49,11 +49,7 @@
       </trans-unit>
       <trans-unit id="Document_does_not_support_syntax_trees">
         <source>Document does not support syntax trees</source>
-<<<<<<< HEAD
-        <target state="new">Document does not support syntax trees</target>
-=======
         <target state="translated">Документ не поддерживает синтаксические деревья.</target>
->>>>>>> a573b409
         <note />
       </trans-unit>
       <trans-unit id="Fix_all_0">
@@ -133,11 +129,7 @@
       </trans-unit>
       <trans-unit id="Type_members">
         <source>Type members</source>
-<<<<<<< HEAD
-        <target state="new">Type members</target>
-=======
         <target state="translated">Члены типа</target>
->>>>>>> a573b409
         <note />
       </trans-unit>
       <trans-unit id="Warning_colon_Declaration_changes_scope_and_may_change_meaning">
