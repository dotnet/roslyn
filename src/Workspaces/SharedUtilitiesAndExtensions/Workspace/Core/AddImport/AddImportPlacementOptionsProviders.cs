--- conflicted
+++ resolved
@@ -26,11 +26,7 @@
 
     public static async ValueTask<AddImportPlacementOptions> GetAddImportPlacementOptionsAsync(this Document document, CancellationToken cancellationToken)
     {
-<<<<<<< HEAD
-        var configOptions = await document.GetAnalyzerConfigOptionsAsync(cancellationToken).ConfigureAwait(false);
-=======
         var configOptions = await document.GetHostAnalyzerConfigOptionsAsync(cancellationToken).ConfigureAwait(false);
->>>>>>> a573b409
         var service = document.GetRequiredLanguageService<IAddImportsService>();
         return service.GetAddImportOptions(configOptions, document.AllowImportsInHiddenRegions());
     }
