--- conflicted
+++ resolved
@@ -204,8 +204,6 @@
                 yield return solution.GetRequiredDocument(linkedDocumentId);
             }
         }
-<<<<<<< HEAD
-=======
 
 #if CODE_STYLE
         public static async ValueTask<AnalyzerConfigOptions> GetAnalyzerConfigOptionsAsync(this Document document, CancellationToken cancellationToken)
@@ -214,6 +212,5 @@
             return document.Project.AnalyzerOptions.AnalyzerConfigOptionsProvider.GetOptions(syntaxTree);
         }
 #endif
->>>>>>> 80a8ce8d
     }
 }