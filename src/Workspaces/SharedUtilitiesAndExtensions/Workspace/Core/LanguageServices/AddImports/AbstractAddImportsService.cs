﻿// Licensed to the .NET Foundation under one or more agreements.
// The .NET Foundation licenses this file to you under the MIT license.
// See the LICENSE file in the project root for more information.

using System;
using System.Collections.Generic;
using System.Collections.Immutable;
using System.Linq;
using System.Threading;
using Microsoft.CodeAnalysis.CodeStyle;
using Microsoft.CodeAnalysis.Diagnostics;
using Microsoft.CodeAnalysis.Editing;
using Microsoft.CodeAnalysis.Shared.Extensions;

namespace Microsoft.CodeAnalysis.AddImport
{
    internal abstract class AbstractAddImportsService<TCompilationUnitSyntax, TNamespaceDeclarationSyntax, TUsingOrAliasSyntax, TExternSyntax>
        : IAddImportsService
        where TCompilationUnitSyntax : SyntaxNode
        where TNamespaceDeclarationSyntax : SyntaxNode
        where TUsingOrAliasSyntax : SyntaxNode
        where TExternSyntax : SyntaxNode
    {
        protected AbstractAddImportsService()
        {
        }

        protected abstract SyntaxNode? GetAlias(TUsingOrAliasSyntax usingOrAlias);
        protected abstract ImmutableArray<SyntaxNode> GetGlobalImports(Compilation compilation, SyntaxGenerator generator);
        protected abstract SyntaxList<TUsingOrAliasSyntax> GetUsingsAndAliases(SyntaxNode node);
        protected abstract SyntaxList<TExternSyntax> GetExterns(SyntaxNode node);
        protected abstract bool IsStaticUsing(TUsingOrAliasSyntax usingOrAlias);

<<<<<<< HEAD
#if !CODE_STYLE
        public abstract bool PlaceImportsInsideNamespaces(Options.OptionSet optionSet);
#endif
=======
        public AddImportPlacementOptions GetAddImportOptions(AnalyzerConfigOptions configOptions, bool allowInHiddenRegions, AddImportPlacementOptions? fallbackOptions)
        {
            fallbackOptions ??= AddImportPlacementOptions.Default;

            return new()
            {
                PlaceSystemNamespaceFirst = configOptions.GetEditorConfigOption(GenerationOptions.PlaceSystemNamespaceFirst, fallbackOptions.PlaceSystemNamespaceFirst),
                UsingDirectivePlacement = GetUsingDirectivePlacementCodeStyleOption(configOptions, fallbackOptions.UsingDirectivePlacement),
                AllowInHiddenRegions = allowInHiddenRegions
            };
        }

        public abstract CodeStyleOption2<AddImportPlacement> GetUsingDirectivePlacementCodeStyleOption(AnalyzerConfigOptions configOptions, CodeStyleOption2<AddImportPlacement> fallbackValue);
>>>>>>> 80a8ce8d

        private bool IsSimpleUsing(TUsingOrAliasSyntax usingOrAlias) => !IsAlias(usingOrAlias) && !IsStaticUsing(usingOrAlias);
        private bool IsAlias(TUsingOrAliasSyntax usingOrAlias) => GetAlias(usingOrAlias) != null;
        private bool HasAliases(SyntaxNode node) => GetUsingsAndAliases(node).Any(IsAlias);
        private bool HasUsings(SyntaxNode node) => GetUsingsAndAliases(node).Any(IsSimpleUsing);
        private bool HasStaticUsings(SyntaxNode node) => GetUsingsAndAliases(node).Any(IsStaticUsing);
        private bool HasExterns(SyntaxNode node) => GetExterns(node).Any();
        private bool HasAnyImports(SyntaxNode node) => GetUsingsAndAliases(node).Any() || GetExterns(node).Any();

        public bool HasExistingImport(
            Compilation compilation,
            SyntaxNode root,
            SyntaxNode? contextLocation,
            SyntaxNode import,
            SyntaxGenerator generator)
        {
            var globalImports = GetGlobalImports(compilation, generator);
            var containers = GetAllContainers(root, contextLocation);
            return HasExistingImport(import, containers, globalImports);
        }

        private static ImmutableArray<SyntaxNode> GetAllContainers(SyntaxNode root, SyntaxNode? contextLocation)
        {
            contextLocation ??= root;

            var applicableContainer = GetFirstApplicableContainer(contextLocation);
            return applicableContainer.GetAncestorsOrThis<SyntaxNode>().ToImmutableArray();
        }

        private bool HasExistingImport(
            SyntaxNode import, ImmutableArray<SyntaxNode> containers, ImmutableArray<SyntaxNode> globalImports)
        {
            foreach (var node in containers)
            {
                if (GetUsingsAndAliases(node).Any(u => IsEquivalentImport(u, import)))
                {
                    return true;
                }

                if (GetExterns(node).Any(u => IsEquivalentImport(u, import)))
                {
                    return true;
                }
            }

            foreach (var node in globalImports)
            {
                if (IsEquivalentImport(node, import))
                {
                    return true;
                }
            }

            return false;
        }

        protected abstract bool IsEquivalentImport(SyntaxNode a, SyntaxNode b);

        public SyntaxNode GetImportContainer(SyntaxNode root, SyntaxNode? contextLocation, SyntaxNode import, AddImportPlacementOptions options)
        {
            contextLocation ??= root;
            GetContainers(root, contextLocation, options,
                out var externContainer, out var usingContainer, out var staticUsingContainer, out var aliasContainer);

            switch (import)
            {
                case TExternSyntax _:
                    return externContainer;
                case TUsingOrAliasSyntax u:
                    if (IsAlias(u))
                    {
                        return aliasContainer;
                    }

                    if (IsStaticUsing(u))
                    {
                        return staticUsingContainer;
                    }

                    return usingContainer;
            }

            throw new InvalidOperationException();
        }

        public SyntaxNode AddImports(
            Compilation compilation,
            SyntaxNode root,
            SyntaxNode? contextLocation,
            IEnumerable<SyntaxNode> newImports,
            SyntaxGenerator generator,
            AddImportPlacementOptions options,
            CancellationToken cancellationToken)
        {
            contextLocation ??= root;

            var globalImports = GetGlobalImports(compilation, generator);
            var containers = GetAllContainers(root, contextLocation);
            var filteredImports = newImports.Where(i => !HasExistingImport(i, containers, globalImports)).ToArray();

            var externAliases = filteredImports.OfType<TExternSyntax>().ToArray();
            var usingDirectives = filteredImports.OfType<TUsingOrAliasSyntax>().Where(IsSimpleUsing).ToArray();
            var staticUsingDirectives = filteredImports.OfType<TUsingOrAliasSyntax>().Where(IsStaticUsing).ToArray();
            var aliasDirectives = filteredImports.OfType<TUsingOrAliasSyntax>().Where(IsAlias).ToArray();

            GetContainers(root, contextLocation, options,
                out var externContainer, out var usingContainer, out var aliasContainer, out var staticUsingContainer);

            var newRoot = Rewrite(
                externAliases, usingDirectives, staticUsingDirectives, aliasDirectives,
                externContainer, usingContainer, staticUsingContainer, aliasContainer,
                options, root, cancellationToken);

            return newRoot;
        }

        protected abstract SyntaxNode Rewrite(
            TExternSyntax[] externAliases, TUsingOrAliasSyntax[] usingDirectives, TUsingOrAliasSyntax[] staticUsingDirectives, TUsingOrAliasSyntax[] aliasDirectives,
            SyntaxNode externContainer, SyntaxNode usingContainer, SyntaxNode staticUsingContainer, SyntaxNode aliasContainer,
            AddImportPlacementOptions options, SyntaxNode root, CancellationToken cancellationToken);

        private void GetContainers(SyntaxNode root, SyntaxNode contextLocation, AddImportPlacementOptions options, out SyntaxNode externContainer, out SyntaxNode usingContainer, out SyntaxNode staticUsingContainer, out SyntaxNode aliasContainer)
        {
            var applicableContainer = GetFirstApplicableContainer(contextLocation);
            var contextSpine = applicableContainer.GetAncestorsOrThis<SyntaxNode>().ToImmutableArray();

            // The node we'll add to if we can't find a specific namespace with imports of 
            // the type we're trying to add.  This will be the closest namespace with any
            // imports in it
            var fallbackNode = contextSpine.FirstOrDefault(HasAnyImports);

            // If there aren't any existing imports then make sure we honour the inside namespace preference
            // for using directings if it's set
            if (fallbackNode is null && options.PlaceImportsInsideNamespaces)
                fallbackNode = contextSpine.OfType<TNamespaceDeclarationSyntax>().FirstOrDefault();

            // If all else fails use the root
            if (fallbackNode is null)
                fallbackNode = root;

            // The specific container to add each type of import to.  We look for a container
            // that already has an import of the same type as the node we want to add to.
            // If we can find one, we add to that container.  If not, we call back to the 
            // innermost node with any imports.
            externContainer = contextSpine.FirstOrDefault(HasExterns) ?? fallbackNode;
            usingContainer = contextSpine.FirstOrDefault(HasUsings) ?? fallbackNode;
            staticUsingContainer = contextSpine.FirstOrDefault(HasStaticUsings) ?? fallbackNode;
            aliasContainer = contextSpine.FirstOrDefault(HasAliases) ?? fallbackNode;
        }

        private static SyntaxNode? GetFirstApplicableContainer(SyntaxNode contextNode)
        {
            var usingDirective = contextNode.GetAncestor<TUsingOrAliasSyntax>();

            var node = usingDirective != null ? usingDirective.Parent! : contextNode;
            return node.GetAncestor<TNamespaceDeclarationSyntax>() ??
                   (SyntaxNode?)node.GetAncestorOrThis<TCompilationUnitSyntax>();
        }
    }
}<|MERGE_RESOLUTION|>--- conflicted
+++ resolved
@@ -31,11 +31,6 @@
         protected abstract SyntaxList<TExternSyntax> GetExterns(SyntaxNode node);
         protected abstract bool IsStaticUsing(TUsingOrAliasSyntax usingOrAlias);
 
-<<<<<<< HEAD
-#if !CODE_STYLE
-        public abstract bool PlaceImportsInsideNamespaces(Options.OptionSet optionSet);
-#endif
-=======
         public AddImportPlacementOptions GetAddImportOptions(AnalyzerConfigOptions configOptions, bool allowInHiddenRegions, AddImportPlacementOptions? fallbackOptions)
         {
             fallbackOptions ??= AddImportPlacementOptions.Default;
@@ -49,7 +44,6 @@
         }
 
         public abstract CodeStyleOption2<AddImportPlacement> GetUsingDirectivePlacementCodeStyleOption(AnalyzerConfigOptions configOptions, CodeStyleOption2<AddImportPlacement> fallbackValue);
->>>>>>> 80a8ce8d
 
         private bool IsSimpleUsing(TUsingOrAliasSyntax usingOrAlias) => !IsAlias(usingOrAlias) && !IsStaticUsing(usingOrAlias);
         private bool IsAlias(TUsingOrAliasSyntax usingOrAlias) => GetAlias(usingOrAlias) != null;
