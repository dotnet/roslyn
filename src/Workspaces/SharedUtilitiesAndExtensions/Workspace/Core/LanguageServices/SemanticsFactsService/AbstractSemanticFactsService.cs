--- conflicted
+++ resolved
@@ -17,11 +17,8 @@
     internal abstract partial class AbstractSemanticFactsService : ISemanticFacts
     {
         public abstract ISyntaxFacts SyntaxFacts { get; }
-<<<<<<< HEAD
-=======
         public abstract IBlockFacts BlockFacts { get; }
 
->>>>>>> 80a8ce8d
         protected abstract ISemanticFacts SemanticFacts { get; }
 
         protected abstract SyntaxToken ToIdentifierToken(string identifier);
@@ -153,9 +150,6 @@
         public bool IsPartial(ITypeSymbol typeSymbol, CancellationToken cancellationToken)
             => SemanticFacts.IsPartial(typeSymbol, cancellationToken);
 
-        public bool IsNullChecked(IParameterSymbol parameterSymbol, CancellationToken cancellationToken)
-            => SemanticFacts.IsNullChecked(parameterSymbol, cancellationToken);
-
         public IEnumerable<ISymbol> GetDeclaredSymbols(SemanticModel semanticModel, SyntaxNode memberDeclaration, CancellationToken cancellationToken)
             => SemanticFacts.GetDeclaredSymbols(semanticModel, memberDeclaration, cancellationToken);
 
@@ -170,9 +164,6 @@
 
         public ISymbol FindFieldOrPropertyForAttributeArgument(SemanticModel semanticModel, SyntaxNode argumentNode, CancellationToken cancellationToken)
             => SemanticFacts.FindFieldOrPropertyForAttributeArgument(semanticModel, argumentNode, cancellationToken);
-
-        public IParameterSymbol FindParameterForAttributeArgument(SemanticModel semanticModel, SyntaxNode argumentNode, CancellationToken cancellationToken)
-            => SemanticFacts.FindParameterForAttributeArgument(semanticModel, argumentNode, cancellationToken);
 
         public ImmutableArray<ISymbol> GetBestOrAllSymbols(SemanticModel semanticModel, SyntaxNode node, SyntaxToken token, CancellationToken cancellationToken)
             => SemanticFacts.GetBestOrAllSymbols(semanticModel, node, token, cancellationToken);
