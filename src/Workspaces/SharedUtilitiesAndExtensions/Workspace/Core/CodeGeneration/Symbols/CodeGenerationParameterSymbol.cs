﻿// Licensed to the .NET Foundation under one or more agreements.
// The .NET Foundation licenses this file to you under the MIT license.
// See the LICENSE file in the project root for more information.

#nullable disable

using System.Collections.Immutable;

#if CODE_STYLE
using Microsoft.CodeAnalysis.Internal.Editing;
#else
using Microsoft.CodeAnalysis.Editing;
#endif

namespace Microsoft.CodeAnalysis.CodeGeneration;

internal abstract class CodeGenerationParameterSymbol(
    INamedTypeSymbol containingType,
    ImmutableArray<AttributeData> attributes,
    RefKind refKind,
    bool isParams,
    ITypeSymbol type,
    string name,
    bool isOptional,
    bool hasDefaultValue,
    object defaultValue) : CodeGenerationSymbol(containingType?.ContainingAssembly, containingType, attributes, Accessibility.NotApplicable, new DeclarationModifiers(), name), ICodeGenerationParameterSymbol
{
    public RefKind RefKind { get; } = refKind;
    public bool IsParams { get; } = isParams;
<<<<<<< HEAD
#if !CODE_STYLE
    bool IParameterSymbol.IsParamsArray => IsParams;
    bool IParameterSymbol.IsParamsCollection => false;
#endif
=======
    bool ICodeGenerationParameterSymbol.IsParamsArray => IsParams;
    bool ICodeGenerationParameterSymbol.IsParamsCollection => false;
>>>>>>> cb0a6a81
    public ITypeSymbol Type { get; } = type;
    public NullableAnnotation NullableAnnotation => Type.NullableAnnotation;
    public bool IsOptional { get; } = isOptional;
    public int Ordinal { get; }

    public bool HasExplicitDefaultValue { get; } = hasDefaultValue;
    public object ExplicitDefaultValue { get; } = defaultValue;

    protected override CodeGenerationSymbol Clone()
    {
        return (CodeGenerationSymbol)CodeGenerationSymbolMappingFactory.Instance.CreateParameterSymbol(
            this.ContainingType, this.GetAttributes(), this.RefKind,
            this.IsParams, this.Type, this.Name, this.IsOptional, this.HasExplicitDefaultValue,
            this.ExplicitDefaultValue);
    }

    public new IParameterSymbol OriginalDefinition => (IParameterSymbol)this;

    public override SymbolKind Kind => SymbolKind.Parameter;

    public override void Accept(SymbolVisitor visitor)
        => visitor.VisitParameter((IParameterSymbol)this);

    public override TResult Accept<TResult>(SymbolVisitor<TResult> visitor)
        => visitor.VisitParameter((IParameterSymbol)this);

    public override TResult Accept<TArgument, TResult>(SymbolVisitor<TArgument, TResult> visitor, TArgument argument)
        => visitor.VisitParameter((IParameterSymbol)this, argument);

    public bool IsThis => false;

    public ImmutableArray<CustomModifier> RefCustomModifiers => [];

    public ImmutableArray<CustomModifier> CustomModifiers => [];

    public ScopedKind ScopedKind => ScopedKind.None;

    public bool IsDiscard => false;
}<|MERGE_RESOLUTION|>--- conflicted
+++ resolved
@@ -27,15 +27,8 @@
 {
     public RefKind RefKind { get; } = refKind;
     public bool IsParams { get; } = isParams;
-<<<<<<< HEAD
-#if !CODE_STYLE
-    bool IParameterSymbol.IsParamsArray => IsParams;
-    bool IParameterSymbol.IsParamsCollection => false;
-#endif
-=======
     bool ICodeGenerationParameterSymbol.IsParamsArray => IsParams;
     bool ICodeGenerationParameterSymbol.IsParamsCollection => false;
->>>>>>> cb0a6a81
     public ITypeSymbol Type { get; } = type;
     public NullableAnnotation NullableAnnotation => Type.NullableAnnotation;
     public bool IsOptional { get; } = isOptional;
