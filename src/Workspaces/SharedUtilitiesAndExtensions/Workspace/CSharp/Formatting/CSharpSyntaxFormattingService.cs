﻿// Licensed to the .NET Foundation under one or more agreements.
// The .NET Foundation licenses this file to you under the MIT license.
// See the LICENSE file in the project root for more information.

using System;
using System.Collections.Generic;
using System.Collections.Immutable;
using System.Composition;
using System.Linq;
using System.Threading;
using Microsoft.CodeAnalysis.CSharp.Extensions;
using Microsoft.CodeAnalysis.CSharp.Indentation;
using Microsoft.CodeAnalysis.CSharp.Syntax;
using Microsoft.CodeAnalysis.CSharp.Utilities;
using Microsoft.CodeAnalysis.Formatting;
using Microsoft.CodeAnalysis.Formatting.Rules;
using Microsoft.CodeAnalysis.Host;
using Microsoft.CodeAnalysis.Host.Mef;
using Microsoft.CodeAnalysis.Indentation;
using Microsoft.CodeAnalysis.Shared.Extensions;
using Microsoft.CodeAnalysis.Shared.Utilities;
using Microsoft.CodeAnalysis.Text;

namespace Microsoft.CodeAnalysis.CSharp.Formatting;

internal sealed class CSharpSyntaxFormattingService(LanguageServices languageServices)
    : CSharpSyntaxFormatting, ISyntaxFormattingService
{
    private readonly LanguageServices _services = languageServices;

    [ExportLanguageServiceFactory(typeof(ISyntaxFormattingService), LanguageNames.CSharp), Shared]
    [method: ImportingConstructor]
    [method: Obsolete(MefConstruction.ImportingConstructorMessage, error: true)]
    internal sealed class Factory() : ILanguageServiceFactory
    {
        public ILanguageService CreateLanguageService(HostLanguageServices languageServices)
            => new CSharpSyntaxFormattingService(languageServices.LanguageServices);
    }

    public bool ShouldFormatOnTypedCharacter(
        ParsedDocument documentSyntax,
        char typedChar,
        int caretPosition,
        CancellationToken cancellationToken)
    {
        // first, find the token user just typed.
        var token = documentSyntax.Root.FindToken(Math.Max(0, caretPosition - 1), findInsideTrivia: true);
        if (token.IsMissing ||
            !ValidSingleOrMultiCharactersTokenKind(typedChar, token.Kind()) ||
            token.Kind() is SyntaxKind.EndOfFileToken or SyntaxKind.None ||
            documentSyntax.SyntaxTree.IsInNonUserCode(caretPosition, cancellationToken))
        {
            return false;
        }

        // If the token is a )  we only want to format if it's the close paren of a using statement.  That way if we
        // have nested usings, the inner using will align with the outer one when the user types the close paren.
        if (token.IsKind(SyntaxKind.CloseParenToken) && !token.Parent.IsKind(SyntaxKind.UsingStatement))
            return false;

        // If the token is a :  we only want to format if it's a labeled statement or case.  When the colon is typed
        // we'll want ot immediately have those statements snap to their appropriate indentation level.
        if (token.IsKind(SyntaxKind.ColonToken) && !token.Parent.IsKind(SyntaxKind.LabeledStatement) && token.Parent is not SwitchLabelSyntax)
            return false;

        // Only format an { if it is the first token on a line.  We don't want to mess with it if it's inside a line.
        if (token.IsKind(SyntaxKind.OpenBraceToken) && !token.IsFirstTokenOnLine(documentSyntax.Text))
            return false;

        return true;
    }

    public ImmutableArray<TextChange> GetFormattingChangesOnTypedCharacter(
        ParsedDocument document,
        int caretPosition,
        IndentationOptions indentationOptions,
        CancellationToken cancellationToken)
    {
        var root = document.Root;
        var token = root.FindToken(Math.Max(0, caretPosition - 1), findInsideTrivia: true);
        var formattingRules = GetFormattingRules(document, caretPosition, token);

        // Do not attempt to format on open/close brace if autoformat on close brace feature is off, instead just smart
        // indent.
        //
        // We want this behavior because it's totally reasonable for a user to want to not have on automatic formatting
        // because they feel it is too aggressive.  However, by default, if you have smart-indentation on and are just
        // hitting enter, you'll common have the caret placed one indent higher than your current construct.  For
        // example, if you have:
        //
        //      if (true)
        //          $ <-- smart indent will have placed the caret here here.
        //
        // This is acceptable given that the user may want to just write a simple statement there. However, if they
        // start writing `{`, then things should snap over to be:
        //
        //      if (true)
        //      {
        //
        // Importantly, this is just an indentation change, no actual 'formatting' is done.  We do the same with close
        // brace.  If you have:
        //
        //      if (...)
        //      {
        //          bad . ly ( for (mmated+code) )  ;
        //          $ <-- smart indent will have placed the care here.
        //
        // If the user hits `}` then we will properly smart indent the `}` to match the `{`. However, we won't touch any
        // of the other code in that block, unlike if we were formatting.
        var onlySmartIndent =
            (token.IsKind(SyntaxKind.CloseBraceToken) && OnlySmartIndentCloseBrace(indentationOptions.AutoFormattingOptions)) ||
            (token.IsKind(SyntaxKind.OpenBraceToken) && OnlySmartIndentOpenBrace(indentationOptions.AutoFormattingOptions));

        if (onlySmartIndent)
        {
            // if we're only doing smart indent, then ignore all edits to this token that occur before the span of the
            // token. They're irrelevant and may screw up other code the user doesn't want touched.
            var tokenEdits = FormatToken(document, indentationOptions, token, formattingRules, cancellationToken);
            return [.. tokenEdits.Where(t => t.Span.Start >= token.FullSpan.Start)];
        }

        // if formatting range fails, do format token one at least
        var changes = FormatRange(document, indentationOptions, token, formattingRules, cancellationToken);
        if (changes.Length > 0)
            return changes;

        return [.. FormatToken(document, indentationOptions, token, formattingRules, cancellationToken)];
<<<<<<< HEAD
=======

        bool OnlySmartIndentBraceToken()
        {
            // Do not attempt to format on open/close brace if autoformat on close brace feature is off, instead just smart
            // indent.
            //
            // We want this behavior because it's totally reasonable for a user to want to not have on automatic formatting
            // because they feel it is too aggressive.  However, by default, if you have smart-indentation on and are just
            // hitting enter, you'll common have the caret placed one indent higher than your current construct.  For
            // example, if you have:
            //
            //      if (true)
            //          $ <-- smart indent will have placed the caret here here.
            //
            // This is acceptable given that the user may want to just write a simple statement there. However, if they
            // start writing `{`, then things should snap over to be:
            //
            //      if (true)
            //      {
            //
            // Importantly, this is just an indentation change, no actual 'formatting' is done.  We do the same with close
            // brace.  If you have:
            //
            //      if (...)
            //      {
            //          bad . ly ( for (mmated+code) )  ;
            //          $ <-- smart indent will have placed the care here.
            //
            // If the user hits `}` then we will properly smart indent the `}` to match the `{`. However, we won't touch any
            // of the other code in that block, unlike if we were formatting.
            return
                (token.IsKind(SyntaxKind.CloseBraceToken) && OnlySmartIndentCloseBrace(indentationOptions.AutoFormattingOptions)) ||
                (token.IsKind(SyntaxKind.OpenBraceToken) && OnlySmartIndentOpenBrace(indentationOptions.AutoFormattingOptions));
        }

        bool OnlySmartIndentElseKeyword()
        {
            // If the user has typed the `e` in `else` we only want to indent the 'else' token itself (the purpose is to
            // place the `else` token properly in cases like:
            //
            //  foreach (var item in collection)
            //      if (item.IsValid)
            //          Process(item);
            //  els  //<-- user types 'e' here
            //  
            // In this case we want to indent 'else' to match the 'if' above.  We do not want to adjust the formatting
            // of anything else.  This is especially important as 'else' takes an embedded statement, and we don't want
            // a following unrelated statement to get reformatted.  Exceptions to this are:
            //
            // 1. if a 'block' follows.  Naked if blocks are rare, so it's much more likely that this is a block that belongs
            //    to the else-clause.
            // 2. if an 'if statement' follows and the `else if` are on the same line.  This is clearly an associated
            //    construct that we want to format together.
            if (token.Kind() != SyntaxKind.ElseKeyword ||
                token.Parent is not ElseClauseSyntax elseClause)
            {
                return false;
            }

            if (elseClause.Statement is BlockSyntax)
                return false;

            if (elseClause.Statement is IfStatementSyntax ifStatement &&
                document.Text.AreOnSameLine(token, ifStatement.IfKeyword))
            {
                return false;
            }

            return true;
        }
>>>>>>> 0ed9e05c
    }

    private static bool OnlySmartIndentCloseBrace(in AutoFormattingOptions options)
    {
        // User does not want auto-formatting (either in general, or for close braces in specific).  So we only smart
        // indent close braces when typed.
        return !options.FormatOnCloseBrace || !options.FormatOnTyping;
    }

    private static bool OnlySmartIndentOpenBrace(in AutoFormattingOptions options)
    {
        // User does not want auto-formatting .  So we only smart indent open braces when typed. Note: there is no
        // specific option for controlling formatting on open brace.  So we don't have the symmetry with
        // OnlySmartIndentCloseBrace.
        return !options.FormatOnTyping;
    }

    private static IList<TextChange> FormatToken(
        ParsedDocument document, IndentationOptions options, SyntaxToken token, ImmutableArray<AbstractFormattingRule> formattingRules, CancellationToken cancellationToken)
    {
        var formatter = new CSharpSmartTokenFormatter(options, formattingRules, (CompilationUnitSyntax)document.Root, document.Text);
        return formatter.FormatToken(token, cancellationToken);
    }

    private static ImmutableArray<TextChange> FormatRange(
        ParsedDocument document,
        IndentationOptions options,
        SyntaxToken endToken,
        ImmutableArray<AbstractFormattingRule> formattingRules,
        CancellationToken cancellationToken)
    {
        if (endToken.IsKind(SyntaxKind.OpenBraceToken))
            return [];

        var tokenRange = FormattingRangeHelper.FindAppropriateRange(endToken);
        if (tokenRange == null || tokenRange.Value.Item1.Equals(tokenRange.Value.Item2))
            return [];

        if (IsInvalidTokenKind(tokenRange.Value.Item1) || IsInvalidTokenKind(tokenRange.Value.Item2))
            return [];

        var formatter = new CSharpSmartTokenFormatter(options, formattingRules, (CompilationUnitSyntax)document.Root, document.Text);

        var changes = formatter.FormatRange(tokenRange.Value.Item1, tokenRange.Value.Item2, cancellationToken);
        return [.. changes];
    }

    private static IEnumerable<AbstractFormattingRule> GetTypingRules(SyntaxToken tokenBeforeCaret)
    {
        // Typing introduces several challenges around formatting. Historically we've shipped several triggers that
        // cause formatting to happen directly while typing. These include formatting of blocks when '}' is typed,
        // formatting of statements when a ';' is typed, formatting of ```case```s when ':' typed, and many other cases.  
        // However, formatting during typing can potentially cause problems.  This is because the surrounding code may
        // not be complete, or may otherwise have syntax errors, and thus edits could have unintended consequences.
        // 
        // Because of this, we introduce an extra rule into the set of formatting rules whose purpose is to actually
        // make formatting *more* conservative and *less* willing willing to make edits to the tree. The primary effect
        // this rule has is to assume that more code is on a single line (and thus should stay that way) despite what
        // the tree actually looks like.
        // 
        // It's ok that this is only during formatting that is caused by an edit because that formatting happens
        // implicitly and thus has to be more careful, whereas an explicit format-document call only happens on-demand
        // and can be more aggressive about what it's doing.
        // 
        // 
        // For example, say you have the following code.
        // 
        // ```c#
        // class C
        // {
        //   int P { get {    return
        // }
        // ```
        // 
        // Hitting ';' after 'return' should ideally only affect the 'return statement' and change it to:
        // 
        // ```c#
        // class C
        // {
        //   int P { get { return;
        // }
        // ```
        // 
        // During a normal format-document call, this is not what would happen. Specifically, because the parser will
        // consume the '}' into the accessor, it will think the accessor spans multiple lines, and thus should not stay
        // on a single line.  This will produce:
        // 
        // ```c#
        // class C
        // {
        //   int P
        //   {
        //     get
        //     {
        //       return;
        //     }
        // ```
        // 
        // Because it's ok for this to format in that fashion if format-document is invoked, but should not happen
        // during typing, we insert a specialized rule *only* during typing to try to control this.  During normal
        // formatting we add 'keep on single line' suppression rules for blocks we find that are on a single line. But
        // that won't work since this span is not on a single line:
        // 
        // ```c#
        // class C
        // {
        //   int P { get [|{    return;
        // }|]
        // ```
        // 
        // So, during typing, if we see any parent block is incomplete, we'll assume that 
        // all our parent blocks are incomplete and we will place the suppression span like so:
        // 
        // ```c#
        // class C
        // {
        //   int P { get [|{     return;|]
        // }
        // ```
        // 
        // This will have the desired effect of keeping these tokens on the same line, but only during typing scenarios.  
        if (tokenBeforeCaret.Kind() is SyntaxKind.CloseBraceToken or
            SyntaxKind.EndOfFileToken)
        {
            return [];
        }

        return [TypingFormattingRule.Instance];
    }

    /// <summary>
    /// We'll autoformat on 'n', 't', 'e', only if they are the last character of the below keywords.  
    /// </summary>
    internal static bool ValidSingleOrMultiCharactersTokenKind(char typedChar, SyntaxKind kind)
        => typedChar switch
        {
            'n' => kind is SyntaxKind.RegionKeyword or SyntaxKind.EndRegionKeyword,
            't' => kind is SyntaxKind.SelectKeyword,
            'e' => kind is SyntaxKind.WhereKeyword or SyntaxKind.ElseKeyword,
            // Note: we only got here because CSharpFormattingInteractionService.SupportsFormattingOnTypedCharacter
            // already determined that the user typed a character that should cause formatting.  So all other characters
            // that get here are things we want to format on (like `;` or `}`).
            _ => true,
        };

    private static bool IsInvalidTokenKind(SyntaxToken token)
    {
        // invalid token to be formatted
        return token.Kind()
                is SyntaxKind.None
                or SyntaxKind.EndOfDirectiveToken
                or SyntaxKind.EndOfFileToken;
    }

    private ImmutableArray<AbstractFormattingRule> GetFormattingRules(ParsedDocument document, int position, SyntaxToken tokenBeforeCaret)
    {
#if CSHARP_WORKSPACE
        var formattingRuleFactory = _services.SolutionServices.GetRequiredService<IHostDependentFormattingRuleFactoryService>();
#endif
        return
        [
#if CSHARP_WORKSPACE
            formattingRuleFactory.CreateRule(document, position),
#endif
            .. GetTypingRules(tokenBeforeCaret),
            .. this.GetDefaultFormattingRules(),
        ];
    }

    public ImmutableArray<TextChange> GetFormattingChangesOnPaste(ParsedDocument document, TextSpan textSpan, SyntaxFormattingOptions options, CancellationToken cancellationToken)
    {
        var formattingSpan = CommonFormattingHelpers.GetFormattingSpan(document.Root, textSpan);
        var service = _services.GetRequiredService<ISyntaxFormattingService>();

        var result = service.GetFormattingResult(
            document.Root, [formattingSpan], options, [new PasteFormattingRule(), .. service.GetDefaultFormattingRules()], cancellationToken);
        return [.. result.GetTextChanges(cancellationToken)];
    }

    private sealed class PasteFormattingRule : AbstractFormattingRule
    {
        public override AdjustNewLinesOperation? GetAdjustNewLinesOperation(in SyntaxToken previousToken, in SyntaxToken currentToken, in NextGetAdjustNewLinesOperation nextOperation)
        {
            if (currentToken.Parent != null)
            {
                var currentTokenParentParent = currentToken.Parent.Parent;
                if (currentToken.Kind() == SyntaxKind.OpenBraceToken &&
                    currentTokenParentParent != null &&
                    currentTokenParentParent.Kind() is SyntaxKind.SimpleLambdaExpression or SyntaxKind.ParenthesizedLambdaExpression or SyntaxKind.AnonymousMethodExpression)
                {
                    return FormattingOperations.CreateAdjustNewLinesOperation(0, AdjustNewLinesOption.PreserveLines);
                }
            }

            return nextOperation.Invoke(in previousToken, in currentToken);
        }
    }
}<|MERGE_RESOLUTION|>--- conflicted
+++ resolved
@@ -80,37 +80,7 @@
         var token = root.FindToken(Math.Max(0, caretPosition - 1), findInsideTrivia: true);
         var formattingRules = GetFormattingRules(document, caretPosition, token);
 
-        // Do not attempt to format on open/close brace if autoformat on close brace feature is off, instead just smart
-        // indent.
-        //
-        // We want this behavior because it's totally reasonable for a user to want to not have on automatic formatting
-        // because they feel it is too aggressive.  However, by default, if you have smart-indentation on and are just
-        // hitting enter, you'll common have the caret placed one indent higher than your current construct.  For
-        // example, if you have:
-        //
-        //      if (true)
-        //          $ <-- smart indent will have placed the caret here here.
-        //
-        // This is acceptable given that the user may want to just write a simple statement there. However, if they
-        // start writing `{`, then things should snap over to be:
-        //
-        //      if (true)
-        //      {
-        //
-        // Importantly, this is just an indentation change, no actual 'formatting' is done.  We do the same with close
-        // brace.  If you have:
-        //
-        //      if (...)
-        //      {
-        //          bad . ly ( for (mmated+code) )  ;
-        //          $ <-- smart indent will have placed the care here.
-        //
-        // If the user hits `}` then we will properly smart indent the `}` to match the `{`. However, we won't touch any
-        // of the other code in that block, unlike if we were formatting.
-        var onlySmartIndent =
-            (token.IsKind(SyntaxKind.CloseBraceToken) && OnlySmartIndentCloseBrace(indentationOptions.AutoFormattingOptions)) ||
-            (token.IsKind(SyntaxKind.OpenBraceToken) && OnlySmartIndentOpenBrace(indentationOptions.AutoFormattingOptions));
-
+        var onlySmartIndent = OnlySmartIndentBraceToken() || OnlySmartIndentElseKeyword();
         if (onlySmartIndent)
         {
             // if we're only doing smart indent, then ignore all edits to this token that occur before the span of the
@@ -125,8 +95,6 @@
             return changes;
 
         return [.. FormatToken(document, indentationOptions, token, formattingRules, cancellationToken)];
-<<<<<<< HEAD
-=======
 
         bool OnlySmartIndentBraceToken()
         {
@@ -197,7 +165,6 @@
 
             return true;
         }
->>>>>>> 0ed9e05c
     }
 
     private static bool OnlySmartIndentCloseBrace(in AutoFormattingOptions options)
