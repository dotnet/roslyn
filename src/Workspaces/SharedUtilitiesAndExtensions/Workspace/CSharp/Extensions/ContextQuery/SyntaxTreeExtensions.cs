﻿// Licensed to the .NET Foundation under one or more agreements.
// The .NET Foundation licenses this file to you under the MIT license.
// See the LICENSE file in the project root for more information.

using System.Collections.Generic;
using System.Diagnostics.CodeAnalysis;
using System.Linq;
using System.Threading;
using Microsoft.CodeAnalysis.CSharp.Syntax;
using Microsoft.CodeAnalysis.Shared.Extensions;
using Roslyn.Utilities;

using Microsoft.CodeAnalysis.CSharp.Formatting;
using Microsoft.CodeAnalysis.CSharp.Utilities;

#pragma warning disable IDE0060 // Remove unused parameter - Majority of extension methods in this file have an unused 'SyntaxTree' this parameter for consistency with other Context related extension methods.

namespace Microsoft.CodeAnalysis.CSharp.Extensions.ContextQuery
{
    internal static partial class SyntaxTreeExtensions
    {
        private static readonly ISet<SyntaxKind> s_validLocalFunctionModifiers = new HashSet<SyntaxKind>(SyntaxFacts.EqualityComparer)
            {
                SyntaxKind.ExternKeyword,
                SyntaxKind.StaticKeyword,
                SyntaxKind.AsyncKeyword,
                SyntaxKind.UnsafeKeyword,
            };

        public static bool IsAttributeNameContext(this SyntaxTree syntaxTree, int position, CancellationToken cancellationToken)
        {
            var token = syntaxTree.FindTokenOnLeftOfPosition(position, cancellationToken);
            token = token.GetPreviousTokenIfTouchingWord(position);

            // cases:
            //   [ |
            if (token.IsKind(SyntaxKind.OpenBracketToken) &&
                token.Parent.IsKind(SyntaxKind.AttributeList))
            {
                return true;
            }

            // cases:
            //   [Goo(1), |
            if (token.IsKind(SyntaxKind.CommaToken) &&
                token.Parent.IsKind(SyntaxKind.AttributeList))
            {
                return true;
            }

            // cases:
            //   [specifier: |
            if (token.IsKind(SyntaxKind.ColonToken) &&
                token.Parent.IsKind(SyntaxKind.AttributeTargetSpecifier))
            {
                return true;
            }

            // cases:
            //   [Namespace.|
            if (token.Parent.IsKind(SyntaxKind.QualifiedName) &&
                token.Parent.IsParentKind(SyntaxKind.Attribute))
            {
                return true;
            }

            // cases:
            //   [global::|
            if (token.Parent.IsKind(SyntaxKind.AliasQualifiedName) &&
                token.Parent.IsParentKind(SyntaxKind.Attribute))
            {
                return true;
            }

            return false;
        }

        public static bool IsGlobalMemberDeclarationContext(
            this SyntaxTree syntaxTree,
            int position,
            ISet<SyntaxKind> validModifiers,
            CancellationToken cancellationToken)
        {
            if (!syntaxTree.IsScript())
            {
                return false;
            }

            var tokenOnLeftOfPosition = syntaxTree.FindTokenOnLeftOfPosition(position, cancellationToken);
            var token = tokenOnLeftOfPosition.GetPreviousTokenIfTouchingWord(position);
            var parent = token.Parent;

            var modifierTokens = syntaxTree.GetPrecedingModifiers(position, cancellationToken);
            if (modifierTokens.IsEmpty())
            {
                if (token.IsKind(SyntaxKind.CloseBracketToken)
                    && parent.IsKind(SyntaxKind.AttributeList, out AttributeListSyntax? attributeList)
                    && !IsGlobalAttributeList(attributeList))
                {
                    // Allow empty modifier tokens if we have an attribute list
                    parent = attributeList.Parent;
                }
                else
                {
                    return false;
                }
            }

            if (modifierTokens.IsSubsetOf(validModifiers))
            {
                // the parent is the member
                // the grandparent is the container of the member
                // in interactive, it's possible that there might be an intervening "incomplete" member for partially
                // typed declarations that parse ambiguously. For example, "internal e". It's also possible for a
                // complete member to be parsed based on data after the caret, e.g. "unsafe $$ void L() { }".
                if (parent.IsKind(SyntaxKind.CompilationUnit) ||
                   (parent is MemberDeclarationSyntax && parent.IsParentKind(SyntaxKind.CompilationUnit)))
                {
                    return true;
                }
            }

            return false;

            // Local functions
            static bool IsGlobalAttributeList(AttributeListSyntax attributeList)
            {
                if (attributeList.Target is { Identifier.RawKind: var kind })
                {
                    return kind is ((int)SyntaxKind.AssemblyKeyword)
                        or ((int)SyntaxKind.ModuleKeyword);
                }

                return false;
            }
        }

        public static bool IsMemberDeclarationContext(
            this SyntaxTree syntaxTree, int position, SyntaxToken tokenOnLeftOfPosition)
        {
            // cases:
            // class C {
            //   |

            // class C {
            //   void Goo() {
            //   }
            //   |

            // class C {
            //   int i;
            //   |

            // class C {
            //   [Goo]
            //   |

            var originalToken = tokenOnLeftOfPosition;
            var token = originalToken;

            // If we're touching the right of an identifier, move back to
            // previous token.
            token = token.GetPreviousTokenIfTouchingWord(position);

            // class C {
            //   |
            if (token.IsKind(SyntaxKind.OpenBraceToken))
            {
                if (token.Parent is BaseTypeDeclarationSyntax)
                {
                    return true;
                }
            }

            // class C {
            //   int i;
            //   |
            if (token.IsKind(SyntaxKind.SemicolonToken))
            {
                if (token.Parent is MemberDeclarationSyntax &&
                    token.Parent.Parent is BaseTypeDeclarationSyntax)
                {
                    return true;
                }
            }

            // class A {
            //   class C {}
            //   |

            // class C {
            //    void Goo() {
            //    }
            //    |
            if (token.IsKind(SyntaxKind.CloseBraceToken))
            {
                if (token.Parent is BaseTypeDeclarationSyntax &&
                    token.Parent.Parent is BaseTypeDeclarationSyntax)
                {
                    // after a nested type
                    return true;
                }
                else if (token.Parent is AccessorListSyntax)
                {
                    // after a property
                    return true;
                }
                else if (
                    token.Parent.IsKind(SyntaxKind.Block) &&
                    token.Parent.Parent is MemberDeclarationSyntax)
                {
                    // after a method/operator/etc.
                    return true;
                }
            }

            // namespace Goo {
            //   [Bar]
            //   |

            if (token.IsKind(SyntaxKind.CloseBracketToken) &&
                token.Parent.IsKind(SyntaxKind.AttributeList))
            {
                // attributes belong to a member which itself is in a
                // container.

                // the parent is the attribute
                // the grandparent is the owner of the attribute
                // the great-grandparent is the container that the owner is in
                var container = token.Parent.Parent?.Parent;
                if (container is BaseTypeDeclarationSyntax)
                {
                    return true;
                }
            }

            return false;
        }

        public static bool IsMemberDeclarationContext(
            this SyntaxTree syntaxTree,
            int position,
            CSharpSyntaxContext? contextOpt,
            ISet<SyntaxKind>? validModifiers,
            ISet<SyntaxKind>? validTypeDeclarations,
            bool canBePartial,
            CancellationToken cancellationToken)
        {
            var typeDecl = contextOpt != null
                ? contextOpt.ContainingTypeOrEnumDeclaration
                : syntaxTree.GetContainingTypeOrEnumDeclaration(position, cancellationToken);

            if (typeDecl == null)
            {
                return false;
            }

            validTypeDeclarations ??= SpecializedCollections.EmptySet<SyntaxKind>();

            if (!validTypeDeclarations.Contains(typeDecl.Kind()))
            {
                return false;
            }

            // Check many of the simple cases first.
            var leftToken = contextOpt != null
                ? contextOpt.LeftToken
                : syntaxTree.FindTokenOnLeftOfPosition(position, cancellationToken);

            var token = contextOpt != null
                ? contextOpt.TargetToken
                : leftToken.GetPreviousTokenIfTouchingWord(position);

            if (token.IsAnyAccessorDeclarationContext(position))
            {
                return false;
            }

            if (syntaxTree.IsMemberDeclarationContext(position, leftToken))
            {
                return true;
            }

            // A member can also show up after certain types of modifiers
            if (canBePartial &&
                token.IsKindOrHasMatchingText(SyntaxKind.PartialKeyword))
            {
                return true;
            }

            var modifierTokens = contextOpt?.PrecedingModifiers ?? syntaxTree.GetPrecedingModifiers(position, cancellationToken);
            if (modifierTokens.IsEmpty())
                return false;

            validModifiers ??= SpecializedCollections.EmptySet<SyntaxKind>();

            if (modifierTokens.IsSubsetOf(validModifiers))
            {
                var member = token.Parent;
                if (token.HasMatchingText(SyntaxKind.AsyncKeyword))
                {
                    // rule out async lambdas inside a method
                    if (token.GetAncestor<StatementSyntax>() == null)
                    {
                        member = token.GetAncestor<MemberDeclarationSyntax>();
                    }
                }

                // cases:
                // public |
                // async |
                // public async |
                return member != null &&
                    member.Parent is BaseTypeDeclarationSyntax;
            }

            return false;
        }

        public static bool IsLambdaDeclarationContext(
            this SyntaxTree syntaxTree,
            int position,
            SyntaxKind otherModifier,
            CancellationToken cancellationToken)
        {
            var modifierTokens = syntaxTree.GetPrecedingModifiers(position, cancellationToken, out position);
            if (modifierTokens.Count >= 2)
                return false;

            if (modifierTokens.Count == 1)
                return modifierTokens.Contains(otherModifier) && IsLambdaDeclarationContext(syntaxTree, position, SyntaxKind.None, cancellationToken);

            var leftToken = syntaxTree.FindTokenOnLeftOfPosition(position, cancellationToken);
            return syntaxTree.IsExpressionContext(position, leftToken, attributes: false, cancellationToken);
        }

        public static bool IsLocalFunctionDeclarationContext(this SyntaxTree syntaxTree, int position, CancellationToken cancellationToken)
            => IsLocalFunctionDeclarationContext(syntaxTree, position, s_validLocalFunctionModifiers, cancellationToken);

        public static bool IsLocalFunctionDeclarationContext(
            this SyntaxTree syntaxTree,
            int position,
            ISet<SyntaxKind> validModifiers,
            CancellationToken cancellationToken)
        {
            var modifierTokens = syntaxTree.GetPrecedingModifiers(position, cancellationToken, out position);

            // if we had modifiers, they have to be legal in this context.
            if (!modifierTokens.IsSubsetOf(validModifiers))
                return false;

            // if we had modifiers, restart the search at the point prior to them.
            if (modifierTokens.Count > 0)
                return IsLocalFunctionDeclarationContext(syntaxTree, position, validModifiers, cancellationToken);

            var leftToken = syntaxTree.FindTokenOnLeftOfPosition(position, cancellationToken);
            var token = leftToken.GetPreviousTokenIfTouchingWord(position);

            // if we're after an attribute, restart the check at teh start of the attribute.
            if (token.Kind() == SyntaxKind.CloseBracketToken && token.Parent is AttributeListSyntax)
                return syntaxTree.IsLocalFunctionDeclarationContext(token.Parent.SpanStart, validModifiers, cancellationToken);

            if (syntaxTree.IsStatementContext(position, leftToken, cancellationToken))
                return true;

            return !syntaxTree.IsScript() && syntaxTree.IsGlobalStatementContext(position, cancellationToken);
        }

        public static bool IsTypeDeclarationContext(
            this SyntaxTree syntaxTree, int position, SyntaxToken tokenOnLeftOfPosition, CancellationToken cancellationToken)
        {
            // cases:
            // root: |

            // extern alias a;
            // |

            // using Goo;
            // |

            // using Goo = Bar;
            // |

            // namespace N {}
            // |

            // namespace N {
            // |

            // class C {}
            // |

            // class C {
            // |

            // class C {
            //   void Goo() {
            //   }
            //   |

            // class C {
            //   int i;
            //   |

            // class C {
            //   [Goo]
            //   |

            // (all the class cases apply to structs, interfaces and records).

            var originalToken = tokenOnLeftOfPosition;
            var token = originalToken;

            // If we're touching the right of an identifier, move back to
            // previous token.
            token = token.GetPreviousTokenIfTouchingWord(position);

            // a type decl can't come before usings/externs
            var nextToken = originalToken.GetNextToken(includeSkipped: true);
            if (nextToken.IsUsingOrExternKeyword() ||
                (nextToken.Kind() == SyntaxKind.GlobalKeyword && nextToken.GetAncestor<UsingDirectiveSyntax>()?.GlobalKeyword == nextToken))
            {
                return false;
            }

            // root: |
            if (token.IsKind(SyntaxKind.None))
            {
                // root namespace

                // a type decl can't come before usings/externs
                if (syntaxTree.GetRoot(cancellationToken) is CompilationUnitSyntax compilationUnit &&
                    (compilationUnit.Externs.Count > 0 || compilationUnit.Usings.Count > 0))
                {
                    return false;
                }

                return true;
            }

            if (token.IsKind(SyntaxKind.OpenBraceToken) && token.Parent is NamespaceDeclarationSyntax or TypeDeclarationSyntax)
                return true;

            // extern alias a;
            // |

            // using Goo;
            // |

            // class C {
            //   int i;
            //   |

            // namespace NS;
            // |
            if (token.IsKind(SyntaxKind.SemicolonToken))
            {
                if (token.Parent.IsKind(SyntaxKind.ExternAliasDirective, SyntaxKind.UsingDirective))
                {
                    return true;
                }
                else if (token.Parent is MemberDeclarationSyntax)
                {
                    return true;
                }
            }

            // class C {}
            // |

            // namespace N {}
            // |

            // class C {
            //    void Goo() {
            //    }
            //    |
            if (token.IsKind(SyntaxKind.CloseBraceToken))
            {
                if (token.Parent is BaseTypeDeclarationSyntax)
                {
                    return true;
                }
                else if (token.Parent.IsKind(SyntaxKind.NamespaceDeclaration))
                {
                    return true;
                }
                else if (token.Parent is AccessorListSyntax)
                {
                    return true;
                }
                else if (
                    token.Parent.IsKind(SyntaxKind.Block) &&
                    token.Parent.Parent is MemberDeclarationSyntax)
                {
                    return true;
                }
            }

            // namespace Goo {
            //   [Bar]
            //   |

            // namespace NS;
            // [Attr]
            // |

            if (token.IsKind(SyntaxKind.CloseBracketToken) &&
                token.Parent.IsKind(SyntaxKind.AttributeList))
            {
                // assembly attributes belong to the containing compilation unit
                if (token.Parent.IsParentKind(SyntaxKind.CompilationUnit))
                    return true;

                // other attributes belong to a member which itself is in a
                // container.

                // the parent is the attribute
                // the grandparent is the owner of the attribute
                // the great-grandparent is the container that the owner is in
                var container = token.Parent?.Parent?.Parent;
                if (container is CompilationUnitSyntax or BaseNamespaceDeclarationSyntax or TypeDeclarationSyntax)
                    return true;
            }

            return false;
        }

        public static bool IsTypeDeclarationContext(
            this SyntaxTree syntaxTree,
            int position,
            CSharpSyntaxContext? contextOpt,
            ISet<SyntaxKind>? validModifiers,
            ISet<SyntaxKind>? validTypeDeclarations,
            bool canBePartial,
            CancellationToken cancellationToken)
        {
            // We only allow nested types inside a class, struct, or interface, not inside a
            // an enum.
            var typeDecl = contextOpt != null
                ? contextOpt.ContainingTypeDeclaration
                : syntaxTree.GetContainingTypeDeclaration(position, cancellationToken);

            validTypeDeclarations ??= SpecializedCollections.EmptySet<SyntaxKind>();

            if (typeDecl != null)
            {
                if (!validTypeDeclarations.Contains(typeDecl.Kind()))
                {
                    return false;
                }
            }

            // Check many of the simple cases first.
            var leftToken = contextOpt != null
                ? contextOpt.LeftToken
                : syntaxTree.FindTokenOnLeftOfPosition(position, cancellationToken);

            // If we're touching the right of an identifier, move back to
            // previous token.
            var token = contextOpt != null
                ? contextOpt.TargetToken
                : leftToken.GetPreviousTokenIfTouchingWord(position);

            if (token.IsAnyAccessorDeclarationContext(position))
            {
                return false;
            }

            if (syntaxTree.IsTypeDeclarationContext(position, leftToken, cancellationToken))
            {
                return true;
            }

            // A type can also show up after certain types of modifiers
            if (canBePartial &&
                token.IsKindOrHasMatchingText(SyntaxKind.PartialKeyword))
            {
                return true;
            }

            // using static | is never a type declaration context
            if (token.IsStaticKeywordInUsingDirective())
            {
                return false;
            }

            var modifierTokens = contextOpt?.PrecedingModifiers ?? syntaxTree.GetPrecedingModifiers(position, cancellationToken);
            if (modifierTokens.IsEmpty())
                return false;

            validModifiers ??= SpecializedCollections.EmptySet<SyntaxKind>();

            if (modifierTokens.IsProperSubsetOf(validModifiers))
            {
                // the parent is the member
                // the grandparent is the container of the member
                var container = token.Parent?.Parent;

                // ref $$
                // readonly ref $$
                if (container.IsKind(SyntaxKind.IncompleteMember, out IncompleteMemberSyntax? incompleteMember))
                    return incompleteMember.Type.IsKind(SyntaxKind.RefType);

                if (container is CompilationUnitSyntax or BaseNamespaceDeclarationSyntax or TypeDeclarationSyntax)
                    return true;
            }

            return false;
        }

        public static bool IsNamespaceContext(
            this SyntaxTree syntaxTree,
            int position,
            CancellationToken cancellationToken,
            SemanticModel? semanticModelOpt = null)
        {
            // first do quick exit check
            if (syntaxTree.IsInNonUserCode(position, cancellationToken) ||
                syntaxTree.IsRightOfDotOrArrow(position, cancellationToken))
            {
                return false;
            }

            var token = syntaxTree.FindTokenOnLeftOfPosition(position, cancellationToken)
                                  .GetPreviousTokenIfTouchingWord(position);

            // global::
            if (token.IsKind(SyntaxKind.ColonColonToken) &&
                token.GetPreviousToken(includeSkipped: true).IsKind(SyntaxKind.GlobalKeyword))
            {
                return true;
            }

            // using |
            // but not:
            // using | = Bar

            // Note: we take care of the using alias case in the IsTypeContext
            // call below.

            if (token.IsKind(SyntaxKind.UsingKeyword))
            {
                var usingDirective = token.GetAncestor<UsingDirectiveSyntax>();
                if (usingDirective != null)
                {
                    if (token.GetNextToken(includeSkipped: true).Kind() != SyntaxKind.EqualsToken &&
                        usingDirective.Alias == null)
                    {
                        return true;
                    }
                }
            }

            // using static |
            if (token.IsStaticKeywordInUsingDirective())
            {
                return true;
            }

            // if it is not using directive location, most of places where 
            // type can appear, namespace can appear as well
            return syntaxTree.IsTypeContext(position, cancellationToken, semanticModelOpt);
        }

        public static bool IsNamespaceDeclarationNameContext(this SyntaxTree syntaxTree, int position, CancellationToken cancellationToken)
        {
            if (syntaxTree.IsScript() || syntaxTree.IsInNonUserCode(position, cancellationToken))
                return false;

            var token = syntaxTree.FindTokenOnLeftOfPosition(position, cancellationToken)
                                  .GetPreviousTokenIfTouchingWord(position);
            if (token == default)
                return false;

            var declaration = token.GetAncestor<BaseNamespaceDeclarationSyntax>();
            if (declaration?.NamespaceKeyword == token)
                return true;

            return declaration?.Name.Span.IntersectsWith(position) == true;
        }

        public static bool IsPartialTypeDeclarationNameContext(this SyntaxTree syntaxTree, int position, CancellationToken cancellationToken, [NotNullWhen(true)] out TypeDeclarationSyntax? declarationSyntax)
        {
            if (!syntaxTree.IsInNonUserCode(position, cancellationToken))
            {
                var token = syntaxTree.FindTokenOnLeftOfPosition(position, cancellationToken)
                                      .GetPreviousTokenIfTouchingWord(position);

                if ((token.IsKind(SyntaxKind.ClassKeyword) ||
                     token.IsKind(SyntaxKind.StructKeyword) ||
                     token.IsKind(SyntaxKind.InterfaceKeyword)) &&
                     token.GetPreviousToken().IsKind(SyntaxKind.PartialKeyword))
                {
                    declarationSyntax = token.GetAncestor<TypeDeclarationSyntax>();
                    return declarationSyntax != null && declarationSyntax.Keyword == token;
                }
            }

            declarationSyntax = null;
            return false;
        }

        public static bool IsDefinitelyNotTypeContext(this SyntaxTree syntaxTree, int position, CancellationToken cancellationToken)
        {
            if (syntaxTree.IsPreProcessorDirectiveContext(position, cancellationToken))
                return true;

            return
                syntaxTree.IsInNonUserCode(position, cancellationToken) ||
                syntaxTree.IsRightOfDotOrArrow(position, cancellationToken);
        }

        public static bool IsTypeContext(
            this SyntaxTree syntaxTree, int position, CancellationToken cancellationToken, SemanticModel? semanticModelOpt = null)
        {
            // first do quick exit check
            if (syntaxTree.IsDefinitelyNotTypeContext(position, cancellationToken))
                return false;

            // okay, now it is a case where we can't use parse tree (valid or error recovery) to
            // determine whether it is a right place to put type. use lex based one Cyrus created.

            var tokenOnLeftOfPosition = syntaxTree.FindTokenOnLeftOfPosition(position, cancellationToken);
            return
                syntaxTree.IsAfterKeyword(position, SyntaxKind.ConstKeyword, cancellationToken) ||
                syntaxTree.IsAfterKeyword(position, SyntaxKind.RefKeyword, cancellationToken) ||
                syntaxTree.IsAfterKeyword(position, SyntaxKind.ReadOnlyKeyword, cancellationToken) ||
                syntaxTree.IsAfterKeyword(position, SyntaxKind.CaseKeyword, cancellationToken) ||
                syntaxTree.IsAfterKeyword(position, SyntaxKind.EventKeyword, cancellationToken) ||
                syntaxTree.IsAfterKeyword(position, SyntaxKind.StackAllocKeyword, cancellationToken) ||
                syntaxTree.IsAttributeNameContext(position, cancellationToken) ||
                syntaxTree.IsBaseClassOrInterfaceContext(position, cancellationToken) ||
                syntaxTree.IsCatchVariableDeclarationContext(position, cancellationToken) ||
                syntaxTree.IsDefiniteCastTypeContext(position, tokenOnLeftOfPosition) ||
                syntaxTree.IsDelegateReturnTypeContext(position, tokenOnLeftOfPosition) ||
                syntaxTree.IsExpressionContext(position, tokenOnLeftOfPosition, attributes: true, cancellationToken: cancellationToken, semanticModelOpt: semanticModelOpt) ||
                syntaxTree.IsPrimaryFunctionExpressionContext(position, tokenOnLeftOfPosition) ||
                syntaxTree.IsGenericTypeArgumentContext(position, tokenOnLeftOfPosition, cancellationToken, semanticModelOpt) ||
                syntaxTree.IsFunctionPointerTypeArgumentContext(position, tokenOnLeftOfPosition, cancellationToken) ||
                syntaxTree.IsFixedVariableDeclarationContext(position, tokenOnLeftOfPosition) ||
                syntaxTree.IsImplicitOrExplicitOperatorTypeContext(position, tokenOnLeftOfPosition) ||
                syntaxTree.IsIsOrAsTypeContext(position, tokenOnLeftOfPosition) ||
                syntaxTree.IsLocalVariableDeclarationContext(position, tokenOnLeftOfPosition, cancellationToken) ||
                syntaxTree.IsObjectCreationTypeContext(position, tokenOnLeftOfPosition, cancellationToken) ||
                syntaxTree.IsParameterTypeContext(position, tokenOnLeftOfPosition) ||
                syntaxTree.IsPossibleLambdaOrAnonymousMethodParameterTypeContext(position, tokenOnLeftOfPosition, cancellationToken) ||
                syntaxTree.IsStatementContext(position, tokenOnLeftOfPosition, cancellationToken) ||
                syntaxTree.IsGlobalStatementContext(position, cancellationToken) ||
                syntaxTree.IsTypeParameterConstraintContext(position, tokenOnLeftOfPosition) ||
                syntaxTree.IsUsingAliasContext(position, cancellationToken) ||
                syntaxTree.IsUsingStaticContext(position, cancellationToken) ||
                syntaxTree.IsGlobalMemberDeclarationContext(position, SyntaxKindSet.AllGlobalMemberModifiers, cancellationToken) ||
                syntaxTree.IsPossibleTupleContext(tokenOnLeftOfPosition, position) ||
                syntaxTree.IsMemberDeclarationContext(
                    position,
                    contextOpt: null,
                    validModifiers: SyntaxKindSet.AllMemberModifiers,
                    validTypeDeclarations: SyntaxKindSet.ClassInterfaceStructRecordTypeDeclarations,
                    canBePartial: false,
                    cancellationToken: cancellationToken) ||
                syntaxTree.IsLocalFunctionDeclarationContext(position, cancellationToken);
        }

        public static bool IsBaseClassOrInterfaceContext(this SyntaxTree syntaxTree, int position, CancellationToken cancellationToken)
        {
            // class C : |
            // class C : Bar, |

            var token = syntaxTree.FindTokenOnLeftOfPosition(position, cancellationToken);
            token = token.GetPreviousTokenIfTouchingWord(position);

            if (token.IsKind(SyntaxKind.ColonToken) ||
                token.IsKind(SyntaxKind.CommaToken))
            {
                if (token.Parent.IsKind(SyntaxKind.BaseList))
                {
                    return true;
                }
            }

            return false;
        }

        public static bool IsUsingAliasContext(this SyntaxTree syntaxTree, int position, CancellationToken cancellationToken)
        {
            // using Goo = |

            var token = syntaxTree.FindTokenOnLeftOfPosition(position, cancellationToken);
            token = token.GetPreviousTokenIfTouchingWord(position);

            if (token.IsKind(SyntaxKind.EqualsToken) &&
                token.GetAncestor<UsingDirectiveSyntax>() != null)
            {
                return true;
            }

            return false;
        }

        public static bool IsUsingStaticContext(this SyntaxTree syntaxTree, int position, CancellationToken cancellationToken)
        {
            // using static |

            var token = syntaxTree.FindTokenOnLeftOfPosition(position, cancellationToken);
            token = token.GetPreviousTokenIfTouchingWord(position);

            return token.IsStaticKeywordInUsingDirective();
        }

        public static bool IsTypeArgumentOfConstraintClause(
            this SyntaxTree syntaxTree, int position, CancellationToken cancellationToken)
        {
            // cases:
            //   where |
            //   class Goo<T> : Object where |

            var token = syntaxTree.FindTokenOnLeftOfPosition(position, cancellationToken);
            token = token.GetPreviousTokenIfTouchingWord(position);

            if (token.IsKind(SyntaxKind.WhereKeyword) &&
                token.Parent.IsKind(SyntaxKind.TypeParameterConstraintClause))
            {
                return true;
            }

            if (token.IsKind(SyntaxKind.IdentifierToken) &&
                token.HasMatchingText(SyntaxKind.WhereKeyword) &&
                token.Parent.IsKind(SyntaxKind.IdentifierName) &&
                token.Parent.IsParentKind(SyntaxKind.SimpleBaseType) &&
                token.Parent.Parent.IsParentKind(SyntaxKind.BaseList))
            {
                return true;
            }

            return false;
        }

        public static bool IsTypeParameterConstraintStartContext(
            this SyntaxTree syntaxTree, int position, SyntaxToken tokenOnLeftOfPosition)
        {
            // cases:
            //   where T : |

            var token = tokenOnLeftOfPosition;
            token = token.GetPreviousTokenIfTouchingWord(position);

            if (token.IsKind(SyntaxKind.ColonToken) &&
                token.GetPreviousToken(includeSkipped: true).IsKind(SyntaxKind.IdentifierToken) &&
                token.GetPreviousToken(includeSkipped: true).GetPreviousToken().IsKind(SyntaxKind.WhereKeyword))
            {
                return true;
            }

            return false;
        }

        public static bool IsTypeParameterConstraintContext(this SyntaxTree syntaxTree, int position, SyntaxToken tokenOnLeftOfPosition)
        {
            if (syntaxTree.IsTypeParameterConstraintStartContext(position, tokenOnLeftOfPosition))
            {
                return true;
            }

            var token = tokenOnLeftOfPosition;
            token = token.GetPreviousTokenIfTouchingWord(position);

            // Can't come after new()
            //
            //    where T : |
            //    where T : class, |
            //    where T : struct, |
            //    where T : Goo, |
            if (token.IsKind(SyntaxKind.CommaToken) &&
                token.Parent.IsKind(SyntaxKind.TypeParameterConstraintClause, out TypeParameterConstraintClauseSyntax? constraintClause))
            {
                // Check if there's a 'new()' constraint.  If there isn't, or we're before it, then
                // this is a type parameter constraint context. 
                var firstConstructorConstraint = constraintClause.Constraints.FirstOrDefault(t => t is ConstructorConstraintSyntax);
                if (firstConstructorConstraint == null || firstConstructorConstraint.SpanStart > token.Span.End)
                {
                    return true;
                }
            }

            return false;
        }

        public static bool IsTypeOfExpressionContext(this SyntaxTree syntaxTree, int position, SyntaxToken tokenOnLeftOfPosition)
        {
            var token = tokenOnLeftOfPosition.GetPreviousTokenIfTouchingWord(position);

            if (token.IsKind(SyntaxKind.OpenParenToken) && token.Parent.IsKind(SyntaxKind.TypeOfExpression))
            {
                return true;
            }

            return false;
        }

        public static bool IsDefaultExpressionContext(this SyntaxTree syntaxTree, int position, SyntaxToken tokenOnLeftOfPosition)
        {
            var token = tokenOnLeftOfPosition.GetPreviousTokenIfTouchingWord(position);

            if (token.IsKind(SyntaxKind.OpenParenToken) && token.Parent.IsKind(SyntaxKind.DefaultExpression))
            {
                return true;
            }

            return false;
        }

        public static bool IsSizeOfExpressionContext(
            this SyntaxTree syntaxTree, int position, SyntaxToken tokenOnLeftOfPosition)
        {
            var token = tokenOnLeftOfPosition.GetPreviousTokenIfTouchingWord(position);

            if (token.IsKind(SyntaxKind.OpenParenToken) && token.Parent.IsKind(SyntaxKind.SizeOfExpression))
            {
                return true;
            }

            return false;
        }

        public static bool IsFunctionPointerTypeArgumentContext(
            this SyntaxTree syntaxTree,
            int position,
            SyntaxToken tokenOnLeftOfPosition,
            CancellationToken cancellationToken)
        {
            var token = tokenOnLeftOfPosition;
            token = token.GetPreviousTokenIfTouchingWord(position);

            switch (token.Kind())
            {
                case SyntaxKind.LessThanToken:
                case SyntaxKind.CommaToken:
                    return token.Parent.IsKind(SyntaxKind.FunctionPointerParameterList);
            }

            return token switch
            {
                // ref modifiers
                { Parent.RawKind: (int)SyntaxKind.FunctionPointerParameter } => true,
                // Regular type specifiers
                { Parent: TypeSyntax { Parent.RawKind: (int)SyntaxKind.FunctionPointerParameter } } => true,
                _ => false
            };
        }

        public static bool IsGenericConstraintContext(this SyntaxTree syntaxTree, SyntaxToken targetToken)
            => targetToken.Parent.IsKind(SyntaxKind.TypeParameterConstraintClause) && targetToken.IsKind(SyntaxKind.ColonToken, SyntaxKind.CommaToken);

        public static bool IsGenericTypeArgumentContext(
            this SyntaxTree syntaxTree,
            int position,
            SyntaxToken tokenOnLeftOfPosition,
            CancellationToken cancellationToken,
            SemanticModel? semanticModelOpt = null)
        {
            // cases: 
            //    Goo<|
            //    Goo<Bar,|
            //    Goo<Bar<Baz<int[],|
            var token = tokenOnLeftOfPosition;
            token = token.GetPreviousTokenIfTouchingWord(position);

            if (token.Kind() is not SyntaxKind.LessThanToken and not SyntaxKind.CommaToken)
            {
                return false;
            }

            if (token.Parent is TypeArgumentListSyntax)
            {
                // Easy case, it was known to be a generic name, so this is a type argument context.
                return true;
            }

            if (!syntaxTree.IsInPartiallyWrittenGeneric(position, cancellationToken, out var nameToken))
            {
                return false;
            }

            if (nameToken.Parent is not NameSyntax name)
            {
                return false;
            }

            // Looks viable!  If they provided a binding, then check if it binds properly to
            // an actual generic entity.
            if (semanticModelOpt == null)
            {
                // No binding.  Just make the decision based on the syntax tree.
                return true;
            }

            // '?' is syntactically ambiguous in incomplete top-level statements:
            //
            // T ? goo<| 
            //
            // Might be an incomplete conditional expression or an incomplete declaration of a method returning a nullable type.
            // Bind T to see if it is a type. If it is we don't show signature help.
            if (name.IsParentKind(SyntaxKind.LessThanExpression) &&
                name.Parent.IsParentKind(SyntaxKind.ConditionalExpression, out ConditionalExpressionSyntax? conditional) &&
                conditional.IsParentKind(SyntaxKind.ExpressionStatement) &&
                conditional.Parent.IsParentKind(SyntaxKind.GlobalStatement))
            {
                var conditionOrType = semanticModelOpt.GetSymbolInfo(conditional.Condition, cancellationToken);
                if (conditionOrType.GetBestOrAllSymbols().FirstOrDefault() is { Kind: SymbolKind.NamedType })
                {
                    return false;
                }
            }

            var symbols = semanticModelOpt.LookupName(nameToken, cancellationToken);
            return symbols.Any(static s =>
            {
                return s switch
                {
                    INamedTypeSymbol nt => nt.Arity > 0,
                    IMethodSymbol m => m.Arity > 0,
                    _ => false,
                };
            });
        }

        public static bool IsParameterModifierContext(
            this SyntaxTree syntaxTree,
            int position,
            SyntaxToken tokenOnLeftOfPosition,
            bool includeOperators,
            out int parameterIndex,
            out SyntaxKind previousModifier)
        {
            // cases:
            //   Goo(|
            //   Goo(int i, |
            //   Goo([Bar]|
            var token = tokenOnLeftOfPosition.GetPreviousTokenIfTouchingWord(position);

            parameterIndex = -1;
            previousModifier = SyntaxKind.None;

            if (token.IsKind(SyntaxKind.OpenParenToken) &&
                token.Parent.IsDelegateOrConstructorOrLocalFunctionOrMethodOrOperatorParameterList(includeOperators))
            {
                parameterIndex = 0;
                return true;
            }

            if (token.IsKind(SyntaxKind.LessThanToken) && token.Parent.IsKind(SyntaxKind.FunctionPointerParameterList))
            {
                parameterIndex = 0;
                return true;
            }

            if (token.IsKind(SyntaxKind.CommaToken) &&
                token.Parent.IsKind(SyntaxKind.ParameterList, out ParameterListSyntax? parameterList) &&
                parameterList.IsDelegateOrConstructorOrLocalFunctionOrMethodOrOperatorParameterList(includeOperators))
            {
                var commaIndex = parameterList.Parameters.GetWithSeparators().IndexOf(token);

                parameterIndex = commaIndex / 2 + 1;
                return true;
            }

            if (token.IsKind(SyntaxKind.CommaToken) &&
                token.Parent.IsKind(SyntaxKind.FunctionPointerParameterList, out FunctionPointerParameterListSyntax? funcPtrParamList))
            {
                var commaIndex = funcPtrParamList.Parameters.GetWithSeparators().IndexOf(token);

                parameterIndex = commaIndex / 2 + 1;
                return true;
            }

            if (token.IsKind(SyntaxKind.CloseBracketToken) &&
                token.Parent.IsKind(SyntaxKind.AttributeList) &&
                token.Parent.IsParentKind(SyntaxKind.Parameter, out ParameterSyntax? parameter) &&
                parameter.IsParentKind(SyntaxKind.ParameterList, out parameterList) &&
                parameterList.IsDelegateOrConstructorOrLocalFunctionOrMethodOrOperatorParameterList(includeOperators))
            {
                parameterIndex = parameterList.Parameters.IndexOf(parameter);
                return true;
            }

            if (token.IsKind(SyntaxKind.RefKeyword, SyntaxKind.InKeyword, SyntaxKind.OutKeyword,
                             SyntaxKind.ThisKeyword, SyntaxKind.ParamsKeyword) &&
                token.Parent.IsKind(SyntaxKind.Parameter, out parameter) &&
                parameter.IsParentKind(SyntaxKind.ParameterList, out parameterList) &&
                parameterList.IsDelegateOrConstructorOrLocalFunctionOrMethodOrOperatorParameterList(includeOperators))
            {
                parameterIndex = parameterList.Parameters.IndexOf(parameter);
                previousModifier = token.Kind();
                return true;
            }

            return false;
        }

        public static bool IsParamsModifierContext(
            this SyntaxTree syntaxTree,
            int position,
            SyntaxToken tokenOnLeftOfPosition)
        {
            if (syntaxTree.IsParameterModifierContext(position, tokenOnLeftOfPosition, includeOperators: false, out _, out var previousModifier) &&
                previousModifier == SyntaxKind.None)
            {
                return true;
            }

            var token = tokenOnLeftOfPosition;
            token = token.GetPreviousTokenIfTouchingWord(position);

            if (token.IsKind(SyntaxKind.OpenBracketToken) || token.IsKind(SyntaxKind.CommaToken))
            {
                return token.Parent.IsKind(SyntaxKind.BracketedParameterList);
            }

            return false;
        }

        public static bool IsDelegateReturnTypeContext(
            this SyntaxTree syntaxTree, int position, SyntaxToken tokenOnLeftOfPosition)
        {
            var token = tokenOnLeftOfPosition;
            token = token.GetPreviousTokenIfTouchingWord(position);

            if (token.IsKind(SyntaxKind.DelegateKeyword) &&
                token.Parent.IsKind(SyntaxKind.DelegateDeclaration))
            {
                return true;
            }

            return false;
        }

        public static bool IsImplicitOrExplicitOperatorTypeContext(
            this SyntaxTree syntaxTree, int position, SyntaxToken tokenOnLeftOfPosition)
        {
            var token = tokenOnLeftOfPosition;
            token = token.GetPreviousTokenIfTouchingWord(position);

            if (token.IsKind(SyntaxKind.OperatorKeyword))
            {
                if (token.GetPreviousToken(includeSkipped: true).IsKind(SyntaxKind.ImplicitKeyword) ||
                    token.GetPreviousToken(includeSkipped: true).IsKind(SyntaxKind.ExplicitKeyword))
                {
                    return true;
                }
            }

            return false;
        }

        public static bool IsParameterTypeContext(this SyntaxTree syntaxTree, int position, SyntaxToken tokenOnLeftOfPosition)
        {
            var token = tokenOnLeftOfPosition.GetPreviousTokenIfTouchingWord(position);

            if (syntaxTree.IsParameterModifierContext(position, tokenOnLeftOfPosition, includeOperators: true, out _, out _))
            {
                return true;
            }

            // int this[ |
            // int this[int i, |
            if (token.IsKind(SyntaxKind.OpenParenToken) ||
                token.IsKind(SyntaxKind.OpenBracketToken) ||
                token.IsKind(SyntaxKind.CommaToken))
            {
                if (token.Parent.IsKind(SyntaxKind.ParameterList, SyntaxKind.BracketedParameterList))
                {
                    return true;
                }
            }

            return false;
        }

        public static bool IsPossibleExtensionMethodContext(this SyntaxTree syntaxTree, SyntaxToken tokenOnLeftOfPosition)
        {
            var method = tokenOnLeftOfPosition.Parent.GetAncestorOrThis<MethodDeclarationSyntax>();
            var typeDecl = method.GetAncestorOrThis<TypeDeclarationSyntax>();

            return method != null && typeDecl != null &&
                   typeDecl.IsKind(SyntaxKind.ClassDeclaration) &&
                   method.Modifiers.Any(SyntaxKind.StaticKeyword) &&
                   typeDecl.Modifiers.Any(SyntaxKind.StaticKeyword);
        }

        public static bool IsPossibleLambdaParameterModifierContext(
            this SyntaxTree syntaxTree, int position, SyntaxToken tokenOnLeftOfPosition, CancellationToken cancellationToken)
        {
            var token = tokenOnLeftOfPosition;
            token = token.GetPreviousTokenIfTouchingWord(position);

            if (token.Kind() is SyntaxKind.OpenParenToken or SyntaxKind.CommaToken)
            {
                if (token.Parent.IsKind(SyntaxKind.ParameterList) &&
                    token.Parent.IsParentKind(SyntaxKind.ParenthesizedLambdaExpression))
                {
                    return true;
                }

                // TODO(cyrusn): Tie into semantic analysis system to only consider this a lambda if this is a location
                // where the lambda's type would be inferred because of a delegate or Expression<T> type.
                //
                // ERROR tolerance.  Cast expressions can show up with partially written lambdas like so:
                //
                //      var lambda = (x$$)
                //      NextStatement();
                //
                // Check if the expression of the cast is on the same line as us or not to see if we want to
                // consider this a lambda, or just a cast.

                if (token.Parent?.Kind() is SyntaxKind.ParenthesizedExpression or SyntaxKind.TupleExpression or SyntaxKind.CastExpression)
                    return true;
            }

            return false;
        }

        public static bool IsAnonymousMethodParameterModifierContext(
            this SyntaxTree syntaxTree, int position, SyntaxToken tokenOnLeftOfPosition)
        {
            var token = tokenOnLeftOfPosition;
            token = token.GetPreviousTokenIfTouchingWord(position);

            if (token.Kind() is SyntaxKind.OpenParenToken or SyntaxKind.CommaToken &&
                token.Parent.IsKind(SyntaxKind.ParameterList) &&
                token.Parent.IsParentKind(SyntaxKind.AnonymousMethodExpression))
            {
                return true;
            }

            return false;
        }

        public static bool IsPossibleLambdaOrAnonymousMethodParameterTypeContext(
            this SyntaxTree syntaxTree, int position, SyntaxToken tokenOnLeftOfPosition, CancellationToken cancellationToken)
        {
            var token = tokenOnLeftOfPosition;
            token = token.GetPreviousTokenIfTouchingWord(position);

            if (token.Kind() is SyntaxKind.RefKeyword or SyntaxKind.InKeyword or SyntaxKind.OutKeyword)
            {
                position = token.SpanStart;
                tokenOnLeftOfPosition = syntaxTree.FindTokenOnLeftOfPosition(position, cancellationToken);
            }

            if (IsAnonymousMethodParameterModifierContext(syntaxTree, position, tokenOnLeftOfPosition) ||
                IsPossibleLambdaParameterModifierContext(syntaxTree, position, tokenOnLeftOfPosition, cancellationToken))
            {
                return true;
            }

            return false;
        }

        /// <summary>
        /// Are you possibly typing a tuple type or expression?
        /// This is used to suppress colon as a completion trigger (so that you can type element names).
        /// This is also used to recommend some keywords (like var).
        /// </summary>
        public static bool IsPossibleTupleContext(this SyntaxTree syntaxTree, SyntaxToken leftToken, int position)
        {
            leftToken = leftToken.GetPreviousTokenIfTouchingWord(position);

            // ($$
            // (a, $$
            if (IsPossibleTupleOpenParenOrComma(leftToken))
            {
                return true;
            }

            // ((a, b) $$
            // (..., (a, b) $$
            if (leftToken.IsKind(SyntaxKind.CloseParenToken))
            {
                if (leftToken.Parent.IsKind(
                        SyntaxKind.ParenthesizedExpression,
                        SyntaxKind.TupleExpression,
                        SyntaxKind.TupleType))
                {
                    var possibleCommaOrParen = FindTokenOnLeftOfNode(leftToken.Parent);
                    if (IsPossibleTupleOpenParenOrComma(possibleCommaOrParen))
                    {
                        return true;
                    }
                }
            }

            // (a $$
            // (..., b $$
            if (leftToken.IsKind(SyntaxKind.IdentifierToken))
            {
                var possibleCommaOrParen = FindTokenOnLeftOfNode(leftToken.Parent!);
                if (IsPossibleTupleOpenParenOrComma(possibleCommaOrParen))
                {
                    return true;
                }
            }

            // (a.b $$
            // (..., a.b $$
            if (leftToken.IsKind(SyntaxKind.IdentifierToken) &&
                leftToken.Parent.IsKind(SyntaxKind.IdentifierName) &&
                leftToken.Parent.Parent.IsKind(SyntaxKind.QualifiedName, SyntaxKind.SimpleMemberAccessExpression))
            {
                var possibleCommaOrParen = FindTokenOnLeftOfNode(leftToken.Parent.Parent);
                if (IsPossibleTupleOpenParenOrComma(possibleCommaOrParen))
                {
                    return true;
                }
            }

            return false;
        }

        public static bool IsAtStartOfPattern(this SyntaxTree syntaxTree, SyntaxToken leftToken, int position)
        {
            leftToken = leftToken.GetPreviousTokenIfTouchingWord(position);

            if (leftToken.IsKind(SyntaxKind.OpenParenToken))
            {
                if (leftToken.Parent.IsKind(SyntaxKind.ParenthesizedExpression, out ParenthesizedExpressionSyntax? parenthesizedExpression))
                {
                    // If we're dealing with an expression surrounded by one or more sets of open parentheses, we need to
                    // walk up the parens in order to see if we're actually at the start of a valid pattern or not.
                    return IsAtStartOfPattern(syntaxTree, parenthesizedExpression.GetFirstToken().GetPreviousToken(), parenthesizedExpression.SpanStart);
                }

                // e is ((($$ 1 or 2)))
                if (leftToken.Parent.IsKind(SyntaxKind.ParenthesizedPattern))
                {
                    return true;
                }
            }

            // case $$
            // is $$
            if (leftToken.IsKind(SyntaxKind.CaseKeyword, SyntaxKind.IsKeyword))
            {
                return true;
            }

            // e switch { $$
            // e switch { ..., $$
            if (leftToken.IsKind(SyntaxKind.OpenBraceToken, SyntaxKind.CommaToken) && leftToken.Parent.IsKind(SyntaxKind.SwitchExpression))
            {
                return true;
            }

            // e is ($$
            // e is (..., $$
            if (leftToken.IsKind(SyntaxKind.OpenParenToken, SyntaxKind.CommaToken) && leftToken.Parent.IsKind(SyntaxKind.PositionalPatternClause))
            {
                return true;
            }

            // e is [$$
            // e is [..., $$
            if (leftToken.IsKind(SyntaxKind.OpenBracketToken, SyntaxKind.CommaToken) && leftToken.Parent.IsKind(SyntaxKind.ListPattern))
            {
                return true;
            }

            // e is [..$$
            // e is [..., ..$$
            if (leftToken.IsKind(SyntaxKind.DotDotToken) && leftToken.Parent.IsKind(SyntaxKind.SlicePattern))
            {
                return true;
            }

            // e is { P: $$
            // e is { ..., P: $$
            // e is { ..., P.P2: $$
            if (leftToken.IsKind(SyntaxKind.ColonToken) && leftToken.Parent.IsKind(SyntaxKind.NameColon, SyntaxKind.ExpressionColon) &&
                leftToken.Parent.IsParentKind(SyntaxKind.Subpattern))
            {
                return true;
            }

            // e is 1 and $$
            // e is 1 or $$
            // e is SomeEnum.SomeEnumValue and $$
            // e is SomeEnum.SomeEnumValue or $$
            // 'and' & 'or' are identifier in the last 2 examples because of lack of context
            if (leftToken.IsKindOrHasMatchingText(SyntaxKind.AndKeyword) || leftToken.IsKindOrHasMatchingText(SyntaxKind.OrKeyword))
            {
                return leftToken.Parent is BinaryPatternSyntax ||
                       leftToken.Parent is SingleVariableDesignationSyntax { Parent: DeclarationPatternSyntax };
            }

            // e is not $$
            if (leftToken.IsKind(SyntaxKind.NotKeyword) && leftToken.Parent.IsKind(SyntaxKind.NotPattern))
            {
                return true;
            }

            // e is > $$
            // e is >= $$
            // e is < $$
            // e is <= $$
            if (leftToken.IsKind(SyntaxKind.GreaterThanToken, SyntaxKind.GreaterThanEqualsToken, SyntaxKind.LessThanToken, SyntaxKind.LessThanEqualsToken) &&
                leftToken.Parent.IsKind(SyntaxKind.RelationalPattern))
            {
                return true;
            }

            return false;
        }

        public static bool IsAtEndOfPattern(this SyntaxTree syntaxTree, SyntaxToken leftToken, int position)
        {
            var originalLeftToken = leftToken;
            leftToken = leftToken.GetPreviousTokenIfTouchingWord(position);

            // For instance:
            // e is { A.$$ }
            if (leftToken.IsKind(SyntaxKind.DotToken))
            {
                return false;
            }

            var patternSyntax = leftToken.GetAncestor<PatternSyntax>();
            if (patternSyntax != null)
            {
                var lastTokenInPattern = patternSyntax.GetLastToken();

                // This check should cover the majority of cases, e.g.:
                // e is 1 $$
                // e is >= 0 $$
                // e is { P: (1 $$
                // e is { P: (1) $$
                if (leftToken == lastTokenInPattern)
                {
                    // Patterns such as 'e is not $$', 'e is 1 or $$', 'e is ($$', and 'e is null or global::$$' should be invalid here
                    // as they are incomplete patterns.
                    return !(leftToken.IsKind(SyntaxKind.OrKeyword) ||
                        leftToken.IsKind(SyntaxKind.AndKeyword) ||
                        leftToken.IsKind(SyntaxKind.NotKeyword) ||
                        leftToken.IsKind(SyntaxKind.OpenParenToken) ||
                        leftToken.IsKind(SyntaxKind.ColonColonToken) ||
                        leftToken.IsKind(SyntaxKind.DotDotToken));
                }

                // We want to make sure that IsAtEndOfPattern returns true even when the user is in the middle of typing a keyword
                // after a pattern.
                // For example, with the keyword 'and', we want to make sure that 'e is int an$$' is still recognized as valid.
                if (lastTokenInPattern.Parent is SingleVariableDesignationSyntax variableDesignationSyntax &&
                    originalLeftToken.Parent == variableDesignationSyntax)
                {
                    return patternSyntax is DeclarationPatternSyntax or RecursivePatternSyntax;
                }

                // e is (expr) a$$
                //
                // this will be parsed as a constant-pattern where the constant expression is a cast expression (if 'expr'
                // is a legal type).
                if (patternSyntax is ConstantPatternSyntax { Expression: CastExpressionSyntax { Expression: IdentifierNameSyntax } castExpression } &&
                    leftToken == castExpression.CloseParenToken)
                {
                    return true;
                }
            }

            // e is C.P $$
            // e is int $$
            if (leftToken.IsLastTokenOfNode<TypeSyntax>(out var typeSyntax))
            {
                // If typeSyntax is part of a qualified name, we want to get the fully-qualified name so that we can
                // later accurately perform the check comparing the right side of the BinaryExpressionSyntax to
                // the typeSyntax.
                while (typeSyntax.Parent is TypeSyntax parentTypeSyntax)
                {
                    typeSyntax = parentTypeSyntax;
                }

                if (typeSyntax.Parent is BinaryExpressionSyntax binaryExpressionSyntax &&
                    binaryExpressionSyntax.OperatorToken.IsKind(SyntaxKind.IsKeyword) &&
                    binaryExpressionSyntax.Right == typeSyntax && !typeSyntax.IsVar)
                {
                    return true;
                }
            }

            // We need to include a special case for switch statement cases, as some are not currently parsed as patterns, e.g. case (1 $$
            if (IsAtEndOfSwitchStatementPattern(leftToken))
            {
                return true;
            }

            return false;

            static bool IsAtEndOfSwitchStatementPattern(SyntaxToken leftToken)
            {
                SyntaxNode? node = leftToken.Parent as ExpressionSyntax;
                if (node == null)
                    return false;

                // Walk up the right edge of all complete expressions.
                while (node is ExpressionSyntax && node.GetLastToken(includeZeroWidth: true) == leftToken)
                    node = node.GetRequiredParent();

                // Getting rid of the extra parentheses to deal with cases such as 'case (((1 $$'
                while (node is ParenthesizedExpressionSyntax)
                    node = node.GetRequiredParent();

                // case (1 $$
                if (node is CaseSwitchLabelSyntax { Parent: SwitchSectionSyntax })
                    return true;

                return false;
            }
        }

        private static SyntaxToken FindTokenOnLeftOfNode(SyntaxNode node)
            => node.FindTokenOnLeftOfPosition(node.SpanStart);

        public static bool IsPossibleTupleOpenParenOrComma(this SyntaxToken possibleCommaOrParen)
        {
            if (!possibleCommaOrParen.IsKind(SyntaxKind.OpenParenToken, SyntaxKind.CommaToken))
            {
                return false;
            }

            if (possibleCommaOrParen.Parent.IsKind(
                    SyntaxKind.ParenthesizedExpression,
                    SyntaxKind.TupleExpression,
                    SyntaxKind.TupleType,
                    SyntaxKind.CastExpression))
            {
                return true;
            }

            // in script
            if (possibleCommaOrParen.Parent.IsKind(SyntaxKind.ParameterList) &&
                possibleCommaOrParen.Parent.IsParentKind(SyntaxKind.ParenthesizedLambdaExpression, out ParenthesizedLambdaExpressionSyntax? parenthesizedLambda))
            {
                if (parenthesizedLambda.ArrowToken.IsMissing)
                {
                    return true;
                }
            }

            return false;
        }

        /// <summary>
        /// Are you possibly in the designation part of a deconstruction?
        /// This is used to enter suggestion mode (suggestions become soft-selected).
        /// </summary>
        public static bool IsPossibleDeconstructionDesignation(this SyntaxTree syntaxTree,
            int position, CancellationToken cancellationToken)
        {
            var leftToken = syntaxTree.FindTokenOnLeftOfPosition(position, cancellationToken);
            leftToken = leftToken.GetPreviousTokenIfTouchingWord(position);

            // The well-formed cases:
            // var ($$, y) = e;
            // (var $$, var y) = e;
            if (leftToken.Parent.IsKind(SyntaxKind.ParenthesizedVariableDesignation) ||
                leftToken.Parent.IsParentKind(SyntaxKind.ParenthesizedVariableDesignation))
            {
                return true;
            }

            // (var $$, var y)
            // (var x, var y)
            if (syntaxTree.IsPossibleTupleContext(leftToken, position) && !IsPossibleTupleOpenParenOrComma(leftToken))
            {
                return true;
            }

            // var ($$)
            // var (x, $$)
            if (IsPossibleVarDeconstructionOpenParenOrComma(leftToken))
            {
                return true;
            }

            // var (($$), y)
            if (leftToken.IsKind(SyntaxKind.OpenParenToken) && leftToken.Parent.IsKind(SyntaxKind.ParenthesizedExpression))
            {
                if (IsPossibleVarDeconstructionOpenParenOrComma(FindTokenOnLeftOfNode(leftToken.Parent)))
                {
                    return true;
                }
            }

            // var ((x, $$), y)
            // var (($$, x), y)
            if (leftToken.IsKind(SyntaxKind.OpenParenToken, SyntaxKind.CommaToken) && leftToken.Parent.IsKind(SyntaxKind.TupleExpression))
            {
                if (IsPossibleVarDeconstructionOpenParenOrComma(FindTokenOnLeftOfNode(leftToken.Parent)))
                {
                    return true;
                }
            }

            // foreach (var ($$
            // foreach (var ((x, $$), y)
            if (leftToken.IsKind(SyntaxKind.OpenParenToken, SyntaxKind.CommaToken))
            {
                var outer = UnwrapPossibleTuple(leftToken.Parent!);
                if (outer.Parent.IsKind(SyntaxKind.ForEachStatement, out ForEachStatementSyntax? @foreach))
                {
                    if (@foreach.Expression == outer &&
                        @foreach.Type.IsKind(SyntaxKind.IdentifierName, out IdentifierNameSyntax? identifierName) &&
                        identifierName.Identifier.ValueText == "var")
                    {
                        return true;
                    }
                }
            }

            return false;
        }

        /// <summary>
        /// If inside a parenthesized or tuple expression, unwrap the nestings and return the container.
        /// </summary>
        private static SyntaxNode UnwrapPossibleTuple(SyntaxNode node)
        {
            while (true)
            {
                if (node.Parent.IsKind(SyntaxKind.ParenthesizedExpression))
                {
                    node = node.Parent;
                    continue;
                }

                if (node.Parent.IsKind(SyntaxKind.Argument) && node.Parent.Parent.IsKind(SyntaxKind.TupleExpression))
                {
                    node = node.Parent.Parent;
                    continue;
                }

                return node;
            }
        }

        private static bool IsPossibleVarDeconstructionOpenParenOrComma(SyntaxToken leftToken)
        {
            if (leftToken.IsKind(SyntaxKind.OpenParenToken, SyntaxKind.CommaToken) &&
                leftToken.Parent.IsKind(SyntaxKind.ArgumentList) &&
                leftToken.Parent.IsParentKind(SyntaxKind.InvocationExpression, out InvocationExpressionSyntax? invocation))
            {
                if (invocation.Expression.IsKind(SyntaxKind.IdentifierName, out IdentifierNameSyntax? identifierName) &&
                    identifierName.Identifier.ValueText == "var")
                {
                    return true;
                }
            }

            return false;
        }

        public static bool HasNames(this TupleExpressionSyntax tuple)
            => tuple.Arguments.Any(a => a.NameColon != null);

        public static bool IsValidContextForFromClause(
            this SyntaxTree syntaxTree,
            int position,
            SyntaxToken tokenOnLeftOfPosition,
            CancellationToken cancellationToken,
            SemanticModel? semanticModelOpt = null)
        {
            if (syntaxTree.IsExpressionContext(position, tokenOnLeftOfPosition, attributes: false, cancellationToken: cancellationToken, semanticModelOpt: semanticModelOpt) &&
                !syntaxTree.IsConstantExpressionContext(position, tokenOnLeftOfPosition))
            {
                return true;
            }

            // cases:
            //   var q = |
            //   var q = f|
            //
            //   var q = from x in y
            //           |
            //
            //   var q = from x in y
            //           f|
            //
            // this list is *not* exhaustive.
            // the first two are handled by 'IsExpressionContext'

            var token = tokenOnLeftOfPosition;
            token = token.GetPreviousTokenIfTouchingWord(position);

            // var q = from x in y
            //         |
            if (!token.IntersectsWith(position) &&
                token.IsLastTokenOfQueryClause())
            {
                return true;
            }

            return false;
        }

        public static bool IsValidContextForJoinClause(
            this SyntaxTree syntaxTree, int position, SyntaxToken tokenOnLeftOfPosition)
        {
            var token = tokenOnLeftOfPosition;
            token = token.GetPreviousTokenIfTouchingWord(position);

            // var q = from x in y
            //         |
            if (!token.IntersectsWith(position) &&
                token.IsLastTokenOfQueryClause())
            {
                return true;
            }

            return false;
        }

        public static bool IsDeclarationExpressionContext(
            this SyntaxTree syntaxTree, int position, SyntaxToken tokenOnLeftOfPosition)
        {
            // cases:
            //  M(out var
            //  var x = var

            var token = tokenOnLeftOfPosition;
            token = token.GetPreviousTokenIfTouchingWord(position);

            if (CodeAnalysis.CSharpExtensions.IsKind(token, SyntaxKind.OutKeyword) &&
                token.Parent.IsKind(SyntaxKind.Argument))
            {
                return true;
            }

            if (CodeAnalysis.CSharpExtensions.IsKind(token, SyntaxKind.EqualsToken) &&
                token.Parent.IsKind(SyntaxKind.EqualsValueClause) &&
                token.Parent.IsParentKind(SyntaxKind.VariableDeclarator))
            {
                return true;
            }

            return false;
        }

        public static bool IsLocalVariableDeclarationContext(
            this SyntaxTree syntaxTree, int position, SyntaxToken tokenOnLeftOfPosition, CancellationToken cancellationToken)
        {
            // cases:
            //  const var
            //  out var
            //  for (var
            //  foreach (var
            //  await foreach (var
            //  using (var
            //  await using (var
            //  from var
            //  join var

            var token = tokenOnLeftOfPosition.GetPreviousTokenIfTouchingWord(position);

            // const |
            if (token.IsKind(SyntaxKind.ConstKeyword) &&
                token.Parent.IsKind(SyntaxKind.LocalDeclarationStatement))
            {
                return true;
            }

            // ref |
            // ref readonly |
            // for ( ref |
            // foreach ( ref | x
            if (token.IsKind(SyntaxKind.RefKeyword, SyntaxKind.ReadOnlyKeyword))
            {
                var parent = token.Parent;
                if (parent.IsKind(SyntaxKind.RefType, SyntaxKind.RefExpression, SyntaxKind.LocalDeclarationStatement))
                {
                    if (parent.IsParentKind(SyntaxKind.VariableDeclaration) &&
                        parent.Parent.IsParentKind(SyntaxKind.LocalDeclarationStatement, SyntaxKind.ForStatement, SyntaxKind.ForEachVariableStatement))
                    {
                        return true;
                    }

                    if (parent.IsParentKind(SyntaxKind.ForEachStatement, SyntaxKind.ForEachVariableStatement))
                    {
                        return true;
                    }
                }
            }

            // out |
            if (token.IsKind(SyntaxKind.OutKeyword) &&
                token.Parent.IsKind(SyntaxKind.Argument, out ArgumentSyntax? argument) &&
                argument.RefKindKeyword == token)
            {
                return true;
            }

            if (token.IsKind(SyntaxKind.OpenParenToken))
            {
                // for ( |
                // foreach ( |
                // await foreach ( |
                // using ( |
                // await using ( |
                var previous = token.GetPreviousToken(includeSkipped: true);
                if (previous.IsKind(SyntaxKind.ForKeyword) ||
                    previous.IsKind(SyntaxKind.ForEachKeyword) ||
                    previous.IsKind(SyntaxKind.UsingKeyword))
                {
                    return true;
                }
            }

            // from |
            var tokenOnLeftOfStart = syntaxTree.FindTokenOnLeftOfPosition(token.SpanStart, cancellationToken);
            if (token.IsKindOrHasMatchingText(SyntaxKind.FromKeyword) &&
                syntaxTree.IsValidContextForFromClause(token.SpanStart, tokenOnLeftOfStart, cancellationToken))
            {
                return true;
            }

            // join |
            if (CodeAnalysis.CSharpExtensions.IsKind(token, SyntaxKind.JoinKeyword) &&
                syntaxTree.IsValidContextForJoinClause(token.SpanStart, tokenOnLeftOfStart))
            {
                return true;
            }

            return false;
        }

        public static bool IsFixedVariableDeclarationContext(
            this SyntaxTree syntaxTree, int position, SyntaxToken tokenOnLeftOfPosition)
        {
            // cases:
            //  fixed (var

            var token = tokenOnLeftOfPosition;
            token = token.GetPreviousTokenIfTouchingWord(position);

            if (token.IsKind(SyntaxKind.OpenParenToken) &&
                token.GetPreviousToken(includeSkipped: true).IsKind(SyntaxKind.FixedKeyword))
            {
                return true;
            }

            return false;
        }

        public static bool IsCatchVariableDeclarationContext(this SyntaxTree syntaxTree, int position, CancellationToken cancellationToken)
        {
            // cases:
            //  catch (var

            var token = syntaxTree.FindTokenOnLeftOfPosition(position, cancellationToken);
            token = token.GetPreviousTokenIfTouchingWord(position);

            if (token.IsKind(SyntaxKind.OpenParenToken) &&
                token.GetPreviousToken(includeSkipped: true).IsKind(SyntaxKind.CatchKeyword))
            {
                return true;
            }

            return false;
        }

        public static bool IsIsOrAsTypeContext(this SyntaxTree syntaxTree, int position, SyntaxToken tokenOnLeftOfPosition)
        {
            var token = tokenOnLeftOfPosition;
            token = token.GetPreviousTokenIfTouchingWord(position);

            if (token.IsKind(SyntaxKind.IsKeyword) ||
                token.IsKind(SyntaxKind.AsKeyword))
            {
                return true;
            }

            return false;
        }

        public static bool IsObjectCreationTypeContext(
            this SyntaxTree syntaxTree, int position, SyntaxToken tokenOnLeftOfPosition, CancellationToken cancellationToken)
        {
            var token = tokenOnLeftOfPosition.GetPreviousTokenIfTouchingWord(position);

            if (token.IsKind(SyntaxKind.NewKeyword))
            {
                // we can follow a 'new' if it's the 'new' for an expression.
                var start = token.SpanStart;
                var tokenOnLeftOfStart = syntaxTree.FindTokenOnLeftOfPosition(start, cancellationToken);
                return
                    IsNonConstantExpressionContext(syntaxTree, token.SpanStart, tokenOnLeftOfStart, cancellationToken) ||
                    syntaxTree.IsStatementContext(token.SpanStart, tokenOnLeftOfStart, cancellationToken) ||
                    syntaxTree.IsGlobalStatementContext(token.SpanStart, cancellationToken);
            }

            return false;
        }

        private static bool IsNonConstantExpressionContext(SyntaxTree syntaxTree, int position, SyntaxToken tokenOnLeftOfPosition, CancellationToken cancellationToken)
        {
            return
                syntaxTree.IsExpressionContext(position, tokenOnLeftOfPosition, attributes: true, cancellationToken: cancellationToken) &&
                !syntaxTree.IsConstantExpressionContext(position, tokenOnLeftOfPosition);
        }

        public static bool IsPreProcessorDirectiveContext(this SyntaxTree syntaxTree, int position, CancellationToken cancellationToken)
        {
            var leftToken = syntaxTree.FindTokenOnLeftOfPosition(position, cancellationToken, includeDirectives: true);

            return syntaxTree.IsPreProcessorDirectiveContext(position, leftToken, cancellationToken);
        }

<<<<<<< HEAD

        public static bool IsPreProcessorKeywordContext(this SyntaxTree syntaxTree, int position, CancellationToken cancellationToken)
        {
            return IsPreProcessorKeywordContext(
                syntaxTree, position,
                syntaxTree.FindTokenOnLeftOfPosition(position, cancellationToken, includeDirectives: true));
        }

        public static bool IsPreProcessorKeywordContext(this SyntaxTree syntaxTree, int position, SyntaxToken preProcessorTokenOnLeftOfPosition)
        {
            // cases:
            //  #|
            //  #d|
            //  # |
            //  # d|

            // note: comments are not allowed between the # and item.
            var token = preProcessorTokenOnLeftOfPosition;
            token = token.GetPreviousTokenIfTouchingWord(position);

            if (token.IsKind(SyntaxKind.HashToken))
            {
                return true;
            }

            return false;
        }

=======
>>>>>>> 80a8ce8d
        public static bool IsStatementContext(this SyntaxTree syntaxTree, int position, SyntaxToken tokenOnLeftOfPosition, CancellationToken cancellationToken)
        {
#if false
            // we're in a statement if the thing that comes before allows for
            // statements to follow.  Or if we're on a just started identifier
            // in the first position where a statement can go.
            if (syntaxTree.IsInPreprocessorDirectiveContext(position, cancellationToken))
            {
                return false;
            }
#endif

            var token = tokenOnLeftOfPosition;
            token = token.GetPreviousTokenIfTouchingWord(position);

            return token.IsBeginningOfStatementContext();
        }

        public static bool IsGlobalStatementContext(this SyntaxTree syntaxTree, int position, CancellationToken cancellationToken)
        {
            if (syntaxTree.IsPreProcessorDirectiveContext(position, cancellationToken))
                return false;

            var token = syntaxTree.FindTokenOnLeftOfPosition(position, cancellationToken)
                                  .GetPreviousTokenIfTouchingWord(position);

            if (token.IsKind(SyntaxKind.None))
            {
                // global statements can't come before usings/externs
                if (syntaxTree.GetRoot(cancellationToken) is CompilationUnitSyntax compilationUnit &&
                    (compilationUnit.Externs.Count > 0 || compilationUnit.Usings.Count > 0))
                {
                    return false;
                }

                return true;
            }

            return token.IsBeginningOfGlobalStatementContext();
        }

        public static bool IsInstanceContext(this SyntaxTree syntaxTree, SyntaxToken targetToken, SemanticModel semanticModel, CancellationToken cancellationToken)
        {
#if false
            if (syntaxTree.IsInPreprocessorDirectiveContext(position, cancellationToken))
            {
                return false;
            }
#endif

            var enclosingSymbol = semanticModel.GetEnclosingSymbol(targetToken.SpanStart, cancellationToken);

            while (enclosingSymbol is IMethodSymbol method && (method.MethodKind == MethodKind.LocalFunction || method.MethodKind == MethodKind.AnonymousFunction))
            {
                if (method.IsStatic)
                {
                    return false;
                }

                // It is allowed to reference the instance (`this`) within a local function or anonymous function, as long as the containing method allows it
                enclosingSymbol = enclosingSymbol.ContainingSymbol;
            }

            return enclosingSymbol is { IsStatic: false };
        }

        public static bool IsPossibleCastTypeContext(
            this SyntaxTree syntaxTree, int position, SyntaxToken tokenOnLeftOfPosition, CancellationToken cancellationToken)
        {
            var token = tokenOnLeftOfPosition.GetPreviousTokenIfTouchingWord(position);

            if (CodeAnalysis.CSharpExtensions.IsKind(token, SyntaxKind.OpenParenToken) &&
                syntaxTree.IsExpressionContext(token.SpanStart, syntaxTree.FindTokenOnLeftOfPosition(token.SpanStart, cancellationToken), false, cancellationToken))
            {
                return true;
            }

            return false;
        }

        public static bool IsDefiniteCastTypeContext(this SyntaxTree syntaxTree, int position, SyntaxToken tokenOnLeftOfPosition)
        {
            var token = tokenOnLeftOfPosition;
            token = token.GetPreviousTokenIfTouchingWord(position);

            if (token.IsKind(SyntaxKind.OpenParenToken) &&
                token.Parent.IsKind(SyntaxKind.CastExpression))
            {
                return true;
            }

            return false;
        }

        public static bool IsConstantExpressionContext(this SyntaxTree syntaxTree, int position,
            SyntaxToken tokenOnLeftOfPosition)
        {
            if (IsAtStartOfPattern(syntaxTree, tokenOnLeftOfPosition, position))
            {
                return true;
            }

            var token = tokenOnLeftOfPosition.GetPreviousTokenIfTouchingWord(position);

            // goto case |
            if (token.IsKind(SyntaxKind.CaseKeyword) &&
                token.Parent.IsKind(SyntaxKind.GotoCaseStatement))
            {
                return true;
            }

            if (token.IsKind(SyntaxKind.EqualsToken) &&
                token.Parent.IsKind(SyntaxKind.EqualsValueClause, out EqualsValueClauseSyntax? equalsValue))
            {
                if (equalsValue.IsParentKind(SyntaxKind.VariableDeclarator) &&
                    equalsValue.Parent.IsParentKind(SyntaxKind.VariableDeclaration))
                {
                    // class C { const int i = |
                    var fieldDeclaration = equalsValue.GetAncestor<FieldDeclarationSyntax>();
                    if (fieldDeclaration != null)
                    {
                        return fieldDeclaration.Modifiers.Any(SyntaxKind.ConstKeyword);
                    }

                    // void M() { const int i = |
                    var localDeclaration = equalsValue.GetAncestor<LocalDeclarationStatementSyntax>();
                    if (localDeclaration != null)
                    {
                        return localDeclaration.Modifiers.Any(SyntaxKind.ConstKeyword);
                    }
                }

                // enum E { A = |
                if (equalsValue.IsParentKind(SyntaxKind.EnumMemberDeclaration))
                {
                    return true;
                }

                // void M(int i = |
                if (equalsValue.IsParentKind(SyntaxKind.Parameter))
                {
                    return true;
                }
            }

            // [Goo( |
            // [Goo(x, |
            if (token.Parent.IsKind(SyntaxKind.AttributeArgumentList) &&
               (token.IsKind(SyntaxKind.CommaToken) ||
                token.IsKind(SyntaxKind.OpenParenToken)))
            {
                return true;
            }

            // [Goo(x: |
            if (token.IsKind(SyntaxKind.ColonToken) &&
                token.Parent.IsKind(SyntaxKind.NameColon) &&
                token.Parent.IsParentKind(SyntaxKind.AttributeArgument))
            {
                return true;
            }

            // [Goo(X = |
            if (token.IsKind(SyntaxKind.EqualsToken) &&
                token.Parent.IsKind(SyntaxKind.NameEquals) &&
                token.Parent.IsParentKind(SyntaxKind.AttributeArgument))
            {
                return true;
            }

            // TODO: Fixed-size buffer declarations

            return false;
        }

        public static bool IsLabelContext(this SyntaxTree syntaxTree, int position, CancellationToken cancellationToken)
        {
            var token = syntaxTree.FindTokenOnLeftOfPosition(position, cancellationToken);

            var gotoStatement = token.GetAncestor<GotoStatementSyntax>();
            if (gotoStatement != null)
            {
                if (gotoStatement.GotoKeyword == token)
                {
                    return true;
                }

                if (gotoStatement.Expression != null &&
                    !gotoStatement.Expression.IsMissing &&
                    gotoStatement.Expression is IdentifierNameSyntax &&
                    ((IdentifierNameSyntax)gotoStatement.Expression).Identifier == token &&
                    token.IntersectsWith(position))
                {
                    return true;
                }
            }

            return false;
        }

        public static bool IsExpressionContext(
            this SyntaxTree syntaxTree,
            int position,
            SyntaxToken tokenOnLeftOfPosition,
            bool attributes,
            CancellationToken cancellationToken,
            SemanticModel? semanticModelOpt = null)
        {
            // cases:
            //   var q = |
            //   var q = a|
            // this list is *not* exhaustive.

            var token = tokenOnLeftOfPosition.GetPreviousTokenIfTouchingWord(position);

            if (token.GetAncestor<ConditionalDirectiveTriviaSyntax>() != null)
            {
                return false;
            }

            if (!attributes)
            {
                if (token.GetAncestor<AttributeListSyntax>() != null)
                {
                    return false;
                }
            }

            if (syntaxTree.IsConstantExpressionContext(position, tokenOnLeftOfPosition))
            {
                return true;
            }

            // no expressions after .   ::   ->
            if (token.IsKind(SyntaxKind.DotToken) ||
                token.IsKind(SyntaxKind.ColonColonToken) ||
                token.IsKind(SyntaxKind.MinusGreaterThanToken))
            {
                return false;
            }

            // Normally you can have any sort of expression after an equals. However, this does not
            // apply to a "using Goo = ..." situation.
            if (token.IsKind(SyntaxKind.EqualsToken))
            {
                if (token.Parent.IsKind(SyntaxKind.NameEquals) &&
                    token.Parent.IsParentKind(SyntaxKind.UsingDirective))
                {
                    return false;
                }
            }

            // q = |
            // q -= |
            // q *= |
            // q += |
            // q /= |
            // q ^= |
            // q %= |
            // q &= |
            // q |= |
            // q <<= |
            // q >>= |
            // q >>>= |
            // q ??= |
            if (token.IsKind(SyntaxKind.EqualsToken) ||
                token.IsKind(SyntaxKind.MinusEqualsToken) ||
                token.IsKind(SyntaxKind.AsteriskEqualsToken) ||
                token.IsKind(SyntaxKind.PlusEqualsToken) ||
                token.IsKind(SyntaxKind.SlashEqualsToken) ||
                token.IsKind(SyntaxKind.ExclamationEqualsToken) ||
                token.IsKind(SyntaxKind.CaretEqualsToken) ||
                token.IsKind(SyntaxKind.AmpersandEqualsToken) ||
                token.IsKind(SyntaxKind.BarEqualsToken) ||
                token.IsKind(SyntaxKind.PercentEqualsToken) ||
                token.IsKind(SyntaxKind.LessThanLessThanEqualsToken) ||
                token.IsKind(SyntaxKind.GreaterThanGreaterThanEqualsToken) ||
                token.IsKind(SyntaxKind.GreaterThanGreaterThanGreaterThanEqualsToken) ||
                token.IsKind(SyntaxKind.QuestionQuestionEqualsToken))
            {
                return true;
            }

            // ( |
            if (token.IsKind(SyntaxKind.OpenParenToken) &&
                token.Parent.IsKind(SyntaxKind.ParenthesizedExpression))
            {
                return true;
            }

            // - |
            // + |
            // ~ |
            // ! |
            if (token.Parent is PrefixUnaryExpressionSyntax prefix)
            {
                return prefix.OperatorToken == token;
            }

            // not sure about these:
            //   ++ |
            //   -- |
#if false
                token.Kind == SyntaxKind.PlusPlusToken ||
                token.Kind == SyntaxKind.DashDashToken)
#endif
            // await |
            if (token.Parent is AwaitExpressionSyntax awaitExpression)
            {
                return awaitExpression.AwaitKeyword == token;
            }

            // Check for binary operators.
            // Note:
            //   - We handle < specially as it can be ambiguous with generics.
            //   - We handle * specially because it can be ambiguous with pointer types.

            // a *
            // a /
            // a %
            // a +
            // a -
            // a <<
            // a >>
            // a <
            // a >
            // a &&
            // a ||
            // a &
            // a |
            // a ^
            if (token.Parent is BinaryExpressionSyntax binary)
            {
                // If the client provided a binding, then check if this is actually generic.  If so,
                // then this is not an expression context. i.e. if we have "Goo < |" then it could
                // be an expression context, or it could be a type context if Goo binds to a type or
                // method.
                if (semanticModelOpt != null && syntaxTree.IsGenericTypeArgumentContext(position, tokenOnLeftOfPosition, cancellationToken, semanticModelOpt))
                {
                    return false;
                }

                if (binary.OperatorToken == token)
                {
                    // If this is a multiplication expression and a semantic model was passed in,
                    // check to see if the expression to the left is a type name. If it is, treat
                    // this as a pointer type.
                    if (token.IsKind(SyntaxKind.AsteriskToken) && semanticModelOpt != null)
                    {
                        if (binary.Left is TypeSyntax type && type.IsPotentialTypeName(semanticModelOpt, cancellationToken))
                        {
                            return false;
                        }
                    }

                    return true;
                }
            }

            // Special case:
            //    Goo * bar
            //    Goo ? bar
            // This parses as a local decl called bar of type Goo* or Goo?
            if (tokenOnLeftOfPosition.IntersectsWith(position) &&
                tokenOnLeftOfPosition.IsKind(SyntaxKind.IdentifierToken))
            {
                var previousToken = tokenOnLeftOfPosition.GetPreviousToken(includeSkipped: true);
                if (previousToken.IsKind(SyntaxKind.AsteriskToken) ||
                    previousToken.IsKind(SyntaxKind.QuestionToken))
                {
                    if (previousToken.Parent.IsKind(SyntaxKind.PointerType) ||
                        previousToken.Parent.IsKind(SyntaxKind.NullableType))
                    {
                        var type = previousToken.Parent as TypeSyntax;
                        if (type.IsParentKind(SyntaxKind.VariableDeclaration) &&
                            type.Parent.IsParentKind(SyntaxKind.LocalDeclarationStatement, out LocalDeclarationStatementSyntax? declStatement))
                        {
                            // note, this doesn't apply for cases where we know it 
                            // absolutely is not multiplication or a conditional expression.
                            var underlyingType = type is PointerTypeSyntax pointerType
                                ? pointerType.ElementType
                                : ((NullableTypeSyntax)type).ElementType;

                            if (!underlyingType.IsPotentialTypeName(semanticModelOpt, cancellationToken))
                            {
                                return true;
                            }
                        }
                    }
                }
            }

            // new int[|
            // new int[expr, |
            if (token.IsKind(SyntaxKind.OpenBracketToken) ||
                token.IsKind(SyntaxKind.CommaToken))
            {
                if (token.Parent.IsKind(SyntaxKind.ArrayRankSpecifier))
                {
                    return true;
                }
            }

            // goo ? |
            if (token.IsKind(SyntaxKind.QuestionToken) &&
                token.Parent.IsKind(SyntaxKind.ConditionalExpression, out ConditionalExpressionSyntax? conditionalExpression))
            {
                // If the condition is simply a TypeSyntax that binds to a type, treat this as a nullable type.
                return conditionalExpression.Condition is not TypeSyntax type
                    || !type.IsPotentialTypeName(semanticModelOpt, cancellationToken);
            }

            // goo ? bar : |
            if (token.IsKind(SyntaxKind.ColonToken) &&
                token.Parent.IsKind(SyntaxKind.ConditionalExpression))
            {
                return true;
            }

            // typeof(|
            // default(|
            // sizeof(|
            if (token.IsKind(SyntaxKind.OpenParenToken))
            {
                if (token.Parent.IsKind(SyntaxKind.TypeOfExpression, SyntaxKind.DefaultExpression, SyntaxKind.SizeOfExpression))
                {
                    return false;
                }
            }

            // var(|
            // var(id, |
            // Those are more likely to be deconstruction-declarations being typed than invocations a method "var"
            if (token.IsKind(SyntaxKind.OpenParenToken, SyntaxKind.CommaToken) &&
                token.IsInvocationOfVarExpression())
            {
                return false;
            }

            // Goo(|
            // Goo(expr, |
            // this[|
            // var t = (1, |
            // var t = (| , 2)
            if (token.IsKind(SyntaxKind.OpenParenToken) ||
                token.IsKind(SyntaxKind.OpenBracketToken) ||
                token.IsKind(SyntaxKind.CommaToken))
            {
                if (token.Parent.IsKind(SyntaxKind.ArgumentList, SyntaxKind.BracketedArgumentList, SyntaxKind.TupleExpression))
                {
                    return true;
                }
            }

            // [Goo(|
            // [Goo(expr, |
            if (attributes)
            {
                if (token.IsKind(SyntaxKind.OpenParenToken) ||
                    token.IsKind(SyntaxKind.CommaToken))
                {
                    if (token.Parent.IsKind(SyntaxKind.AttributeArgumentList))
                    {
                        return true;
                    }
                }
            }

            // Goo(ref |
            // Goo(in |
            // Goo(out |
            // ref var x = ref |
            if (token.IsKind(SyntaxKind.RefKeyword) ||
                token.IsKind(SyntaxKind.InKeyword) ||
                token.IsKind(SyntaxKind.OutKeyword))
            {
                if (token.Parent.IsKind(SyntaxKind.Argument))
                {
                    return true;
                }
                else if (token.Parent.IsKind(SyntaxKind.RefExpression))
                {
                    // ( ref |
                    // parenthesized expressions can't directly contain RefExpression, unless the user is typing an incomplete lambda expression.
                    if (token.Parent.IsParentKind(SyntaxKind.ParenthesizedExpression))
                    {
                        return false;
                    }

                    return true;
                }
            }

            // Goo(bar: |
            if (token.IsKind(SyntaxKind.ColonToken) &&
                token.Parent.IsKind(SyntaxKind.NameColon) &&
                token.Parent.IsParentKind(SyntaxKind.Argument))
            {
                return true;
            }

            // a => |
            if (token.IsKind(SyntaxKind.EqualsGreaterThanToken))
            {
                return true;
            }

            // new List<int> { |
            // new List<int> { expr, |
            if (token.IsKind(SyntaxKind.OpenBraceToken) ||
                token.IsKind(SyntaxKind.CommaToken))
            {
                if (token.Parent is InitializerExpressionSyntax)
                {
                    // The compiler treats the ambiguous case as an object initializer, so we'll say
                    // expressions are legal here
                    if (token.Parent.IsKind(SyntaxKind.ObjectInitializerExpression) && token.IsKind(SyntaxKind.OpenBraceToken))
                    {
                        // In this position { a$$ =, the user is trying to type an object initializer.
                        if (!token.IntersectsWith(position) && token.GetNextToken().GetNextToken().IsKind(SyntaxKind.EqualsToken))
                        {
                            return false;
                        }

                        return true;
                    }

                    // Perform a semantic check to determine whether or not the type being created
                    // can support a collection initializer. If not, this must be an object initializer
                    // and can't be an expression context.
                    if (semanticModelOpt != null &&
                        token.Parent.IsParentKind(SyntaxKind.ObjectCreationExpression, out ObjectCreationExpressionSyntax? objectCreation))
                    {
                        var containingSymbol = semanticModelOpt.GetEnclosingNamedTypeOrAssembly(position, cancellationToken);
                        if (semanticModelOpt.GetSymbolInfo(objectCreation.Type, cancellationToken).Symbol is ITypeSymbol type && !type.CanSupportCollectionInitializer(containingSymbol))
                        {
                            return false;
                        }
                    }

                    return true;
                }
            }

            // for (; |
            // for (; ; |
            if (token.IsKind(SyntaxKind.SemicolonToken) &&
                token.Parent.IsKind(SyntaxKind.ForStatement, out ForStatementSyntax? forStatement))
            {
                if (token == forStatement.FirstSemicolonToken ||
                    token == forStatement.SecondSemicolonToken)
                {
                    return true;
                }
            }

            // for ( |
            if (token.IsKind(SyntaxKind.OpenParenToken) &&
                token.Parent.IsKind(SyntaxKind.ForStatement, out forStatement) &&
                token == forStatement.OpenParenToken)
            {
                return true;
            }

            // for (; ; Goo(), | 
            // for ( Goo(), |
            if (token.IsKind(SyntaxKind.CommaToken) &&
                token.Parent.IsKind(SyntaxKind.ForStatement))
            {
                return true;
            }

            // foreach (var v in |
            // await foreach (var v in |
            // from a in |
            // join b in |
            if (token.IsKind(SyntaxKind.InKeyword))
            {
                if (token.Parent.IsKind(SyntaxKind.ForEachStatement,
                                        SyntaxKind.ForEachVariableStatement,
                                        SyntaxKind.FromClause,
                                        SyntaxKind.JoinClause))
                {
                    return true;
                }
            }

            // join x in y on |
            // join x in y on a equals |
            if (token.IsKind(SyntaxKind.OnKeyword) ||
                token.IsKind(SyntaxKind.EqualsKeyword))
            {
                if (token.Parent.IsKind(SyntaxKind.JoinClause))
                {
                    return true;
                }
            }

            // where |
            if (token.IsKind(SyntaxKind.WhereKeyword) &&
                token.Parent.IsKind(SyntaxKind.WhereClause))
            {
                return true;
            }

            // orderby |
            // orderby a, |
            if (token.IsKind(SyntaxKind.OrderByKeyword) ||
                token.IsKind(SyntaxKind.CommaToken))
            {
                if (token.Parent.IsKind(SyntaxKind.OrderByClause))
                {
                    return true;
                }
            }

            // select |
            if (token.IsKind(SyntaxKind.SelectKeyword) &&
                token.Parent.IsKind(SyntaxKind.SelectClause))
            {
                return true;
            }

            // group |
            // group expr by |
            if (token.IsKind(SyntaxKind.GroupKeyword) ||
                token.IsKind(SyntaxKind.ByKeyword))
            {
                if (token.Parent.IsKind(SyntaxKind.GroupClause))
                {
                    return true;
                }
            }

            // return |
            // yield return |
            // but not: [return |
            if (token.IsKind(SyntaxKind.ReturnKeyword))
            {
                if (token.GetPreviousToken(includeSkipped: true).Kind() != SyntaxKind.OpenBracketToken)
                {
                    return true;
                }
            }

            // throw |
            if (token.IsKind(SyntaxKind.ThrowKeyword))
            {
                return true;
            }

            // while ( |
            if (token.IsKind(SyntaxKind.OpenParenToken) &&
                token.GetPreviousToken(includeSkipped: true).IsKind(SyntaxKind.WhileKeyword))
            {
                return true;
            }

            // todo: handle 'for' cases.

            // using ( |
            // await using ( |
            if (token.IsKind(SyntaxKind.OpenParenToken) && token.Parent.IsKind(SyntaxKind.UsingStatement))
            {
                return true;
            }

            // lock ( |
            if (token.IsKind(SyntaxKind.OpenParenToken) &&
                token.GetPreviousToken(includeSkipped: true).IsKind(SyntaxKind.LockKeyword))
            {
                return true;
            }

            // lock ( |
            if (token.IsKind(SyntaxKind.OpenParenToken) &&
                token.GetPreviousToken(includeSkipped: true).IsKind(SyntaxKind.IfKeyword))
            {
                return true;
            }

            // switch ( |
            if (token.IsKind(SyntaxKind.OpenParenToken) &&
                token.GetPreviousToken(includeSkipped: true).IsKind(SyntaxKind.SwitchKeyword))
            {
                return true;
            }

            // checked ( |
            if (token.IsKind(SyntaxKind.OpenParenToken) &&
                token.GetPreviousToken(includeSkipped: true).IsKind(SyntaxKind.CheckedKeyword))
            {
                return true;
            }

            // unchecked ( |
            if (token.IsKind(SyntaxKind.OpenParenToken) &&
                token.GetPreviousToken(includeSkipped: true).IsKind(SyntaxKind.UncheckedKeyword))
            {
                return true;
            }

            // when ( |
            if (token.IsKind(SyntaxKind.OpenParenToken) &&
                token.GetPreviousToken(includeSkipped: true).IsKind(SyntaxKind.WhenKeyword))
            {
                return true;
            }

            // case ... when |
            if (token.IsKind(SyntaxKind.WhenKeyword) && token.Parent.IsKind(SyntaxKind.WhenClause))
            {
                return true;
            }

            // (SomeType) |
            if (token.IsAfterPossibleCast())
            {
                return true;
            }

            // In anonymous type initializer.
            //
            // new { | We allow new inside of anonymous object member declarators, so that the user
            // can dot into a member afterward. For example:
            //
            // var a = new { new C().Goo };
            if (token.IsKind(SyntaxKind.OpenBraceToken) || token.IsKind(SyntaxKind.CommaToken))
            {
                if (token.Parent.IsKind(SyntaxKind.AnonymousObjectCreationExpression))
                {
                    return true;
                }
            }

            // List patterns
            // is [ |
            // is [ 0, |
            if (token.IsKind(SyntaxKind.OpenBracketToken, SyntaxKind.CommaToken)
                && token.Parent.IsKind(SyntaxKind.ListPattern))
            {
                return true;
            }

            // $"{ |
            // $@"{ |
            // $"""{ |
            // $"{x} { |
            // $@"{x} { |
            // $"""{x} { |
            if (token.IsKind(SyntaxKind.OpenBraceToken))
            {
                return token.Parent.IsKind(SyntaxKind.Interpolation, out InterpolationSyntax? interpolation)
                    && interpolation.OpenBraceToken == token;
            }

            return false;
        }

        public static bool IsInvocationOfVarExpression(this SyntaxToken token)
            => token.Parent.IsParentKind(SyntaxKind.InvocationExpression, out InvocationExpressionSyntax? invocation) &&
               invocation.Expression.ToString() == "var";

        public static bool IsNameOfContext(this SyntaxTree syntaxTree, int position, SemanticModel? semanticModelOpt = null, CancellationToken cancellationToken = default)
        {
            var token = syntaxTree.FindTokenOnLeftOfPosition(position, cancellationToken);
            token = token.GetPreviousTokenIfTouchingWord(position);

            // nameof(Goo.|
            // nameof(Goo.Bar.|
            // Locate the open paren.
            if (token.IsKind(SyntaxKind.DotToken))
            {
                // Could have been parsed as member access
                if (token.Parent.IsKind(SyntaxKind.SimpleMemberAccessExpression))
                {
                    var parentMemberAccess = token.Parent;
                    while (parentMemberAccess.Parent.IsKind(SyntaxKind.SimpleMemberAccessExpression))
                    {
                        parentMemberAccess = parentMemberAccess.Parent;
                    }

                    if (parentMemberAccess.Parent.IsKind(SyntaxKind.Argument) &&
                        parentMemberAccess.Parent.IsChildNode<ArgumentListSyntax>(a => a.Arguments.FirstOrDefault()))
                    {
                        token = ((ArgumentListSyntax)parentMemberAccess.Parent.Parent!).OpenParenToken;
                    }
                }

                // Could have been parsed as a qualified name.
                if (token.Parent.IsKind(SyntaxKind.QualifiedName))
                {
                    var parentQualifiedName = token.Parent;
                    while (parentQualifiedName.Parent.IsKind(SyntaxKind.QualifiedName))
                    {
                        parentQualifiedName = parentQualifiedName.Parent;
                    }

                    if (parentQualifiedName.Parent.IsKind(SyntaxKind.Argument) &&
                        parentQualifiedName.Parent.IsChildNode<ArgumentListSyntax>(a => a.Arguments.FirstOrDefault()))
                    {
                        token = ((ArgumentListSyntax)parentQualifiedName.Parent.Parent!).OpenParenToken;
                    }
                }
            }

            ExpressionSyntax? parentExpression = null;

            // if the nameof expression has a missing close paren, it is parsed as an invocation expression.
            if (token.Parent.IsKind(SyntaxKind.ArgumentList) &&
                token.Parent.Parent is InvocationExpressionSyntax invocationExpression &&
                invocationExpression.IsNameOfInvocation())
            {
                parentExpression = invocationExpression;
            }

            if (parentExpression != null)
            {
                if (semanticModelOpt == null)
                {
                    return true;
                }

                return semanticModelOpt.GetSymbolInfo(parentExpression, cancellationToken).Symbol == null;
            }

            return false;
        }

        public static bool IsIsOrAsOrSwitchOrWithExpressionContext(
            this SyntaxTree syntaxTree,
            SemanticModel semanticModel,
            int position,
            SyntaxToken tokenOnLeftOfPosition,
            CancellationToken cancellationToken)
        {
            // cases:
            //    expr |

            var token = tokenOnLeftOfPosition;
            token = token.GetPreviousTokenIfTouchingWord(position);

            // Not if the position is a numeric literal
            if (token.IsKind(SyntaxKind.NumericLiteralToken))
                return false;

            if (token.GetAncestor<BlockSyntax>() == null &&
                token.GetAncestor<ArrowExpressionClauseSyntax>() == null)
            {
                return false;
            }

            // is/as/with are valid after expressions.
            if (token.IsLastTokenOfNode<ExpressionSyntax>(out var expression))
            {
                // 'is/as/with' not allowed after a anonymous-method/lambda/method-group.
                if (expression.IsAnyLambdaOrAnonymousMethod())
                    return false;

                var symbol = semanticModel.GetSymbolInfo(expression, cancellationToken).GetAnySymbol();
                if (symbol is IMethodSymbol)
                    return false;

                // However, many names look like expressions.  For example:
                //    foreach (var |
                // ('var' is a TypeSyntax which is an expression syntax.

                var type = token.GetAncestors<TypeSyntax>().LastOrDefault();
                if (type == null)
                    return true;

                if (type.Kind() is SyntaxKind.GenericName or SyntaxKind.AliasQualifiedName or SyntaxKind.PredefinedType)
                    return false;

                ExpressionSyntax nameExpr = type;
                if (IsRightSideName(nameExpr))
                {
                    nameExpr = (ExpressionSyntax)nameExpr.Parent!;
                }

                // If this name is the start of a local variable declaration context, we
                // shouldn't show is or as. For example: for(var |
                if (syntaxTree.IsLocalVariableDeclarationContext(token.SpanStart, syntaxTree.FindTokenOnLeftOfPosition(token.SpanStart, cancellationToken), cancellationToken))
                    return false;

                // Not on the left hand side of an object initializer
                if (token.IsKind(SyntaxKind.IdentifierToken) &&
                    token.Parent.IsKind(SyntaxKind.IdentifierName) &&
                    token.Parent.Parent?.Kind() is SyntaxKind.ObjectInitializerExpression or SyntaxKind.CollectionInitializerExpression)
                {
                    return false;
                }

                // Not after an 'out' declaration expression. For example: M(out var |
                if (token.Kind() is SyntaxKind.IdentifierToken &&
                    token.Parent.IsKind(SyntaxKind.IdentifierName))
                {
                    if (token.Parent.Parent is ArgumentSyntax { RefOrOutKeyword.RawKind: (int)SyntaxKind.OutKeyword })
                        return false;
                }

                if (token.Text == SyntaxFacts.GetText(SyntaxKind.AsyncKeyword))
                {
                    // async $$
                    //
                    // 'async' will look like a normal identifier.  But we don't want to follow it
                    // with 'is' or 'as' or 'with' if it's actually the start of a lambda.
                    var delegateType = CSharpTypeInferenceService.Instance.InferDelegateType(
                        semanticModel, token.SpanStart, cancellationToken);
                    if (delegateType != null)
                    {
                        return false;
                    }
                }

                // case X $$
                //
                // while `X` is in an expr context, it's a limited one that doesn't support the full breadth of operators like these.
                var tokenBeforeName = syntaxTree.FindTokenOnLeftOfPosition(nameExpr.SpanStart, cancellationToken);
                if (tokenBeforeName.Kind() == SyntaxKind.CaseKeyword)
                    return false;

                // Now, make sure the name was actually in a location valid for
                // an expression.  If so, then we know we can follow it.
                if (syntaxTree.IsExpressionContext(nameExpr.SpanStart, tokenBeforeName, attributes: false, cancellationToken))
                    return true;
            }

            return false;
        }

        private static bool IsRightSideName(ExpressionSyntax name)
        {
            if (name.Parent != null)
            {
                switch (name.Parent.Kind())
                {
                    case SyntaxKind.QualifiedName:
                        return ((QualifiedNameSyntax)name.Parent).Right == name;
                    case SyntaxKind.AliasQualifiedName:
                        return ((AliasQualifiedNameSyntax)name.Parent).Name == name;
                    case SyntaxKind.SimpleMemberAccessExpression:
                        return ((MemberAccessExpressionSyntax)name.Parent).Name == name;
                }
            }

            return false;
        }

        public static bool IsCatchOrFinallyContext(
            this SyntaxTree syntaxTree, int position, SyntaxToken tokenOnLeftOfPosition)
        {
            // cases:
            // try { 
            // } |

            // try {
            // } c|

            // try {
            // } catch {
            // } |

            // try {
            // } catch {
            // } c|

            var token = tokenOnLeftOfPosition;
            token = token.GetPreviousTokenIfTouchingWord(position);

            if (token.IsKind(SyntaxKind.CloseBraceToken))
            {
                var block = token.GetAncestor<BlockSyntax>();

                if (block != null && token == block.GetLastToken(includeSkipped: true))
                {
                    if (block.IsParentKind(SyntaxKind.TryStatement) ||
                        block.IsParentKind(SyntaxKind.CatchClause))
                    {
                        return true;
                    }
                }
            }

            return false;
        }

        public static bool IsCatchFilterContext(this SyntaxTree syntaxTree, int position, SyntaxToken tokenOnLeftOfPosition)
        {
            // cases:
            //  catch |
            //  catch i|
            //  catch (declaration) |
            //  catch (declaration) i|

            var token = tokenOnLeftOfPosition;
            token = token.GetPreviousTokenIfTouchingWord(position);

            if (CodeAnalysis.CSharpExtensions.IsKind(token, SyntaxKind.CatchKeyword))
            {
                return true;
            }

            if (CodeAnalysis.CSharpExtensions.IsKind(token, SyntaxKind.CloseParenToken) &&
                token.Parent.IsKind(SyntaxKind.CatchDeclaration))
            {
                return true;
            }

            return false;
        }

        public static bool IsEnumBaseListContext(this SyntaxTree syntaxTree, int position, SyntaxToken tokenOnLeftOfPosition)
        {
            var token = tokenOnLeftOfPosition;
            token = token.GetPreviousTokenIfTouchingWord(position);

            // Options:
            //  enum E : |
            //  enum E : i|

            return
                token.IsKind(SyntaxKind.ColonToken) &&
                token.Parent.IsKind(SyntaxKind.BaseList) &&
                token.Parent.IsParentKind(SyntaxKind.EnumDeclaration);
        }

        public static bool IsEnumTypeMemberAccessContext(this SyntaxTree syntaxTree, SemanticModel semanticModel, int position, CancellationToken cancellationToken)
        {
            var token = syntaxTree
                .FindTokenOnLeftOfPosition(position, cancellationToken)
                .GetPreviousTokenIfTouchingWord(position);

            if (!token.IsKind(SyntaxKind.DotToken))
            {
                return false;
            }

            SymbolInfo leftHandBinding;
            if (token.Parent.IsKind(SyntaxKind.SimpleMemberAccessExpression))
            {
                var memberAccess = (MemberAccessExpressionSyntax)token.Parent;
                leftHandBinding = semanticModel.GetSymbolInfo(memberAccess.Expression, cancellationToken);
            }
            else if (token.Parent.IsKind(SyntaxKind.QualifiedName, out QualifiedNameSyntax? qualifiedName) &&
                token.Parent.IsParentKind(SyntaxKind.IsExpression, out BinaryExpressionSyntax? binaryExpression) &&
                binaryExpression.Right == qualifiedName)
            {
                // The right-hand side of an is expression could be an enum
                leftHandBinding = semanticModel.GetSymbolInfo(qualifiedName.Left, cancellationToken);
            }
            else if (token.Parent.IsKind(SyntaxKind.QualifiedName, out QualifiedNameSyntax? qualifiedName1) &&
                token.Parent.IsParentKind(SyntaxKind.DeclarationPattern, out DeclarationPatternSyntax? declarationExpression) &&
                declarationExpression.Type == qualifiedName1)
            {
                // The right-hand side of an is declaration expression could be an enum
                leftHandBinding = semanticModel.GetSymbolInfo(qualifiedName1.Left, cancellationToken);
            }
            else
            {
                return false;
            }

            var symbol = leftHandBinding.GetBestOrAllSymbols().FirstOrDefault();

            if (symbol == null)
            {
                return false;
            }

            switch (symbol.Kind)
            {
                case SymbolKind.NamedType:
                    return ((INamedTypeSymbol)symbol).TypeKind == TypeKind.Enum;
                case SymbolKind.Alias:
                    var target = ((IAliasSymbol)symbol).Target;
                    return target.IsType && ((ITypeSymbol)target).TypeKind == TypeKind.Enum;
            }

            return false;
        }

        public static bool IsFunctionPointerCallingConventionContext(this SyntaxTree syntaxTree, SyntaxToken targetToken)
        {
            return targetToken.IsKind(SyntaxKind.AsteriskToken) &&
                   targetToken.Parent is FunctionPointerTypeSyntax functionPointerType &&
                   targetToken == functionPointerType.AsteriskToken;
        }
    }
}<|MERGE_RESOLUTION|>--- conflicted
+++ resolved
@@ -1912,37 +1912,6 @@
             return syntaxTree.IsPreProcessorDirectiveContext(position, leftToken, cancellationToken);
         }
 
-<<<<<<< HEAD
-
-        public static bool IsPreProcessorKeywordContext(this SyntaxTree syntaxTree, int position, CancellationToken cancellationToken)
-        {
-            return IsPreProcessorKeywordContext(
-                syntaxTree, position,
-                syntaxTree.FindTokenOnLeftOfPosition(position, cancellationToken, includeDirectives: true));
-        }
-
-        public static bool IsPreProcessorKeywordContext(this SyntaxTree syntaxTree, int position, SyntaxToken preProcessorTokenOnLeftOfPosition)
-        {
-            // cases:
-            //  #|
-            //  #d|
-            //  # |
-            //  # d|
-
-            // note: comments are not allowed between the # and item.
-            var token = preProcessorTokenOnLeftOfPosition;
-            token = token.GetPreviousTokenIfTouchingWord(position);
-
-            if (token.IsKind(SyntaxKind.HashToken))
-            {
-                return true;
-            }
-
-            return false;
-        }
-
-=======
->>>>>>> 80a8ce8d
         public static bool IsStatementContext(this SyntaxTree syntaxTree, int position, SyntaxToken tokenOnLeftOfPosition, CancellationToken cancellationToken)
         {
 #if false
