﻿// Licensed to the .NET Foundation under one or more agreements.
// The .NET Foundation licenses this file to you under the MIT license.
// See the LICENSE file in the project root for more information.

using System.Collections.Generic;
using System.Threading;
using Microsoft.CodeAnalysis.CSharp.Syntax;
using Microsoft.CodeAnalysis.CSharp.Utilities;
using Microsoft.CodeAnalysis.Shared.Extensions;
using Microsoft.CodeAnalysis.Shared.Extensions.ContextQuery;

namespace Microsoft.CodeAnalysis.CSharp.Extensions.ContextQuery
{
    internal sealed class CSharpSyntaxContext : SyntaxContext
    {
        /// <summary>
        /// Tells if in a position of a base list of an enum, e.g.
        /// <code>enum E : $$</code>
        /// </summary>
        public readonly bool IsBaseEnumContext;
        public readonly bool IsCatchFilterContext;
        public readonly bool IsConstantExpressionContext;
        public readonly bool IsCrefContext;
        public readonly bool IsDeclarationExpressionContext;
        public readonly bool IsDefiniteCastTypeContext;
        public readonly bool IsDelegateReturnTypeContext;
        public readonly bool IsDestructorTypeContext;
        public readonly bool IsEnumBaseListContext;
        public readonly bool IsFixedVariableDeclarationContext;
        public readonly bool IsFunctionPointerTypeArgumentContext;
        public readonly bool IsGenericTypeArgumentContext;
        public readonly bool IsImplicitOrExplicitOperatorTypeContext;
        public readonly bool IsInNonUserCode;
        public readonly bool IsInstanceContext;
        public readonly bool IsIsOrAsOrSwitchOrWithExpressionContext;
        public readonly bool IsIsOrAsTypeContext;
        public readonly bool IsLabelContext;
        public readonly bool IsLeftSideOfImportAliasDirective;
        public readonly bool IsLocalFunctionDeclarationContext;
        public readonly bool IsLocalVariableDeclarationContext;
        public readonly bool IsNonAttributeExpressionContext;
        public readonly bool IsObjectCreationTypeContext;
        public readonly bool IsParameterTypeContext;
        public readonly bool IsPossibleLambdaOrAnonymousMethodParameterTypeContext;
        public readonly bool IsPreProcessorKeywordContext;
        public readonly bool IsPrimaryFunctionExpressionContext;
        public readonly bool IsTypeArgumentOfConstraintContext;
        public readonly bool IsTypeOfExpressionContext;

        public readonly ISet<SyntaxKind> PrecedingModifiers;

        private CSharpSyntaxContext(
            Document document,
            SemanticModel semanticModel,
            int position,
            SyntaxToken leftToken,
            SyntaxToken targetToken,
            SyntaxNode? containingTypeDeclaration,
            bool isAnyExpressionContext,
            bool isAtEndOfPattern,
            bool isAtStartOfPattern,
            bool isAttributeNameContext,
            bool isAwaitKeywordContext,
            bool isBaseClassContext,
            bool isBaseEnumContext,
            bool isBaseInterfaceContext,
            bool isBaseRecordContext,
            bool isCatchFilterContext,
            bool isConstantExpressionContext,
            bool isCrefContext,
            bool isDeclarationExpressionContext,
            bool isDefiniteCastTypeContext,
            bool isDelegateReturnTypeContext,
            bool isDestructorTypeContext,
            bool isEnumBaseListContext,
            bool isEnumTypeMemberAccessContext,
            bool isFixedVariableDeclarationContext,
            bool isFunctionPointerTypeArgumentContext,
            bool isGenericConstraintContext,
            bool isGenericTypeArgumentContext,
            bool isGlobalStatementContext,
            bool isImplicitOrExplicitOperatorTypeContext,
            bool isInImportsDirective,
            bool isInNonUserCode,
            bool isInQuery,
            bool isInstanceContext,
            bool isIsOrAsOrSwitchOrWithExpressionContext,
            bool isIsOrAsTypeContext,
            bool isLabelContext,
            bool isLeftSideOfImportAliasDirective,
            bool isLocalFunctionDeclarationContext,
            bool isLocalVariableDeclarationContext,
            bool isNameOfContext,
            bool isNamespaceContext,
            bool isNamespaceDeclarationNameContext,
            bool isNonAttributeExpressionContext,
            bool isObjectCreationTypeContext,
            bool isOnArgumentListBracketOrComma,
            bool isParameterTypeContext,
            bool isPossibleLambdaOrAnonymousMethodParameterTypeContext,
            bool isPossibleTupleContext,
            bool isPreProcessorDirectiveContext,
            bool isPreProcessorExpressionContext,
            bool isPreProcessorKeywordContext,
            bool isPrimaryFunctionExpressionContext,
            bool isRightOfNameSeparator,
            bool isRightSideOfNumericType,
            bool isStatementContext,
            bool isTaskLikeTypeContext,
            bool isTypeArgumentOfConstraintContext,
            bool isTypeContext,
            bool isTypeOfExpressionContext,
            bool isWithinAsyncMethod,
            ISet<SyntaxKind> precedingModifiers,
            CancellationToken cancellationToken)
            : base(
                  document,
                  semanticModel,
                  position,
                  leftToken,
                  targetToken,
                  containingTypeDeclaration: containingTypeDeclaration,
                  isAnyExpressionContext: isAnyExpressionContext,
                  isAtEndOfPattern: isAtEndOfPattern,
                  isAtStartOfPattern: isAtStartOfPattern,
                  isAttributeNameContext: isAttributeNameContext,
                  isAwaitKeywordContext: isAwaitKeywordContext,
                  isBaseClassContext: isBaseClassContext,
                  isBaseInterfaceContext: isBaseInterfaceContext,
                  isBaseRecordContext: isBaseRecordContext,
                  isEnumTypeMemberAccessContext: isEnumTypeMemberAccessContext,
                  isGenericConstraintContext: isGenericConstraintContext,
                  isGlobalStatementContext: isGlobalStatementContext,
                  isInImportsDirective: isInImportsDirective,
                  isInQuery: isInQuery,
                  isNameOfContext: isNameOfContext,
                  isNamespaceContext: isNamespaceContext,
                  isNamespaceDeclarationNameContext: isNamespaceDeclarationNameContext,
                  isOnArgumentListBracketOrComma: isOnArgumentListBracketOrComma,
                  isPossibleTupleContext: isPossibleTupleContext,
                  isPreProcessorDirectiveContext: isPreProcessorDirectiveContext,
                  isPreProcessorExpressionContext: isPreProcessorExpressionContext,
                  isRightOfNameSeparator: isRightOfNameSeparator,
                  isRightSideOfNumericType: isRightSideOfNumericType,
                  isStatementContext: isStatementContext,
                  isTaskLikeTypeContext: isTaskLikeTypeContext,
                  isTypeContext: isTypeContext,
                  isWithinAsyncMethod: isWithinAsyncMethod,
                  cancellationToken)
        {
            this.IsBaseEnumContext = isBaseEnumContext;

            this.IsCatchFilterContext = isCatchFilterContext;
            this.IsConstantExpressionContext = isConstantExpressionContext;
            this.IsCrefContext = isCrefContext;
            this.IsDeclarationExpressionContext = isDeclarationExpressionContext;
            this.IsDefiniteCastTypeContext = isDefiniteCastTypeContext;
            this.IsDelegateReturnTypeContext = isDelegateReturnTypeContext;
            this.IsDestructorTypeContext = isDestructorTypeContext;
            this.IsEnumBaseListContext = isEnumBaseListContext;
            this.IsFixedVariableDeclarationContext = isFixedVariableDeclarationContext;
            this.IsFunctionPointerTypeArgumentContext = isFunctionPointerTypeArgumentContext;
            this.IsGenericTypeArgumentContext = isGenericTypeArgumentContext;
            this.IsImplicitOrExplicitOperatorTypeContext = isImplicitOrExplicitOperatorTypeContext;
            this.IsInNonUserCode = isInNonUserCode;
            this.IsInstanceContext = isInstanceContext;
            this.IsIsOrAsOrSwitchOrWithExpressionContext = isIsOrAsOrSwitchOrWithExpressionContext;
            this.IsIsOrAsTypeContext = isIsOrAsTypeContext;
            this.IsLabelContext = isLabelContext;
            this.IsLeftSideOfImportAliasDirective = isLeftSideOfImportAliasDirective;
            this.IsLocalFunctionDeclarationContext = isLocalFunctionDeclarationContext;
            this.IsLocalVariableDeclarationContext = isLocalVariableDeclarationContext;
            this.IsNonAttributeExpressionContext = isNonAttributeExpressionContext;
            this.IsObjectCreationTypeContext = isObjectCreationTypeContext;
            this.IsParameterTypeContext = isParameterTypeContext;
            this.IsPossibleLambdaOrAnonymousMethodParameterTypeContext = isPossibleLambdaOrAnonymousMethodParameterTypeContext;
            this.IsPreProcessorKeywordContext = isPreProcessorKeywordContext;
            this.IsPrimaryFunctionExpressionContext = isPrimaryFunctionExpressionContext;
            this.IsTypeArgumentOfConstraintContext = isTypeArgumentOfConstraintContext;
            this.IsTypeOfExpressionContext = isTypeOfExpressionContext;

            this.PrecedingModifiers = precedingModifiers;
        }

        public static CSharpSyntaxContext CreateContext(Document document, SemanticModel semanticModel, int position, CancellationToken cancellationToken)
            => CreateContextWorker(document, semanticModel, position, cancellationToken);

        private static CSharpSyntaxContext CreateContextWorker(Document document, SemanticModel semanticModel, int position, CancellationToken cancellationToken)
        {
            var syntaxTree = semanticModel.SyntaxTree;

            var isInNonUserCode = syntaxTree.IsInNonUserCode(position, cancellationToken);

            var preProcessorTokenOnLeftOfPosition = syntaxTree.FindTokenOnLeftOfPosition(position, cancellationToken, includeDirectives: true);
            var isPreProcessorDirectiveContext = syntaxTree.IsPreProcessorDirectiveContext(position, preProcessorTokenOnLeftOfPosition, cancellationToken);

            var leftToken = isPreProcessorDirectiveContext
                ? preProcessorTokenOnLeftOfPosition
                : syntaxTree.FindTokenOnLeftOfPosition(position, cancellationToken);

            var targetToken = leftToken.GetPreviousTokenIfTouchingWord(position);

            var isPreProcessorKeywordContext = isPreProcessorDirectiveContext
                ? syntaxTree.IsPreProcessorKeywordContext(position, leftToken)
                : false;

            var isPreProcessorExpressionContext = isPreProcessorDirectiveContext
                ? targetToken.IsPreProcessorExpressionContext()
                : false;

            var isStatementContext = !isPreProcessorDirectiveContext
                ? targetToken.IsBeginningOfStatementContext()
                : false;

            var isGlobalStatementContext = !isPreProcessorDirectiveContext
                ? syntaxTree.IsGlobalStatementContext(position, cancellationToken)
                : false;

            var isAnyExpressionContext = !isPreProcessorDirectiveContext
                ? syntaxTree.IsExpressionContext(position, leftToken, attributes: true, cancellationToken: cancellationToken, semanticModelOpt: semanticModel)
                : false;

            var isNonAttributeExpressionContext = !isPreProcessorDirectiveContext
                ? syntaxTree.IsExpressionContext(position, leftToken, attributes: false, cancellationToken: cancellationToken, semanticModelOpt: semanticModel)
                : false;

            var isConstantExpressionContext = !isPreProcessorDirectiveContext
                ? syntaxTree.IsConstantExpressionContext(position, leftToken)
                : false;

            var isDestructorTypeContext = targetToken.IsKind(SyntaxKind.TildeToken) &&
                                            targetToken.Parent.IsKind(SyntaxKind.DestructorDeclaration) &&
                                            targetToken.Parent.Parent is (kind: SyntaxKind.ClassDeclaration or SyntaxKind.RecordDeclaration);

            // Typing a dot after a numeric expression (numericExpression.) 
            // - maybe a start of MemberAccessExpression like numericExpression.Member.
            // - or it maybe a start of a range expression like numericExpression..anotherNumericExpression (starting C# 8.0) 
            // Therefore, in the scenario, we want the completion to be __soft selected__ until user types the next character after the dot.
            // If the second dot was typed, we just insert two dots.
            var isRightSideOfNumericType = leftToken.IsNumericTypeContext(semanticModel, cancellationToken);

<<<<<<< HEAD
=======
            var isOnArgumentListBracketOrComma = targetToken.Parent is (kind: SyntaxKind.ArgumentList or SyntaxKind.AttributeArgumentList or SyntaxKind.ArrayRankSpecifier);

            var isLocalFunctionDeclarationContext = syntaxTree.IsLocalFunctionDeclarationContext(position, cancellationToken);

>>>>>>> 8664540f
            var precedingModifiers = syntaxTree.GetPrecedingModifiers(position, cancellationToken);

            return new CSharpSyntaxContext(
                document: document,
                semanticModel: semanticModel,
                position: position,
                leftToken: leftToken,
                targetToken: targetToken,
                containingTypeDeclaration: syntaxTree.GetContainingTypeDeclaration(position, cancellationToken),
                isAnyExpressionContext: isAnyExpressionContext,
                isAtEndOfPattern: syntaxTree.IsAtEndOfPattern(leftToken, position),
                isAtStartOfPattern: syntaxTree.IsAtStartOfPattern(leftToken, position),
                isAttributeNameContext: syntaxTree.IsAttributeNameContext(position, cancellationToken),
                isAwaitKeywordContext: ComputeIsAwaitKeywordContext(position, leftToken, targetToken, isGlobalStatementContext, isAnyExpressionContext, isStatementContext),
                isBaseClassContext: syntaxTree.IsBaseClassContext(targetToken),
                isBaseEnumContext: syntaxTree.IsBaseEnumContext(targetToken),
                isBaseInterfaceContext: syntaxTree.IsBaseInterfaceContext(targetToken),
                isBaseRecordContext: syntaxTree.IsBaseRecordContext(targetToken),
                isCatchFilterContext: syntaxTree.IsCatchFilterContext(position, leftToken),
                isConstantExpressionContext: isConstantExpressionContext,
                isCrefContext: syntaxTree.IsCrefContext(position, cancellationToken) && !leftToken.IsKind(SyntaxKind.DotToken),
                isDeclarationExpressionContext: syntaxTree.IsDeclarationExpressionContext(position, leftToken),
                isDefiniteCastTypeContext: syntaxTree.IsDefiniteCastTypeContext(position, leftToken),
                isDelegateReturnTypeContext: syntaxTree.IsDelegateReturnTypeContext(position, leftToken),
                isDestructorTypeContext: isDestructorTypeContext,
                isEnumBaseListContext: syntaxTree.IsEnumBaseListContext(position, leftToken),
                isEnumTypeMemberAccessContext: syntaxTree.IsEnumTypeMemberAccessContext(semanticModel, position, cancellationToken),
                isFixedVariableDeclarationContext: syntaxTree.IsFixedVariableDeclarationContext(position, leftToken),
                isFunctionPointerTypeArgumentContext: syntaxTree.IsFunctionPointerTypeArgumentContext(position, leftToken, cancellationToken),
                isGenericConstraintContext: syntaxTree.IsGenericConstraintContext(targetToken),
                isGenericTypeArgumentContext: syntaxTree.IsGenericTypeArgumentContext(position, leftToken, cancellationToken),
                isGlobalStatementContext: isGlobalStatementContext,
                isImplicitOrExplicitOperatorTypeContext: syntaxTree.IsImplicitOrExplicitOperatorTypeContext(position, leftToken),
                isOnArgumentListBracketOrComma: targetToken.Parent.IsKind(SyntaxKind.ArgumentList, SyntaxKind.AttributeArgumentList, SyntaxKind.ArrayRankSpecifier),
                isInImportsDirective: leftToken.GetAncestor<UsingDirectiveSyntax>() != null,
                isInNonUserCode: isInNonUserCode,
                isInQuery: leftToken.GetAncestor<QueryExpressionSyntax>() != null,
                isInstanceContext: syntaxTree.IsInstanceContext(targetToken, semanticModel, cancellationToken),
                isIsOrAsOrSwitchOrWithExpressionContext: syntaxTree.IsIsOrAsOrSwitchOrWithExpressionContext(semanticModel, position, leftToken, cancellationToken),
                isIsOrAsTypeContext: syntaxTree.IsIsOrAsTypeContext(position, leftToken),
                isLabelContext: syntaxTree.IsLabelContext(position, cancellationToken),
                isLeftSideOfImportAliasDirective: IsLeftSideOfUsingAliasDirective(leftToken),
                isLocalFunctionDeclarationContext: syntaxTree.IsLocalFunctionDeclarationContext(position, cancellationToken),
                isLocalVariableDeclarationContext: syntaxTree.IsLocalVariableDeclarationContext(position, leftToken, cancellationToken),
                isNameOfContext: syntaxTree.IsNameOfContext(position, semanticModel, cancellationToken),
                isNamespaceContext: syntaxTree.IsNamespaceContext(position, cancellationToken, semanticModelOpt: semanticModel),
                isNamespaceDeclarationNameContext: syntaxTree.IsNamespaceDeclarationNameContext(position, cancellationToken),
                isNonAttributeExpressionContext: isNonAttributeExpressionContext,
                isObjectCreationTypeContext: syntaxTree.IsObjectCreationTypeContext(position, leftToken, cancellationToken),
                isParameterTypeContext: syntaxTree.IsParameterTypeContext(position, leftToken),
                isPossibleLambdaOrAnonymousMethodParameterTypeContext: syntaxTree.IsPossibleLambdaOrAnonymousMethodParameterTypeContext(position, leftToken, cancellationToken),
                isPossibleTupleContext: syntaxTree.IsPossibleTupleContext(leftToken, position),
                isPreProcessorDirectiveContext: isPreProcessorDirectiveContext,
                isPreProcessorExpressionContext: isPreProcessorExpressionContext,
                isPreProcessorKeywordContext: isPreProcessorKeywordContext,
                isPrimaryFunctionExpressionContext: syntaxTree.IsPrimaryFunctionExpressionContext(position, leftToken),
                isRightOfNameSeparator: syntaxTree.IsRightOfDotOrArrowOrColonColon(position, targetToken, cancellationToken),
                isRightSideOfNumericType: isRightSideOfNumericType,
                isStatementContext: isStatementContext,
                isTaskLikeTypeContext: precedingModifiers.Contains(SyntaxKind.AsyncKeyword),
                isTypeArgumentOfConstraintContext: syntaxTree.IsTypeArgumentOfConstraintClause(position, cancellationToken),
                isTypeContext: syntaxTree.IsTypeContext(position, cancellationToken, semanticModelOpt: semanticModel),
                isTypeOfExpressionContext: syntaxTree.IsTypeOfExpressionContext(position, leftToken),
                isWithinAsyncMethod: ComputeIsWithinAsyncMethod(),
                precedingModifiers: precedingModifiers,
                cancellationToken: cancellationToken);
        }

        private static bool ComputeIsWithinAsyncMethod()
        {
            // TODO: Implement this if any C# completion code needs to know if it is in an async 
            // method or not.
            return false;
        }

        public bool IsTypeAttributeContext(CancellationToken cancellationToken)
        {
            // cases:
            //    [ |
            //    class C { [ |
            var token = this.TargetToken;

            // Note that we pass the token.SpanStart to IsTypeDeclarationContext below. This is a bit subtle,
            // but we want to be sure that the attribute itself (i.e. the open square bracket, '[') is in a
            // type declaration context.
            if (token.Kind() == SyntaxKind.OpenBracketToken &&
                token.Parent.IsKind(SyntaxKind.AttributeList) &&
                this.SyntaxTree.IsTypeDeclarationContext(
                    token.SpanStart, contextOpt: null, validModifiers: null, validTypeDeclarations: SyntaxKindSet.ClassInterfaceStructRecordTypeDeclarations, canBePartial: false, cancellationToken: cancellationToken))
            {
                return true;
            }

            return false;
        }

        public bool IsTypeDeclarationContext(
            ISet<SyntaxKind>? validModifiers = null,
            ISet<SyntaxKind>? validTypeDeclarations = null,
            bool canBePartial = false,
            CancellationToken cancellationToken = default)
        {
            return this.SyntaxTree.IsTypeDeclarationContext(this.Position, this, validModifiers, validTypeDeclarations, canBePartial, cancellationToken);
        }

        public bool IsRecordDeclarationContext(ISet<SyntaxKind> validModifiers, CancellationToken cancellationToken)
        {
            var previousToken = LeftToken.GetPreviousTokenIfTouchingWord(Position);

            if (!previousToken.IsKind(SyntaxKind.RecordKeyword))
                return false;

            var positionBeforeRecordKeyword = previousToken.SpanStart;
            var modifiers = SyntaxTree.GetPrecedingModifiers(positionBeforeRecordKeyword, cancellationToken);

            return modifiers.IsProperSubsetOf(validModifiers);
        }

        public bool IsMemberAttributeContext(ISet<SyntaxKind> validTypeDeclarations, CancellationToken cancellationToken)
        {
            // cases:
            //   class C { [ |
            var token = this.TargetToken;

            if (token.Kind() == SyntaxKind.OpenBracketToken &&
                token.Parent.IsKind(SyntaxKind.AttributeList))
            {
                if (token.Parent.Parent is ParameterSyntax { Parent: ParameterListSyntax { Parent: RecordDeclarationSyntax } })
                {
                    return true;
                }

                if (SyntaxTree.IsMemberDeclarationContext(
                    token.SpanStart, contextOpt: null, validModifiers: null, validTypeDeclarations: validTypeDeclarations, canBePartial: false, cancellationToken: cancellationToken))
                {
                    return true;
                }
            }

            return false;
        }

        public bool IsStatementAttributeContext()
        {
            var token = TargetToken;

            if (token.Kind() == SyntaxKind.OpenBracketToken &&
                token.Parent.IsKind(SyntaxKind.AttributeList) &&
                token.Parent.Parent is StatementSyntax)
            {
                return true;
            }

            return false;
        }

        public bool IsMemberDeclarationContext(
            ISet<SyntaxKind>? validModifiers = null,
            ISet<SyntaxKind>? validTypeDeclarations = null,
            bool canBePartial = false,
            CancellationToken cancellationToken = default)
        {
            return this.SyntaxTree.IsMemberDeclarationContext(this.Position, this, validModifiers, validTypeDeclarations, canBePartial, cancellationToken);
        }

        public bool IsRegularTopLevelStatementsContext()
            => IsGlobalStatementContext && SyntaxTree.Options.Kind is SourceCodeKind.Regular;

        private static bool IsLeftSideOfUsingAliasDirective(SyntaxToken leftToken)
        {
            var usingDirective = leftToken.GetAncestor<UsingDirectiveSyntax>();

            if (usingDirective != null)
            {
                // No = token: 
                if (usingDirective.Alias == null || usingDirective.Alias.EqualsToken.IsMissing)
                {
                    return true;
                }

                return leftToken.SpanStart < usingDirective.Alias.EqualsToken.SpanStart;
            }

            return false;
        }

        /// <summary>
        /// Is this a possible position for an await statement (`await using` or `await foreach`)?
        /// </summary>
        internal bool IsAwaitStatementContext(int position, CancellationToken cancellationToken)
        {
            var leftToken = this.SyntaxTree.FindTokenOnLeftOfPosition(position, cancellationToken);
            var targetToken = leftToken.GetPreviousTokenIfTouchingWord(position);
            if (targetToken.IsKind(SyntaxKind.AwaitKeyword))
            {
                var previousToken = targetToken.GetPreviousToken();
                if (previousToken.IsBeginningOfStatementContext())
                {
                    return true;
                }

                return SyntaxTree.IsGlobalStatementContext(targetToken.SpanStart, cancellationToken);
            }
            else if (SyntaxTree.IsScript()
                && targetToken.IsKind(SyntaxKind.IdentifierToken)
                && targetToken.HasMatchingText(SyntaxKind.AwaitKeyword))
            {
                // The 'await' keyword is parsed as an identifier in C# script
                return SyntaxTree.IsGlobalStatementContext(targetToken.SpanStart, cancellationToken);
            }

            return false;
        }

        /// <summary>
        /// Determines whether await should be suggested in a given position.
        /// </summary>
        private static bool ComputeIsAwaitKeywordContext(
            int position,
            SyntaxToken leftToken,
            SyntaxToken targetToken,
            bool isGlobalStatementContext,
            bool isAnyExpressionContext,
            bool isStatementContext)
        {
            if (isGlobalStatementContext)
            {
                return true;
            }

            if (isAnyExpressionContext || isStatementContext)
            {
                foreach (var node in leftToken.GetAncestors<SyntaxNode>())
                {
                    if (node.IsAnyLambdaOrAnonymousMethod())
                    {
                        return true;
                    }

                    if (node.IsKind(SyntaxKind.QueryExpression))
                    {
                        // There are some cases where "await" is allowed in a query context. See error CS1995 for details:
                        // error CS1995: The 'await' operator may only be used in a query expression within the first collection expression of the initial 'from' clause or within the collection expression of a 'join' clause
                        if (targetToken.IsKind(SyntaxKind.InKeyword))
                        {
                            return targetToken.Parent switch
                            {
                                FromClauseSyntax { Parent: QueryExpressionSyntax queryExpression } fromClause => queryExpression.FromClause == fromClause,
                                JoinClauseSyntax => true,
                                _ => false,
                            };
                        }

                        return false;
                    }

                    if (node is LockStatementSyntax lockStatement)
                    {
                        if (lockStatement.Statement != null &&
                            !lockStatement.Statement.IsMissing &&
                            lockStatement.Statement.Span.Contains(position))
                        {
                            return false;
                        }
                    }
                }

                return true;
            }

            return false;
        }
    }
}<|MERGE_RESOLUTION|>--- conflicted
+++ resolved
@@ -239,13 +239,10 @@
             // If the second dot was typed, we just insert two dots.
             var isRightSideOfNumericType = leftToken.IsNumericTypeContext(semanticModel, cancellationToken);
 
-<<<<<<< HEAD
-=======
             var isOnArgumentListBracketOrComma = targetToken.Parent is (kind: SyntaxKind.ArgumentList or SyntaxKind.AttributeArgumentList or SyntaxKind.ArrayRankSpecifier);
 
             var isLocalFunctionDeclarationContext = syntaxTree.IsLocalFunctionDeclarationContext(position, cancellationToken);
 
->>>>>>> 8664540f
             var precedingModifiers = syntaxTree.GetPrecedingModifiers(position, cancellationToken);
 
             return new CSharpSyntaxContext(
