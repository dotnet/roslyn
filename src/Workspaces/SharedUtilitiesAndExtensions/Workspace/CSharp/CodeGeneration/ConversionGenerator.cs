--- conflicted
+++ resolved
@@ -3,7 +3,6 @@
 // See the LICENSE file in the project root for more information.
 
 using System.Collections.Generic;
-using System.Linq;
 using System.Threading;
 using Microsoft.CodeAnalysis.CodeGeneration;
 using Microsoft.CodeAnalysis.CSharp.Extensions;
@@ -61,17 +60,12 @@
             ? CheckedKeyword
             : default;
 
-<<<<<<< HEAD
         var isExplicit = method.ExplicitInterfaceImplementations.Length > 0;
+        var hasNoBody = !info.Context.GenerateMethodBodies || method.IsExtern;
+
         var declaration = ConversionOperatorDeclaration(
             attributeLists: AttributeGenerator.GenerateAttributeLists(method.GetAttributes(), info),
             modifiers: GenerateModifiers(method, destination),
-=======
-        var hasNoBody = !info.Context.GenerateMethodBodies || method.IsExtern;
-        var declaration = ConversionOperatorDeclaration(
-            attributeLists: AttributeGenerator.GenerateAttributeLists(method.GetAttributes(), info),
-            modifiers: GenerateModifiers(destination, method),
->>>>>>> b23da041
             implicitOrExplicitKeyword: keyword,
             explicitInterfaceSpecifier: GenerateExplicitInterfaceSpecifier(method.ExplicitInterfaceImplementations),
             operatorKeyword: OperatorKeyword,
@@ -105,7 +99,6 @@
         return declaration;
     }
 
-<<<<<<< HEAD
     private static SyntaxTokenList GenerateModifiers(IMethodSymbol method, CodeGenerationDestination destination)
     {
         // If these appear in interfaces they must be static abstract
@@ -115,9 +108,7 @@
         using var tokens = TemporaryArray<SyntaxToken>.Empty;
 
         if (method.ExplicitInterfaceImplementations.Length == 0)
-        {
             tokens.Add(PublicKeyword);
-        }
 
         tokens.Add(StaticKeyword);
 
@@ -125,21 +116,5 @@
             tokens.Add(AbstractKeyword);
 
         return [.. tokens.ToImmutableAndClear()];
-=======
-    private static SyntaxTokenList GenerateModifiers(CodeGenerationDestination destination, IMethodSymbol method)
-    {
-        // Only "static" allowed if we're an explicit impl.
-        if (method.ExplicitInterfaceImplementations.Any())
-        {
-            return method.IsStatic ? [StaticKeyword] : [];
-        }
-        else
-        {
-            // If these appear in interfaces they must be static abstract
-            return destination is CodeGenerationDestination.InterfaceType
-                ? ([StaticKeyword, AbstractKeyword])
-                : ([PublicKeyword, StaticKeyword]);
-        }
->>>>>>> b23da041
     }
 }