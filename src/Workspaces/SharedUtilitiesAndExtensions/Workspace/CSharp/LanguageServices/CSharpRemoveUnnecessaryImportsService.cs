﻿// Licensed to the .NET Foundation under one or more agreements.
// The .NET Foundation licenses this file to you under the MIT license.
// See the LICENSE file in the project root for more information.

using System;
using System.Collections.Generic;
using System.Composition;
using System.Diagnostics.CodeAnalysis;
using System.Linq;
using System.Threading;
using System.Threading.Tasks;
using Microsoft.CodeAnalysis.CSharp.Formatting;
using Microsoft.CodeAnalysis.CSharp.Syntax;
using Microsoft.CodeAnalysis.Diagnostics;
using Microsoft.CodeAnalysis.Formatting;
using Microsoft.CodeAnalysis.Host.Mef;
using Microsoft.CodeAnalysis.Internal.Log;
using Microsoft.CodeAnalysis.RemoveUnnecessaryImports;
using Microsoft.CodeAnalysis.Shared.Extensions;
using Microsoft.CodeAnalysis.Text;
using Roslyn.Utilities;

#if CODE_STYLE
using Formatter = Microsoft.CodeAnalysis.Formatting.FormatterHelper;
#else
using Formatter = Microsoft.CodeAnalysis.Formatting.Formatter;
#endif

namespace Microsoft.CodeAnalysis.CSharp.RemoveUnnecessaryImports
{
    [ExportLanguageService(typeof(IRemoveUnnecessaryImportsService), LanguageNames.CSharp), Shared]
    internal partial class CSharpRemoveUnnecessaryImportsService :
        AbstractRemoveUnnecessaryImportsService<UsingDirectiveSyntax>
    {
        [ImportingConstructor]
        [Obsolete(MefConstruction.ImportingConstructorMessage, error: true)]
        public CSharpRemoveUnnecessaryImportsService()
        {
        }

#if CODE_STYLE
<<<<<<< HEAD
        private static ISyntaxFormattingService GetSyntaxFormattingService()
            => CSharpSyntaxFormattingService.Instance;
=======
        private static ISyntaxFormatting GetSyntaxFormatting()
            => CSharpSyntaxFormatting.Instance;
>>>>>>> 80a8ce8d
#endif

        protected override IUnnecessaryImportsProvider UnnecessaryImportsProvider
            => CSharpUnnecessaryImportsProvider.Instance;

        public override async Task<Document> RemoveUnnecessaryImportsAsync(
            Document document,
            Func<SyntaxNode, bool>? predicate,
            SyntaxFormattingOptions? formattingOptions,
            CancellationToken cancellationToken)
        {
            Contract.ThrowIfNull(formattingOptions);

            predicate ??= Functions<SyntaxNode>.True;
            using (Logger.LogBlock(FunctionId.Refactoring_RemoveUnnecessaryImports_CSharp, cancellationToken))
            {
                var unnecessaryImports = await GetCommonUnnecessaryImportsOfAllContextAsync(
                    document, predicate, cancellationToken).ConfigureAwait(false);
                if (unnecessaryImports == null || unnecessaryImports.Any(import => import.OverlapsHiddenPosition(cancellationToken)))
                {
                    return document;
                }

                var root = await document.GetRequiredSyntaxRootAsync(cancellationToken).ConfigureAwait(false);

                var oldRoot = (CompilationUnitSyntax)root;
                var newRoot = (CompilationUnitSyntax)new Rewriter(document, unnecessaryImports, cancellationToken).Visit(oldRoot);

                cancellationToken.ThrowIfCancellationRequested();
#if CODE_STYLE
<<<<<<< HEAD
                var provider = GetSyntaxFormattingService();
                var options = provider.GetFormattingOptions(document.Project.AnalyzerOptions.AnalyzerConfigOptionsProvider.GetOptions(oldRoot.SyntaxTree));
#else
                var provider = document.Project.Solution.Workspace.Services;
                var options = await SyntaxFormattingOptions.FromDocumentAsync(document, cancellationToken).ConfigureAwait(false);
#endif
                var spans = new List<TextSpan>();
                AddFormattingSpans(newRoot, spans, cancellationToken);
                var formattedRoot = Formatter.Format(newRoot, spans, provider, options, rules: null, cancellationToken);
=======
                var provider = GetSyntaxFormatting();
#else
                var provider = document.Project.Solution.Workspace.Services;
#endif
                var spans = new List<TextSpan>();
                AddFormattingSpans(newRoot, spans, cancellationToken);
                var formattedRoot = Formatter.Format(newRoot, spans, provider, formattingOptions, rules: null, cancellationToken);
>>>>>>> 80a8ce8d

                return document.WithSyntaxRoot(formattedRoot);
            }
        }

        private void AddFormattingSpans(
            CompilationUnitSyntax compilationUnit,
            List<TextSpan> spans,
            CancellationToken cancellationToken)
        {
            cancellationToken.ThrowIfCancellationRequested();
            spans.Add(TextSpan.FromBounds(0, GetEndPosition(compilationUnit, compilationUnit.Members)));

            foreach (var @namespace in compilationUnit.Members.OfType<BaseNamespaceDeclarationSyntax>())
                AddFormattingSpans(@namespace, spans, cancellationToken);
        }

        private void AddFormattingSpans(
            BaseNamespaceDeclarationSyntax namespaceMember,
            List<TextSpan> spans,
            CancellationToken cancellationToken)
        {
            cancellationToken.ThrowIfCancellationRequested();
            spans.Add(TextSpan.FromBounds(namespaceMember.SpanStart, GetEndPosition(namespaceMember, namespaceMember.Members)));

            foreach (var @namespace in namespaceMember.Members.OfType<BaseNamespaceDeclarationSyntax>())
                AddFormattingSpans(@namespace, spans, cancellationToken);
        }

        private static int GetEndPosition(SyntaxNode container, SyntaxList<MemberDeclarationSyntax> list)
            => list.Count > 0 ? list[0].SpanStart : container.Span.End;
    }
}<|MERGE_RESOLUTION|>--- conflicted
+++ resolved
@@ -39,13 +39,8 @@
         }
 
 #if CODE_STYLE
-<<<<<<< HEAD
-        private static ISyntaxFormattingService GetSyntaxFormattingService()
-            => CSharpSyntaxFormattingService.Instance;
-=======
         private static ISyntaxFormatting GetSyntaxFormatting()
             => CSharpSyntaxFormatting.Instance;
->>>>>>> 80a8ce8d
 #endif
 
         protected override IUnnecessaryImportsProvider UnnecessaryImportsProvider
@@ -76,17 +71,6 @@
 
                 cancellationToken.ThrowIfCancellationRequested();
 #if CODE_STYLE
-<<<<<<< HEAD
-                var provider = GetSyntaxFormattingService();
-                var options = provider.GetFormattingOptions(document.Project.AnalyzerOptions.AnalyzerConfigOptionsProvider.GetOptions(oldRoot.SyntaxTree));
-#else
-                var provider = document.Project.Solution.Workspace.Services;
-                var options = await SyntaxFormattingOptions.FromDocumentAsync(document, cancellationToken).ConfigureAwait(false);
-#endif
-                var spans = new List<TextSpan>();
-                AddFormattingSpans(newRoot, spans, cancellationToken);
-                var formattedRoot = Formatter.Format(newRoot, spans, provider, options, rules: null, cancellationToken);
-=======
                 var provider = GetSyntaxFormatting();
 #else
                 var provider = document.Project.Solution.Workspace.Services;
@@ -94,7 +78,6 @@
                 var spans = new List<TextSpan>();
                 AddFormattingSpans(newRoot, spans, cancellationToken);
                 var formattedRoot = Formatter.Format(newRoot, spans, provider, formattingOptions, rules: null, cancellationToken);
->>>>>>> 80a8ce8d
 
                 return document.WithSyntaxRoot(formattedRoot);
             }
