﻿// Licensed to the .NET Foundation under one or more agreements.
// The .NET Foundation licenses this file to you under the MIT license.
// See the LICENSE file in the project root for more information.

using System;
using System.Collections.Immutable;
using System.Composition;
using System.Diagnostics.CodeAnalysis;
using System.Threading;
using Microsoft.CodeAnalysis.AddImport;
<<<<<<< HEAD
=======
using Microsoft.CodeAnalysis.CodeStyle;
>>>>>>> 80a8ce8d
using Microsoft.CodeAnalysis.CSharp.CodeStyle;
using Microsoft.CodeAnalysis.CSharp.Extensions;
using Microsoft.CodeAnalysis.CSharp.Syntax;
using Microsoft.CodeAnalysis.Diagnostics;
using Microsoft.CodeAnalysis.Editing;
using Microsoft.CodeAnalysis.Host.Mef;
using Roslyn.Utilities;

namespace Microsoft.CodeAnalysis.CSharp.AddImport
{
    [ExportLanguageService(typeof(IAddImportsService), LanguageNames.CSharp), Shared]
    internal sealed class CSharpAddImportsService : AbstractAddImportsService<
        CompilationUnitSyntax, BaseNamespaceDeclarationSyntax, UsingDirectiveSyntax, ExternAliasDirectiveSyntax>
    {
        [ImportingConstructor]
        [Obsolete(MefConstruction.ImportingConstructorMessage, error: true)]
        public CSharpAddImportsService()
        {
        }

<<<<<<< HEAD
#if !CODE_STYLE
        public override bool PlaceImportsInsideNamespaces(Options.OptionSet optionSet)
        {
            return optionSet.GetOption(CSharpCodeStyleOptions.PreferredUsingDirectivePlacement).Value == AddImportPlacement.InsideNamespace;
        }
#endif
=======
        public override CodeStyleOption2<AddImportPlacement> GetUsingDirectivePlacementCodeStyleOption(AnalyzerConfigOptions configOptions, CodeStyleOption2<AddImportPlacement> fallbackValue)
            => configOptions.GetEditorConfigOption(CSharpCodeStyleOptions.PreferredUsingDirectivePlacement, fallbackValue);
>>>>>>> 80a8ce8d

        // C# doesn't have global imports.
        protected override ImmutableArray<SyntaxNode> GetGlobalImports(Compilation compilation, SyntaxGenerator generator)
            => ImmutableArray<SyntaxNode>.Empty;

        protected override SyntaxNode? GetAlias(UsingDirectiveSyntax usingOrAlias)
            => usingOrAlias.Alias;

        protected override bool IsStaticUsing(UsingDirectiveSyntax usingOrAlias)
            => usingOrAlias.StaticKeyword != default;

        protected override SyntaxNode Rewrite(
            ExternAliasDirectiveSyntax[] externAliases,
            UsingDirectiveSyntax[] usingDirectives,
            UsingDirectiveSyntax[] staticUsingDirectives,
            UsingDirectiveSyntax[] aliasDirectives,
            SyntaxNode externContainer,
            SyntaxNode usingContainer,
            SyntaxNode staticUsingContainer,
            SyntaxNode aliasContainer,
            AddImportPlacementOptions options,
            SyntaxNode root,
            CancellationToken cancellationToken)
        {
            var rewriter = new Rewriter(
                externAliases, usingDirectives, staticUsingDirectives, aliasDirectives,
                externContainer, usingContainer, staticUsingContainer, aliasContainer,
                options, cancellationToken);

            var newRoot = rewriter.Visit(root);
            return newRoot;
        }

        protected override SyntaxList<UsingDirectiveSyntax> GetUsingsAndAliases(SyntaxNode node)
            => node switch
            {
                CompilationUnitSyntax c => c.Usings,
                BaseNamespaceDeclarationSyntax n => n.Usings,
                _ => default,
            };

        protected override SyntaxList<ExternAliasDirectiveSyntax> GetExterns(SyntaxNode node)
            => node switch
            {
                CompilationUnitSyntax c => c.Externs,
                BaseNamespaceDeclarationSyntax n => n.Externs,
                _ => default,
            };

        protected override bool IsEquivalentImport(SyntaxNode a, SyntaxNode b)
            => SyntaxFactory.AreEquivalent(a, b, kind => kind == SyntaxKind.NullableDirectiveTrivia);

        private sealed class Rewriter : CSharpSyntaxRewriter
        {
            private readonly AddImportPlacementOptions _options;
            private readonly CancellationToken _cancellationToken;
            private readonly SyntaxNode _externContainer;
            private readonly SyntaxNode _usingContainer;
            private readonly SyntaxNode _aliasContainer;
            private readonly SyntaxNode _staticUsingContainer;
            private readonly UsingDirectiveSyntax[] _aliasDirectives;
            private readonly ExternAliasDirectiveSyntax[] _externAliases;
            private readonly UsingDirectiveSyntax[] _usingDirectives;
            private readonly UsingDirectiveSyntax[] _staticUsingDirectives;

            public Rewriter(
                ExternAliasDirectiveSyntax[] externAliases,
                UsingDirectiveSyntax[] usingDirectives,
                UsingDirectiveSyntax[] staticUsingDirectives,
                UsingDirectiveSyntax[] aliasDirectives,
                SyntaxNode externContainer,
                SyntaxNode usingContainer,
                SyntaxNode aliasContainer,
                SyntaxNode staticUsingContainer,
                AddImportPlacementOptions options,
                CancellationToken cancellationToken)
            {
                _externAliases = externAliases;
                _usingDirectives = usingDirectives;
                _staticUsingDirectives = staticUsingDirectives;
                _aliasDirectives = aliasDirectives;
                _externContainer = externContainer;
                _usingContainer = usingContainer;
                _aliasContainer = aliasContainer;
                _staticUsingContainer = staticUsingContainer;
                _options = options;
                _cancellationToken = cancellationToken;
            }

            [return: NotNullIfNotNull("node")]
            public override SyntaxNode? Visit(SyntaxNode? node)
                => base.Visit(node);

            public override SyntaxNode VisitNamespaceDeclaration(NamespaceDeclarationSyntax node)
                => VisitBaseNamespaceDeclaration(node, (BaseNamespaceDeclarationSyntax?)base.VisitNamespaceDeclaration(node));

            public override SyntaxNode? VisitFileScopedNamespaceDeclaration(FileScopedNamespaceDeclarationSyntax node)
                => VisitBaseNamespaceDeclaration(node, (BaseNamespaceDeclarationSyntax?)base.VisitFileScopedNamespaceDeclaration(node));

            private SyntaxNode VisitBaseNamespaceDeclaration(
                BaseNamespaceDeclarationSyntax node, BaseNamespaceDeclarationSyntax? rewritten)
            {
                Contract.ThrowIfNull(rewritten);

                // recurse downwards so we visit inner namespaces first.
                if (!node.CanAddUsingDirectives(_options.AllowInHiddenRegions, _cancellationToken))
                {
                    return rewritten;
                }

                if (node == _aliasContainer)
                {
                    rewritten = rewritten.AddUsingDirectives(_aliasDirectives, _options.PlaceSystemNamespaceFirst);
                }

                if (node == _usingContainer)
                {
                    rewritten = rewritten.AddUsingDirectives(_usingDirectives, _options.PlaceSystemNamespaceFirst);
                }

                if (node == _staticUsingContainer)
                {
                    rewritten = rewritten.AddUsingDirectives(_staticUsingDirectives, _options.PlaceSystemNamespaceFirst);
                }

                if (node == _externContainer)
                {
                    rewritten = rewritten.AddExterns(_externAliases);
                }

                return rewritten;
            }

            public override SyntaxNode VisitCompilationUnit(CompilationUnitSyntax node)
            {
                // recurse downwards so we visit inner namespaces first.
                var rewritten = (CompilationUnitSyntax)(base.VisitCompilationUnit(node) ?? throw ExceptionUtilities.Unreachable);

                if (!node.CanAddUsingDirectives(_options.AllowInHiddenRegions, _cancellationToken))
                {
                    return rewritten;
                }

                if (node == _aliasContainer)
                {
                    rewritten = rewritten.AddUsingDirectives(_aliasDirectives, _options.PlaceSystemNamespaceFirst);
                }

                if (node == _usingContainer)
                {
                    rewritten = rewritten.AddUsingDirectives(_usingDirectives, _options.PlaceSystemNamespaceFirst);
                }

                if (node == _staticUsingContainer)
                {
                    rewritten = rewritten.AddUsingDirectives(_staticUsingDirectives, _options.PlaceSystemNamespaceFirst);
                }

                if (node == _externContainer)
                {
                    rewritten = rewritten.AddExterns(_externAliases);
                }

                return rewritten;
            }
        }
    }
}<|MERGE_RESOLUTION|>--- conflicted
+++ resolved
@@ -8,10 +8,7 @@
 using System.Diagnostics.CodeAnalysis;
 using System.Threading;
 using Microsoft.CodeAnalysis.AddImport;
-<<<<<<< HEAD
-=======
 using Microsoft.CodeAnalysis.CodeStyle;
->>>>>>> 80a8ce8d
 using Microsoft.CodeAnalysis.CSharp.CodeStyle;
 using Microsoft.CodeAnalysis.CSharp.Extensions;
 using Microsoft.CodeAnalysis.CSharp.Syntax;
@@ -32,17 +29,8 @@
         {
         }
 
-<<<<<<< HEAD
-#if !CODE_STYLE
-        public override bool PlaceImportsInsideNamespaces(Options.OptionSet optionSet)
-        {
-            return optionSet.GetOption(CSharpCodeStyleOptions.PreferredUsingDirectivePlacement).Value == AddImportPlacement.InsideNamespace;
-        }
-#endif
-=======
         public override CodeStyleOption2<AddImportPlacement> GetUsingDirectivePlacementCodeStyleOption(AnalyzerConfigOptions configOptions, CodeStyleOption2<AddImportPlacement> fallbackValue)
             => configOptions.GetEditorConfigOption(CSharpCodeStyleOptions.PreferredUsingDirectivePlacement, fallbackValue);
->>>>>>> 80a8ce8d
 
         // C# doesn't have global imports.
         protected override ImmutableArray<SyntaxNode> GetGlobalImports(Compilation compilation, SyntaxGenerator generator)
