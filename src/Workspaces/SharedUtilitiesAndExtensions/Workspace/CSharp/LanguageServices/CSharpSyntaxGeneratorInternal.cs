﻿// Licensed to the .NET Foundation under one or more agreements.
// The .NET Foundation licenses this file to you under the MIT license.
// See the LICENSE file in the project root for more information.

using System.Collections.Generic;
using System.Composition;
using System.Diagnostics.CodeAnalysis;
using System.Linq;
using Microsoft.CodeAnalysis.CSharp.Extensions;
using Microsoft.CodeAnalysis.CSharp.LanguageServices;
using Microsoft.CodeAnalysis.CSharp.Syntax;
using Microsoft.CodeAnalysis.Editing;
using Microsoft.CodeAnalysis.Host.Mef;
using Microsoft.CodeAnalysis.LanguageServices;
using Microsoft.CodeAnalysis.Operations;
using Roslyn.Utilities;

namespace Microsoft.CodeAnalysis.CSharp.CodeGeneration
{
    [ExportLanguageService(typeof(SyntaxGeneratorInternal), LanguageNames.CSharp), Shared]
    internal sealed class CSharpSyntaxGeneratorInternal : SyntaxGeneratorInternal
    {
        [ImportingConstructor]
        [SuppressMessage("RoslynDiagnosticsReliability", "RS0033:Importing constructor should be [Obsolete]", Justification = "Incorrectly used in production code: https://github.com/dotnet/roslyn/issues/42839")]
        public CSharpSyntaxGeneratorInternal()
        {
        }

        public static readonly SyntaxGeneratorInternal Instance = new CSharpSyntaxGeneratorInternal();

        internal override ISyntaxFacts SyntaxFacts => CSharpSyntaxFacts.Instance;

        internal override SyntaxTrivia EndOfLine(string text)
            => SyntaxFactory.EndOfLine(text);

        internal override SyntaxNode LocalDeclarationStatement(SyntaxNode type, SyntaxToken name, SyntaxNode initializer, bool isConst)
        {
            return SyntaxFactory.LocalDeclarationStatement(
                isConst ? SyntaxFactory.TokenList(SyntaxFactory.Token(SyntaxKind.ConstKeyword)) : default,
                 VariableDeclaration(type, name, initializer));
        }

        internal override SyntaxNode WithInitializer(SyntaxNode variableDeclarator, SyntaxNode initializer)
            => ((VariableDeclaratorSyntax)variableDeclarator).WithInitializer((EqualsValueClauseSyntax)initializer);

        internal override SyntaxNode EqualsValueClause(SyntaxToken operatorToken, SyntaxNode value)
            => SyntaxFactory.EqualsValueClause(operatorToken, (ExpressionSyntax)value);

        internal static VariableDeclarationSyntax VariableDeclaration(SyntaxNode type, SyntaxToken name, SyntaxNode expression)
        {
            return SyntaxFactory.VariableDeclaration(
                type == null ? SyntaxFactory.IdentifierName("var") : (TypeSyntax)type,
                    SyntaxFactory.SingletonSeparatedList(
                        SyntaxFactory.VariableDeclarator(
                            name, argumentList: null,
                            expression == null ? null : SyntaxFactory.EqualsValueClause((ExpressionSyntax)expression))));
        }

        internal override SyntaxToken Identifier(string identifier)
            => SyntaxFactory.Identifier(identifier);

        internal override SyntaxNode ConditionalAccessExpression(SyntaxNode expression, SyntaxNode whenNotNull)
            => SyntaxFactory.ConditionalAccessExpression((ExpressionSyntax)expression, (ExpressionSyntax)whenNotNull);

        internal override SyntaxNode MemberBindingExpression(SyntaxNode name)
            => SyntaxFactory.MemberBindingExpression((SimpleNameSyntax)name);

        internal override SyntaxNode RefExpression(SyntaxNode expression)
            => SyntaxFactory.RefExpression((ExpressionSyntax)expression);

        internal override SyntaxNode AddParentheses(SyntaxNode expressionOrPattern, bool includeElasticTrivia = true, bool addSimplifierAnnotation = true)
            => Parenthesize(expressionOrPattern, includeElasticTrivia, addSimplifierAnnotation);

        internal static SyntaxNode Parenthesize(SyntaxNode expressionOrPattern, bool includeElasticTrivia = true, bool addSimplifierAnnotation = true)
            => expressionOrPattern switch
            {
                ExpressionSyntax expression => expression.Parenthesize(includeElasticTrivia, addSimplifierAnnotation),
                PatternSyntax pattern => pattern.Parenthesize(includeElasticTrivia, addSimplifierAnnotation),
                var other => other,
            };

        internal override SyntaxNode YieldReturnStatement(SyntaxNode expression)
            => SyntaxFactory.YieldStatement(SyntaxKind.YieldReturnStatement, (ExpressionSyntax)expression);

        /// <summary>
        /// C# always requires a type to be present with a local declaration.  (Even if that type is
        /// <c>var</c>).
        /// </summary>
        internal override bool RequiresLocalDeclarationType() => true;

        internal override SyntaxNode InterpolatedStringExpression(SyntaxToken startToken, IEnumerable<SyntaxNode> content, SyntaxToken endToken)
            => SyntaxFactory.InterpolatedStringExpression(startToken, SyntaxFactory.List(content.Cast<InterpolatedStringContentSyntax>()), endToken);

        internal override SyntaxNode InterpolatedStringText(SyntaxToken textToken)
            => SyntaxFactory.InterpolatedStringText(textToken);

        internal override SyntaxToken InterpolatedStringTextToken(string content, string value)
            => SyntaxFactory.Token(
                SyntaxFactory.TriviaList(),
                SyntaxKind.InterpolatedStringTextToken,
                content, value,
                SyntaxFactory.TriviaList());

        internal override SyntaxNode Interpolation(SyntaxNode syntaxNode)
            => SyntaxFactory.Interpolation((ExpressionSyntax)syntaxNode);

        internal override SyntaxNode InterpolationAlignmentClause(SyntaxNode alignment)
            => SyntaxFactory.InterpolationAlignmentClause(SyntaxFactory.Token(SyntaxKind.CommaToken), (ExpressionSyntax)alignment);

        internal override SyntaxNode InterpolationFormatClause(string format)
            => SyntaxFactory.InterpolationFormatClause(
                    SyntaxFactory.Token(SyntaxKind.ColonToken),
                    SyntaxFactory.Token(default, SyntaxKind.InterpolatedStringTextToken, format, format, default));

        internal override SyntaxNode TypeParameterList(IEnumerable<string> typeParameterNames)
            => SyntaxFactory.TypeParameterList(
                    SyntaxFactory.SeparatedList(
                        typeParameterNames.Select(n => SyntaxFactory.TypeParameter(n))));

        internal static SyntaxTokenList GetParameterModifiers(RefKind refKind, bool forFunctionPointerReturnParameter = false)
            => refKind switch
            {
                RefKind.None => new SyntaxTokenList(),
                RefKind.Out => SyntaxFactory.TokenList(SyntaxFactory.Token(SyntaxKind.OutKeyword)),
                RefKind.Ref => SyntaxFactory.TokenList(SyntaxFactory.Token(SyntaxKind.RefKeyword)),
                // Note: RefKind.RefReadonly == RefKind.In. Function Pointers must use the correct
                // ref kind syntax when generating for the return parameter vs other parameters.
                // The return parameter must use ref readonly, like regular methods.
                RefKind.In when !forFunctionPointerReturnParameter => SyntaxFactory.TokenList(SyntaxFactory.Token(SyntaxKind.InKeyword)),
                RefKind.RefReadOnly when forFunctionPointerReturnParameter => SyntaxFactory.TokenList(SyntaxFactory.Token(SyntaxKind.RefKeyword), SyntaxFactory.Token(SyntaxKind.ReadOnlyKeyword)),
                _ => throw ExceptionUtilities.UnexpectedValue(refKind),
            };

        internal override SyntaxNode Type(ITypeSymbol typeSymbol, bool typeContext)
            => typeContext ? typeSymbol.GenerateTypeSyntax() : typeSymbol.GenerateExpressionSyntax();

<<<<<<< HEAD
=======
        public override SyntaxNode NegateEquality(SyntaxGenerator generator, SyntaxNode binaryExpression, SyntaxNode left, BinaryOperatorKind negatedKind, SyntaxNode right)
            => negatedKind switch
            {
                BinaryOperatorKind.Equals => generator.ReferenceEqualsExpression(left, right),
                BinaryOperatorKind.NotEquals => generator.ReferenceNotEqualsExpression(left, right),
                _ => throw ExceptionUtilities.UnexpectedValue(negatedKind),
            };

>>>>>>> 67d940c4
        #region Patterns

        internal override bool SupportsPatterns(ParseOptions options)
            => ((CSharpParseOptions)options).LanguageVersion >= LanguageVersion.CSharp7;

        internal override SyntaxNode IsPatternExpression(SyntaxNode expression, SyntaxToken isKeyword, SyntaxNode pattern)
            => SyntaxFactory.IsPatternExpression(
                (ExpressionSyntax)expression,
                isKeyword == default ? SyntaxFactory.Token(SyntaxKind.IsKeyword) : isKeyword,
                (PatternSyntax)pattern);

        internal override SyntaxNode ConstantPattern(SyntaxNode expression)
            => SyntaxFactory.ConstantPattern((ExpressionSyntax)expression);

        internal override SyntaxNode DeclarationPattern(INamedTypeSymbol type, string name)
            => SyntaxFactory.DeclarationPattern(
                type.GenerateTypeSyntax(),
                SyntaxFactory.SingleVariableDesignation(name.ToIdentifierToken()));

        internal override SyntaxNode AndPattern(SyntaxNode left, SyntaxNode right)
            => SyntaxFactory.BinaryPattern(SyntaxKind.AndPattern, (PatternSyntax)Parenthesize(left), (PatternSyntax)Parenthesize(right));

        internal override SyntaxNode NotPattern(SyntaxNode pattern)
            => SyntaxFactory.UnaryPattern(SyntaxFactory.Token(SyntaxKind.NotKeyword), (PatternSyntax)Parenthesize(pattern));

        internal override SyntaxNode OrPattern(SyntaxNode left, SyntaxNode right)
            => SyntaxFactory.BinaryPattern(SyntaxKind.OrPattern, (PatternSyntax)Parenthesize(left), (PatternSyntax)Parenthesize(right));

        internal override SyntaxNode ParenthesizedPattern(SyntaxNode pattern)
            => Parenthesize(pattern);

        internal override SyntaxNode TypePattern(SyntaxNode type)
            => SyntaxFactory.TypePattern((TypeSyntax)type);

        #endregion
    }
}<|MERGE_RESOLUTION|>--- conflicted
+++ resolved
@@ -134,8 +134,6 @@
         internal override SyntaxNode Type(ITypeSymbol typeSymbol, bool typeContext)
             => typeContext ? typeSymbol.GenerateTypeSyntax() : typeSymbol.GenerateExpressionSyntax();
 
-<<<<<<< HEAD
-=======
         public override SyntaxNode NegateEquality(SyntaxGenerator generator, SyntaxNode binaryExpression, SyntaxNode left, BinaryOperatorKind negatedKind, SyntaxNode right)
             => negatedKind switch
             {
@@ -144,7 +142,6 @@
                 _ => throw ExceptionUtilities.UnexpectedValue(negatedKind),
             };
 
->>>>>>> 67d940c4
         #region Patterns
 
         internal override bool SupportsPatterns(ParseOptions options)
