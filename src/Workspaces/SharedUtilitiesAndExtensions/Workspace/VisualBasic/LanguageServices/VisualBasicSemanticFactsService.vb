﻿' Licensed to the .NET Foundation under one or more agreements.
' The .NET Foundation licenses this file to you under the MIT license.
' See the LICENSE file in the project root for more information.

Imports System.Composition
Imports System.Threading
Imports Microsoft.CodeAnalysis.Host
Imports Microsoft.CodeAnalysis.Host.Mef
Imports Microsoft.CodeAnalysis.LanguageServices
Imports Microsoft.CodeAnalysis.Operations
Imports Microsoft.CodeAnalysis.VisualBasic.Extensions.ContextQuery
Imports Microsoft.CodeAnalysis.VisualBasic.LanguageServices
Imports Microsoft.CodeAnalysis.VisualBasic.Syntax

Namespace Microsoft.CodeAnalysis.VisualBasic
    <ExportLanguageServiceFactory(GetType(ISemanticFactsService), LanguageNames.VisualBasic), [Shared]>
    Friend Class VisualBasicSemanticFactsServiceFactory
        Implements ILanguageServiceFactory

        <ImportingConstructor>
        <Obsolete(MefConstruction.ImportingConstructorMessage, True)>
        Public Sub New()
        End Sub

        Public Function CreateLanguageService(languageServices As HostLanguageServices) As ILanguageService Implements ILanguageServiceFactory.CreateLanguageService
            Return VisualBasicSemanticFactsService.Instance
        End Function
    End Class

    Partial Friend NotInheritable Class VisualBasicSemanticFactsService
        Inherits AbstractSemanticFactsService
        Implements ISemanticFactsService

        Public Shared ReadOnly Instance As New VisualBasicSemanticFactsService()

        Public Overrides ReadOnly Property SyntaxFacts As ISyntaxFacts = VisualBasicSyntaxFacts.Instance
<<<<<<< HEAD
=======
        Public Overrides ReadOnly Property BlockFacts As IBlockFacts = VisualBasicBlockFacts.Instance

>>>>>>> 80a8ce8d
        Protected Overrides ReadOnly Property SemanticFacts As ISemanticFacts = VisualBasicSemanticFacts.Instance

        Private Sub New()
        End Sub

        Protected Overrides Function ToIdentifierToken(identifier As String) As SyntaxToken
            Return identifier.ToIdentifierToken
        End Function

        Public Function IsExpressionContext(semanticModel As SemanticModel,
                                            position As Integer,
                                            cancellationToken As CancellationToken) As Boolean Implements ISemanticFactsService.IsExpressionContext
            Dim token = semanticModel.SyntaxTree.GetTargetToken(position, cancellationToken)
            Return semanticModel.SyntaxTree.IsExpressionContext(position, token, cancellationToken, semanticModel)
        End Function

        Public Function IsMemberDeclarationContext(semanticModel As SemanticModel, position As Integer, cancellationToken As CancellationToken) As Boolean Implements ISemanticFactsService.IsMemberDeclarationContext
            Dim token = semanticModel.SyntaxTree.GetTargetToken(position, cancellationToken)
            Return semanticModel.SyntaxTree.IsInterfaceMemberDeclarationKeywordContext(position, token, cancellationToken) OrElse
                semanticModel.SyntaxTree.IsTypeMemberDeclarationKeywordContext(position, token, cancellationToken)
        End Function

        Public Function IsNamespaceContext(semanticModel As SemanticModel,
                                           position As Integer,
                                           cancellationToken As CancellationToken) As Boolean Implements ISemanticFactsService.IsNamespaceContext
            Dim token = semanticModel.SyntaxTree.GetTargetToken(position, cancellationToken)
            Return semanticModel.SyntaxTree.IsNamespaceContext(position, token, cancellationToken, semanticModel)
        End Function

        Public Function IsStatementContext(semanticModel As SemanticModel, position As Integer, cancellationToken As CancellationToken) As Boolean Implements ISemanticFactsService.IsStatementContext
            Dim token = semanticModel.SyntaxTree.GetTargetToken(position, cancellationToken)
            Return semanticModel.SyntaxTree.IsSingleLineStatementContext(position, token, cancellationToken) OrElse
                semanticModel.SyntaxTree.IsMultiLineStatementStartContext(position, token, cancellationToken)
        End Function

        Public Function IsTypeContext(semanticModel As SemanticModel,
                                      position As Integer,
                                      cancellationToken As CancellationToken) As Boolean Implements ISemanticFactsService.IsTypeContext
            Dim token = semanticModel.SyntaxTree.GetTargetToken(position, cancellationToken)
            Return semanticModel.SyntaxTree.IsTypeContext(position, token, cancellationToken, semanticModel)
        End Function

        Public Function IsTypeDeclarationContext(semanticModel As SemanticModel, position As Integer, cancellationToken As CancellationToken) As Boolean Implements ISemanticFactsService.IsTypeDeclarationContext
            Dim token = semanticModel.SyntaxTree.GetTargetToken(position, cancellationToken)
            Return semanticModel.SyntaxTree.IsTypeDeclarationContext(position, token, cancellationToken)
        End Function

        Public Function IsGlobalStatementContext(semanticModel As SemanticModel, position As Integer, cancellationToken As CancellationToken) As Boolean Implements ISemanticFactsService.IsGlobalStatementContext
            Return False
        End Function

        Public Function IsLabelContext(semanticModel As SemanticModel, position As Integer, cancellationToken As CancellationToken) As Boolean Implements ISemanticFactsService.IsLabelContext
            Dim tree = semanticModel.SyntaxTree
            Dim token = tree.GetTargetToken(position, cancellationToken)
            Return tree.IsLabelContext(position, token, cancellationToken)
        End Function

        Public Function IsAttributeNameContext(semanticModel As SemanticModel, position As Integer, cancellationToken As CancellationToken) As Boolean Implements ISemanticFactsService.IsAttributeNameContext
            Dim tree = semanticModel.SyntaxTree
            Dim token = tree.GetTargetToken(position, cancellationToken)
            Return tree.IsAttributeNameContext(position, token, cancellationToken)
        End Function

        Public Function IsNamespaceDeclarationNameContext(semanticModel As SemanticModel, position As Integer, cancellationToken As CancellationToken) As Boolean Implements ISemanticFactsService.IsNamespaceDeclarationNameContext
            Return semanticModel.SyntaxTree.IsNamespaceDeclarationNameContext(position, cancellationToken)
        End Function

        Private Function ISemanticFactsService_GenerateUniqueName(
            semanticModel As SemanticModel, location As SyntaxNode, containerOpt As SyntaxNode, baseName As String, cancellationToken As CancellationToken) As SyntaxToken Implements ISemanticFactsService.GenerateUniqueName
            Return MyBase.GenerateUniqueName(semanticModel, location, containerOpt, baseName, cancellationToken)
        End Function

        Private Function ISemanticFactsService_GenerateUniqueName(
            semanticModel As SemanticModel, location As SyntaxNode, containerOpt As SyntaxNode, baseName As String, usedNames As IEnumerable(Of String), cancellationToken As CancellationToken) As SyntaxToken Implements ISemanticFactsService.GenerateUniqueName
            Return MyBase.GenerateUniqueName(semanticModel, location, containerOpt, baseName, usedNames, cancellationToken)
        End Function

        Private Function ISemanticFactsService_GenerateUniqueLocalName(
            semanticModel As SemanticModel, location As SyntaxNode, containerOpt As SyntaxNode, baseName As String, cancellationToken As CancellationToken) As SyntaxToken Implements ISemanticFactsService.GenerateUniqueLocalName
            Return MyBase.GenerateUniqueLocalName(semanticModel, location, containerOpt, baseName, cancellationToken)
        End Function

        Private Function ISemanticFactsService_GenerateUniqueLocalName(
            semanticModel As SemanticModel, location As SyntaxNode, containerOpt As SyntaxNode, baseName As String, usedName As IEnumerable(Of String), cancellationToken As CancellationToken) As SyntaxToken Implements ISemanticFactsService.GenerateUniqueLocalName
            Return MyBase.GenerateUniqueLocalName(semanticModel, location, containerOpt, baseName, usedName, cancellationToken)
        End Function

        Private Function ISemanticFactsService_GenerateUniqueName(semanticModel As SemanticModel, location As SyntaxNode, containerOpt As SyntaxNode, baseName As String, filter As Func(Of ISymbol, Boolean), usedNames As IEnumerable(Of String), cancellationToken As CancellationToken) As SyntaxToken Implements ISemanticFactsService.GenerateUniqueName
            Return MyBase.GenerateUniqueName(semanticModel, location, containerOpt, baseName, filter, usedNames, cancellationToken)
        End Function

        Private Function ISemanticFactsService_GenerateUniqueName(baseName As String, usedNames As IEnumerable(Of String)) As SyntaxToken Implements ISemanticFactsService.GenerateUniqueName
            Return MyBase.GenerateUniqueName(baseName, usedNames)
        End Function

        Public Function ClassifyConversion(semanticModel As SemanticModel, expression As SyntaxNode, destination As ITypeSymbol) As CommonConversion Implements ISemanticFactsService.ClassifyConversion
            Return semanticModel.ClassifyConversion(DirectCast(expression, ExpressionSyntax), destination).ToCommonConversion()
        End Function
    End Class
End Namespace<|MERGE_RESOLUTION|>--- conflicted
+++ resolved
@@ -34,11 +34,8 @@
         Public Shared ReadOnly Instance As New VisualBasicSemanticFactsService()
 
         Public Overrides ReadOnly Property SyntaxFacts As ISyntaxFacts = VisualBasicSyntaxFacts.Instance
-<<<<<<< HEAD
-=======
         Public Overrides ReadOnly Property BlockFacts As IBlockFacts = VisualBasicBlockFacts.Instance
 
->>>>>>> 80a8ce8d
         Protected Overrides ReadOnly Property SemanticFacts As ISemanticFacts = VisualBasicSemanticFacts.Instance
 
         Private Sub New()
