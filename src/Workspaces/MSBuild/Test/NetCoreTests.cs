--- conflicted
+++ resolved
@@ -142,31 +142,22 @@
 
         var project = await workspace.OpenProjectAsync(projectFilePath);
 
-<<<<<<< HEAD
+        // Assert that there are only two projects opened.
+        Assert.Equal(2, workspace.CurrentSolution.ProjectIds.Count);
+
+        // Assert that there is a project reference between Project.csproj and Library.csproj
+        var projectReference = Assert.Single(project.ProjectReferences);
+
+        var projectRefId = projectReference.ProjectId;
+        Assert.Equal(libraryProject.Id, projectRefId);
+        Assert.Equal(libraryProject.FilePath, workspace.CurrentSolution.GetProject(projectRefId).FilePath);
+    }
+
         // <Metalama> Test skipped - fails in release/dev17.4 branch too.
         //[ConditionalFact(typeof(DotNetSdkMSBuildInstalled))]
         //[Trait(Traits.Feature, Traits.Features.MSBuildWorkspace)]
         //[Trait(Traits.Feature, Traits.Features.NetCore)]
         // </Metalama>
-        public async Task TestOpenProjectTwice_NetCoreAppAndTwoLibraries()
-        {
-            CreateFiles(GetNetCoreAppAndTwoLibrariesFiles());
-=======
-        // Assert that there are only two projects opened.
-        Assert.Equal(2, workspace.CurrentSolution.ProjectIds.Count);
->>>>>>> 37a47b7e
-
-        // Assert that there is a project reference between Project.csproj and Library.csproj
-        var projectReference = Assert.Single(project.ProjectReferences);
-
-        var projectRefId = projectReference.ProjectId;
-        Assert.Equal(libraryProject.Id, projectRefId);
-        Assert.Equal(libraryProject.FilePath, workspace.CurrentSolution.GetProject(projectRefId).FilePath);
-    }
-
-    [ConditionalFact(typeof(DotNetSdkMSBuildInstalled))]
-    [Trait(Traits.Feature, Traits.Features.MSBuildWorkspace)]
-    [Trait(Traits.Feature, Traits.Features.NetCore)]
     public async Task TestOpenProjectTwice_NetCoreAppAndTwoLibraries()
     {
         CreateFiles(GetNetCoreAppAndTwoLibrariesFiles());
@@ -199,32 +190,23 @@
         // Assert that there is a project reference between Project.csproj and Library1.csproj
         AssertSingleProjectReference(project, library1FilePath);
 
-<<<<<<< HEAD
+        // Assert that there is a project reference between Library2.csproj and Library1.csproj
+        AssertSingleProjectReference(library2, library1FilePath);
+
+        static void AssertSingleProjectReference(Project project, string projectRefFilePath)
+        {
+            var projectReference = Assert.Single(project.ProjectReferences);
+
+            var projectRefId = projectReference.ProjectId;
+            Assert.Equal(projectRefFilePath, project.Solution.GetProject(projectRefId).FilePath);
+        }
+    }
+
         // <Metalama> Test skipped - fails in release/dev17.4 branch too.
         //[ConditionalFact(typeof(DotNetSdkMSBuildInstalled))]
         //[Trait(Traits.Feature, Traits.Features.MSBuildWorkspace)]
         //[Trait(Traits.Feature, Traits.Features.NetCore)]
         // </Metalama>
-        public async Task TestOpenProject_NetCoreMultiTFM()
-        {
-            CreateFiles(GetNetCoreMultiTFMFiles());
-=======
-        // Assert that there is a project reference between Library2.csproj and Library1.csproj
-        AssertSingleProjectReference(library2, library1FilePath);
->>>>>>> 37a47b7e
-
-        static void AssertSingleProjectReference(Project project, string projectRefFilePath)
-        {
-            var projectReference = Assert.Single(project.ProjectReferences);
-
-            var projectRefId = projectReference.ProjectId;
-            Assert.Equal(projectRefFilePath, project.Solution.GetProject(projectRefId).FilePath);
-        }
-    }
-
-    [ConditionalFact(typeof(DotNetSdkMSBuildInstalled))]
-    [Trait(Traits.Feature, Traits.Features.MSBuildWorkspace)]
-    [Trait(Traits.Feature, Traits.Features.NetCore)]
     public async Task TestOpenProject_NetCoreMultiTFM()
     {
         CreateFiles(GetNetCoreMultiTFMFiles());
@@ -306,23 +288,14 @@
         }
     }
 
-<<<<<<< HEAD
         // <Metalama> Test skipped - fails in release/dev17.4 branch too.
         //[ConditionalFact(typeof(DotNetSdkMSBuildInstalled))]
         //[Trait(Traits.Feature, Traits.Features.MSBuildWorkspace)]
         //[Trait(Traits.Feature, Traits.Features.NetCore)]
         // </Metalama>
-        public async Task TestOpenProject_NetCoreMultiTFM_ProjectReference()
-        {
-            CreateFiles(GetNetCoreMultiTFMFiles_ProjectReference());
-=======
-    [ConditionalFact(typeof(DotNetSdkMSBuildInstalled))]
-    [Trait(Traits.Feature, Traits.Features.MSBuildWorkspace)]
-    [Trait(Traits.Feature, Traits.Features.NetCore)]
     public async Task TestOpenProject_NetCoreMultiTFM_ProjectReference()
     {
         CreateFiles(GetNetCoreMultiTFMFiles_ProjectReference());
->>>>>>> 37a47b7e
 
         // Restoring for Project.csproj should also restore Library.csproj
         DotNetRestore(@"Project\Project.csproj");
