--- conflicted
+++ resolved
@@ -70,15 +70,7 @@
             node = node.WithLeadingTrivia(SyntaxFactory.DocumentationCommentExteriorTrivia("''' ")).
                     WithTrailingTrivia(node.GetTrailingTrivia())
 
-<<<<<<< HEAD
-            If lastWhitespaceTrivia = Nothing Then
-                Return node.WithTrailingTrivia(SyntaxFactory.EndOfLine(endOfLineString))
-            End If
-
-            Return node.WithTrailingTrivia(SyntaxFactory.EndOfLine(endOfLineString), lastWhitespaceTrivia)
-=======
             Return node.WithTrailingTrivia(SyntaxFactory.EndOfLine(endOfLineString))
->>>>>>> 67d940c4
         End Function
 
         Friend Overrides Function DocumentationCommentTriviaWithUpdatedContent(trivia As SyntaxTrivia, content As IEnumerable(Of SyntaxNode)) As SyntaxNode
