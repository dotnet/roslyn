--- conflicted
+++ resolved
@@ -1295,10 +1295,6 @@
             Return String.Empty
         End Function
 
-<<<<<<< HEAD
-        Public Function IsConstructorIdentifier(token As SyntaxToken) As Boolean Implements ISyntaxFactsService.IsConstructorIdentifier
-            Throw New NotImplementedException()
-=======
         Public Function IsLeftSideOfDot(node As SyntaxNode) As Boolean Implements ISyntaxFactsService.IsLeftSideOfDot
             Return TryCast(node, ExpressionSyntax).IsLeftSideOfDot()
         End Function
@@ -1306,7 +1302,10 @@
         Public Function GetRightSideOfDot(node As SyntaxNode) As SyntaxNode Implements ISyntaxFactsService.GetRightSideOfDot
             Return If(TryCast(node, QualifiedNameSyntax)?.Right,
                       TryCast(node, MemberAccessExpressionSyntax)?.Name)
->>>>>>> 4bc748b1
+        End Function
+
+        Public Function IsConstructorIdentifier(token As SyntaxToken) As Boolean Implements ISyntaxFactsService.IsConstructorIdentifier
+            Throw New NotImplementedException()
         End Function
     End Class
 End Namespace