﻿' Copyright (c) Microsoft.  All Rights Reserved.  Licensed under the Apache License, Version 2.0.  See License.txt in the project root for license information.

Imports System.Collections.Immutable
Imports System.Text
Imports System.Threading
Imports Microsoft.CodeAnalysis
Imports Microsoft.CodeAnalysis.LanguageServices
Imports Microsoft.CodeAnalysis.PooledObjects
Imports Microsoft.CodeAnalysis.Text
Imports Microsoft.CodeAnalysis.VisualBasic.CodeGeneration
Imports Microsoft.CodeAnalysis.VisualBasic.Extensions.ContextQuery
Imports Microsoft.CodeAnalysis.VisualBasic.LanguageServices
Imports Microsoft.CodeAnalysis.VisualBasic.Syntax
Imports Microsoft.CodeAnalysis.VisualBasic.SyntaxFacts

Namespace Microsoft.CodeAnalysis.VisualBasic
    Friend Class VisualBasicSyntaxFactsService
        Inherits AbstractSyntaxFactsService
        Implements ISyntaxFactsService

        Public Shared ReadOnly Property Instance As New VisualBasicSyntaxFactsService

        Private Sub New()
        End Sub

        Public ReadOnly Property IsCaseSensitive As Boolean Implements ISyntaxFactsService.IsCaseSensitive
            Get
                Return False
            End Get
        End Property

        Public ReadOnly Property StringComparer As StringComparer Implements ISyntaxFactsService.StringComparer
            Get
                Return CaseInsensitiveComparison.Comparer
            End Get
        End Property

        Public ReadOnly Property ElasticMarker As SyntaxTrivia Implements ISyntaxFactsService.ElasticMarker
            Get
                Return SyntaxFactory.ElasticMarker
            End Get
        End Property

        Public ReadOnly Property ElasticCarriageReturnLineFeed As SyntaxTrivia Implements ISyntaxFactsService.ElasticCarriageReturnLineFeed
            Get
                Return SyntaxFactory.ElasticCarriageReturnLineFeed
            End Get
        End Property

        Public Overrides ReadOnly Property SyntaxKinds As ISyntaxKindsService = VisualBasicSyntaxKindsService.Instance Implements ISyntaxFactsService.SyntaxKinds

        Protected Overrides ReadOnly Property DocumentationCommentService As IDocumentationCommentService
            Get
                Return VisualBasicDocumentationCommentService.Instance
            End Get
        End Property

        Public Function SupportsIndexingInitializer(options As ParseOptions) As Boolean Implements ISyntaxFactsService.SupportsIndexingInitializer
            Return False
        End Function

        Public Function SupportsThrowExpression(options As ParseOptions) As Boolean Implements ISyntaxFactsService.SupportsThrowExpression
            Return False
        End Function

        Public Function SupportsLocalFunctionDeclaration(options As ParseOptions) As Boolean Implements ISyntaxFactsService.SupportsLocalFunctionDeclaration
            Return False
        End Function

        Public Function ParseToken(text As String) As SyntaxToken Implements ISyntaxFactsService.ParseToken
            Return SyntaxFactory.ParseToken(text, startStatement:=True)
        End Function

        Private Function ISyntaxFactsService_IsAwaitKeyword(token As SyntaxToken) As Boolean Implements ISyntaxFactsService.IsAwaitKeyword
            Return IsAwaitKeyword(token)
        End Function

        Private Function ISyntaxFactsService_IsIdentifier(token As SyntaxToken) As Boolean Implements ISyntaxFactsService.IsIdentifier
            Return IsIdentifier(token)
        End Function

        Private Function ISyntaxFactsService_IsGlobalNamespaceKeyword(token As SyntaxToken) As Boolean Implements ISyntaxFactsService.IsGlobalNamespaceKeyword
            Return IsGlobalNamespaceKeyword(token)
        End Function

        Public Function IsVerbatimIdentifier(token As SyntaxToken) As Boolean Implements ISyntaxFactsService.IsVerbatimIdentifier
            Return False
        End Function

        Public Function IsOperator(token As SyntaxToken) As Boolean Implements ISyntaxFactsService.IsOperator
            Return (IsUnaryExpressionOperatorToken(CType(token.Kind, SyntaxKind)) AndAlso (TypeOf token.Parent Is UnaryExpressionSyntax OrElse TypeOf token.Parent Is OperatorStatementSyntax)) OrElse
                   (IsBinaryExpressionOperatorToken(CType(token.Kind, SyntaxKind)) AndAlso (TypeOf token.Parent Is BinaryExpressionSyntax OrElse TypeOf token.Parent Is OperatorStatementSyntax))
        End Function

        Public Function IsContextualKeyword(token As SyntaxToken) As Boolean Implements ISyntaxFactsService.IsContextualKeyword
            Return token.IsContextualKeyword()
        End Function

        Public Function IsReservedKeyword(token As SyntaxToken) As Boolean Implements ISyntaxFactsService.IsReservedKeyword
            Return token.IsReservedKeyword()
        End Function

        Public Function IsPreprocessorKeyword(token As SyntaxToken) As Boolean Implements ISyntaxFactsService.IsPreprocessorKeyword
            Return token.IsPreprocessorKeyword()
        End Function

        Public Function ISyntaxFactsService_IsHashToken(token As SyntaxToken) As Boolean Implements ISyntaxFactsService.IsHashToken
            Return IsHashToken(token)
        End Function

        Public Function TryGetCorrespondingOpenBrace(token As SyntaxToken, ByRef openBrace As SyntaxToken) As Boolean Implements ISyntaxFactsService.TryGetCorrespondingOpenBrace

            If token.Kind = SyntaxKind.CloseBraceToken Then
                Dim tuples = token.Parent.GetBraces()
                openBrace = tuples.openBrace
                Return openBrace.Kind = SyntaxKind.OpenBraceToken
            End If

            Return False
        End Function

        Public Function IsInInactiveRegion(syntaxTree As SyntaxTree, position As Integer, cancellationToken As CancellationToken) As Boolean Implements ISyntaxFactsService.IsInInactiveRegion
            If syntaxTree Is Nothing Then
                Return False
            End If

            Return syntaxTree.IsInInactiveRegion(position, cancellationToken)
        End Function

        Public Function IsInNonUserCode(syntaxTree As SyntaxTree, position As Integer, cancellationToken As CancellationToken) As Boolean Implements ISyntaxFactsService.IsInNonUserCode
            If syntaxTree Is Nothing Then
                Return False
            End If

            Return syntaxTree.IsInNonUserCode(position, cancellationToken)
        End Function

        Public Function IsEntirelyWithinStringOrCharOrNumericLiteral(syntaxTree As SyntaxTree, position As Integer, cancellationToken As CancellationToken) As Boolean Implements ISyntaxFactsService.IsEntirelyWithinStringOrCharOrNumericLiteral
            If syntaxTree Is Nothing Then
                Return False
            End If

            Return syntaxTree.IsEntirelyWithinStringOrCharOrNumericLiteral(position, cancellationToken)
        End Function

        Public Function IsDirective(node As SyntaxNode) As Boolean Implements ISyntaxFactsService.IsDirective
            Return TypeOf node Is DirectiveTriviaSyntax
        End Function

        Public Function TryGetExternalSourceInfo(node As SyntaxNode, ByRef info As ExternalSourceInfo) As Boolean Implements ISyntaxFactsService.TryGetExternalSourceInfo
            Select Case node.Kind
                Case SyntaxKind.ExternalSourceDirectiveTrivia
                    info = New ExternalSourceInfo(CInt(DirectCast(node, ExternalSourceDirectiveTriviaSyntax).LineStart.Value), False)
                    Return True

                Case SyntaxKind.EndExternalSourceDirectiveTrivia
                    info = New ExternalSourceInfo(Nothing, True)
                    Return True
            End Select

            Return False
        End Function

        Public Function IsObjectCreationExpressionType(node As SyntaxNode) As Boolean Implements ISyntaxFactsService.IsObjectCreationExpressionType
            Return node.IsParentKind(SyntaxKind.ObjectCreationExpression) AndAlso
                DirectCast(node.Parent, ObjectCreationExpressionSyntax).Type Is node
        End Function

        Public Function IsAttributeName(node As SyntaxNode) As Boolean Implements ISyntaxFactsService.IsAttributeName
            Return node.IsParentKind(SyntaxKind.Attribute) AndAlso
                DirectCast(node.Parent, AttributeSyntax).Name Is node
        End Function

        Public Function IsRightSideOfQualifiedName(node As SyntaxNode) As Boolean Implements ISyntaxFactsService.IsRightSideOfQualifiedName
            Dim vbNode = TryCast(node, SimpleNameSyntax)
            Return vbNode IsNot Nothing AndAlso vbNode.IsRightSideOfQualifiedName()
        End Function

        Public Function IsNameOfMemberAccessExpression(node As SyntaxNode) As Boolean Implements ISyntaxFactsService.IsNameOfMemberAccessExpression
            Dim vbNode = TryCast(node, SimpleNameSyntax)
            Return vbNode IsNot Nothing AndAlso vbNode.IsMemberAccessExpressionName()
        End Function

        Public Function IsConditionalAccessExpression(node As SyntaxNode) As Boolean Implements ISyntaxFactsService.IsConditionalAccessExpression
            Return TypeOf node Is ConditionalAccessExpressionSyntax
        End Function

        Public Sub GetPartsOfConditionalAccessExpression(node As SyntaxNode, ByRef expression As SyntaxNode, ByRef operatorToken As SyntaxToken, ByRef whenNotNull As SyntaxNode) Implements ISyntaxFactsService.GetPartsOfConditionalAccessExpression
            Dim conditionalAccess = DirectCast(node, ConditionalAccessExpressionSyntax)
            expression = conditionalAccess.Expression
            operatorToken = conditionalAccess.QuestionMarkToken
            whenNotNull = conditionalAccess.WhenNotNull
        End Sub

        Public Function IsInvocationExpression(node As SyntaxNode) As Boolean Implements ISyntaxFactsService.IsInvocationExpression
            Return TypeOf node Is InvocationExpressionSyntax
        End Function

        Public Function IsAnonymousFunction(node As SyntaxNode) As Boolean Implements ISyntaxFactsService.IsAnonymousFunction
            Return TypeOf node Is LambdaExpressionSyntax
        End Function

        Public Function IsGenericName(node As SyntaxNode) As Boolean Implements ISyntaxFactsService.IsGenericName
            Return TypeOf node Is GenericNameSyntax
        End Function

        Public Function IsQualifiedName(node As SyntaxNode) As Boolean Implements ISyntaxFactsService.IsQualifiedName
            Return node.IsKind(SyntaxKind.QualifiedName)
        End Function

        Public Function IsNamedParameter(node As SyntaxNode) As Boolean Implements ISyntaxFactsService.IsNamedParameter
            Return node.CheckParent(Of SimpleArgumentSyntax)(Function(p) p.IsNamed AndAlso p.NameColonEquals.Name Is node)
        End Function

        Public Function GetNameOfParameter(node As SyntaxNode) As SyntaxToken? Implements ISyntaxFactsService.GetNameOfParameter
            Return TryCast(node, ParameterSyntax)?.Identifier?.Identifier
        End Function

        Public Function GetDefaultOfParameter(node As SyntaxNode) As SyntaxNode Implements ISyntaxFactsService.GetDefaultOfParameter
            Return TryCast(node, ParameterSyntax)?.Default
        End Function

        Public Function GetParameterList(node As SyntaxNode) As SyntaxNode Implements ISyntaxFactsService.GetParameterList
            Return VisualBasicSyntaxGenerator.GetParameterList(node)
        End Function

        Public Function IsSkippedTokensTrivia(node As SyntaxNode) As Boolean Implements ISyntaxFactsService.IsSkippedTokensTrivia
            Return TypeOf node Is SkippedTokensTriviaSyntax
        End Function

        Public Function ISyntaxFactsService_HasIncompleteParentMember(node As SyntaxNode) As Boolean Implements ISyntaxFactsService.HasIncompleteParentMember
            Return HasIncompleteParentMember(node)
        End Function

        Public Function GetIdentifierOfGenericName(genericName As SyntaxNode) As SyntaxToken Implements ISyntaxFactsService.GetIdentifierOfGenericName
            Dim vbGenericName = TryCast(genericName, GenericNameSyntax)
            Return If(vbGenericName IsNot Nothing, vbGenericName.Identifier, Nothing)
        End Function

        Public Function IsUsingDirectiveName(node As SyntaxNode) As Boolean Implements ISyntaxFactsService.IsUsingDirectiveName
            Return node.IsParentKind(SyntaxKind.SimpleImportsClause) AndAlso
                   DirectCast(node.Parent, SimpleImportsClauseSyntax).Name Is node
        End Function

        Public Function IsForEachStatement(node As SyntaxNode) As Boolean Implements ISyntaxFactsService.IsForEachStatement
            Return TypeOf node Is ForEachStatementSyntax
        End Function

        Public Function IsDeconstructionAssignment(node As SyntaxNode) As Boolean Implements ISyntaxFactsService.IsDeconstructionAssignment
            Return False
        End Function

        Public Function IsDeconstructionForEachStatement(node As SyntaxNode) As Boolean Implements ISyntaxFactsService.IsDeconstructionForEachStatement
            Return False
        End Function

        Public Function IsLockStatement(node As SyntaxNode) As Boolean Implements ISyntaxFactsService.IsLockStatement
            Return TypeOf node Is SyncLockStatementSyntax
        End Function

        Private Function ISyntaxFactsService_IsUsingStatement(node As SyntaxNode) As Boolean Implements ISyntaxFactsService.IsUsingStatement
            Return IsUsingStatement(node)
        End Function

        Private Function ISyntaxFactsService_IsReturnStatement(node As SyntaxNode) As Boolean Implements ISyntaxFactsService.IsReturnStatement
            Return IsReturnStatement(node)
        End Function

        Public Function IsStatement(node As SyntaxNode) As Boolean Implements ISyntaxFactsService.IsStatement
            Return TypeOf node Is StatementSyntax
        End Function

        Public Function IsExecutableStatement(node As SyntaxNode) As Boolean Implements ISyntaxFactsService.IsExecutableStatement
            Return TypeOf node Is ExecutableStatementSyntax
        End Function

        Public Function IsParameter(node As SyntaxNode) As Boolean Implements ISyntaxFactsService.IsParameter
            Return TypeOf node Is ParameterSyntax
        End Function

        Public Function IsVariableDeclarator(node As SyntaxNode) As Boolean Implements ISyntaxFactsService.IsVariableDeclarator
            Return TypeOf node Is VariableDeclaratorSyntax
        End Function

        Public Function IsMethodBody(node As SyntaxNode) As Boolean Implements ISyntaxFactsService.IsMethodBody
            Return TypeOf node Is MethodBlockBaseSyntax
        End Function

        Public Function GetExpressionOfReturnStatement(node As SyntaxNode) As SyntaxNode Implements ISyntaxFactsService.GetExpressionOfReturnStatement
            Return TryCast(node, ReturnStatementSyntax)?.Expression
        End Function

        Public Function IsThisConstructorInitializer(token As SyntaxToken) As Boolean Implements ISyntaxFactsService.IsThisConstructorInitializer
            If TypeOf token.Parent Is IdentifierNameSyntax AndAlso token.HasMatchingText(SyntaxKind.NewKeyword) Then
                Dim memberAccess = TryCast(token.Parent.Parent, MemberAccessExpressionSyntax)
                Return memberAccess.IsThisConstructorInitializer()
            End If

            Return False
        End Function

        Public Function IsBaseConstructorInitializer(token As SyntaxToken) As Boolean Implements ISyntaxFactsService.IsBaseConstructorInitializer
            If TypeOf token.Parent Is IdentifierNameSyntax AndAlso token.HasMatchingText(SyntaxKind.NewKeyword) Then
                Dim memberAccess = TryCast(token.Parent.Parent, MemberAccessExpressionSyntax)
                Return memberAccess.IsBaseConstructorInitializer()
            End If

            Return False
        End Function

        Public Function IsQueryExpression(node As SyntaxNode) As Boolean Implements ISyntaxFactsService.IsQueryExpression
            Return node.Kind() = SyntaxKind.QueryExpression
        End Function

        Public Function IsQueryKeyword(token As SyntaxToken) As Boolean Implements ISyntaxFactsService.IsQueryKeyword
            Select Case token.Kind()
                Case _
                    SyntaxKind.JoinKeyword,
                    SyntaxKind.IntoKeyword,
                    SyntaxKind.AggregateKeyword,
                    SyntaxKind.DistinctKeyword,
                    SyntaxKind.SkipKeyword,
                    SyntaxKind.TakeKeyword,
                    SyntaxKind.LetKeyword,
                    SyntaxKind.ByKeyword,
                    SyntaxKind.OrderKeyword,
                    SyntaxKind.WhereKeyword,
                    SyntaxKind.OnKeyword,
                    SyntaxKind.FromKeyword,
                    SyntaxKind.WhileKeyword,
                    SyntaxKind.SelectKeyword
                    Return TypeOf token.Parent Is QueryClauseSyntax
                Case SyntaxKind.GroupKeyword
                    Return (TypeOf token.Parent Is QueryClauseSyntax) OrElse (token.Parent.IsKind(SyntaxKind.GroupAggregation))
                Case SyntaxKind.EqualsKeyword
                    Return TypeOf token.Parent Is JoinConditionSyntax
                Case SyntaxKind.AscendingKeyword, SyntaxKind.DescendingKeyword
                    Return TypeOf token.Parent Is OrderingSyntax
                Case SyntaxKind.InKeyword
                    Return TypeOf token.Parent Is CollectionRangeVariableSyntax
                Case Else
                    Return False
            End Select
        End Function

        Public Function IsThrowExpression(node As SyntaxNode) As Boolean Implements ISyntaxFactsService.IsThrowExpression
            ' VB does not support throw expressions currently.
            Return False
        End Function

        Public Function IsPredefinedType(token As SyntaxToken) As Boolean Implements ISyntaxFactsService.IsPredefinedType
            Dim actualType As PredefinedType = PredefinedType.None
            Return TryGetPredefinedType(token, actualType) AndAlso actualType <> PredefinedType.None
        End Function

        Public Function IsPredefinedType(token As SyntaxToken, type As PredefinedType) As Boolean Implements ISyntaxFactsService.IsPredefinedType
            Dim actualType As PredefinedType = PredefinedType.None
            Return TryGetPredefinedType(token, actualType) AndAlso actualType = type
        End Function

        Public Function TryGetPredefinedType(token As SyntaxToken, ByRef type As PredefinedType) As Boolean Implements ISyntaxFactsService.TryGetPredefinedType
            type = GetPredefinedType(token)
            Return type <> PredefinedType.None
        End Function

        Private Function GetPredefinedType(token As SyntaxToken) As PredefinedType
            Select Case token.Kind
                Case SyntaxKind.BooleanKeyword
                    Return PredefinedType.Boolean
                Case SyntaxKind.ByteKeyword
                    Return PredefinedType.Byte
                Case SyntaxKind.SByteKeyword
                    Return PredefinedType.SByte
                Case SyntaxKind.IntegerKeyword
                    Return PredefinedType.Int32
                Case SyntaxKind.UIntegerKeyword
                    Return PredefinedType.UInt32
                Case SyntaxKind.ShortKeyword
                    Return PredefinedType.Int16
                Case SyntaxKind.UShortKeyword
                    Return PredefinedType.UInt16
                Case SyntaxKind.LongKeyword
                    Return PredefinedType.Int64
                Case SyntaxKind.ULongKeyword
                    Return PredefinedType.UInt64
                Case SyntaxKind.SingleKeyword
                    Return PredefinedType.Single
                Case SyntaxKind.DoubleKeyword
                    Return PredefinedType.Double
                Case SyntaxKind.DecimalKeyword
                    Return PredefinedType.Decimal
                Case SyntaxKind.StringKeyword
                    Return PredefinedType.String
                Case SyntaxKind.CharKeyword
                    Return PredefinedType.Char
                Case SyntaxKind.ObjectKeyword
                    Return PredefinedType.Object
                Case SyntaxKind.DateKeyword
                    Return PredefinedType.DateTime
                Case Else
                    Return PredefinedType.None
            End Select
        End Function

        Public Function IsPredefinedOperator(token As SyntaxToken) As Boolean Implements ISyntaxFactsService.IsPredefinedOperator
            Dim actualOp As PredefinedOperator = PredefinedOperator.None
            Return TryGetPredefinedOperator(token, actualOp) AndAlso actualOp <> PredefinedOperator.None
        End Function

        Public Function IsPredefinedOperator(token As SyntaxToken, op As PredefinedOperator) As Boolean Implements ISyntaxFactsService.IsPredefinedOperator
            Dim actualOp As PredefinedOperator = PredefinedOperator.None
            Return TryGetPredefinedOperator(token, actualOp) AndAlso actualOp = op
        End Function

        Public Function TryGetPredefinedOperator(token As SyntaxToken, ByRef op As PredefinedOperator) As Boolean Implements ISyntaxFactsService.TryGetPredefinedOperator
            op = GetPredefinedOperator(token)
            Return op <> PredefinedOperator.None
        End Function

        Private Function GetPredefinedOperator(token As SyntaxToken) As PredefinedOperator
            Select Case token.Kind
                Case SyntaxKind.PlusToken, SyntaxKind.PlusEqualsToken
                    Return PredefinedOperator.Addition

                Case SyntaxKind.MinusToken, SyntaxKind.MinusEqualsToken
                    Return PredefinedOperator.Subtraction

                Case SyntaxKind.AndKeyword, SyntaxKind.AndAlsoKeyword
                    Return PredefinedOperator.BitwiseAnd

                Case SyntaxKind.OrKeyword, SyntaxKind.OrElseKeyword
                    Return PredefinedOperator.BitwiseOr

                Case SyntaxKind.AmpersandToken, SyntaxKind.AmpersandEqualsToken
                    Return PredefinedOperator.Concatenate

                Case SyntaxKind.SlashToken, SyntaxKind.SlashEqualsToken
                    Return PredefinedOperator.Division

                Case SyntaxKind.EqualsToken
                    Return PredefinedOperator.Equality

                Case SyntaxKind.XorKeyword
                    Return PredefinedOperator.ExclusiveOr

                Case SyntaxKind.CaretToken, SyntaxKind.CaretEqualsToken
                    Return PredefinedOperator.Exponent

                Case SyntaxKind.GreaterThanToken
                    Return PredefinedOperator.GreaterThan

                Case SyntaxKind.GreaterThanEqualsToken
                    Return PredefinedOperator.GreaterThanOrEqual

                Case SyntaxKind.LessThanGreaterThanToken
                    Return PredefinedOperator.Inequality

                Case SyntaxKind.BackslashToken, SyntaxKind.BackslashEqualsToken
                    Return PredefinedOperator.IntegerDivision

                Case SyntaxKind.LessThanLessThanToken, SyntaxKind.LessThanLessThanEqualsToken
                    Return PredefinedOperator.LeftShift

                Case SyntaxKind.LessThanToken
                    Return PredefinedOperator.LessThan

                Case SyntaxKind.LessThanEqualsToken
                    Return PredefinedOperator.LessThanOrEqual

                Case SyntaxKind.LikeKeyword
                    Return PredefinedOperator.Like

                Case SyntaxKind.NotKeyword
                    Return PredefinedOperator.Complement

                Case SyntaxKind.ModKeyword
                    Return PredefinedOperator.Modulus

                Case SyntaxKind.AsteriskToken, SyntaxKind.AsteriskEqualsToken
                    Return PredefinedOperator.Multiplication

                Case SyntaxKind.GreaterThanGreaterThanToken, SyntaxKind.GreaterThanGreaterThanEqualsToken
                    Return PredefinedOperator.RightShift

                Case Else
                    Return PredefinedOperator.None
            End Select
        End Function

        Public Function GetText(kind As Integer) As String Implements ISyntaxFactsService.GetText
            Return SyntaxFacts.GetText(CType(kind, SyntaxKind))
        End Function

        Public Function IsIdentifierPartCharacter(c As Char) As Boolean Implements ISyntaxFactsService.IsIdentifierPartCharacter
            Return SyntaxFacts.IsIdentifierPartCharacter(c)
        End Function

        Public Function IsIdentifierStartCharacter(c As Char) As Boolean Implements ISyntaxFactsService.IsIdentifierStartCharacter
            Return SyntaxFacts.IsIdentifierStartCharacter(c)
        End Function

        Public Function IsIdentifierEscapeCharacter(c As Char) As Boolean Implements ISyntaxFactsService.IsIdentifierEscapeCharacter
            Return c = "["c OrElse c = "]"c
        End Function

        Public Function IsValidIdentifier(identifier As String) As Boolean Implements ISyntaxFactsService.IsValidIdentifier
            Dim token = SyntaxFactory.ParseToken(identifier)
            ' TODO: There is no way to get the diagnostics to see if any are actually errors?
            Return IsIdentifier(token) AndAlso Not token.ContainsDiagnostics AndAlso token.ToString().Length = identifier.Length
        End Function

        Public Function IsVerbatimIdentifier(identifier As String) As Boolean Implements ISyntaxFactsService.IsVerbatimIdentifier
            Return IsValidIdentifier(identifier) AndAlso MakeHalfWidthIdentifier(identifier.First()) = "[" AndAlso MakeHalfWidthIdentifier(identifier.Last()) = "]"
        End Function

        Public Function IsTypeCharacter(c As Char) As Boolean Implements ISyntaxFactsService.IsTypeCharacter
            Return c = "%"c OrElse
                   c = "&"c OrElse
                   c = "@"c OrElse
                   c = "!"c OrElse
                   c = "#"c OrElse
                   c = "$"c
        End Function

        Public Function IsStartOfUnicodeEscapeSequence(c As Char) As Boolean Implements ISyntaxFactsService.IsStartOfUnicodeEscapeSequence
            Return False ' VB does not support identifiers with escaped unicode characters 
        End Function

        Public Function IsLiteral(token As SyntaxToken) As Boolean Implements ISyntaxFactsService.IsLiteral
            Select Case token.Kind()
                Case _
                        SyntaxKind.IntegerLiteralToken,
                        SyntaxKind.CharacterLiteralToken,
                        SyntaxKind.DecimalLiteralToken,
                        SyntaxKind.FloatingLiteralToken,
                        SyntaxKind.DateLiteralToken,
                        SyntaxKind.StringLiteralToken,
                        SyntaxKind.DollarSignDoubleQuoteToken,
                        SyntaxKind.DoubleQuoteToken,
                        SyntaxKind.InterpolatedStringTextToken,
                        SyntaxKind.TrueKeyword,
                        SyntaxKind.FalseKeyword,
                        SyntaxKind.NothingKeyword
                    Return True
            End Select

            Return False
        End Function

        Public Function IsStringLiteralOrInterpolatedStringLiteral(token As SyntaxToken) As Boolean Implements ISyntaxFactsService.IsStringLiteralOrInterpolatedStringLiteral
            Return token.IsKind(SyntaxKind.StringLiteralToken, SyntaxKind.InterpolatedStringTextToken)
        End Function

        Public Function IsNumericLiteralExpression(node As SyntaxNode) As Boolean Implements ISyntaxFactsService.IsNumericLiteralExpression
            Return If(node Is Nothing, False, node.IsKind(SyntaxKind.NumericLiteralExpression))
        End Function

        Public Function IsBindableToken(token As Microsoft.CodeAnalysis.SyntaxToken) As Boolean Implements ISyntaxFactsService.IsBindableToken
            Return Me.IsWord(token) OrElse
                Me.IsLiteral(token) OrElse
                Me.IsOperator(token)
        End Function

        Public Function IsSimpleMemberAccessExpression(node As SyntaxNode) As Boolean Implements ISyntaxFactsService.IsSimpleMemberAccessExpression
            Return TypeOf node Is MemberAccessExpressionSyntax AndAlso
                DirectCast(node, MemberAccessExpressionSyntax).Kind = SyntaxKind.SimpleMemberAccessExpression
        End Function

        Public Function IsPointerMemberAccessExpression(node As SyntaxNode) As Boolean Implements ISyntaxFactsService.IsPointerMemberAccessExpression
            Return False
        End Function

        Public Sub GetNameAndArityOfSimpleName(node As SyntaxNode, ByRef name As String, ByRef arity As Integer) Implements ISyntaxFactsService.GetNameAndArityOfSimpleName
            Dim simpleName = TryCast(node, SimpleNameSyntax)
            If simpleName IsNot Nothing Then
                name = simpleName.Identifier.ValueText
                arity = simpleName.Arity
            End If
        End Sub

        Public Function LooksGeneric(name As SyntaxNode) As Boolean Implements ISyntaxFactsService.LooksGeneric
            Return name.IsKind(SyntaxKind.GenericName)
        End Function

        Public Function GetExpressionOfMemberAccessExpression(node As SyntaxNode, Optional allowImplicitTarget As Boolean = False) As SyntaxNode Implements ISyntaxFactsService.GetExpressionOfMemberAccessExpression
            Return TryCast(node, MemberAccessExpressionSyntax)?.GetExpressionOfMemberAccessExpression(allowImplicitTarget)
        End Function

        Public Function GetTargetOfMemberBinding(node As SyntaxNode) As SyntaxNode Implements ISyntaxFactsService.GetTargetOfMemberBinding
            ' Member bindings are a C# concept.
            Return Nothing
        End Function

        Public Sub GetPartsOfElementAccessExpression(node As SyntaxNode, ByRef expression As SyntaxNode, ByRef argumentList As SyntaxNode) Implements ISyntaxFactsService.GetPartsOfElementAccessExpression
            Dim invocation = TryCast(node, InvocationExpressionSyntax)
            If invocation IsNot Nothing Then
                expression = invocation?.Expression
                argumentList = invocation?.ArgumentList
                Return
            End If

            If node.Kind() = SyntaxKind.DictionaryAccessExpression Then
                GetPartsOfMemberAccessExpression(node, expression, argumentList)
                Return
            End If

            Return
        End Sub

        Public Function GetExpressionOfInterpolation(node As SyntaxNode) As SyntaxNode Implements ISyntaxFactsService.GetExpressionOfInterpolation
            Return TryCast(node, InterpolationSyntax)?.Expression
        End Function

        Public Function IsInNamespaceOrTypeContext(node As SyntaxNode) As Boolean Implements ISyntaxFactsService.IsInNamespaceOrTypeContext
            Return SyntaxFacts.IsInNamespaceOrTypeContext(node)
        End Function

        Public Function IsBaseTypeList(node As SyntaxNode) As Boolean Implements ISyntaxFactsService.IsBaseTypeList
            Return TryCast(node, InheritsOrImplementsStatementSyntax) IsNot Nothing
        End Function

        Public Function IsInStaticContext(node As Microsoft.CodeAnalysis.SyntaxNode) As Boolean Implements ISyntaxFactsService.IsInStaticContext
            Return node.IsInStaticContext()
        End Function

        Public Function GetExpressionOfArgument(node As Microsoft.CodeAnalysis.SyntaxNode) As Microsoft.CodeAnalysis.SyntaxNode Implements ISyntaxFactsService.GetExpressionOfArgument
            Return TryCast(node, ArgumentSyntax).GetArgumentExpression()
        End Function

        Public Function GetRefKindOfArgument(node As Microsoft.CodeAnalysis.SyntaxNode) As Microsoft.CodeAnalysis.RefKind Implements ISyntaxFactsService.GetRefKindOfArgument
            ' TODO(cyrusn): Consider the method this argument is passed to, to determine this.
            Return RefKind.None
        End Function

        Public Function IsArgument(node As SyntaxNode) As Boolean Implements ISyntaxFactsService.IsArgument
            Return TypeOf node Is ArgumentSyntax
        End Function

        Public Function IsSimpleArgument(node As SyntaxNode) As Boolean Implements ISyntaxFactsService.IsSimpleArgument
            Dim argument = TryCast(node, ArgumentSyntax)
            Return argument IsNot Nothing AndAlso Not argument.IsNamed AndAlso Not argument.IsOmitted
        End Function

        Public Function IsTypeArgumentList(node As SyntaxNode) As Boolean Implements ISyntaxFactsService.IsTypeArgumentList
            Return node.IsKind(SyntaxKind.TypeArgumentList)
        End Function

        Public Function IsTypeConstraint(node As SyntaxNode) As Boolean Implements ISyntaxFactsService.IsTypeConstraint
            Return node.IsKind(SyntaxKind.TypeConstraint)
        End Function

        Public Function IsInConstantContext(node As Microsoft.CodeAnalysis.SyntaxNode) As Boolean Implements ISyntaxFactsService.IsInConstantContext
            Return node.IsInConstantContext()
        End Function

        Public Function IsInConstructor(node As Microsoft.CodeAnalysis.SyntaxNode) As Boolean Implements ISyntaxFactsService.IsInConstructor
            Return node.GetAncestors(Of StatementSyntax).Any(Function(s) s.Kind = SyntaxKind.ConstructorBlock)
        End Function

        Public Function IsUnsafeContext(node As Microsoft.CodeAnalysis.SyntaxNode) As Boolean Implements ISyntaxFactsService.IsUnsafeContext
            Return False
        End Function

        Public Function GetNameOfAttribute(node As Microsoft.CodeAnalysis.SyntaxNode) As Microsoft.CodeAnalysis.SyntaxNode Implements ISyntaxFactsService.GetNameOfAttribute
            Return DirectCast(node, AttributeSyntax).Name
        End Function

        Public Function IsParenthesizedExpression(node As SyntaxNode) As Boolean Implements ISyntaxFactsService.IsParenthesizedExpression
            Return node.Kind() = SyntaxKind.ParenthesizedExpression
        End Function

        Public Function GetExpressionOfParenthesizedExpression(node As SyntaxNode) As SyntaxNode Implements ISyntaxFactsService.GetExpressionOfParenthesizedExpression
            Return DirectCast(node, ParenthesizedExpressionSyntax).Expression
        End Function

        Public Function IsAttribute(node As Microsoft.CodeAnalysis.SyntaxNode) As Boolean Implements ISyntaxFactsService.IsAttribute
            Return TypeOf node Is AttributeSyntax
        End Function

        Public Function IsAttributeNamedArgumentIdentifier(node As SyntaxNode) As Boolean Implements ISyntaxFactsService.IsAttributeNamedArgumentIdentifier
            Dim identifierName = TryCast(node, IdentifierNameSyntax)
            Return identifierName.IsParentKind(SyntaxKind.NameColonEquals) AndAlso
                identifierName.Parent.IsParentKind(SyntaxKind.SimpleArgument) AndAlso
                identifierName.Parent.Parent.IsParentKind(SyntaxKind.ArgumentList) AndAlso
                identifierName.Parent.Parent.Parent.IsParentKind(SyntaxKind.Attribute)
        End Function

        Public Function GetContainingTypeDeclaration(root As SyntaxNode, position As Integer) As SyntaxNode Implements ISyntaxFactsService.GetContainingTypeDeclaration
            If root Is Nothing Then
                Throw New ArgumentNullException(NameOf(root))
            End If

            If position < 0 OrElse position > root.Span.End Then
                Throw New ArgumentOutOfRangeException(NameOf(position))
            End If

            Return root.
                FindToken(position).
                GetAncestors(Of SyntaxNode)().
                FirstOrDefault(Function(n) TypeOf n Is TypeBlockSyntax OrElse TypeOf n Is DelegateStatementSyntax)
        End Function

        Public Function GetContainingVariableDeclaratorOfFieldDeclaration(node As SyntaxNode) As SyntaxNode Implements ISyntaxFactsService.GetContainingVariableDeclaratorOfFieldDeclaration
            If node Is Nothing Then
                Throw New ArgumentNullException(NameOf(node))
            End If

            Dim parent = node.Parent

            While node IsNot Nothing
                If node.Kind = SyntaxKind.VariableDeclarator AndAlso node.IsParentKind(SyntaxKind.FieldDeclaration) Then
                    Return node
                End If

                node = node.Parent
            End While

            Return Nothing
        End Function

        Public Function FindTokenOnLeftOfPosition(node As SyntaxNode,
                                                  position As Integer,
                                                  Optional includeSkipped As Boolean = True,
                                                  Optional includeDirectives As Boolean = False,
                                                  Optional includeDocumentationComments As Boolean = False) As SyntaxToken Implements ISyntaxFactsService.FindTokenOnLeftOfPosition
            Return node.FindTokenOnLeftOfPosition(position, includeSkipped, includeDirectives, includeDocumentationComments)
        End Function

        Public Function FindTokenOnRightOfPosition(node As SyntaxNode,
                                                   position As Integer,
                                                   Optional includeSkipped As Boolean = True,
                                                   Optional includeDirectives As Boolean = False,
                                                   Optional includeDocumentationComments As Boolean = False) As SyntaxToken Implements ISyntaxFactsService.FindTokenOnRightOfPosition
            Return node.FindTokenOnRightOfPosition(position, includeSkipped, includeDirectives, includeDocumentationComments)
        End Function

        Public Function IsObjectCreationExpression(node As SyntaxNode) As Boolean Implements ISyntaxFactsService.IsObjectCreationExpression
            Return TypeOf node Is ObjectCreationExpressionSyntax
        End Function

        Public Function IsObjectInitializerNamedAssignmentIdentifier(node As SyntaxNode) As Boolean Implements ISyntaxFactsService.IsObjectInitializerNamedAssignmentIdentifier
            Dim unused As SyntaxNode = Nothing
            Return IsObjectInitializerNamedAssignmentIdentifier(node, unused)
        End Function

        Public Function IsObjectInitializerNamedAssignmentIdentifier(
                node As SyntaxNode,
                ByRef initializedInstance As SyntaxNode) As Boolean Implements ISyntaxFactsService.IsObjectInitializerNamedAssignmentIdentifier

            Dim identifier = TryCast(node, IdentifierNameSyntax)
            If identifier?.IsChildNode(Of NamedFieldInitializerSyntax)(Function(n) n.Name) Then
                ' .parent is the NamedField.
                ' .parent.parent is the ObjectInitializer.
                ' .parent.parent.parent will be the ObjectCreationExpression.
                initializedInstance = identifier.Parent.Parent.Parent
                Return True
            End If

            Return False
        End Function

        Public Function IsNameOfSubpattern(node As SyntaxNode) As Boolean Implements ISyntaxFactsService.IsNameOfSubpattern
            Return False
        End Function

        Public Function IsPropertyPatternClause(node As SyntaxNode) As Boolean Implements ISyntaxFactsService.IsPropertyPatternClause
            Return False
        End Function

        Public Function IsElementAccessExpression(node As SyntaxNode) As Boolean Implements ISyntaxFactsService.IsElementAccessExpression
            ' VB doesn't have a specialized node for element access.  Instead, it just uses an
            ' invocation expression or dictionary access expression.
            Return node.Kind = SyntaxKind.InvocationExpression OrElse node.Kind = SyntaxKind.DictionaryAccessExpression
        End Function

        Public Function ToIdentifierToken(name As String) As SyntaxToken Implements ISyntaxFactsService.ToIdentifierToken
            Return name.ToIdentifierToken()
        End Function

        Public Sub GetPartsOfParenthesizedExpression(
            node As SyntaxNode, ByRef openParen As SyntaxToken, ByRef expression As SyntaxNode, ByRef closeParen As SyntaxToken) Implements ISyntaxFactsService.GetPartsOfParenthesizedExpression

            Dim parenthesizedExpression = DirectCast(node, ParenthesizedExpressionSyntax)
            openParen = parenthesizedExpression.OpenParenToken
            expression = parenthesizedExpression.Expression
            closeParen = parenthesizedExpression.CloseParenToken
        End Sub

        Public Function Parenthesize(expression As SyntaxNode, Optional includeElasticTrivia As Boolean = True, Optional addSimplifierAnnotation As Boolean = True) As SyntaxNode Implements ISyntaxFactsService.Parenthesize
            Return DirectCast(expression, ExpressionSyntax).Parenthesize(addSimplifierAnnotation)
        End Function

        Public Function IsTypeNamedVarInVariableOrFieldDeclaration(token As SyntaxToken, parent As SyntaxNode) As Boolean Implements ISyntaxFactsService.IsTypeNamedVarInVariableOrFieldDeclaration
            Return False
        End Function

        Public Function IsTypeNamedDynamic(token As SyntaxToken, parent As SyntaxNode) As Boolean Implements ISyntaxFactsService.IsTypeNamedDynamic
            Return False
        End Function

        Public Function IsIndexerMemberCRef(node As SyntaxNode) As Boolean Implements ISyntaxFactsService.IsIndexerMemberCRef
            Return False
        End Function

        Public Function GetContainingMemberDeclaration(root As SyntaxNode, position As Integer, Optional useFullSpan As Boolean = True) As SyntaxNode Implements ISyntaxFactsService.GetContainingMemberDeclaration
            Contract.ThrowIfNull(root, NameOf(root))
            Contract.ThrowIfTrue(position < 0 OrElse position > root.FullSpan.End, NameOf(position))

            Dim [end] = root.FullSpan.End
            If [end] = 0 Then
                ' empty file
                Return Nothing
            End If

            ' make sure position doesn't touch end of root
            position = Math.Min(position, [end] - 1)

            Dim node = root.FindToken(position).Parent
            While node IsNot Nothing
                If useFullSpan OrElse node.Span.Contains(position) Then

                    If TypeOf node Is MethodBlockBaseSyntax AndAlso Not TypeOf node.Parent Is PropertyBlockSyntax Then
                        Return node
                    End If

                    If TypeOf node Is MethodBaseSyntax AndAlso Not TypeOf node.Parent Is MethodBlockBaseSyntax Then
                        Return node
                    End If

                    If TypeOf node Is PropertyStatementSyntax AndAlso Not TypeOf node.Parent Is PropertyBlockSyntax Then
                        Return node
                    End If

                    If TypeOf node Is EventStatementSyntax AndAlso Not TypeOf node.Parent Is EventBlockSyntax Then
                        Return node
                    End If

                    If TypeOf node Is PropertyBlockSyntax OrElse
                       TypeOf node Is TypeBlockSyntax OrElse
                       TypeOf node Is EnumBlockSyntax OrElse
                       TypeOf node Is NamespaceBlockSyntax OrElse
                       TypeOf node Is EventBlockSyntax OrElse
                       TypeOf node Is FieldDeclarationSyntax Then
                        Return node
                    End If
                End If

                node = node.Parent
            End While

            Return Nothing
        End Function

        Public Function IsMethodLevelMember(node As SyntaxNode) As Boolean Implements ISyntaxFactsService.IsMethodLevelMember

            ' Note: Derived types of MethodBaseSyntax are expanded explicitly, since PropertyStatementSyntax and
            ' EventStatementSyntax will NOT be parented by MethodBlockBaseSyntax.  Additionally, there are things
            ' like AccessorStatementSyntax and DelegateStatementSyntax that we never want to tread as method level
            ' members.

            If TypeOf node Is MethodStatementSyntax AndAlso Not TypeOf node.Parent Is MethodBlockBaseSyntax Then
                Return True
            End If

            If TypeOf node Is SubNewStatementSyntax AndAlso Not TypeOf node.Parent Is MethodBlockBaseSyntax Then
                Return True
            End If

            If TypeOf node Is OperatorStatementSyntax AndAlso Not TypeOf node.Parent Is MethodBlockBaseSyntax Then
                Return True
            End If

            If TypeOf node Is PropertyStatementSyntax AndAlso Not TypeOf node.Parent Is PropertyBlockSyntax Then
                Return True
            End If

            If TypeOf node Is EventStatementSyntax AndAlso Not TypeOf node.Parent Is EventBlockSyntax Then
                Return True
            End If

            If TypeOf node Is DeclareStatementSyntax Then
                Return True
            End If

            Return TypeOf node Is ConstructorBlockSyntax OrElse
                   TypeOf node Is MethodBlockSyntax OrElse
                   TypeOf node Is OperatorBlockSyntax OrElse
                   TypeOf node Is EventBlockSyntax OrElse
                   TypeOf node Is PropertyBlockSyntax OrElse
                   TypeOf node Is EnumMemberDeclarationSyntax OrElse
                   TypeOf node Is FieldDeclarationSyntax
        End Function

        Public Function GetMemberBodySpanForSpeculativeBinding(node As SyntaxNode) As TextSpan Implements ISyntaxFactsService.GetMemberBodySpanForSpeculativeBinding
            Dim member = GetContainingMemberDeclaration(node, node.SpanStart)
            If member Is Nothing Then
                Return Nothing
            End If

            ' TODO: currently we only support method for now
            Dim method = TryCast(member, MethodBlockBaseSyntax)
            If method IsNot Nothing Then
                If method.BlockStatement Is Nothing OrElse method.EndBlockStatement Is Nothing Then
                    Return Nothing
                End If

                ' We don't want to include the BlockStatement or any trailing trivia up to and including its statement
                ' terminator in the span. Instead, we use the start of the first statement's leading trivia (if any) up
                ' to the start of the EndBlockStatement. If there aren't any statements in the block, we use the start
                ' of the EndBlockStatements leading trivia.

                Dim firstStatement = method.Statements.FirstOrDefault()
                Dim spanStart = If(firstStatement IsNot Nothing,
                                   firstStatement.FullSpan.Start,
                                   method.EndBlockStatement.FullSpan.Start)

                Return TextSpan.FromBounds(spanStart, method.EndBlockStatement.SpanStart)
            End If

            Return Nothing
        End Function

        Public Function ContainsInMemberBody(node As SyntaxNode, span As TextSpan) As Boolean Implements ISyntaxFactsService.ContainsInMemberBody
            Dim method = TryCast(node, MethodBlockBaseSyntax)
            If method IsNot Nothing Then
                Return method.Statements.Count > 0 AndAlso ContainsExclusively(GetSyntaxListSpan(method.Statements), span)
            End If

            Dim [event] = TryCast(node, EventBlockSyntax)
            If [event] IsNot Nothing Then
                Return [event].Accessors.Count > 0 AndAlso ContainsExclusively(GetSyntaxListSpan([event].Accessors), span)
            End If

            Dim [property] = TryCast(node, PropertyBlockSyntax)
            If [property] IsNot Nothing Then
                Return [property].Accessors.Count > 0 AndAlso ContainsExclusively(GetSyntaxListSpan([property].Accessors), span)
            End If

            Dim field = TryCast(node, FieldDeclarationSyntax)
            If field IsNot Nothing Then
                Return field.Declarators.Count > 0 AndAlso ContainsExclusively(GetSeparatedSyntaxListSpan(field.Declarators), span)
            End If

            Dim [enum] = TryCast(node, EnumMemberDeclarationSyntax)
            If [enum] IsNot Nothing Then
                Return [enum].Initializer IsNot Nothing AndAlso ContainsExclusively([enum].Initializer.Span, span)
            End If

            Dim propStatement = TryCast(node, PropertyStatementSyntax)
            If propStatement IsNot Nothing Then
                Return propStatement.Initializer IsNot Nothing AndAlso ContainsExclusively(propStatement.Initializer.Span, span)
            End If

            Return False
        End Function

        Private Function ContainsExclusively(outerSpan As TextSpan, innerSpan As TextSpan) As Boolean
            If innerSpan.IsEmpty Then
                Return outerSpan.Contains(innerSpan.Start)
            End If

            Return outerSpan.Contains(innerSpan)
        End Function

        Private Function GetSyntaxListSpan(Of T As SyntaxNode)(list As SyntaxList(Of T)) As TextSpan
            Debug.Assert(list.Count > 0)
            Return TextSpan.FromBounds(list.First.SpanStart, list.Last.Span.End)
        End Function

        Private Function GetSeparatedSyntaxListSpan(Of T As SyntaxNode)(list As SeparatedSyntaxList(Of T)) As TextSpan
            Debug.Assert(list.Count > 0)
            Return TextSpan.FromBounds(list.First.SpanStart, list.Last.Span.End)
        End Function

        Public Function GetMethodLevelMembers(root As SyntaxNode) As List(Of SyntaxNode) Implements ISyntaxFactsService.GetMethodLevelMembers
            Dim list = New List(Of SyntaxNode)()
            AppendMethodLevelMembers(root, list)
            Return list
        End Function

        Public Function GetMembersOfTypeDeclaration(typeDeclaration As SyntaxNode) As SyntaxList(Of SyntaxNode) Implements ISyntaxFactsService.GetMembersOfTypeDeclaration
            Return DirectCast(typeDeclaration, TypeBlockSyntax).Members
        End Function

        Public Function GetMembersOfNamespaceDeclaration(namespaceDeclaration As SyntaxNode) As SyntaxList(Of SyntaxNode) Implements ISyntaxFactsService.GetMembersOfNamespaceDeclaration
            Return DirectCast(namespaceDeclaration, NamespaceBlockSyntax).Members
        End Function

        Public Function GetMembersOfCompilationUnit(compilationUnit As SyntaxNode) As SyntaxList(Of SyntaxNode) Implements ISyntaxFactsService.GetMembersOfCompilationUnit
            Return DirectCast(compilationUnit, CompilationUnitSyntax).Members
        End Function

        Public Function IsTopLevelNodeWithMembers(node As SyntaxNode) As Boolean Implements ISyntaxFactsService.IsTopLevelNodeWithMembers
            Return TypeOf node Is NamespaceBlockSyntax OrElse
                   TypeOf node Is TypeBlockSyntax OrElse
                   TypeOf node Is EnumBlockSyntax
        End Function

        Private Const s_dotToken As String = "."

        Public Function GetDisplayName(node As SyntaxNode, options As DisplayNameOptions, Optional rootNamespace As String = Nothing) As String Implements ISyntaxFactsService.GetDisplayName
            If node Is Nothing Then
                Return String.Empty
            End If

            Dim pooled = PooledStringBuilder.GetInstance()
            Dim builder = pooled.Builder

            ' member keyword (if any)
            Dim memberDeclaration = TryCast(node, DeclarationStatementSyntax)
            If (options And DisplayNameOptions.IncludeMemberKeyword) <> 0 Then
                Dim keywordToken = memberDeclaration.GetMemberKeywordToken()
                If keywordToken <> Nothing AndAlso Not keywordToken.IsMissing Then
                    builder.Append(keywordToken.Text)
                    builder.Append(" "c)
                End If
            End If

            Dim names = ArrayBuilder(Of String).GetInstance()
            ' containing type(s)
            Dim parent = node.Parent
            While TypeOf parent Is TypeBlockSyntax
                names.Push(GetName(parent, options, containsGlobalKeyword:=False))
                parent = parent.Parent
            End While

            If (options And DisplayNameOptions.IncludeNamespaces) <> 0 Then
                ' containing namespace(s) in source (if any)
                Dim containsGlobalKeyword As Boolean = False
                While parent IsNot Nothing AndAlso parent.Kind() = SyntaxKind.NamespaceBlock
                    names.Push(GetName(parent, options, containsGlobalKeyword))
                    parent = parent.Parent
                End While
                ' root namespace (if any)
                If Not containsGlobalKeyword AndAlso Not String.IsNullOrEmpty(rootNamespace) Then
                    builder.Append(rootNamespace)
                    builder.Append(s_dotToken)
                End If
            End If

            While Not names.IsEmpty()
                Dim name = names.Pop()
                If name IsNot Nothing Then
                    builder.Append(name)
                    builder.Append(s_dotToken)
                End If
            End While
            names.Free()

            ' name (include generic type parameters)
            builder.Append(GetName(node, options, containsGlobalKeyword:=False))

            ' parameter list (if any)
            If (options And DisplayNameOptions.IncludeParameters) <> 0 Then
                builder.Append(memberDeclaration.GetParameterList())
            End If

            ' As clause (if any)
            If (options And DisplayNameOptions.IncludeType) <> 0 Then
                Dim asClause = memberDeclaration.GetAsClause()
                If asClause IsNot Nothing Then
                    builder.Append(" "c)
                    builder.Append(asClause)
                End If
            End If

            Return pooled.ToStringAndFree()
        End Function

        Private Shared Function GetName(node As SyntaxNode, options As DisplayNameOptions, ByRef containsGlobalKeyword As Boolean) As String
            Const missingTokenPlaceholder As String = "?"

            Select Case node.Kind()
                Case SyntaxKind.CompilationUnit
                    Return Nothing
                Case SyntaxKind.IdentifierName
                    Dim identifier = DirectCast(node, IdentifierNameSyntax).Identifier
                    Return If(identifier.IsMissing, missingTokenPlaceholder, identifier.Text)
                Case SyntaxKind.IncompleteMember
                    Return missingTokenPlaceholder
                Case SyntaxKind.NamespaceBlock
                    Dim nameSyntax = CType(node, NamespaceBlockSyntax).NamespaceStatement.Name
                    If nameSyntax.Kind() = SyntaxKind.GlobalName Then
                        containsGlobalKeyword = True
                        Return Nothing
                    Else
                        Return GetName(nameSyntax, options, containsGlobalKeyword)
                    End If
                Case SyntaxKind.QualifiedName
                    Dim qualified = CType(node, QualifiedNameSyntax)
                    If qualified.Left.Kind() = SyntaxKind.GlobalName Then
                        containsGlobalKeyword = True
                        Return GetName(qualified.Right, options, containsGlobalKeyword) ' don't use the Global prefix if specified
                    Else
                        Return GetName(qualified.Left, options, containsGlobalKeyword) + s_dotToken + GetName(qualified.Right, options, containsGlobalKeyword)
                    End If
            End Select

            Dim name As String = Nothing
            Dim memberDeclaration = TryCast(node, DeclarationStatementSyntax)
            If memberDeclaration IsNot Nothing Then
                Dim nameToken = memberDeclaration.GetNameToken()
                If nameToken <> Nothing Then
                    name = If(nameToken.IsMissing, missingTokenPlaceholder, nameToken.Text)
                    If (options And DisplayNameOptions.IncludeTypeParameters) <> 0 Then
                        Dim pooled = PooledStringBuilder.GetInstance()
                        Dim builder = pooled.Builder
                        builder.Append(name)
                        AppendTypeParameterList(builder, memberDeclaration.GetTypeParameterList())
                        name = pooled.ToStringAndFree()
                    End If
                End If
            End If
            Debug.Assert(name IsNot Nothing, "Unexpected node type " + node.Kind().ToString())
            Return name
        End Function

        Private Shared Sub AppendTypeParameterList(builder As StringBuilder, typeParameterList As TypeParameterListSyntax)
            If typeParameterList IsNot Nothing AndAlso typeParameterList.Parameters.Count > 0 Then
                builder.Append("(Of ")
                builder.Append(typeParameterList.Parameters(0).Identifier.Text)
                For i = 1 To typeParameterList.Parameters.Count - 1
                    builder.Append(", ")
                    builder.Append(typeParameterList.Parameters(i).Identifier.Text)
                Next
                builder.Append(")"c)
            End If
        End Sub

        Private Sub AppendMethodLevelMembers(node As SyntaxNode, list As List(Of SyntaxNode))
            For Each member In node.GetMembers()
                If IsTopLevelNodeWithMembers(member) Then
                    AppendMethodLevelMembers(member, list)
                    Continue For
                End If

                If IsMethodLevelMember(member) Then
                    list.Add(member)
                End If
            Next
        End Sub

        Public Function GetMethodLevelMemberId(root As SyntaxNode, node As SyntaxNode) As Integer Implements ISyntaxFactsService.GetMethodLevelMemberId
            Debug.Assert(root.SyntaxTree Is node.SyntaxTree)

            Dim currentId As Integer = Nothing
            Dim currentNode As SyntaxNode = Nothing
            Contract.ThrowIfFalse(TryGetMethodLevelMember(root, Function(n, i) n Is node, currentId, currentNode))

            Contract.ThrowIfFalse(currentId >= 0)
            CheckMemberId(root, node, currentId)

            Return currentId
        End Function

        Public Function GetMethodLevelMember(root As SyntaxNode, memberId As Integer) As SyntaxNode Implements ISyntaxFactsService.GetMethodLevelMember
            Dim currentId As Integer = Nothing
            Dim currentNode As SyntaxNode = Nothing

            If Not TryGetMethodLevelMember(root, Function(n, i) i = memberId, currentId, currentNode) Then
                Return Nothing
            End If

            Contract.ThrowIfNull(currentNode)
            CheckMemberId(root, currentNode, memberId)

            Return currentNode
        End Function

        Private Function TryGetMethodLevelMember(node As SyntaxNode, predicate As Func(Of SyntaxNode, Integer, Boolean), ByRef currentId As Integer, ByRef currentNode As SyntaxNode) As Boolean
            For Each member In node.GetMembers()
                If TypeOf member Is NamespaceBlockSyntax OrElse
                   TypeOf member Is TypeBlockSyntax OrElse
                   TypeOf member Is EnumBlockSyntax Then
                    If TryGetMethodLevelMember(member, predicate, currentId, currentNode) Then
                        Return True
                    End If

                    Continue For
                End If

                If IsMethodLevelMember(member) Then
                    If predicate(member, currentId) Then
                        currentNode = member
                        Return True
                    End If

                    currentId += 1
                End If
            Next

            currentNode = Nothing
            Return False
        End Function

        <Conditional("DEBUG")>
        Private Sub CheckMemberId(root As SyntaxNode, node As SyntaxNode, memberId As Integer)
            Dim list = GetMethodLevelMembers(root)
            Dim index = list.IndexOf(node)
            Contract.ThrowIfFalse(index = memberId)
        End Sub

        Public Function GetBindableParent(token As SyntaxToken) As SyntaxNode Implements ISyntaxFactsService.GetBindableParent
            Dim node = token.Parent
            While node IsNot Nothing
                Dim parent = node.Parent

                ' If this node is on the left side of a member access expression, don't ascend
                ' further or we'll end up binding to something else.
                Dim memberAccess = TryCast(parent, MemberAccessExpressionSyntax)
                If memberAccess IsNot Nothing Then
                    If memberAccess.Expression Is node Then
                        Exit While
                    End If
                End If

                ' If this node is on the left side of a qualified name, don't ascend
                ' further or we'll end up binding to something else.
                Dim qualifiedName = TryCast(parent, QualifiedNameSyntax)
                If qualifiedName IsNot Nothing Then
                    If qualifiedName.Left Is node Then
                        Exit While
                    End If
                End If

                ' If this node is the type of an object creation expression, return the
                ' object creation expression.
                Dim objectCreation = TryCast(parent, ObjectCreationExpressionSyntax)
                If objectCreation IsNot Nothing Then
                    If objectCreation.Type Is node Then
                        node = parent
                        Exit While
                    End If
                End If

                ' The inside of an interpolated string is treated as its own token so we
                ' need to force navigation to the parent expression syntax.
                If TypeOf node Is InterpolatedStringTextSyntax AndAlso TypeOf parent Is InterpolatedStringExpressionSyntax Then
                    node = parent
                    Exit While
                End If

                ' If this node is not parented by a name, we're done.
                Dim name = TryCast(parent, NameSyntax)
                If name Is Nothing Then
                    Exit While
                End If

                node = parent
            End While

            Return node
        End Function

        Public Function GetConstructors(root As SyntaxNode, cancellationToken As CancellationToken) As IEnumerable(Of SyntaxNode) Implements ISyntaxFactsService.GetConstructors
            Dim compilationUnit = TryCast(root, CompilationUnitSyntax)
            If compilationUnit Is Nothing Then
                Return SpecializedCollections.EmptyEnumerable(Of SyntaxNode)()
            End If

            Dim constructors = New List(Of SyntaxNode)()
            AppendConstructors(compilationUnit.Members, constructors, cancellationToken)
            Return constructors
        End Function

        Private Sub AppendConstructors(members As SyntaxList(Of StatementSyntax), constructors As List(Of SyntaxNode), cancellationToken As CancellationToken)
            For Each member As StatementSyntax In members
                cancellationToken.ThrowIfCancellationRequested()

                Dim constructor = TryCast(member, ConstructorBlockSyntax)
                If constructor IsNot Nothing Then
                    constructors.Add(constructor)
                    Continue For
                End If

                Dim [namespace] = TryCast(member, NamespaceBlockSyntax)
                If [namespace] IsNot Nothing Then
                    AppendConstructors([namespace].Members, constructors, cancellationToken)
                End If

                Dim [class] = TryCast(member, ClassBlockSyntax)
                If [class] IsNot Nothing Then
                    AppendConstructors([class].Members, constructors, cancellationToken)
                End If

                Dim [struct] = TryCast(member, StructureBlockSyntax)
                If [struct] IsNot Nothing Then
                    AppendConstructors([struct].Members, constructors, cancellationToken)
                End If
            Next
        End Sub

        Public Function GetInactiveRegionSpanAroundPosition(tree As SyntaxTree, position As Integer, cancellationToken As CancellationToken) As TextSpan Implements ISyntaxFactsService.GetInactiveRegionSpanAroundPosition
            Dim trivia = tree.FindTriviaToLeft(position, cancellationToken)
            If trivia.Kind = SyntaxKind.DisabledTextTrivia Then
                Return trivia.FullSpan
            End If

            Return Nothing
        End Function

        Public Function GetNameForArgument(argument As SyntaxNode) As String Implements ISyntaxFactsService.GetNameForArgument
            If TryCast(argument, ArgumentSyntax)?.IsNamed Then
                Return DirectCast(argument, SimpleArgumentSyntax).NameColonEquals.Name.Identifier.ValueText
            End If

            Return String.Empty
        End Function

        Public Function IsLeftSideOfDot(node As SyntaxNode) As Boolean Implements ISyntaxFactsService.IsLeftSideOfDot
            Return TryCast(node, ExpressionSyntax).IsLeftSideOfDot()
        End Function

        Public Function GetRightSideOfDot(node As SyntaxNode) As SyntaxNode Implements ISyntaxFactsService.GetRightSideOfDot
            Return If(TryCast(node, QualifiedNameSyntax)?.Right,
                      TryCast(node, MemberAccessExpressionSyntax)?.Name)
        End Function

        Public Function GetLeftSideOfDot(node As SyntaxNode, Optional allowImplicitTarget As Boolean = False) As SyntaxNode Implements ISyntaxFactsService.GetLeftSideOfDot
            Return If(TryCast(node, QualifiedNameSyntax)?.Left,
                      TryCast(node, MemberAccessExpressionSyntax)?.GetExpressionOfMemberAccessExpression(allowImplicitTarget))
        End Function

        Public Function IsLeftSideOfExplicitInterfaceSpecifier(node As SyntaxNode) As Boolean Implements ISyntaxFactsService.IsLeftSideOfExplicitInterfaceSpecifier
            Return IsLeftSideOfDot(node) AndAlso TryCast(node.Parent.Parent, ImplementsClauseSyntax) IsNot Nothing
        End Function

        Public Function IsLeftSideOfAssignment(node As SyntaxNode) As Boolean Implements ISyntaxFactsService.IsLeftSideOfAssignment
            Return TryCast(node, ExpressionSyntax).IsLeftSideOfAnyAssignStatement
        End Function

        Public Function IsLeftSideOfAnyAssignment(node As SyntaxNode) As Boolean Implements ISyntaxFactsService.IsLeftSideOfAnyAssignment
            Return TryCast(node, ExpressionSyntax).IsLeftSideOfAnyAssignStatement
        End Function

        Public Function GetRightHandSideOfAssignment(node As SyntaxNode) As SyntaxNode Implements ISyntaxFactsService.GetRightHandSideOfAssignment
            Return TryCast(node, AssignmentStatementSyntax)?.Right
        End Function

        Public Function IsInferredAnonymousObjectMemberDeclarator(node As SyntaxNode) As Boolean Implements ISyntaxFactsService.IsInferredAnonymousObjectMemberDeclarator
            Return node.IsKind(SyntaxKind.InferredFieldInitializer)
        End Function

        Public Function IsOperandOfIncrementExpression(node As SyntaxNode) As Boolean Implements ISyntaxFactsService.IsOperandOfIncrementExpression
            Return False
        End Function

        Public Function IsOperandOfIncrementOrDecrementExpression(node As SyntaxNode) As Boolean Implements ISyntaxFactsService.IsOperandOfIncrementOrDecrementExpression
            Return False
        End Function

        Public Function GetContentsOfInterpolatedString(interpolatedString As SyntaxNode) As SyntaxList(Of SyntaxNode) Implements ISyntaxFactsService.GetContentsOfInterpolatedString
            Return (TryCast(interpolatedString, InterpolatedStringExpressionSyntax)?.Contents).Value
        End Function

        Public Function IsNumericLiteral(token As SyntaxToken) As Boolean Implements ISyntaxFactsService.IsNumericLiteral
            Return token.Kind = SyntaxKind.DecimalLiteralToken OrElse
                   token.Kind = SyntaxKind.FloatingLiteralToken OrElse
                   token.Kind = SyntaxKind.IntegerLiteralToken
        End Function

        Public Function IsCharacterLiteral(token As SyntaxToken) As Boolean Implements ISyntaxFactsService.IsCharacterLiteral
            Return token.Kind() = SyntaxKind.CharacterLiteralToken
        End Function

        Public Overrides Function IsStringLiteral(token As SyntaxToken) As Boolean Implements ISyntaxFactsService.IsStringLiteral
            Return token.IsKind(SyntaxKind.StringLiteralToken)
        End Function

        Public Overrides Function IsInterpolatedStringTextToken(token As SyntaxToken) As Boolean Implements ISyntaxFactsService.IsInterpolatedStringTextToken
            Return token.IsKind(SyntaxKind.InterpolatedStringTextToken)
        End Function

        Public Function IsStringLiteralExpression(node As SyntaxNode) As Boolean Implements ISyntaxFactsService.IsStringLiteralExpression
            Return node.Kind() = SyntaxKind.StringLiteralExpression
        End Function

        Public Function IsCharacterLiteralExpression(node As SyntaxNode) As Boolean Implements ISyntaxFactsService.IsCharacterLiteralExpression
            Return node.Kind() = SyntaxKind.CharacterLiteralExpression
        End Function

        Public Function IsVerbatimStringLiteral(token As SyntaxToken) As Boolean Implements ISyntaxFactsService.IsVerbatimStringLiteral
            ' VB does not have verbatim strings
            Return False
        End Function

        Public Function GetArgumentsOfInvocationExpression(node As SyntaxNode) As SeparatedSyntaxList(Of SyntaxNode) Implements ISyntaxFactsService.GetArgumentsOfInvocationExpression
            Return GetArgumentsOfArgumentList(TryCast(node, InvocationExpressionSyntax)?.ArgumentList)
        End Function

        Public Function GetArgumentsOfObjectCreationExpression(node As SyntaxNode) As SeparatedSyntaxList(Of SyntaxNode) Implements ISyntaxFactsService.GetArgumentsOfObjectCreationExpression
            Return GetArgumentsOfArgumentList(TryCast(node, ObjectCreationExpressionSyntax)?.ArgumentList)
        End Function

        Public Function GetArgumentsOfArgumentList(node As SyntaxNode) As SeparatedSyntaxList(Of SyntaxNode) Implements ISyntaxFactsService.GetArgumentsOfArgumentList
            Dim arguments = TryCast(node, ArgumentListSyntax)?.Arguments
            Return If(arguments.HasValue, arguments.Value, Nothing)
        End Function

        Public Function ConvertToSingleLine(node As SyntaxNode, Optional useElasticTrivia As Boolean = False) As SyntaxNode Implements ISyntaxFactsService.ConvertToSingleLine
            Return node.ConvertToSingleLine(useElasticTrivia)
        End Function

        Public Function IsDocumentationComment(node As SyntaxNode) As Boolean Implements ISyntaxFactsService.IsDocumentationComment
            Return node.IsKind(SyntaxKind.DocumentationCommentTrivia)
        End Function

        Public Function IsUsingOrExternOrImport(node As SyntaxNode) As Boolean Implements ISyntaxFactsService.IsUsingOrExternOrImport
            Return node.IsKind(SyntaxKind.ImportsStatement)
        End Function

        Public Function IsGlobalAttribute(node As SyntaxNode) As Boolean Implements ISyntaxFactsService.IsGlobalAttribute
            If node.IsKind(SyntaxKind.Attribute) Then
                Dim attributeNode = CType(node, AttributeSyntax)
                If attributeNode.Target IsNot Nothing Then
                    Return attributeNode.Target.AttributeModifier.IsKind(SyntaxKind.AssemblyKeyword)
                End If
            End If

            Return False
        End Function

        Public Function IsDeclaration(node As SyntaxNode) As Boolean Implements ISyntaxFactsService.IsDeclaration
            ' From the Visual Basic language spec:
            ' NamespaceMemberDeclaration  :=
            '    NamespaceDeclaration  |
            '    TypeDeclaration
            ' TypeDeclaration  ::=
            '    ModuleDeclaration  |
            '    NonModuleDeclaration
            ' NonModuleDeclaration  ::=
            '    EnumDeclaration  |
            '    StructureDeclaration  |
            '    InterfaceDeclaration  |
            '    ClassDeclaration  |
            '    DelegateDeclaration
            ' ClassMemberDeclaration  ::=
            '    NonModuleDeclaration  |
            '    EventMemberDeclaration  |
            '    VariableMemberDeclaration  |
            '    ConstantMemberDeclaration  |
            '    MethodMemberDeclaration  |
            '    PropertyMemberDeclaration  |
            '    ConstructorMemberDeclaration  |
            '    OperatorDeclaration
            Select Case node.Kind()
                ' Because fields declarations can define multiple symbols "Public a, b As Integer" 
                ' We want to get the VariableDeclarator node inside the field declaration to print out the symbol for the name.
                Case SyntaxKind.VariableDeclarator
                    If (node.Parent.IsKind(SyntaxKind.FieldDeclaration)) Then
                        Return True
                    End If
                    Return False

                Case SyntaxKind.NamespaceStatement,
                     SyntaxKind.NamespaceBlock,
                     SyntaxKind.ModuleStatement,
                     SyntaxKind.ModuleBlock,
                     SyntaxKind.EnumStatement,
                     SyntaxKind.EnumBlock,
                     SyntaxKind.StructureStatement,
                     SyntaxKind.StructureBlock,
                     SyntaxKind.InterfaceStatement,
                     SyntaxKind.InterfaceBlock,
                     SyntaxKind.ClassStatement,
                     SyntaxKind.ClassBlock,
                     SyntaxKind.DelegateFunctionStatement,
                     SyntaxKind.DelegateSubStatement,
                     SyntaxKind.EventStatement,
                     SyntaxKind.EventBlock,
                     SyntaxKind.AddHandlerAccessorBlock,
                     SyntaxKind.RemoveHandlerAccessorBlock,
                     SyntaxKind.FieldDeclaration,
                     SyntaxKind.SubStatement,
                     SyntaxKind.SubBlock,
                     SyntaxKind.FunctionStatement,
                     SyntaxKind.FunctionBlock,
                     SyntaxKind.PropertyStatement,
                     SyntaxKind.PropertyBlock,
                     SyntaxKind.GetAccessorBlock,
                     SyntaxKind.SetAccessorBlock,
                     SyntaxKind.SubNewStatement,
                     SyntaxKind.ConstructorBlock,
                     SyntaxKind.OperatorStatement,
                     SyntaxKind.OperatorBlock
                    Return True
            End Select

            Return False
        End Function

        ' TypeDeclaration  ::=
        '    ModuleDeclaration  |
        '    NonModuleDeclaration
        ' NonModuleDeclaration  ::=
        '    EnumDeclaration  |
        '    StructureDeclaration  |
        '    InterfaceDeclaration  |
        '    ClassDeclaration  |
        '    DelegateDeclaration
        Public Function IsTypeDeclaration(node As SyntaxNode) As Boolean Implements ISyntaxFactsService.IsTypeDeclaration
            Select Case node.Kind()
                Case SyntaxKind.EnumBlock,
                     SyntaxKind.StructureBlock,
                     SyntaxKind.InterfaceBlock,
                     SyntaxKind.ClassBlock,
                     SyntaxKind.ModuleBlock,
                     SyntaxKind.DelegateSubStatement,
                     SyntaxKind.DelegateFunctionStatement
                    Return True
            End Select

            Return False
        End Function

<<<<<<< HEAD
        Public Function IsNamespaceDeclaration(node As SyntaxNode) As Boolean Implements ISyntaxFactsService.IsNamespaceDeclaration
            Return node.IsKind(SyntaxKind.NamespaceStatement)
        End Function

        Public Sub AddFirstMissingCloseBrace(root As SyntaxNode, contextNode As SyntaxNode, ByRef newRoot As SyntaxNode, ByRef newContextNode As SyntaxNode) Implements ISyntaxFactsService.AddFirstMissingCloseBrace
=======
        Public Sub AddFirstMissingCloseBrace(Of TContextNode As SyntaxNode)(
                root As SyntaxNode, contextNode As TContextNode,
                ByRef newRoot As SyntaxNode, ByRef newContextNode As TContextNode) Implements ISyntaxFactsService.AddFirstMissingCloseBrace
>>>>>>> d25991bb
            ' Nothing to be done.  VB doesn't have close braces
            newRoot = root
            newContextNode = contextNode
        End Sub

        Public Function GetObjectCreationInitializer(node As SyntaxNode) As SyntaxNode Implements ISyntaxFactsService.GetObjectCreationInitializer
            Return DirectCast(node, ObjectCreationExpressionSyntax).Initializer
        End Function

        Public Function GetObjectCreationType(node As SyntaxNode) As SyntaxNode Implements ISyntaxFactsService.GetObjectCreationType
            Return DirectCast(node, ObjectCreationExpressionSyntax).Type
        End Function

        Public Function IsSimpleAssignmentStatement(statement As SyntaxNode) As Boolean Implements ISyntaxFactsService.IsSimpleAssignmentStatement
            Return statement.IsKind(SyntaxKind.SimpleAssignmentStatement)
        End Function

        Public Sub GetPartsOfAssignmentStatement(statement As SyntaxNode, ByRef left As SyntaxNode, ByRef operatorToken As SyntaxToken, ByRef right As SyntaxNode) Implements ISyntaxFactsService.GetPartsOfAssignmentStatement
            ' VB only has assignment statements, so this can just delegate to that helper
            GetPartsOfAssignmentExpressionOrStatement(statement, left, operatorToken, right)
        End Sub

        Public Sub GetPartsOfAssignmentExpressionOrStatement(statement As SyntaxNode, ByRef left As SyntaxNode, ByRef operatorToken As SyntaxToken, ByRef right As SyntaxNode) Implements ISyntaxFactsService.GetPartsOfAssignmentExpressionOrStatement
            Dim assignment = DirectCast(statement, AssignmentStatementSyntax)
            left = assignment.Left
            operatorToken = assignment.OperatorToken
            right = assignment.Right
        End Sub

        Public Function GetNameOfMemberAccessExpression(memberAccessExpression As SyntaxNode) As SyntaxNode Implements ISyntaxFactsService.GetNameOfMemberAccessExpression
            Return DirectCast(memberAccessExpression, MemberAccessExpressionSyntax).Name
        End Function

        Public Function GetIdentifierOfSimpleName(node As SyntaxNode) As SyntaxToken Implements ISyntaxFactsService.GetIdentifierOfSimpleName
            Return DirectCast(node, SimpleNameSyntax).Identifier
        End Function

        Public Function GetIdentifierOfVariableDeclarator(node As SyntaxNode) As SyntaxToken Implements ISyntaxFactsService.GetIdentifierOfVariableDeclarator
            Return DirectCast(node, VariableDeclaratorSyntax).Names.Last().Identifier
        End Function

        Public Function IsIdentifierName(node As SyntaxNode) As Boolean Implements ISyntaxFactsService.IsIdentifierName
            Return node.IsKind(SyntaxKind.IdentifierName)
        End Function

        Public Function IsLocalDeclarationStatement(node As SyntaxNode) As Boolean Implements ISyntaxFactsService.IsLocalDeclarationStatement
            Return node.IsKind(SyntaxKind.LocalDeclarationStatement)
        End Function

        Public Function IsLocalFunctionStatement(node As SyntaxNode) As Boolean Implements ISyntaxFactsService.IsLocalFunctionStatement
            ' VB does not have local funtions
            Return False
        End Function

        Public Function IsDeclaratorOfLocalDeclarationStatement(declarator As SyntaxNode, localDeclarationStatement As SyntaxNode) As Boolean Implements ISyntaxFactsService.IsDeclaratorOfLocalDeclarationStatement
            Return DirectCast(localDeclarationStatement, LocalDeclarationStatementSyntax).Declarators.
                Contains(DirectCast(declarator, VariableDeclaratorSyntax))
        End Function

        Public Function AreEquivalent(token1 As SyntaxToken, token2 As SyntaxToken) As Boolean Implements ISyntaxFactsService.AreEquivalent
            Return SyntaxFactory.AreEquivalent(token1, token2)
        End Function

        Public Function AreEquivalent(node1 As SyntaxNode, node2 As SyntaxNode) As Boolean Implements ISyntaxFactsService.AreEquivalent
            Return SyntaxFactory.AreEquivalent(node1, node2)
        End Function

        Public Function IsExpressionOfInvocationExpression(node As SyntaxNode) As Boolean Implements ISyntaxFactsService.IsExpressionOfInvocationExpression
            Return node IsNot Nothing AndAlso TryCast(node.Parent, InvocationExpressionSyntax)?.Expression Is node
        End Function

        Public Function IsAwaitExpression(node As SyntaxNode) As Boolean Implements ISyntaxFactsService.IsAwaitExpression
            Return node.IsKind(SyntaxKind.AwaitExpression)
        End Function

        Public Function IsExpressionOfAwaitExpression(node As SyntaxNode) As Boolean Implements ISyntaxFactsService.IsExpressionOfAwaitExpression
            Return node IsNot Nothing AndAlso TryCast(node.Parent, AwaitExpressionSyntax)?.Expression Is node
        End Function

        Public Function IsExpressionOfMemberAccessExpression(node As SyntaxNode) As Boolean Implements ISyntaxFactsService.IsExpressionOfMemberAccessExpression
            Return node IsNot Nothing AndAlso TryCast(node.Parent, MemberAccessExpressionSyntax)?.Expression Is node
        End Function

        Public Function GetExpressionOfAwaitExpression(node As SyntaxNode) As SyntaxNode Implements ISyntaxFactsService.GetExpressionOfAwaitExpression
            Return DirectCast(node, AwaitExpressionSyntax).Expression
        End Function

        Public Function IsExpressionOfForeach(node As SyntaxNode) As Boolean Implements ISyntaxFactsService.IsExpressionOfForeach
            Return node IsNot Nothing AndAlso TryCast(node.Parent, ForEachStatementSyntax)?.Expression Is node
        End Function

        Public Function IsPossibleTupleContext(
            syntaxTree As SyntaxTree,
            position As Integer,
            cancellationToken As CancellationToken) As Boolean Implements ISyntaxFactsService.IsPossibleTupleContext

            Dim token = syntaxTree.FindTokenOnLeftOfPosition(position, cancellationToken)
            Return syntaxTree.IsPossibleTupleContext(token, position)
        End Function

        Public Function GetExpressionOfExpressionStatement(node As SyntaxNode) As SyntaxNode Implements ISyntaxFactsService.GetExpressionOfExpressionStatement
            Return DirectCast(node, ExpressionStatementSyntax).Expression
        End Function

        Public Function IsNullLiteralExpression(node As SyntaxNode) As Boolean Implements ISyntaxFactsService.IsNullLiteralExpression
            Return node.Kind() = SyntaxKind.NothingLiteralExpression
        End Function

        Public Function IsDefaultLiteralExpression(node As SyntaxNode) As Boolean Implements ISyntaxFactsService.IsDefaultLiteralExpression
            Return IsNullLiteralExpression(node)
        End Function

        Public Function IsBinaryExpression(node As SyntaxNode) As Boolean Implements ISyntaxFactsService.IsBinaryExpression
            Return TypeOf node Is BinaryExpressionSyntax
        End Function

        Public Sub GetPartsOfBinaryExpression(node As SyntaxNode, ByRef left As SyntaxNode, ByRef operatorToken As SyntaxToken, ByRef right As SyntaxNode) Implements ISyntaxFactsService.GetPartsOfBinaryExpression
            Dim binaryExpression = DirectCast(node, BinaryExpressionSyntax)
            left = binaryExpression.Left
            operatorToken = binaryExpression.OperatorToken
            right = binaryExpression.Right
        End Sub

        Public Sub GetPartsOfConditionalExpression(node As SyntaxNode, ByRef condition As SyntaxNode, ByRef whenTrue As SyntaxNode, ByRef whenFalse As SyntaxNode) Implements ISyntaxFactsService.GetPartsOfConditionalExpression
            Dim conditionalExpression = DirectCast(node, TernaryConditionalExpressionSyntax)
            condition = conditionalExpression.Condition
            whenTrue = conditionalExpression.WhenTrue
            whenFalse = conditionalExpression.WhenFalse
        End Sub

        Public Function WalkDownParentheses(node As SyntaxNode) As SyntaxNode Implements ISyntaxFactsService.WalkDownParentheses
            Return If(TryCast(node, ExpressionSyntax)?.WalkDownParentheses(), node)
        End Function

        Public Function IsLogicalAndExpression(node As SyntaxNode) As Boolean Implements ISyntaxFactsService.IsLogicalAndExpression
            Return node.IsKind(SyntaxKind.AndAlsoExpression)
        End Function

        Public Function IsLogicalOrExpression(node As SyntaxNode) As Boolean Implements ISyntaxFactsService.IsLogicalOrExpression
            Return node.IsKind(SyntaxKind.OrElseExpression)
        End Function

        Public Function IsLogicalNotExpression(node As SyntaxNode) As Boolean Implements ISyntaxFactsService.IsLogicalNotExpression
            Return node.IsKind(SyntaxKind.NotExpression)
        End Function

        Public Function IsConditionalAnd(node As SyntaxNode) As Boolean Implements ISyntaxFactsService.IsConditionalAnd
            Return node.Kind() = SyntaxKind.AndAlsoExpression
        End Function

        Public Function IsConditionalOr(node As SyntaxNode) As Boolean Implements ISyntaxFactsService.IsConditionalOr
            Return node.Kind() = SyntaxKind.OrElseExpression
        End Function

        Public Function IsTupleExpression(node As SyntaxNode) As Boolean Implements ISyntaxFactsService.IsTupleExpression
            Return node.Kind() = SyntaxKind.TupleExpression
        End Function

        Public Function IsTupleType(node As SyntaxNode) As Boolean Implements ISyntaxFactsService.IsTupleType
            Return node.Kind() = SyntaxKind.TupleType
        End Function

        Public Sub GetPartsOfTupleExpression(Of TArgumentSyntax As SyntaxNode)(
                node As SyntaxNode, ByRef openParen As SyntaxToken, ByRef arguments As SeparatedSyntaxList(Of TArgumentSyntax), ByRef closeParen As SyntaxToken) Implements ISyntaxFactsService.GetPartsOfTupleExpression

            Dim tupleExpr = DirectCast(node, TupleExpressionSyntax)
            openParen = tupleExpr.OpenParenToken
            arguments = CType(CType(tupleExpr.Arguments, SeparatedSyntaxList(Of SyntaxNode)), SeparatedSyntaxList(Of TArgumentSyntax))
            closeParen = tupleExpr.CloseParenToken
        End Sub

        Public Function GetOperandOfPrefixUnaryExpression(node As SyntaxNode) As SyntaxNode Implements ISyntaxFactsService.GetOperandOfPrefixUnaryExpression
            Return DirectCast(node, UnaryExpressionSyntax).Operand
        End Function

        Public Function GetOperatorTokenOfPrefixUnaryExpression(node As SyntaxNode) As SyntaxToken Implements ISyntaxFactsService.GetOperatorTokenOfPrefixUnaryExpression
            Return DirectCast(node, UnaryExpressionSyntax).OperatorToken
        End Function

        Public Sub GetPartsOfMemberAccessExpression(node As SyntaxNode, ByRef expression As SyntaxNode, ByRef operatorToken As SyntaxToken, ByRef name As SyntaxNode) Implements ISyntaxFactsService.GetPartsOfMemberAccessExpression
            Dim memberAccess = DirectCast(node, MemberAccessExpressionSyntax)
            expression = memberAccess.Expression
            operatorToken = memberAccess.OperatorToken
            name = memberAccess.Name
        End Sub

        Public Function GetNextExecutableStatement(statement As SyntaxNode) As SyntaxNode Implements ISyntaxFactsService.GetNextExecutableStatement
            Return DirectCast(statement, StatementSyntax).GetNextStatement()?.FirstAncestorOrSelf(Of ExecutableStatementSyntax)
        End Function

        Public Overrides Function IsWhitespaceTrivia(trivia As SyntaxTrivia) As Boolean Implements ISyntaxFactsService.IsWhitespaceTrivia
            Return trivia.IsWhitespace()
        End Function

        Public Overrides Function IsEndOfLineTrivia(trivia As SyntaxTrivia) As Boolean Implements ISyntaxFactsService.IsEndOfLineTrivia
            Return trivia.IsEndOfLine()
        End Function

        Public Overrides Function IsSingleLineCommentTrivia(trivia As SyntaxTrivia) As Boolean
            Return trivia.Kind = SyntaxKind.CommentTrivia
        End Function

        Public Overrides Function IsMultiLineCommentTrivia(trivia As SyntaxTrivia) As Boolean
            ' VB does not have multi-line comments.
            Return False
        End Function

        Public Overrides Function IsSingleLineDocCommentTrivia(trivia As SyntaxTrivia) As Boolean
            Return trivia.Kind = SyntaxKind.DocumentationCommentTrivia
        End Function

        Public Overrides Function IsMultiLineDocCommentTrivia(trivia As SyntaxTrivia) As Boolean
            ' VB does not have multi-line comments.
            Return False
        End Function

        Public Overrides Function IsShebangDirectiveTrivia(trivia As SyntaxTrivia) As Boolean
            ' VB does not have shebang directives.
            Return False
        End Function

        Public Overrides Function IsPreprocessorDirective(trivia As SyntaxTrivia) As Boolean
            Return SyntaxFacts.IsPreprocessorDirective(trivia.Kind())
        End Function

        Public Function IsRegularComment(trivia As SyntaxTrivia) As Boolean Implements ISyntaxFactsService.IsRegularComment
            Return trivia.Kind = SyntaxKind.CommentTrivia
        End Function

        Public Function IsDocumentationComment(trivia As SyntaxTrivia) As Boolean Implements ISyntaxFactsService.IsDocumentationComment
            Return trivia.Kind = SyntaxKind.DocumentationCommentTrivia
        End Function

        Public Function IsElastic(trivia As SyntaxTrivia) As Boolean Implements ISyntaxFactsService.IsElastic
            Return trivia.IsElastic()
        End Function

        Public Function IsOnTypeHeader(root As SyntaxNode, position As Integer, ByRef typeDeclaration As SyntaxNode) As Boolean Implements ISyntaxFactsService.IsOnTypeHeader
            Dim node = TryGetAncestorForLocation(Of TypeStatementSyntax)(root, position)
            typeDeclaration = node

            If node Is Nothing Then
                Return Nothing
            End If

            Return IsOnHeader(root, position, node, If(node.TypeParameterList?.GetLastToken(), node.Identifier))
        End Function

        Public Function IsOnPropertyDeclarationHeader(root As SyntaxNode, position As Integer, ByRef propertyDeclaration As SyntaxNode) As Boolean Implements ISyntaxFactsService.IsOnPropertyDeclarationHeader
            Dim node = TryGetAncestorForLocation(Of PropertyStatementSyntax)(root, position)
            propertyDeclaration = node

            If propertyDeclaration Is Nothing Then
                Return False
            End If

            If node.AsClause IsNot Nothing Then
                Return IsOnHeader(root, position, node, node.AsClause)
            End If

            Return IsOnHeader(root, position, node, node.Identifier)
        End Function

        Public Function IsOnParameterHeader(root As SyntaxNode, position As Integer, ByRef parameter As SyntaxNode) As Boolean Implements ISyntaxFactsService.IsOnParameterHeader
            Dim node = TryGetAncestorForLocation(Of ParameterSyntax)(root, position)
            parameter = node

            If parameter Is Nothing Then
                Return False
            End If

            Return IsOnHeader(root, position, node, node)
        End Function

        Public Function IsOnMethodHeader(root As SyntaxNode, position As Integer, ByRef method As SyntaxNode) As Boolean Implements ISyntaxFactsService.IsOnMethodHeader
            Dim node = TryGetAncestorForLocation(Of MethodStatementSyntax)(root, position)
            method = node

            If method Is Nothing Then
                Return False
            End If

            If node.HasReturnType() Then
                Return IsOnHeader(root, position, method, node.GetReturnType())
            End If

            If node.ParameterList IsNot Nothing Then
                Return IsOnHeader(root, position, method, node.ParameterList)
            End If

            Return IsOnHeader(root, position, node, node)
        End Function

        Public Function IsOnLocalFunctionHeader(root As SyntaxNode, position As Integer, ByRef localFunction As SyntaxNode) As Boolean Implements ISyntaxFactsService.IsOnLocalFunctionHeader
            ' No local functions in VisualBasic
            Return False
        End Function

        Public Function IsOnLocalDeclarationHeader(root As SyntaxNode, position As Integer, ByRef localDeclaration As SyntaxNode) As Boolean Implements ISyntaxFactsService.IsOnLocalDeclarationHeader
            Dim node = TryGetAncestorForLocation(Of LocalDeclarationStatementSyntax)(root, position)
            localDeclaration = node

            If localDeclaration Is Nothing Then
                Return False
            End If

            Dim initializersExpressions = node.Declarators.
                Where(Function(d) d.Initializer IsNot Nothing).
                SelectAsArray(Function(initialized) initialized.Initializer.Value)
            Return IsOnHeader(root, position, node, node, initializersExpressions)
        End Function

        Public Function IsOnIfStatementHeader(root As SyntaxNode, position As Integer, ByRef ifStatement As SyntaxNode) As Boolean Implements ISyntaxFactsService.IsOnIfStatementHeader
            ifStatement = Nothing

            Dim multipleLineNode = TryGetAncestorForLocation(Of MultiLineIfBlockSyntax)(root, position)
            If multipleLineNode IsNot Nothing Then
                ifStatement = multipleLineNode
                Return IsOnHeader(root, position, multipleLineNode.IfStatement, multipleLineNode.IfStatement)
            End If

            Dim singleLineNode = TryGetAncestorForLocation(Of SingleLineIfStatementSyntax)(root, position)
            If singleLineNode IsNot Nothing Then
                ifStatement = singleLineNode
                Return IsOnHeader(root, position, singleLineNode, singleLineNode.Condition)
            End If

            Return False
        End Function

        Public Function IsOnForeachHeader(root As SyntaxNode, position As Integer, ByRef foreachStatement As SyntaxNode) As Boolean Implements ISyntaxFactsService.IsOnForeachHeader
            Dim node = TryGetAncestorForLocation(Of ForEachBlockSyntax)(root, position)
            foreachStatement = node

            If foreachStatement Is Nothing Then
                Return False
            End If

            Return IsOnHeader(root, position, node, node.ForEachStatement)
        End Function

        Public Function IsBetweenTypeMembers(sourceText As SourceText, root As SyntaxNode, position As Integer, ByRef typeDeclaration As SyntaxNode) As Boolean Implements ISyntaxFactsService.IsBetweenTypeMembers
            Dim token = root.FindToken(position)
            Dim typeDecl = token.GetAncestor(Of TypeBlockSyntax)
            typeDeclaration = typeDecl

            If typeDecl IsNot Nothing Then
                Dim start = If(typeDecl.Implements.LastOrDefault()?.Span.End,
                               If(typeDecl.Inherits.LastOrDefault()?.Span.End,
                                  typeDecl.BlockStatement.Span.End))

                If position >= start AndAlso
                   position <= typeDecl.EndBlockStatement.Span.Start Then

                    Dim line = sourceText.Lines.GetLineFromPosition(position)
                    If Not line.IsEmptyOrWhitespace() Then
                        Return False
                    End If

                    Dim member = typeDecl.Members.FirstOrDefault(Function(d) d.FullSpan.Contains(position))
                    If member Is Nothing Then
                        ' There are no members, Or we're after the last member.
                        Return True
                    Else
                        ' We're within a member.  Make sure we're in the leading whitespace of
                        ' the member.
                        If position < member.SpanStart Then
                            For Each trivia In member.GetLeadingTrivia()
                                If Not trivia.IsWhitespaceOrEndOfLine() Then
                                    Return False
                                End If

                                If trivia.FullSpan.Contains(position) Then
                                    Return True
                                End If
                            Next
                        End If
                    End If
                End If
            End If

            Return False
        End Function

        Public Function GetSelectedFieldsAndProperties(root As SyntaxNode, textSpan As TextSpan, allowPartialSelection As Boolean) As ImmutableArray(Of SyntaxNode) Implements ISyntaxFactsService.GetSelectedFieldsAndProperties
            Return ImmutableArray(Of SyntaxNode).CastUp(root.GetSelectedFieldsAndPropertiesInSpan(textSpan, allowPartialSelection))
        End Function

        Private Function ISyntaxFactsService_GetFileBanner(root As SyntaxNode) As ImmutableArray(Of SyntaxTrivia) Implements ISyntaxFactsService.GetFileBanner
            Return GetFileBanner(root)
        End Function

        Private Function ISyntaxFactsService_GetFileBanner(firstToken As SyntaxToken) As ImmutableArray(Of SyntaxTrivia) Implements ISyntaxFactsService.GetFileBanner
            Return GetFileBanner(firstToken)
        End Function

        Protected Overrides Function ContainsInterleavedDirective(span As TextSpan, token As SyntaxToken, cancellationToken As CancellationToken) As Boolean
            Return token.ContainsInterleavedDirective(span, cancellationToken)
        End Function

        Private Function ISyntaxFactsService_ContainsInterleavedDirective(node As SyntaxNode, cancellationToken As CancellationToken) As Boolean Implements ISyntaxFactsService.ContainsInterleavedDirective
            Return ContainsInterleavedDirective(node, cancellationToken)
        End Function

        Private Function ISyntaxFactsService_ContainsInterleavedDirective1(nodes As ImmutableArray(Of SyntaxNode), cancellationToken As CancellationToken) As Boolean Implements ISyntaxFactsService.ContainsInterleavedDirective
            Return ContainsInterleavedDirective(nodes, cancellationToken)
        End Function

        Public Function IsDocumentationCommentExteriorTrivia(trivia As SyntaxTrivia) As Boolean Implements ISyntaxFactsService.IsDocumentationCommentExteriorTrivia
            Return trivia.Kind() = SyntaxKind.DocumentationCommentExteriorTrivia
        End Function

        Private Function ISyntaxFactsService_GetBannerText(documentationCommentTriviaSyntax As SyntaxNode, maxBannerLength As Integer, cancellationToken As CancellationToken) As String Implements ISyntaxFactsService.GetBannerText
            Return GetBannerText(documentationCommentTriviaSyntax, maxBannerLength, cancellationToken)
        End Function

        Public Function GetModifiers(node As SyntaxNode) As SyntaxTokenList Implements ISyntaxFactsService.GetModifiers
            Return node.GetModifiers()
        End Function

        Public Function WithModifiers(node As SyntaxNode, modifiers As SyntaxTokenList) As SyntaxNode Implements ISyntaxFactsService.WithModifiers
            Return node.WithModifiers(modifiers)
        End Function

        Public Function IsLiteralExpression(node As SyntaxNode) As Boolean Implements ISyntaxFactsService.IsLiteralExpression
            Return TypeOf node Is LiteralExpressionSyntax
        End Function

        Public Function IsThisExpression(node As SyntaxNode) As Boolean Implements ISyntaxFactsService.IsThisExpression
            Return node.IsKind(SyntaxKind.MeExpression)
        End Function

        Public Function IsBaseExpression(node As SyntaxNode) As Boolean Implements ISyntaxFactsService.IsBaseExpression
            Return node.IsKind(SyntaxKind.MyBaseExpression)
        End Function

        Public Function IsFalseLiteralExpression(expression As SyntaxNode) As Boolean Implements ISyntaxFactsService.IsFalseLiteralExpression
            Return expression.IsKind(SyntaxKind.FalseLiteralExpression)
        End Function

        Public Function IsTrueLiteralExpression(expression As SyntaxNode) As Boolean Implements ISyntaxFactsService.IsTrueLiteralExpression
            Return expression.IsKind(SyntaxKind.TrueLiteralExpression)
        End Function

        Public Function GetVariablesOfLocalDeclarationStatement(node As SyntaxNode) As SeparatedSyntaxList(Of SyntaxNode) Implements ISyntaxFactsService.GetVariablesOfLocalDeclarationStatement
            Return DirectCast(node, LocalDeclarationStatementSyntax).Declarators
        End Function

        Public Function GetInitializerOfVariableDeclarator(node As SyntaxNode) As SyntaxNode Implements ISyntaxFactsService.GetInitializerOfVariableDeclarator
            Return DirectCast(node, VariableDeclaratorSyntax).Initializer
        End Function

        Public Function GetTypeOfVariableDeclarator(node As SyntaxNode) As SyntaxNode Implements ISyntaxFactsService.GetTypeOfVariableDeclarator
            Dim declarator = DirectCast(node, VariableDeclaratorSyntax)
            Return TryCast(declarator.AsClause, SimpleAsClauseSyntax)?.Type
        End Function

        Public Function GetValueOfEqualsValueClause(node As SyntaxNode) As SyntaxNode Implements ISyntaxFactsService.GetValueOfEqualsValueClause
            Return DirectCast(node, EqualsValueSyntax).Value
        End Function

        Public Function IsScopeBlock(node As SyntaxNode) As Boolean Implements ISyntaxFactsService.IsScopeBlock
            ' VB has no equivalent of curly braces.
            Return False
        End Function

        Public Function IsExecutableBlock(node As SyntaxNode) As Boolean Implements ISyntaxFactsService.IsExecutableBlock
            Return node.IsExecutableBlock()
        End Function

        Public Function GetExecutableBlockStatements(node As SyntaxNode) As SyntaxList(Of SyntaxNode) Implements ISyntaxFactsService.GetExecutableBlockStatements
            Return node.GetExecutableBlockStatements()
        End Function

        Public Function FindInnermostCommonExecutableBlock(nodes As IEnumerable(Of SyntaxNode)) As SyntaxNode Implements ISyntaxFactsService.FindInnermostCommonExecutableBlock
            Return nodes.FindInnermostCommonExecutableBlock()
        End Function

        Public Function IsStatementContainer(node As SyntaxNode) As Boolean Implements ISyntaxFactsService.IsStatementContainer
            Return IsExecutableBlock(node)
        End Function

        Public Function GetStatementContainerStatements(node As SyntaxNode) As IReadOnlyList(Of SyntaxNode) Implements ISyntaxFactsService.GetStatementContainerStatements
            Return GetExecutableBlockStatements(node)
        End Function

        Private Function ISyntaxFactsService_GetLeadingBlankLines(node As SyntaxNode) As ImmutableArray(Of SyntaxTrivia) Implements ISyntaxFactsService.GetLeadingBlankLines
            Return MyBase.GetLeadingBlankLines(node)
        End Function

        Private Function ISyntaxFactsService_GetNodeWithoutLeadingBlankLines(Of TSyntaxNode As SyntaxNode)(node As TSyntaxNode) As TSyntaxNode Implements ISyntaxFactsService.GetNodeWithoutLeadingBlankLines
            Return MyBase.GetNodeWithoutLeadingBlankLines(node)
        End Function

        Public Function IsCastExpression(node As SyntaxNode) As Boolean Implements ISyntaxFactsService.IsCastExpression
            Return node.Kind = SyntaxKind.DirectCastExpression
        End Function

        Public Sub GetPartsOfCastExpression(node As SyntaxNode, ByRef type As SyntaxNode, ByRef expression As SyntaxNode) Implements ISyntaxFactsService.GetPartsOfCastExpression
            Dim cast = DirectCast(node, DirectCastExpressionSyntax)
            type = cast.Type
            expression = cast.Expression
        End Sub

        Public Function GetDeconstructionReferenceLocation(node As SyntaxNode) As Location Implements ISyntaxFactsService.GetDeconstructionReferenceLocation
            Throw New NotImplementedException()
        End Function

        Public Function GetDeclarationIdentifierIfOverride(token As SyntaxToken) As SyntaxToken? Implements ISyntaxFactsService.GetDeclarationIdentifierIfOverride
            If token.Kind() = SyntaxKind.OverridesKeyword Then
                Dim parent = token.Parent

                Select Case parent.Kind()
                    Case SyntaxKind.SubStatement, SyntaxKind.FunctionStatement
                        Dim method = DirectCast(parent, MethodStatementSyntax)
                        Return method.Identifier

                    Case SyntaxKind.PropertyStatement
                        Dim [property] = DirectCast(parent, PropertyStatementSyntax)
                        Return [property].Identifier
                End Select
            End If

            Return Nothing
        End Function

        Public Shadows Function SpansPreprocessorDirective(nodes As IEnumerable(Of SyntaxNode)) As Boolean Implements ISyntaxFactsService.SpansPreprocessorDirective
            Return MyBase.SpansPreprocessorDirective(nodes)
        End Function

        Public Shadows Function SpansPreprocessorDirective(tokens As IEnumerable(Of SyntaxToken)) As Boolean
            Return MyBase.SpansPreprocessorDirective(tokens)
        End Function

        Public Sub GetPartsOfInvocationExpression(node As SyntaxNode, ByRef expression As SyntaxNode, ByRef argumentList As SyntaxNode) Implements ISyntaxFactsService.GetPartsOfInvocationExpression
            Dim invocation = DirectCast(node, InvocationExpressionSyntax)
            expression = invocation.Expression
            argumentList = invocation.ArgumentList
        End Sub

        Public Function IsPostfixUnaryExpression(node As SyntaxNode) As Boolean Implements ISyntaxFactsService.IsPostfixUnaryExpression
            ' Does not exist in VB.
            Return False
        End Function

        Public Function IsMemberBindingExpression(node As SyntaxNode) As Boolean Implements ISyntaxFactsService.IsMemberBindingExpression
            ' Does not exist in VB.
            Return False
        End Function

        Public Overrides Function GetAttributeLists(node As SyntaxNode) As SyntaxList(Of SyntaxNode) Implements ISyntaxFactsService.GetAttributeLists
            Return VisualBasicSyntaxGenerator.GetAttributeLists(node)
        End Function

        Private Function ISyntaxFactsService_IsExpressionStatement(node As SyntaxNode) As Boolean Implements ISyntaxFactsService.IsExpressionStatement
            Return MyBase.IsExpressionStatement(node)
        End Function

        Public Function IsUsingAliasDirective(node As SyntaxNode) As Boolean Implements ISyntaxFactsService.IsUsingAliasDirective
            Dim importStatement = TryCast(node, ImportsStatementSyntax)

            If (importStatement IsNot Nothing) Then
                For Each importsClause In importStatement.ImportsClauses

                    If importsClause.Kind = SyntaxKind.SimpleImportsClause Then
                        Dim simpleImportsClause = DirectCast(importsClause, SimpleImportsClauseSyntax)

                        If simpleImportsClause.Alias IsNot Nothing Then
                            Return True
                        End If
                    End If
                Next
            End If

            Return False
        End Function
    End Class
End Namespace<|MERGE_RESOLUTION|>--- conflicted
+++ resolved
@@ -1513,17 +1513,13 @@
             Return False
         End Function
 
-<<<<<<< HEAD
         Public Function IsNamespaceDeclaration(node As SyntaxNode) As Boolean Implements ISyntaxFactsService.IsNamespaceDeclaration
             Return node.IsKind(SyntaxKind.NamespaceStatement)
         End Function
 
-        Public Sub AddFirstMissingCloseBrace(root As SyntaxNode, contextNode As SyntaxNode, ByRef newRoot As SyntaxNode, ByRef newContextNode As SyntaxNode) Implements ISyntaxFactsService.AddFirstMissingCloseBrace
-=======
         Public Sub AddFirstMissingCloseBrace(Of TContextNode As SyntaxNode)(
                 root As SyntaxNode, contextNode As TContextNode,
                 ByRef newRoot As SyntaxNode, ByRef newContextNode As TContextNode) Implements ISyntaxFactsService.AddFirstMissingCloseBrace
->>>>>>> d25991bb
             ' Nothing to be done.  VB doesn't have close braces
             newRoot = root
             newContextNode = contextNode
