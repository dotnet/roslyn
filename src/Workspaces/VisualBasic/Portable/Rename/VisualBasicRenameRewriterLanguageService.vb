﻿' Licensed to the .NET Foundation under one or more agreements.
' The .NET Foundation licenses this file to you under the MIT license.
' See the LICENSE file in the project root for more information.

Imports System.Collections.Immutable
Imports System.Threading
Imports Microsoft.CodeAnalysis
Imports Microsoft.CodeAnalysis.FindSymbols
Imports Microsoft.CodeAnalysis.LanguageServices
Imports Microsoft.CodeAnalysis.PooledObjects
Imports Microsoft.CodeAnalysis.Rename
Imports Microsoft.CodeAnalysis.Rename.ConflictEngine
Imports Microsoft.CodeAnalysis.Simplification
Imports Microsoft.CodeAnalysis.Text
Imports Microsoft.CodeAnalysis.VisualBasic.Simplification
Imports Microsoft.CodeAnalysis.VisualBasic.Symbols
Imports Microsoft.CodeAnalysis.VisualBasic.Syntax
Imports Microsoft.CodeAnalysis.VisualBasic.Utilities

Namespace Microsoft.CodeAnalysis.VisualBasic.Rename

    Friend Class VisualBasicRenameRewriterLanguageService
        Inherits AbstractRenameRewriterLanguageService

        Public Shared ReadOnly Instance As New VisualBasicRenameRewriterLanguageService()

        Private Sub New()
        End Sub

#Region "Annotation"

        Public Overrides Function AnnotateAndRename(parameters As RenameRewriterParameters) As SyntaxNode
            Dim renameRewriter = New SymbolsRenameRewriter(parameters)
            Return renameRewriter.Visit(parameters.SyntaxRoot)
        End Function

        Private NotInheritable Class SymbolsRenameRewriter
            Inherits VisualBasicSyntaxRewriter

            Private ReadOnly _documentId As DocumentId
            Private ReadOnly _solution As Solution
            Private ReadOnly _conflictLocations As ISet(Of TextSpan)
            Private ReadOnly _semanticModel As SemanticModel
            Private ReadOnly _cancellationToken As CancellationToken
            Private ReadOnly _renameSpansTracker As RenamedSpansTracker
            Private ReadOnly _simplificationService As ISimplificationService
            Private ReadOnly _annotatedIdentifierTokens As New HashSet(Of SyntaxToken)
            Private ReadOnly _invocationExpressionsNeedingConflictChecks As New HashSet(Of InvocationExpressionSyntax)
            Private ReadOnly _syntaxFactsService As ISyntaxFactsService
            Private ReadOnly _semanticFactsService As ISemanticFactsService
            Private ReadOnly _renameAnnotations As AnnotationTable(Of RenameAnnotation)

            ''' <summary>
            ''' Mapping from the span of renaming token to the renaming context info.
            ''' </summary>
            Private ReadOnly _textSpanToRenameContexts As ImmutableDictionary(Of TextSpan, LocationRenameContext)

            ''' <summary>
            ''' Mapping from the symbolKey to all the possible symbols might be renamed in the document.
            ''' </summary>
            Private ReadOnly _stringAndCommentRenameContexts As ImmutableDictionary(Of TextSpan, HashSet(Of LocationRenameContext))

            ''' <summary>
            ''' Mapping from the containgSpan of a common trivia/string identifier to a set of Locations needs to rename inside it.
            ''' It Is created by using a regex in to find the matched text when renaming inside a string/identifier.
            ''' </summary>
            Private ReadOnly _renameContexts As ImmutableDictionary(Of SymbolKey, RenameSymbolContext)

            Private ReadOnly Property AnnotateForComplexification As Boolean
                Get
                    Return Me._skipRenameForComplexification > 0 AndAlso Not Me._isProcessingComplexifiedSpans
                End Get
            End Property

            Private _skipRenameForComplexification As Integer
            Private _isProcessingComplexifiedSpans As Boolean
            Private _modifiedSubSpans As List(Of (TextSpan, TextSpan))
            Private _speculativeModel As SemanticModel

            Private ReadOnly _complexifiedSpans As HashSet(Of TextSpan) = New HashSet(Of TextSpan)

            Private Sub AddModifiedSpan(oldSpan As TextSpan, newSpan As TextSpan)
                newSpan = New TextSpan(oldSpan.Start, newSpan.Length)
                If Not Me._isProcessingComplexifiedSpans Then
                    _renameSpansTracker.AddModifiedSpan(_documentId, oldSpan, newSpan)
                Else
                    Me._modifiedSubSpans.Add((oldSpan, newSpan))
                End If
            End Sub

            Public Sub New(parameters As RenameRewriterParameters)
                MyBase.New(visitIntoStructuredTrivia:=True)
                Dim document = parameters.Document
                _documentId = document.Id
                _solution = parameters.OriginalSolution
                _conflictLocations = parameters.ConflictLocationSpans
                _cancellationToken = parameters.CancellationToken
                _semanticModel = parameters.SemanticModel
<<<<<<< HEAD
                _simplificationService = document.Project.LanguageServices.GetRequiredService(Of ISimplificationService)()
                _syntaxFactsService = document.Project.LanguageServices.GetRequiredService(Of ISyntaxFactsService)()
                _semanticFactsService = document.Project.LanguageServices.GetRequiredService(Of ISemanticFactsService)()
=======
                _renamedSymbol = parameters.RenameSymbol
                _replacementTextValid = parameters.ReplacementTextValid
                _renameSpansTracker = parameters.RenameSpansTracker
                _isRenamingInStrings = parameters.IsRenamingInStrings
                _isRenamingInComments = parameters.IsRenamingInComments
                _stringAndCommentTextSpans = parameters.StringAndCommentTextSpans
                _aliasSymbol = TryCast(_renamedSymbol, IAliasSymbol)
                _renamableDeclarationLocation = _renamedSymbol.Locations.Where(Function(loc) loc.IsInSource AndAlso loc.SourceTree Is _semanticModel.SyntaxTree).FirstOrDefault()
                _simplificationService = parameters.Document.Project.Services.GetRequiredService(Of ISimplificationService)()
                _syntaxFactsService = parameters.Document.Project.Services.GetRequiredService(Of ISyntaxFactsService)()
                _semanticFactsService = parameters.Document.Project.Services.GetRequiredService(Of ISemanticFactsService)()
                _isVerbatim = _syntaxFactsService.IsVerbatimIdentifier(_replacementText)
>>>>>>> b092b304
                _renameAnnotations = parameters.RenameAnnotations
                _renameSpansTracker = parameters.RenameSpansTracker

                _renameContexts = GroupRenameContextBySymbolKey(parameters.RenameSymbolContexts, SymbolKey.GetComparer(ignoreCase:=True, ignoreAssemblyKeys:=False))
                _textSpanToRenameContexts = GroupTextRenameContextsByTextSpan(parameters.TokenTextSpanRenameContexts)
                _stringAndCommentRenameContexts = GroupStringAndCommentsTextSpanRenameContexts(parameters.StringAndCommentsTextSpanRenameContexts)
            End Sub

            Public Overrides Function Visit(node As SyntaxNode) As SyntaxNode
                If node Is Nothing Then
                    Return node
                End If

                Dim isInConflictLambdaBody = False
                Dim lambdas = node.GetAncestorsOrThis(Of MultiLineLambdaExpressionSyntax)()
                If lambdas.Count() <> 0 Then
                    For Each lambda In lambdas
                        If Me._conflictLocations.Any(Function(cf)
                                                         Return cf.Contains(lambda.Span)
                                                     End Function) Then
                            isInConflictLambdaBody = True
                            Exit For
                        End If
                    Next
                End If

                Dim shouldComplexifyNode = Me.ShouldComplexifyNode(node, isInConflictLambdaBody)

                Dim result As SyntaxNode
                If shouldComplexifyNode Then
                    Me._skipRenameForComplexification += 1
                    result = MyBase.Visit(node)
                    Me._skipRenameForComplexification -= 1
                    result = Complexify(node, result)
                Else
                    result = MyBase.Visit(node)
                End If

                Return result
            End Function

            Private Function ShouldComplexifyNode(node As SyntaxNode, isInConflictLambdaBody As Boolean) As Boolean
                Return Not isInConflictLambdaBody AndAlso
                       _skipRenameForComplexification = 0 AndAlso
                       Not _isProcessingComplexifiedSpans AndAlso
                       _conflictLocations.Contains(node.Span) AndAlso
                       (TypeOf node Is ExpressionSyntax OrElse
                        TypeOf node Is StatementSyntax OrElse
                        TypeOf node Is AttributeSyntax OrElse
                        TypeOf node Is SimpleArgumentSyntax OrElse
                        TypeOf node Is CrefReferenceSyntax OrElse
                        TypeOf node Is TypeConstraintSyntax)
            End Function

            Private Function Complexify(originalNode As SyntaxNode, newNode As SyntaxNode) As SyntaxNode
                If Me._complexifiedSpans.Contains(originalNode.Span) Then
                    Return newNode
                Else
                    Me._complexifiedSpans.Add(originalNode.Span)
                End If

                Me._isProcessingComplexifiedSpans = True
                Me._modifiedSubSpans = New List(Of ValueTuple(Of TextSpan, TextSpan))()
                Dim annotation = New SyntaxAnnotation()

                newNode = newNode.WithAdditionalAnnotations(annotation)
                Dim speculativeTree = originalNode.SyntaxTree.GetRoot(_cancellationToken).ReplaceNode(originalNode, newNode)
                newNode = speculativeTree.GetAnnotatedNodes(Of SyntaxNode)(annotation).First()
                Me._speculativeModel = GetSemanticModelForNode(newNode, Me._semanticModel)
                Debug.Assert(_speculativeModel IsNot Nothing, "expanding a syntax node which cannot be speculated?")

                ' There are cases when we change the type of node to make speculation work (e.g.,
                ' for AsNewClauseSyntax), so getting the newNode from the _speculativeModel 
                ' ensures the final node replacing the original node is found.
                newNode = Me._speculativeModel.SyntaxTree.GetRoot(_cancellationToken).GetAnnotatedNodes(Of SyntaxNode)(annotation).First()

                Dim oldSpan = originalNode.Span

                Dim expandParameter = originalNode.GetAncestorsOrThis(Of LambdaExpressionSyntax).Count() = 0

                Dim expandedNewNode = DirectCast(_simplificationService.Expand(newNode,
                                                                  _speculativeModel,
                                                                  annotationForReplacedAliasIdentifier:=Nothing,
                                                                  expandInsideNode:=AddressOf IsExpandWithinMultiLineLambda,
                                                                  expandParameter:=expandParameter,
                                                                  cancellationToken:=_cancellationToken), SyntaxNode)
                Dim annotationForSpeculativeNode = New SyntaxAnnotation()
                expandedNewNode = expandedNewNode.WithAdditionalAnnotations(annotationForSpeculativeNode)
                speculativeTree = originalNode.SyntaxTree.GetRoot(_cancellationToken).ReplaceNode(originalNode, expandedNewNode)
                Dim probableRenameNode = speculativeTree.GetAnnotatedNodes(Of SyntaxNode)(annotation).First()
                Dim speculativeNewNode = speculativeTree.GetAnnotatedNodes(Of SyntaxNode)(annotationForSpeculativeNode).First()

                Me._speculativeModel = GetSemanticModelForNode(speculativeNewNode, Me._semanticModel)
                Debug.Assert(_speculativeModel IsNot Nothing, "expanding a syntax node which cannot be speculated?")

                ' There are cases when we change the type of node to make speculation work (e.g.,
                ' for AsNewClauseSyntax), so getting the newNode from the _speculativeModel 
                ' ensures the final node replacing the original node is found.
                probableRenameNode = Me._speculativeModel.SyntaxTree.GetRoot(_cancellationToken).GetAnnotatedNodes(Of SyntaxNode)(annotation).First()
                speculativeNewNode = Me._speculativeModel.SyntaxTree.GetRoot(_cancellationToken).GetAnnotatedNodes(Of SyntaxNode)(annotationForSpeculativeNode).First()

                Dim renamedNode = MyBase.Visit(probableRenameNode)

                If Not ReferenceEquals(renamedNode, probableRenameNode) Then
                    renamedNode = renamedNode.WithoutAnnotations(annotation)
                    probableRenameNode = expandedNewNode.GetAnnotatedNodes(Of SyntaxNode)(annotation).First()
                    expandedNewNode = expandedNewNode.ReplaceNode(probableRenameNode, renamedNode)
                End If

                Dim newSpan = expandedNewNode.Span
                probableRenameNode = probableRenameNode.WithoutAnnotations(annotation)
                expandedNewNode = Me._renameAnnotations.WithAdditionalAnnotations(expandedNewNode, New RenameNodeSimplificationAnnotation() With {.OriginalTextSpan = oldSpan})

                Me._renameSpansTracker.AddComplexifiedSpan(Me._documentId, oldSpan, New TextSpan(oldSpan.Start, newSpan.Length), Me._modifiedSubSpans)
                Me._modifiedSubSpans = Nothing
                Me._isProcessingComplexifiedSpans = False
                Me._speculativeModel = Nothing
                Return expandedNewNode
            End Function

            Private Function IsExpandWithinMultiLineLambda(node As SyntaxNode) As Boolean
                If node Is Nothing Then
                    Return False
                End If

                If Me._conflictLocations.Contains(node.Span) Then
                    Return True
                End If

                If node.IsParentKind(SyntaxKind.MultiLineSubLambdaExpression) OrElse
                node.IsParentKind(SyntaxKind.MultiLineFunctionLambdaExpression) Then
                    Dim parent = DirectCast(node.Parent, MultiLineLambdaExpressionSyntax)
                    If ReferenceEquals(parent.SubOrFunctionHeader, node) Then
                        Return True
                    Else
                        Return False
                    End If
                End If

                Return True
            End Function

            Private Shared Function IsPossibleNameConflict(possibleNameConflicts As ICollection(Of String), candidate As String) As Boolean
                For Each possibleNameConflict In possibleNameConflicts
                    If CaseInsensitiveComparison.Equals(possibleNameConflict, candidate) Then
                        Return True
                    End If
                Next

                Return False
            End Function

            Private Function UpdateAliasAnnotation(newToken As SyntaxToken) As SyntaxToken

                For Each kvp In _renameContexts
                    Dim renameSymbolContext = kvp.Value
                    Dim aliasSymbol = renameSymbolContext.AliasSymbol
                    If aliasSymbol IsNot Nothing AndAlso Not Me.AnnotateForComplexification AndAlso newToken.HasAnnotations(AliasAnnotation.Kind) Then
                        newToken = RenameUtilities.UpdateAliasAnnotation(newToken, aliasSymbol, renameSymbolContext.ReplacementText)
                    End If
                Next

                Return newToken
            End Function

            Private Async Function AnnotateForConflictCheckAsync(token As SyntaxToken, newToken As SyntaxToken, isOldText As Boolean) As Task(Of SyntaxToken)
                If token.IsKind(SyntaxKind.NewKeyword) Then
                    ' The constructor definition cannot be renamed in Visual Basic
                    Return newToken
                End If

                Dim isNamespaceDeclarationReference = token.GetPreviousToken().Kind = SyntaxKind.NamespaceKeyword
                Dim symbols = RenameUtilities.GetSymbolsTouchingPosition(token.Span.Start, _semanticModel, _solution.Workspace.Services, _cancellationToken)
                If symbols.Length = 1 Then
                    If TypeOf symbols(0) Is INamespaceSymbol AndAlso isNamespaceDeclarationReference Then
                        Return newToken
                    End If
                End If

                Dim renameDeclarationLocations As RenameDeclarationLocationReference() =
                   Await ConflictResolver.CreateDeclarationLocationAnnotationsAsync(_solution, symbols, _cancellationToken).ConfigureAwait(False)

                Dim isMemberGroupReference = token.Parent IsNot Nothing AndAlso _semanticFactsService.IsInsideNameOfExpression(_semanticModel, token.Parent, _cancellationToken)

                Dim renameAnnotation = New RenameActionAnnotation(
                                    token.Span,
                                    isRenameLocation:=False,
                                    Nothing,
                                    Nothing,
                                    isOldText,
                                    renameDeclarationLocations,
                                    isNamespaceDeclarationReference:=isNamespaceDeclarationReference,
                                    isInvocationExpression:=False,
                                    isMemberGroupReference:=isMemberGroupReference)

                _annotatedIdentifierTokens.Add(token)
                _invocationExpressionsNeedingConflictChecks.AddRange(token.GetAncestors(Of InvocationExpressionSyntax)())
                newToken = Me._renameAnnotations.WithAdditionalAnnotations(newToken, renameAnnotation, New RenameTokenSimplificationAnnotation() With {.OriginalTextSpan = token.Span})
                Return newToken
            End Function

            Private Async Function RenameAndAnnotateAsync(
                token As SyntaxToken,
                newToken As SyntaxToken,
                isVerbatim As Boolean,
                replacementTextValid As Boolean,
                isRenamableAccessor As Boolean,
                originalText As String,
                replacementText As String) As Task(Of SyntaxToken)

                If newToken.IsKind(SyntaxKind.NewKeyword) Then
                    ' The constructor definition cannot be renamed in Visual Basic
                    Return newToken
                End If

                If Me._isProcessingComplexifiedSpans Then
                    Dim annotation = Me._renameAnnotations.GetAnnotations(Of RenameActionAnnotation)(token).FirstOrDefault()
                    If annotation IsNot Nothing Then
                        newToken = RenameToken(token, newToken, annotation.Prefix, annotation.Suffix, isVerbatim, originalText, replacementText, replacementTextValid)
                        AddModifiedSpan(annotation.OriginalSpan, New TextSpan(token.Span.Start, newToken.Span.Length))
                    Else
                        newToken = RenameToken(token, newToken, prefix:=Nothing, suffix:=Nothing, isVerbatim, replacementText, originalText, replacementTextValid)
                    End If

                    Return newToken
                End If

                Dim symbols = RenameUtilities.GetSymbolsTouchingPosition(token.Span.Start, _semanticModel, _solution.Services, _cancellationToken)

                ' this is the compiler generated backing field of a non custom event. We need to store a "Event" suffix to properly rename it later on.
                Dim prefix = If(isRenamableAccessor, newToken.ValueText.Substring(0, newToken.ValueText.IndexOf("_"c) + 1), String.Empty)
                Dim suffix As String = Nothing

                If symbols.Length = 1 Then
                    Dim symbol = symbols(0)

                    If symbol.IsConstructor() Then
                        symbol = symbol.ContainingSymbol
                    End If

                    If symbol.Kind = SymbolKind.Field AndAlso symbol.IsImplicitlyDeclared Then
                        Dim fieldSymbol = DirectCast(symbol, IFieldSymbol)

                        If fieldSymbol.Type.IsDelegateType AndAlso
                    fieldSymbol.Type.IsImplicitlyDeclared AndAlso
                    DirectCast(fieldSymbol.Type, INamedTypeSymbol).AssociatedSymbol IsNot Nothing Then

                            suffix = "Event"
                        End If

                        If fieldSymbol.AssociatedSymbol IsNot Nothing AndAlso
                       fieldSymbol.AssociatedSymbol.IsKind(SymbolKind.Property) AndAlso
                       fieldSymbol.Name = "_" + fieldSymbol.AssociatedSymbol.Name Then

                            prefix = "_"
                        End If

                    ElseIf symbol.IsConstructor AndAlso
                     symbol.ContainingType.IsImplicitlyDeclared AndAlso
                     symbol.ContainingType.IsDelegateType AndAlso
                     symbol.ContainingType.AssociatedSymbol IsNot Nothing Then

                        suffix = "EventHandler"
                    ElseIf TypeOf symbol Is INamedTypeSymbol Then
                        Dim namedTypeSymbol = DirectCast(symbol, INamedTypeSymbol)
                        If namedTypeSymbol.IsImplicitlyDeclared AndAlso
                            namedTypeSymbol.IsDelegateType() AndAlso
                            namedTypeSymbol.AssociatedSymbol IsNot Nothing Then
                            suffix = "EventHandler"
                        End If
                    End If
                End If

                If Not Me.AnnotateForComplexification Then
                    Dim oldSpan = token.Span
                    newToken = RenameToken(token, newToken, prefix:=prefix, suffix:=suffix, isVerbatim, originalText, replacementText, replacementTextValid)
                    AddModifiedSpan(oldSpan, newToken.Span)
                End If

                Dim renameDeclarationLocations As RenameDeclarationLocationReference() =
               Await ConflictResolver.CreateDeclarationLocationAnnotationsAsync(_solution, symbols, _cancellationToken).ConfigureAwait(False)

                Dim isNamespaceDeclarationReference = token.GetPreviousToken().Kind = SyntaxKind.NamespaceKeyword

                Dim isMemberGroupReference = _semanticFactsService.IsInsideNameOfExpression(_semanticModel, token.Parent, _cancellationToken)

                Dim renameAnnotation = New RenameActionAnnotation(
                                token.Span,
                                isRenameLocation:=True,
                                prefix,
                                suffix,
                                isOriginalTextLocation:=token.ValueText = originalText,
                                renameDeclarationLocations,
                                isNamespaceDeclarationReference,
                                isInvocationExpression:=False,
                                isMemberGroupReference:=isMemberGroupReference)

                _annotatedIdentifierTokens.Add(token)
                newToken = Me._renameAnnotations.WithAdditionalAnnotations(newToken, renameAnnotation, New RenameTokenSimplificationAnnotation() With {.OriginalTextSpan = token.Span})

                Return newToken
            End Function

            Public Overrides Function VisitTrivia(trivia As SyntaxTrivia) As SyntaxTrivia
                Dim newTrivia = MyBase.VisitTrivia(trivia)

                Dim textSpanRenameContexts As HashSet(Of LocationRenameContext) = Nothing
                If Not trivia.HasStructure AndAlso _stringAndCommentRenameContexts.TryGetValue(trivia.Span, textSpanRenameContexts) Then
                    Dim subSpanToReplacementTextInfo = CreateSubSpanToReplacementTextInfoDictionary(textSpanRenameContexts)
                    Return RenameInCommentTrivia(trivia, subSpanToReplacementTextInfo)
                End If

                Return newTrivia
            End Function

            Public Overrides Function VisitToken(oldToken As SyntaxToken) As SyntaxToken
                If oldToken = Nothing Then
                    Return oldToken
                End If

                Dim newToken = MyBase.VisitToken(oldToken)
                newToken = UpdateAliasAnnotation(newToken)
                newToken = RenameWithinToken(oldToken, newToken)

                ' We don't want to annotate XmlName with RenameActionAnnotation
                If newToken.Kind = SyntaxKind.XmlNameToken Then
                    Return newToken
                End If

                Dim locationRenameContext As LocationRenameContext = Nothing
                If Not _isProcessingComplexifiedSpans AndAlso _textSpanToRenameContexts.TryGetValue(oldToken.Span, locationRenameContext) Then
                    newToken = RenameAndAnnotateAsync(
                        oldToken,
                        newToken,
                        isVerbatim:=_syntaxFactsService.IsVerbatimIdentifier(locationRenameContext.ReplacementText),
                        replacementTextValid:=locationRenameContext.ReplacementTextValid,
                        isRenamableAccessor:=locationRenameContext.RenameLocation.IsRenamableAccessor,
                        originalText:=locationRenameContext.OriginalText,
                        replacementText:=locationRenameContext.ReplacementText).WaitAndGetResult_CanCallOnBackground(_cancellationToken)
                    _invocationExpressionsNeedingConflictChecks.AddRange(oldToken.GetAncestors(Of InvocationExpressionSyntax)())
                    Return newToken
                End If

                If _isProcessingComplexifiedSpans Then
                    Return RenameTokenWhenProcessingComplexiedSpans(oldToken, newToken)
                End If

                Return AnnotateNonRenameLocation(oldToken, newToken)
            End Function

            Private Function RenameTokenWhenProcessingComplexiedSpans(token As SyntaxToken, newToken As SyntaxToken) As SyntaxToken
                If Not _isProcessingComplexifiedSpans Then
                    Return newToken
                End If

                RoslynDebug.Assert(_speculativeModel IsNot Nothing)

                If token.HasAnnotations(AliasAnnotation.Kind) Then
                    Return newToken
                End If

                If token.HasAnnotations(RenameAnnotation.Kind) Then
                    Dim annotation = _renameAnnotations.GetAnnotations(token).OfType(Of RenameActionAnnotation).First()

                    Dim originalContext As LocationRenameContext = Nothing
                    If annotation.IsRenameLocation AndAlso _textSpanToRenameContexts.TryGetValue(annotation.OriginalSpan, originalContext) Then
                        Return RenameComplexifiedToken(token, newToken, originalContext)
                    Else
                        Return newToken
                    End If
                End If

                If TypeOf token.Parent Is SimpleNameSyntax AndAlso token.Kind <> SyntaxKind.GlobalKeyword AndAlso token.Parent.Parent.IsKind(SyntaxKind.QualifiedName, SyntaxKind.QualifiedCrefOperatorReference) Then
                    Dim symbol = Me._speculativeModel.GetSymbolInfo(token.Parent, Me._cancellationToken).Symbol
                    Dim renameSymbolContext As RenameSymbolContext = Nothing
                    If symbol IsNot Nothing AndAlso
                        _renameContexts.TryGetValue(symbol.GetSymbolKey(), renameSymbolContext) AndAlso
                        renameSymbolContext.RenamedSymbol.Kind <> SymbolKind.Local AndAlso
                        renameSymbolContext.RenamedSymbol.Kind <> SymbolKind.RangeVariable AndAlso
                        token.ValueText = renameSymbolContext.OriginalText Then
                        Return RenameComplexifiedToken(token, newToken, renameSymbolContext)
                    End If
                End If

                Return newToken
            End Function

            Private Function RenameComplexifiedToken(token As SyntaxToken, newToken As SyntaxToken, locationRenameContext As LocationRenameContext) As SyntaxToken
                If _isProcessingComplexifiedSpans Then
                    Dim annotation = _renameAnnotations.GetAnnotations(token).OfType(Of RenameActionAnnotation)().FirstOrDefault()

                    newToken = RenameToken(
                            token,
                            newToken,
                            annotation.Prefix,
                            annotation.Suffix,
                            _syntaxFactsService.IsVerbatimIdentifier(locationRenameContext.ReplacementText),
                            locationRenameContext.OriginalText,
                            locationRenameContext.ReplacementText,
                            locationRenameContext.ReplacementTextValid)

                    AddModifiedSpan(annotation.OriginalSpan, newToken.Span)
                End If

                Return newToken
            End Function

            Private Function RenameComplexifiedToken(token As SyntaxToken, newToken As SyntaxToken, renameSymbolContext As RenameSymbolContext) As SyntaxToken
                If _isProcessingComplexifiedSpans Then
                    Return RenameToken(
                            token,
                            newToken,
                            prefix:=Nothing,
                            suffix:=Nothing,
                            _syntaxFactsService.IsVerbatimIdentifier(renameSymbolContext.ReplacementText),
                            renameSymbolContext.OriginalText,
                            renameSymbolContext.ReplacementText,
                            renameSymbolContext.ReplacementTextValid)
                End If

                Return newToken
            End Function

            Private Function AnnotateNonRenameLocation(token As SyntaxToken, newToken As SyntaxToken) As SyntaxToken
                If Not _isProcessingComplexifiedSpans Then
                    Dim renameContexts = _renameContexts.Values
                    Dim tokenText = token.ValueText
                    Dim replacementMatchedContexts = FilterRenameSymbolContexts(renameContexts, Function(c) CaseInsensitiveComparison.Equals(tokenText, c.ReplacementText))
                    Dim originalTextMatchedContexts = FilterRenameSymbolContexts(renameContexts, Function(c) CaseInsensitiveComparison.Equals(tokenText, c.OriginalText))
                    Dim possibleNameConflictContexts = FilterRenameSymbolContexts(renameContexts, Function(c) IsPossibleNameConflict(c.PossibleNameConflicts, tokenText))

                    If Not replacementMatchedContexts.IsEmpty OrElse Not originalTextMatchedContexts.IsEmpty OrElse Not possibleNameConflictContexts.IsEmpty Then
                        newToken = AnnotateForConflictCheckAsync(token, newToken, Not originalTextMatchedContexts.IsEmpty).WaitAndGetResult_CanCallOnBackground(_cancellationToken)
                    End If

                    Return newToken
                End If

                Return newToken
            End Function

            Private Function GetAnnotationForInvocationExpression(invocationExpression As InvocationExpressionSyntax) As RenameActionAnnotation
                Dim identifierToken As SyntaxToken = Nothing
                Dim expressionOfInvocation = invocationExpression.Expression
                While expressionOfInvocation IsNot Nothing
                    Select Case expressionOfInvocation.Kind
                        Case SyntaxKind.IdentifierName, SyntaxKind.GenericName
                            identifierToken = DirectCast(expressionOfInvocation, SimpleNameSyntax).Identifier
                            Exit While
                        Case SyntaxKind.SimpleMemberAccessExpression
                            identifierToken = DirectCast(expressionOfInvocation, MemberAccessExpressionSyntax).Name.Identifier
                            Exit While
                        Case SyntaxKind.QualifiedName
                            identifierToken = DirectCast(expressionOfInvocation, QualifiedNameSyntax).Right.Identifier
                            Exit While
                        Case SyntaxKind.ParenthesizedExpression
                            expressionOfInvocation = DirectCast(expressionOfInvocation, ParenthesizedExpressionSyntax).Expression
                        Case SyntaxKind.MeExpression
                            Exit While
                        Case Else
                            ' This isn't actually an invocation, so there's no member name to check.
                            Return Nothing
                    End Select
                End While

                If identifierToken <> Nothing AndAlso Not Me._annotatedIdentifierTokens.Contains(identifierToken) Then
                    Dim symbolInfo = Me._semanticModel.GetSymbolInfo(invocationExpression, Me._cancellationToken)
                    Dim symbols As IEnumerable(Of ISymbol)
                    If symbolInfo.Symbol Is Nothing Then
                        Return Nothing
                    Else
                        symbols = SpecializedCollections.SingletonEnumerable(symbolInfo.Symbol)
                    End If

                    Dim renameDeclarationLocations As RenameDeclarationLocationReference() =
                        ConflictResolver.CreateDeclarationLocationAnnotationsAsync(_solution, symbols, _cancellationToken).WaitAndGetResult_CanCallOnBackground(_cancellationToken)

                    Dim renameAnnotation = New RenameActionAnnotation(
                                            identifierToken.Span,
                                            isRenameLocation:=False,
                                            prefix:=Nothing,
                                            suffix:=Nothing,
                                            renameDeclarationLocations:=renameDeclarationLocations,
                                            isOriginalTextLocation:=False,
                                            isNamespaceDeclarationReference:=False,
                                            isInvocationExpression:=True,
                                            isMemberGroupReference:=False)

                    Return renameAnnotation
                End If

                Return Nothing
            End Function

            Public Overrides Function VisitInvocationExpression(node As InvocationExpressionSyntax) As SyntaxNode
                Dim result = MyBase.VisitInvocationExpression(node)
                If _invocationExpressionsNeedingConflictChecks.Contains(node) Then
                    Dim renameAnnotation = GetAnnotationForInvocationExpression(node)
                    If renameAnnotation IsNot Nothing Then
                        result = Me._renameAnnotations.WithAdditionalAnnotations(result, renameAnnotation)
                    End If
                End If

                Return result
            End Function

            Private Function RenameToken(
                    oldToken As SyntaxToken,
                    newToken As SyntaxToken,
                    prefix As String,
                    suffix As String,
                    isReplacementTextVerbatim As Boolean,
                    originalText As String,
                    replacementText As String,
                    isReplacementTextValid As Boolean) As SyntaxToken

                Dim parent = oldToken.Parent
                Dim currentNewIdentifier = replacementText
                Dim oldIdentifier = newToken.ValueText
                Dim isAttributeName = SyntaxFacts.IsAttributeName(parent)
                If isAttributeName Then
                    If oldIdentifier <> originalText Then
                        Dim withoutSuffix = String.Empty
                        If currentNewIdentifier.TryReduceAttributeSuffix(withoutSuffix) Then
                            currentNewIdentifier = withoutSuffix
                        End If
                    End If
                Else
                    If Not String.IsNullOrEmpty(prefix) Then
                        currentNewIdentifier = prefix + currentNewIdentifier
                    End If

                    If Not String.IsNullOrEmpty(suffix) Then
                        currentNewIdentifier = currentNewIdentifier + suffix
                    End If
                End If

                ' determine the canonical identifier name (unescaped, no type char, ...)
                Dim valueText = currentNewIdentifier
                Dim name = SyntaxFactory.ParseName(currentNewIdentifier)
                If name.ContainsDiagnostics Then
                    name = SyntaxFactory.IdentifierName(currentNewIdentifier)
                End If

                If name.IsKind(SyntaxKind.GlobalName) Then
                    valueText = currentNewIdentifier
                ElseIf name.IsKind(SyntaxKind.IdentifierName) Then
                    valueText = DirectCast(name, IdentifierNameSyntax).Identifier.ValueText
                End If

                If isReplacementTextVerbatim Then
                    newToken = newToken.CopyAnnotationsTo(SyntaxFactory.BracketedIdentifier(newToken.LeadingTrivia, valueText, newToken.TrailingTrivia))
                Else
                    newToken = newToken.CopyAnnotationsTo(SyntaxFactory.Identifier(
                                                          newToken.LeadingTrivia,
                                                          If(oldToken.GetTypeCharacter() = TypeCharacter.None, currentNewIdentifier, currentNewIdentifier + oldToken.ToString().Last()),
                                                          False,
                                                          valueText,
                                                      oldToken.GetTypeCharacter(),
                                                          newToken.TrailingTrivia))

                    If isReplacementTextValid AndAlso
                        oldToken.GetTypeCharacter() <> TypeCharacter.None AndAlso
                        (SyntaxFacts.GetKeywordKind(valueText) = SyntaxKind.REMKeyword OrElse Me._syntaxFactsService.IsVerbatimIdentifier(newToken)) Then

                        newToken = Me._renameAnnotations.WithAdditionalAnnotations(newToken, RenameInvalidIdentifierAnnotation.Instance)
                    End If
                End If

                If isReplacementTextValid Then
                    If newToken.IsBracketed Then
                        ' a reference location should always be tried to be unescaped, whether it was escaped before rename 
                        ' or the replacement itself is escaped.
                        newToken = newToken.WithAdditionalAnnotations(Simplifier.Annotation)
                    Else
                        newToken = TryEscapeIdentifierToken(newToken)
                    End If
                End If

                Return newToken
            End Function

            Private Function RenameInStringLiteral(oldToken As SyntaxToken, newToken As SyntaxToken, subSpanToReplacementString As ImmutableSortedDictionary(Of TextSpan, (String, String)), createNewStringLiteral As Func(Of SyntaxTriviaList, String, String, SyntaxTriviaList, SyntaxToken)) As SyntaxToken
                Dim originalString = newToken.ToString()
                Dim replacedString = RenameUtilities.ReplaceMatchingSubStrings(originalString, subSpanToReplacementString)
                If replacedString <> originalString Then
                    Dim oldSPan = oldToken.Span
                    newToken = createNewStringLiteral(newToken.LeadingTrivia, replacedString, replacedString, newToken.TrailingTrivia)
                    AddModifiedSpan(oldSPan, newToken.Span)
                    Return oldToken.CopyAnnotationsTo(Me._renameAnnotations.WithAdditionalAnnotations(newToken, New RenameTokenSimplificationAnnotation() With {.OriginalTextSpan = oldSPan}))
                End If

                Return newToken
            End Function

            Private Function RenameInCommentTrivia(trivia As SyntaxTrivia, subSpanToReplacementString As ImmutableSortedDictionary(Of TextSpan, (String, String))) As SyntaxTrivia
                Dim originalString = trivia.ToString()
                Dim replacedString As String = RenameUtilities.ReplaceMatchingSubStrings(originalString, subSpanToReplacementString)
                If replacedString <> originalString Then
                    Dim oldSpan = trivia.Span
                    Dim newTrivia = SyntaxFactory.CommentTrivia(replacedString)
                    AddModifiedSpan(oldSpan, newTrivia.Span)
                    Return trivia.CopyAnnotationsTo(Me._renameAnnotations.WithAdditionalAnnotations(newTrivia, New RenameTokenSimplificationAnnotation() With {.OriginalTextSpan = oldSpan}))
                End If

                Return trivia
            End Function

            Private Function RenameWithinToken(token As SyntaxToken, newToken As SyntaxToken) As SyntaxToken
                Dim locationSymbolContexts As HashSet(Of LocationRenameContext) = Nothing
                If _isProcessingComplexifiedSpans OrElse Not _stringAndCommentRenameContexts.TryGetValue(token.Span, locationSymbolContexts) OrElse locationSymbolContexts.Count = 0 Then
                    Return newToken
                End If

                Dim subSpanToReplacementTextInfo = CreateSubSpanToReplacementTextInfoDictionary(locationSymbolContexts)

                Dim kind = newToken.Kind()
                If kind = SyntaxKind.StringLiteralToken Then
                    newToken = RenameInStringLiteral(token, newToken, subSpanToReplacementTextInfo, AddressOf SyntaxFactory.StringLiteralToken)
                ElseIf kind = SyntaxKind.InterpolatedStringTextToken Then
                    newToken = RenameInStringLiteral(token, newToken, subSpanToReplacementTextInfo, AddressOf SyntaxFactory.InterpolatedStringTextToken)
                ElseIf kind = SyntaxKind.XmlTextLiteralToken Then
                    newToken = RenameInStringLiteral(token, newToken, subSpanToReplacementTextInfo, AddressOf SyntaxFactory.XmlTextLiteralToken)
                ElseIf kind = SyntaxKind.XmlNameToken Then
                    Dim originalText = newToken.ToString()
                    Dim replacementText = RenameUtilities.ReplaceMatchingSubStrings(originalText, subSpanToReplacementTextInfo)
                    If replacementText <> originalText Then
                        Dim newIdentifierToken = SyntaxFactory.XmlNameToken(newToken.LeadingTrivia, replacementText, SyntaxFacts.GetKeywordKind(replacementText), newToken.TrailingTrivia)
                        newToken = token.CopyAnnotationsTo(Me._renameAnnotations.WithAdditionalAnnotations(newIdentifierToken, New RenameTokenSimplificationAnnotation() With {.OriginalTextSpan = token.Span}))
                        AddModifiedSpan(token.Span, newToken.Span)
                    End If
                End If

                Return newToken
            End Function
        End Class
#End Region

#Region "Declaration Conflicts"

        Public Overrides Function LocalVariableConflict(
            token As SyntaxToken,
            newReferencedSymbols As IEnumerable(Of ISymbol)) As Boolean

            ' This scenario is not present in VB and only in C#
            Return False
        End Function

        Public Overrides Function ComputeDeclarationConflictsAsync(
            replacementText As String,
            renamedSymbol As ISymbol,
            renameSymbol As ISymbol,
            referencedSymbols As IEnumerable(Of ISymbol),
            baseSolution As Solution,
            newSolution As Solution,
            reverseMappedLocations As IDictionary(Of Location, Location),
            cancellationToken As CancellationToken
        ) As Task(Of ImmutableArray(Of Location))

            Dim conflicts = ArrayBuilder(Of Location).GetInstance()

            If renamedSymbol.Kind = SymbolKind.Parameter OrElse
               renamedSymbol.Kind = SymbolKind.Local OrElse
               renamedSymbol.Kind = SymbolKind.RangeVariable Then

                Dim token = renamedSymbol.Locations.Single().FindToken(cancellationToken)

                ' Find the method block or field declaration that we're in. Note the LastOrDefault
                ' so we find the uppermost one, since VariableDeclarators live in methods too.
                Dim methodBase = token.Parent.AncestorsAndSelf.Where(Function(s) TypeOf s Is MethodBlockBaseSyntax OrElse TypeOf s Is VariableDeclaratorSyntax) _
                                                              .LastOrDefault()

                Dim visitor As New LocalConflictVisitor(token, newSolution, cancellationToken)
                visitor.Visit(methodBase)

                conflicts.AddRange(visitor.ConflictingTokens.Select(Function(t) t.GetLocation()) _
                               .Select(Function(loc) reverseMappedLocations(loc)))

                ' If this is a parameter symbol for a partial method definition, be sure we visited 
                ' the implementation part's body.
                If renamedSymbol.Kind = SymbolKind.Parameter AndAlso
                    renamedSymbol.ContainingSymbol.Kind = SymbolKind.Method Then
                    Dim methodSymbol = DirectCast(renamedSymbol.ContainingSymbol, IMethodSymbol)
                    If methodSymbol.PartialImplementationPart IsNot Nothing Then
                        Dim matchingParameterSymbol = methodSymbol.PartialImplementationPart.Parameters((DirectCast(renamedSymbol, IParameterSymbol)).Ordinal)

                        token = matchingParameterSymbol.Locations.Single().FindToken(cancellationToken)
                        methodBase = token.GetAncestor(Of MethodBlockSyntax)
                        visitor = New LocalConflictVisitor(token, newSolution, cancellationToken)
                        visitor.Visit(methodBase)

                        conflicts.AddRange(visitor.ConflictingTokens.Select(Function(t) t.GetLocation()) _
                                       .Select(Function(loc) reverseMappedLocations(loc)))
                    End If
                End If

                ' in VB parameters of properties are not allowed to be the same as the containing property
                If renamedSymbol.Kind = SymbolKind.Parameter AndAlso
                    renamedSymbol.ContainingSymbol.Kind = SymbolKind.Property AndAlso
                    CaseInsensitiveComparison.Equals(renamedSymbol.ContainingSymbol.Name, renamedSymbol.Name) Then

                    Dim propertySymbol = renamedSymbol.ContainingSymbol

                    While propertySymbol IsNot Nothing
                        conflicts.AddRange(renamedSymbol.ContainingSymbol.Locations _
                                       .Select(Function(loc) reverseMappedLocations(loc)))

                        propertySymbol = propertySymbol.GetOverriddenMember()
                    End While
                End If

            ElseIf renamedSymbol.Kind = SymbolKind.Label Then
                Dim token = renamedSymbol.Locations.Single().FindToken(cancellationToken)
                Dim containingMethod = token.Parent.FirstAncestorOrSelf(Of SyntaxNode)(
                    Function(s) TypeOf s Is MethodBlockBaseSyntax OrElse
                                TypeOf s Is LambdaExpressionSyntax)

                Dim visitor As New LabelConflictVisitor(token)
                visitor.Visit(containingMethod)
                conflicts.AddRange(visitor.ConflictingTokens.Select(Function(t) t.GetLocation()) _
                    .Select(Function(loc) reverseMappedLocations(loc)))

            ElseIf renamedSymbol.Kind = SymbolKind.Method Then
                conflicts.AddRange(
                    DeclarationConflictHelpers.GetMembersWithConflictingSignatures(DirectCast(renamedSymbol, IMethodSymbol), trimOptionalParameters:=True) _
                        .Select(Function(loc) reverseMappedLocations(loc)))

            ElseIf renamedSymbol.Kind = SymbolKind.Property Then
                conflicts.AddRange(
                    DeclarationConflictHelpers.GetMembersWithConflictingSignatures(DirectCast(renamedSymbol, IPropertySymbol), trimOptionalParameters:=True) _
                        .Select(Function(loc) reverseMappedLocations(loc)))
                AddConflictingParametersOfProperties(
                    referencedSymbols.Concat(renameSymbol).Where(Function(sym) sym.Kind = SymbolKind.Property),
                    renamedSymbol.Name,
                    conflicts)

            ElseIf renamedSymbol.Kind = SymbolKind.TypeParameter Then
                For Each location In renamedSymbol.Locations
                    Dim token = location.FindToken(cancellationToken)
                    Dim currentTypeParameter = token.Parent

                    For Each typeParameter In DirectCast(currentTypeParameter.Parent, TypeParameterListSyntax).Parameters
                        If typeParameter IsNot currentTypeParameter AndAlso CaseInsensitiveComparison.Equals(token.ValueText, typeParameter.Identifier.ValueText) Then
                            conflicts.Add(reverseMappedLocations(typeParameter.Identifier.GetLocation()))
                        End If
                    Next
                Next
            End If

            ' if the renamed symbol is a type member, it's name should not conflict with a type parameter
            If renamedSymbol.ContainingType IsNot Nothing AndAlso renamedSymbol.ContainingType.GetMembers(renamedSymbol.Name).Contains(renamedSymbol) Then
                Dim conflictingLocations = renamedSymbol.ContainingType.TypeParameters _
                    .Where(Function(t) CaseInsensitiveComparison.Equals(t.Name, renamedSymbol.Name)) _
                    .SelectMany(Function(t) t.Locations)

                For Each location In conflictingLocations
                    Dim typeParameterToken = location.FindToken(cancellationToken)
                    conflicts.Add(reverseMappedLocations(typeParameterToken.GetLocation()))
                Next
            End If

            Return Task.FromResult(conflicts.ToImmutableAndFree())
        End Function

        Public Overrides Async Function ComputeImplicitReferenceConflictsAsync(
                renameSymbol As ISymbol, renamedSymbol As ISymbol,
                implicitReferenceLocations As IEnumerable(Of ReferenceLocation),
                cancellationToken As CancellationToken) As Task(Of ImmutableArray(Of Location))

            ' Handle renaming of symbols used for foreach
            Dim implicitReferencesMightConflict = renameSymbol.Kind = SymbolKind.Property AndAlso
                                                CaseInsensitiveComparison.Equals(renameSymbol.Name, "Current")
            implicitReferencesMightConflict = implicitReferencesMightConflict OrElse
                                                (renameSymbol.Kind = SymbolKind.Method AndAlso
                                                    (CaseInsensitiveComparison.Equals(renameSymbol.Name, "MoveNext") OrElse
                                                    CaseInsensitiveComparison.Equals(renameSymbol.Name, "GetEnumerator")))

            ' TODO: handle Dispose for using statement and Add methods for collection initializers.

            If implicitReferencesMightConflict Then
                If Not CaseInsensitiveComparison.Equals(renamedSymbol.Name, renameSymbol.Name) Then
                    For Each implicitReferenceLocation In implicitReferenceLocations
                        Dim token = Await implicitReferenceLocation.Location.SourceTree.GetTouchingTokenAsync(
                            implicitReferenceLocation.Location.SourceSpan.Start, cancellationToken, findInsideTrivia:=False).ConfigureAwait(False)

                        If token.Kind = SyntaxKind.ForKeyword AndAlso token.Parent.IsKind(SyntaxKind.ForEachStatement) Then
                            Return ImmutableArray.Create(DirectCast(token.Parent, ForEachStatementSyntax).Expression.GetLocation())
                        End If
                    Next
                End If
            End If

            Return ImmutableArray(Of Location).Empty
        End Function

#End Region

        ''' <summary>
        ''' Gets the top most enclosing statement as target to call MakeExplicit on.
        ''' It's either the enclosing statement, or if this statement is inside of a lambda expression, the enclosing
        ''' statement of this lambda.
        ''' </summary>
        ''' <param name="token">The token to get the complexification target for.</param>
        Public Overrides Function GetExpansionTargetForLocation(token As SyntaxToken) As SyntaxNode
            Return GetExpansionTarget(token)
        End Function

        Private Shared Function GetExpansionTarget(token As SyntaxToken) As SyntaxNode
            ' get the directly enclosing statement
            Dim enclosingStatement = token.FirstAncestorOrSelf(Function(n) TypeOf (n) Is ExecutableStatementSyntax)

            ' for nodes in a using, for or for each statement, we do not need the enclosing _executable_ statement, which is the whole block.
            ' it's enough to expand the using, for or foreach statement.
            Dim possibleSpecialStatement = token.FirstAncestorOrSelf(Function(n) n.Kind = SyntaxKind.ForStatement OrElse
                                                                                 n.Kind = SyntaxKind.ForEachStatement OrElse
                                                                                 n.Kind = SyntaxKind.UsingStatement OrElse
                                                                                 n.Kind = SyntaxKind.CatchBlock)
            If possibleSpecialStatement IsNot Nothing Then
                If enclosingStatement Is possibleSpecialStatement.Parent Then
                    enclosingStatement = If(possibleSpecialStatement.Kind = SyntaxKind.CatchBlock,
                                                DirectCast(possibleSpecialStatement, CatchBlockSyntax).CatchStatement,
                                                possibleSpecialStatement)
                End If
            End If

            ' see if there's an enclosing lambda expression
            Dim possibleLambdaExpression As SyntaxNode = Nothing
            If enclosingStatement Is Nothing Then
                possibleLambdaExpression = token.FirstAncestorOrSelf(Function(n) TypeOf (n) Is LambdaExpressionSyntax)
            End If

            Dim enclosingCref = token.FirstAncestorOrSelf(Function(n) TypeOf (n) Is CrefReferenceSyntax)
            If enclosingCref IsNot Nothing Then
                Return enclosingCref
            End If

            ' there seems to be no statement above this one. Let's see if we can at least get an SimpleNameSyntax
            Return If(enclosingStatement, If(possibleLambdaExpression, token.FirstAncestorOrSelf(Function(n) TypeOf (n) Is SimpleNameSyntax)))
        End Function

        Public Overrides Function IsRenamableTokenInComment(token As SyntaxToken) As Boolean
            Return token.IsKind(SyntaxKind.XmlTextLiteralToken, SyntaxKind.XmlNameToken)
        End Function

#Region "Helper Methods"
        Public Overrides Function IsIdentifierValid(replacementText As String, syntaxFactsService As ISyntaxFactsService) As Boolean
            replacementText = SyntaxFacts.MakeHalfWidthIdentifier(replacementText)
            Dim possibleIdentifier As String
            If syntaxFactsService.IsTypeCharacter(replacementText.Last()) Then
                ' We don't allow to use identifiers with type characters
                Return False
            Else
                If replacementText.StartsWith("[", StringComparison.Ordinal) AndAlso replacementText.EndsWith("]", StringComparison.Ordinal) Then
                    possibleIdentifier = replacementText
                Else
                    possibleIdentifier = "[" & replacementText & "]"
                End If
            End If

            ' Make sure we got an identifier. 
            If Not syntaxFactsService.IsValidIdentifier(possibleIdentifier) Then
                ' We still don't have an identifier, so let's fail
                Return False
            End If

            ' This is a valid Identifier
            Return True
        End Function

        Public Overrides Function ComputePossibleImplicitUsageConflicts(
            renamedSymbol As ISymbol,
            semanticModel As SemanticModel,
            originalDeclarationLocation As Location,
            newDeclarationLocationStartingPosition As Integer,
            cancellationToken As CancellationToken) As ImmutableArray(Of Location)

            ' TODO: support other implicitly used methods like dispose
            If CaseInsensitiveComparison.Equals(renamedSymbol.Name, "MoveNext") OrElse
                    CaseInsensitiveComparison.Equals(renamedSymbol.Name, "GetEnumerator") OrElse
                    CaseInsensitiveComparison.Equals(renamedSymbol.Name, "Current") Then

                If TypeOf renamedSymbol Is IMethodSymbol Then
                    If DirectCast(renamedSymbol, IMethodSymbol).IsOverloads AndAlso
                            (renamedSymbol.GetAllTypeArguments().Length <> 0 OrElse
                            DirectCast(renamedSymbol, IMethodSymbol).Parameters.Length <> 0) Then
                        Return ImmutableArray(Of Location).Empty
                    End If
                End If

                If TypeOf renamedSymbol Is IPropertySymbol Then
                    If DirectCast(renamedSymbol, IPropertySymbol).IsOverloads Then
                        Return ImmutableArray(Of Location).Empty
                    End If
                End If

                ' TODO: Partial methods currently only show the location where the rename happens As a conflict.
                '       Consider showing both locations as a conflict.

                Dim baseType = renamedSymbol.ContainingType?.GetBaseTypes().FirstOrDefault()
                If baseType IsNot Nothing Then
                    Dim implicitSymbols = semanticModel.LookupSymbols(
                            newDeclarationLocationStartingPosition,
                            baseType,
                            renamedSymbol.Name) _
                                .Where(Function(sym) Not sym.Equals(renamedSymbol))

                    For Each symbol In implicitSymbols
                        If symbol.GetAllTypeArguments().Length <> 0 Then
                            Continue For
                        End If

                        If symbol.Kind = SymbolKind.Method Then
                            Dim method = DirectCast(symbol, IMethodSymbol)

                            If CaseInsensitiveComparison.Equals(symbol.Name, "MoveNext") Then
                                If Not method.ReturnsVoid AndAlso Not method.Parameters.Any() AndAlso method.ReturnType.SpecialType = SpecialType.System_Boolean Then
                                    Return ImmutableArray.Create(originalDeclarationLocation)
                                End If
                            ElseIf CaseInsensitiveComparison.Equals(symbol.Name, "GetEnumerator") Then
                                ' we are a bit pessimistic here. 
                                ' To be sure we would need to check if the returned type Is having a MoveNext And Current as required by foreach
                                If Not method.ReturnsVoid AndAlso
                                        Not method.Parameters.Any() Then
                                    Return ImmutableArray.Create(originalDeclarationLocation)
                                End If
                            End If

                        ElseIf CaseInsensitiveComparison.Equals(symbol.Name, "Current") Then
                            Dim [property] = DirectCast(symbol, IPropertySymbol)

                            If Not [property].Parameters.Any() AndAlso Not [property].IsWriteOnly Then
                                Return ImmutableArray.Create(originalDeclarationLocation)
                            End If
                        End If
                    Next
                End If
            End If

            Return ImmutableArray(Of Location).Empty
        End Function

        Public Overrides Sub TryAddPossibleNameConflicts(symbol As ISymbol, replacementText As String, possibleNameConflicts As ICollection(Of String))
            Dim halfWidthReplacementText = SyntaxFacts.MakeHalfWidthIdentifier(replacementText)

            Const AttributeSuffix As String = "Attribute"
            Const AttributeSuffixLength As Integer = 9
            Debug.Assert(AttributeSuffixLength = AttributeSuffix.Length, "Assert (AttributeSuffixLength = AttributeSuffix.Length) failed.")

            If replacementText.Length > AttributeSuffixLength AndAlso CaseInsensitiveComparison.Equals(halfWidthReplacementText.Substring(halfWidthReplacementText.Length - AttributeSuffixLength), AttributeSuffix) Then
                Dim conflict = replacementText.Substring(0, replacementText.Length - AttributeSuffixLength)
                If Not possibleNameConflicts.Contains(conflict) Then
                    possibleNameConflicts.Add(conflict)
                End If
            End If

            If symbol.Kind = SymbolKind.Property Then
                For Each conflict In {"_" + replacementText, "get_" + replacementText, "set_" + replacementText}
                    If Not possibleNameConflicts.Contains(conflict) Then
                        possibleNameConflicts.Add(conflict)
                    End If
                Next
            End If

            ' consider both versions of the identifier (escaped and unescaped)
            Dim valueText = replacementText
            Dim kind = SyntaxFacts.GetKeywordKind(replacementText)
            If kind <> SyntaxKind.None Then
                valueText = SyntaxFacts.GetText(kind)
            Else
                Dim name = SyntaxFactory.ParseName(replacementText)
                If name.Kind = SyntaxKind.IdentifierName Then
                    valueText = DirectCast(name, IdentifierNameSyntax).Identifier.ValueText
                End If
            End If

            If Not CaseInsensitiveComparison.Equals(valueText, replacementText) Then
                possibleNameConflicts.Add(valueText)
            End If
        End Sub

        ''' <summary>
        ''' Gets the semantic model for the given node. 
        ''' If the node belongs to the syntax tree of the original semantic model, then returns originalSemanticModel.
        ''' Otherwise, returns a speculative model.
        ''' The assumption for the later case is that span start position of the given node in it's syntax tree is same as
        ''' the span start of the original node in the original syntax tree.
        ''' </summary>
        ''' <param name="node"></param>
        ''' <param name="originalSemanticModel"></param>
        Public Shared Function GetSemanticModelForNode(node As SyntaxNode, originalSemanticModel As SemanticModel) As SemanticModel
            If node.SyntaxTree Is originalSemanticModel.SyntaxTree Then
                ' This is possible if the previous rename phase didn't rewrite any nodes in this tree.
                Return originalSemanticModel
            End If

            Dim syntax = node
            Dim nodeToSpeculate = syntax.GetAncestorsOrThis(Of SyntaxNode).Where(Function(n) SpeculationAnalyzer.CanSpeculateOnNode(n)).LastOrDefault
            If nodeToSpeculate Is Nothing Then
                If syntax.IsKind(SyntaxKind.CrefReference) Then
                    nodeToSpeculate = DirectCast(syntax, CrefReferenceSyntax).Name
                ElseIf syntax.IsKind(SyntaxKind.TypeConstraint) Then
                    nodeToSpeculate = DirectCast(syntax, TypeConstraintSyntax).Type
                Else
                    Return Nothing
                End If
            End If

            Dim isInNamespaceOrTypeContext = SyntaxFacts.IsInNamespaceOrTypeContext(TryCast(syntax, ExpressionSyntax))
            Dim position = nodeToSpeculate.SpanStart
            Return SpeculationAnalyzer.CreateSpeculativeSemanticModelForNode(nodeToSpeculate, DirectCast(originalSemanticModel, SemanticModel), position, isInNamespaceOrTypeContext)
        End Function
#End Region

    End Class

End Namespace<|MERGE_RESOLUTION|>--- conflicted
+++ resolved
@@ -96,24 +96,9 @@
                 _conflictLocations = parameters.ConflictLocationSpans
                 _cancellationToken = parameters.CancellationToken
                 _semanticModel = parameters.SemanticModel
-<<<<<<< HEAD
-                _simplificationService = document.Project.LanguageServices.GetRequiredService(Of ISimplificationService)()
-                _syntaxFactsService = document.Project.LanguageServices.GetRequiredService(Of ISyntaxFactsService)()
-                _semanticFactsService = document.Project.LanguageServices.GetRequiredService(Of ISemanticFactsService)()
-=======
-                _renamedSymbol = parameters.RenameSymbol
-                _replacementTextValid = parameters.ReplacementTextValid
-                _renameSpansTracker = parameters.RenameSpansTracker
-                _isRenamingInStrings = parameters.IsRenamingInStrings
-                _isRenamingInComments = parameters.IsRenamingInComments
-                _stringAndCommentTextSpans = parameters.StringAndCommentTextSpans
-                _aliasSymbol = TryCast(_renamedSymbol, IAliasSymbol)
-                _renamableDeclarationLocation = _renamedSymbol.Locations.Where(Function(loc) loc.IsInSource AndAlso loc.SourceTree Is _semanticModel.SyntaxTree).FirstOrDefault()
-                _simplificationService = parameters.Document.Project.Services.GetRequiredService(Of ISimplificationService)()
-                _syntaxFactsService = parameters.Document.Project.Services.GetRequiredService(Of ISyntaxFactsService)()
-                _semanticFactsService = parameters.Document.Project.Services.GetRequiredService(Of ISemanticFactsService)()
-                _isVerbatim = _syntaxFactsService.IsVerbatimIdentifier(_replacementText)
->>>>>>> b092b304
+                _simplificationService = document.Project.Services.GetRequiredService(Of ISimplificationService)()
+                _syntaxFactsService = document.Project.Services.GetRequiredService(Of ISyntaxFactsService)()
+                _semanticFactsService = document.Project.Services.GetRequiredService(Of ISemanticFactsService)()
                 _renameAnnotations = parameters.RenameAnnotations
                 _renameSpansTracker = parameters.RenameSpansTracker
 
@@ -286,7 +271,7 @@
                 End If
 
                 Dim isNamespaceDeclarationReference = token.GetPreviousToken().Kind = SyntaxKind.NamespaceKeyword
-                Dim symbols = RenameUtilities.GetSymbolsTouchingPosition(token.Span.Start, _semanticModel, _solution.Workspace.Services, _cancellationToken)
+                Dim symbols = RenameUtilities.GetSymbolsTouchingPosition(token.Span.Start, _semanticModel, _solution.Services, _cancellationToken)
                 If symbols.Length = 1 Then
                     If TypeOf symbols(0) Is INamespaceSymbol AndAlso isNamespaceDeclarationReference Then
                         Return newToken
