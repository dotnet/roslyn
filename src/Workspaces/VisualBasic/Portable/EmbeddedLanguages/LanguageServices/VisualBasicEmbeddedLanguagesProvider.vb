﻿' Copyright (c) Microsoft.  All Rights Reserved.  Licensed under the Apache License, Version 2.0.  See License.txt in the project root for license information.

Imports System.Composition
Imports Microsoft.CodeAnalysis.EmbeddedLanguages.LanguageServices
Imports Microsoft.CodeAnalysis.Host.Mef
Imports Microsoft.CodeAnalysis.VisualBasic.EmbeddedLanguages.VirtualChars

Namespace Microsoft.CodeAnalysis.VisualBasic.EmbeddedLanguages.LanguageServices
    <ExportLanguageService(GetType(IEmbeddedLanguagesProvider), LanguageNames.VisualBasic, ServiceLayer.Default), [Shared]>
    Friend Class VisualBasicEmbeddedLanguagesProvider
        Inherits AbstractEmbeddedLanguagesProvider

        Public Shared Info As New EmbeddedLanguageInfo(
            SyntaxKind.StringLiteralToken,
            SyntaxKind.InterpolatedStringTextToken,
            VisualBasicSyntaxFactsService.Instance,
            VisualBasicSemanticFactsService.Instance,
            VisualBasicVirtualCharService.Instance)

<<<<<<< HEAD
        Public Shared Instance As New VisualBasicEmbeddedLanguagesProvider()

#Disable Warning RS0033 ' Importing constructor should be [Obsolete]
=======
>>>>>>> 3c9003d0
        <ImportingConstructor>
        <Obsolete(MefConstruction.ImportingConstructorMessage, True)>
        Public Sub New()
#Enable Warning RS0033 ' Importing constructor should be [Obsolete]
            MyBase.New(Info)
        End Sub
    End Class
End Namespace<|MERGE_RESOLUTION|>--- conflicted
+++ resolved
@@ -17,16 +17,9 @@
             VisualBasicSemanticFactsService.Instance,
             VisualBasicVirtualCharService.Instance)
 
-<<<<<<< HEAD
-        Public Shared Instance As New VisualBasicEmbeddedLanguagesProvider()
-
-#Disable Warning RS0033 ' Importing constructor should be [Obsolete]
-=======
->>>>>>> 3c9003d0
         <ImportingConstructor>
         <Obsolete(MefConstruction.ImportingConstructorMessage, True)>
         Public Sub New()
-#Enable Warning RS0033 ' Importing constructor should be [Obsolete]
             MyBase.New(Info)
         End Sub
     End Class
