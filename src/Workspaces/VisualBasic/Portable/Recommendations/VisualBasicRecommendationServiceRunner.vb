--- conflicted
+++ resolved
@@ -294,40 +294,9 @@
                     .OfType(Of INamespaceSymbol) _
                     .SelectMany(Function(n) LookupSymbolsInContainer(n, position, excludeInstance)) _
                     .ToImmutableArray()
-<<<<<<< HEAD
-            Else
-                symbols = GetMemberSymbols(container, position, excludeInstance, useBaseReferenceAccessibility, unwrapNullable, isForDereference:=False)
-            End If
-
-            If excludeShared Then
-                symbols = symbols.WhereAsArray(Function(s) Not s.IsShared)
-            End If
-
-            ' If the left expression is Me, MyBase or MyClass and we're the first statement of constructor,
-            ' we should filter out the parenting constructor. Otherwise, we should filter out all constructors.
-            If leftExpression.IsMeMyBaseOrMyClass() AndAlso node.IsFirstStatementInCtor() Then
-                Dim parentingCtor = GetEnclosingCtor(node)
-                Debug.Assert(parentingCtor IsNot Nothing)
-
-                symbols = symbols.WhereAsArray(Function(s) Not s.Equals(parentingCtor))
-            Else
-                symbols = symbols.WhereAsArray(Function(s) Not s.IsConstructor())
-            End If
-
-            ' If the left expression is My.MyForms, we should filter out all non-property symbols
-            If leftHandSymbolInfo.Symbol IsNot Nothing AndAlso
-               leftHandSymbolInfo.Symbol.IsMyFormsProperty(_context.SemanticModel.Compilation) Then
-
-                symbols = symbols.WhereAsArray(Function(s) s.Kind = SymbolKind.Property)
-            End If
-
-            ' Also filter out operators
-            symbols = symbols.WhereAsArray(Function(s) s.Kind <> SymbolKind.Method OrElse DirectCast(s, IMethodSymbol).MethodKind <> MethodKind.UserDefinedOperator)
-=======
                 Else
                     symbols = GetMemberSymbols(container, position, excludeInstance, useBaseReferenceAccessibility, unwrapNullable, isForDereference:=False)
                 End If
->>>>>>> 80a8ce8d
 
                 If excludeShared Then
                     symbols = symbols.WhereAsArray(Function(s) Not s.IsShared)
