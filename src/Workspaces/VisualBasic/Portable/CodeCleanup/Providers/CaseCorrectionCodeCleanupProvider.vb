--- conflicted
+++ resolved
@@ -28,11 +28,7 @@
             End Get
         End Property
 
-<<<<<<< HEAD
-        Public Function CleanupAsync(document As Document, spans As ImmutableArray(Of TextSpan), options As SyntaxFormattingOptions, cancellationToken As CancellationToken) As Task(Of Document) Implements ICodeCleanupProvider.CleanupAsync
-=======
         Public Function CleanupAsync(document As Document, spans As ImmutableArray(Of TextSpan), options As CodeCleanupOptions, cancellationToken As CancellationToken) As Task(Of Document) Implements ICodeCleanupProvider.CleanupAsync
->>>>>>> 80a8ce8d
             Return CaseCorrector.CaseCorrectAsync(document, spans, cancellationToken)
         End Function
 
