--- conflicted
+++ resolved
@@ -19,11 +19,7 @@
         Protected MustOverride Function GetRewriterAsync(
             document As Document, root As SyntaxNode, spans As ImmutableArray(Of TextSpan), cancellationToken As CancellationToken) As Task(Of Rewriter)
 
-<<<<<<< HEAD
-        Public Async Function CleanupAsync(document As Document, spans As ImmutableArray(Of TextSpan), options As SyntaxFormattingOptions, cancellationToken As CancellationToken) As Task(Of Document) Implements ICodeCleanupProvider.CleanupAsync
-=======
         Public Async Function CleanupAsync(document As Document, spans As ImmutableArray(Of TextSpan), options As CodeCleanupOptions, cancellationToken As CancellationToken) As Task(Of Document) Implements ICodeCleanupProvider.CleanupAsync
->>>>>>> 80a8ce8d
             Dim root = Await document.GetSyntaxRootAsync(cancellationToken).ConfigureAwait(False)
             Dim rewriter As Rewriter = Await GetRewriterAsync(document, root, spans, cancellationToken).ConfigureAwait(False)
             Dim newRoot = rewriter.Visit(root)
