--- conflicted
+++ resolved
@@ -31,15 +31,9 @@
             End Get
         End Property
 
-<<<<<<< HEAD
-        Public Async Function CleanupAsync(document As Document, spans As ImmutableArray(Of TextSpan), options As SyntaxFormattingOptions, cancellationToken As CancellationToken) As Task(Of Document) Implements ICodeCleanupProvider.CleanupAsync
-            Dim root = Await document.GetSyntaxRootAsync(cancellationToken).ConfigureAwait(False)
-            Dim newRoot = Await CleanupAsync(root, spans, options, document.Project.Solution.Workspace.Services, cancellationToken).ConfigureAwait(False)
-=======
         Public Async Function CleanupAsync(document As Document, spans As ImmutableArray(Of TextSpan), options As CodeCleanupOptions, cancellationToken As CancellationToken) As Task(Of Document) Implements ICodeCleanupProvider.CleanupAsync
             Dim root = Await document.GetSyntaxRootAsync(cancellationToken).ConfigureAwait(False)
             Dim newRoot = Await CleanupAsync(root, spans, options.FormattingOptions, document.Project.Solution.Workspace.Services, cancellationToken).ConfigureAwait(False)
->>>>>>> 80a8ce8d
 
             Return If(root Is newRoot, document, document.WithSyntaxRoot(newRoot))
         End Function
