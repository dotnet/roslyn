﻿' Licensed to the .NET Foundation under one or more agreements.
' The .NET Foundation licenses this file to you under the MIT license.
' See the LICENSE file in the project root for more information.

Imports System.Collections.Immutable
Imports System.Composition
Imports System.Threading
Imports Microsoft.CodeAnalysis.Formatting
Imports Microsoft.CodeAnalysis.Host.Mef
Imports Microsoft.CodeAnalysis.Indentation
Imports Microsoft.CodeAnalysis.Text

Namespace Microsoft.CodeAnalysis.VisualBasic.Formatting
    <ExportLanguageService(GetType(ISyntaxFormattingService), LanguageNames.VisualBasic), [Shared]>
    Friend Class VisualBasicSyntaxFormattingService
        Inherits VisualBasicSyntaxFormatting
        Implements ISyntaxFormattingService

        <ImportingConstructor>
        <Obsolete(MefConstruction.ImportingConstructorMessage, True)>
        Public Sub New()
        End Sub

        Public Function ShouldFormatOnTypedCharacter(document As ParsedDocument, typedChar As Char, caretPosition As Integer, cancellationToken As CancellationToken) As Boolean Implements ISyntaxFormattingService.ShouldFormatOnTypedCharacter
            Return False
        End Function

<<<<<<< HEAD
        Public Overrides Function GetFormattingOptions(options As AnalyzerConfigOptions) As SyntaxFormattingOptions
            Return VisualBasicSyntaxFormattingOptions.Create(options)
        End Function

        Protected Overrides Function CreateAggregatedFormattingResult(node As SyntaxNode, results As IList(Of AbstractFormattingResult), Optional formattingSpans As SimpleIntervalTree(Of TextSpan, TextSpanIntervalIntrospector) = Nothing) As IFormattingResult
            Return New AggregatedFormattingResult(node, results, formattingSpans)
        End Function

        Protected Overrides Function Format(root As SyntaxNode, options As SyntaxFormattingOptions, formattingRules As IEnumerable(Of AbstractFormattingRule), startToken As SyntaxToken, endToken As SyntaxToken, cancellationToken As CancellationToken) As AbstractFormattingResult
            Return New VisualBasicFormatEngine(root, options, formattingRules, startToken, endToken).Format(cancellationToken)
=======
        Public Function GetFormattingChangesOnTypedCharacter(document As ParsedDocument, caretPosition As Integer, indentationOptions As IndentationOptions, cancellationToken As CancellationToken) As ImmutableArray(Of TextChange) Implements ISyntaxFormattingService.GetFormattingChangesOnTypedCharacter
            Throw ExceptionUtilities.Unreachable
        End Function

        Public Function GetFormattingChangesOnPaste(document As ParsedDocument, textSpan As TextSpan, options As SyntaxFormattingOptions, cancellationToken As CancellationToken) As ImmutableArray(Of TextChange) Implements ISyntaxFormattingService.GetFormattingChangesOnPaste
            Throw ExceptionUtilities.Unreachable
>>>>>>> 80a8ce8d
        End Function
    End Class
End Namespace<|MERGE_RESOLUTION|>--- conflicted
+++ resolved
@@ -25,25 +25,12 @@
             Return False
         End Function
 
-<<<<<<< HEAD
-        Public Overrides Function GetFormattingOptions(options As AnalyzerConfigOptions) As SyntaxFormattingOptions
-            Return VisualBasicSyntaxFormattingOptions.Create(options)
-        End Function
-
-        Protected Overrides Function CreateAggregatedFormattingResult(node As SyntaxNode, results As IList(Of AbstractFormattingResult), Optional formattingSpans As SimpleIntervalTree(Of TextSpan, TextSpanIntervalIntrospector) = Nothing) As IFormattingResult
-            Return New AggregatedFormattingResult(node, results, formattingSpans)
-        End Function
-
-        Protected Overrides Function Format(root As SyntaxNode, options As SyntaxFormattingOptions, formattingRules As IEnumerable(Of AbstractFormattingRule), startToken As SyntaxToken, endToken As SyntaxToken, cancellationToken As CancellationToken) As AbstractFormattingResult
-            Return New VisualBasicFormatEngine(root, options, formattingRules, startToken, endToken).Format(cancellationToken)
-=======
         Public Function GetFormattingChangesOnTypedCharacter(document As ParsedDocument, caretPosition As Integer, indentationOptions As IndentationOptions, cancellationToken As CancellationToken) As ImmutableArray(Of TextChange) Implements ISyntaxFormattingService.GetFormattingChangesOnTypedCharacter
             Throw ExceptionUtilities.Unreachable
         End Function
 
         Public Function GetFormattingChangesOnPaste(document As ParsedDocument, textSpan As TextSpan, options As SyntaxFormattingOptions, cancellationToken As CancellationToken) As ImmutableArray(Of TextChange) Implements ISyntaxFormattingService.GetFormattingChangesOnPaste
             Throw ExceptionUtilities.Unreachable
->>>>>>> 80a8ce8d
         End Function
     End Class
 End Namespace