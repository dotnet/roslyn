﻿' Licensed to the .NET Foundation under one or more agreements.
' The .NET Foundation licenses this file to you under the MIT license.
' See the LICENSE file in the project root for more information.

Imports Microsoft.CodeAnalysis.Formatting.Rules
Imports Microsoft.CodeAnalysis.VisualBasic.Syntax

Namespace Microsoft.CodeAnalysis.VisualBasic.Formatting
    Friend Class AdjustSpaceFormattingRule
        Inherits BaseFormattingRule
        Friend Const Name As String = "VisualBasic Adjust Space Formatting Rule"

        Public Sub New()
        End Sub

<<<<<<< HEAD
        Public Overrides Function GetAdjustSpacesOperationSlow(previousToken As SyntaxToken, currentToken As SyntaxToken, options As AnalyzerConfigOptions, ByRef nextFunc As NextGetAdjustSpacesOperation) As AdjustSpacesOperation?
=======
        Public Overrides Function GetAdjustSpacesOperationSlow(ByRef previousToken As SyntaxToken, ByRef currentToken As SyntaxToken, ByRef nextFunc As NextGetAdjustSpacesOperation) As AdjustSpacesOperation
>>>>>>> 9007fbc8
            ' * <end of file token>
            If currentToken.Kind = SyntaxKind.EndOfFileToken Then
                Return CreateAdjustSpacesOperation(0, AdjustSpacesOption.ForceSpacesIfOnSingleLine)
            End If

            ' ()
            If previousToken.Kind = SyntaxKind.OpenParenToken AndAlso currentToken.Kind = SyntaxKind.CloseParenToken Then
                Return CreateAdjustSpacesOperation(0, AdjustSpacesOption.ForceSpacesIfOnSingleLine)
            End If

            ' ( < case
            If previousToken.Kind = SyntaxKind.OpenParenToken AndAlso
               FormattingHelpers.IsLessThanInAttribute(currentToken) Then
                Return CreateAdjustSpacesOperation(0, AdjustSpacesOption.ForceSpacesIfOnSingleLine)
            End If

            ' < * * > in attribute
            If FormattingHelpers.IsLessThanInAttribute(previousToken) OrElse
               FormattingHelpers.IsGreaterThanInAttribute(currentToken) Then
                Return CreateAdjustSpacesOperation(0, AdjustSpacesOption.ForceSpacesIfOnSingleLine)
            End If

            ' * < > * in attribute
            If FormattingHelpers.IsGreaterThanInAttribute(previousToken) OrElse
               FormattingHelpers.IsLessThanInAttribute(currentToken) Then
                Return CreateAdjustSpacesOperation(1, AdjustSpacesOption.ForceSpacesIfOnSingleLine)
            End If

            ' <? * 
            If previousToken.Kind = SyntaxKind.LessThanQuestionToken AndAlso FormattingHelpers.IsXmlTokenInXmlDeclaration(previousToken) Then
                Return CreateAdjustSpacesOperation(0, AdjustSpacesOption.ForceSpacesIfOnSingleLine)
            End If

            ' * ?> case
            If currentToken.Kind = SyntaxKind.QuestionGreaterThanToken AndAlso FormattingHelpers.IsXmlTokenInXmlDeclaration(currentToken) Then
                Return CreateAdjustSpacesOperation(0, AdjustSpacesOption.ForceSpacesIfOnSingleLine)
            End If

            ' except <%= [xml token] or [xml token] %> case
            If (previousToken.Kind <> SyntaxKind.LessThanPercentEqualsToken AndAlso FormattingHelpers.IsXmlToken(currentToken)) AndAlso
               (FormattingHelpers.IsXmlToken(previousToken) AndAlso currentToken.Kind <> SyntaxKind.PercentGreaterThanToken) Then

                ' [xml token] [xml token]
                If FormattingHelpers.IsXmlToken(previousToken) AndAlso FormattingHelpers.IsXmlToken(currentToken) Then
                    Return CreateAdjustSpacesOperation(0, AdjustSpacesOption.ForceSpacesIfOnSingleLine)
                End If
            End If

            ' %> [xml name token]
            If previousToken.Kind = SyntaxKind.PercentGreaterThanToken AndAlso currentToken.Kind = SyntaxKind.XmlNameToken Then
                Return CreateAdjustSpacesOperation(1, AdjustSpacesOption.ForceSpacesIfOnSingleLine)
            End If

            ' [xml token] [xml name token]
            If FormattingHelpers.IsXmlToken(previousToken) AndAlso currentToken.Kind = SyntaxKind.XmlNameToken Then
                Return CreateAdjustSpacesOperation(0, AdjustSpacesOption.ForceSpacesIfOnSingleLine)
            End If

            ' [xml name token] <%=
            If previousToken.Kind = SyntaxKind.XmlNameToken AndAlso currentToken.Kind = SyntaxKind.LessThanPercentEqualsToken Then
                Return CreateAdjustSpacesOperation(1, AdjustSpacesOption.ForceSpacesIfOnSingleLine)
            End If

            ' [xml name token] %>
            If previousToken.Kind = SyntaxKind.XmlNameToken AndAlso currentToken.Kind = SyntaxKind.PercentGreaterThanToken Then
                Return CreateAdjustSpacesOperation(1, AdjustSpacesOption.ForceSpacesIfOnSingleLine)
            End If

            ' [xml name token] [xml token]
            If previousToken.Kind = SyntaxKind.XmlNameToken AndAlso FormattingHelpers.IsXmlToken(currentToken) Then
                Return CreateAdjustSpacesOperation(0, AdjustSpacesOption.ForceSpacesIfOnSingleLine)
            End If

            ' [xml name token] =
            If previousToken.Kind = SyntaxKind.XmlNameToken AndAlso currentToken.Kind = SyntaxKind.EqualsToken Then
                ' [XmlAttributeAccessExpression] =
                If TypeOf currentToken.Parent Is BinaryExpressionSyntax AndAlso DirectCast(currentToken.Parent, BinaryExpressionSyntax).Left.IsKind(SyntaxKind.XmlAttributeAccessExpression) OrElse
                    currentToken.Parent.IsKind(SyntaxKind.SimpleAssignmentStatement) AndAlso DirectCast(currentToken.Parent, AssignmentStatementSyntax).Left.IsKind(SyntaxKind.XmlAttributeAccessExpression) Then
                    Return CreateAdjustSpacesOperation(1, AdjustSpacesOption.ForceSpacesIfOnSingleLine)
                End If

                ' [XmlDeclarationOption]
                If currentToken.Parent.IsKind(SyntaxKind.XmlDeclarationOption) Then
                    Return CreateAdjustSpacesOperation(0, AdjustSpacesOption.ForceSpacesIfOnSingleLine)
                End If
            End If

            ' = ' [xml string]
            If previousToken.Kind = SyntaxKind.EqualsToken AndAlso FormattingHelpers.IsQuoteInXmlString(currentToken) Then
                Return CreateAdjustSpacesOperation(0, AdjustSpacesOption.ForceSpacesIfOnSingleLine)
            End If

            ' " * * " or ' * * ' or "" or '' in xml string
            If (FormattingHelpers.IsQuoteInXmlString(previousToken) AndAlso
                FormattingHelpers.IsContentInXmlString(currentToken)) OrElse
               (FormattingHelpers.IsQuoteInXmlString(currentToken) AndAlso
                (FormattingHelpers.IsContentInXmlString(previousToken) OrElse
                 FormattingHelpers.IsQuoteInXmlString(previousToken))) Then
                Return CreateAdjustSpacesOperation(0, AdjustSpacesOption.ForceSpacesIfOnSingleLine)
            End If

            ' xml text literal 
            If (previousToken.Kind = SyntaxKind.XmlTextLiteralToken AndAlso currentToken.Kind <> SyntaxKind.XmlNameToken) OrElse
               (previousToken.Kind <> SyntaxKind.XmlNameToken AndAlso currentToken.Kind = SyntaxKind.XmlTextLiteralToken) Then
                Return CreateAdjustSpacesOperation(0, AdjustSpacesOption.ForceSpacesIfOnSingleLine)
            End If

            ' xml entity literal
            If previousToken.Kind = SyntaxKind.XmlEntityLiteralToken OrElse
                currentToken.Kind = SyntaxKind.XmlEntityLiteralToken Then
                Return CreateAdjustSpacesOperation(0, AdjustSpacesOption.PreserveSpaces)
            End If

            ' (( case
            If previousToken.Kind = SyntaxKind.OpenParenToken AndAlso
               currentToken.Kind = SyntaxKind.OpenParenToken Then
                Return CreateAdjustSpacesOperation(0, AdjustSpacesOption.ForceSpacesIfOnSingleLine)
            End If

            ' [identifier] ( case
            If previousToken.Kind = SyntaxKind.IdentifierToken AndAlso
               currentToken.Kind = SyntaxKind.OpenParenToken Then
                Return CreateAdjustSpacesOperation(0, AdjustSpacesOption.ForceSpacesIfOnSingleLine)
            End If

            ' [some keywords] ( case
            If currentToken.Kind = SyntaxKind.OpenParenToken Then
                Select Case previousToken.Kind
                    Case SyntaxKind.NewKeyword, SyntaxKind.FunctionKeyword, SyntaxKind.SubKeyword, SyntaxKind.SetKeyword,
                         SyntaxKind.AddHandlerKeyword, SyntaxKind.RemoveHandlerKeyword, SyntaxKind.RaiseEventKeyword,
                         SyntaxKind.GetTypeKeyword, SyntaxKind.CTypeKeyword, SyntaxKind.TryCastKeyword,
                         SyntaxKind.DirectCastKeyword, SyntaxKind.GetXmlNamespaceKeyword, SyntaxKind.NameOfKeyword
                        Return CreateAdjustSpacesOperation(0, AdjustSpacesOption.ForceSpacesIfOnSingleLine)
                End Select

                If SyntaxFacts.IsPredefinedCastExpressionKeyword(previousToken.Kind) Then
                    Return CreateAdjustSpacesOperation(0, AdjustSpacesOption.ForceSpacesIfOnSingleLine)
                End If
            End If

            ' [parent in argument list] ( case
            If FormattingHelpers.IsParenInArgumentList(currentToken) Then
                Return CreateAdjustSpacesOperation(0, AdjustSpacesOption.ForceSpacesIfOnSingleLine)
            End If

            ' [binary condition] ( case
            If FormattingHelpers.IsParenInBinaryCondition(currentToken) Then
                Return CreateAdjustSpacesOperation(0, AdjustSpacesOption.ForceSpacesIfOnSingleLine)
            End If

            ' [ternary condition] ( case
            If FormattingHelpers.IsParenInTernaryCondition(currentToken) Then
                Return CreateAdjustSpacesOperation(0, AdjustSpacesOption.ForceSpacesIfOnSingleLine)
            End If

            ' array rank specifier ( case
            If currentToken.Kind = SyntaxKind.OpenParenToken AndAlso TypeOf currentToken.Parent Is ArrayRankSpecifierSyntax Then
                Return CreateAdjustSpacesOperation(0, AdjustSpacesOption.ForceSpacesIfOnSingleLine)
            End If

            ' [overloadable operator] ( case
            If currentToken.Kind = SyntaxKind.OpenParenToken AndAlso FormattingHelpers.IsOverloadableOperator(previousToken) Then
                Return CreateAdjustSpacesOperation(0, AdjustSpacesOption.ForceSpacesIfOnSingleLine)
            End If

            ' [type parameter list] [parameter list] )( case
            If previousToken.Kind = SyntaxKind.CloseParenToken AndAlso TypeOf previousToken.Parent Is TypeParameterListSyntax AndAlso
               currentToken.Kind = SyntaxKind.OpenParenToken AndAlso TypeOf currentToken.Parent Is ParameterListSyntax Then
                Return CreateAdjustSpacesOperation(0, AdjustSpacesOption.ForceSpacesIfOnSingleLine)
            End If

            ' , [named field initializer dot]
            If previousToken.Kind = SyntaxKind.CommaToken AndAlso FormattingHelpers.IsNamedFieldInitializerDot(currentToken) Then
                Return CreateAdjustSpacesOperation(1, AdjustSpacesOption.ForceSpacesIfOnSingleLine)
            End If

            ' ? . [conditional access operator]
            ' ? ! [conditional access operator]
            If previousToken.Kind = SyntaxKind.QuestionToken AndAlso currentToken.IsKind(SyntaxKind.DotToken, SyntaxKind.ExclamationToken) AndAlso
               previousToken.Parent.IsKind(SyntaxKind.ConditionalAccessExpression) Then
                Return CreateAdjustSpacesOperation(0, AdjustSpacesOption.ForceSpacesIfOnSingleLine)
            End If

            ' * ?
            If currentToken.Kind = SyntaxKind.QuestionToken AndAlso
               currentToken.Parent.Kind = SyntaxKind.ConditionalAccessExpression Then
                Return CreateAdjustSpacesOperation(0, AdjustSpacesOption.ForceSpacesIfOnSingleLine)
            End If

            ' * [member access dot without expression]
            If previousToken.Kind <> SyntaxKind.OpenParenToken AndAlso FormattingHelpers.IsMemberAccessDotWithoutExpression(currentToken) Then

                ' label:     .X
                If previousToken.Kind = SyntaxKind.ColonToken AndAlso TypeOf previousToken.Parent Is LabelStatementSyntax Then
                    Return FormattingOperations.CreateAdjustSpacesOperation(1, AdjustSpacesOption.DynamicSpaceToIndentationIfOnSingleLine)
                End If

                Return CreateAdjustSpacesOperation(1, AdjustSpacesOption.ForceSpacesIfOnSingleLine)
            End If

            ' * [dictionary access exclamation without expression]
            If previousToken.Kind <> SyntaxKind.OpenParenToken AndAlso FormattingHelpers.IsDictionaryAccessExclamationWithoutExpression(currentToken) Then
                Return CreateAdjustSpacesOperation(1, AdjustSpacesOption.ForceSpacesIfOnSingleLine)
            End If

            ' No space after $" at the start of an interpolated string
            If previousToken.Kind = SyntaxKind.DollarSignDoubleQuoteToken AndAlso previousToken.Parent.IsKind(SyntaxKind.InterpolatedStringExpression) Then
                Return CreateAdjustSpacesOperation(0, AdjustSpacesOption.ForceSpaces)
            End If

            ' No space before " at the end of an interpolated string
            If currentToken.Kind = SyntaxKind.DoubleQuoteToken AndAlso currentToken.Parent.IsKind(SyntaxKind.InterpolatedStringExpression) Then
                Return CreateAdjustSpacesOperation(0, AdjustSpacesOption.ForceSpaces)
            End If

            ' No space before { Or after } in interpolations
            If (currentToken.Kind = SyntaxKind.OpenBraceToken AndAlso currentToken.Parent.IsKind(SyntaxKind.Interpolation)) OrElse
               (previousToken.Kind = SyntaxKind.CloseBraceToken AndAlso previousToken.Parent.IsKind(SyntaxKind.Interpolation)) Then
                Return CreateAdjustSpacesOperation(0, AdjustSpacesOption.ForceSpaces)
            End If

            ' Preserve space after { Or before } in interpolations (i.e. between the braces And the expression)
            If (previousToken.Kind = SyntaxKind.OpenBraceToken AndAlso previousToken.Parent.IsKind(SyntaxKind.Interpolation)) OrElse
               (currentToken.Kind = SyntaxKind.CloseBraceToken AndAlso currentToken.Parent.IsKind(SyntaxKind.Interpolation)) Then
                Return CreateAdjustSpacesOperation(0, AdjustSpacesOption.PreserveSpaces)
            End If

            ' No space before Or after , in interpolation alignment clause
            If (previousToken.Kind = SyntaxKind.CommaToken AndAlso previousToken.Parent.IsKind(SyntaxKind.InterpolationAlignmentClause)) OrElse
               (currentToken.Kind = SyntaxKind.CommaToken AndAlso currentToken.Parent.IsKind(SyntaxKind.InterpolationAlignmentClause)) Then
                Return CreateAdjustSpacesOperation(0, AdjustSpacesOption.ForceSpaces)
            End If

            ' No space before Or after : in interpolation format clause
            If (previousToken.Kind = SyntaxKind.ColonToken AndAlso previousToken.Parent.IsKind(SyntaxKind.InterpolationFormatClause)) OrElse
               (currentToken.Kind = SyntaxKind.ColonToken AndAlso currentToken.Parent.IsKind(SyntaxKind.InterpolationFormatClause)) Then
                Return CreateAdjustSpacesOperation(0, AdjustSpacesOption.ForceSpaces)
            End If

            ' * }
            ' * )
            ' * ,
            ' * .
            ' * :=
            ' * !
            Select Case currentToken.Kind
                Case SyntaxKind.CloseParenToken, SyntaxKind.CommaToken
                    Return If(previousToken.Kind = SyntaxKind.EmptyToken AndAlso PrecedingTriviaContainsLineBreak(previousToken),
                        CreateAdjustSpacesOperation(0, AdjustSpacesOption.PreserveSpaces),
                        CreateAdjustSpacesOperation(0, AdjustSpacesOption.ForceSpacesIfOnSingleLine))

                Case SyntaxKind.CloseBraceToken, SyntaxKind.ColonEqualsToken
                    Return CreateAdjustSpacesOperation(0, AdjustSpacesOption.ForceSpacesIfOnSingleLine)

                Case SyntaxKind.DotToken
                    Dim space = If(previousToken.Kind = SyntaxKind.CallKeyword OrElse
                                   previousToken.Kind = SyntaxKind.KeyKeyword,
                                   1, 0)

                    Return CreateAdjustSpacesOperation(space, AdjustSpacesOption.ForceSpacesIfOnSingleLine)

                Case SyntaxKind.ExclamationToken
                    If IsExclamationInDictionaryAccess(currentToken) Then
                        Dim space = If(currentToken.TrailingTrivia.Any(SyntaxKind.LineContinuationTrivia), 1, 0)

                        Return CreateAdjustSpacesOperation(space, AdjustSpacesOption.ForceSpacesIfOnSingleLine)
                    End If
            End Select

            ' nullable ? case
            If FormattingHelpers.IsQuestionInNullableType(currentToken) Then
                Return CreateAdjustSpacesOperation(0, AdjustSpacesOption.ForceSpacesIfOnSingleLine)
            End If

            ' { *
            ' ( *
            ' ) *
            ' . *
            ' := *
            ' ! *
            Select Case previousToken.Kind
                Case SyntaxKind.OpenBraceToken, SyntaxKind.OpenParenToken, SyntaxKind.DotToken, SyntaxKind.ColonEqualsToken
                    Return CreateAdjustSpacesOperation(0, AdjustSpacesOption.ForceSpacesIfOnSingleLine)

                Case SyntaxKind.CloseParenToken
                    Dim space = If(previousToken.Kind = currentToken.Kind, 0, 1)
                    Return CreateAdjustSpacesOperation(space, AdjustSpacesOption.ForceSpacesIfOnSingleLine)

                Case SyntaxKind.ExclamationToken
                    If IsExclamationInDictionaryAccess(previousToken) Then
                        Return CreateAdjustSpacesOperation(0, AdjustSpacesOption.ForceSpacesIfOnSingleLine)
                    End If
            End Select

            ' * </
            If currentToken.Kind = SyntaxKind.LessThanSlashToken AndAlso
               FormattingHelpers.IsXmlToken(previousToken) Then
                Return CreateAdjustSpacesOperation(0, AdjustSpacesOption.ForceSpacesIfOnSingleLine)
            End If

            ' * />
            If currentToken.Kind = SyntaxKind.SlashGreaterThanToken Then
                Return CreateAdjustSpacesOperation(0, AdjustSpacesOption.ForceSpacesIfOnSingleLine)
            End If

            ' * > in xml literal
            If (currentToken.Kind = SyntaxKind.GreaterThanToken AndAlso
                FormattingHelpers.IsXmlToken(currentToken)) Then
                Return CreateAdjustSpacesOperation(0, AdjustSpacesOption.ForceSpacesIfOnSingleLine)
            End If

            ' +1 or -1
            If (previousToken.Kind = SyntaxKind.PlusToken OrElse
                previousToken.Kind = SyntaxKind.MinusToken) AndAlso
                TypeOf previousToken.Parent Is UnaryExpressionSyntax Then
                Return CreateAdjustSpacesOperation(0, AdjustSpacesOption.ForceSpacesIfOnSingleLine)
            End If

            ' <AttributeTarget : case
            If FormattingHelpers.IsColonAfterAttributeTarget(previousToken, currentToken) Then
                Return CreateAdjustSpacesOperation(0, AdjustSpacesOption.ForceSpacesIfOnSingleLine)
            End If

            If previousToken.Kind = SyntaxKind.EmptyToken OrElse currentToken.Kind = SyntaxKind.EmptyToken Then
                Return CreateAdjustSpacesOperation(0, AdjustSpacesOption.PreserveSpaces)
            End If

            ' Else If
            If previousToken.Kind = SyntaxKind.ElseKeyword AndAlso
               currentToken.Kind = SyntaxKind.IfKeyword AndAlso
               previousToken.Parent Is currentToken.Parent Then
                Return CreateAdjustSpacesOperation(0, AdjustSpacesOption.ForceSpacesIfOnSingleLine)
            End If

            ' label
            Dim labelStatement = TryCast(previousToken.Parent, LabelStatementSyntax)
            If labelStatement IsNot Nothing AndAlso
               labelStatement.LabelToken = previousToken AndAlso
               currentToken.Kind = SyntaxKind.ColonToken Then
                Return CreateAdjustSpacesOperation(0, AdjustSpacesOption.ForceSpacesIfOnSingleLine)
            End If

            Return nextFunc.Invoke(previousToken, currentToken)
        End Function

        Private Shared Function PrecedingTriviaContainsLineBreak(previousToken As SyntaxToken) As Boolean
            Return ContainsLineBreak(previousToken.LeadingTrivia) OrElse ContainsLineBreak(previousToken.GetPreviousToken(includeZeroWidth:=True).TrailingTrivia)
        End Function

        Private Shared Function ContainsLineBreak(triviaList As SyntaxTriviaList) As Boolean
            Return triviaList.Any(Function(t) t.Kind = SyntaxKind.EndOfLineTrivia)
        End Function
    End Class
End Namespace<|MERGE_RESOLUTION|>--- conflicted
+++ resolved
@@ -13,11 +13,7 @@
         Public Sub New()
         End Sub
 
-<<<<<<< HEAD
-        Public Overrides Function GetAdjustSpacesOperationSlow(previousToken As SyntaxToken, currentToken As SyntaxToken, options As AnalyzerConfigOptions, ByRef nextFunc As NextGetAdjustSpacesOperation) As AdjustSpacesOperation?
-=======
-        Public Overrides Function GetAdjustSpacesOperationSlow(ByRef previousToken As SyntaxToken, ByRef currentToken As SyntaxToken, ByRef nextFunc As NextGetAdjustSpacesOperation) As AdjustSpacesOperation
->>>>>>> 9007fbc8
+        Public Overrides Function GetAdjustSpacesOperationSlow(ByRef previousToken As SyntaxToken, ByRef currentToken As SyntaxToken, ByRef nextFunc As NextGetAdjustSpacesOperation) As AdjustSpacesOperation?
             ' * <end of file token>
             If currentToken.Kind = SyntaxKind.EndOfFileToken Then
                 Return CreateAdjustSpacesOperation(0, AdjustSpacesOption.ForceSpacesIfOnSingleLine)
