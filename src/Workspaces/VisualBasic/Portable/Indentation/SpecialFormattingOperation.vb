﻿' Licensed to the .NET Foundation under one or more agreements.
' The .NET Foundation licenses this file to you under the MIT license.
' See the LICENSE file in the project root for more information.

Imports System.Collections.Immutable
Imports Microsoft.CodeAnalysis
Imports Microsoft.CodeAnalysis.Formatting
Imports Microsoft.CodeAnalysis.Formatting.Rules
Imports Microsoft.CodeAnalysis.Text
Imports Microsoft.CodeAnalysis.VisualBasic.Syntax

Namespace Microsoft.CodeAnalysis.VisualBasic.Indentation
    Friend Class SpecialFormattingRule
        Inherits CompatAbstractFormattingRule

        Private ReadOnly _indentStyle As FormattingOptions.IndentStyle

        Public Sub New(indentStyle As FormattingOptions.IndentStyle)
            _indentStyle = indentStyle
        End Sub

        Public Overrides Sub AddSuppressOperationsSlow(list As List(Of SuppressOperation), node As SyntaxNode, ByRef nextOperation As NextSuppressOperationAction)
            ' don't suppress anything
        End Sub

<<<<<<< HEAD
        Public Overrides Function GetAdjustNewLinesOperationSlow(previousToken As SyntaxToken, currentToken As SyntaxToken, options As AnalyzerConfigOptions, ByRef nextOperation As NextGetAdjustNewLinesOperation) As AdjustNewLinesOperation?
=======
        Public Overrides Function GetAdjustNewLinesOperationSlow(ByRef previousToken As SyntaxToken, ByRef currentToken As SyntaxToken, ByRef nextOperation As NextGetAdjustNewLinesOperation) As AdjustNewLinesOperation
>>>>>>> 9007fbc8

            ' unlike regular one. force position of attribute
            Dim attributeNode = TryCast(previousToken.Parent, AttributeListSyntax)
            If attributeNode IsNot Nothing AndAlso attributeNode.GreaterThanToken = previousToken Then
                Return FormattingOperations.CreateAdjustNewLinesOperation(0, AdjustNewLinesOption.PreserveLines)
            End If

            ' no line operation. no line changes what so ever
            Dim lineOperation = MyBase.GetAdjustNewLinesOperationSlow(previousToken, currentToken, nextOperation)
            If lineOperation IsNot Nothing Then
                ' basically means don't ever put new line if there isn't already one, but do
                ' indentation.
                Return FormattingOperations.CreateAdjustNewLinesOperation(line:=0, option:=AdjustNewLinesOption.PreserveLines)
            End If

            Return Nothing
        End Function

<<<<<<< HEAD
        Public Overrides Function GetAdjustSpacesOperationSlow(previousToken As SyntaxToken, currentToken As SyntaxToken, options As AnalyzerConfigOptions, ByRef nextOperation As NextGetAdjustSpacesOperation) As AdjustSpacesOperation?
            Dim spaceOperation = MyBase.GetAdjustSpacesOperationSlow(previousToken, currentToken, options, nextOperation)
=======
        Public Overrides Function GetAdjustSpacesOperationSlow(ByRef previousToken As SyntaxToken, ByRef currentToken As SyntaxToken, ByRef nextOperation As NextGetAdjustSpacesOperation) As AdjustSpacesOperation
            Dim spaceOperation = MyBase.GetAdjustSpacesOperationSlow(previousToken, currentToken, nextOperation)
>>>>>>> 9007fbc8

            ' if there is force space operation, convert it to ForceSpaceIfSingleLine operation.
            ' (force space basically means remove all line breaks)
            If spaceOperation IsNot Nothing AndAlso spaceOperation.Value.Option = AdjustSpacesOption.ForceSpaces Then
                Return FormattingOperations.CreateAdjustSpacesOperation(spaceOperation.Value.Space, AdjustSpacesOption.ForceSpacesIfOnSingleLine)
            End If

            Return spaceOperation
        End Function

        Public Overrides Sub AddIndentBlockOperationsSlow(list As List(Of IndentBlockOperation), node As SyntaxNode, ByRef nextOperation As NextIndentBlockOperationAction)
            nextOperation.Invoke()

            Dim singleLineLambdaFunction = TryCast(node, SingleLineLambdaExpressionSyntax)
            If singleLineLambdaFunction IsNot Nothing Then
                Dim baseToken = node.GetFirstToken(includeZeroWidth:=True)
                Dim endToken = node.GetLastToken()
                Dim nextToken = endToken.GetNextToken(includeZeroWidth:=True)

                If SyntaxFacts.AllowsTrailingImplicitLineContinuation(endToken) OrElse
                   SyntaxFacts.AllowsLeadingImplicitLineContinuation(nextToken) OrElse
                   endToken.TrailingTrivia.Any(SyntaxKind.LineContinuationTrivia) Then
                    Dim startToken = baseToken.GetNextToken(includeZeroWidth:=True)
                    list.Add(FormattingOperations.CreateRelativeIndentBlockOperation(
                                baseToken, startToken, endToken,
                                TextSpan.FromBounds(startToken.FullSpan.Start, node.FullSpan.End), indentationDelta:=1, [option]:=IndentBlockOption.RelativePosition))
                End If

                Return
            End If

            AddIndentBlockOperations(Of ParameterListSyntax)(list, node, Function(n) Not n.OpenParenToken.IsMissing AndAlso n.Parameters.Count > 0)
            AddArgumentListIndentBlockOperations(list, node)
            AddIndentBlockOperations(Of TypeParameterListSyntax)(list, node, Function(n) Not n.OpenParenToken.IsMissing AndAlso n.Parameters.Count > 0, indentationDelta:=1)
        End Sub

        Private Overloads Shared Sub AddIndentBlockOperations(Of T As SyntaxNode)(list As List(Of IndentBlockOperation), node As SyntaxNode, predicate As Func(Of T, Boolean), Optional indentationDelta As Integer = 0)
            Dim parameterOrArgumentList = TryCast(node, T)
            If parameterOrArgumentList Is Nothing Then
                Return
            End If

            If Not predicate(parameterOrArgumentList) Then
                Return
            End If

            AddIndentBlockOperations(list, parameterOrArgumentList, indentationDelta)
        End Sub

        Private Overloads Shared Sub AddIndentBlockOperations(list As List(Of IndentBlockOperation), parameterOrArgumentList As SyntaxNode, indentationDelta As Integer)
            Dim openBrace = parameterOrArgumentList.GetFirstToken(includeZeroWidth:=True)
            Dim closeBrace = parameterOrArgumentList.GetLastToken(includeZeroWidth:=True)

            ' first token of first argument (first token of the node should be "open brace")
            Dim baseToken = openBrace.GetNextToken(includeZeroWidth:=True)

            ' indent block start token
            Dim startToken = baseToken.GetNextToken(includeZeroWidth:=True)

            ' last token of last argument (last token of the node should be "close brace")
            Dim endToken = closeBrace.GetPreviousToken(includeZeroWidth:=True)

            list.Add(FormattingOperations.CreateRelativeIndentBlockOperation(
                    baseToken, startToken, endToken, TextSpan.FromBounds(baseToken.Span.End, closeBrace.Span.End), indentationDelta, IndentBlockOption.RelativePosition))
        End Sub

        Private Shared Sub AddArgumentListIndentBlockOperations(operations As List(Of IndentBlockOperation), node As SyntaxNode)
            Dim argumentList = TryCast(node, ArgumentListSyntax)
            If argumentList Is Nothing OrElse
               argumentList.OpenParenToken.IsMissing OrElse
               argumentList.Arguments.Count = 0 OrElse
               argumentList.Arguments.All(Function(a) a.IsMissing) Then
                Return
            End If

            Dim openBrace = argumentList.GetFirstToken(includeZeroWidth:=True)
            Dim closeBrace = argumentList.GetLastToken(includeZeroWidth:=True)

            Dim sourceText = node.SyntaxTree.GetText()

            ' First, create a list of all arguments that start lines.
            Dim arguments = New List(Of ArgumentSyntax)

            Dim previousLineNumber = -1
            For Each argument In argumentList.Arguments
                Dim lineNumber = sourceText.Lines.GetLineFromPosition(argument.SpanStart).LineNumber
                If lineNumber > previousLineNumber Then
                    arguments.Add(argument)
                    previousLineNumber = lineNumber
                End If
            Next

            ' Next create indent block operations using the arguments that start each line.
            ' These indent block operations span to the start of the next argument starting a line,
            ' or the close brace of the argument list if there isn't another argument.
            For i = 0 To arguments.Count - 1
                Dim argument = arguments(i)
                Dim baseToken = argument.GetFirstToken(includeZeroWidth:=True)
                Dim startToken = baseToken.GetNextToken(includeZeroWidth:=True)

                Dim endToken As SyntaxToken
                Dim span As TextSpan

                If i < arguments.Count - 1 Then
                    Dim nextArgument = arguments(i + 1)
                    Dim firstToken = nextArgument.GetFirstToken(includeZeroWidth:=True)

                    endToken = firstToken.GetPreviousToken(includeZeroWidth:=True)

                    span = TextSpan.FromBounds(baseToken.Span.End, firstToken.SpanStart)
                Else
                    endToken = closeBrace.GetPreviousToken(includeZeroWidth:=True)
                    span = TextSpan.FromBounds(baseToken.Span.End, closeBrace.Span.End)
                End If

                Dim operation = FormattingOperations.CreateRelativeIndentBlockOperation(
                    baseToken, startToken, endToken, span, indentationDelta:=0, IndentBlockOption.RelativePosition)

                operations.Add(operation)
            Next
        End Sub

        Public Overrides Sub AddAlignTokensOperationsSlow(operations As List(Of AlignTokensOperation), node As SyntaxNode, ByRef nextAction As NextAlignTokensOperationAction)
            MyBase.AddAlignTokensOperationsSlow(operations, node, nextAction)

            ' Smart token formatting off: No token alignment
            If _indentStyle <> FormattingOptions.IndentStyle.Smart Then
                Return
            End If

            AddAlignTokensOperations(Of ParameterListSyntax)(operations, node, Function(n) n.OpenParenToken)
            AddAlignTokensOperations(Of TypeParameterListSyntax)(operations, node, Function(n) n.OpenParenToken)
            AddAlignTokensOperations(Of ArrayRankSpecifierSyntax)(operations, node, Function(n) n.OpenParenToken)

            AddCaseClauseAlignTokensOperations(operations, node)
        End Sub

        Private Shared Sub AddCaseClauseAlignTokensOperations(operations As List(Of AlignTokensOperation), node As SyntaxNode)
            Dim caseStatement = TryCast(node, CaseStatementSyntax)
            If caseStatement Is Nothing OrElse caseStatement.Cases.Count = 0 Then
                Return
            End If

            Dim cases = caseStatement.Cases.OfType(Of SimpleCaseClauseSyntax).ToList()
            If cases.Count < 2 Then
                Return
            End If

            operations.Add(FormattingOperations.CreateAlignTokensOperation(
                cases(0).GetFirstToken(includeZeroWidth:=True),
                cases.Skip(1).SelectAsArray(Function(n) n.GetFirstToken(includeZeroWidth:=True)),
                AlignTokensOption.AlignIndentationOfTokensToBaseToken))
        End Sub

        Private Overloads Shared Sub AddAlignTokensOperations(Of T As SyntaxNode)(operations As List(Of AlignTokensOperation), node As SyntaxNode, baseTokenGetter As Func(Of T, SyntaxToken))
            Dim parameterList = TryCast(node, T)
            If parameterList Is Nothing Then
                Return
            End If

            Dim baseToken = baseTokenGetter(parameterList)
            If baseToken.IsMissing Then
                Return
            End If

            AddAlignTokensOperations(operations, baseToken)
        End Sub

        Private Overloads Shared Sub AddAlignTokensOperations(operations As List(Of AlignTokensOperation), baseToken As SyntaxToken)
            operations.Add(FormattingOperations.CreateAlignTokensOperation(
                           baseToken,
                           ImmutableArray.Create(baseToken.GetNextToken(includeZeroWidth:=True)),
                           AlignTokensOption.AlignIndentationOfTokensToBaseToken))
        End Sub
    End Class
End Namespace<|MERGE_RESOLUTION|>--- conflicted
+++ resolved
@@ -23,11 +23,7 @@
             ' don't suppress anything
         End Sub
 
-<<<<<<< HEAD
-        Public Overrides Function GetAdjustNewLinesOperationSlow(previousToken As SyntaxToken, currentToken As SyntaxToken, options As AnalyzerConfigOptions, ByRef nextOperation As NextGetAdjustNewLinesOperation) As AdjustNewLinesOperation?
-=======
-        Public Overrides Function GetAdjustNewLinesOperationSlow(ByRef previousToken As SyntaxToken, ByRef currentToken As SyntaxToken, ByRef nextOperation As NextGetAdjustNewLinesOperation) As AdjustNewLinesOperation
->>>>>>> 9007fbc8
+        Public Overrides Function GetAdjustNewLinesOperationSlow(ByRef previousToken As SyntaxToken, ByRef currentToken As SyntaxToken, ByRef nextOperation As NextGetAdjustNewLinesOperation) As AdjustNewLinesOperation?
 
             ' unlike regular one. force position of attribute
             Dim attributeNode = TryCast(previousToken.Parent, AttributeListSyntax)
@@ -46,13 +42,8 @@
             Return Nothing
         End Function
 
-<<<<<<< HEAD
-        Public Overrides Function GetAdjustSpacesOperationSlow(previousToken As SyntaxToken, currentToken As SyntaxToken, options As AnalyzerConfigOptions, ByRef nextOperation As NextGetAdjustSpacesOperation) As AdjustSpacesOperation?
-            Dim spaceOperation = MyBase.GetAdjustSpacesOperationSlow(previousToken, currentToken, options, nextOperation)
-=======
-        Public Overrides Function GetAdjustSpacesOperationSlow(ByRef previousToken As SyntaxToken, ByRef currentToken As SyntaxToken, ByRef nextOperation As NextGetAdjustSpacesOperation) As AdjustSpacesOperation
+        Public Overrides Function GetAdjustSpacesOperationSlow(ByRef previousToken As SyntaxToken, ByRef currentToken As SyntaxToken, ByRef nextOperation As NextGetAdjustSpacesOperation) As AdjustSpacesOperation?
             Dim spaceOperation = MyBase.GetAdjustSpacesOperationSlow(previousToken, currentToken, nextOperation)
->>>>>>> 9007fbc8
 
             ' if there is force space operation, convert it to ForceSpaceIfSingleLine operation.
             ' (force space basically means remove all line breaks)
