--- conflicted
+++ resolved
@@ -1297,11 +1297,7 @@
                             ' check if the alias name ends with an Attribute suffix that can be omitted.
                             Dim replacementNodeWithoutAttributeSuffix As ExpressionSyntax = Nothing
                             Dim issueSpanWithoutAttributeSuffix As TextSpan = Nothing
-<<<<<<< HEAD
-                            If TryReduceAttributeSuffix(name, identifierToken, semanticModel, aliasReplacement IsNot Nothing, True, replacementNodeWithoutAttributeSuffix, issueSpanWithoutAttributeSuffix, cancellationToken) Then
-=======
                             If TryReduceAttributeSuffix(name, identifierToken, semanticModel, aliasReplacement IsNot Nothing, replacementNodeWithoutAttributeSuffix, issueSpanWithoutAttributeSuffix, cancellationToken) Then
->>>>>>> ece86d58
                                 If name.CanReplaceWithReducedName(replacementNodeWithoutAttributeSuffix, semanticModel, cancellationToken) Then
                                     replacementNode = replacementNode.CopyAnnotationsTo(replacementNodeWithoutAttributeSuffix)
                                     issueSpan = issueSpanWithoutAttributeSuffix
@@ -1424,11 +1420,7 @@
 
                     Case SyntaxKind.IdentifierName
                         Dim identifier = DirectCast(name, IdentifierNameSyntax).Identifier
-<<<<<<< HEAD
-                        TryReduceAttributeSuffix(name, identifier, semanticModel, False, True, replacementNode, issueSpan, cancellationToken)
-=======
                         TryReduceAttributeSuffix(name, identifier, semanticModel, False, replacementNode, issueSpan, cancellationToken)
->>>>>>> ece86d58
                 End Select
             End If
 
