--- conflicted
+++ resolved
@@ -53,39 +53,17 @@
 
                 var document = project.AddDocument("Document", SourceText.From(code));
 
-<<<<<<< HEAD
-                var syntaxTree = await document.GetRequiredSyntaxTreeAsync(CancellationToken.None);
-
-                var optionSet = workspace.Options;
-                if (changedOptionSet != null)
-                {
-                    foreach (var entry in changedOptionSet)
-                    {
-                        optionSet = optionSet.WithChangedOption(entry.Key, entry.Value);
-                    }
-                }
-=======
                 var formattingService = document.GetRequiredLanguageService<ISyntaxFormattingService>();
                 var formattingOptions = changedOptionSet != null ?
                     formattingService.GetFormattingOptions(changedOptionSet.ToAnalyzerConfigOptions(document.Project.LanguageServices), fallbackOptions: null) :
                     formattingService.DefaultOptions;
->>>>>>> 80a8ce8d
 
                 var syntaxTree = await document.GetRequiredSyntaxTreeAsync(CancellationToken.None);
                 var root = await syntaxTree.GetRootAsync();
-<<<<<<< HEAD
-                var options = SyntaxFormattingOptions.Create(optionSet, workspace.Services, root.Language);
-
-                await AssertFormatAsync(workspace.Services, expected, root, spans.AsImmutable(), options, await document.GetTextAsync());
-
-                // format with node and transform
-                AssertFormatWithTransformation(workspace.Services, expected, root, spans, options, treeCompare, parseOptions);
-=======
                 await AssertFormatAsync(workspace.Services, expected, root, spans.AsImmutable(), formattingOptions, await document.GetTextAsync());
 
                 // format with node and transform
                 AssertFormatWithTransformation(workspace.Services, expected, root, spans, formattingOptions, treeCompare, parseOptions);
->>>>>>> 80a8ce8d
             }
         }
 
