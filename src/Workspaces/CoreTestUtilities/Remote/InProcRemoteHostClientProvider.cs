﻿// Licensed to the .NET Foundation under one or more agreements.
// The .NET Foundation licenses this file to you under the MIT license.
// See the LICENSE file in the project root for more information.

#nullable enable

using System;
using System.Composition;
using System.Threading;
using System.Threading.Tasks;
using Microsoft.CodeAnalysis.Host;
using Microsoft.CodeAnalysis.Host.Mef;
using Microsoft.CodeAnalysis.Test.Utilities;
using Roslyn.Utilities;

namespace Microsoft.CodeAnalysis.Remote.Testing
{
    internal sealed class InProcRemoteHostClientProvider : IRemoteHostClientProvider
    {
        [ExportWorkspaceServiceFactory(typeof(IRemoteHostClientProvider), ServiceLayer.Test), Shared, PartNotDiscoverable]
        internal sealed class Factory : IWorkspaceServiceFactory
        {
            [ImportingConstructor]
            [Obsolete(MefConstruction.ImportingConstructorMessage, error: true)]
            public Factory()
            {
            }

            public IWorkspaceService CreateService(HostWorkspaceServices workspaceServices)
                => new InProcRemoteHostClientProvider(workspaceServices);
        }

        private sealed class WorkspaceManager : RemoteWorkspaceManager
        {
            private readonly Lazy<RemoteWorkspace> _lazyWorkspace;

<<<<<<< HEAD
            public WorkspaceManager(Type[]? additionalRemoteParts)
=======
            public WorkspaceManager(SolutionAssetCache assetStorage, Type[]? additionalRemoteParts)
                : base(assetStorage)
>>>>>>> d12d0efb
            {
                _lazyWorkspace = new Lazy<RemoteWorkspace>(
                    () => new RemoteWorkspace(FeaturesTestCompositions.RemoteHost.AddParts(additionalRemoteParts).GetHostServices(), WorkspaceKind.RemoteWorkspace));
            }

            public override RemoteWorkspace GetWorkspace()
                => _lazyWorkspace.Value;
        }

        private readonly HostWorkspaceServices _services;
        private readonly AsyncLazy<RemoteHostClient> _lazyClient;

<<<<<<< HEAD
        public AssetStorage? RemoteAssetStorage { get; }
=======
        public SolutionAssetCache? RemoteAssetStorage { get; }
>>>>>>> d12d0efb
        public Type[]? AdditionalRemoteParts { get; }

        public InProcRemoteHostClientProvider(HostWorkspaceServices services)
        {
            _services = services;

            _lazyClient = new AsyncLazy<RemoteHostClient>(
                cancellationToken => InProcRemoteHostClient.CreateAsync(
                    _services,
                    new RemoteHostTestData(
<<<<<<< HEAD
                        RemoteAssetStorage ?? new AssetStorage(),
                        new WorkspaceManager(AdditionalRemoteParts),
=======
                        new WorkspaceManager(RemoteAssetStorage ?? new SolutionAssetCache(), AdditionalRemoteParts),
>>>>>>> d12d0efb
                        isInProc: true)),
                cacheResult: true);
        }

        public Task<RemoteHostClient?> TryGetRemoteHostClientAsync(CancellationToken cancellationToken)
            => _lazyClient.GetValueAsync(cancellationToken).AsNullable();
    }
}<|MERGE_RESOLUTION|>--- conflicted
+++ resolved
@@ -34,12 +34,8 @@
         {
             private readonly Lazy<RemoteWorkspace> _lazyWorkspace;
 
-<<<<<<< HEAD
-            public WorkspaceManager(Type[]? additionalRemoteParts)
-=======
             public WorkspaceManager(SolutionAssetCache assetStorage, Type[]? additionalRemoteParts)
                 : base(assetStorage)
->>>>>>> d12d0efb
             {
                 _lazyWorkspace = new Lazy<RemoteWorkspace>(
                     () => new RemoteWorkspace(FeaturesTestCompositions.RemoteHost.AddParts(additionalRemoteParts).GetHostServices(), WorkspaceKind.RemoteWorkspace));
@@ -52,11 +48,7 @@
         private readonly HostWorkspaceServices _services;
         private readonly AsyncLazy<RemoteHostClient> _lazyClient;
 
-<<<<<<< HEAD
-        public AssetStorage? RemoteAssetStorage { get; }
-=======
         public SolutionAssetCache? RemoteAssetStorage { get; }
->>>>>>> d12d0efb
         public Type[]? AdditionalRemoteParts { get; }
 
         public InProcRemoteHostClientProvider(HostWorkspaceServices services)
@@ -67,12 +59,7 @@
                 cancellationToken => InProcRemoteHostClient.CreateAsync(
                     _services,
                     new RemoteHostTestData(
-<<<<<<< HEAD
-                        RemoteAssetStorage ?? new AssetStorage(),
-                        new WorkspaceManager(AdditionalRemoteParts),
-=======
                         new WorkspaceManager(RemoteAssetStorage ?? new SolutionAssetCache(), AdditionalRemoteParts),
->>>>>>> d12d0efb
                         isInProc: true)),
                 cacheResult: true);
         }
