﻿// Copyright (c) Microsoft.  All Rights Reserved.  Licensed under the Apache License, Version 2.0.  See License.txt in the project root for license information.

using System;
using System.Collections.Concurrent;
using System.Collections.Generic;
using System.IO;
using System.Threading;
using System.Threading.Tasks;
using Microsoft.CodeAnalysis.Execution;
using Microsoft.CodeAnalysis.Internal.Log;
using Microsoft.CodeAnalysis.Serialization;
using Roslyn.Utilities;

namespace Microsoft.CodeAnalysis.Remote
{
    /// <summary>
    /// This service provide a way to get roslyn objects from checksum
    /// 
    /// TODO: change this service to workspace service
    /// </summary>
    internal class AssetService
    {
        // PREVIEW: unfortunately, I need dummy workspace since workspace services can be workspace specific
        private static readonly Serializer s_serializer = new Serializer(new AdhocWorkspace(RoslynServices.HostServices, workspaceKind: "dummy").Services);

        private readonly int _sessionId;
        private readonly AssetStorage _assetStorage;

        public AssetService(int sessionId, AssetStorage assetStorage)
        {
            _sessionId = sessionId;
            _assetStorage = assetStorage;
        }

        public T Deserialize<T>(string kind, ObjectReader reader, CancellationToken cancellationToken)
        {
            return s_serializer.Deserialize<T>(kind, reader, cancellationToken);
        }

        public async Task<T> GetAssetAsync<T>(Checksum checksum, CancellationToken cancellationToken)
        {
            T asset;
            if (_assetStorage.TryGetAsset(checksum, out asset))
            {
                return asset;
            }

            using (Logger.LogBlock(FunctionId.AssetService_GetAssetAsync, Checksum.GetChecksumLogInfo, checksum, cancellationToken))
            {
                // TODO: what happen if service doesn't come back. timeout?
                var value = await RequestAssetAsync(checksum, cancellationToken).ConfigureAwait(false);

                _assetStorage.TryAddAsset(checksum, value);
                return (T)value;
            }
        }

        public async Task<List<ValueTuple<Checksum, T>>> GetAssetsAsync<T>(IEnumerable<Checksum> checksums, CancellationToken cancellationToken)
        {
            // this only works when caller wants to get same kind of assets at once

            // bulk synchronize checksums first
            await SynchronizeAssetsAsync(checksums, cancellationToken).ConfigureAwait(false);

            var list = new List<ValueTuple<Checksum, T>>();
            foreach (var checksum in checksums)
            {
                list.Add(ValueTuple.Create(checksum, await GetAssetAsync<T>(checksum, cancellationToken).ConfigureAwait(false)));
            }

            return list;
        }

        public async Task SynchronizeAssetsAsync(IEnumerable<Checksum> checksums, CancellationToken cancellationToken)
        {
            // if caller wants to get different kind of assets at once, he needs to first sync asserts and use
            // GetAssetAsync to get those.
            var syncer = new ChecksumSynchronizer(this);
            await syncer.SynchronizeAssetsAsync(checksums, cancellationToken).ConfigureAwait(false);
        }

        public async Task SynchronizeSolutionAssetsAsync(Checksum solutionChecksum, CancellationToken cancellationToken)
        {
            // this will pull in assets that belong to the given solution checksum to this remote host.
            // this one is not supposed to be used for functionality but only for perf. that is why it doesn't return anything.
            // to get actual data GetAssetAsync should be used. and that will return actual data and if there is any missing data in cache, GetAssetAsync
            // itself will bring that data in from data source (VS)

            // one can call this method to make cache hot for all assets that belong to the solution checksum so that GetAssetAsync call will most likely cache hit.
            // it is most likely since we might change cache hueristic in future which make data to live a lot shorter in the cache, and the data might get expired
            // before one actually consume the data. 
            using (Logger.LogBlock(FunctionId.AssetService_SynchronizeSolutionAssetsAsync, Checksum.GetChecksumLogInfo, solutionChecksum, cancellationToken))
            {
                var syncer = new ChecksumSynchronizer(this);
                await syncer.SynchronizeSolutionAssetsAsync(solutionChecksum, cancellationToken).ConfigureAwait(false);
            }
        }

        private bool EnsureCacheEntryIfExists(Checksum checksum)
        {
            // this will check whether checksum exists in the cache and if it does,
            // it will touch the entry so that it doesn't expire right after we checked it.
            //
            // even if it got expired after this for whatever reason, functionality wise everything will still work, 
            // just perf will be impacted since we will fetch it from data source (VS)
            object unused;
            return _assetStorage.TryGetAsset(checksum, out unused);
        }

        private async Task SynchronizeAssetsAsync(ISet<Checksum> checksums, CancellationToken cancellationToken)
        {
            using (Logger.LogBlock(FunctionId.AssetService_SynchronizeAssetsAsync, Checksum.GetChecksumsLogInfo, checksums, cancellationToken))
            {
                var values = await RequestAssetsAsync(checksums, cancellationToken).ConfigureAwait(false);

                foreach (var tuple in values)
                {
                    _assetStorage.TryAddAsset(tuple.Item1, tuple.Item2);
                }
            }
        }

        private async Task<object> RequestAssetAsync(Checksum checksum, CancellationToken cancellationToken)
        {
            using (var pooledObject = SharedPools.Default<HashSet<Checksum>>().GetPooledObject())
            {
                pooledObject.Object.Add(checksum);

                var tuple = await RequestAssetsAsync(pooledObject.Object, cancellationToken).ConfigureAwait(false);
                return tuple[0].Item2;
            }
        }

        private async Task<IList<ValueTuple<Checksum, object>>> RequestAssetsAsync(ISet<Checksum> checksums, CancellationToken cancellationToken)
        {
            if (checksums.Count == 0)
            {
                return SpecializedCollections.EmptyList<ValueTuple<Checksum, object>>();
            }

            var source = _assetStorage.GetAssetSource(_sessionId);
<<<<<<< HEAD

            cancellationToken.ThrowIfCancellationRequested();

=======

            cancellationToken.ThrowIfCancellationRequested();

>>>>>>> 69df5db3
            try
            {
                // ask one of asset source for data
                return await source.RequestAssetsAsync(_sessionId, checksums, cancellationToken).ConfigureAwait(false);
            }
            catch (ObjectDisposedException)
            {
                // object disposed exception can happen if StreamJsonRpc get disconnected
                // in the middle of read/write due to cancellation
                cancellationToken.ThrowIfCancellationRequested();
                throw;
            }
        }

        private struct ChecksumSynchronizer
        {
            // make sure there is always only 1 bulk synchronization
            private static readonly SemaphoreSlim s_gate = new SemaphoreSlim(initialCount: 1);

            private readonly AssetService _assetService;

            public ChecksumSynchronizer(AssetService assetService)
            {
                _assetService = assetService;
            }

            public async Task SynchronizeAssetsAsync(IEnumerable<Checksum> checksums, CancellationToken cancellationToken)
            {
                using (await s_gate.DisposableWaitAsync(cancellationToken).ConfigureAwait(false))
                using (var pooledObject = SharedPools.Default<HashSet<Checksum>>().GetPooledObject())
                {
                    AddIfNeeded(pooledObject.Object, checksums);
                    await _assetService.SynchronizeAssetsAsync(pooledObject.Object, cancellationToken).ConfigureAwait(false);
                }
            }

            public async Task SynchronizeSolutionAssetsAsync(Checksum solutionChecksum, CancellationToken cancellationToken)
            {
                using (await s_gate.DisposableWaitAsync(cancellationToken).ConfigureAwait(false))
                {
                    // this will make 4 round trip to data source (VS) to get all assets that belong to the given solution checksum

                    // first, get solution checksum object for the given solution checksum
                    var solutionChecksumObject = await _assetService.GetAssetAsync<SolutionStateChecksums>(solutionChecksum, cancellationToken).ConfigureAwait(false);

                    // second, get direct children of the solution
                    await SynchronizeSolutionAsync(solutionChecksumObject, cancellationToken).ConfigureAwait(false);

                    // third, get direct children for all projects in the solution
                    await SynchronizeProjectsAsync(solutionChecksumObject, cancellationToken).ConfigureAwait(false);

                    // last, get direct children for all documents in the solution
                    await SynchronizeDocumentsAsync(solutionChecksumObject, cancellationToken).ConfigureAwait(false);
                }
            }

            private async Task SynchronizeSolutionAsync(SolutionStateChecksums solutionChecksumObject, CancellationToken cancellationToken)
            {
                // get children of solution checksum object at once
                using (var pooledObject = SharedPools.Default<HashSet<Checksum>>().GetPooledObject())
                {
                    var solutionChecksums = pooledObject.Object;

                    AddIfNeeded(solutionChecksums, solutionChecksumObject.Children);
                    await _assetService.SynchronizeAssetsAsync(solutionChecksums, cancellationToken).ConfigureAwait(false);
                }
            }

            private async Task SynchronizeProjectsAsync(SolutionStateChecksums solutionChecksumObject, CancellationToken cancellationToken)
            {
                // get children of project checksum objects at once
                using (var pooledObject = SharedPools.Default<HashSet<Checksum>>().GetPooledObject())
                {
                    var projectChecksums = pooledObject.Object;

                    foreach (var projectChecksum in solutionChecksumObject.Projects)
                    {
                        var projectChecksumObject = await _assetService.GetAssetAsync<ProjectStateChecksums>(projectChecksum, cancellationToken).ConfigureAwait(false);
                        AddIfNeeded(projectChecksums, projectChecksumObject.Children);
                    }

                    await _assetService.SynchronizeAssetsAsync(projectChecksums, cancellationToken).ConfigureAwait(false);
                }
            }

            private async Task SynchronizeDocumentsAsync(SolutionStateChecksums solutionChecksumObject, CancellationToken cancellationToken)
            {
                // get children of document checksum objects at once
                using (var pooledObject = SharedPools.Default<HashSet<Checksum>>().GetPooledObject())
                {
                    var documentChecksums = pooledObject.Object;

                    foreach (var projectChecksum in solutionChecksumObject.Projects)
                    {
                        var projectChecksumObject = await _assetService.GetAssetAsync<ProjectStateChecksums>(projectChecksum, cancellationToken).ConfigureAwait(false);

                        foreach (var checksum in projectChecksumObject.Documents)
                        {
                            var documentChecksumObject = await _assetService.GetAssetAsync<DocumentStateChecksums>(checksum, cancellationToken).ConfigureAwait(false);
                            AddIfNeeded(documentChecksums, documentChecksumObject.Children);
                        }

                        foreach (var checksum in projectChecksumObject.AdditionalDocuments)
                        {
                            var documentChecksumObject = await _assetService.GetAssetAsync<DocumentStateChecksums>(checksum, cancellationToken).ConfigureAwait(false);
                            AddIfNeeded(documentChecksums, documentChecksumObject.Children);
                        }
                    }

                    await _assetService.SynchronizeAssetsAsync(documentChecksums, cancellationToken).ConfigureAwait(false);
                }
            }

            private void AddIfNeeded(HashSet<Checksum> checksums, IReadOnlyList<object> checksumOrCollections)
            {
                foreach (var checksumOrCollection in checksumOrCollections)
                {
                    var checksum = checksumOrCollection as Checksum;
                    if (checksum != null)
                    {
                        AddIfNeeded(checksums, checksum);
                        continue;
                    }

                    var checksumCollection = checksumOrCollection as ChecksumCollection;
                    if (checksumCollection != null)
                    {
                        AddIfNeeded(checksums, checksumCollection);
                        continue;
                    }

                    throw ExceptionUtilities.UnexpectedValue(checksumOrCollection);
                }
            }

            private void AddIfNeeded(HashSet<Checksum> checksums, IEnumerable<Checksum> collection)
            {
                foreach (var checksum in collection)
                {
                    AddIfNeeded(checksums, checksum);
                }
            }

            private void AddIfNeeded(HashSet<Checksum> checksums, Checksum checksum)
            {
                if (!_assetService.EnsureCacheEntryIfExists(checksum))
                {
                    checksums.Add(checksum);
                }
            }
        }
    }
}<|MERGE_RESOLUTION|>--- conflicted
+++ resolved
@@ -139,15 +139,9 @@
             }
 
             var source = _assetStorage.GetAssetSource(_sessionId);
-<<<<<<< HEAD
 
             cancellationToken.ThrowIfCancellationRequested();
 
-=======
-
-            cancellationToken.ThrowIfCancellationRequested();
-
->>>>>>> 69df5db3
             try
             {
                 // ask one of asset source for data
