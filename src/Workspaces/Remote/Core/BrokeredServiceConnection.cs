--- conflicted
+++ resolved
@@ -148,17 +148,6 @@
             Func<PipeReader, CancellationToken, ValueTask<TResult>> reader,
             CancellationToken cancellationToken)
         {
-<<<<<<< HEAD
-            // The reader should close the client stream, the writer will close the server stream.
-            // See https://github.com/microsoft/vs-streamjsonrpc/blob/master/doc/oob_streams.md
-            var (clientStream, serverStream) = FullDuplexStream.CreatePair();
-
-            // Create new tasks that both start executing, rather than invoking the delegates directly.
-            // If the reader started synchronously reading before the writer task started it would deadlock, and vice versa
-            // if the writer synchronously filled the buffer before the reader task started it would also deadlock.
-            var writerTask = Task.Run(async () => await invocation(service, serverStream, cancellationToken).ConfigureAwait(false), cancellationToken);
-            var readerTask = Task.Run(async () => await reader(clientStream, cancellationToken).ConfigureAwait(false), cancellationToken);
-=======
             var pipe = new Pipe();
 
             // Create new tasks that both start executing, rather than invoking the delegates directly
@@ -200,7 +189,6 @@
                     }
                 }, cancellationToken);
 
->>>>>>> f60ff7e6
             await Task.WhenAll(writerTask, readerTask).ConfigureAwait(false);
 
             return readerTask.Result;
