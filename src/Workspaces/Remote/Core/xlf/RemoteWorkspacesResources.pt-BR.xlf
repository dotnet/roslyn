--- conflicted
+++ resolved
@@ -119,11 +119,7 @@
       </trans-unit>
       <trans-unit id="FeatureName_RelatedDocuments">
         <source>Related documents</source>
-<<<<<<< HEAD
-        <target state="new">Related documents</target>
-=======
         <target state="translated">Documentos relacionados</target>
->>>>>>> a573b409
         <note />
       </trans-unit>
       <trans-unit id="FeatureName_Renamer">
