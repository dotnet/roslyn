﻿// Licensed to the .NET Foundation under one or more agreements.
// The .NET Foundation licenses this file to you under the MIT license.
// See the LICENSE file in the project root for more information.

using System;
using System.Globalization;
using System.IO;
using System.Threading;
using System.Threading.Tasks;
using Microsoft.CodeAnalysis.ErrorReporting;
using Microsoft.CodeAnalysis.Extensions;
using Microsoft.CodeAnalysis.Host;
using Microsoft.CodeAnalysis.Internal.Log;
using Microsoft.CodeAnalysis.Options;
using Microsoft.CodeAnalysis.Shared.TestHooks;
using Microsoft.CodeAnalysis.Telemetry;
using Microsoft.ServiceHub.Client;
using Microsoft.ServiceHub.Framework;
using Microsoft.VisualStudio.Threading;
using Roslyn.Utilities;
using StreamJsonRpc;

namespace Microsoft.CodeAnalysis.Remote
{
    internal sealed partial class ServiceHubRemoteHostClient : RemoteHostClient
    {
        private readonly HostWorkspaceServices _services;
        private readonly SolutionAssetStorage _assetStorage;
        private readonly HubClient _hubClient;
        private readonly ServiceBrokerClient _serviceBrokerClient;
        private readonly IErrorReportingService? _errorReportingService;
        private readonly IRemoteHostClientShutdownCancellationService? _shutdownCancellationService;
        private readonly IRemoteServiceCallbackDispatcherProvider _callbackDispatcherProvider;

<<<<<<< HEAD
        private readonly ConnectionPools? _connectionPools;
        private readonly IWorkspaceTelemetryService _workspaceTelemetryService;
        private readonly bool _isRemoteHost64Bit;
=======
>>>>>>> 1138ef8a
        private readonly bool _isRemoteHostServerGC;
        private readonly bool _isRemoteHostCoreClr;

        private ServiceHubRemoteHostClient(
            HostWorkspaceServices services,
            IGlobalOptionService globalOptions,
            ServiceBrokerClient serviceBrokerClient,
            HubClient hubClient,
            IRemoteServiceCallbackDispatcherProvider callbackDispatcherProvider)
        {
            // use the hub client logger for unexpected exceptions from devenv as well, so we have complete information in the log:
            _workspaceTelemetryService = services.GetRequiredService<IWorkspaceTelemetryService>();
            _workspaceTelemetryService.RegisterUnexpectedExceptionLogger(hubClient.Logger);

            _services = services;
            _serviceBrokerClient = serviceBrokerClient;
            _hubClient = hubClient;
            _callbackDispatcherProvider = callbackDispatcherProvider;

            _assetStorage = services.GetRequiredService<ISolutionAssetStorageProvider>().AssetStorage;
            _errorReportingService = services.GetService<IErrorReportingService>();
            _shutdownCancellationService = services.GetService<IRemoteHostClientShutdownCancellationService>();
            _isRemoteHostServerGC = RemoteHostOptions.IsServiceHubProcessServerGC(globalOptions);
            _isRemoteHostCoreClr = RemoteHostOptions.IsServiceHubProcessCoreClr(globalOptions);
        }

        public static async Task<RemoteHostClient> CreateAsync(
            HostWorkspaceServices services,
            IGlobalOptionService globalOptions,
            AsynchronousOperationListenerProvider listenerProvider,
            IServiceBroker serviceBroker,
            RemoteServiceCallbackDispatcherRegistry callbackDispatchers,
            CancellationToken cancellationToken)
        {
            using (Logger.LogBlock(FunctionId.ServiceHubRemoteHostClient_CreateAsync, KeyValueLogMessage.NoProperty, cancellationToken))
            {
#pragma warning disable ISB001    // Dispose of proxies
#pragma warning disable VSTHRD012 // Provide JoinableTaskFactory where allowed
                var serviceBrokerClient = new ServiceBrokerClient(serviceBroker);
#pragma warning restore

                var hubClient = new HubClient("ManagedLanguage.IDE.RemoteHostClient");

                var client = new ServiceHubRemoteHostClient(services, globalOptions, serviceBrokerClient, hubClient, callbackDispatchers);

                var syntaxTreeConfigurationService = services.GetService<ISyntaxTreeConfigurationService>();
                if (syntaxTreeConfigurationService != null)
                {
                    await client.TryInvokeAsync<IRemoteProcessTelemetryService>(
                        (service, cancellationToken) => service.SetSyntaxTreeConfigurationOptionsAsync(syntaxTreeConfigurationService.DisableRecoverableTrees, syntaxTreeConfigurationService.DisableProjectCacheService, cancellationToken),
                        cancellationToken).ConfigureAwait(false);
                }

                await client.TryInvokeAsync<IRemoteAsynchronousOperationListenerService>(
                    (service, cancellationToken) => service.EnableAsync(AsynchronousOperationListenerProvider.IsEnabled, listenerProvider.DiagnosticTokensEnabled, cancellationToken),
                    cancellationToken).ConfigureAwait(false);

                client.Started();
                return client;
            }
        }

        /// <summary>
        /// Creates connection to built-in remote service.
        /// </summary>
        public override RemoteServiceConnection<T> CreateConnection<T>(object? callbackTarget)
            => CreateConnection<T>(ServiceDescriptors.Instance, _callbackDispatcherProvider, callbackTarget);

        /// <summary>
        /// This overload is meant to be used by partner teams from their External Access layer.
        /// </summary>
        internal RemoteServiceConnection<T> CreateConnection<T>(ServiceDescriptors descriptors, IRemoteServiceCallbackDispatcherProvider callbackDispatcherProvider, object? callbackTarget) where T : class
        {
            var descriptor = descriptors.GetServiceDescriptor(typeof(T), _isRemoteHostServerGC, _isRemoteHostCoreClr);
            var callbackDispatcher = (descriptor.ClientInterface != null) ? callbackDispatcherProvider.GetDispatcher(typeof(T)) : null;

            return new BrokeredServiceConnection<T>(
                descriptor,
                callbackTarget,
                callbackDispatcher,
                _serviceBrokerClient,
                _assetStorage,
                _errorReportingService,
                _shutdownCancellationService);
        }

        public override void Dispose()
        {
<<<<<<< HEAD
            _endPoint.Disconnected -= OnDisconnected;
            _endPoint.UnexpectedExceptionThrown -= OnUnexpectedExceptionThrown;
            _endPoint.Dispose();

            _connectionPools?.Dispose();

            _workspaceTelemetryService.UnregisterUnexpectedExceptionLogger(_hubClient.Logger);
=======
            _services.GetService<IWorkspaceTelemetryService>()?.UnregisterUnexpectedExceptionLogger(_hubClient.Logger);
>>>>>>> 1138ef8a
            _hubClient.Dispose();

            _serviceBrokerClient.Dispose();

            base.Dispose();
        }
    }
}<|MERGE_RESOLUTION|>--- conflicted
+++ resolved
@@ -2,12 +2,8 @@
 // The .NET Foundation licenses this file to you under the MIT license.
 // See the LICENSE file in the project root for more information.
 
-using System;
-using System.Globalization;
-using System.IO;
 using System.Threading;
 using System.Threading.Tasks;
-using Microsoft.CodeAnalysis.ErrorReporting;
 using Microsoft.CodeAnalysis.Extensions;
 using Microsoft.CodeAnalysis.Host;
 using Microsoft.CodeAnalysis.Internal.Log;
@@ -16,28 +12,19 @@
 using Microsoft.CodeAnalysis.Telemetry;
 using Microsoft.ServiceHub.Client;
 using Microsoft.ServiceHub.Framework;
-using Microsoft.VisualStudio.Threading;
-using Roslyn.Utilities;
-using StreamJsonRpc;
 
 namespace Microsoft.CodeAnalysis.Remote
 {
     internal sealed partial class ServiceHubRemoteHostClient : RemoteHostClient
     {
-        private readonly HostWorkspaceServices _services;
         private readonly SolutionAssetStorage _assetStorage;
         private readonly HubClient _hubClient;
         private readonly ServiceBrokerClient _serviceBrokerClient;
         private readonly IErrorReportingService? _errorReportingService;
         private readonly IRemoteHostClientShutdownCancellationService? _shutdownCancellationService;
         private readonly IRemoteServiceCallbackDispatcherProvider _callbackDispatcherProvider;
+        private readonly IWorkspaceTelemetryService _workspaceTelemetryService;
 
-<<<<<<< HEAD
-        private readonly ConnectionPools? _connectionPools;
-        private readonly IWorkspaceTelemetryService _workspaceTelemetryService;
-        private readonly bool _isRemoteHost64Bit;
-=======
->>>>>>> 1138ef8a
         private readonly bool _isRemoteHostServerGC;
         private readonly bool _isRemoteHostCoreClr;
 
@@ -52,7 +39,6 @@
             _workspaceTelemetryService = services.GetRequiredService<IWorkspaceTelemetryService>();
             _workspaceTelemetryService.RegisterUnexpectedExceptionLogger(hubClient.Logger);
 
-            _services = services;
             _serviceBrokerClient = serviceBrokerClient;
             _hubClient = hubClient;
             _callbackDispatcherProvider = callbackDispatcherProvider;
@@ -126,17 +112,7 @@
 
         public override void Dispose()
         {
-<<<<<<< HEAD
-            _endPoint.Disconnected -= OnDisconnected;
-            _endPoint.UnexpectedExceptionThrown -= OnUnexpectedExceptionThrown;
-            _endPoint.Dispose();
-
-            _connectionPools?.Dispose();
-
             _workspaceTelemetryService.UnregisterUnexpectedExceptionLogger(_hubClient.Logger);
-=======
-            _services.GetService<IWorkspaceTelemetryService>()?.UnregisterUnexpectedExceptionLogger(_hubClient.Logger);
->>>>>>> 1138ef8a
             _hubClient.Dispose();
 
             _serviceBrokerClient.Dispose();
