﻿// Licensed to the .NET Foundation under one or more agreements.
// The .NET Foundation licenses this file to you under the MIT license.
// See the LICENSE file in the project root for more information.

using System;
using System.Collections.Immutable;
using System.Globalization;
using System.IO;
using System.Threading;
using System.Threading.Tasks;
using Microsoft.CodeAnalysis.ErrorReporting;
using Microsoft.CodeAnalysis.Experiments;
using Microsoft.CodeAnalysis.Extensions;
using Microsoft.CodeAnalysis.Host;
using Microsoft.CodeAnalysis.Internal.Log;
using Microsoft.CodeAnalysis.Serialization;
using Microsoft.CodeAnalysis.Shared.TestHooks;
using Microsoft.CodeAnalysis.Telemetry;
using Microsoft.ServiceHub.Client;
using Microsoft.ServiceHub.Framework;
using Microsoft.VisualStudio.Threading;
using Roslyn.Utilities;
using StreamJsonRpc;

namespace Microsoft.CodeAnalysis.Remote
{
    internal sealed partial class ServiceHubRemoteHostClient : RemoteHostClient, IRemoteHostServiceCallback
    {
        private const int ConnectionPoolCapacity = 15;

        private readonly HostWorkspaceServices _services;
        private readonly SolutionAssetStorage _assetStorage;
        private readonly ISerializerService _serializer;
        private readonly RemoteEndPoint _endPoint;
        private readonly HubClient _hubClient;
        private readonly IServiceBroker _serviceBroker;
        private readonly ServiceBrokerClient _serviceBrokerClient;
        private readonly IErrorReportingService? _errorReportingService;
        private readonly IRemoteHostClientShutdownCancellationService? _shutdownCancellationService;
        private readonly IRemoteServiceCallbackDispatcherProvider _callbackDispatcherProvider;

        private readonly ConnectionPools? _connectionPools;
<<<<<<< HEAD
        private readonly IWorkspaceTelemetryService _workspaceTelemetryService;
=======
        private readonly bool _isRemoteHost64Bit;
        private readonly bool _isRemoteHostServerGC;
>>>>>>> 8c47ed09

        private ServiceHubRemoteHostClient(
            HostWorkspaceServices services,
            IServiceBroker serviceBroker,
            ServiceBrokerClient serviceBrokerClient,
            HubClient hubClient,
            Stream stream,
            IRemoteServiceCallbackDispatcherProvider callbackDispatcherProvider)
        {
            _connectionPools = new ConnectionPools(
                connectionFactory: (serviceName, pool, cancellationToken) => CreateConnectionImplAsync(serviceName, callbackTarget: null, pool, cancellationToken),
                capacity: ConnectionPoolCapacity);

            // use the hub client logger for unexpected exceptions from devenv as well, so we have complete information in the log:
            _workspaceTelemetryService = services.GetRequiredService<IWorkspaceTelemetryService>();
            _workspaceTelemetryService.RegisterUnexpectedExceptionLogger(hubClient.Logger);

            _services = services;
            _serviceBroker = serviceBroker;
            _serviceBrokerClient = serviceBrokerClient;
            _hubClient = hubClient;
            _callbackDispatcherProvider = callbackDispatcherProvider;
            _endPoint = new RemoteEndPoint(stream, hubClient.Logger, incomingCallTarget: this);
            _endPoint.Disconnected += OnDisconnected;
            _endPoint.UnexpectedExceptionThrown += OnUnexpectedExceptionThrown;
            _endPoint.StartListening();

            _assetStorage = services.GetRequiredService<ISolutionAssetStorageProvider>().AssetStorage;
            _serializer = services.GetRequiredService<ISerializerService>();
            _errorReportingService = services.GetService<IErrorReportingService>();
            _shutdownCancellationService = services.GetService<IRemoteHostClientShutdownCancellationService>();
            _isRemoteHost64Bit = RemoteHostOptions.IsServiceHubProcess64Bit(services);
            _isRemoteHostServerGC = RemoteHostOptions.IsServiceHubProcessServerGC(services);
        }

        private void OnUnexpectedExceptionThrown(Exception unexpectedException)
            => _errorReportingService?.ShowRemoteHostCrashedErrorInfo(unexpectedException);

        public static async Task<RemoteHostClient> CreateAsync(
            HostWorkspaceServices services,
            AsynchronousOperationListenerProvider listenerProvider,
            IServiceBroker serviceBroker,
            RemoteServiceCallbackDispatcherRegistry callbackDispatchers,
            CancellationToken cancellationToken)
        {
            using (Logger.LogBlock(FunctionId.ServiceHubRemoteHostClient_CreateAsync, KeyValueLogMessage.NoProperty, cancellationToken))
            {
                Logger.Log(FunctionId.RemoteHost_Bitness, KeyValueLogMessage.Create(
                    LogType.Trace,
                    m =>
                    {
                        m["64bit"] = RemoteHostOptions.IsServiceHubProcess64Bit(services);
                        m["ServerGC"] = RemoteHostOptions.IsServiceHubProcessServerGC(services);
                    }));

#pragma warning disable ISB001    // Dispose of proxies
#pragma warning disable VSTHRD012 // Provide JoinableTaskFactory where allowed
                var serviceBrokerClient = new ServiceBrokerClient(serviceBroker);
#pragma warning restore

                var hubClient = new HubClient("ManagedLanguage.IDE.RemoteHostClient");

                var remoteHostStream = await RequestServiceAsync(services, hubClient, WellKnownServiceHubService.RemoteHost, cancellationToken).ConfigureAwait(false);

                var client = new ServiceHubRemoteHostClient(services, serviceBroker, serviceBrokerClient, hubClient, remoteHostStream, callbackDispatchers);

                var uiCultureLCID = CultureInfo.CurrentUICulture.LCID;
                var cultureLCID = CultureInfo.CurrentCulture.LCID;

                // initialize the remote service
                await client._endPoint.InvokeAsync<string>(
                    nameof(IRemoteHostService.InitializeGlobalState),
                    new object?[] { uiCultureLCID, cultureLCID },
                    cancellationToken).ConfigureAwait(false);

                await client.TryInvokeAsync<IRemoteAsynchronousOperationListenerService>(
                    (service, cancellationToken) => service.EnableAsync(AsynchronousOperationListenerProvider.IsEnabled, listenerProvider.DiagnosticTokensEnabled, cancellationToken),
                    cancellationToken).ConfigureAwait(false);

                client.Started();
                return client;
            }
        }

        public static async Task<Stream> RequestServiceAsync(
            HostWorkspaceServices services,
            HubClient client,
            RemoteServiceName serviceName,
            CancellationToken cancellationToken)
        {
            var is64bit = RemoteHostOptions.IsServiceHubProcess64Bit(services);
            var isServerGC = RemoteHostOptions.IsServiceHubProcessServerGC(services);

            // Make sure we are on the thread pool to avoid UI thread dependencies if external code uses ConfigureAwait(true)
            await TaskScheduler.Default;

            var descriptor = new ServiceHub.Client.ServiceDescriptor(serviceName.ToString(is64bit, isServerGC));
            try
            {
                return await client.RequestServiceAsync(descriptor, cancellationToken).ConfigureAwait(false);
            }
            catch (Exception e) when (ReportNonFatalWatson(e, cancellationToken))
            {
                // TODO: Once https://devdiv.visualstudio.com/DevDiv/_workitems/edit/1040692.
                // ServiceHub may throw non-cancellation exceptions if it is called after VS started to shut down,
                // even if our cancellation token is signaled. Cancel the operation and do not report an error in these cases.
                //
                // If ServiceHub did not throw non-cancellation exceptions when cancellation token is signaled,
                // we can assume that these exceptions indicate a failure and should be reported to the user.
                cancellationToken.ThrowIfCancellationRequested();

                services.GetService<IErrorReportingService>()?.ShowRemoteHostCrashedErrorInfo(e);

                // TODO: Propagate the original exception (see https://github.com/dotnet/roslyn/issues/40476)
                throw new SoftCrashException("Unexpected exception from HubClient", e, cancellationToken);
            }

            static bool ReportNonFatalWatson(Exception e, CancellationToken cancellationToken)
            {
                // ServiceHub may throw non-cancellation exceptions if it is called after VS started to shut down,
                // even if our cancellation token is signaled. Do not report Watson in such cases to reduce noice.
                if (!cancellationToken.IsCancellationRequested)
                {
                    FatalError.ReportAndCatch(e);
                }

                return true;
            }
        }

        /// <summary>
        /// Creates connection to built-in remote service.
        /// </summary>
        public override RemoteServiceConnection<T> CreateConnection<T>(object? callbackTarget)
            => CreateConnection<T>(ServiceDescriptors.Instance, _callbackDispatcherProvider, callbackTarget);

        /// <summary>
        /// This overload is meant to be used by partner teams from their External Access layer.
        /// </summary>
        internal RemoteServiceConnection<T> CreateConnection<T>(ServiceDescriptors descriptors, IRemoteServiceCallbackDispatcherProvider callbackDispatcherProvider, object? callbackTarget) where T : class
        {
            var descriptor = descriptors.GetServiceDescriptor(typeof(T), _isRemoteHost64Bit, _isRemoteHostServerGC);
            var callbackDispatcher = (descriptor.ClientInterface != null) ? callbackDispatcherProvider.GetDispatcher(typeof(T)) : null;

            return new BrokeredServiceConnection<T>(
                descriptor,
                callbackTarget,
                callbackDispatcher,
                _serviceBrokerClient,
                _assetStorage,
                _errorReportingService,
                _shutdownCancellationService);
        }

        public override Task<RemoteServiceConnection> CreateConnectionAsync(RemoteServiceName serviceName, object? callbackTarget, CancellationToken cancellationToken)
        {
            // When callbackTarget is given, we can't share/pool connection since callbackTarget attaches a state to connection.
            // so connection is only valid for that specific callbackTarget. it is up to the caller to keep connection open
            // if he wants to reuse same connection.

            if (callbackTarget == null && _connectionPools != null)
            {
                return _connectionPools.GetOrCreateConnectionAsync(serviceName, cancellationToken);
            }

            return CreateConnectionImplAsync(serviceName, callbackTarget, poolReclamation: null, cancellationToken);
        }

        private async Task<RemoteServiceConnection> CreateConnectionImplAsync(RemoteServiceName serviceName, object? callbackTarget, IPooledConnectionReclamation? poolReclamation, CancellationToken cancellationToken)
        {
            var serviceStream = await RequestServiceAsync(_services, _hubClient, serviceName, cancellationToken).ConfigureAwait(false);
            return new JsonRpcConnection(_services, _hubClient.Logger, callbackTarget, serviceStream, poolReclamation);
        }

        public override void Dispose()
        {
            _endPoint.Disconnected -= OnDisconnected;
            _endPoint.UnexpectedExceptionThrown -= OnUnexpectedExceptionThrown;
            _endPoint.Dispose();

            _connectionPools?.Dispose();

            _workspaceTelemetryService.UnregisterUnexpectedExceptionLogger(_hubClient.Logger);
            _hubClient.Dispose();

            _serviceBrokerClient.Dispose();

            base.Dispose();
        }

        private void OnDisconnected(JsonRpcDisconnectedEventArgs e)
            => Dispose();

        #region Assets

        /// <summary>
        /// Remote API.
        /// </summary>
        public async Task GetAssetsAsync(int scopeId, Checksum[] checksums, string pipeName, CancellationToken cancellationToken)
        {
            try
            {
                using (Logger.LogBlock(FunctionId.JsonRpcSession_RequestAssetAsync, pipeName, cancellationToken))
                {
                    await RemoteEndPoint.WriteDataToNamedPipeAsync(
                        pipeName,
                        (scopeId, checksums),
                        (writer, data, cancellationToken) => RemoteHostAssetSerialization.WriteDataAsync(writer, _assetStorage, _serializer, data.scopeId, data.checksums, cancellationToken),
                        cancellationToken).ConfigureAwait(false);
                }
            }
            catch (Exception ex) when (FatalError.ReportAndPropagateUnlessCanceled(ex, cancellationToken))
            {
                throw ExceptionUtilities.Unreachable;
            }
        }

        /// <summary>
        /// Remote API.
        /// </summary>
        public Task<bool> IsExperimentEnabledAsync(string experimentName, CancellationToken cancellationToken)
        {
            try
            {
                return _services.GetRequiredService<IExperimentationService>().IsExperimentEnabled(experimentName)
                    ? SpecializedTasks.True
                    : SpecializedTasks.False;
            }
            catch (Exception ex) when (FatalError.ReportAndPropagateUnlessCanceled(ex, cancellationToken))
            {
                throw ExceptionUtilities.Unreachable;
            }
        }

        #endregion
    }
}<|MERGE_RESOLUTION|>--- conflicted
+++ resolved
@@ -40,12 +40,9 @@
         private readonly IRemoteServiceCallbackDispatcherProvider _callbackDispatcherProvider;
 
         private readonly ConnectionPools? _connectionPools;
-<<<<<<< HEAD
         private readonly IWorkspaceTelemetryService _workspaceTelemetryService;
-=======
         private readonly bool _isRemoteHost64Bit;
         private readonly bool _isRemoteHostServerGC;
->>>>>>> 8c47ed09
 
         private ServiceHubRemoteHostClient(
             HostWorkspaceServices services,
