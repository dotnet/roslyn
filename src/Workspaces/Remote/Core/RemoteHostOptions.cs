﻿// Licensed to the .NET Foundation under one or more agreements.
// The .NET Foundation licenses this file to you under the MIT license.
// See the LICENSE file in the project root for more information.

using System;
using System.Collections.Immutable;
using System.Composition;
using System.Runtime.InteropServices;
using Microsoft.CodeAnalysis.Host;
using Microsoft.CodeAnalysis.Host.Mef;
using Microsoft.CodeAnalysis.Options;
using Microsoft.CodeAnalysis.Options.Providers;
using Microsoft.CodeAnalysis.Storage;

namespace Microsoft.CodeAnalysis.Remote
{
<<<<<<< HEAD
    [ExportOptionProvider, Shared]
=======
    [ExportGlobalOptionProvider, Shared]
>>>>>>> 67d940c4
    internal sealed class RemoteHostOptions : IOptionProvider
    {
        private const string LocalRegistryPath = StorageOptions.LocalRegistryPath;
        private const string FeatureName = "InternalFeatureOnOffOptions";

        // Update primary workspace on OOP every second if VS is not running any global operation (such as build,
        // solution open/close, rename, etc.)
        //
        // Even if primary workspace is not updated, other OOP queries will work as expected. Updating primary workspace
        // on OOP should let latest data to be synced pre-emptively rather than on demand, and will kick off
        // incremental analyzer tasks.
        public static readonly Option<int> SolutionChecksumMonitorBackOffTimeSpanInMS = new(
            FeatureName, nameof(SolutionChecksumMonitorBackOffTimeSpanInMS), defaultValue: 1000,
            storageLocation: new LocalUserProfileStorageLocation(LocalRegistryPath + nameof(SolutionChecksumMonitorBackOffTimeSpanInMS)));

        // use 64bit OOP
        public static readonly Option2<bool> OOP64Bit = new(
            FeatureName, nameof(OOP64Bit), defaultValue: true,
            storageLocation: new LocalUserProfileStorageLocation(LocalRegistryPath + nameof(OOP64Bit)));

        // use Server GC for 64-bit OOP
        public static readonly Option2<bool> OOPServerGC = new(
            FeatureName, nameof(OOPServerGC), defaultValue: false,
            storageLocation: new LocalUserProfileStorageLocation(LocalRegistryPath + nameof(OOPServerGC)));

        public static readonly Option<bool> OOPServerGCFeatureFlag = new(
            FeatureName, nameof(OOPServerGCFeatureFlag), defaultValue: false,
            new FeatureFlagStorageLocation("Roslyn.OOPServerGC"));

        // use coreclr host for OOP
        public static readonly Option<bool> OOPCoreClrFeatureFlag = new(
            FeatureName, nameof(OOPCoreClrFeatureFlag), defaultValue: false,
            new FeatureFlagStorageLocation("Roslyn.ServiceHubCore"));

        ImmutableArray<IOption> IOptionProvider.Options { get; } = ImmutableArray.Create<IOption>(
            SolutionChecksumMonitorBackOffTimeSpanInMS,
            OOP64Bit,
            OOPServerGC,
            OOPServerGCFeatureFlag,
            OOPCoreClrFeatureFlag);

        [ImportingConstructor]
        [Obsolete(MefConstruction.ImportingConstructorMessage, error: true)]
        public RemoteHostOptions()
        {
        }

        public static bool IsServiceHubProcessServerGC(IGlobalOptionService globalOptions)
            => globalOptions.GetOption(OOPServerGC) || globalOptions.GetOption(OOPServerGCFeatureFlag);

        /// <summary>
        /// Determines whether ServiceHub out-of-process execution is enabled for Roslyn.
        /// </summary>
        public static bool IsUsingServiceHubOutOfProcess(IGlobalOptionService globalOptions)
            => Environment.Is64BitOperatingSystem && globalOptions.GetOption(OOP64Bit);

        public static bool IsServiceHubProcessCoreClr(IGlobalOptionService globalOptions)
            => globalOptions.GetOption(OOPCoreClrFeatureFlag);

        public static bool IsCurrentProcessRunningOnCoreClr()
            => !RuntimeInformation.FrameworkDescription.StartsWith(".NET Framework") &&
               !RuntimeInformation.FrameworkDescription.StartsWith(".NET Native");
    }
}<|MERGE_RESOLUTION|>--- conflicted
+++ resolved
@@ -14,11 +14,7 @@
 
 namespace Microsoft.CodeAnalysis.Remote
 {
-<<<<<<< HEAD
-    [ExportOptionProvider, Shared]
-=======
     [ExportGlobalOptionProvider, Shared]
->>>>>>> 67d940c4
     internal sealed class RemoteHostOptions : IOptionProvider
     {
         private const string LocalRegistryPath = StorageOptions.LocalRegistryPath;
