<?xml version="1.0" encoding="utf-8"?>
<root>
  <!-- 
    Microsoft ResX Schema 
    
    Version 2.0
    
    The primary goals of this format is to allow a simple XML format 
    that is mostly human readable. The generation and parsing of the 
    various data types are done through the TypeConverter classes 
    associated with the data types.
    
    Example:
    
    ... ado.net/XML headers & schema ...
    <resheader name="resmimetype">text/microsoft-resx</resheader>
    <resheader name="version">2.0</resheader>
    <resheader name="reader">System.Resources.ResXResourceReader, System.Windows.Forms, ...</resheader>
    <resheader name="writer">System.Resources.ResXResourceWriter, System.Windows.Forms, ...</resheader>
    <data name="Name1"><value>this is my long string</value><comment>this is a comment</comment></data>
    <data name="Color1" type="System.Drawing.Color, System.Drawing">Blue</data>
    <data name="Bitmap1" mimetype="application/x-microsoft.net.object.binary.base64">
        <value>[base64 mime encoded serialized .NET Framework object]</value>
    </data>
    <data name="Icon1" type="System.Drawing.Icon, System.Drawing" mimetype="application/x-microsoft.net.object.bytearray.base64">
        <value>[base64 mime encoded string representing a byte array form of the .NET Framework object]</value>
        <comment>This is a comment</comment>
    </data>
                
    There are any number of "resheader" rows that contain simple 
    name/value pairs.
    
    Each data row contains a name, and value. The row also contains a 
    type or mimetype. Type corresponds to a .NET class that support 
    text/value conversion through the TypeConverter architecture. 
    Classes that don't support this are serialized and stored with the 
    mimetype set.
    
    The mimetype is used for serialized objects, and tells the 
    ResXResourceReader how to depersist the object. This is currently not 
    extensible. For a given mimetype the value must be set accordingly:
    
    Note - application/x-microsoft.net.object.binary.base64 is the format 
    that the ResXResourceWriter will generate, however the reader can 
    read any of the formats listed below.
    
    mimetype: application/x-microsoft.net.object.binary.base64
    value   : The object must be serialized with 
            : System.Runtime.Serialization.Formatters.Binary.BinaryFormatter
            : and then encoded with base64 encoding.
    
    mimetype: application/x-microsoft.net.object.soap.base64
    value   : The object must be serialized with 
            : System.Runtime.Serialization.Formatters.Soap.SoapFormatter
            : and then encoded with base64 encoding.

    mimetype: application/x-microsoft.net.object.bytearray.base64
    value   : The object must be serialized into a byte array 
            : using a System.ComponentModel.TypeConverter
            : and then encoded with base64 encoding.
    -->
  <xsd:schema id="root" xmlns="" xmlns:xsd="http://www.w3.org/2001/XMLSchema" xmlns:msdata="urn:schemas-microsoft-com:xml-msdata">
    <xsd:import namespace="http://www.w3.org/XML/1998/namespace" />
    <xsd:element name="root" msdata:IsDataSet="true">
      <xsd:complexType>
        <xsd:choice maxOccurs="unbounded">
          <xsd:element name="metadata">
            <xsd:complexType>
              <xsd:sequence>
                <xsd:element name="value" type="xsd:string" minOccurs="0" />
              </xsd:sequence>
              <xsd:attribute name="name" use="required" type="xsd:string" />
              <xsd:attribute name="type" type="xsd:string" />
              <xsd:attribute name="mimetype" type="xsd:string" />
              <xsd:attribute ref="xml:space" />
            </xsd:complexType>
          </xsd:element>
          <xsd:element name="assembly">
            <xsd:complexType>
              <xsd:attribute name="alias" type="xsd:string" />
              <xsd:attribute name="name" type="xsd:string" />
            </xsd:complexType>
          </xsd:element>
          <xsd:element name="data">
            <xsd:complexType>
              <xsd:sequence>
                <xsd:element name="value" type="xsd:string" minOccurs="0" msdata:Ordinal="1" />
                <xsd:element name="comment" type="xsd:string" minOccurs="0" msdata:Ordinal="2" />
              </xsd:sequence>
              <xsd:attribute name="name" type="xsd:string" use="required" msdata:Ordinal="1" />
              <xsd:attribute name="type" type="xsd:string" msdata:Ordinal="3" />
              <xsd:attribute name="mimetype" type="xsd:string" msdata:Ordinal="4" />
              <xsd:attribute ref="xml:space" />
            </xsd:complexType>
          </xsd:element>
          <xsd:element name="resheader">
            <xsd:complexType>
              <xsd:sequence>
                <xsd:element name="value" type="xsd:string" minOccurs="0" msdata:Ordinal="1" />
              </xsd:sequence>
              <xsd:attribute name="name" type="xsd:string" use="required" />
            </xsd:complexType>
          </xsd:element>
        </xsd:choice>
      </xsd:complexType>
    </xsd:element>
  </xsd:schema>
  <resheader name="resmimetype">
    <value>text/microsoft-resx</value>
  </resheader>
  <resheader name="version">
    <value>2.0</value>
  </resheader>
  <resheader name="reader">
    <value>System.Resources.ResXResourceReader, System.Windows.Forms, Version=4.0.0.0, Culture=neutral, PublicKeyToken=b77a5c561934e089</value>
  </resheader>
  <resheader name="writer">
    <value>System.Resources.ResXResourceWriter, System.Windows.Forms, Version=4.0.0.0, Culture=neutral, PublicKeyToken=b77a5c561934e089</value>
  </resheader>
  <data name="Feature_0_is_currently_unavailable_host_shutting_down" xml:space="preserve">
    <value>Feature '{0}' is currently unavailable since {1} is shutting down.</value>
  </data>
  <data name="Feature_0_is_currently_unavailable_due_to_an_intermittent_error" xml:space="preserve">
    <value>Feature '{0}' is currently unavailable due to an intermittent error, please try again later: '{1}'</value>
  </data>
  <data name="Feature_0_is_currently_unavailable_due_to_an_internal_error" xml:space="preserve">
    <value>Feature '{0}' is currently unavailable due to an internal error.</value>
  </data>
  <data name="FeatureName_MissingImportDiscovery" xml:space="preserve">
    <value>Missing import discovery</value>
  </data>
  <data name="FeatureName_CodeLensReferences" xml:space="preserve">
    <value>CodeLens references</value>
  </data>
  <data name="FeatureName_ConvertTupleToStructCodeRefactoring" xml:space="preserve">
    <value>Convert tuple to struct refactoring</value>
  </data>
  <data name="FeatureName_DependentTypeFinder" xml:space="preserve">
    <value>Dependent type finder</value>
  </data>
  <data name="FeatureName_DesignerAttributeDiscovery" xml:space="preserve">
    <value>DesignerAttribute discovery</value>
  </data>
  <data name="FeatureName_DiagnosticAnalyzer" xml:space="preserve">
    <value>Diagnostic analyzer runner</value>
  </data>
  <data name="FeatureName_DocumentHighlights" xml:space="preserve">
    <value>Document higlights</value>
  </data>
  <data name="FeatureName_EncapsulateField" xml:space="preserve">
    <value>Encapsulate field refactoring</value>
  </data>
  <data name="FeatureName_ExtensionMethodImportCompletion" xml:space="preserve">
    <value>Extension method import completion</value>
  </data>
  <data name="FeatureName_FindUsages" xml:space="preserve">
    <value>Find usages</value>
  </data>
  <data name="FeatureName_GlobalNotificationDelivery" xml:space="preserve">
    <value>Global notification delivery</value>
  </data>
  <data name="FeatureName_NavigateToSearch" xml:space="preserve">
    <value>Navigate to</value>
  </data>
  <data name="FeatureName_ProjectTelemetry" xml:space="preserve">
    <value>Project telemetry collection</value>
  </data>
  <data name="FeatureName_Renamer" xml:space="preserve">
    <value>Rename</value>
  </data>
  <data name="FeatureName_SemanticClassification" xml:space="preserve">
    <value>Semantic classification</value>
  </data>
  <data name="FeatureName_SemanticClassificationCache" xml:space="preserve">
    <value>Semantic classification cache</value>
  </data>
  <data name="FeatureName_SymbolFinder" xml:space="preserve">
    <value>Symbol finder</value>
  </data>
  <data name="FeatureName_SymbolSearchUpdate" xml:space="preserve">
    <value>Symbol search</value>
  </data>
  <data name="FeatureName_TodoCommentsDiscovery" xml:space="preserve">
    <value>TODO comments discovery</value>
  </data>
  <data name="FeatureName_AsynchronousOperationListener" xml:space="preserve">
    <value>Asynchronous operation listener</value>
  </data>
  <data name="FeatureName_AssetSynchronization" xml:space="preserve">
    <value>Asset synchronization</value>
  </data>
  <data name="FeatureName_SolutionAssetProvider" xml:space="preserve">
    <value>Asset provider</value>
  </data>
<<<<<<< HEAD
  <data name="FeatureName_DiagnosticCache" xml:space="preserve">
    <value>Diagnostic cache</value>
=======
  <data name="FeatureName_EditAndContinue" xml:space="preserve">
    <value>Edit and Continue</value>
>>>>>>> b9025e4e
  </data>
</root><|MERGE_RESOLUTION|>--- conflicted
+++ resolved
@@ -192,12 +192,10 @@
   <data name="FeatureName_SolutionAssetProvider" xml:space="preserve">
     <value>Asset provider</value>
   </data>
-<<<<<<< HEAD
+  <data name="FeatureName_EditAndContinue" xml:space="preserve">
+    <value>Edit and Continue</value>
+  </data>
   <data name="FeatureName_DiagnosticCache" xml:space="preserve">
     <value>Diagnostic cache</value>
-=======
-  <data name="FeatureName_EditAndContinue" xml:space="preserve">
-    <value>Edit and Continue</value>
->>>>>>> b9025e4e
   </data>
 </root>