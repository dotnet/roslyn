﻿// Licensed to the .NET Foundation under one or more agreements.
// The .NET Foundation licenses this file to you under the MIT license.
// See the LICENSE file in the project root for more information.

using System;
using System.Buffers;
using System.Buffers.Binary;
using System.IO;
using System.IO.Pipelines;
using System.Threading;
using System.Threading.Channels;
using System.Threading.Tasks;
using Microsoft.CodeAnalysis.PooledObjects;
using Microsoft.CodeAnalysis.Serialization;
using Roslyn.Utilities;

namespace Microsoft.CodeAnalysis.Remote;

using ChecksumChannel = Channel<(Checksum checksum, object asset)>;
using ChecksumChannelReader = ChannelReader<(Checksum checksum, object asset)>;
using ChecksumChannelWriter = ChannelWriter<(Checksum checksum, object asset)>;

/// <summary>
/// Contains the utilities for writing assets from the host to a pipe-writer and for reading those assets on the
/// server.  The format we use is as follows.  For each asset we're writing we write:
/// <code>
/// -------------------------------------------------------------------------
/// | sentinel (1 byte) | length of data (4 bytes) | data (variable length) |
/// -------------------------------------------------------------------------
/// </code>
/// The writing code will write out the sentinel-byte and data-length, ensuring it is flushed to the pipe-writer.
/// This allows the pipe-reader to immediately read that information so it can then pre-allocate the space for the
/// data to go into. After writing the data the writer will also flush, so the reader can then read the data out of
/// the pipe into its buffer.  Once present in the reader's buffer, synchronous deserialization can happen without
/// any sync-over-async blocking on async-io.
/// <para>
/// The sentinel byte serves to let us detect immediately on the reading side if something has gone wrong with this
/// system.
/// </para>
/// <para>
/// In order to be able to write out the data-length, the writer will first synchronously write the asset to an
/// in-memory buffer, then write that buffer's length to the pipe-writer, then copy the in-memory buffer to the
/// writer.
/// </para>
/// When writing/reading the data-segment, we use an the <see cref="ObjectWriter"/>/<see cref="ObjectReader"/>
/// subsystem.  This will write its own validation bits, and then the data describing the asset.  This data is:
/// <code>
/// ----------------------------------------------------------------------------------------------------------
/// | data (variable length)                                                                                 |
/// ----------------------------------------------------------------------------------------------------------
/// | ObjectWriter validation (2 bytes) | checksum (16 bytes) | kind (1 byte) | asset-data (asset specified) |
/// ----------------------------------------------------------------------------------------------------------
/// </code>
/// The validation bytes are followed by the checksum.  The checksum is needed in the message as assets can be found
/// in any order (they are not reported in the order of the array of checksums passed into the writing method).
/// Following this is the kind of the asset.  This kind is used by the reading code to know which
/// asset-deserialization routine to invoke. Finally, the asset data itself is written out.
/// </summary>
internal static class RemoteHostAssetSerialization
{
    /// <summary>
    /// A sentinel byte we place between messages.  Ensures we can detect when something has gone wrong as soon as
    /// possible. Note: the value we pick is neither ascii nor extended ascii.  So it's very unlikely to appear
    /// accidentally.
    /// </summary>
    private const byte MessageSentinelByte = 0b10010000;

    private static readonly ObjectPool<SerializableBytes.ReadWriteStream> s_streamPool = new(SerializableBytes.CreateWritableStream);

    private static readonly UnboundedChannelOptions s_channelOptions = new()
    {
        // We have a single task reading the data from the channel and writing it to the pipe.  This option allows the
        // channel to operate in a more efficient manner knowing it won't have to synchronize data for multiple readers.
        SingleReader = true,

        // Currently we only have a single writer writing to the channel when we call FindAllAssetsAsync. However, we
        // could change this in the future to allow the search to happen in parallel.
        SingleWriter = true,
    };

    public static async ValueTask WriteDataAsync(
        PipeWriter pipeWriter,
        AssetPath assetPath,
        ReadOnlyMemory<Checksum> checksums,
        SolutionAssetStorage.Scope scope,
        ISerializerService serializer,
        CancellationToken cancellationToken)
    {
        // Create a channel to communicate between the searching and writing tasks.  This allows the searching task to
        // find items, add them to the channel synchronously, and immediately continue searching for more items.
        // Concurrently, the writing task can read from the channel and write the items to the pipe-writer.
        var channel = Channel.CreateUnbounded<(Checksum checksum, object asset)>(s_channelOptions);

        // When cancellation happens, attempt to close the channel.  That will unblock the task writing the assets
        // to the pipe. Capture-free version is only available on netcore unfortunately.
#if NET
        using var _ = cancellationToken.Register(
            static (obj, cancellationToken) => ((ChecksumChannel)obj!).Writer.TryComplete(new OperationCanceledException(cancellationToken)),
            state: channel);
#else
        using var _ = cancellationToken.Register(
            () => channel.Writer.TryComplete(new OperationCanceledException(cancellationToken)));
#endif

        // Spin up a task to go search for all the requested checksums, adding results to the channel.
        var findAssetsTask = FindAssetsFromScopeAndWriteToChannelAsync(
            assetPath, checksums, scope, channel.Writer, cancellationToken);

        // Spin up a task to read from the channel and write out the assets to the pipe-writer.
        var writeAssetsTask = ReadAssetsFromChannelAndWriteToPipeAsync(
            pipeWriter, channel.Reader, checksums.Length, scope, serializer, cancellationToken);

        // Wait for both the searching and writing tasks to finish.
        await Task.WhenAll(findAssetsTask, writeAssetsTask).ConfigureAwait(false);

        return;

        static async Task FindAssetsFromScopeAndWriteToChannelAsync(
            AssetPath assetPath,
            ReadOnlyMemory<Checksum> checksums,
            SolutionAssetStorage.Scope scope,
            ChecksumChannelWriter channelWriter,
            CancellationToken cancellationToken)
        {
<<<<<<< HEAD
            await Task.Yield();
=======
            using var writer = new ObjectWriter(stream, leaveOpen: true);
>>>>>>> 6c0ff48e

            Exception? exception = null;
            try
            {
                await scope.FindAssetsAsync(
                    assetPath,
                    checksums,
                    // It's ok to use TryWrite here.  TryWrite always succeeds unless the channel is completed. And the
                    // channel is only ever completed by us (after FindAssetsAsync completed) or if cancellation
                    // happens.  In that latter case, it's ok for writing to the channel to do nothing as we no longer
                    // need to write out those assets to the pipe.
                    static (checksum, asset, channelWriter) => channelWriter.TryWrite((checksum, asset)),
                    channelWriter,
                    cancellationToken).ConfigureAwait(false);
            }
            catch (Exception ex) when ((exception = ex) == null)
            {
                throw ExceptionUtilities.Unreachable();
            }
            finally
            {
                // No matter what path we take (exceptional or non-exceptional), always complete the channel so the
                // writing task knows it's done.
                channelWriter.TryComplete(exception);
            }
        }

        static async Task ReadAssetsFromChannelAndWriteToPipeAsync(
            PipeWriter pipeWriter,
            ChecksumChannelReader channelReader,
            int checksumCount,
            SolutionAssetStorage.Scope scope,
            ISerializerService serializer,
            CancellationToken cancellationToken)
        {
            await Task.Yield();

            // Keep track of how many checksums we found.  We must find all the checksums we were asked to find.
            var foundChecksumCount = 0;

            // Get the in-memory buffer and object-writer we'll use to serialize the assets into.  Don't write any
            // validation bytes at this point in time.  We'll write them between each asset we write out.  Using a
            // single object writer across all assets means we get the benefit of string deduplication across all assets
            // we write out.
            using var pooledStream = s_streamPool.GetPooledObject();
            using var writer = new ObjectWriter(pooledStream.Object, leaveOpen: true, writeValidationBytes: false, cancellationToken);

            while (await channelReader.WaitToReadAsync(cancellationToken).ConfigureAwait(false))
            {
<<<<<<< HEAD
                while (channelReader.TryRead(out var item))
                {
                    await WriteSingleAssetToPipeAsync(
                        pipeWriter, pooledStream.Object, writer, item.checksum, item.asset, scope, serializer, cancellationToken).ConfigureAwait(false);
                    foundChecksumCount++;
                }
=======
                cancellationToken.ThrowIfCancellationRequested();
                Contract.ThrowIfNull(asset);

                var kind = asset.GetWellKnownSynchronizationKind();
                checksum.WriteTo(writer);
                writer.WriteByte((byte)kind);
                serializer.Serialize(asset, writer, context, cancellationToken);

                // We flush after each item as that forms a reasonably sized chunk of data to want to then send over the
                // pipe for the reader on the other side to read.  This allows the item-writing to remain entirely
                // synchronous without any blocking on async flushing, while also ensuring that we're not buffering the
                // entire stream of data into the pipe before it gets sent to the other side.
                await stream.FlushAsync(cancellationToken).ConfigureAwait(false);
>>>>>>> 6c0ff48e
            }

            cancellationToken.ThrowIfCancellationRequested();

            // If we weren't canceled, we better have found and written out all the expected assets.
            Contract.ThrowIfTrue(foundChecksumCount != checksumCount);
        }
    }

    private static async ValueTask WriteSingleAssetToPipeAsync(
        PipeWriter pipeWriter,
        SerializableBytes.ReadWriteStream tempStream,
        ObjectWriter writer,
        Checksum checksum,
        object asset,
        SolutionAssetStorage.Scope scope,
        ISerializerService serializer,
        CancellationToken cancellationToken)
    {
        Contract.ThrowIfNull(asset);

        // We're about to send a message.  Write out our sentinel byte to ensure the reading side can detect
        // problems with our writing.
        WriteSentinelByteToPipeWriter();

        // Write the asset to a temporary buffer so we can calculate its length.  Note: as this is an in-memory
        // temporary buffer, we don't have to worry about synchronous writes on it blocking on the pipe-writer.
        // Instead, we'll handle the pipe-writing ourselves afterwards in a completely async fashion.
        WriteAssetToTempStream();

        // Write the length of the asset to the pipe writer so the reader knows how much data to read.
        WriteTempStreamLengthToPipeWriter();

        // Ensure we flush out the length so the reading side can immediately read the header to determine how much
        // data to it will need to prebuffer.
        await pipeWriter.FlushAsync(cancellationToken).ConfigureAwait(false);

        // Now, asynchronously copy the temp buffer over to the writer stream.
        tempStream.Position = 0;
        await tempStream.CopyToAsync(pipeWriter, cancellationToken).ConfigureAwait(false);

        // We flush after each item as that forms a reasonably sized chunk of data to want to then send over the pipe
        // for the reader on the other side to read.  This allows the item-writing to remain entirely synchronous
        // without any blocking on async flushing, while also ensuring that we're not buffering the entire stream of
        // data into the pipe before it gets sent to the other side.
        await pipeWriter.FlushAsync(cancellationToken).ConfigureAwait(false);

        return;

        void WriteAssetToTempStream()
        {
            // Reset the temp stream to the beginning and clear it out. Don't truncate the stream as we're going to be
            // writing to it multiple times.  This will allow us to reuse the internal chunks of the buffer, without
            // having to reallocate them over and over again. Note: this stream internally keeps a list of byte[]s that
            // it writes to.  Each byte[] is less than the LOH size, so there's no concern about LOH fragmentation here.
            tempStream.Position = 0;
            tempStream.SetLength(0, truncate: false);

            // Write out the object writer validation bytes.  This will help us detect issues when reading if we've
            // screwed something up.
            writer.WriteValidationBytes();

            // Write the checksum for the asset we're writing out, so the other side knows what asset this is.
            checksum.WriteTo(writer);

            // Write out the kind so the receiving end knows how to deserialize this asset.
            writer.WriteByte((byte)asset.GetWellKnownSynchronizationKind());

            // Now serialize out the asset itself.
            serializer.Serialize(asset, writer, scope.ReplicationContext, cancellationToken);
        }

        void WriteSentinelByteToPipeWriter()
        {
            var span = pipeWriter.GetSpan(1);
            span[0] = MessageSentinelByte;
            pipeWriter.Advance(1);
        }

        void WriteTempStreamLengthToPipeWriter()
        {
            var length = tempStream.Length;
            Contract.ThrowIfTrue(length > int.MaxValue);

            var span = pipeWriter.GetSpan(sizeof(int));
            BinaryPrimitives.WriteInt32LittleEndian(span, (int)length);
            pipeWriter.Advance(sizeof(int));
        }
    }

    public static ValueTask ReadDataAsync<T, TArg>(
        PipeReader pipeReader, int objectCount, ISerializerService serializerService, Action<Checksum, T, TArg> callback, TArg arg, CancellationToken cancellationToken)
    {
        // Suppress ExecutionContext flow for asynchronous operations operate on the pipe. In addition to avoiding
        // ExecutionContext allocations, this clears the LogicalCallContext and avoids the need to clone data set by
        // CallContext.LogicalSetData at each yielding await in the task tree.
        //
        // ⚠ DO NOT AWAIT INSIDE THE USING. The Dispose method that restores ExecutionContext flow must run on the
        // same thread where SuppressFlow was originally run.
        using var _ = FlowControlHelper.TrySuppressFlow();
        return ReadDataSuppressedFlowAsync(pipeReader, objectCount, serializerService, callback, arg, cancellationToken);

        static async ValueTask ReadDataSuppressedFlowAsync(
            PipeReader pipeReader, int objectCount, ISerializerService serializerService, Action<Checksum, T, TArg> callback, TArg arg, CancellationToken cancellationToken)
        {
<<<<<<< HEAD
            using var pipeReaderStream = pipeReader.AsStream(leaveOpen: true);
=======
            using var reader = ObjectReader.GetReader(stream, leaveOpen: true);
>>>>>>> 6c0ff48e

            // Get an object reader over the stream.  Note: we do not check the validation bytes here as the stream is
            // currently pointing at header data prior to the object data.  Instead, we will check the validation bytes
            // prior to reading each asset out.
            using var reader = ObjectReader.GetReader(pipeReaderStream, leaveOpen: true, checkValidationBytes: false, cancellationToken);

            for (var i = 0; i < objectCount; i++)
            {
<<<<<<< HEAD
                // First, read the sentinel byte and the length of the data chunk we'll be reading.
                const int HeaderSize = sizeof(byte) + sizeof(int);
                var lengthReadResult = await pipeReader.ReadAtLeastAsync(HeaderSize, cancellationToken).ConfigureAwait(false);
                var (sentinelByte, length) = ReadSentinelAndLength(lengthReadResult);

                // Check that the sentinel is correct.
                Contract.ThrowIfTrue(sentinelByte != MessageSentinelByte);

                // If so, move the pipe reader forward to the end of the header.
                pipeReader.AdvanceTo(lengthReadResult.Buffer.GetPosition(HeaderSize));

                // Now buffer in the rest of the data we need to read.  Because we're reading as much data in as
                // we'll need to consume, all further reading (for this single item) can handle synchronously
                // without worrying about this blocking the reading thread on cross-process pipe io.
                var fillReadResult = await pipeReader.ReadAtLeastAsync(length, cancellationToken).ConfigureAwait(false);

                // Note: we have let the pipe reader know that we're done with 'read at least' call, but that we
                // haven't consumed anything from it yet.  Otherwise it will throw that another read can't start
                // from within ObjectReader.GetReader below.
                pipeReader.AdvanceTo(fillReadResult.Buffer.Start);
=======
                cancellationToken.ThrowIfCancellationRequested();
                var checksum = Checksum.ReadFrom(reader);
                var kind = (WellKnownSynchronizationKind)reader.ReadByte();
>>>>>>> 6c0ff48e

                var (checksum, asset) = ReadSingleAssetFromObjectReader(reader, serializerService, cancellationToken);
                callback(checksum, asset, arg);
            }
        }

        static (byte, int) ReadSentinelAndLength(ReadResult readResult)
        {
            var sequenceReader = new SequenceReader<byte>(readResult.Buffer);
            Contract.ThrowIfFalse(sequenceReader.TryRead(out var sentinel));
            Contract.ThrowIfFalse(sequenceReader.TryReadLittleEndian(out int length));
            return (sentinel, length);
        }

        static (Checksum checksum, T asset) ReadSingleAssetFromObjectReader(
            ObjectReader reader, ISerializerService serializerService, CancellationToken cancellationToken)
        {
            // Let the object reader do it's own individual object checking.
            reader.CheckValidationBytes();

            // Now do the actual read of the data, synchronously, from the buffers that are now in memory within our
            // process.  These reads will move the pipe-reader forward, without causing any blocking on async-io.
            var checksum = Checksum.ReadFrom(reader);
            var kind = (WellKnownSynchronizationKind)reader.ReadByte();

            var result = serializerService.Deserialize(kind, reader, cancellationToken);
            Contract.ThrowIfNull(result);
            return (checksum, (T)result);
        }
    }
}<|MERGE_RESOLUTION|>--- conflicted
+++ resolved
@@ -5,7 +5,6 @@
 using System;
 using System.Buffers;
 using System.Buffers.Binary;
-using System.IO;
 using System.IO.Pipelines;
 using System.Threading;
 using System.Threading.Channels;
@@ -122,11 +121,7 @@
             ChecksumChannelWriter channelWriter,
             CancellationToken cancellationToken)
         {
-<<<<<<< HEAD
             await Task.Yield();
-=======
-            using var writer = new ObjectWriter(stream, leaveOpen: true);
->>>>>>> 6c0ff48e
 
             Exception? exception = null;
             try
@@ -172,32 +167,16 @@
             // single object writer across all assets means we get the benefit of string deduplication across all assets
             // we write out.
             using var pooledStream = s_streamPool.GetPooledObject();
-            using var writer = new ObjectWriter(pooledStream.Object, leaveOpen: true, writeValidationBytes: false, cancellationToken);
+            using var writer = new ObjectWriter(pooledStream.Object, leaveOpen: true, writeValidationBytes: false);
 
             while (await channelReader.WaitToReadAsync(cancellationToken).ConfigureAwait(false))
             {
-<<<<<<< HEAD
                 while (channelReader.TryRead(out var item))
                 {
                     await WriteSingleAssetToPipeAsync(
                         pipeWriter, pooledStream.Object, writer, item.checksum, item.asset, scope, serializer, cancellationToken).ConfigureAwait(false);
                     foundChecksumCount++;
                 }
-=======
-                cancellationToken.ThrowIfCancellationRequested();
-                Contract.ThrowIfNull(asset);
-
-                var kind = asset.GetWellKnownSynchronizationKind();
-                checksum.WriteTo(writer);
-                writer.WriteByte((byte)kind);
-                serializer.Serialize(asset, writer, context, cancellationToken);
-
-                // We flush after each item as that forms a reasonably sized chunk of data to want to then send over the
-                // pipe for the reader on the other side to read.  This allows the item-writing to remain entirely
-                // synchronous without any blocking on async flushing, while also ensuring that we're not buffering the
-                // entire stream of data into the pipe before it gets sent to the other side.
-                await stream.FlushAsync(cancellationToken).ConfigureAwait(false);
->>>>>>> 6c0ff48e
             }
 
             cancellationToken.ThrowIfCancellationRequested();
@@ -303,20 +282,15 @@
         static async ValueTask ReadDataSuppressedFlowAsync(
             PipeReader pipeReader, int objectCount, ISerializerService serializerService, Action<Checksum, T, TArg> callback, TArg arg, CancellationToken cancellationToken)
         {
-<<<<<<< HEAD
             using var pipeReaderStream = pipeReader.AsStream(leaveOpen: true);
-=======
-            using var reader = ObjectReader.GetReader(stream, leaveOpen: true);
->>>>>>> 6c0ff48e
 
             // Get an object reader over the stream.  Note: we do not check the validation bytes here as the stream is
             // currently pointing at header data prior to the object data.  Instead, we will check the validation bytes
             // prior to reading each asset out.
-            using var reader = ObjectReader.GetReader(pipeReaderStream, leaveOpen: true, checkValidationBytes: false, cancellationToken);
+            using var reader = ObjectReader.GetReader(pipeReaderStream, leaveOpen: true, checkValidationBytes: false);
 
             for (var i = 0; i < objectCount; i++)
             {
-<<<<<<< HEAD
                 // First, read the sentinel byte and the length of the data chunk we'll be reading.
                 const int HeaderSize = sizeof(byte) + sizeof(int);
                 var lengthReadResult = await pipeReader.ReadAtLeastAsync(HeaderSize, cancellationToken).ConfigureAwait(false);
@@ -337,11 +311,6 @@
                 // haven't consumed anything from it yet.  Otherwise it will throw that another read can't start
                 // from within ObjectReader.GetReader below.
                 pipeReader.AdvanceTo(fillReadResult.Buffer.Start);
-=======
-                cancellationToken.ThrowIfCancellationRequested();
-                var checksum = Checksum.ReadFrom(reader);
-                var kind = (WellKnownSynchronizationKind)reader.ReadByte();
->>>>>>> 6c0ff48e
 
                 var (checksum, asset) = ReadSingleAssetFromObjectReader(reader, serializerService, cancellationToken);
                 callback(checksum, asset, arg);
