﻿// Licensed to the .NET Foundation under one or more agreements.
// The .NET Foundation licenses this file to you under the MIT license.
// See the LICENSE file in the project root for more information.

using System;
using System.Collections.Generic;
using System.Collections.Immutable;
using System.Composition;
using System.IO;
using Microsoft.CodeAnalysis.Host;
using Microsoft.CodeAnalysis.Host.Mef;

namespace Microsoft.CodeAnalysis.Remote.Diagnostics;

/// <summary>
/// Customizes the path where to store shadow-copies of analyzer assemblies.
/// </summary>
[ExportWorkspaceService(typeof(IAnalyzerAssemblyLoaderProvider), [WorkspaceKind.RemoteWorkspace]), Shared]
internal sealed class RemoteAnalyzerAssemblyLoaderService : IAnalyzerAssemblyLoaderProvider
{
<<<<<<< HEAD
    private readonly ShadowCopyAnalyzerAssemblyLoader _shadowCopyLoader;
    private readonly DefaultAnalyzerAssemblyLoader _directLoader;

    [ImportingConstructor]
    [Obsolete(MefConstruction.ImportingConstructorMessage, error: true)]
    public RemoteAnalyzerAssemblyLoaderService(
        [ImportMany] IEnumerable<IAnalyzerAssemblyResolver> externalResolvers)
    {
        var externalResolversImmutable = externalResolvers.ToImmutableArray();
        _shadowCopyLoader = new(Path.Combine(Path.GetTempPath(), "VS", "AnalyzerAssemblyLoader"), externalResolversImmutable);
        _directLoader = new(externalResolversImmutable);
    }
=======
    private readonly ShadowCopyAnalyzerAssemblyLoader _shadowCopyLoader =
        new(AbstractAnalyzerAssemblyLoaderProvider.GetDefaultShadowCopyPath(), externalResolvers.ToImmutableArray());
>>>>>>> 72751539

    public IAnalyzerAssemblyLoaderInternal GetShadowCopyLoader()
        => _shadowCopyLoader;

    public IAnalyzerAssemblyLoader GetDirectLoader()
        => _directLoader;
}<|MERGE_RESOLUTION|>--- conflicted
+++ resolved
@@ -18,7 +18,6 @@
 [ExportWorkspaceService(typeof(IAnalyzerAssemblyLoaderProvider), [WorkspaceKind.RemoteWorkspace]), Shared]
 internal sealed class RemoteAnalyzerAssemblyLoaderService : IAnalyzerAssemblyLoaderProvider
 {
-<<<<<<< HEAD
     private readonly ShadowCopyAnalyzerAssemblyLoader _shadowCopyLoader;
     private readonly DefaultAnalyzerAssemblyLoader _directLoader;
 
@@ -28,17 +27,13 @@
         [ImportMany] IEnumerable<IAnalyzerAssemblyResolver> externalResolvers)
     {
         var externalResolversImmutable = externalResolvers.ToImmutableArray();
-        _shadowCopyLoader = new(Path.Combine(Path.GetTempPath(), "VS", "AnalyzerAssemblyLoader"), externalResolversImmutable);
+        _shadowCopyLoader = new(AbstractAnalyzerAssemblyLoaderProvider.GetDefaultShadowCopyPath(), externalResolversImmutable);
         _directLoader = new(externalResolversImmutable);
     }
-=======
-    private readonly ShadowCopyAnalyzerAssemblyLoader _shadowCopyLoader =
-        new(AbstractAnalyzerAssemblyLoaderProvider.GetDefaultShadowCopyPath(), externalResolvers.ToImmutableArray());
->>>>>>> 72751539
 
     public IAnalyzerAssemblyLoaderInternal GetShadowCopyLoader()
         => _shadowCopyLoader;
 
-    public IAnalyzerAssemblyLoader GetDirectLoader()
+    public IAnalyzerAssemblyLoaderInternal GetDirectLoader()
         => _directLoader;
 }