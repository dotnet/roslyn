﻿// Licensed to the .NET Foundation under one or more agreements.
// The .NET Foundation licenses this file to you under the MIT license.
// See the LICENSE file in the project root for more information.

using System;
using System.Collections.Generic;
using System.Threading;
using System.Threading.Tasks;
using Microsoft.CodeAnalysis.ErrorReporting;
using Microsoft.CodeAnalysis.Host;
<<<<<<< HEAD
=======
using Microsoft.CodeAnalysis.Host.Mef;
using Microsoft.CodeAnalysis.Options;
>>>>>>> e541e3c7
using Microsoft.CodeAnalysis.Serialization;
using Microsoft.CodeAnalysis.SolutionCrawler;
using Roslyn.Utilities;
using static Microsoft.VisualStudio.Threading.ThreadingTools;
using static Microsoft.VisualStudio.Threading.TplExtensions;

namespace Microsoft.CodeAnalysis.Remote
{
    /// <summary>
    /// Workspace created by the remote host that mirrors the corresponding client workspace.
    /// </summary>
    internal sealed partial class RemoteWorkspace : Workspace
    {
        /// <summary>
        /// Guards updates to all mutable state in this workspace.
        /// </summary>
        private readonly SemaphoreSlim _gate = new(initialCount: 1);

        /// <summary>
<<<<<<< HEAD
        /// Cache of checksums/solutions for any request that came through.
        /// </summary>
        private readonly ChecksumToSolutionCache _anyBranchSolutionCache;

        /// <summary>
        /// Cache of checksums/solutions for requests to update the primary-solution (e.g. the solution this <see
        /// cref="RemoteWorkspace"/> should actually use as its <see cref="Workspace.CurrentSolution"/>).  When requests
        /// come through, we should always try to service them from this cache if possible, or fallback to the
        /// <see cref="_anyBranchSolutionCache"/> otherwise.
        /// </summary>
        private readonly ChecksumToSolutionCache _primaryBranchSolutionCache;
=======
        /// The last solution for the primary branch fetched from the client.
        /// </summary>
        private (Checksum checksum, Solution solution) _lastRequestedPrimaryBranchSolution;

        /// <summary>
        /// The last solution requested by a service.
        /// </summary>
        private (Checksum checksum, Solution solution) _lastRequestedAnyBranchSolution;
>>>>>>> e541e3c7

        /// <summary>
        /// Used to make sure we never move remote workspace backward. this version is the WorkspaceVersion of primary
        /// solution in client (VS) we are currently caching.
        /// </summary>
        private int _currentRemoteWorkspaceVersion = -1;

        /// <summary>
        /// Mapping from solution-checksum to the solution computed for it.  This is used so that we can hold a solution
        /// around as long as the checksum for it is being used in service of some feature operation (e.g.
        /// classification).  As long as we're holding onto it, concurrent feature requests for the same solution
        /// checksum can share the computation of that particular solution and avoid duplicated concurrent work.
        /// </summary>
        private readonly Dictionary<Checksum, ReferenceCountedDisposable<LazySolution>> _solutionChecksumToLazySolution = new();

        // internal for testing purposes.
        internal RemoteWorkspace(HostServices hostServices, string? workspaceKind)
            : base(hostServices, workspaceKind)
        {
            _anyBranchSolutionCache = new ChecksumToSolutionCache(_gate);
            _primaryBranchSolutionCache = new ChecksumToSolutionCache(_gate);
        }

        protected override void Dispose(bool finalize)
        {
            base.Dispose(finalize);
            Services.GetRequiredService<ISolutionCrawlerRegistrationService>().Unregister(this);
        }

        public AssetProvider CreateAssetProvider(Checksum solutionChecksum, SolutionAssetCache assetCache, IAssetSource assetSource)
        {
            var serializerService = Services.GetRequiredService<ISerializerService>();
            return new AssetProvider(solutionChecksum, assetCache, assetSource, serializerService);
        }

        /// <summary>
        /// Syncs over the solution corresponding to <paramref name="solutionChecksum"/> and sets it as the current
        /// solution for <see langword="this"/> workspace.  This will also end up updating <see
        /// cref="_anyBranchSolutionCache"/> and <see cref="_primaryBranchSolutionCache"/>, allowing them to be pre-populated for
        /// feature requests that come in soon after this call completes.
        /// </summary>
        public async Task UpdatePrimaryBranchSolutionAsync(
            AssetProvider assetProvider, Checksum solutionChecksum, int workspaceVersion, CancellationToken cancellationToken)
        {
            // See if the current snapshot we're pointing at is the same one the host wants us to sync to.  If so, we
            // don't need to do anything.
            var currentSolutionChecksum = await this.CurrentSolution.State.GetChecksumAsync(cancellationToken).ConfigureAwait(false);
            if (currentSolutionChecksum == solutionChecksum)
                return;

            // Do a no-op run.  This will still ensure that we compute and cache this checksum/solution pair for future
            // callers. note we call directly into SlowGetSolutionAndRunAsync (skipping TryFastGetSolutionAndRunAsync)
            // as we always want to cache the primary workspace we are being told about here.
            await SlowGetSolutionAndRunAsync(
                assetProvider,
                solutionChecksum,
                workspaceVersion,
                updatePrimaryBranch: true,
                static _ => ValueTaskFactory.FromResult(false),
                cancellationToken).ConfigureAwait(false);
        }

        /// <summary>
        /// Given an appropriate <paramref name="solutionChecksum"/>, gets or computes the corresponding <see
        /// cref="Solution"/> snapshot for it, and then invokes <paramref name="implementation"/> with that snapshot.  That
        /// snapshot and the result of <paramref name="implementation"/> are then returned from this method.  Note: the
        /// solution returned is only for legacy cases where we expose OOP to 2nd party clients who expect to be able to
        /// call through <see cref="RemoteWorkspaceManager.GetSolutionAsync"/> and who expose that statically to
        /// themselves.
        /// <para>
        /// During the life of the call to <paramref name="implementation"/> the solution corresponding to <paramref
        /// name="solutionChecksum"/> will be kept alive and returned to any other concurrent calls to this method with
        /// the same <paramref name="solutionChecksum"/>.
        /// </para>
        /// </summary>
        public ValueTask<(Solution solution, T result)> RunWithSolutionAsync<T>(
            AssetProvider assetProvider,
            Checksum solutionChecksum,
            Func<Solution, ValueTask<T>> implementation,
            CancellationToken cancellationToken)
        {
            return RunWithSolutionAsync(assetProvider, solutionChecksum, workspaceVersion: -1, updatePrimaryBranch: false, implementation, cancellationToken);
        }

        private async ValueTask<(Solution solution, T result)> RunWithSolutionAsync<T>(
            AssetProvider assetProvider,
            Checksum solutionChecksum,
            int workspaceVersion,
            bool updatePrimaryBranch,
            Func<Solution, ValueTask<T>> implementation,
            CancellationToken cancellationToken)
        {
            // Fast path if this solution checksum is for a solution we're already caching. This also avoids us then
            // trying to actually mutate the workspace for the simple case of asking for the same thing the last call
            // asked about.
            var (solution, result) = await TryFastGetSolutionAndRunAsync().ConfigureAwait(false);
            if (solution != null)
                return (solution, result);

            // Wasn't the same as the last thing we cached, actually get the corresponding solution and run the
            // requested callback against it.
            return await SlowGetSolutionAndRunAsync(
                assetProvider, solutionChecksum, workspaceVersion, updatePrimaryBranch, implementation, cancellationToken).ConfigureAwait(false);

            async ValueTask<(Solution? solution, T result)> TryFastGetSolutionAndRunAsync()
            {
                Solution solution;
                using (await _gate.DisposableWaitAsync(cancellationToken).ConfigureAwait(false))
                {
                    if (_lastRequestedPrimaryBranchSolution.checksum == solutionChecksum)
                    {
                        solution = _lastRequestedPrimaryBranchSolution.solution;
                    }
                    else if (_lastRequestedAnyBranchSolution.checksum == solutionChecksum)
                    {
                        solution = _lastRequestedAnyBranchSolution.solution;
                    }
                    else
                    {
                        return default;
                    }
                }

                var result = await implementation(solution).ConfigureAwait(false);
                return (solution, result);
            }
        }

        private async ValueTask<(Solution solution, T result)> SlowGetSolutionAndRunAsync<T>(
            AssetProvider assetProvider,
            Checksum solutionChecksum,
            int workspaceVersion,
            bool updatePrimaryBranch,
            Func<Solution, ValueTask<T>> doWorkAsync,
            CancellationToken cancellationToken)
        {
            // See if anyone else is computing this solution for this checksum.  If so, just piggy-back on that.  No
            // need for us to force the same computation to happen ourselves.
            var currentSolution = this.CurrentSolution;

<<<<<<< HEAD
            // !!!CRITICAL!!! Ensure we immediately place the refCountedLazySolution in a using-block.  That way if
            // anything causes us to abort/cancel, we'll reduce the incremented ref-count that GetOrCreateSolutionAsync
            // caused.  Do NOT add anything between this line and the next.
            var refCountedLazySolution = await GetOrCreateSolutionAsync(
                assetProvider, solutionChecksum, workspaceVersion, updatePrimaryBranch, cancellationToken).ConfigureAwait(false);
            await using var _ = refCountedLazySolution.ConfigureAwait(false);

            // Store this around so that if another call comes through for this same checksum, they will see the
            // solution we just computed, even if we have returned.  This also ensures that if we promoted a
            // non-primary-solution to a primary-solution that it will now take precedence in all our caches for this
            // particular checksum.
            await _anyBranchSolutionCache.SetLastRequestedSolutionAsync(solutionChecksum, refCountedLazySolution, cancellationToken).ConfigureAwait(false);
            if (updatePrimaryBranch)
                await _primaryBranchSolutionCache.SetLastRequestedSolutionAsync(solutionChecksum, refCountedLazySolution, cancellationToken).ConfigureAwait(false);

=======
            // We use a reference-counted solution that implements IAsyncDisposable. The computation of 'newSolution'
            // uses eager cancellation, but the asynchronous disposable applies lazy cancellation to the final task that
            // causes cancellation to propagate to the backing lazy operation.
            var refCountedLazySolution = await GetLazySolutionAsync().ConfigureAwait(false);
            await using var configuredAsyncDisposable = refCountedLazySolution.ConfigureAwait(false);

>>>>>>> e541e3c7
            // Actually get the solution, computing it ourselves, or getting the result that another caller was
            // computing. In the event of cancellation, we do not wait here for the refCountedLazySolution to clean up,
            // even if this was the last use of this solution.
            var newSolution = await refCountedLazySolution.Target.Task.WithCancellation(cancellationToken).ConfigureAwait(false);

<<<<<<< HEAD
=======
            // We may have just done a lot of work to determine the up to date primary branch solution.  See if we
            // can move the workspace forward to that solution snapshot.
            if (updatePrimaryBranch)
                (newSolution, _) = await this.TryUpdateWorkspaceCurrentSolutionAsync(workspaceVersion, newSolution, cancellationToken).ConfigureAwait(false);

            // Store this around so that if another call comes through, they will see the solution we just computed.
            await SetLastRequestedSolutionAsync(newSolution).ConfigureAwait(false);

>>>>>>> e541e3c7
            // Now, pass it to the callback to do the work.  Any other callers into us will be able to benefit from
            // using this same solution as well
            var result = await doWorkAsync(newSolution).ConfigureAwait(false);

            return (newSolution, result);
<<<<<<< HEAD
        }

        private async ValueTask<ReferenceCountedDisposable<LazySolution>> GetOrCreateSolutionAsync(
            AssetProvider assetProvider,
            Checksum solutionChecksum,
            int workspaceVersion,
            bool updatePrimaryBranch,
            CancellationToken cancellationToken)
        {
            // Always try to retrieve cached solutions from the primary branch first.  That way we can use the solutions
            // that were the real solutions of this Workspace, and not ones forked off from that.  This gives the
            // highest likelihood of sharing data and being able to reuse caches and services shared among all
            // components.
            var primaryBranchRefCountedSolution = await _primaryBranchSolutionCache.TryFastGetSolutionAsync(solutionChecksum, cancellationToken).ConfigureAwait(false);
            if (primaryBranchRefCountedSolution != null)
                return primaryBranchRefCountedSolution;

            // Otherwise, have the any-branch solution try to retrieve or create the solution.
            var anyBranchRefCountedSolution =
                await _anyBranchSolutionCache.TryFastGetSolutionAsync(solutionChecksum, cancellationToken).ConfigureAwait(false) ??
                await _anyBranchSolutionCache.SlowGetOrCreateSolutionAsync(
                    solutionChecksum,
                    cancellationToken => ComputeSolutionAsync(assetProvider, solutionChecksum, cancellationToken),
                    cancellationToken).ConfigureAwait(false);

            if (!updatePrimaryBranch)
            {
                // if we aren't updating the primary branch we're done and can just return the any-branch solution
                return anyBranchRefCountedSolution;
            }

            // We were asked to update the primary-branch solution.  So take the any-branch solution and promote it to
            // the primary-branch-level.
            //
            // Ensure we release the ref count on this solution once we're done.
            await using var _ = anyBranchRefCountedSolution.ConfigureAwait(false);

            return await _primaryBranchSolutionCache.SlowGetOrCreateSolutionAsync(
                solutionChecksum,
                async cancellationToken =>
                {
                    var anyBranchSolution = await anyBranchRefCountedSolution.Target.Task.WithCancellation(cancellationToken).ConfigureAwait(false);
                    var (primaryBranchSolution, _) = await this.TryUpdateWorkspaceCurrentSolutionAsync(workspaceVersion, anyBranchSolution, cancellationToken).ConfigureAwait(false);
                    return primaryBranchSolution;
                },
                cancellationToken).ConfigureAwait(false);
=======

            async ValueTask<ReferenceCountedDisposable<LazySolution>> GetLazySolutionAsync()
            {
                using (await _gate.DisposableWaitAsync(cancellationToken).ConfigureAwait(false))
                {
                    if (_solutionChecksumToLazySolution.TryGetValue(solutionChecksum, out var refCountedLazySolution))
                    {
                        var lazySolutionInstance = refCountedLazySolution.TryAddReference();
                        if (lazySolutionInstance is not null)
                            return lazySolutionInstance;

                        // Remove the value since it's clearly no longer usable. The cleanupAsync method would have
                        // removed this value, but has not completed its execution yet.
                        _solutionChecksumToLazySolution.Remove(solutionChecksum);
                    }

                    // We're the first call that is asking about this checksum.  Create a lazy to compute it with a
                    // refcount of 1 (for 'us').
                    refCountedLazySolution = null;
                    var lazySolution = new LazySolution(
                        getSolutionAsync: cancellationToken => ComputeSolutionAsync(assetProvider, solutionChecksum, currentSolution, cancellationToken),
                        cleanupAsync: async () =>
                        {
                            // We use CancellationToken.None here as we have to ensure the lazy solution is removed from the
                            // checksum map, or else we will have a memory leak.  This should hopefully not ever be an issue as we
                            // only ever hold this gate for very short periods of time in order to set do basic operations on our
                            // state.
                            using var _ = await _gate.DisposableWaitAsync(CancellationToken.None).ConfigureAwait(false);

                            // Only remove a value from the map if it still exists and holds the same expected instance
                            if (_solutionChecksumToLazySolution.TryGetValue(solutionChecksum, out var remainingRefCountedLazySolution)
                                && remainingRefCountedLazySolution == refCountedLazySolution)
                            {
                                _solutionChecksumToLazySolution.Remove(solutionChecksum);
                            }
                        });
                    refCountedLazySolution = new ReferenceCountedDisposable<LazySolution>(lazySolution);
                    _solutionChecksumToLazySolution.Add(solutionChecksum, refCountedLazySolution);
                    return refCountedLazySolution;
                }
            }

            async ValueTask SetLastRequestedSolutionAsync(Solution solution)
            {
                using (await _gate.DisposableWaitAsync(cancellationToken).ConfigureAwait(false))
                {
                    // Quick caches of the last solutions we computed.  That way if return all the way out and something
                    // else calls back in, we have a likely chance of a cache hit.
                    _lastRequestedAnyBranchSolution = (solutionChecksum, solution);
                    if (updatePrimaryBranch)
                        _lastRequestedPrimaryBranchSolution = (solutionChecksum, solution);
                }
            }
>>>>>>> e541e3c7
        }

        /// <summary>
        /// The workspace is designed to be stateless. If someone asks for a solution (through solution checksum), 
        /// it will create one and return the solution. The engine takes care of syncing required data and creating a solution
        /// corresponding to the given checksum.
        /// 
        /// but doing that from scratch all the time will be expansive in terms of syncing data, compilation being cached, file being parsed
        /// and etc. so even if the service itself is stateless, internally it has several caches to improve perf of various parts.
        /// 
        /// first, it holds onto last solution got built. this will take care of common cases where multiple services running off same solution.
        /// second, it uses assets cache to hold onto data just synched (within 3 min) so that if it requires to build new solution, 
        ///         it can save some time to re-sync data which might just used by other solution.
        /// third, it holds onto solution from primary branch from Host. and it will try to see whether it can build new solution off the
        ///        primary solution it is holding onto. this will make many solution level cache to be re-used.
        ///
        /// the primary solution can be updated in 2 ways.
        /// first, host will keep track of primary solution changes in host, and call OOP to synch to latest time to time.
        /// second, engine keeps track of whether a certain request is for primary solution or not, and if it is, 
        ///         it let that request to update primary solution cache to latest.
        /// 
        /// these 2 are complimentary to each other. #1 makes OOP's primary solution to be ready for next call (push), #2 makes OOP's primary
        /// solution be not stale as much as possible. (pull)
        /// </summary>
        private async Task<Solution> ComputeSolutionAsync(
            AssetProvider assetProvider,
            Checksum solutionChecksum,
            CancellationToken cancellationToken)
        {
            try
            {
                var updater = new SolutionCreator(Services.HostServices, assetProvider, this.CurrentSolution);

                // check whether solution is update to the given base solution
                if (await updater.IsIncrementalUpdateAsync(solutionChecksum, cancellationToken).ConfigureAwait(false))
                {
                    // create updated solution off the baseSolution
                    return await updater.CreateSolutionAsync(solutionChecksum, cancellationToken).ConfigureAwait(false);
                }

                // we need new solution. bulk sync all asset for the solution first.
                await assetProvider.SynchronizeSolutionAssetsAsync(solutionChecksum, cancellationToken).ConfigureAwait(false);

                // get new solution info and options
                var solutionInfo = await assetProvider.CreateSolutionInfoAsync(solutionChecksum, cancellationToken).ConfigureAwait(false);
                return CreateSolutionFromInfo(solutionInfo);
            }
            catch (Exception e) when (FatalError.ReportAndPropagateUnlessCanceled(e, cancellationToken))
            {
                throw ExceptionUtilities.Unreachable;
            }
        }

        private Solution CreateSolutionFromInfo(SolutionInfo solutionInfo)
        {
            var solution = this.CreateSolution(solutionInfo);
            foreach (var projectInfo in solutionInfo.Projects)
                solution = solution.AddProject(projectInfo);
            return solution;
        }

        /// <summary>
        /// Attempts to update this workspace with the given <paramref name="newSolution"/>.  If this succeeds, <see
        /// langword="true"/> will be returned in the tuple result as well as the actual solution that the workspace is
        /// updated to point at.  If we cannot update this workspace, then <see langword="false"/> will be returned,
        /// along with the solution passed in.  The only time the solution can not be updated is if it would move <see
        /// cref="_currentRemoteWorkspaceVersion"/> backwards.
        /// </summary>
        private async ValueTask<(Solution solution, bool updated)> TryUpdateWorkspaceCurrentSolutionAsync(
            int workspaceVersion,
            Solution newSolution,
            CancellationToken cancellationToken)
        {
            using (await _gate.DisposableWaitAsync(cancellationToken).ConfigureAwait(false))
            {
                // Never move workspace backward
                if (workspaceVersion <= _currentRemoteWorkspaceVersion)
                    return (newSolution, updated: false);

                _currentRemoteWorkspaceVersion = workspaceVersion;

                // if either solution id or file path changed, then we consider it as new solution. Otherwise,
                // update the current solution in place.

                var oldSolution = CurrentSolution;
                var addingSolution = oldSolution.Id != newSolution.Id || oldSolution.FilePath != newSolution.FilePath;
                if (addingSolution)
                {
                    // We're not doing an update, we're moving to a new solution entirely.  Clear out the old one. This
                    // is necessary so that we clear out any open document information this workspace is tracking. Note:
                    // this seems suspect as the remote workspace should not be tracking any open document state.
                    ClearSolutionData();
                }

                newSolution = SetCurrentSolution(newSolution);

                _ = RaiseWorkspaceChangedEventAsync(
                    addingSolution ? WorkspaceChangeKind.SolutionAdded : WorkspaceChangeKind.SolutionChanged, oldSolution, newSolution);

                return (newSolution, updated: true);
            }
        }

        public TestAccessor GetTestAccessor()
            => new(this);

        public readonly struct TestAccessor
        {
            private readonly RemoteWorkspace _remoteWorkspace;

            public TestAccessor(RemoteWorkspace remoteWorkspace)
            {
                _remoteWorkspace = remoteWorkspace;
            }

            public Solution CreateSolutionFromInfo(SolutionInfo solutionInfo)
                => _remoteWorkspace.CreateSolutionFromInfo(solutionInfo);

            public ValueTask<(Solution solution, bool updated)> TryUpdateWorkspaceCurrentSolutionAsync(Solution newSolution, int workspaceVersion)
                => _remoteWorkspace.TryUpdateWorkspaceCurrentSolutionAsync(workspaceVersion, newSolution, CancellationToken.None);

            public async ValueTask<Solution> GetSolutionAsync(
                AssetProvider assetProvider,
                Checksum solutionChecksum,
                bool updatePrimaryBranch,
                int workspaceVersion,
                CancellationToken cancellationToken)
            {
                var tuple = await _remoteWorkspace.RunWithSolutionAsync(
                    assetProvider, solutionChecksum, workspaceVersion, updatePrimaryBranch, _ => ValueTaskFactory.FromResult(false), cancellationToken).ConfigureAwait(false);
                return tuple.solution;
            }
        }

        private sealed class ChecksumToSolutionCache
        {
            /// <summary>
            /// Pointer to <see cref="RemoteWorkspace._gate"/>.
            /// </summary>
            private readonly SemaphoreSlim _gate;

            /// <summary>
            /// The last checksum and solution requested by a service. This effectively adds an additional ref count to
            /// one of the items in <see cref="_solutionChecksumToLazySolution"/> ensuring that the very last solution
            /// requested is kept alive by us, even if there are no active requests currently in progress for that
            /// solution.  That way if we have two non-concurrent requests for that same solution, with no intervening
            /// updates, we can cache and keep the solution around instead of having to recompute it.
            /// </summary>
            private Checksum? _lastRequestedChecksum;
            private ReferenceCountedDisposable<LazySolution>? _lastRequestedSolution;

            /// <summary>
            /// Mapping from solution-checksum to the solution computed for it.  This is used so that we can hold a
            /// solution around as long as the checksum for it is being used in service of some feature operation (e.g.
            /// classification).  As long as we're holding onto it, concurrent feature requests for the same solution
            /// checksum can share the computation of that particular solution and avoid duplicated concurrent work.
            /// </summary>
            private readonly Dictionary<Checksum, ReferenceCountedDisposable<LazySolution>> _solutionChecksumToLazySolution = new();

            public ChecksumToSolutionCache(SemaphoreSlim gate)
            {
                _gate = gate;
            }

            public async ValueTask<ReferenceCountedDisposable<LazySolution>?> TryFastGetSolutionAsync(
                Checksum solutionChecksum,
                CancellationToken cancellationToken)
            {
                Contract.ThrowIfNull(solutionChecksum);

                using (await _gate.DisposableWaitAsync(cancellationToken).ConfigureAwait(false))
                {
                    // Adding refcounts in the cases where we see we have a direct reference to the solution cannot
                    // fail.  We only have a matching item in _lastRequestedChecksum if it had a positive refcount
                    // already added to it when it was placed in this cache.  And the only thing that releases that
                    // refcount item is code that runs while holding the same _gate that we are holding, and then
                    // overwrites the item.  So it's not possible for us to race with anything on this, and so we must
                    // succeed.

                    if (_lastRequestedChecksum == solutionChecksum)
                        return _lastRequestedSolution!.TryAddReference() ?? throw ExceptionUtilities.Unreachable;

                    // Next, see if it's the map of items being looked at by another request.  Note: this may fail to add
                    // the ref count as we might see an item that is disposed of, but hasn't been cleaned from this cache
                    // yet.
                    if (_solutionChecksumToLazySolution.TryGetValue(solutionChecksum, out var refCountedLazySolution))
                        return refCountedLazySolution.TryAddReference();

                    return null;
                }
            }

            public async ValueTask<ReferenceCountedDisposable<LazySolution>> SlowGetOrCreateSolutionAsync(
                Checksum solutionChecksum, Func<CancellationToken, Task<Solution>> getSolutionAsync, CancellationToken cancellationToken)
            {
                using (await _gate.DisposableWaitAsync(cancellationToken).ConfigureAwait(false))
                {
                    if (_solutionChecksumToLazySolution.TryGetValue(solutionChecksum, out var refCountedLazySolution))
                    {
                        var lazySolutionInstance = refCountedLazySolution.TryAddReference();
                        if (lazySolutionInstance is not null)
                            return lazySolutionInstance;

                        // Remove the value since it's clearly no longer usable. The cleanupAsync method would have
                        // removed this value, but has not completed its execution yet.
                        _solutionChecksumToLazySolution.Remove(solutionChecksum);
                    }

                    // We're the first call that is asking about this checksum.  Create a lazy to compute it with a
                    // refcount of 1 (for 'us').
                    refCountedLazySolution = null;
                    var lazySolution = new LazySolution(
                        getSolutionAsync,
                        cleanupAsync: async () =>
                        {
                            // We use CancellationToken.None here as we have to ensure the lazy solution is removed from the
                            // checksum map, or else we will have a memory leak.  This should hopefully not ever be an issue as we
                            // only ever hold this gate for very short periods of time in order to set do basic operations on our
                            // state.
                            using var _ = await _gate.DisposableWaitAsync(CancellationToken.None).ConfigureAwait(false);

                            // Only remove a value from the map if it still exists and holds the same expected instance
                            if (_solutionChecksumToLazySolution.TryGetValue(solutionChecksum, out var remainingRefCountedLazySolution)
                                && remainingRefCountedLazySolution == refCountedLazySolution)
                            {
                                _solutionChecksumToLazySolution.Remove(solutionChecksum);
                            }
                        });
                    refCountedLazySolution = new ReferenceCountedDisposable<LazySolution>(lazySolution);
                    _solutionChecksumToLazySolution.Add(solutionChecksum, refCountedLazySolution);
                    return refCountedLazySolution;
                }
            }

            public async Task SetLastRequestedSolutionAsync(Checksum solutionChecksum, ReferenceCountedDisposable<LazySolution> solution, CancellationToken cancellationToken)
            {
                // Collect the existing solution we're pointing at so we can decrease its ref count.  Do this out of the
                // lock to prevent deadlocks when DisposeAsync runs and potentally calls back to remove the item from
                // the dictionary.
                ReferenceCountedDisposable<LazySolution>? solutionToDispose;

                using (await _gate.DisposableWaitAsync(cancellationToken).ConfigureAwait(false))
                {
                    // All the TryAddReference calls below must succeed as we're called from a caller that is pinning
                    // solution anyways with it's own refcount of at least 1.

                    solutionToDispose = _lastRequestedSolution;

                    _lastRequestedChecksum = solutionChecksum;
                    _lastRequestedSolution = solution.TryAddReference() ?? throw ExceptionUtilities.Unreachable;
                }

                if (solutionToDispose != null)
                    await solutionToDispose.DisposeAsync().ConfigureAwait(false);
            }
        }

#pragma warning disable CA1200 // Avoid using cref tags with a prefix
        /// <summary>
        /// This type behaves similar to <see cref="T:Roslyn.Utilities.AsyncLazy{T}"/> (with <c>T</c> being <see
        /// cref="Solution"/>), except for the following unique characteristics:
        ///
        /// <list type="bullet">
        /// <item><description>This type will start the asynchronous computation in the constructor instead of waiting
        /// for the first call to <see cref="M:Roslyn.Utilities.AsyncLazy{T}.GetValueAsync(CancellationToken)"/>.</description></item>
        /// <item><description>This type can be disposed asynchronously to cancel the inner operation and wait for the
        /// inner operation to complete cancellation processing (similar to <see
        /// cref="TaskContinuationOptions.LazyCancellation"/>). Since <see cref="T:Roslyn.Utilities.AsyncLazy{T}"/> does
        /// not directly expose the inner computation, it does not support lazy cancellation
        /// scenarios.</description></item>
        /// </list>
        /// </summary>
        private sealed class LazySolution : IAsyncDisposable, IDisposable
        {
            private readonly CancellationTokenSource _cancellationTokenSource = new();
            private readonly Func<Task> _cleanupAsync;
            private readonly Task<Solution> _task;

            public LazySolution(Func<CancellationToken, Task<Solution>> getSolutionAsync, Func<Task> cleanupAsync)
            {
                _cleanupAsync = cleanupAsync;
                _task = getSolutionAsync(_cancellationTokenSource.Token);
            }

            public Task<Solution> Task => _task;

            void IDisposable.Dispose()
            {
                // This type is only used as IAsyncDisposable, but needs to implement IDisposable for wrapping within
                // ReferenceCountedDisposable<T>.
                throw ExceptionUtilities.Unreachable;
            }

            public async ValueTask DisposeAsync()
            {
                _cancellationTokenSource.Cancel();
                _cancellationTokenSource.Dispose();

                await _cleanupAsync().ConfigureAwait(false);

                // Make sure to wait for the underlying asynchronous operation to complete before returning. Use a
                // no-throw awaitable to avoid throwing an exception on cancellation or error (the inner operation is
                // responsible for its own error reporting, if any).
                await _task.NoThrowAwaitable(false);
            }
        }
#pragma warning restore CA1200 // Avoid using cref tags with a prefix
    }
}<|MERGE_RESOLUTION|>--- conflicted
+++ resolved
@@ -8,11 +8,8 @@
 using System.Threading.Tasks;
 using Microsoft.CodeAnalysis.ErrorReporting;
 using Microsoft.CodeAnalysis.Host;
-<<<<<<< HEAD
-=======
 using Microsoft.CodeAnalysis.Host.Mef;
 using Microsoft.CodeAnalysis.Options;
->>>>>>> e541e3c7
 using Microsoft.CodeAnalysis.Serialization;
 using Microsoft.CodeAnalysis.SolutionCrawler;
 using Roslyn.Utilities;
@@ -32,19 +29,6 @@
         private readonly SemaphoreSlim _gate = new(initialCount: 1);
 
         /// <summary>
-<<<<<<< HEAD
-        /// Cache of checksums/solutions for any request that came through.
-        /// </summary>
-        private readonly ChecksumToSolutionCache _anyBranchSolutionCache;
-
-        /// <summary>
-        /// Cache of checksums/solutions for requests to update the primary-solution (e.g. the solution this <see
-        /// cref="RemoteWorkspace"/> should actually use as its <see cref="Workspace.CurrentSolution"/>).  When requests
-        /// come through, we should always try to service them from this cache if possible, or fallback to the
-        /// <see cref="_anyBranchSolutionCache"/> otherwise.
-        /// </summary>
-        private readonly ChecksumToSolutionCache _primaryBranchSolutionCache;
-=======
         /// The last solution for the primary branch fetched from the client.
         /// </summary>
         private (Checksum checksum, Solution solution) _lastRequestedPrimaryBranchSolution;
@@ -53,7 +37,6 @@
         /// The last solution requested by a service.
         /// </summary>
         private (Checksum checksum, Solution solution) _lastRequestedAnyBranchSolution;
->>>>>>> e541e3c7
 
         /// <summary>
         /// Used to make sure we never move remote workspace backward. this version is the WorkspaceVersion of primary
@@ -73,8 +56,6 @@
         internal RemoteWorkspace(HostServices hostServices, string? workspaceKind)
             : base(hostServices, workspaceKind)
         {
-            _anyBranchSolutionCache = new ChecksumToSolutionCache(_gate);
-            _primaryBranchSolutionCache = new ChecksumToSolutionCache(_gate);
         }
 
         protected override void Dispose(bool finalize)
@@ -91,9 +72,9 @@
 
         /// <summary>
         /// Syncs over the solution corresponding to <paramref name="solutionChecksum"/> and sets it as the current
-        /// solution for <see langword="this"/> workspace.  This will also end up updating <see
-        /// cref="_anyBranchSolutionCache"/> and <see cref="_primaryBranchSolutionCache"/>, allowing them to be pre-populated for
-        /// feature requests that come in soon after this call completes.
+        /// solution for <see langword="this"/> workspace.  This will also end up setting <see
+        /// cref="_lastRequestedAnyBranchSolution"/> and <see cref="_lastRequestedPrimaryBranchSolution"/>, allowing
+        /// them to be pre-populated for feature requests that come in soon after this call completes.
         /// </summary>
         public async Task UpdatePrimaryBranchSolutionAsync(
             AssetProvider assetProvider, Checksum solutionChecksum, int workspaceVersion, CancellationToken cancellationToken)
@@ -194,37 +175,17 @@
             // need for us to force the same computation to happen ourselves.
             var currentSolution = this.CurrentSolution;
 
-<<<<<<< HEAD
-            // !!!CRITICAL!!! Ensure we immediately place the refCountedLazySolution in a using-block.  That way if
-            // anything causes us to abort/cancel, we'll reduce the incremented ref-count that GetOrCreateSolutionAsync
-            // caused.  Do NOT add anything between this line and the next.
-            var refCountedLazySolution = await GetOrCreateSolutionAsync(
-                assetProvider, solutionChecksum, workspaceVersion, updatePrimaryBranch, cancellationToken).ConfigureAwait(false);
-            await using var _ = refCountedLazySolution.ConfigureAwait(false);
-
-            // Store this around so that if another call comes through for this same checksum, they will see the
-            // solution we just computed, even if we have returned.  This also ensures that if we promoted a
-            // non-primary-solution to a primary-solution that it will now take precedence in all our caches for this
-            // particular checksum.
-            await _anyBranchSolutionCache.SetLastRequestedSolutionAsync(solutionChecksum, refCountedLazySolution, cancellationToken).ConfigureAwait(false);
-            if (updatePrimaryBranch)
-                await _primaryBranchSolutionCache.SetLastRequestedSolutionAsync(solutionChecksum, refCountedLazySolution, cancellationToken).ConfigureAwait(false);
-
-=======
             // We use a reference-counted solution that implements IAsyncDisposable. The computation of 'newSolution'
             // uses eager cancellation, but the asynchronous disposable applies lazy cancellation to the final task that
             // causes cancellation to propagate to the backing lazy operation.
             var refCountedLazySolution = await GetLazySolutionAsync().ConfigureAwait(false);
             await using var configuredAsyncDisposable = refCountedLazySolution.ConfigureAwait(false);
 
->>>>>>> e541e3c7
             // Actually get the solution, computing it ourselves, or getting the result that another caller was
             // computing. In the event of cancellation, we do not wait here for the refCountedLazySolution to clean up,
             // even if this was the last use of this solution.
             var newSolution = await refCountedLazySolution.Target.Task.WithCancellation(cancellationToken).ConfigureAwait(false);
 
-<<<<<<< HEAD
-=======
             // We may have just done a lot of work to determine the up to date primary branch solution.  See if we
             // can move the workspace forward to that solution snapshot.
             if (updatePrimaryBranch)
@@ -233,60 +194,11 @@
             // Store this around so that if another call comes through, they will see the solution we just computed.
             await SetLastRequestedSolutionAsync(newSolution).ConfigureAwait(false);
 
->>>>>>> e541e3c7
             // Now, pass it to the callback to do the work.  Any other callers into us will be able to benefit from
             // using this same solution as well
             var result = await doWorkAsync(newSolution).ConfigureAwait(false);
 
             return (newSolution, result);
-<<<<<<< HEAD
-        }
-
-        private async ValueTask<ReferenceCountedDisposable<LazySolution>> GetOrCreateSolutionAsync(
-            AssetProvider assetProvider,
-            Checksum solutionChecksum,
-            int workspaceVersion,
-            bool updatePrimaryBranch,
-            CancellationToken cancellationToken)
-        {
-            // Always try to retrieve cached solutions from the primary branch first.  That way we can use the solutions
-            // that were the real solutions of this Workspace, and not ones forked off from that.  This gives the
-            // highest likelihood of sharing data and being able to reuse caches and services shared among all
-            // components.
-            var primaryBranchRefCountedSolution = await _primaryBranchSolutionCache.TryFastGetSolutionAsync(solutionChecksum, cancellationToken).ConfigureAwait(false);
-            if (primaryBranchRefCountedSolution != null)
-                return primaryBranchRefCountedSolution;
-
-            // Otherwise, have the any-branch solution try to retrieve or create the solution.
-            var anyBranchRefCountedSolution =
-                await _anyBranchSolutionCache.TryFastGetSolutionAsync(solutionChecksum, cancellationToken).ConfigureAwait(false) ??
-                await _anyBranchSolutionCache.SlowGetOrCreateSolutionAsync(
-                    solutionChecksum,
-                    cancellationToken => ComputeSolutionAsync(assetProvider, solutionChecksum, cancellationToken),
-                    cancellationToken).ConfigureAwait(false);
-
-            if (!updatePrimaryBranch)
-            {
-                // if we aren't updating the primary branch we're done and can just return the any-branch solution
-                return anyBranchRefCountedSolution;
-            }
-
-            // We were asked to update the primary-branch solution.  So take the any-branch solution and promote it to
-            // the primary-branch-level.
-            //
-            // Ensure we release the ref count on this solution once we're done.
-            await using var _ = anyBranchRefCountedSolution.ConfigureAwait(false);
-
-            return await _primaryBranchSolutionCache.SlowGetOrCreateSolutionAsync(
-                solutionChecksum,
-                async cancellationToken =>
-                {
-                    var anyBranchSolution = await anyBranchRefCountedSolution.Target.Task.WithCancellation(cancellationToken).ConfigureAwait(false);
-                    var (primaryBranchSolution, _) = await this.TryUpdateWorkspaceCurrentSolutionAsync(workspaceVersion, anyBranchSolution, cancellationToken).ConfigureAwait(false);
-                    return primaryBranchSolution;
-                },
-                cancellationToken).ConfigureAwait(false);
-=======
 
             async ValueTask<ReferenceCountedDisposable<LazySolution>> GetLazySolutionAsync()
             {
@@ -340,7 +252,6 @@
                         _lastRequestedPrimaryBranchSolution = (solutionChecksum, solution);
                 }
             }
->>>>>>> e541e3c7
         }
 
         /// <summary>
@@ -368,11 +279,12 @@
         private async Task<Solution> ComputeSolutionAsync(
             AssetProvider assetProvider,
             Checksum solutionChecksum,
+            Solution currentSolution,
             CancellationToken cancellationToken)
         {
             try
             {
-                var updater = new SolutionCreator(Services.HostServices, assetProvider, this.CurrentSolution);
+                var updater = new SolutionCreator(Services.HostServices, assetProvider, currentSolution);
 
                 // check whether solution is update to the given base solution
                 if (await updater.IsIncrementalUpdateAsync(solutionChecksum, cancellationToken).ConfigureAwait(false))
@@ -472,129 +384,6 @@
                 var tuple = await _remoteWorkspace.RunWithSolutionAsync(
                     assetProvider, solutionChecksum, workspaceVersion, updatePrimaryBranch, _ => ValueTaskFactory.FromResult(false), cancellationToken).ConfigureAwait(false);
                 return tuple.solution;
-            }
-        }
-
-        private sealed class ChecksumToSolutionCache
-        {
-            /// <summary>
-            /// Pointer to <see cref="RemoteWorkspace._gate"/>.
-            /// </summary>
-            private readonly SemaphoreSlim _gate;
-
-            /// <summary>
-            /// The last checksum and solution requested by a service. This effectively adds an additional ref count to
-            /// one of the items in <see cref="_solutionChecksumToLazySolution"/> ensuring that the very last solution
-            /// requested is kept alive by us, even if there are no active requests currently in progress for that
-            /// solution.  That way if we have two non-concurrent requests for that same solution, with no intervening
-            /// updates, we can cache and keep the solution around instead of having to recompute it.
-            /// </summary>
-            private Checksum? _lastRequestedChecksum;
-            private ReferenceCountedDisposable<LazySolution>? _lastRequestedSolution;
-
-            /// <summary>
-            /// Mapping from solution-checksum to the solution computed for it.  This is used so that we can hold a
-            /// solution around as long as the checksum for it is being used in service of some feature operation (e.g.
-            /// classification).  As long as we're holding onto it, concurrent feature requests for the same solution
-            /// checksum can share the computation of that particular solution and avoid duplicated concurrent work.
-            /// </summary>
-            private readonly Dictionary<Checksum, ReferenceCountedDisposable<LazySolution>> _solutionChecksumToLazySolution = new();
-
-            public ChecksumToSolutionCache(SemaphoreSlim gate)
-            {
-                _gate = gate;
-            }
-
-            public async ValueTask<ReferenceCountedDisposable<LazySolution>?> TryFastGetSolutionAsync(
-                Checksum solutionChecksum,
-                CancellationToken cancellationToken)
-            {
-                Contract.ThrowIfNull(solutionChecksum);
-
-                using (await _gate.DisposableWaitAsync(cancellationToken).ConfigureAwait(false))
-                {
-                    // Adding refcounts in the cases where we see we have a direct reference to the solution cannot
-                    // fail.  We only have a matching item in _lastRequestedChecksum if it had a positive refcount
-                    // already added to it when it was placed in this cache.  And the only thing that releases that
-                    // refcount item is code that runs while holding the same _gate that we are holding, and then
-                    // overwrites the item.  So it's not possible for us to race with anything on this, and so we must
-                    // succeed.
-
-                    if (_lastRequestedChecksum == solutionChecksum)
-                        return _lastRequestedSolution!.TryAddReference() ?? throw ExceptionUtilities.Unreachable;
-
-                    // Next, see if it's the map of items being looked at by another request.  Note: this may fail to add
-                    // the ref count as we might see an item that is disposed of, but hasn't been cleaned from this cache
-                    // yet.
-                    if (_solutionChecksumToLazySolution.TryGetValue(solutionChecksum, out var refCountedLazySolution))
-                        return refCountedLazySolution.TryAddReference();
-
-                    return null;
-                }
-            }
-
-            public async ValueTask<ReferenceCountedDisposable<LazySolution>> SlowGetOrCreateSolutionAsync(
-                Checksum solutionChecksum, Func<CancellationToken, Task<Solution>> getSolutionAsync, CancellationToken cancellationToken)
-            {
-                using (await _gate.DisposableWaitAsync(cancellationToken).ConfigureAwait(false))
-                {
-                    if (_solutionChecksumToLazySolution.TryGetValue(solutionChecksum, out var refCountedLazySolution))
-                    {
-                        var lazySolutionInstance = refCountedLazySolution.TryAddReference();
-                        if (lazySolutionInstance is not null)
-                            return lazySolutionInstance;
-
-                        // Remove the value since it's clearly no longer usable. The cleanupAsync method would have
-                        // removed this value, but has not completed its execution yet.
-                        _solutionChecksumToLazySolution.Remove(solutionChecksum);
-                    }
-
-                    // We're the first call that is asking about this checksum.  Create a lazy to compute it with a
-                    // refcount of 1 (for 'us').
-                    refCountedLazySolution = null;
-                    var lazySolution = new LazySolution(
-                        getSolutionAsync,
-                        cleanupAsync: async () =>
-                        {
-                            // We use CancellationToken.None here as we have to ensure the lazy solution is removed from the
-                            // checksum map, or else we will have a memory leak.  This should hopefully not ever be an issue as we
-                            // only ever hold this gate for very short periods of time in order to set do basic operations on our
-                            // state.
-                            using var _ = await _gate.DisposableWaitAsync(CancellationToken.None).ConfigureAwait(false);
-
-                            // Only remove a value from the map if it still exists and holds the same expected instance
-                            if (_solutionChecksumToLazySolution.TryGetValue(solutionChecksum, out var remainingRefCountedLazySolution)
-                                && remainingRefCountedLazySolution == refCountedLazySolution)
-                            {
-                                _solutionChecksumToLazySolution.Remove(solutionChecksum);
-                            }
-                        });
-                    refCountedLazySolution = new ReferenceCountedDisposable<LazySolution>(lazySolution);
-                    _solutionChecksumToLazySolution.Add(solutionChecksum, refCountedLazySolution);
-                    return refCountedLazySolution;
-                }
-            }
-
-            public async Task SetLastRequestedSolutionAsync(Checksum solutionChecksum, ReferenceCountedDisposable<LazySolution> solution, CancellationToken cancellationToken)
-            {
-                // Collect the existing solution we're pointing at so we can decrease its ref count.  Do this out of the
-                // lock to prevent deadlocks when DisposeAsync runs and potentally calls back to remove the item from
-                // the dictionary.
-                ReferenceCountedDisposable<LazySolution>? solutionToDispose;
-
-                using (await _gate.DisposableWaitAsync(cancellationToken).ConfigureAwait(false))
-                {
-                    // All the TryAddReference calls below must succeed as we're called from a caller that is pinning
-                    // solution anyways with it's own refcount of at least 1.
-
-                    solutionToDispose = _lastRequestedSolution;
-
-                    _lastRequestedChecksum = solutionChecksum;
-                    _lastRequestedSolution = solution.TryAddReference() ?? throw ExceptionUtilities.Unreachable;
-                }
-
-                if (solutionToDispose != null)
-                    await solutionToDispose.DisposeAsync().ConfigureAwait(false);
             }
         }
 
