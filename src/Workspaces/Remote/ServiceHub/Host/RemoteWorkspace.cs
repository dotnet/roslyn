﻿// Licensed to the .NET Foundation under one or more agreements.
// The .NET Foundation licenses this file to you under the MIT license.
// See the LICENSE file in the project root for more information.

#nullable enable

using System;
using System.Diagnostics.CodeAnalysis;
using System.Linq;
using System.Threading;
using System.Threading.Tasks;
using Microsoft.CodeAnalysis.ErrorReporting;
using Microsoft.CodeAnalysis.Host;
using Microsoft.CodeAnalysis.Host.Mef;
using Microsoft.CodeAnalysis.Options;
using Microsoft.CodeAnalysis.Serialization;
using Microsoft.CodeAnalysis.SolutionCrawler;
using Roslyn.Utilities;

namespace Microsoft.CodeAnalysis.Remote
{
    /// <summary>
    /// Workspace created by the remote host that mirrors the corresponding client workspace.
    /// </summary>
<<<<<<< HEAD
    internal sealed class RemoteWorkspace : Workspace
=======
    internal sealed partial class RemoteWorkspace : Workspace
>>>>>>> d12d0efb
    {
        private readonly ISolutionCrawlerRegistrationService? _registrationService;

        /// <summary>
        /// Guards updates to <see cref="_primaryBranchSolutionWithChecksum"/> and <see cref="_lastRequestedSolutionWithChecksum"/>.
        /// </summary>
        private readonly SemaphoreSlim _availableSolutionsGate = new SemaphoreSlim(initialCount: 1);

        /// <summary>
        /// The last solution for the the primary branch fetched from the client.
        /// </summary>
        private volatile Tuple<Checksum, Solution>? _primaryBranchSolutionWithChecksum;

        /// <summary>
        /// The last solution requested by a service.
        /// </summary>
        private volatile Tuple<Checksum, Solution>? _lastRequestedSolutionWithChecksum;

        /// <summary>
        /// Guards setting current workspace solution.
        /// </summary>
        private readonly object _currentSolutionGate = new object();

        /// <summary>
        /// Used to make sure we never move remote workspace backward.
        /// this version is the WorkspaceVersion of primary solution in client (VS) we are
        /// currently caching.
        /// </summary>
        private int _currentRemoteWorkspaceVersion = -1;

        // internal for testing purposes.
        internal RemoteWorkspace(HostServices hostServices, string? workspaceKind)
            : base(hostServices, workspaceKind)
        {
            var exportProvider = (IMefHostExportProvider)Services.HostServices;
            RegisterDocumentOptionProviders(exportProvider.GetExports<IDocumentOptionsProviderFactory, OrderableMetadata>());

            SetOptions(Options.WithChangedOption(CacheOptions.RecoverableTreeLengthThreshold, 0));

            _registrationService = Services.GetService<ISolutionCrawlerRegistrationService>();
            _registrationService?.Register(this);
        }

        protected override void Dispose(bool finalize)
        {
            base.Dispose(finalize);

            _registrationService?.Unregister(this);
        }

<<<<<<< HEAD
        public AssetProvider CreateAssetProvider(PinnedSolutionInfo solutionInfo, AssetStorage assetStorage)
        {
            var serializerService = Services.GetRequiredService<ISerializerService>();
            return new AssetProvider(solutionInfo.ScopeId, assetStorage, serializerService);
=======
        public AssetProvider CreateAssetProvider(PinnedSolutionInfo solutionInfo, SolutionAssetCache assetCache, IAssetSource assetSource)
        {
            var serializerService = Services.GetRequiredService<ISerializerService>();
            return new AssetProvider(solutionInfo.ScopeId, assetCache, assetSource, serializerService);
>>>>>>> d12d0efb
        }

        public async Task UpdatePrimaryBranchSolutionAsync(AssetProvider assetProvider, Checksum solutionChecksum, int workspaceVersion, CancellationToken cancellationToken)
        {
            var currentSolution = CurrentSolution;

            var currentSolutionChecksum = await currentSolution.State.GetChecksumAsync(cancellationToken).ConfigureAwait(false);
            if (currentSolutionChecksum == solutionChecksum)
            {
                return;
            }

            using (await _availableSolutionsGate.DisposableWaitAsync(cancellationToken).ConfigureAwait(false))
            {
                var solution = await CreateSolution_NoLockAsync(assetProvider, solutionChecksum, fromPrimaryBranch: true, workspaceVersion, currentSolution, cancellationToken).ConfigureAwait(false);
                _primaryBranchSolutionWithChecksum = Tuple.Create(solutionChecksum, solution);
            }
        }

        /// <summary>
        /// The workspace is designed to be stateless. If someone asks for a solution (through solution checksum), 
        /// it will create one and return the solution. The engine takes care of syncing required data and creating a solution
        /// corresponding to the given checksum.
        /// 
        /// but doing that from scratch all the time will be expansive in terms of syncing data, compilation being cached, file being parsed
        /// and etc. so even if the service itself is stateless, internally it has several caches to improve perf of various parts.
        /// 
        /// first, it holds onto last solution got built. this will take care of common cases where multiple services running off same solution.
        /// second, it uses assets cache to hold onto data just synched (within 3 min) so that if it requires to build new solution, 
        ///         it can save some time to re-sync data which might just used by other solution.
        /// third, it holds onto solution from primary branch from Host. and it will try to see whether it can build new solution off the
        ///        primary solution it is holding onto. this will make many solution level cache to be re-used.
        ///
        /// the primary solution can be updated in 2 ways.
        /// first, host will keep track of primary solution changes in host, and call OOP to synch to latest time to time.
        /// second, engine keeps track of whether a certain request is for primary solution or not, and if it is, 
        ///         it let that request to update primary solution cache to latest.
        /// 
        /// these 2 are complimentary to each other. #1 makes OOP's primary solution to be ready for next call (push), #2 makes OOP's primary
        /// solution be not stale as much as possible. (pull)
        /// </summary>
        private async Task<Solution> CreateSolution_NoLockAsync(
            AssetProvider assetProvider,
            Checksum solutionChecksum,
            bool fromPrimaryBranch,
            int workspaceVersion,
            Solution baseSolution,
            CancellationToken cancellationToken)
        {
            try
            {
                var updater = new SolutionCreator(Services.HostServices, assetProvider, baseSolution, cancellationToken);

                // check whether solution is update to the given base solution
                if (await updater.IsIncrementalUpdateAsync(solutionChecksum).ConfigureAwait(false))
                {
                    // create updated solution off the baseSolution
                    var solution = await updater.CreateSolutionAsync(solutionChecksum).ConfigureAwait(false);

                    if (fromPrimaryBranch)
                    {
                        // if the solutionChecksum is for primary branch, update primary workspace cache with the solution
                        return UpdateSolutionIfPossible(solution, workspaceVersion);
                    }

                    // otherwise, just return the solution
                    return solution;
                }

                // we need new solution. bulk sync all asset for the solution first.
                await assetProvider.SynchronizeSolutionAssetsAsync(solutionChecksum, cancellationToken).ConfigureAwait(false);

                // get new solution info and options
                var (solutionInfo, options) = await assetProvider.CreateSolutionInfoAndOptionsAsync(solutionChecksum, cancellationToken).ConfigureAwait(false);

                if (fromPrimaryBranch)
                {
                    // if the solutionChecksum is for primary branch, update primary workspace cache with new solution
                    if (TrySetCurrentSolution(solutionInfo, workspaceVersion, options, out var solution))
                    {
                        return solution;
                    }
                }

                // otherwise, just return new solution
                var workspace = new TemporaryWorkspace(Services.HostServices, WorkspaceKind.RemoteTemporaryWorkspace, solutionInfo, options);
                return workspace.CurrentSolution;
            }
            catch (Exception e) when (FatalError.ReportWithoutCrashUnlessCanceledAndPropagate(e))
            {
                throw ExceptionUtilities.Unreachable;
            }
        }

        private Solution? TryGetAvailableSolution(Checksum solutionChecksum)
        {
            var currentSolution = _primaryBranchSolutionWithChecksum;
            if (currentSolution?.Item1 == solutionChecksum)
            {
                // asked about primary solution
                return currentSolution.Item2;
            }

            var lastSolution = _lastRequestedSolutionWithChecksum;
            if (lastSolution?.Item1 == solutionChecksum)
            {
                // asked about last solution
                return lastSolution.Item2;
            }

            return null;
        }

        public async Task<Solution> GetSolutionAsync(
            AssetProvider assetProvider,
            Checksum solutionChecksum,
            bool fromPrimaryBranch,
            int workspaceVersion,
            CancellationToken cancellationToken)
        {
            var availableSolution = TryGetAvailableSolution(solutionChecksum);
            if (availableSolution != null)
            {
                return availableSolution;
            }

            // make sure there is always only one that creates a new solution
            using (await _availableSolutionsGate.DisposableWaitAsync(cancellationToken).ConfigureAwait(false))
            {
                availableSolution = TryGetAvailableSolution(solutionChecksum);
                if (availableSolution != null)
                {
                    return availableSolution;
                }

                var solution = await CreateSolution_NoLockAsync(
                    assetProvider,
                    solutionChecksum,
                    fromPrimaryBranch,
                    workspaceVersion,
                    CurrentSolution,
                    cancellationToken).ConfigureAwait(false);

                _lastRequestedSolutionWithChecksum = Tuple.Create(solutionChecksum, solution);

                return solution;
            }
        }

        /// <summary>
        /// Adds an entire solution to the workspace, replacing any existing solution.
        /// </summary>
        internal bool TrySetCurrentSolution(SolutionInfo solutionInfo, int workspaceVersion, SerializableOptionSet options, [NotNullWhen(true)] out Solution? solution)
        {
            lock (_currentSolutionGate)
            {
                if (workspaceVersion <= _currentRemoteWorkspaceVersion)
                {
                    // we never move workspace backward
                    solution = null;
                    return false;
                }

                // set initial solution version
                _currentRemoteWorkspaceVersion = workspaceVersion;

                // clear previous solution data if there is one
                // it is required by OnSolutionAdded
                ClearSolutionData();

                OnSolutionAdded(solutionInfo);

                SetOptions(options);

                solution = CurrentSolution;
                return true;
            }
        }

        /// <summary>
        /// update primary solution
        /// </summary>
        internal Solution UpdateSolutionIfPossible(Solution solution, int workspaceVersion)
        {
            lock (_currentSolutionGate)
            {
                if (workspaceVersion <= _currentRemoteWorkspaceVersion)
                {
                    // we never move workspace backward
                    return solution;
                }

                // move version forward
                _currentRemoteWorkspaceVersion = workspaceVersion;

                var oldSolution = CurrentSolution;
                Contract.ThrowIfFalse(oldSolution.Id == solution.Id && oldSolution.FilePath == solution.FilePath);

                var newSolution = SetCurrentSolution(solution);
                this.RaiseWorkspaceChangedEventAsync(WorkspaceChangeKind.SolutionChanged, oldSolution, newSolution);

                SetOptions(newSolution.Options);

                return this.CurrentSolution;
            }
        }
    }
}<|MERGE_RESOLUTION|>--- conflicted
+++ resolved
@@ -22,11 +22,7 @@
     /// <summary>
     /// Workspace created by the remote host that mirrors the corresponding client workspace.
     /// </summary>
-<<<<<<< HEAD
-    internal sealed class RemoteWorkspace : Workspace
-=======
     internal sealed partial class RemoteWorkspace : Workspace
->>>>>>> d12d0efb
     {
         private readonly ISolutionCrawlerRegistrationService? _registrationService;
 
@@ -77,17 +73,10 @@
             _registrationService?.Unregister(this);
         }
 
-<<<<<<< HEAD
-        public AssetProvider CreateAssetProvider(PinnedSolutionInfo solutionInfo, AssetStorage assetStorage)
-        {
-            var serializerService = Services.GetRequiredService<ISerializerService>();
-            return new AssetProvider(solutionInfo.ScopeId, assetStorage, serializerService);
-=======
         public AssetProvider CreateAssetProvider(PinnedSolutionInfo solutionInfo, SolutionAssetCache assetCache, IAssetSource assetSource)
         {
             var serializerService = Services.GetRequiredService<ISerializerService>();
             return new AssetProvider(solutionInfo.ScopeId, assetCache, assetSource, serializerService);
->>>>>>> d12d0efb
         }
 
         public async Task UpdatePrimaryBranchSolutionAsync(AssetProvider assetProvider, Checksum solutionChecksum, int workspaceVersion, CancellationToken cancellationToken)
