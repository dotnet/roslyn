--- conflicted
+++ resolved
@@ -133,57 +133,8 @@
             Func<Solution, ValueTask<T>> implementation,
             CancellationToken cancellationToken)
         {
-<<<<<<< HEAD
-            // Fast path if this solution checksum is for a solution we're already caching. This also avoids us then
-            // trying to actually mutate the workspace for the simple case of asking for the same thing the last call
-            // asked about.
-            var (solution, result) = await TryFastGetSolutionAndRunAsync().ConfigureAwait(false);
-            if (solution != null)
-                return (solution, result);
-
-            // Wasn't the same as the last thing we cached, actually get the corresponding solution and run the
-            // requested callback against it.
-            return await SlowGetSolutionAndRunAsync(
-                assetProvider, solutionChecksum, workspaceVersion, fromPrimaryBranch, implementation, cancellationToken).ConfigureAwait(false);
-
-            async ValueTask<(Solution? solution, T result)> TryFastGetSolutionAndRunAsync()
-            {
-                // Ensure we keep this lazy-solution around (and alive in _solutionChecksumToLazySolution as well) as
-                // long as we're processing.
-                ReferenceCountedDisposable<LazySolution> refCountedLazySolution;
-                using (await _gate.DisposableWaitAsync(cancellationToken).ConfigureAwait(false))
-                {
-
-                    if (_lastRequestedPrimaryBranchSolution.checksum == solutionChecksum)
-                    {
-                        // Adding references here (and in the 'else' block below) cannot fail.  We only have a matching
-                        // item in .refCountedSolution if it had a reference already added to it when it was placed in
-                        // this cache.  And the only thing that releases that extra item is code that runs while holding
-                        // the same gate that we are holding.  So it's not possible for us to race with anything on
-                        // this, and so we must succeed.
-                        refCountedLazySolution = _lastRequestedPrimaryBranchSolution.refCountedSolution.TryAddReference() ?? throw ExceptionUtilities.Unreachable;
-                    }
-                    else if (_lastRequestedAnyBranchSolution.checksum == solutionChecksum)
-                    {
-                        refCountedLazySolution = _lastRequestedAnyBranchSolution.refCountedSolution.TryAddReference() ?? throw ExceptionUtilities.Unreachable;
-                    }
-                    else
-                    {
-                        return default;
-                    }
-                }
-
-                await using var configuredAsyncDisposable = refCountedLazySolution.ConfigureAwait(false);
-                var solution = await refCountedLazySolution.Target.Task.WithCancellation(cancellationToken).ConfigureAwait(false);
-
-                var result = await implementation(solution).ConfigureAwait(false);
-                return (solution, result);
-            }
-        }
-=======
             // Trivial case.  See if the checksum being asked for actually corresponds to this workspace's current
             // solution.  If so, just use that directly:
->>>>>>> 8d74db3e
 
             var currentSolution = this.CurrentSolution;
             var currentSolutionChecksum = await currentSolution.State.GetChecksumAsync(cancellationToken).ConfigureAwait(false);
