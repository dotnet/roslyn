﻿// Licensed to the .NET Foundation under one or more agreements.
// The .NET Foundation licenses this file to you under the MIT license.
// See the LICENSE file in the project root for more information.

using System;
using System.Collections.Immutable;
using System.Threading;
using System.Threading.Tasks;
using Microsoft.CodeAnalysis.ErrorReporting;
using Microsoft.CodeAnalysis.Host;
using Microsoft.CodeAnalysis.Serialization;
using Microsoft.VisualStudio.Threading;
using Roslyn.Utilities;
using static Microsoft.VisualStudio.Threading.ThreadingTools;

namespace Microsoft.CodeAnalysis.Remote
{
    /// <summary>
    /// Workspace created by the remote host that mirrors the corresponding client workspace.
    /// </summary>
    internal sealed partial class RemoteWorkspace : Workspace
    {
        /// <summary>
        /// Guards updates to all mutable state in this workspace.
        /// </summary>
        private readonly SemaphoreSlim _gate = new(initialCount: 1);

        /// <summary>
        /// Used to make sure we never move remote workspace backward. this version is the WorkspaceVersion of primary
        /// solution in client (VS) we are currently caching.
        /// </summary>
        private int _currentRemoteWorkspaceVersion = -1;

        // internal for testing purposes.
        internal RemoteWorkspace(HostServices hostServices)
            : base(hostServices, WorkspaceKind.RemoteWorkspace)
        {
        }

<<<<<<< HEAD
        protected override void Dispose(bool finalize)
        {
            base.Dispose(finalize);
#if false
            Services.GetRequiredService<ISolutionCrawlerRegistrationService>().Unregister(this);
#endif
        }

=======
>>>>>>> 6f8be3ac
        public AssetProvider CreateAssetProvider(Checksum solutionChecksum, SolutionAssetCache assetCache, IAssetSource assetSource)
        {
            var serializerService = Services.GetRequiredService<ISerializerService>();
            return new AssetProvider(solutionChecksum, assetCache, assetSource, serializerService);
        }

        protected internal override bool PartialSemanticsEnabled => true;

        /// <summary>
        /// Syncs over the solution corresponding to <paramref name="solutionChecksum"/> and sets it as the current
        /// solution for <see langword="this"/> workspace.  This will also end up updating <see
        /// cref="_lastRequestedAnyBranchSolution"/> and <see cref="_lastRequestedPrimaryBranchSolution"/>, allowing
        /// them to be pre-populated for feature requests that come in soon after this call completes.
        /// </summary>
        public async Task UpdatePrimaryBranchSolutionAsync(
            AssetProvider assetProvider, Checksum solutionChecksum, int workspaceVersion, CancellationToken cancellationToken)
        {
            // See if the current snapshot we're pointing at is the same one the host wants us to sync to.  If so, we
            // don't need to do anything.
            var currentSolutionChecksum = await this.CurrentSolution.CompilationState.GetChecksumAsync(cancellationToken).ConfigureAwait(false);
            if (currentSolutionChecksum == solutionChecksum)
                return;

            // Do a normal Run with a no-op for `implementation`.  This will still ensure that we compute and cache this
            // checksum/solution pair for future callers.
            await RunWithSolutionAsync(
                assetProvider,
                solutionChecksum,
                workspaceVersion,
                updatePrimaryBranch: true,
                implementation: static _ => ValueTaskFactory.FromResult(false),
                cancellationToken).ConfigureAwait(false);
        }

        /// <summary>
        /// Given an appropriate <paramref name="solutionChecksum"/>, gets or computes the corresponding <see
        /// cref="Solution"/> snapshot for it, and then invokes <paramref name="implementation"/> with that snapshot.  That
        /// snapshot and the result of <paramref name="implementation"/> are then returned from this method.  Note: the
        /// solution returned is only for legacy cases where we expose OOP to 2nd party clients who expect to be able to
        /// call through <see cref="RemoteWorkspaceManager.GetSolutionAsync"/> and who expose that statically to
        /// themselves.
        /// <para>
        /// During the life of the call to <paramref name="implementation"/> the solution corresponding to <paramref
        /// name="solutionChecksum"/> will be kept alive and returned to any other concurrent calls to this method with
        /// the same <paramref name="solutionChecksum"/>.
        /// </para>
        /// </summary>
        public ValueTask<(Solution solution, T result)> RunWithSolutionAsync<T>(
            AssetProvider assetProvider,
            Checksum solutionChecksum,
            Func<Solution, ValueTask<T>> implementation,
            CancellationToken cancellationToken)
        {
            return RunWithSolutionAsync(assetProvider, solutionChecksum, workspaceVersion: -1, updatePrimaryBranch: false, implementation, cancellationToken);
        }

        private async ValueTask<(Solution solution, T result)> RunWithSolutionAsync<T>(
            AssetProvider assetProvider,
            Checksum solutionChecksum,
            int workspaceVersion,
            bool updatePrimaryBranch,
            Func<Solution, ValueTask<T>> implementation,
            CancellationToken cancellationToken)
        {
            Contract.ThrowIfTrue(solutionChecksum == Checksum.Null);

            // Gets or creates a solution corresponding to the requested checksum.  This will always succeed, and will
            // increment the in-flight of that solution until we decrement it at the end of our try/finally block.
            var (inFlightSolution, solutionTask) = await AcquireSolutionAndIncrementInFlightCountAsync().ConfigureAwait(false);

            try
            {
                return await ProcessSolutionAsync(inFlightSolution, solutionTask).ConfigureAwait(false);
            }
            catch (Exception ex) when (FatalError.ReportAndPropagateUnlessCanceled(ex, cancellationToken, ErrorSeverity.Critical))
            {
                // Any non-cancellation exception is bad and needs to be reported.  We will still ensure that we cleanup
                // below though no matter what happens so that other calls to OOP can properly work.
                throw ExceptionUtilities.Unreachable();
            }
            finally
            {
                await DecrementInFlightCountAsync(inFlightSolution).ConfigureAwait(false);
            }

            // Gets or creates a solution corresponding to the requested checksum.  This will always succeed, and will
            // increment the in-flight of that solution until we decrement it at the end of our try/finally block.
            async ValueTask<(InFlightSolution inFlightSolution, Task<Solution> solutionTask)> AcquireSolutionAndIncrementInFlightCountAsync()
            {
                using (await _gate.DisposableWaitAsync(cancellationToken).ConfigureAwait(false))
                {
                    try
                    {
                        inFlightSolution = GetOrCreateSolutionAndAddInFlightCount_NoLock(
                            assetProvider, solutionChecksum, workspaceVersion, updatePrimaryBranch);
                        solutionTask = inFlightSolution.PreferredSolutionTask_NoLock;

                        // We must have at least 1 for the in-flight-count (representing this current in-flight call).
                        Contract.ThrowIfTrue(inFlightSolution.InFlightCount < 1);

                        return (inFlightSolution, solutionTask);
                    }
                    catch (Exception ex) when (FatalError.ReportAndPropagate(ex, ErrorSeverity.Critical))
                    {
                        // Any exception thrown in the above (including cancellation) is critical and unrecoverable.  We
                        // will have potentially started work, while also leaving ourselves in some inconsistent state.
                        throw ExceptionUtilities.Unreachable();
                    }
                }
            }

            async ValueTask<(Solution solution, T result)> ProcessSolutionAsync(InFlightSolution inFlightSolution, Task<Solution> solutionTask)
            {
                // We must have at least 1 for the in-flight-count (representing this current in-flight call).
                Contract.ThrowIfTrue(inFlightSolution.InFlightCount < 1);

                // Actually get the solution, computing it ourselves, or getting the result that another caller was
                // computing. Note: we use our own cancellation token here as the task is currently operating using a
                // private CTS token that inFlightSolution controls.
                var solution = await solutionTask.WithCancellation(cancellationToken).ConfigureAwait(false);

                // now that we've computed the solution, cache it to help out future requests.
                using (await _gate.DisposableWaitAsync(cancellationToken).ConfigureAwait(false))
                {
                    if (updatePrimaryBranch)
                        _lastRequestedPrimaryBranchSolution = (solutionChecksum, solution);
                    else
                        _lastRequestedAnyBranchSolution = (solutionChecksum, solution);
                }

                // Now, pass it to the callback to do the work.  Any other callers into us will be able to benefit from
                // using this same solution as well
                var result = await implementation(solution).ConfigureAwait(false);

                return (solution, result);
            }

            async ValueTask DecrementInFlightCountAsync(InFlightSolution inFlightSolution)
            {
                // All this work is intentionally not cancellable.  We must do the decrement to ensure our cache state
                // is consistent. This will block the calling thread.  However, this should only be for a short amount
                // of time as nothing in RemoteWorkspace should ever hold this lock for long periods of time.

                try
                {
                    ImmutableArray<Task> solutionComputationTasks;
                    using (await _gate.DisposableWaitAsync(CancellationToken.None).ConfigureAwait(false))
                    {

                        // finally, decrement our in-flight-count on the solution.  If we were the last one keeping it alive, it
                        // will get removed from our caches.
                        solutionComputationTasks = inFlightSolution.DecrementInFlightCount_NoLock();
                    }

                    // If we were the request that decremented the in-flight-count to 0, then ensure we wait for all the
                    // solution-computation tasks to finish.  If we do not do this then it's possible for this call to
                    // return all the way back to the host side unpinning the solution we have pinned there.  This may
                    // happen concurrently with the solution-computation calls calling back into the host which will
                    // then crash due to that solution no longer being pinned there.  While this does force this caller
                    // to wait for those tasks to stop, this should ideally be fast as they will have been cancelled
                    // when the in-flight-count went to 0.
                    //
                    // Use a NoThrowAwaitable as we want to await all tasks here regardless of how individual ones may cancel.
                    foreach (var task in solutionComputationTasks)
                        await task.NoThrowAwaitable(false);
                }
                catch (Exception ex) when (FatalError.ReportAndPropagate(ex, ErrorSeverity.Critical))
                {
                    // Similar to AcquireSolutionAndIncrementInFlightCountAsync Any exception thrown in the above
                    // (including cancellation) is critical and unrecoverable.  We must clean up our state, and anything
                    // that prevents that could leave us in an inconsistent position.
                }
            }
        }

        /// <summary>
        /// Create an appropriate <see cref="Solution"/> instance corresponding to the <paramref
        /// name="solutionChecksum"/> passed in.  Note: this method changes no Workspace state and exists purely to
        /// compute the corresponding solution.  Updating of our caches, or storing this solution as the <see
        /// cref="Workspace.CurrentSolution"/> of this <see cref="RemoteWorkspace"/> is the responsibility of any
        /// callers.
        /// <para>
        /// The term 'disconnected' is used to mean that this solution is not assigned to be the current solution of
        /// this <see cref="RemoteWorkspace"/>.  It is effectively a fork of that instead.
        /// </para>
        /// <para>
        /// This method will either create the new solution from scratch if it has to.  Or it will attempt to create a
        /// fork off of <see cref="Workspace.CurrentSolution"/> if possible.  The latter is almost always what will
        /// happen (once the first sync completes) as most calls to the remote workspace are using a solution snapshot
        /// very close to the primary one, and so can share almost all state with that.
        /// </para>
        /// </summary>
        private async Task<Solution> ComputeDisconnectedSolutionAsync(
            AssetProvider assetProvider,
            Checksum solutionChecksum,
            CancellationToken cancellationToken)
        {
            try
            {
                // Try to create the solution snapshot incrementally off of the workspaces CurrentSolution first.
                var updater = new SolutionCreator(Services.HostServices, assetProvider, this.CurrentSolution);
                if (await updater.IsIncrementalUpdateAsync(solutionChecksum, cancellationToken).ConfigureAwait(false))
                {
                    return await updater.CreateSolutionAsync(solutionChecksum, cancellationToken).ConfigureAwait(false);
                }
                else
                {
                    // Otherwise, this is a different solution, or the first time we're creating this solution.  Bulk
                    // sync over all assets for it.
                    await assetProvider.SynchronizeSolutionAssetsAsync(solutionChecksum, cancellationToken).ConfigureAwait(false);

                    // get new solution info and options
                    var solutionInfo = await assetProvider.CreateSolutionInfoAsync(solutionChecksum, cancellationToken).ConfigureAwait(false);
                    return CreateSolutionFromInfo(solutionInfo);
                }
            }
            catch (Exception e) when (FatalError.ReportAndPropagateUnlessCanceled(e, cancellationToken))
            {
                throw ExceptionUtilities.Unreachable();
            }
        }

        private Solution CreateSolutionFromInfo(SolutionInfo solutionInfo)
        {
            var solution = this.CreateSolution(solutionInfo);
            foreach (var projectInfo in solutionInfo.Projects)
                solution = solution.AddProject(projectInfo);
            return solution;
        }

        /// <summary>
        /// Attempts to update this workspace with the given <paramref name="newSolution"/>.  If this succeeds, <see
        /// langword="true"/> will be returned in the tuple result as well as the actual solution that the workspace is
        /// updated to point at.  If we cannot update this workspace, then <see langword="false"/> will be returned,
        /// along with the solution passed in.  The only time the solution can not be updated is if it would move <see
        /// cref="_currentRemoteWorkspaceVersion"/> backwards.
        /// </summary>
        private async Task<Solution> TryUpdateWorkspaceCurrentSolutionAsync(
            int workspaceVersion,
            Solution newSolution,
            CancellationToken cancellationToken)
        {
            var (solution, _) = await TryUpdateWorkspaceCurrentSolutionWorkerAsync(workspaceVersion, newSolution, cancellationToken).ConfigureAwait(false);
            return solution;
        }

        private async ValueTask<(Solution solution, bool updated)> TryUpdateWorkspaceCurrentSolutionWorkerAsync(
            int workspaceVersion,
            Solution newSolution,
            CancellationToken cancellationToken)
        {
            using (await _gate.DisposableWaitAsync(cancellationToken).ConfigureAwait(false))
            {
                // Never move workspace backward
                if (workspaceVersion <= _currentRemoteWorkspaceVersion)
                    return (newSolution, updated: false);

                _currentRemoteWorkspaceVersion = workspaceVersion;

                // if either solution id or file path changed, then we consider it as new solution. Otherwise,
                // update the current solution in place.

                // Ensure we update newSolution with the result of SetCurrentSolution.  It will be the one appropriately
                // 'attached' to this workspace.
                (_, newSolution) = this.SetCurrentSolution(
                    _ => newSolution,
                    changeKind: static (oldSolution, newSolution) =>
                        (IsAddingSolution(oldSolution, newSolution) ? WorkspaceChangeKind.SolutionAdded : WorkspaceChangeKind.SolutionChanged, projectId: null, documentId: null),
                    onBeforeUpdate: (oldSolution, newSolution) =>
                    {
                        if (IsAddingSolution(oldSolution, newSolution))
                        {
                            // We're not doing an update, we're moving to a new solution entirely.  Clear out the old one. This
                            // is necessary so that we clear out any open document information this workspace is tracking. Note:
                            // this seems suspect as the remote workspace should not be tracking any open document state.
                            this.ClearSolutionData();
                        }
                    });

                return (newSolution, updated: true);
            }

            static bool IsAddingSolution(Solution oldSolution, Solution newSolution)
                => oldSolution.Id != newSolution.Id || oldSolution.FilePath != newSolution.FilePath;
        }

        public TestAccessor GetTestAccessor()
            => new(this);

        public readonly struct TestAccessor
        {
            private readonly RemoteWorkspace _remoteWorkspace;

            public TestAccessor(RemoteWorkspace remoteWorkspace)
            {
                _remoteWorkspace = remoteWorkspace;
            }

            public Solution CreateSolutionFromInfo(SolutionInfo solutionInfo)
                => _remoteWorkspace.CreateSolutionFromInfo(solutionInfo);

            public ValueTask<(Solution solution, bool updated)> TryUpdateWorkspaceCurrentSolutionAsync(Solution newSolution, int workspaceVersion)
                => _remoteWorkspace.TryUpdateWorkspaceCurrentSolutionWorkerAsync(workspaceVersion, newSolution, CancellationToken.None);

            public async ValueTask<Solution> GetSolutionAsync(
                AssetProvider assetProvider,
                Checksum solutionChecksum,
                bool updatePrimaryBranch,
                int workspaceVersion,
                CancellationToken cancellationToken)
            {
                var (solution, _) = await _remoteWorkspace.RunWithSolutionAsync(
                    assetProvider, solutionChecksum, workspaceVersion, updatePrimaryBranch, _ => ValueTaskFactory.FromResult(false), cancellationToken).ConfigureAwait(false);
                return solution;
            }
        }
    }
}<|MERGE_RESOLUTION|>--- conflicted
+++ resolved
@@ -37,17 +37,6 @@
         {
         }
 
-<<<<<<< HEAD
-        protected override void Dispose(bool finalize)
-        {
-            base.Dispose(finalize);
-#if false
-            Services.GetRequiredService<ISolutionCrawlerRegistrationService>().Unregister(this);
-#endif
-        }
-
-=======
->>>>>>> 6f8be3ac
         public AssetProvider CreateAssetProvider(Checksum solutionChecksum, SolutionAssetCache assetCache, IAssetSource assetSource)
         {
             var serializerService = Services.GetRequiredService<ISerializerService>();
