--- conflicted
+++ resolved
@@ -105,14 +105,10 @@
                             var identity = await _assetProvider.GetAssetAsync<SourceGeneratedDocumentIdentity>(
                                 new(AssetPathKind.SolutionFrozenSourceGeneratedDocumentIdentities, frozenDocumentId), frozenDocumentIdentity, cancellationToken).ConfigureAwait(false);
 
-<<<<<<< HEAD
-=======
-                            var serializableSourceText = await _assetProvider.GetAssetAsync<SerializableSourceText>(
+                            var text = await _assetProvider.GetAssetAsync<SourceText>(
                                 new(AssetPathKind.SolutionFrozenSourceGeneratedDocumentText, frozenDocumentId), frozenDocumentTextChecksum, cancellationToken).ConfigureAwait(false);
 
->>>>>>> 3dd59d63
                             var generationDateTime = newSolutionCompilationChecksums.FrozenSourceGeneratedDocumentGenerationDateTimes[i];
-                            var text = await _assetProvider.GetAssetAsync<SourceText>(assetHint: newSolutionCompilationChecksums.FrozenSourceGeneratedDocuments.Value.Ids[i], documentStateChecksums.Text, cancellationToken).ConfigureAwait(false);
                             frozenDocuments.Add((identity, generationDateTime, text));
                         }
 
@@ -533,7 +529,7 @@
                 newChecksumsToSync.Clear();
                 newChecksumsToSync.AddRange(newDocumentIdToChecksums.Values.Select(v => v.textChecksum));
 
-                await _assetProvider.GetAssetsAsync<SerializableSourceText>(
+                await _assetProvider.GetAssetsAsync<SourceText>(
                     assetPath: new(AssetPathKind.DocumentText, project.Id), newChecksumsToSync, cancellationToken).ConfigureAwait(false);
 
                 return await UpdateDocumentsAsync(project, addDocuments, removeDocuments, oldDocumentIdToChecksums, newDocumentIdToChecksums, cancellationToken).ConfigureAwait(false);
@@ -618,14 +614,8 @@
                 // changed text
                 if (oldDocumentChecksums.textChecksum != newDocumentChecksums.textChecksum)
                 {
-<<<<<<< HEAD
                     var sourceText = await _assetProvider.GetAssetAsync<SourceText>(
-                        assetHint: document.Id, newDocumentChecksums.Text, cancellationToken).ConfigureAwait(false);
-=======
-                    var serializableSourceText = await _assetProvider.GetAssetAsync<SerializableSourceText>(
                         assetPath: document.Id, newDocumentChecksums.textChecksum, cancellationToken).ConfigureAwait(false);
-                    var sourceText = await serializableSourceText.GetTextAsync(cancellationToken).ConfigureAwait(false);
->>>>>>> 3dd59d63
 
                     document = document.Kind switch
                     {
