﻿// Licensed to the .NET Foundation under one or more agreements.
// The .NET Foundation licenses this file to you under the MIT license.
// See the LICENSE file in the project root for more information.

using System.Collections.Generic;
using System.Collections.Immutable;
using System.Diagnostics;
using System.Linq;
using System.Threading;
using System.Threading.Tasks;
using Microsoft.CodeAnalysis.Diagnostics;
using Microsoft.CodeAnalysis.Serialization;
using Microsoft.CodeAnalysis.Text;
using Roslyn.Utilities;
using System;
using Microsoft.CodeAnalysis.Options;
using Microsoft.CodeAnalysis.ErrorReporting;
using Microsoft.CodeAnalysis.Host;
using Microsoft.CodeAnalysis.Shared.Extensions;
using Microsoft.CodeAnalysis.PooledObjects;

namespace Microsoft.CodeAnalysis.Remote
{
    internal partial class RemoteWorkspace
    {
        /// <summary>
        /// Create solution for given checksum from base solution
        /// </summary>
        private readonly struct SolutionCreator(HostServices hostServices, AssetProvider assetService, Solution baseSolution)
        {
#pragma warning disable IDE0052 // used only in DEBUG builds
            private readonly HostServices _hostServices = hostServices;
#pragma warning restore

            private readonly AssetProvider _assetProvider = assetService;
            private readonly Solution _baseSolution = baseSolution;

            public async Task<bool> IsIncrementalUpdateAsync(Checksum newSolutionChecksum, CancellationToken cancellationToken)
            {
                var newSolutionChecksums = await _assetProvider.GetAssetAsync<SolutionStateChecksums>(
                    assetHint: AssetHint.None, newSolutionChecksum, cancellationToken).ConfigureAwait(false);
                var newSolutionInfo = await _assetProvider.GetAssetAsync<SolutionInfo.SolutionAttributes>(
                    assetHint: AssetHint.None, newSolutionChecksums.Attributes, cancellationToken).ConfigureAwait(false);

                // if either solution id or file path changed, then we consider it as new solution
                return _baseSolution.Id == newSolutionInfo.Id && _baseSolution.FilePath == newSolutionInfo.FilePath;
            }

            public async Task<Solution> CreateSolutionAsync(Checksum newSolutionChecksum, CancellationToken cancellationToken)
            {
                try
                {
                    var solution = _baseSolution;

                    // If we previously froze a source generated document and then held onto that, unfreeze it now. We'll re-freeze the new document
                    // if needed again later.
                    solution = solution.WithoutFrozenSourceGeneratedDocuments();

                    var oldSolutionChecksums = await solution.State.GetStateChecksumsAsync(cancellationToken).ConfigureAwait(false);
                    var newSolutionChecksums = await _assetProvider.GetAssetAsync<SolutionStateChecksums>(
                        assetHint: AssetHint.None, newSolutionChecksum, cancellationToken).ConfigureAwait(false);

                    if (oldSolutionChecksums.Attributes != newSolutionChecksums.Attributes)
                    {
                        var newSolutionInfo = await _assetProvider.GetAssetAsync<SolutionInfo.SolutionAttributes>(
                            assetHint: AssetHint.None, newSolutionChecksums.Attributes, cancellationToken).ConfigureAwait(false);

                        // if either id or file path has changed, then this is not update
                        Contract.ThrowIfFalse(solution.Id == newSolutionInfo.Id && solution.FilePath == newSolutionInfo.FilePath);
                    }

                    if (oldSolutionChecksums.Projects.Checksum != newSolutionChecksums.Projects.Checksum)
                    {
                        solution = await UpdateProjectsAsync(
                            solution, oldSolutionChecksums, newSolutionChecksums, cancellationToken).ConfigureAwait(false);
                    }

                    if (oldSolutionChecksums.AnalyzerReferences.Checksum != newSolutionChecksums.AnalyzerReferences.Checksum)
                    {
                        solution = solution.WithAnalyzerReferences(await _assetProvider.CreateCollectionAsync<AnalyzerReference>(
                            assetHint: AssetHint.None, newSolutionChecksums.AnalyzerReferences, cancellationToken).ConfigureAwait(false));
                    }

                    if (newSolutionChecksums.FrozenSourceGeneratedDocumentIdentity != Checksum.Null && newSolutionChecksums.FrozenSourceGeneratedDocumentText != Checksum.Null)
                    {
<<<<<<< HEAD
                        var identity = await _assetProvider.GetAssetAsync<SourceGeneratedDocumentIdentity>(newSolutionChecksums.FrozenSourceGeneratedDocumentIdentity, cancellationToken).ConfigureAwait(false);
                        var serializableSourceText = await _assetProvider.GetAssetAsync<SerializableSourceText>(newSolutionChecksums.FrozenSourceGeneratedDocumentText, cancellationToken).ConfigureAwait(false);
                        var sourceText = serializableSourceText.Text;
=======
                        var identity = await _assetProvider.GetAssetAsync<SourceGeneratedDocumentIdentity>(
                            assetHint: AssetHint.None, newSolutionChecksums.FrozenSourceGeneratedDocumentIdentity, cancellationToken).ConfigureAwait(false);
                        var serializableSourceText = await _assetProvider.GetAssetAsync<SerializableSourceText>(
                            assetHint: AssetHint.None, newSolutionChecksums.FrozenSourceGeneratedDocumentText, cancellationToken).ConfigureAwait(false);

                        var sourceText = await serializableSourceText.GetTextAsync(cancellationToken).ConfigureAwait(false);
>>>>>>> 3bc5be47
                        solution = solution.WithFrozenSourceGeneratedDocument(identity, sourceText).Project.Solution;
                    }

#if DEBUG
                    // make sure created solution has same checksum as given one
                    await ValidateChecksumAsync(newSolutionChecksum, solution, cancellationToken).ConfigureAwait(false);
#endif

                    return solution;
                }
                catch (Exception e) when (FatalError.ReportAndPropagateUnlessCanceled(e))
                {
                    throw ExceptionUtilities.Unreachable();
                }
            }

            private async Task<Solution> UpdateProjectsAsync(
                Solution solution, SolutionStateChecksums oldSolutionChecksums, SolutionStateChecksums newSolutionChecksums, CancellationToken cancellationToken)
            {
                using var olds = SharedPools.Default<HashSet<Checksum>>().GetPooledObject();
                using var news = SharedPools.Default<HashSet<Checksum>>().GetPooledObject();

                olds.Object.UnionWith(oldSolutionChecksums.Projects.Checksums);
                news.Object.UnionWith(newSolutionChecksums.Projects.Checksums);

                // remove projects that exist in both side
                olds.Object.ExceptWith(newSolutionChecksums.Projects.Checksums);
                news.Object.ExceptWith(oldSolutionChecksums.Projects.Checksums);

                using var _1 = PooledDictionary<ProjectId, ProjectStateChecksums>.GetInstance(out var oldMap);
                using var _2 = PooledDictionary<ProjectId, ProjectStateChecksums>.GetInstance(out var newMap);

                await PopulateOldProjectMapAsync().ConfigureAwait(false);
                await PopulateNewProjectMapAsync(this).ConfigureAwait(false);

                // bulk sync assets
                await SynchronizeAssetsAsync(oldMap, newMap, cancellationToken).ConfigureAwait(false);

                // added project
                foreach (var (projectId, newProjectChecksums) in newMap)
                {
                    if (!oldMap.ContainsKey(projectId))
                    {
                        var projectInfo = await _assetProvider.CreateProjectInfoAsync(projectId, newProjectChecksums.Checksum, cancellationToken).ConfigureAwait(false);
                        if (projectInfo == null)
                        {
                            // this project is not supported in OOP
                            continue;
                        }

                        // we have new project added
                        solution = solution.AddProject(projectInfo);
                    }
                }

                // remove all project references from projects that changed. this ensures exceptions will not occur for
                // cyclic references during an incremental update.
                foreach (var (projectId, newProjectChecksums) in newMap)
                {
                    if (!oldMap.TryGetValue(projectId, out var oldProjectChecksums))
                    {
                        continue;
                    }

                    if (oldProjectChecksums.ProjectReferences.Checksum != newProjectChecksums.ProjectReferences.Checksum)
                    {
                        solution = solution.WithProjectReferences(projectId, SpecializedCollections.EmptyEnumerable<ProjectReference>());
                    }
                }

                // removed project
                foreach (var (projectId, _) in oldMap)
                {
                    if (!newMap.ContainsKey(projectId))
                    {
                        // we have a project removed
                        solution = solution.RemoveProject(projectId);
                    }
                }

                // changed project
                foreach (var (projectId, newProjectChecksums) in newMap)
                {
                    if (!oldMap.TryGetValue(projectId, out var oldProjectChecksums))
                    {
                        continue;
                    }

                    Contract.ThrowIfTrue(oldProjectChecksums.Checksum == newProjectChecksums.Checksum);

                    solution = await UpdateProjectAsync(solution.GetRequiredProject(projectId), oldProjectChecksums, newProjectChecksums, cancellationToken).ConfigureAwait(false);
                }

                return solution;

                async Task PopulateOldProjectMapAsync()
                {
                    foreach (var (projectId, projectState) in solution.State.ProjectStates)
                    {
                        var projectChecksums = await projectState.GetStateChecksumsAsync(cancellationToken).ConfigureAwait(false);
                        if (olds.Object.Contains(projectChecksums.Checksum))
                            oldMap.Add(projectId, projectChecksums);
                    }
                }

                async Task PopulateNewProjectMapAsync(SolutionCreator @this)
                {
                    var projectStateChecksums = await @this._assetProvider.GetAssetsAsync<ProjectStateChecksums>(
                        assetHint: AssetHint.None, news.Object, cancellationToken).ConfigureAwait(false);

                    foreach (var (_, projectStateChecksum) in projectStateChecksums)
                        newMap.Add(projectStateChecksum.ProjectId, projectStateChecksum);
                }
            }

            private async ValueTask SynchronizeAssetsAsync(Dictionary<ProjectId, ProjectStateChecksums> oldMap, Dictionary<ProjectId, ProjectStateChecksums> newMap, CancellationToken cancellationToken)
            {
                // added project
                foreach (var (projectId, projectStateChecksums) in newMap)
                {
                    if (oldMap.ContainsKey(projectId))
                        continue;

                    await _assetProvider.SynchronizeProjectAssetsAsync(projectStateChecksums, cancellationToken).ConfigureAwait(false);
                }
            }

            private async Task<Solution> UpdateProjectAsync(Project project, ProjectStateChecksums oldProjectChecksums, ProjectStateChecksums newProjectChecksums, CancellationToken cancellationToken)
            {
                // changed info
                if (oldProjectChecksums.Info != newProjectChecksums.Info)
                {
                    project = await UpdateProjectInfoAsync(project, newProjectChecksums.Info, cancellationToken).ConfigureAwait(false);
                }

                // changed compilation options
                if (oldProjectChecksums.CompilationOptions != newProjectChecksums.CompilationOptions)
                {
                    project = project.WithCompilationOptions(
                        project.State.ProjectInfo.Attributes.FixUpCompilationOptions(
                            await _assetProvider.GetAssetAsync<CompilationOptions>(
                                assetHint: project.Id, newProjectChecksums.CompilationOptions, cancellationToken).ConfigureAwait(false)));
                }

                // changed parse options
                if (oldProjectChecksums.ParseOptions != newProjectChecksums.ParseOptions)
                {
                    project = project.WithParseOptions(await _assetProvider.GetAssetAsync<ParseOptions>(
                        assetHint: project.Id, newProjectChecksums.ParseOptions, cancellationToken).ConfigureAwait(false));
                }

                // changed project references
                if (oldProjectChecksums.ProjectReferences.Checksum != newProjectChecksums.ProjectReferences.Checksum)
                {
                    project = project.WithProjectReferences(await _assetProvider.CreateCollectionAsync<ProjectReference>(
                        assetHint: project.Id, newProjectChecksums.ProjectReferences, cancellationToken).ConfigureAwait(false));
                }

                // changed metadata references
                if (oldProjectChecksums.MetadataReferences.Checksum != newProjectChecksums.MetadataReferences.Checksum)
                {
                    project = project.WithMetadataReferences(await _assetProvider.CreateCollectionAsync<MetadataReference>(
                        assetHint: project.Id, newProjectChecksums.MetadataReferences, cancellationToken).ConfigureAwait(false));
                }

                // changed analyzer references
                if (oldProjectChecksums.AnalyzerReferences.Checksum != newProjectChecksums.AnalyzerReferences.Checksum)
                {
                    project = project.WithAnalyzerReferences(await _assetProvider.CreateCollectionAsync<AnalyzerReference>(
                        assetHint: project.Id, newProjectChecksums.AnalyzerReferences, cancellationToken).ConfigureAwait(false));
                }

                // changed analyzer references
                if (oldProjectChecksums.Documents.Checksum != newProjectChecksums.Documents.Checksum)
                {
                    project = await UpdateDocumentsAsync(
                        project,
                        newProjectChecksums,
                        project.State.DocumentStates,
                        oldProjectChecksums.Documents,
                        newProjectChecksums.Documents,
                        static (solution, documents) => solution.AddDocuments(documents),
                        static (solution, documentIds) => solution.RemoveDocuments(documentIds),
                        cancellationToken).ConfigureAwait(false);
                }

                // changed additional documents
                if (oldProjectChecksums.AdditionalDocuments.Checksum != newProjectChecksums.AdditionalDocuments.Checksum)
                {
                    project = await UpdateDocumentsAsync(
                        project,
                        newProjectChecksums,
                        project.State.AdditionalDocumentStates,
                        oldProjectChecksums.AdditionalDocuments,
                        newProjectChecksums.AdditionalDocuments,
                        static (solution, documents) => solution.AddAdditionalDocuments(documents),
                        static (solution, documentIds) => solution.RemoveAdditionalDocuments(documentIds),
                        cancellationToken).ConfigureAwait(false);
                }

                // changed analyzer config documents
                if (oldProjectChecksums.AnalyzerConfigDocuments.Checksum != newProjectChecksums.AnalyzerConfigDocuments.Checksum)
                {
                    project = await UpdateDocumentsAsync(
                        project,
                        newProjectChecksums,
                        project.State.AnalyzerConfigDocumentStates,
                        oldProjectChecksums.AnalyzerConfigDocuments,
                        newProjectChecksums.AnalyzerConfigDocuments,
                        static (solution, documents) => solution.AddAnalyzerConfigDocuments(documents),
                        static (solution, documentIds) => solution.RemoveAnalyzerConfigDocuments(documentIds),
                        cancellationToken).ConfigureAwait(false);
                }

                return project.Solution;
            }

            private async Task<Project> UpdateProjectInfoAsync(Project project, Checksum infoChecksum, CancellationToken cancellationToken)
            {
                var newProjectAttributes = await _assetProvider.GetAssetAsync<ProjectInfo.ProjectAttributes>(
                    assetHint: project.Id, infoChecksum, cancellationToken).ConfigureAwait(false);

                // there is no API to change these once project is created
                Contract.ThrowIfFalse(project.State.ProjectInfo.Attributes.Id == newProjectAttributes.Id);
                Contract.ThrowIfFalse(project.State.ProjectInfo.Attributes.Language == newProjectAttributes.Language);
                Contract.ThrowIfFalse(project.State.ProjectInfo.Attributes.IsSubmission == newProjectAttributes.IsSubmission);

                var projectId = project.Id;

                if (project.State.ProjectInfo.Attributes.Name != newProjectAttributes.Name)
                {
                    project = project.Solution.WithProjectName(projectId, newProjectAttributes.Name).GetProject(projectId)!;
                }

                if (project.State.ProjectInfo.Attributes.AssemblyName != newProjectAttributes.AssemblyName)
                {
                    project = project.Solution.WithProjectAssemblyName(projectId, newProjectAttributes.AssemblyName).GetProject(projectId)!;
                }

                if (project.State.ProjectInfo.Attributes.FilePath != newProjectAttributes.FilePath)
                {
                    project = project.Solution.WithProjectFilePath(projectId, newProjectAttributes.FilePath).GetProject(projectId)!;
                }

                if (project.State.ProjectInfo.Attributes.OutputFilePath != newProjectAttributes.OutputFilePath)
                {
                    project = project.Solution.WithProjectOutputFilePath(projectId, newProjectAttributes.OutputFilePath).GetProject(projectId)!;
                }

                if (project.State.ProjectInfo.Attributes.OutputRefFilePath != newProjectAttributes.OutputRefFilePath)
                {
                    project = project.Solution.WithProjectOutputRefFilePath(projectId, newProjectAttributes.OutputRefFilePath).GetProject(projectId)!;
                }

                if (project.State.ProjectInfo.Attributes.CompilationOutputInfo != newProjectAttributes.CompilationOutputInfo)
                {
                    project = project.Solution.WithProjectCompilationOutputInfo(project.Id, newProjectAttributes.CompilationOutputInfo).GetProject(project.Id)!;
                }

                if (project.State.ProjectInfo.Attributes.DefaultNamespace != newProjectAttributes.DefaultNamespace)
                {
                    project = project.Solution.WithProjectDefaultNamespace(projectId, newProjectAttributes.DefaultNamespace).GetProject(projectId)!;
                }

                if (project.State.ProjectInfo.Attributes.HasAllInformation != newProjectAttributes.HasAllInformation)
                {
                    project = project.Solution.WithHasAllInformation(projectId, newProjectAttributes.HasAllInformation).GetProject(projectId)!;
                }

                if (project.State.ProjectInfo.Attributes.RunAnalyzers != newProjectAttributes.RunAnalyzers)
                {
                    project = project.Solution.WithRunAnalyzers(projectId, newProjectAttributes.RunAnalyzers).GetProject(projectId)!;
                }

                if (project.State.ProjectInfo.Attributes.ChecksumAlgorithm != newProjectAttributes.ChecksumAlgorithm)
                {
                    project = project.Solution.WithProjectChecksumAlgorithm(projectId, newProjectAttributes.ChecksumAlgorithm).GetProject(projectId)!;
                }

                return project;
            }

            private async Task<Project> UpdateDocumentsAsync<TDocumentState>(
                Project project,
                ProjectStateChecksums projectChecksums,
                TextDocumentStates<TDocumentState> existingTextDocumentStates,
                ChecksumsAndIds<DocumentId> oldChecksums,
                ChecksumsAndIds<DocumentId> newChecksums,
                Func<Solution, ImmutableArray<DocumentInfo>, Solution> addDocuments,
                Func<Solution, ImmutableArray<DocumentId>, Solution> removeDocuments,
                CancellationToken cancellationToken) where TDocumentState : TextDocumentState
            {
                using var olds = SharedPools.Default<HashSet<Checksum>>().GetPooledObject();
                using var news = SharedPools.Default<HashSet<Checksum>>().GetPooledObject();

                olds.Object.UnionWith(oldChecksums.Checksums);
                news.Object.UnionWith(newChecksums.Checksums);

                // remove documents that exist in both side
                olds.Object.ExceptWith(newChecksums.Checksums);
                news.Object.ExceptWith(oldChecksums.Checksums);

                using var _1 = PooledDictionary<DocumentId, DocumentStateChecksums>.GetInstance(out var oldMap);
                using var _2 = PooledDictionary<DocumentId, DocumentStateChecksums>.GetInstance(out var newMap);

                await PopulateOldDocumentMapAsync().ConfigureAwait(false);
                await PopulateNewDocumentMapAsync(this).ConfigureAwait(false);

                // If more than two documents changed during a single update, perform a bulk synchronization on the
                // project to avoid large numbers of small synchronization calls during document updates.
                // 🔗 https://devdiv.visualstudio.com/DevDiv/_workitems/edit/1365014
                if (newMap.Count > 2)
                {
                    await _assetProvider.SynchronizeProjectAssetsAsync(projectChecksums, cancellationToken).ConfigureAwait(false);
                }

                // added document
                ImmutableArray<DocumentInfo>.Builder? lazyDocumentsToAdd = null;
                foreach (var (documentId, newDocumentChecksums) in newMap)
                {
                    if (!oldMap.ContainsKey(documentId))
                    {
                        lazyDocumentsToAdd ??= ImmutableArray.CreateBuilder<DocumentInfo>();

                        // we have new document added
                        var documentInfo = await _assetProvider.CreateDocumentInfoAsync(
                            documentId, newDocumentChecksums.Checksum, cancellationToken).ConfigureAwait(false);
                        lazyDocumentsToAdd.Add(documentInfo);
                    }
                }

                if (lazyDocumentsToAdd != null)
                {
                    project = addDocuments(project.Solution, lazyDocumentsToAdd.ToImmutable()).GetProject(project.Id)!;
                }

                // changed document
                foreach (var (documentId, newDocumentChecksums) in newMap)
                {
                    if (!oldMap.TryGetValue(documentId, out var oldDocumentChecksums))
                    {
                        continue;
                    }

                    Contract.ThrowIfTrue(oldDocumentChecksums.Checksum == newDocumentChecksums.Checksum);

                    var document = project.GetDocument(documentId) ?? project.GetAdditionalDocument(documentId) ?? project.GetAnalyzerConfigDocument(documentId);
                    Contract.ThrowIfNull(document);

                    project = await UpdateDocumentAsync(document, oldDocumentChecksums, newDocumentChecksums, cancellationToken).ConfigureAwait(false);
                }

                // removed document
                ImmutableArray<DocumentId>.Builder? lazyDocumentsToRemove = null;
                foreach (var (documentId, _) in oldMap)
                {
                    if (!newMap.ContainsKey(documentId))
                    {
                        // we have a document removed
                        lazyDocumentsToRemove ??= ImmutableArray.CreateBuilder<DocumentId>();
                        lazyDocumentsToRemove.Add(documentId);
                    }
                }

                if (lazyDocumentsToRemove is not null)
                {
                    project = removeDocuments(project.Solution, lazyDocumentsToRemove.ToImmutable()).GetProject(project.Id)!;
                }

                return project;

                async Task PopulateOldDocumentMapAsync()
                {
                    foreach (var (_, state) in existingTextDocumentStates.States)
                    {
                        var documentChecksums = await state.GetStateChecksumsAsync(cancellationToken).ConfigureAwait(false);
                        if (olds.Object.Contains(documentChecksums.Checksum))
                            oldMap.Add(state.Id, documentChecksums);
                    }
                }

                async Task PopulateNewDocumentMapAsync(SolutionCreator @this)
                {
                    var documentStateChecksums = await @this._assetProvider.GetAssetsAsync<DocumentStateChecksums>(
                        assetHint: project.Id, news.Object, cancellationToken).ConfigureAwait(false);

                    foreach (var (_, documentStateChecksum) in documentStateChecksums)
                        newMap.Add(documentStateChecksum.DocumentId, documentStateChecksum);
                }
            }

            private async Task<Project> UpdateDocumentAsync(TextDocument document, DocumentStateChecksums oldDocumentChecksums, DocumentStateChecksums newDocumentChecksums, CancellationToken cancellationToken)
            {
                // changed info
                if (oldDocumentChecksums.Info != newDocumentChecksums.Info)
                {
                    document = await UpdateDocumentInfoAsync(document, newDocumentChecksums.Info, cancellationToken).ConfigureAwait(false);
                }

                // changed text
                if (oldDocumentChecksums.Text != newDocumentChecksums.Text)
                {
<<<<<<< HEAD
                    var serializableSourceText = await _assetProvider.GetAssetAsync<SerializableSourceText>(newDocumentChecksums.Text, cancellationToken).ConfigureAwait(false);
                    var sourceText = serializableSourceText.Text;
=======
                    var serializableSourceText = await _assetProvider.GetAssetAsync<SerializableSourceText>(
                        assetHint: document.Id, newDocumentChecksums.Text, cancellationToken).ConfigureAwait(false);
                    var sourceText = await serializableSourceText.GetTextAsync(cancellationToken).ConfigureAwait(false);
>>>>>>> 3bc5be47

                    document = document.Kind switch
                    {
                        TextDocumentKind.Document => document.Project.Solution.WithDocumentText(document.Id, sourceText).GetDocument(document.Id)!,
                        TextDocumentKind.AnalyzerConfigDocument => document.Project.Solution.WithAnalyzerConfigDocumentText(document.Id, sourceText).GetAnalyzerConfigDocument(document.Id)!,
                        TextDocumentKind.AdditionalDocument => document.Project.Solution.WithAdditionalDocumentText(document.Id, sourceText).GetAdditionalDocument(document.Id)!,
                        _ => throw ExceptionUtilities.UnexpectedValue(document.Kind),
                    };
                }

                return document.Project;
            }

            private async Task<TextDocument> UpdateDocumentInfoAsync(TextDocument document, Checksum infoChecksum, CancellationToken cancellationToken)
            {
                var newDocumentInfo = await _assetProvider.GetAssetAsync<DocumentInfo.DocumentAttributes>(
                    assetHint: document.Id, infoChecksum, cancellationToken).ConfigureAwait(false);

                // there is no api to change these once document is created
                Contract.ThrowIfFalse(document.State.Attributes.Id == newDocumentInfo.Id);
                Contract.ThrowIfFalse(document.State.Attributes.Name == newDocumentInfo.Name);
                Contract.ThrowIfFalse(document.State.Attributes.FilePath == newDocumentInfo.FilePath);
                Contract.ThrowIfFalse(document.State.Attributes.IsGenerated == newDocumentInfo.IsGenerated);
                Contract.ThrowIfFalse(document.State.Attributes.DesignTimeOnly == newDocumentInfo.DesignTimeOnly);

                if (document.State.Attributes.Folders != newDocumentInfo.Folders)
                {
                    // additional document can't change folder once created
                    Contract.ThrowIfFalse(document is Document);
                    document = document.Project.Solution.WithDocumentFolders(document.Id, newDocumentInfo.Folders).GetDocument(document.Id)!;
                }

                if (document.State.Attributes.SourceCodeKind != newDocumentInfo.SourceCodeKind)
                {
                    // additional document can't change sourcecode kind once created
                    Contract.ThrowIfFalse(document is Document);
                    document = document.Project.Solution.WithDocumentSourceCodeKind(document.Id, newDocumentInfo.SourceCodeKind).GetDocument(document.Id)!;
                }

                return document;
            }

#if DEBUG
            private async Task ValidateChecksumAsync(Checksum checksumFromRequest, Solution incrementalSolutionBuilt, CancellationToken cancellationToken)
            {
                var currentSolutionChecksum = await incrementalSolutionBuilt.State.GetChecksumAsync(CancellationToken.None).ConfigureAwait(false);
                if (checksumFromRequest == currentSolutionChecksum)
                {
                    return;
                }

                var solutionInfo = await _assetProvider.CreateSolutionInfoAsync(checksumFromRequest, cancellationToken).ConfigureAwait(false);
                var workspace = new AdhocWorkspace(_hostServices);
                workspace.AddSolution(solutionInfo);

                await TestUtils.AssertChecksumsAsync(_assetProvider, checksumFromRequest, workspace.CurrentSolution, incrementalSolutionBuilt).ConfigureAwait(false);
            }
#endif
        }
    }
}<|MERGE_RESOLUTION|>--- conflicted
+++ resolved
@@ -83,18 +83,11 @@
 
                     if (newSolutionChecksums.FrozenSourceGeneratedDocumentIdentity != Checksum.Null && newSolutionChecksums.FrozenSourceGeneratedDocumentText != Checksum.Null)
                     {
-<<<<<<< HEAD
-                        var identity = await _assetProvider.GetAssetAsync<SourceGeneratedDocumentIdentity>(newSolutionChecksums.FrozenSourceGeneratedDocumentIdentity, cancellationToken).ConfigureAwait(false);
-                        var serializableSourceText = await _assetProvider.GetAssetAsync<SerializableSourceText>(newSolutionChecksums.FrozenSourceGeneratedDocumentText, cancellationToken).ConfigureAwait(false);
-                        var sourceText = serializableSourceText.Text;
-=======
                         var identity = await _assetProvider.GetAssetAsync<SourceGeneratedDocumentIdentity>(
                             assetHint: AssetHint.None, newSolutionChecksums.FrozenSourceGeneratedDocumentIdentity, cancellationToken).ConfigureAwait(false);
                         var serializableSourceText = await _assetProvider.GetAssetAsync<SerializableSourceText>(
                             assetHint: AssetHint.None, newSolutionChecksums.FrozenSourceGeneratedDocumentText, cancellationToken).ConfigureAwait(false);
-
-                        var sourceText = await serializableSourceText.GetTextAsync(cancellationToken).ConfigureAwait(false);
->>>>>>> 3bc5be47
+                        var sourceText = serializableSourceText.Text;
                         solution = solution.WithFrozenSourceGeneratedDocument(identity, sourceText).Project.Solution;
                     }
 
@@ -497,14 +490,9 @@
                 // changed text
                 if (oldDocumentChecksums.Text != newDocumentChecksums.Text)
                 {
-<<<<<<< HEAD
-                    var serializableSourceText = await _assetProvider.GetAssetAsync<SerializableSourceText>(newDocumentChecksums.Text, cancellationToken).ConfigureAwait(false);
-                    var sourceText = serializableSourceText.Text;
-=======
                     var serializableSourceText = await _assetProvider.GetAssetAsync<SerializableSourceText>(
                         assetHint: document.Id, newDocumentChecksums.Text, cancellationToken).ConfigureAwait(false);
-                    var sourceText = await serializableSourceText.GetTextAsync(cancellationToken).ConfigureAwait(false);
->>>>>>> 3bc5be47
+                    var sourceText = serializableSourceText.Text;
 
                     document = document.Kind switch
                     {
