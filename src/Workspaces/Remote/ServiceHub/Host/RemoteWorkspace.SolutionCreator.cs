﻿// Licensed to the .NET Foundation under one or more agreements.
// The .NET Foundation licenses this file to you under the MIT license.
// See the LICENSE file in the project root for more information.

using System.Collections.Generic;
using System.Collections.Immutable;
using System.Diagnostics;
using System.Linq;
using System.Threading;
using System.Threading.Tasks;
using Microsoft.CodeAnalysis.Diagnostics;
using Microsoft.CodeAnalysis.Serialization;
using Microsoft.CodeAnalysis.Text;
using Roslyn.Utilities;
using System;
using Microsoft.CodeAnalysis.Options;
using Microsoft.CodeAnalysis.ErrorReporting;
using Microsoft.CodeAnalysis.Host;
using Microsoft.CodeAnalysis.Shared.Extensions;

namespace Microsoft.CodeAnalysis.Remote
{
    internal partial class RemoteWorkspace
    {
        /// <summary>
        /// Create solution for given checksum from base solution
        /// </summary>
        private readonly struct SolutionCreator
        {
#pragma warning disable IDE0052 // used only in DEBUG builds
            private readonly HostServices _hostServices;
#pragma warning restore

            private readonly AssetProvider _assetProvider;
            private readonly Solution _baseSolution;

            public SolutionCreator(HostServices hostServices, AssetProvider assetService, Solution baseSolution)
            {
                _hostServices = hostServices;
                _assetProvider = assetService;
                _baseSolution = baseSolution;
            }

            public async Task<bool> IsIncrementalUpdateAsync(Checksum newSolutionChecksum, CancellationToken cancellationToken)
            {
                var newSolutionChecksums = await _assetProvider.GetAssetAsync<SolutionStateChecksums>(newSolutionChecksum, cancellationToken).ConfigureAwait(false);
                var newSolutionInfo = await _assetProvider.GetAssetAsync<SolutionInfo.SolutionAttributes>(newSolutionChecksums.Attributes, cancellationToken).ConfigureAwait(false);

                // if either solution id or file path changed, then we consider it as new solution
                return _baseSolution.Id == newSolutionInfo.Id && _baseSolution.FilePath == newSolutionInfo.FilePath;
            }

            public async Task<Solution> CreateSolutionAsync(Checksum newSolutionChecksum, CancellationToken cancellationToken)
            {
                try
                {
                    var solution = _baseSolution;

                    // If we previously froze a source generated document and then held onto that, unfreeze it now. We'll re-freeze the new document
                    // if needed again later.
                    solution = solution.WithoutFrozenSourceGeneratedDocuments();

<<<<<<< HEAD
                    var oldSolutionChecksums = await solution.State.GetStateChecksumsAsync(_cancellationToken).ConfigureAwait(false);
                    var newSolutionChecksums = await _assetProvider.GetAssetAsync<SolutionStateChecksums>(newSolutionChecksum, _cancellationToken).ConfigureAwait(false);
=======
                    var oldSolutionChecksums = await solution.State.GetStateChecksumsAsync(cancellationToken).ConfigureAwait(false);
                    var newSolutionChecksums = await _assetProvider.GetAssetAsync<SolutionStateChecksums>(newSolutionChecksum, cancellationToken).ConfigureAwait(false);
>>>>>>> 80a8ce8d

                    if (oldSolutionChecksums.Attributes != newSolutionChecksums.Attributes)
                    {
                        var newSolutionInfo = await _assetProvider.GetAssetAsync<SolutionInfo.SolutionAttributes>(newSolutionChecksums.Attributes, cancellationToken).ConfigureAwait(false);

                        // if either id or file path has changed, then this is not update
                        Contract.ThrowIfFalse(solution.Id == newSolutionInfo.Id && solution.FilePath == newSolutionInfo.FilePath);
                    }

                    if (oldSolutionChecksums.Projects.Checksum != newSolutionChecksums.Projects.Checksum)
                    {
                        solution = await UpdateProjectsAsync(solution, oldSolutionChecksums.Projects, newSolutionChecksums.Projects, cancellationToken).ConfigureAwait(false);
                    }

                    if (oldSolutionChecksums.AnalyzerReferences.Checksum != newSolutionChecksums.AnalyzerReferences.Checksum)
                    {
                        solution = solution.WithAnalyzerReferences(await _assetProvider.CreateCollectionAsync<AnalyzerReference>(
                            newSolutionChecksums.AnalyzerReferences, cancellationToken).ConfigureAwait(false));
                    }

                    if (newSolutionChecksums.FrozenSourceGeneratedDocumentIdentity != Checksum.Null && newSolutionChecksums.FrozenSourceGeneratedDocumentText != Checksum.Null)
                    {
                        var identity = await _assetProvider.GetAssetAsync<SourceGeneratedDocumentIdentity>(newSolutionChecksums.FrozenSourceGeneratedDocumentIdentity, cancellationToken).ConfigureAwait(false);
                        var serializableSourceText = await _assetProvider.GetAssetAsync<SerializableSourceText>(newSolutionChecksums.FrozenSourceGeneratedDocumentText, cancellationToken).ConfigureAwait(false);
                        var sourceText = await serializableSourceText.GetTextAsync(cancellationToken).ConfigureAwait(false);
                        solution = solution.WithFrozenSourceGeneratedDocument(identity, sourceText).Project.Solution;
                    }

#if DEBUG
                    // make sure created solution has same checksum as given one
                    await ValidateChecksumAsync(newSolutionChecksum, solution, cancellationToken).ConfigureAwait(false);
#endif

                    return solution;
                }
                catch (Exception e) when (FatalError.ReportAndPropagateUnlessCanceled(e))
                {
                    throw ExceptionUtilities.Unreachable;
                }
            }

            private async Task<Solution> UpdateProjectsAsync(Solution solution, ChecksumCollection oldChecksums, ChecksumCollection newChecksums, CancellationToken cancellationToken)
            {
                using var olds = SharedPools.Default<HashSet<Checksum>>().GetPooledObject();
                using var news = SharedPools.Default<HashSet<Checksum>>().GetPooledObject();

                olds.Object.UnionWith(oldChecksums);
                news.Object.UnionWith(newChecksums);

                // remove projects that exist in both side
                olds.Object.ExceptWith(newChecksums);
                news.Object.ExceptWith(oldChecksums);

                return await UpdateProjectsAsync(solution, olds.Object, news.Object, cancellationToken).ConfigureAwait(false);
            }

            private async Task<Solution> UpdateProjectsAsync(Solution solution, HashSet<Checksum> oldChecksums, HashSet<Checksum> newChecksums, CancellationToken cancellationToken)
            {
                var oldMap = await GetProjectMapAsync(solution, oldChecksums, cancellationToken).ConfigureAwait(false);
                var newMap = await GetProjectMapAsync(_assetProvider, newChecksums, cancellationToken).ConfigureAwait(false);

                // bulk sync assets
                await SynchronizeAssetsAsync(oldMap, newMap, cancellationToken).ConfigureAwait(false);

                // added project
                foreach (var (projectId, newProjectChecksums) in newMap)
                {
                    if (!oldMap.ContainsKey(projectId))
                    {
                        var projectInfo = await _assetProvider.CreateProjectInfoAsync(newProjectChecksums.Checksum, cancellationToken).ConfigureAwait(false);
                        if (projectInfo == null)
                        {
                            // this project is not supported in OOP
                            continue;
                        }

                        // we have new project added
                        solution = solution.AddProject(projectInfo);
                    }
                }

                // remove all project references from projects that changed. this ensures exceptions will not occur for
                // cyclic references during an incremental update.
                foreach (var (projectId, newProjectChecksums) in newMap)
                {
                    if (!oldMap.TryGetValue(projectId, out var oldProjectChecksums))
                    {
                        continue;
                    }

                    if (oldProjectChecksums.ProjectReferences.Checksum != newProjectChecksums.ProjectReferences.Checksum)
                    {
                        solution = solution.WithProjectReferences(projectId, SpecializedCollections.EmptyEnumerable<ProjectReference>());
                    }
                }

                // removed project
                foreach (var (projectId, _) in oldMap)
                {
                    if (!newMap.ContainsKey(projectId))
                    {
                        // we have a project removed
                        solution = solution.RemoveProject(projectId);
                    }
                }

                // changed project
                foreach (var (projectId, newProjectChecksums) in newMap)
                {
                    if (!oldMap.TryGetValue(projectId, out var oldProjectChecksums))
                    {
                        continue;
                    }

                    Contract.ThrowIfTrue(oldProjectChecksums.Checksum == newProjectChecksums.Checksum);

<<<<<<< HEAD
                    solution = await UpdateProjectAsync(solution.GetProject(projectId)!, oldProjectChecksums, newProjectChecksums).ConfigureAwait(false);
=======
                    solution = await UpdateProjectAsync(solution.GetRequiredProject(projectId), oldProjectChecksums, newProjectChecksums, cancellationToken).ConfigureAwait(false);
>>>>>>> 80a8ce8d
                }

                return solution;
            }

            private async Task SynchronizeAssetsAsync(Dictionary<ProjectId, ProjectStateChecksums> oldMap, Dictionary<ProjectId, ProjectStateChecksums> newMap, CancellationToken cancellationToken)
            {
                using var pooledObject = SharedPools.Default<HashSet<Checksum>>().GetPooledObject();

                // added project
                foreach (var kv in newMap)
                {
                    if (oldMap.ContainsKey(kv.Key))
                    {
                        continue;
                    }

                    pooledObject.Object.Add(kv.Value.Checksum);
                }

                await _assetProvider.SynchronizeProjectAssetsAsync(pooledObject.Object, cancellationToken).ConfigureAwait(false);
            }

            private async Task<Solution> UpdateProjectAsync(Project project, ProjectStateChecksums oldProjectChecksums, ProjectStateChecksums newProjectChecksums, CancellationToken cancellationToken)
            {
                // changed info
                if (oldProjectChecksums.Info != newProjectChecksums.Info)
                {
                    project = await UpdateProjectInfoAsync(project, newProjectChecksums.Info, cancellationToken).ConfigureAwait(false);
                }

                // changed compilation options
                if (oldProjectChecksums.CompilationOptions != newProjectChecksums.CompilationOptions)
                {
                    project = project.WithCompilationOptions(
                        project.State.ProjectInfo.Attributes.FixUpCompilationOptions(
                            await _assetProvider.GetAssetAsync<CompilationOptions>(
                                newProjectChecksums.CompilationOptions, cancellationToken).ConfigureAwait(false)));
                }

                // changed parse options
                if (oldProjectChecksums.ParseOptions != newProjectChecksums.ParseOptions)
                {
                    project = project.WithParseOptions(await _assetProvider.GetAssetAsync<ParseOptions>(newProjectChecksums.ParseOptions, cancellationToken).ConfigureAwait(false));
                }

                // changed project references
                if (oldProjectChecksums.ProjectReferences.Checksum != newProjectChecksums.ProjectReferences.Checksum)
                {
                    project = project.WithProjectReferences(await _assetProvider.CreateCollectionAsync<ProjectReference>(
                        newProjectChecksums.ProjectReferences, cancellationToken).ConfigureAwait(false));
                }

                // changed metadata references
                if (oldProjectChecksums.MetadataReferences.Checksum != newProjectChecksums.MetadataReferences.Checksum)
                {
                    project = project.WithMetadataReferences(await _assetProvider.CreateCollectionAsync<MetadataReference>(
                        newProjectChecksums.MetadataReferences, cancellationToken).ConfigureAwait(false));
                }

                // changed analyzer references
                if (oldProjectChecksums.AnalyzerReferences.Checksum != newProjectChecksums.AnalyzerReferences.Checksum)
                {
                    project = project.WithAnalyzerReferences(await _assetProvider.CreateCollectionAsync<AnalyzerReference>(
                        newProjectChecksums.AnalyzerReferences, cancellationToken).ConfigureAwait(false));
                }

                // changed analyzer references
                if (oldProjectChecksums.Documents.Checksum != newProjectChecksums.Documents.Checksum)
                {
                    project = await UpdateDocumentsAsync(
                        project,
                        newProjectChecksums,
                        project.State.DocumentStates.States.Values,
                        oldProjectChecksums.Documents,
                        newProjectChecksums.Documents,
                        (solution, documents) => solution.AddDocuments(documents),
                        (solution, documentIds) => solution.RemoveDocuments(documentIds),
                        cancellationToken).ConfigureAwait(false);
                }

                // changed additional documents
                if (oldProjectChecksums.AdditionalDocuments.Checksum != newProjectChecksums.AdditionalDocuments.Checksum)
                {
                    project = await UpdateDocumentsAsync(
                        project,
                        newProjectChecksums,
                        project.State.AdditionalDocumentStates.States.Values,
                        oldProjectChecksums.AdditionalDocuments,
                        newProjectChecksums.AdditionalDocuments,
                        (solution, documents) => solution.AddAdditionalDocuments(documents),
                        (solution, documentIds) => solution.RemoveAdditionalDocuments(documentIds),
                        cancellationToken).ConfigureAwait(false);
                }

                // changed analyzer config documents
                if (oldProjectChecksums.AnalyzerConfigDocuments.Checksum != newProjectChecksums.AnalyzerConfigDocuments.Checksum)
                {
                    project = await UpdateDocumentsAsync(
                        project,
                        newProjectChecksums,
                        project.State.AnalyzerConfigDocumentStates.States.Values,
                        oldProjectChecksums.AnalyzerConfigDocuments,
                        newProjectChecksums.AnalyzerConfigDocuments,
                        (solution, documents) => solution.AddAnalyzerConfigDocuments(documents),
                        (solution, documentIds) => solution.RemoveAnalyzerConfigDocuments(documentIds),
                        cancellationToken).ConfigureAwait(false);
                }

                return project.Solution;
            }

            private async Task<Project> UpdateProjectInfoAsync(Project project, Checksum infoChecksum, CancellationToken cancellationToken)
            {
                var newProjectAttributes = await _assetProvider.GetAssetAsync<ProjectInfo.ProjectAttributes>(infoChecksum, cancellationToken).ConfigureAwait(false);

                // there is no API to change these once project is created
                Contract.ThrowIfFalse(project.State.ProjectInfo.Attributes.Id == newProjectAttributes.Id);
                Contract.ThrowIfFalse(project.State.ProjectInfo.Attributes.Language == newProjectAttributes.Language);
                Contract.ThrowIfFalse(project.State.ProjectInfo.Attributes.IsSubmission == newProjectAttributes.IsSubmission);

                var projectId = project.Id;

                if (project.State.ProjectInfo.Attributes.Name != newProjectAttributes.Name)
                {
                    project = project.Solution.WithProjectName(projectId, newProjectAttributes.Name).GetProject(projectId)!;
                }

                if (project.State.ProjectInfo.Attributes.AssemblyName != newProjectAttributes.AssemblyName)
                {
                    project = project.Solution.WithProjectAssemblyName(projectId, newProjectAttributes.AssemblyName).GetProject(projectId)!;
                }

                if (project.State.ProjectInfo.Attributes.FilePath != newProjectAttributes.FilePath)
                {
                    project = project.Solution.WithProjectFilePath(projectId, newProjectAttributes.FilePath).GetProject(projectId)!;
                }

                if (project.State.ProjectInfo.Attributes.OutputFilePath != newProjectAttributes.OutputFilePath)
                {
                    project = project.Solution.WithProjectOutputFilePath(projectId, newProjectAttributes.OutputFilePath).GetProject(projectId)!;
                }

                if (project.State.ProjectInfo.Attributes.OutputRefFilePath != newProjectAttributes.OutputRefFilePath)
                {
                    project = project.Solution.WithProjectOutputRefFilePath(projectId, newProjectAttributes.OutputRefFilePath).GetProject(projectId)!;
                }

                if (project.State.ProjectInfo.Attributes.CompilationOutputInfo != newProjectAttributes.CompilationOutputInfo)
                {
                    project = project.Solution.WithProjectCompilationOutputInfo(project.Id, newProjectAttributes.CompilationOutputInfo).GetProject(project.Id)!;
                }

                if (project.State.ProjectInfo.Attributes.DefaultNamespace != newProjectAttributes.DefaultNamespace)
                {
                    project = project.Solution.WithProjectDefaultNamespace(projectId, newProjectAttributes.DefaultNamespace).GetProject(projectId)!;
                }

                if (project.State.ProjectInfo.Attributes.HasAllInformation != newProjectAttributes.HasAllInformation)
                {
                    project = project.Solution.WithHasAllInformation(projectId, newProjectAttributes.HasAllInformation).GetProject(projectId)!;
                }

                if (project.State.ProjectInfo.Attributes.RunAnalyzers != newProjectAttributes.RunAnalyzers)
                {
                    project = project.Solution.WithRunAnalyzers(projectId, newProjectAttributes.RunAnalyzers).GetProject(projectId)!;
                }

                return project;
            }

            private async Task<Project> UpdateDocumentsAsync(
                Project project,
                ProjectStateChecksums projectChecksums,
                IEnumerable<TextDocumentState> existingTextDocumentStates,
                ChecksumCollection oldChecksums,
                ChecksumCollection newChecksums,
                Func<Solution, ImmutableArray<DocumentInfo>, Solution> addDocuments,
                Func<Solution, ImmutableArray<DocumentId>, Solution> removeDocuments,
                CancellationToken cancellationToken)
            {
                using var olds = SharedPools.Default<HashSet<Checksum>>().GetPooledObject();
                using var news = SharedPools.Default<HashSet<Checksum>>().GetPooledObject();

                olds.Object.UnionWith(oldChecksums);
                news.Object.UnionWith(newChecksums);

                // remove documents that exist in both side
                olds.Object.ExceptWith(newChecksums);
                news.Object.ExceptWith(oldChecksums);

                var oldMap = await GetDocumentMapAsync(existingTextDocumentStates, olds.Object, cancellationToken).ConfigureAwait(false);
                var newMap = await GetDocumentMapAsync(_assetProvider, news.Object, cancellationToken).ConfigureAwait(false);

                // If more than two documents changed during a single update, perform a bulk synchronization on the
                // project to avoid large numbers of small synchronization calls during document updates.
                // 🔗 https://devdiv.visualstudio.com/DevDiv/_workitems/edit/1365014
                if (newMap.Count > 2)
                {
                    await _assetProvider.SynchronizeProjectAssetsAsync(new[] { projectChecksums.Checksum }, cancellationToken).ConfigureAwait(false);
                }

                // added document
                ImmutableArray<DocumentInfo>.Builder? lazyDocumentsToAdd = null;
                foreach (var (documentId, newDocumentChecksums) in newMap)
                {
                    if (!oldMap.ContainsKey(documentId))
                    {
                        lazyDocumentsToAdd ??= ImmutableArray.CreateBuilder<DocumentInfo>();

                        // we have new document added
                        var documentInfo = await _assetProvider.CreateDocumentInfoAsync(newDocumentChecksums.Checksum, cancellationToken).ConfigureAwait(false);
                        lazyDocumentsToAdd.Add(documentInfo);
                    }
                }

                if (lazyDocumentsToAdd != null)
                {
                    project = addDocuments(project.Solution, lazyDocumentsToAdd.ToImmutable()).GetProject(project.Id)!;
                }

                // changed document
                foreach (var (documentId, newDocumentChecksums) in newMap)
                {
                    if (!oldMap.TryGetValue(documentId, out var oldDocumentChecksums))
                    {
                        continue;
                    }

                    Contract.ThrowIfTrue(oldDocumentChecksums.Checksum == newDocumentChecksums.Checksum);

                    var document = project.GetDocument(documentId) ?? project.GetAdditionalDocument(documentId) ?? project.GetAnalyzerConfigDocument(documentId);
                    Contract.ThrowIfNull(document);

                    project = await UpdateDocumentAsync(document, oldDocumentChecksums, newDocumentChecksums, cancellationToken).ConfigureAwait(false);
                }

                // removed document
                ImmutableArray<DocumentId>.Builder? lazyDocumentsToRemove = null;
                foreach (var (documentId, _) in oldMap)
                {
                    if (!newMap.ContainsKey(documentId))
                    {
                        // we have a document removed
                        lazyDocumentsToRemove ??= ImmutableArray.CreateBuilder<DocumentId>();
                        lazyDocumentsToRemove.Add(documentId);
                    }
                }

                if (lazyDocumentsToRemove is not null)
                {
                    project = removeDocuments(project.Solution, lazyDocumentsToRemove.ToImmutable()).GetProject(project.Id)!;
                }

                return project;
            }

            private async Task<Project> UpdateDocumentAsync(TextDocument document, DocumentStateChecksums oldDocumentChecksums, DocumentStateChecksums newDocumentChecksums, CancellationToken cancellationToken)
            {
                // changed info
                if (oldDocumentChecksums.Info != newDocumentChecksums.Info)
                {
                    document = await UpdateDocumentInfoAsync(document, newDocumentChecksums.Info, cancellationToken).ConfigureAwait(false);
                }

                // changed text
                if (oldDocumentChecksums.Text != newDocumentChecksums.Text)
                {
                    var serializableSourceText = await _assetProvider.GetAssetAsync<SerializableSourceText>(newDocumentChecksums.Text, cancellationToken).ConfigureAwait(false);
                    var sourceText = await serializableSourceText.GetTextAsync(cancellationToken).ConfigureAwait(false);

                    document = document.Kind switch
                    {
                        TextDocumentKind.Document => document.Project.Solution.WithDocumentText(document.Id, sourceText).GetDocument(document.Id)!,
                        TextDocumentKind.AnalyzerConfigDocument => document.Project.Solution.WithAnalyzerConfigDocumentText(document.Id, sourceText).GetAnalyzerConfigDocument(document.Id)!,
                        TextDocumentKind.AdditionalDocument => document.Project.Solution.WithAdditionalDocumentText(document.Id, sourceText).GetAdditionalDocument(document.Id)!,
                        _ => throw ExceptionUtilities.UnexpectedValue(document.Kind),
                    };
                }

                return document.Project;
            }

            private async Task<TextDocument> UpdateDocumentInfoAsync(TextDocument document, Checksum infoChecksum, CancellationToken cancellationToken)
            {
                var newDocumentInfo = await _assetProvider.GetAssetAsync<DocumentInfo.DocumentAttributes>(infoChecksum, cancellationToken).ConfigureAwait(false);

                // there is no api to change these once document is created
                Contract.ThrowIfFalse(document.State.Attributes.Id == newDocumentInfo.Id);
                Contract.ThrowIfFalse(document.State.Attributes.Name == newDocumentInfo.Name);
                Contract.ThrowIfFalse(document.State.Attributes.FilePath == newDocumentInfo.FilePath);
                Contract.ThrowIfFalse(document.State.Attributes.IsGenerated == newDocumentInfo.IsGenerated);
                Contract.ThrowIfFalse(document.State.Attributes.DesignTimeOnly == newDocumentInfo.DesignTimeOnly);

                if (document.State.Attributes.Folders != newDocumentInfo.Folders)
                {
                    // additional document can't change folder once created
                    Contract.ThrowIfFalse(document is Document);
                    document = document.Project.Solution.WithDocumentFolders(document.Id, newDocumentInfo.Folders).GetDocument(document.Id)!;
                }

                if (document.State.Attributes.SourceCodeKind != newDocumentInfo.SourceCodeKind)
                {
                    // additional document can't change sourcecode kind once created
                    Contract.ThrowIfFalse(document is Document);
                    document = document.Project.Solution.WithDocumentSourceCodeKind(document.Id, newDocumentInfo.SourceCodeKind).GetDocument(document.Id)!;
                }

                return document;
            }

            private static async Task<Dictionary<DocumentId, DocumentStateChecksums>> GetDocumentMapAsync(AssetProvider assetProvider, HashSet<Checksum> documents, CancellationToken cancellationToken)
            {
                var map = new Dictionary<DocumentId, DocumentStateChecksums>();

                var documentChecksums = await assetProvider.GetAssetsAsync<DocumentStateChecksums>(documents, cancellationToken).ConfigureAwait(false);
                var infos = await assetProvider.GetAssetsAsync<DocumentInfo.DocumentAttributes>(documentChecksums.Select(p => p.Item2.Info), cancellationToken).ConfigureAwait(false);

                foreach (var kv in documentChecksums)
                {
                    Debug.Assert(assetProvider.EnsureCacheEntryIfExists(kv.Item2.Info), "Expected the prior call to GetAssetsAsync to obtain all items for this loop.");

                    var info = await assetProvider.GetAssetAsync<DocumentInfo.DocumentAttributes>(kv.Item2.Info, cancellationToken).ConfigureAwait(false);
                    map.Add(info.Id, kv.Item2);
                }

                return map;
            }

            private static async Task<Dictionary<DocumentId, DocumentStateChecksums>> GetDocumentMapAsync(IEnumerable<TextDocumentState> states, HashSet<Checksum> documents, CancellationToken cancellationToken)
            {
                var map = new Dictionary<DocumentId, DocumentStateChecksums>();

                foreach (var state in states)
                {
                    var documentChecksums = await state.GetStateChecksumsAsync(cancellationToken).ConfigureAwait(false);
                    if (documents.Contains(documentChecksums.Checksum))
                    {
                        map.Add(state.Id, documentChecksums);
                    }
                }

                return map;
            }

            private static async Task<Dictionary<ProjectId, ProjectStateChecksums>> GetProjectMapAsync(AssetProvider assetProvider, HashSet<Checksum> projects, CancellationToken cancellationToken)
            {
                var map = new Dictionary<ProjectId, ProjectStateChecksums>();

                var projectChecksums = await assetProvider.GetAssetsAsync<ProjectStateChecksums>(projects, cancellationToken).ConfigureAwait(false);
                var infos = await assetProvider.GetAssetsAsync<ProjectInfo.ProjectAttributes>(projectChecksums.Select(p => p.Item2.Info), cancellationToken).ConfigureAwait(false);

                foreach (var kv in projectChecksums)
                {
                    var info = await assetProvider.GetAssetAsync<ProjectInfo.ProjectAttributes>(kv.Item2.Info, cancellationToken).ConfigureAwait(false);
                    map.Add(info.Id, kv.Item2);
                }

                return map;
            }

            private static async Task<Dictionary<ProjectId, ProjectStateChecksums>> GetProjectMapAsync(Solution solution, HashSet<Checksum> projects, CancellationToken cancellationToken)
            {
                var map = new Dictionary<ProjectId, ProjectStateChecksums>();

                foreach (var (projectId, projectState) in solution.State.ProjectStates)
                {
                    var projectChecksums = await projectState.GetStateChecksumsAsync(cancellationToken).ConfigureAwait(false);
                    if (projects.Contains(projectChecksums.Checksum))
                    {
                        map.Add(projectId, projectChecksums);
                    }
                }

                return map;
            }

#if DEBUG
            private async Task ValidateChecksumAsync(Checksum checksumFromRequest, Solution incrementalSolutionBuilt, CancellationToken cancellationToken)
            {
                var currentSolutionChecksum = await incrementalSolutionBuilt.State.GetChecksumAsync(CancellationToken.None).ConfigureAwait(false);
                if (checksumFromRequest == currentSolutionChecksum)
                {
                    return;
                }

                var solutionInfo = await _assetProvider.CreateSolutionInfoAsync(checksumFromRequest, cancellationToken).ConfigureAwait(false);
                var workspace = new AdhocWorkspace(_hostServices);
                workspace.AddSolution(solutionInfo);

                await TestUtils.AssertChecksumsAsync(_assetProvider, checksumFromRequest, workspace.CurrentSolution, incrementalSolutionBuilt).ConfigureAwait(false);
            }
#endif
        }
    }
}<|MERGE_RESOLUTION|>--- conflicted
+++ resolved
@@ -60,13 +60,8 @@
                     // if needed again later.
                     solution = solution.WithoutFrozenSourceGeneratedDocuments();
 
-<<<<<<< HEAD
-                    var oldSolutionChecksums = await solution.State.GetStateChecksumsAsync(_cancellationToken).ConfigureAwait(false);
-                    var newSolutionChecksums = await _assetProvider.GetAssetAsync<SolutionStateChecksums>(newSolutionChecksum, _cancellationToken).ConfigureAwait(false);
-=======
                     var oldSolutionChecksums = await solution.State.GetStateChecksumsAsync(cancellationToken).ConfigureAwait(false);
                     var newSolutionChecksums = await _assetProvider.GetAssetAsync<SolutionStateChecksums>(newSolutionChecksum, cancellationToken).ConfigureAwait(false);
->>>>>>> 80a8ce8d
 
                     if (oldSolutionChecksums.Attributes != newSolutionChecksums.Attributes)
                     {
@@ -183,11 +178,7 @@
 
                     Contract.ThrowIfTrue(oldProjectChecksums.Checksum == newProjectChecksums.Checksum);
 
-<<<<<<< HEAD
-                    solution = await UpdateProjectAsync(solution.GetProject(projectId)!, oldProjectChecksums, newProjectChecksums).ConfigureAwait(false);
-=======
                     solution = await UpdateProjectAsync(solution.GetRequiredProject(projectId), oldProjectChecksums, newProjectChecksums, cancellationToken).ConfigureAwait(false);
->>>>>>> 80a8ce8d
                 }
 
                 return solution;
