--- conflicted
+++ resolved
@@ -614,19 +614,15 @@
                 // changed text
                 if (oldDocumentChecksums.textChecksum != newDocumentChecksums.textChecksum)
                 {
-                    var sourceText = await _assetProvider.GetAssetAsync<SourceText>(
+                    var text = await _assetProvider.GetAssetAsync<SourceText>(
                         assetPath: document.Id, newDocumentChecksums.textChecksum, cancellationToken).ConfigureAwait(false);
-<<<<<<< HEAD
-=======
-                    var loader = serializableSourceText.ToTextLoader(document.FilePath);
                     var mode = PreservationMode.PreserveValue;
->>>>>>> 3027ed4a
 
                     document = document.Kind switch
                     {
-                        TextDocumentKind.Document => document.Project.Solution.WithDocumentTextLoader(document.Id, loader, mode).GetRequiredDocument(document.Id),
-                        TextDocumentKind.AnalyzerConfigDocument => document.Project.Solution.WithAnalyzerConfigDocumentTextLoader(document.Id, loader, mode).GetRequiredAnalyzerConfigDocument(document.Id),
-                        TextDocumentKind.AdditionalDocument => document.Project.Solution.WithAdditionalDocumentTextLoader(document.Id, loader, mode).GetRequiredAdditionalDocument(document.Id),
+                        TextDocumentKind.Document => document.Project.Solution.WithDocumentText(document.Id, text, mode).GetRequiredDocument(document.Id),
+                        TextDocumentKind.AnalyzerConfigDocument => document.Project.Solution.WithAnalyzerConfigDocumentText(document.Id, text, mode).GetRequiredAnalyzerConfigDocument(document.Id),
+                        TextDocumentKind.AdditionalDocument => document.Project.Solution.WithAdditionalDocumentText(document.Id, text, mode).GetRequiredAdditionalDocument(document.Id),
                         _ => throw ExceptionUtilities.UnexpectedValue(document.Kind),
                     };
                 }
