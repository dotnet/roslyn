--- conflicted
+++ resolved
@@ -46,38 +46,6 @@
         public Task<SyntaxNode?> GetChangedMemberAsync(Document oldDocument, Document newDocument, CancellationToken cancellationToken)
         {
             return SpecializedTasks.Null<SyntaxNode>();
-<<<<<<< HEAD
-#if false
-            // in remote workspace, we don't trust any version based on VersionStamp. we only trust content based information such as
-            // checksum or tree comparison and etc.
-
-            // first check checksum
-            var oldTextChecksum = (await oldDocument.State.GetStateChecksumsAsync(cancellationToken).ConfigureAwait(false)).Text;
-            var newTextChecksum = (await newDocument.State.GetStateChecksumsAsync(cancellationToken).ConfigureAwait(false)).Text;
-            if (oldTextChecksum == newTextChecksum)
-            {
-                // null means nothing has changed.
-                return null;
-            }
-
-            var oldRoot = await oldDocument.GetSyntaxRootAsync(cancellationToken).ConfigureAwait(false);
-            var newRoot = await newDocument.GetSyntaxRootAsync(cancellationToken).ConfigureAwait(false);
-
-            // the service is only registered for C# and VB documents, which must have syntax trees:
-            Contract.ThrowIfNull(oldRoot);
-            Contract.ThrowIfNull(newRoot);
-
-            if (oldRoot.IsEquivalentTo(newRoot, topLevel: true))
-            {
-                // only method body changed
-                return null;
-            }
-
-            // semantic has changed as well.
-            return null;
-#endif
-=======
->>>>>>> 6f8be3ac
         }
     }
 }