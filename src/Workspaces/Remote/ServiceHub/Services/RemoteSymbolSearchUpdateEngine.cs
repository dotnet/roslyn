--- conflicted
+++ resolved
@@ -68,49 +68,23 @@
 
         #region Messages to forward from here to VS
 
-<<<<<<< HEAD
         public Task LogExceptionAsync(string exception, string text, CancellationToken cancellationToken)
-            => this.Rpc.InvokeWithCancellationAsync(
-                nameof(LogExceptionAsync), new object[] { exception, text }, cancellationToken);
+            => this.InvokeAsync(nameof(LogExceptionAsync), new object[] { exception, text }, cancellationToken);
 
         public Task LogInfoAsync(string text, CancellationToken cancellationToken)
-            => this.Rpc.InvokeWithCancellationAsync(
-                nameof(LogInfoAsync), new object[] { text }, cancellationToken);
+            => this.InvokeAsync(nameof(LogInfoAsync), new object[] { text }, cancellationToken);
 
         public Task OnDownloadFullDatabaseStartedAsync(string title, CancellationToken cancellationToken)
-            => this.Rpc.InvokeWithCancellationAsync(
-                nameof(OnDownloadFullDatabaseStartedAsync), new object[] { title }, cancellationToken);
+            => this.InvokeAsync(nameof(OnDownloadFullDatabaseStartedAsync), new object[] { title }, cancellationToken);
 
         public Task OnDownloadFullDatabaseSucceededAsync(CancellationToken cancellationToken)
-            => this.Rpc.InvokeWithCancellationAsync(
-                nameof(OnDownloadFullDatabaseSucceededAsync), Array.Empty<object>(), cancellationToken);
+            => this.InvokeAsync(nameof(OnDownloadFullDatabaseSucceededAsync), cancellationToken);
 
         public Task OnDownloadFullDatabaseCanceledAsync(CancellationToken cancellationToken)
-            => this.Rpc.InvokeWithCancellationAsync(
-                nameof(OnDownloadFullDatabaseCanceledAsync), Array.Empty<object>(), cancellationToken);
+            => this.InvokeAsync(nameof(OnDownloadFullDatabaseCanceledAsync), cancellationToken);
 
         public Task OnDownloadFullDatabaseFailedAsync(string message, CancellationToken cancellationToken)
-            => this.Rpc.InvokeWithCancellationAsync(
-                nameof(OnDownloadFullDatabaseFailedAsync), new object[] { message }, cancellationToken);
-=======
-        public Task LogExceptionAsync(string exception, string text)
-            => this.InvokeAsync(nameof(LogExceptionAsync), new object[] { exception, text }, CancellationToken.None);
-
-        public Task LogInfoAsync(string text)
-            => this.InvokeAsync(nameof(LogInfoAsync), new object[] { text }, CancellationToken.None);
-
-        public Task OnDownloadFullDatabaseStartedAsync(string title)
-            => this.InvokeAsync(nameof(OnDownloadFullDatabaseStartedAsync), new object[] { title }, CancellationToken.None);
-
-        public Task OnDownloadFullDatabaseSucceededAsync()
-            => this.InvokeAsync(nameof(OnDownloadFullDatabaseSucceededAsync), CancellationToken.None);
-
-        public Task OnDownloadFullDatabaseCanceledAsync()
-            => this.InvokeAsync(nameof(OnDownloadFullDatabaseCanceledAsync), CancellationToken.None);
-
-        public Task OnDownloadFullDatabaseFailedAsync(string message)
-            => this.InvokeAsync(nameof(OnDownloadFullDatabaseFailedAsync), new object[] { message }, CancellationToken.None);
->>>>>>> 3212a114
+            => this.InvokeAsync(nameof(OnDownloadFullDatabaseFailedAsync), new object[] { message }, cancellationToken);
 
         #endregion
     }
