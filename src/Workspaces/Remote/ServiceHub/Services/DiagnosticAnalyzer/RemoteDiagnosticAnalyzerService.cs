﻿// Licensed to the .NET Foundation under one or more agreements.
// The .NET Foundation licenses this file to you under the MIT license.
// See the LICENSE file in the project root for more information.

using System.Collections.Immutable;
using System.Diagnostics;
using System.Threading;
using System.Threading.Tasks;
using Microsoft.CodeAnalysis.Diagnostics;
using Microsoft.CodeAnalysis.Internal.Log;
using Microsoft.CodeAnalysis.PooledObjects;
using Microsoft.CodeAnalysis.Remote.Diagnostics;
using Microsoft.CodeAnalysis.Shared.Collections;
using Microsoft.CodeAnalysis.Shared.Extensions;
using Microsoft.CodeAnalysis.SolutionCrawler;
using Microsoft.CodeAnalysis.Telemetry;
using Roslyn.Utilities;
using RoslynLogger = Microsoft.CodeAnalysis.Internal.Log.Logger;

namespace Microsoft.CodeAnalysis.Remote
{
    internal sealed class RemoteDiagnosticAnalyzerService : BrokeredServiceBase, IRemoteDiagnosticAnalyzerService
    {
        internal sealed class Factory : FactoryBase<IRemoteDiagnosticAnalyzerService>
        {
            protected override IRemoteDiagnosticAnalyzerService CreateService(in ServiceConstructionArguments arguments)
                => new RemoteDiagnosticAnalyzerService(arguments);
        }

        private readonly DiagnosticAnalyzerInfoCache _analyzerInfoCache = new();

        public RemoteDiagnosticAnalyzerService(in ServiceConstructionArguments arguments)
            : base(arguments)
        {
        }

        /// <summary>
<<<<<<< HEAD
        /// Remote API.
        /// </summary>
        public ValueTask StartSolutionCrawlerAsync(CancellationToken cancellationToken)
        {
            return RunServiceAsync(cancellationToken =>
            {
                // register solution crawler:
                var workspace = GetWorkspace();
#if false
                workspace.Services.GetRequiredService<ISolutionCrawlerRegistrationService>().Register(workspace);
#endif

                return ValueTaskFactory.CompletedTask;
            }, cancellationToken);
        }

        /// <summary>
=======
>>>>>>> 6f8be3ac
        /// Calculate diagnostics. this works differently than other ones such as todo comments or designer attribute scanner
        /// since in proc and out of proc runs quite differently due to concurrency and due to possible amount of data
        /// that needs to pass through between processes
        /// </summary>
        public async ValueTask<SerializableDiagnosticAnalysisResults> CalculateDiagnosticsAsync(Checksum solutionChecksum, DiagnosticArguments arguments, CancellationToken cancellationToken)
        {
            // Complete RPC right away so the client can start reading from the stream.
            // The fire-and forget task starts writing to the output stream and the client will read it until it reads all expected data.

            using (TelemetryLogging.LogBlockTimeAggregated(FunctionId.PerformAnalysis_Summary, $"Total"))
            using (RoslynLogger.LogBlock(FunctionId.CodeAnalysisService_CalculateDiagnosticsAsync, arguments.ProjectId.DebugName, cancellationToken))
            {
                return await RunWithSolutionAsync(
                    solutionChecksum,
                    async solution =>
                    {
                        var documentId = arguments.DocumentId;
                        var projectId = arguments.ProjectId;
                        var project = solution.GetRequiredProject(projectId);
                        var document = arguments.DocumentId != null
                            ? solution.GetTextDocument(arguments.DocumentId) ?? await solution.GetSourceGeneratedDocumentAsync(arguments.DocumentId, cancellationToken).ConfigureAwait(false)
                            : null;
                        var documentSpan = arguments.DocumentSpan;
                        var documentAnalysisKind = arguments.DocumentAnalysisKind;
                        var hostWorkspaceServices = this.GetWorkspace().Services;

                        var result = await DiagnosticComputer.GetDiagnosticsAsync(
                            document, project, solutionChecksum,
                            arguments.IdeOptions, documentSpan,
                            arguments.AnalyzerIds, documentAnalysisKind,
                            _analyzerInfoCache, hostWorkspaceServices,
                            isExplicit: arguments.IsExplicit,
                            reportSuppressedDiagnostics: arguments.ReportSuppressedDiagnostics,
                            logPerformanceInfo: arguments.LogPerformanceInfo,
                            getTelemetryInfo: arguments.GetTelemetryInfo,
                            cancellationToken).ConfigureAwait(false);

                        // save log for debugging
                        var diagnosticCount = result.Diagnostics.Sum(
                            entry => entry.diagnosticMap.Syntax.Length + entry.diagnosticMap.Semantic.Length + entry.diagnosticMap.NonLocal.Length + entry.diagnosticMap.Other.Length);

                        Log(TraceEventType.Information, $"diagnostics: {diagnosticCount}, telemetry: {result.Telemetry.Length}");

                        return result;
                    }, cancellationToken).ConfigureAwait(false);
            }
        }

        public async ValueTask<ImmutableArray<DiagnosticData>> GetSourceGeneratorDiagnosticsAsync(Checksum solutionChecksum, ProjectId projectId, CancellationToken cancellationToken)
        {
            return await RunWithSolutionAsync(
                solutionChecksum,
                async solution =>
                {
                    var project = solution.GetRequiredProject(projectId);
                    var diagnostics = await project.GetSourceGeneratorDiagnosticsAsync(cancellationToken).ConfigureAwait(false);
                    using var builder = TemporaryArray<DiagnosticData>.Empty;
                    foreach (var diagnostic in diagnostics)
                    {
                        var document = solution.GetDocument(diagnostic.Location.SourceTree);
                        var data = document != null
                            ? DiagnosticData.Create(diagnostic, document)
                            : DiagnosticData.Create(solution, diagnostic, project);
                        builder.Add(data);
                    }

                    return builder.ToImmutableAndClear();
                }, cancellationToken).ConfigureAwait(false);
        }

        public ValueTask ReportAnalyzerPerformanceAsync(ImmutableArray<AnalyzerPerformanceInfo> snapshot, int unitCount, bool forSpanAnalysis, CancellationToken cancellationToken)
        {
            return RunServiceAsync(cancellationToken =>
            {
                using (RoslynLogger.LogBlock(FunctionId.CodeAnalysisService_ReportAnalyzerPerformance, cancellationToken))
                {
                    cancellationToken.ThrowIfCancellationRequested();

                    var service = GetWorkspace().Services.GetService<IPerformanceTrackerService>();
                    if (service == null)
                    {
                        return default;
                    }

                    service.AddSnapshot(snapshot, unitCount, forSpanAnalysis);
                }

                return default;
            }, cancellationToken);
        }
    }
}<|MERGE_RESOLUTION|>--- conflicted
+++ resolved
@@ -35,26 +35,6 @@
         }
 
         /// <summary>
-<<<<<<< HEAD
-        /// Remote API.
-        /// </summary>
-        public ValueTask StartSolutionCrawlerAsync(CancellationToken cancellationToken)
-        {
-            return RunServiceAsync(cancellationToken =>
-            {
-                // register solution crawler:
-                var workspace = GetWorkspace();
-#if false
-                workspace.Services.GetRequiredService<ISolutionCrawlerRegistrationService>().Register(workspace);
-#endif
-
-                return ValueTaskFactory.CompletedTask;
-            }, cancellationToken);
-        }
-
-        /// <summary>
-=======
->>>>>>> 6f8be3ac
         /// Calculate diagnostics. this works differently than other ones such as todo comments or designer attribute scanner
         /// since in proc and out of proc runs quite differently due to concurrency and due to possible amount of data
         /// that needs to pass through between processes
