--- conflicted
+++ resolved
@@ -64,11 +64,7 @@
                     var result = await DiagnosticComputer.GetDiagnosticsAsync(
                         document, project, solutionChecksum,
                         documentSpan,
-<<<<<<< HEAD
-                        arguments.AnalyzerIds, documentAnalysisKind,
-=======
                         arguments.ProjectAnalyzerIds, arguments.HostAnalyzerIds, documentAnalysisKind,
->>>>>>> a573b409
                         _analyzerInfoCache, hostWorkspaceServices,
                         isExplicit: arguments.IsExplicit,
                         reportSuppressedDiagnostics: arguments.ReportSuppressedDiagnostics,
