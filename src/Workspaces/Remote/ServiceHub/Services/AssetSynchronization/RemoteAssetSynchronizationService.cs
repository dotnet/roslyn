﻿// Licensed to the .NET Foundation under one or more agreements.
// The .NET Foundation licenses this file to you under the MIT license.
// See the LICENSE file in the project root for more information.

using System.Collections.Generic;
using System.Collections.Immutable;
using System.Threading;
using System.Threading.Tasks;
using Microsoft.CodeAnalysis.Internal.Log;
using Microsoft.CodeAnalysis.Serialization;
using Microsoft.CodeAnalysis.Text;
using Roslyn.Utilities;
using RoslynLogger = Microsoft.CodeAnalysis.Internal.Log.Logger;

namespace Microsoft.CodeAnalysis.Remote;

/// <summary>
/// This service is used by the SolutionChecksumUpdater to proactively update the solution snapshot in the
/// out-of-process workspace. We do this to limit the amount of time required to synchronize a solution over after
/// an edit once a feature is asking for a snapshot.
/// </summary>
<<<<<<< HEAD
internal sealed class RemoteAssetSynchronizationService : BrokeredServiceBase, IRemoteAssetSynchronizationService
=======
internal sealed class RemoteAssetSynchronizationService(in BrokeredServiceBase.ServiceConstructionArguments arguments)
    : BrokeredServiceBase(in arguments), IRemoteAssetSynchronizationService
>>>>>>> afa1eb68
{
    internal sealed class Factory : FactoryBase<IRemoteAssetSynchronizationService>
    {
        protected override IRemoteAssetSynchronizationService CreateService(in ServiceConstructionArguments arguments)
            => new RemoteAssetSynchronizationService(in arguments);
    }
<<<<<<< HEAD

    public RemoteAssetSynchronizationService(in ServiceConstructionArguments arguments)
        : base(in arguments)
    {
    }
=======
>>>>>>> afa1eb68

    public ValueTask SynchronizePrimaryWorkspaceAsync(Checksum solutionChecksum, CancellationToken cancellationToken)
    {
        return RunServiceAsync(async cancellationToken =>
        {
            using (RoslynLogger.LogBlock(FunctionId.RemoteHostService_SynchronizePrimaryWorkspaceAsync, Checksum.GetChecksumLogInfo, solutionChecksum, cancellationToken))
            {
                var workspace = GetWorkspace();
                var assetProvider = workspace.CreateAssetProvider(solutionChecksum, WorkspaceManager.SolutionAssetCache, SolutionAssetSource);
                await workspace.UpdatePrimaryBranchSolutionAsync(assetProvider, solutionChecksum, cancellationToken).ConfigureAwait(false);
            }
        }, cancellationToken);
    }
<<<<<<< HEAD

    public ValueTask SynchronizeTextAsync(DocumentId documentId, Checksum baseTextChecksum, IEnumerable<TextChange> textChanges, CancellationToken cancellationToken)
=======

    public ValueTask SynchronizeActiveDocumentAsync(DocumentId? documentId, CancellationToken cancellationToken)
    {
        var documentTrackingService = GetWorkspace().Services.GetRequiredService<IDocumentTrackingService>() as RemoteDocumentTrackingService;
        documentTrackingService?.SetActiveDocument(documentId);
        return ValueTaskFactory.CompletedTask;
    }

    public ValueTask SynchronizeTextAsync(DocumentId documentId, Checksum baseTextChecksum, ImmutableArray<TextChange> textChanges, CancellationToken cancellationToken)
>>>>>>> afa1eb68
    {
        return RunServiceAsync(async cancellationToken =>
        {
            var workspace = GetWorkspace();

            using (RoslynLogger.LogBlock(FunctionId.RemoteHostService_SynchronizeTextAsync, Checksum.GetChecksumLogInfo, baseTextChecksum, cancellationToken))
            {
                var serializer = workspace.Services.GetRequiredService<ISerializerService>();

                // Try to get the text associated with baseTextChecksum
                var text = await TryGetSourceTextAsync(WorkspaceManager, workspace, documentId, baseTextChecksum, cancellationToken).ConfigureAwait(false);
                if (text == null)
                {
                    // it won't bring in base text if it is not there already.
                    // text needed will be pulled in when there is request
                    return;
                }
<<<<<<< HEAD

                // Now attempt to manually apply the edit, producing the new forked text.  Store that directly in
                // the asset cache so that future calls to retrieve it can do so quickly, without synchronizing over
                // the entire document.
                var newText = text.WithChanges(textChanges);
                var newChecksum = serializer.CreateChecksum(newText, cancellationToken);

                WorkspaceManager.SolutionAssetCache.GetOrAdd(newChecksum, newText);
            }

            return;

=======

                // Now attempt to manually apply the edit, producing the new forked text.  Store that directly in
                // the asset cache so that future calls to retrieve it can do so quickly, without synchronizing over
                // the entire document.
                var newText = text.WithChanges(textChanges);
                var newSerializableText = new SerializableSourceText(newText, newText.GetContentHash());
                var newChecksum = serializer.CreateChecksum(newSerializableText, cancellationToken);

                WorkspaceManager.SolutionAssetCache.GetOrAdd(newChecksum, newSerializableText);
            }

            return;

>>>>>>> afa1eb68
            async static Task<SourceText?> TryGetSourceTextAsync(
                RemoteWorkspaceManager workspaceManager,
                Workspace workspace,
                DocumentId documentId,
                Checksum baseTextChecksum,
                CancellationToken cancellationToken)
            {
                // check the cheap and fast one first.
                // see if the cache has the source text
<<<<<<< HEAD
                if (workspaceManager.SolutionAssetCache.TryGetAsset<SourceText>(baseTextChecksum, out var serializableSourceText))
                    return serializableSourceText;
=======
                if (workspaceManager.SolutionAssetCache.TryGetAsset<SerializableSourceText>(baseTextChecksum, out var serializableSourceText))
                {
                    return await serializableSourceText.GetTextAsync(cancellationToken).ConfigureAwait(false);
                }
>>>>>>> afa1eb68

                // do slower one
                // check whether existing solution has it
                var document = workspace.CurrentSolution.GetDocument(documentId);
                if (document == null)
<<<<<<< HEAD
                    return null;
=======
                {
                    return null;
                }
>>>>>>> afa1eb68

                // check checksum whether it is there.
                // since we lazily synchronize whole solution (SynchronizePrimaryWorkspaceAsync) when things are idle,
                // soon or later this will get hit even if text changes got out of sync due to issues in VS side
                // such as file is first opened and there is no SourceText in memory yet.
                if (!document.State.TryGetStateChecksums(out var state) ||
                    !state.Text.Equals(baseTextChecksum))
                {
                    return null;
                }

                return await document.GetValueTextAsync(cancellationToken).ConfigureAwait(false);
            }
        }, cancellationToken);
    }
}<|MERGE_RESOLUTION|>--- conflicted
+++ resolved
@@ -19,26 +19,14 @@
 /// out-of-process workspace. We do this to limit the amount of time required to synchronize a solution over after
 /// an edit once a feature is asking for a snapshot.
 /// </summary>
-<<<<<<< HEAD
-internal sealed class RemoteAssetSynchronizationService : BrokeredServiceBase, IRemoteAssetSynchronizationService
-=======
 internal sealed class RemoteAssetSynchronizationService(in BrokeredServiceBase.ServiceConstructionArguments arguments)
     : BrokeredServiceBase(in arguments), IRemoteAssetSynchronizationService
->>>>>>> afa1eb68
 {
     internal sealed class Factory : FactoryBase<IRemoteAssetSynchronizationService>
     {
         protected override IRemoteAssetSynchronizationService CreateService(in ServiceConstructionArguments arguments)
             => new RemoteAssetSynchronizationService(in arguments);
     }
-<<<<<<< HEAD
-
-    public RemoteAssetSynchronizationService(in ServiceConstructionArguments arguments)
-        : base(in arguments)
-    {
-    }
-=======
->>>>>>> afa1eb68
 
     public ValueTask SynchronizePrimaryWorkspaceAsync(Checksum solutionChecksum, CancellationToken cancellationToken)
     {
@@ -52,10 +40,6 @@
             }
         }, cancellationToken);
     }
-<<<<<<< HEAD
-
-    public ValueTask SynchronizeTextAsync(DocumentId documentId, Checksum baseTextChecksum, IEnumerable<TextChange> textChanges, CancellationToken cancellationToken)
-=======
 
     public ValueTask SynchronizeActiveDocumentAsync(DocumentId? documentId, CancellationToken cancellationToken)
     {
@@ -65,7 +49,6 @@
     }
 
     public ValueTask SynchronizeTextAsync(DocumentId documentId, Checksum baseTextChecksum, ImmutableArray<TextChange> textChanges, CancellationToken cancellationToken)
->>>>>>> afa1eb68
     {
         return RunServiceAsync(async cancellationToken =>
         {
@@ -83,7 +66,6 @@
                     // text needed will be pulled in when there is request
                     return;
                 }
-<<<<<<< HEAD
 
                 // Now attempt to manually apply the edit, producing the new forked text.  Store that directly in
                 // the asset cache so that future calls to retrieve it can do so quickly, without synchronizing over
@@ -96,21 +78,6 @@
 
             return;
 
-=======
-
-                // Now attempt to manually apply the edit, producing the new forked text.  Store that directly in
-                // the asset cache so that future calls to retrieve it can do so quickly, without synchronizing over
-                // the entire document.
-                var newText = text.WithChanges(textChanges);
-                var newSerializableText = new SerializableSourceText(newText, newText.GetContentHash());
-                var newChecksum = serializer.CreateChecksum(newSerializableText, cancellationToken);
-
-                WorkspaceManager.SolutionAssetCache.GetOrAdd(newChecksum, newSerializableText);
-            }
-
-            return;
-
->>>>>>> afa1eb68
             async static Task<SourceText?> TryGetSourceTextAsync(
                 RemoteWorkspaceManager workspaceManager,
                 Workspace workspace,
@@ -120,27 +87,14 @@
             {
                 // check the cheap and fast one first.
                 // see if the cache has the source text
-<<<<<<< HEAD
                 if (workspaceManager.SolutionAssetCache.TryGetAsset<SourceText>(baseTextChecksum, out var serializableSourceText))
                     return serializableSourceText;
-=======
-                if (workspaceManager.SolutionAssetCache.TryGetAsset<SerializableSourceText>(baseTextChecksum, out var serializableSourceText))
-                {
-                    return await serializableSourceText.GetTextAsync(cancellationToken).ConfigureAwait(false);
-                }
->>>>>>> afa1eb68
 
                 // do slower one
                 // check whether existing solution has it
                 var document = workspace.CurrentSolution.GetDocument(documentId);
                 if (document == null)
-<<<<<<< HEAD
                     return null;
-=======
-                {
-                    return null;
-                }
->>>>>>> afa1eb68
 
                 // check checksum whether it is there.
                 // since we lazily synchronize whole solution (SynchronizePrimaryWorkspaceAsync) when things are idle,
