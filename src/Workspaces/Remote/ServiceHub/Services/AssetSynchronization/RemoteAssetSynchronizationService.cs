﻿// Licensed to the .NET Foundation under one or more agreements.
// The .NET Foundation licenses this file to you under the MIT license.
// See the LICENSE file in the project root for more information.

using System.Collections.Generic;
using System.Threading;
using System.Threading.Tasks;
using Microsoft.CodeAnalysis.Internal.Log;
using Microsoft.CodeAnalysis.Serialization;
using Microsoft.CodeAnalysis.Text;
using RoslynLogger = Microsoft.CodeAnalysis.Internal.Log.Logger;

namespace Microsoft.CodeAnalysis.Remote
{
    /// <summary>
<<<<<<< HEAD
    /// This service is used by the SolutionChecksumUpdater to proactively update the solution snapshot in
    /// the out-of-process workspace. We do this to limit the amount of time required to synchronize a solution over after an edit
    /// once a feature is asking for a snapshot.
=======
    /// This service is used by the SolutionChecksumUpdater to proactively update the solution snapshot in the
    /// out-of-process workspace. We do this to limit the amount of time required to synchronize a solution over after
    /// an edit once a feature is asking for a snapshot.
>>>>>>> 80a8ce8d
    /// </summary>
    internal sealed class RemoteAssetSynchronizationService : BrokeredServiceBase, IRemoteAssetSynchronizationService
    {
        internal sealed class Factory : FactoryBase<IRemoteAssetSynchronizationService>
        {
            protected override IRemoteAssetSynchronizationService CreateService(in ServiceConstructionArguments arguments)
                => new RemoteAssetSynchronizationService(in arguments);
        }

        public RemoteAssetSynchronizationService(in ServiceConstructionArguments arguments)
            : base(in arguments)
        {
        }

        public ValueTask SynchronizePrimaryWorkspaceAsync(Checksum solutionChecksum, int workspaceVersion, CancellationToken cancellationToken)
        {
            return RunServiceAsync(async cancellationToken =>
            {
                using (RoslynLogger.LogBlock(FunctionId.RemoteHostService_SynchronizePrimaryWorkspaceAsync, Checksum.GetChecksumLogInfo, solutionChecksum, cancellationToken))
                {
                    var workspace = GetWorkspace();
                    var assetProvider = workspace.CreateAssetProvider(solutionChecksum, WorkspaceManager.SolutionAssetCache, SolutionAssetSource);
                    await workspace.UpdatePrimaryBranchSolutionAsync(assetProvider, solutionChecksum, workspaceVersion, cancellationToken).ConfigureAwait(false);
                }
            }, cancellationToken);
        }

        public ValueTask SynchronizeTextAsync(DocumentId documentId, Checksum baseTextChecksum, IEnumerable<TextChange> textChanges, CancellationToken cancellationToken)
        {
            return RunServiceAsync(async cancellationToken =>
            {
                var workspace = GetWorkspace();

                using (RoslynLogger.LogBlock(FunctionId.RemoteHostService_SynchronizeTextAsync, Checksum.GetChecksumLogInfo, baseTextChecksum, cancellationToken))
                {
                    var serializer = workspace.Services.GetRequiredService<ISerializerService>();

                    var text = await TryGetSourceTextAsync().ConfigureAwait(false);
                    if (text == null)
                    {
                        // it won't bring in base text if it is not there already.
                        // text needed will be pulled in when there is request
                        return;
                    }

                    var newText = new SerializableSourceText(text.WithChanges(textChanges));
                    var newChecksum = serializer.CreateChecksum(newText, cancellationToken);

                    // save new text in the cache so that when asked, the data is most likely already there
                    //
                    // this cache is very short live. and new text created above is ChangedText which share
                    // text data with original text except the changes.
                    // so memory wise, this doesn't put too much pressure on the cache. it will not duplicates
                    // same text multiple times.
                    //
                    // also, once the changes are picked up and put into Workspace, normal Workspace 
                    // caching logic will take care of the text
                    WorkspaceManager.SolutionAssetCache.TryAddAsset(newChecksum, newText);
                }

                async Task<SourceText?> TryGetSourceTextAsync()
                {
                    // check the cheap and fast one first.
                    // see if the cache has the source text
                    if (WorkspaceManager.SolutionAssetCache.TryGetAsset<SerializableSourceText>(baseTextChecksum, out var serializableSourceText))
                    {
                        return await serializableSourceText.GetTextAsync(cancellationToken).ConfigureAwait(false);
                    }

                    // do slower one
                    // check whether existing solution has it
                    var document = workspace.CurrentSolution.GetDocument(documentId);
                    if (document == null)
                    {
                        return null;
                    }

                    // check checksum whether it is there.
                    // since we lazily synchronize whole solution (SynchronizePrimaryWorkspaceAsync) when things are idle,
                    // soon or later this will get hit even if text changes got out of sync due to issues in VS side
                    // such as file is first opened and there is no SourceText in memory yet.
                    if (!document.State.TryGetStateChecksums(out var state) ||
                        !state.Text.Equals(baseTextChecksum))
                    {
                        return null;
                    }

                    return await document.GetTextAsync(cancellationToken).ConfigureAwait(false);
                }
            }, cancellationToken);
        }
    }
}<|MERGE_RESOLUTION|>--- conflicted
+++ resolved
@@ -13,15 +13,9 @@
 namespace Microsoft.CodeAnalysis.Remote
 {
     /// <summary>
-<<<<<<< HEAD
-    /// This service is used by the SolutionChecksumUpdater to proactively update the solution snapshot in
-    /// the out-of-process workspace. We do this to limit the amount of time required to synchronize a solution over after an edit
-    /// once a feature is asking for a snapshot.
-=======
     /// This service is used by the SolutionChecksumUpdater to proactively update the solution snapshot in the
     /// out-of-process workspace. We do this to limit the amount of time required to synchronize a solution over after
     /// an edit once a feature is asking for a snapshot.
->>>>>>> 80a8ce8d
     /// </summary>
     internal sealed class RemoteAssetSynchronizationService : BrokeredServiceBase, IRemoteAssetSynchronizationService
     {
