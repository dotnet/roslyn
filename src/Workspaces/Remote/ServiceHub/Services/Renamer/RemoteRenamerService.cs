--- conflicted
+++ resolved
@@ -59,11 +59,7 @@
                 var fallbackOptions = GetClientOptionsProvider(callbackId);
 
                 var result = await Renamer.RenameSymbolAsync(
-<<<<<<< HEAD
-                    solution, symbol, newName, options,
-=======
                     solution, symbol, newName, options, fallbackOptions,
->>>>>>> 80a8ce8d
                     nonConflictSymbols, cancellationToken).ConfigureAwait(false);
 
                 return await result.DehydrateAsync(cancellationToken).ConfigureAwait(false);
@@ -88,12 +84,8 @@
                 var fallbackOptions = GetClientOptionsProvider(callbackId);
 
                 var result = await RenameLocations.FindLocationsAsync(
-<<<<<<< HEAD
-                    symbol, solution, options, cancellationToken).ConfigureAwait(false);
-=======
                     symbol, solution, options, fallbackOptions, cancellationToken).ConfigureAwait(false);
 
->>>>>>> 80a8ce8d
                 return result.Dehydrate(solution, cancellationToken);
             }, cancellationToken);
         }
