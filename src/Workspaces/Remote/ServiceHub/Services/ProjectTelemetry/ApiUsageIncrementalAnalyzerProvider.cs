﻿// Licensed to the .NET Foundation under one or more agreements.
// The .NET Foundation licenses this file to you under the MIT license.
// See the LICENSE file in the project root for more information.

#nullable disable

using System;
using System.Collections.Generic;
using System.Composition;
using System.Linq;
using System.Threading;
using System.Threading.Tasks;
using Microsoft.CodeAnalysis.Host;
using Microsoft.CodeAnalysis.Host.Mef;
using Microsoft.CodeAnalysis.Operations;
using Microsoft.CodeAnalysis.Options;
using Microsoft.CodeAnalysis.SolutionCrawler;
using Microsoft.CodeAnalysis.Telemetry;
using Microsoft.VisualStudio.Telemetry;

namespace Microsoft.CodeAnalysis.Remote.Telemetry
{
    /// <summary>
    /// Creates an <see cref="IIncrementalAnalyzer"/> that collects Api usage information from metadata references
    /// in current solution.
    /// </summary>
    [ExportIncrementalAnalyzerProvider(nameof(ApiUsageIncrementalAnalyzerProvider), new[] { WorkspaceKind.RemoteWorkspace }), Shared]
    internal sealed class ApiUsageIncrementalAnalyzerProvider : IIncrementalAnalyzerProvider
    {
        [ImportingConstructor]
        [Obsolete(MefConstruction.ImportingConstructorMessage, error: true)]
        public ApiUsageIncrementalAnalyzerProvider()
        {
        }

        public IIncrementalAnalyzer CreateIncrementalAnalyzer(Workspace workspace)
        {
#if DEBUG
            return new Analyzer(workspace.Services);
#else
            return null;
#endif
        }

        private sealed class Analyzer : IIncrementalAnalyzer
        {
            private readonly HostWorkspaceServices _services;

            // maximum number of symbols to report per project.
            private const int Max = 2000;

            private readonly HashSet<ProjectId> _reported = new HashSet<ProjectId>();

            public Analyzer(HostWorkspaceServices services)
            {
                _services = services;
            }

            public Task RemoveProjectAsync(ProjectId projectId, CancellationToken cancellationToken)
            {
                lock (_reported)
                {
                    _reported.Remove(projectId);
                }

                return Task.CompletedTask;
            }

            public async Task AnalyzeProjectAsync(Project project, bool semanticsChanged, InvocationReasons reasons, CancellationToken cancellationToken)
            {
                var telemetryService = _services.GetRequiredService<IWorkspaceTelemetryService>();
                if (!telemetryService.HasActiveSession)
                {
                    return;
                }

                lock (_reported)
                {
                    // to make sure that we don't report while solution load, we do this heuristic.
                    // if the reason we are called is due to "document being added" to project, we wait for next analyze call.
                    // also, we only report usage information per project once.
                    // this telemetry will only let us know which API ever used, this doesn't care how often/many times an API
                    // used. and this data is approximation not precise information. and we don't care much on how many times
                    // APIs used in the same solution. we are rather more interested in number of solutions or users APIs are used.
                    if (reasons.Contains(PredefinedInvocationReasons.DocumentAdded) ||
                        !_reported.Add(project.Id))
                    {
                        return;
                    }
                }

                // if this project has cross language p2p references, then pass in solution, otherwise, don't give in
                // solution since checking whether symbol is cross language symbol or not is expansive and
                // we know that population of solution with both C# and VB are very tiny. 
                // so no reason to pay the cost for common cases.
                var crossLanguageSolutionOpt =
                    project.ProjectReferences.Any(p => project.Solution.GetProject(p.ProjectId)?.Language != project.Language) ? project.Solution : null;

                var metadataSymbolUsed = new HashSet<ISymbol>(SymbolEqualityComparer.Default);
                foreach (var document in project.Documents)
                {
                    var root = await document.GetSyntaxRootAsync(cancellationToken).ConfigureAwait(false);
                    var model = await document.GetSemanticModelAsync(cancellationToken).ConfigureAwait(false);

                    foreach (var operation in GetOperations(model, cancellationToken))
                    {
                        cancellationToken.ThrowIfCancellationRequested();

                        if (metadataSymbolUsed.Count > Max)
                        {
                            // collect data up to max per project
                            break;
                        }

                        // this only gather reference and method call symbols but not type being used.
                        // if we want all types from metadata used, we need to add more cases 
                        // which will make things more expansive.
                        CollectApisUsed(operation, crossLanguageSolutionOpt, metadataSymbolUsed, cancellationToken);
                    }
                }

                var solutionSessionId = project.Solution.State.SolutionAttributes.TelemetryId;
                var projectGuid = project.State.ProjectInfo.Attributes.TelemetryId;

                telemetryService.ReportApiUsage(metadataSymbolUsed, solutionSessionId, projectGuid);

                return;

                // local functions
                static void CollectApisUsed(
                    IOperation operation, Solution solutionOpt, HashSet<ISymbol> metadataSymbolUsed, CancellationToken cancellationToken)
                {
                    switch (operation)
                    {
                        case IMemberReferenceOperation memberOperation:
                            AddIfMetadataSymbol(solutionOpt, memberOperation.Member, metadataSymbolUsed, cancellationToken);
                            break;
                        case IInvocationOperation invocationOperation:
                            AddIfMetadataSymbol(solutionOpt, invocationOperation.TargetMethod, metadataSymbolUsed, cancellationToken);
                            break;
                        case IObjectCreationOperation objectCreation:
                            AddIfMetadataSymbol(solutionOpt, objectCreation.Constructor, metadataSymbolUsed, cancellationToken);
                            break;
                    }
                }

                static void AddIfMetadataSymbol(
                    Solution solutionOpt, ISymbol symbol, HashSet<ISymbol> metadataSymbolUsed, CancellationToken cancellationToken)
                {
                    // get symbol as it is defined in metadata
                    symbol = symbol.OriginalDefinition;

                    if (metadataSymbolUsed.Contains(symbol))
                    {
                        return;
                    }

                    if (symbol.Locations.All(l => l.Kind == LocationKind.MetadataFile) &&
                        solutionOpt?.GetProject(symbol.ContainingAssembly, cancellationToken) == null)
                    {
                        metadataSymbolUsed.Add(symbol);
                    }
                }

                static IEnumerable<IOperation> GetOperations(SemanticModel model, CancellationToken cancellationToken)
                {
                    // root is already there
                    var root = model.SyntaxTree.GetRoot(cancellationToken);

                    // go through all nodes until we find first node that has IOperation
                    foreach (var rootOperation in root.DescendantNodes(n => model.GetOperation(n, cancellationToken) == null)
                                                     .Select(n => model.GetOperation(n, cancellationToken))
                                                     .Where(o => o != null))
                    {
                        foreach (var operation in rootOperation.DescendantsAndSelf())
                        {
                            yield return operation;
                        }
                    }
                }
            }

            public Task AnalyzeSyntaxAsync(Document document, InvocationReasons reasons, CancellationToken cancellationToken)
                => Task.CompletedTask;

            public Task DocumentOpenAsync(Document document, CancellationToken cancellationToken)
                => Task.CompletedTask;

            public Task DocumentCloseAsync(Document document, CancellationToken cancellationToken)
                => Task.CompletedTask;

            public Task DocumentResetAsync(Document document, CancellationToken cancellationToken)
                => Task.CompletedTask;

            public Task ActiveDocumentSwitchedAsync(TextDocument document, CancellationToken cancellationToken)
<<<<<<< HEAD
                => Task.CompletedTask;

            public Task AnalyzeDocumentAsync(Document document, SyntaxNode bodyOpt, InvocationReasons reasons, CancellationToken cancellationToken)
=======
>>>>>>> 80a8ce8d
                => Task.CompletedTask;

            public Task AnalyzeDocumentAsync(Document document, SyntaxNode bodyOpt, InvocationReasons reasons, CancellationToken cancellationToken)
                => Task.CompletedTask;

            public Task NewSolutionSnapshotAsync(Solution solution, CancellationToken cancellationToken)
                => Task.CompletedTask;

            public Task RemoveDocumentAsync(DocumentId documentId, CancellationToken cancellationToken)
                => Task.CompletedTask;

            public Task NonSourceDocumentOpenAsync(TextDocument textDocument, CancellationToken cancellationToken)
                => Task.CompletedTask;

            public Task NonSourceDocumentCloseAsync(TextDocument textDocument, CancellationToken cancellationToken)
                => Task.CompletedTask;

            public Task NonSourceDocumentResetAsync(TextDocument textDocument, CancellationToken cancellationToken)
                => Task.CompletedTask;

            public Task AnalyzeNonSourceDocumentAsync(TextDocument textDocument, InvocationReasons reasons, CancellationToken cancellationToken)
                => Task.CompletedTask;

            public int Priority => 1;

            public void LogAnalyzerCountSummary()
            {
            }

            public void Shutdown()
            {
            }
        }
    }
}<|MERGE_RESOLUTION|>--- conflicted
+++ resolved
@@ -193,12 +193,6 @@
                 => Task.CompletedTask;
 
             public Task ActiveDocumentSwitchedAsync(TextDocument document, CancellationToken cancellationToken)
-<<<<<<< HEAD
-                => Task.CompletedTask;
-
-            public Task AnalyzeDocumentAsync(Document document, SyntaxNode bodyOpt, InvocationReasons reasons, CancellationToken cancellationToken)
-=======
->>>>>>> 80a8ce8d
                 => Task.CompletedTask;
 
             public Task AnalyzeDocumentAsync(Document document, SyntaxNode bodyOpt, InvocationReasons reasons, CancellationToken cancellationToken)
