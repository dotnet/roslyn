--- conflicted
+++ resolved
@@ -115,21 +115,12 @@
         /// <summary>
         /// Remote API.
         /// </summary>
-<<<<<<< HEAD
-        public ValueTask SetSyntaxTreeConfigurationOptionsAsync(bool disableRecoverableTrees, bool disableProjectCacheService, bool enableOpeningSourceGeneratedFilesInWorkspace, CancellationToken cancellationToken)
-        {
-            return RunServiceAsync(cancellationToken =>
-            {
-                var service = (RemoteSyntaxTreeConfigurationService)GetWorkspaceServices().GetRequiredService<ISyntaxTreeConfigurationService>();
-                service.SetOptions(disableRecoverableTrees, disableProjectCacheService, enableOpeningSourceGeneratedFilesInWorkspace);
-=======
         public ValueTask InitializeWorkspaceConfigurationOptionsAsync(WorkspaceConfigurationOptions options, CancellationToken cancellationToken)
         {
             return RunServiceAsync(cancellationToken =>
             {
                 var service = (RemoteWorkspaceConfigurationService)GetWorkspaceServices().GetRequiredService<IWorkspaceConfigurationService>();
                 service.InitializeOptions(options);
->>>>>>> 80a8ce8d
 
                 return ValueTaskFactory.CompletedTask;
             }, cancellationToken);
