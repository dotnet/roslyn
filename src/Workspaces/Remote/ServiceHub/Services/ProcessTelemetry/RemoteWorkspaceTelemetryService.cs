﻿// Licensed to the .NET Foundation under one or more agreements.
// The .NET Foundation licenses this file to you under the MIT license.
// See the LICENSE file in the project root for more information.

using System;
using System.Composition;
using Microsoft.CodeAnalysis.Host.Mef;
using Microsoft.CodeAnalysis.Internal.Log;
using Microsoft.CodeAnalysis.Options;
using Microsoft.CodeAnalysis.Telemetry;
using Microsoft.VisualStudio.Telemetry;

namespace Microsoft.VisualStudio.LanguageServices.Telemetry
{
    [ExportWorkspaceService(typeof(IWorkspaceTelemetryService)), Shared]
    internal sealed class RemoteWorkspaceTelemetryService : AbstractWorkspaceTelemetryService
    {
        private readonly IGlobalOptionService _globalOptions;

        [ImportingConstructor]
        [Obsolete(MefConstruction.ImportingConstructorMessage, error: true)]
        public RemoteWorkspaceTelemetryService(IGlobalOptionService globalOptions)
        {
            _globalOptions = globalOptions;
        }

        protected override ILogger CreateLogger(TelemetrySession telemetrySession, bool logDelta)
            => AggregateLogger.Create(
<<<<<<< HEAD
                TelemetryLogger.Create(telemetrySession, _globalOptions),
=======
                TelemetryLogger.Create(telemetrySession, logDelta),
>>>>>>> 80a8ce8d
                Logger.GetLogger());
    }
}<|MERGE_RESOLUTION|>--- conflicted
+++ resolved
@@ -15,22 +15,15 @@
     [ExportWorkspaceService(typeof(IWorkspaceTelemetryService)), Shared]
     internal sealed class RemoteWorkspaceTelemetryService : AbstractWorkspaceTelemetryService
     {
-        private readonly IGlobalOptionService _globalOptions;
-
         [ImportingConstructor]
         [Obsolete(MefConstruction.ImportingConstructorMessage, error: true)]
-        public RemoteWorkspaceTelemetryService(IGlobalOptionService globalOptions)
+        public RemoteWorkspaceTelemetryService()
         {
-            _globalOptions = globalOptions;
         }
 
         protected override ILogger CreateLogger(TelemetrySession telemetrySession, bool logDelta)
             => AggregateLogger.Create(
-<<<<<<< HEAD
-                TelemetryLogger.Create(telemetrySession, _globalOptions),
-=======
                 TelemetryLogger.Create(telemetrySession, logDelta),
->>>>>>> 80a8ce8d
                 Logger.GetLogger());
     }
 }