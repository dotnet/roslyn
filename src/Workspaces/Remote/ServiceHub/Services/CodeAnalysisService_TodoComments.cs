﻿// Copyright (c) Microsoft.  All Rights Reserved.  Licensed under the Apache License, Version 2.0.  See License.txt in the project root for license information.

using System.Collections.Generic;
using System.Threading;
using System.Threading.Tasks;
using Microsoft.CodeAnalysis.Execution;
using Microsoft.CodeAnalysis.Internal.Log;
using Microsoft.CodeAnalysis.Shared.Extensions;
using Microsoft.CodeAnalysis.TodoComments;
using Roslyn.Utilities;
using RoslynLogger = Microsoft.CodeAnalysis.Internal.Log.Logger;

namespace Microsoft.CodeAnalysis.Remote
{
    // root level service for all Roslyn services
    internal partial class CodeAnalysisService : IRemoteTodoCommentService
    {
        /// <summary>
        /// This is top level entry point for TodoComments service from client (VS).
        /// 
        /// This will be called by ServiceHub/JsonRpc framework
        /// </summary>
        public async Task<IList<TodoComment>> GetTodoCommentsAsync(
            PinnedSolutionInfo solutionInfo, DocumentId documentId, IList<TodoCommentDescriptor> tokens, CancellationToken cancellationToken)
        {
            return await RunServiceAsync(async token =>
            {
<<<<<<< HEAD
                using (RoslynLogger.LogBlock(FunctionId.CodeAnalysisService_GetTodoCommentsAsync, documentId.ProjectId.DebugName, token))
=======
                using (RoslynLogger.LogBlock(FunctionId.CodeAnalysisService_GetTodoCommentsAsync, documentId.DebugName, cancellationToken))
>>>>>>> f7702efe
                {
                    var solution = await GetSolutionAsync(solutionInfo, token).ConfigureAwait(false);
                    var document = solution.GetDocument(documentId);

                    var service = document.GetLanguageService<ITodoCommentService>();
                    if (service != null)
                    {
                        // todo comment service supported
                        return await service.GetTodoCommentsAsync(document, tokens, token).ConfigureAwait(false);
                    }

                    return SpecializedCollections.EmptyList<TodoComment>();
                }
            }, cancellationToken).ConfigureAwait(false);
        }
    }
}<|MERGE_RESOLUTION|>--- conflicted
+++ resolved
@@ -25,11 +25,7 @@
         {
             return await RunServiceAsync(async token =>
             {
-<<<<<<< HEAD
-                using (RoslynLogger.LogBlock(FunctionId.CodeAnalysisService_GetTodoCommentsAsync, documentId.ProjectId.DebugName, token))
-=======
                 using (RoslynLogger.LogBlock(FunctionId.CodeAnalysisService_GetTodoCommentsAsync, documentId.DebugName, cancellationToken))
->>>>>>> f7702efe
                 {
                     var solution = await GetSolutionAsync(solutionInfo, token).ConfigureAwait(false);
                     var document = solution.GetDocument(documentId);
