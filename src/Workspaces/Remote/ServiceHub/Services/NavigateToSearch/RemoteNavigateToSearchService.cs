--- conflicted
+++ resolved
@@ -62,46 +62,27 @@
         }, cancellationToken);
     }
 
-<<<<<<< HEAD
-        public ValueTask SearchProjectsAsync(
-            Checksum solutionChecksum,
-            ImmutableArray<ProjectId> projectIds,
-            ImmutableArray<DocumentId> priorityDocumentIds,
-            string searchPattern,
-            ImmutableArray<string> kinds,
-            bool includeGeneratedCode,
-            RemoteServiceCallbackId callbackId,
-            CancellationToken cancellationToken)
-=======
     public ValueTask SearchProjectsAsync(
         Checksum solutionChecksum,
         ImmutableArray<ProjectId> projectIds,
         ImmutableArray<DocumentId> priorityDocumentIds,
         string searchPattern,
         ImmutableArray<string> kinds,
+        bool includeGeneratedCode,
         RemoteServiceCallbackId callbackId,
         CancellationToken cancellationToken)
     {
         return RunServiceAsync(solutionChecksum, async solution =>
->>>>>>> 8fd7f94b
         {
             var projects = projectIds.SelectAsArray(solution.GetRequiredProject);
             var (onItemsFound, onProjectCompleted) = GetCallbacks(callbackId, cancellationToken);
 
             var priorityDocuments = priorityDocumentIds.SelectAsArray(d => solution.GetRequiredDocument(d));
 
-<<<<<<< HEAD
-                await AbstractNavigateToSearchService.SearchProjectsInCurrentProcessAsync(
-                    projects, priorityDocuments, searchPattern, kinds.ToImmutableHashSet(), includeGeneratedCode,
-                    onItemsFound, onProjectCompleted, cancellationToken).ConfigureAwait(false);
-            }, cancellationToken);
-        }
-=======
             await AbstractNavigateToSearchService.SearchProjectsInCurrentProcessAsync(
-                projects, priorityDocuments, searchPattern, kinds.ToImmutableHashSet(), onItemsFound, onProjectCompleted, cancellationToken).ConfigureAwait(false);
+                projects, priorityDocuments, searchPattern, kinds.ToImmutableHashSet(), includeGeneratedCode, onItemsFound, onProjectCompleted, cancellationToken).ConfigureAwait(false);
         }, cancellationToken);
     }
->>>>>>> 8fd7f94b
 
     public ValueTask SearchGeneratedDocumentsAsync(
         Checksum solutionChecksum,
