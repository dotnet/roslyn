--- conflicted
+++ resolved
@@ -4732,19 +4732,6 @@
 
                 ' replace all EOL trivia with elastic markers to force the formatter to add EOL back
                 tree = tree.ReplaceTrivia(tree.DescendantTrivia().Where(Function(tr) tr.IsKind(SyntaxKind.EndOfLineTrivia)), Function(o, r) SyntaxFactory.ElasticMarker)
-<<<<<<< HEAD
-
-                Dim options = SyntaxFormattingOptions.Create(
-                    workspace.Options.WithChangedOption(FormattingOptions.NewLine, LanguageNames.VisualBasic, vbLf),
-                    workspace.Services,
-                    tree.Language)
-
-                Dim formatted = Formatter.Format(tree, workspace.Services, options, CancellationToken.None)
-                Dim actual = formatted.ToFullString()
-
-                Dim expected = "Class C" & vbLf & "End Class"
-
-=======
 
                 Dim options = New VisualBasicSyntaxFormattingOptions() With
                 {
@@ -4762,7 +4749,6 @@
 
                 Dim expected = "Class C" & vbLf & "End Class"
 
->>>>>>> 80a8ce8d
                 Assert.Equal(expected, actual)
             End Using
         End Sub
