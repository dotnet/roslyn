--- conflicted
+++ resolved
@@ -102,14 +102,7 @@
         Private Shared ReadOnly s_rules As CompletionItemRules = CompletionItemRules.Create(
             commitCharacterRules:=ImmutableArray.Create(CharacterSetModificationRule.Create(CharacterSetModificationKind.Replace, s_commitChars)))
 
-<<<<<<< HEAD
-        Private Shared ReadOnly s_tupleRules As CompletionItemRules = s_rules.
-            WithCommitCharacterRule(CharacterSetModificationRule.Create(CharacterSetModificationKind.Remove, ":"c))
-
-        Private Shared Function CreateCompletionItems(snippets As IEnumerable(Of SnippetInfo), isTupleContext As Boolean) As IEnumerable(Of CompletionItem)
-=======
         Private Shared Function CreateCompletionItems(snippets As IEnumerable(Of SnippetInfo)) As IEnumerable(Of CompletionItem)
->>>>>>> 80a8ce8d
 
             Return snippets.Select(Function(s) CommonCompletionItem.Create(
                                        s.Shortcut,
