--- conflicted
+++ resolved
@@ -29,10 +29,6 @@
 Colorize JSON strings;
 Report invalid JSON strings;
 Detect and offer editor features for JSON strings;
-<<<<<<< HEAD
-Use enhanced colors;Editor Color Scheme;Inheritance Margin;Import Directives;</source>
-        <target state="needs-review-translation">Podtrhnout znovu přiřazené proměnné;Zobrazovat vložené nápovědy;Automatické vložení koncových konstruktorů;Změnit nastavení přehledného výpisu;Změnit režim sbalení;Automatické vkládání členů Interface a MustOverride;Zobrazit nebo skrýt oddělovače řádků procedur;Zapnout nebo vypnout návrhy oprav;Zapnout nebo vypnout zvýrazňování odkazů a klíčových slov;Regex;Obarvit regulární výrazy;Zvýrazňovat související komponenty pod kurzorem;Nahlásit neplatné regulární výrazy;reg. výr.;regulární výraz;Používat rozšířené barvy;Barevné schéma editoru;Okraj dědičnosti;Direktivy importu;</target>
-=======
 Collapse #regions on file open;
 Collapse Imports on file open;
 Collapse metadata implementations on file open;
@@ -52,7 +48,6 @@
 Při otevření souboru sbalit importy;
 Sbalit implementace metadat při otevření souboru;
 Používat rozšířené barvy;Barevné schéma editoru;Okraj dědičnosti;Direktivy importu;</target>
->>>>>>> 80a8ce8d
         <note>Advanced options page keywords</note>
       </trans-unit>
       <trans-unit id="102">
