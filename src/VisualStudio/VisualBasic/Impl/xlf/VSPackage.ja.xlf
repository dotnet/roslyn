--- conflicted
+++ resolved
@@ -29,10 +29,6 @@
 Colorize JSON strings;
 Report invalid JSON strings;
 Detect and offer editor features for JSON strings;
-<<<<<<< HEAD
-Use enhanced colors;Editor Color Scheme;Inheritance Margin;Import Directives;</source>
-        <target state="needs-review-translation">再割り当てされる変数に下線を引く;インラインのヒントを表示する;コンストラクトの終端の自動挿入;再フォーマット設定の変更;アウトライン モードの変更;Interface と MustOverride メンバーの自動挿入;プロシージャ行の区切り記号の表示/非表示;エラー修正候補のオン/オフの切り替え;参照とキーワードの強調表示のオン/オフの切り替え;Regex;正規表現の色付け;カーソルの下の関連コンポーネントの強調表示;無効な正規表現の報告;RegEx;正規表現;拡張された色を使用する;エディターの配色;継承余白;インポート ディレクティブ;</target>
-=======
 Collapse #regions on file open;
 Collapse Imports on file open;
 Collapse metadata implementations on file open;
@@ -52,7 +48,6 @@
 ファイルを開くときに imports を折りたたむ; 
 ファイルを開くときにメタデータを折りたたむ; 
 拡張された色を使用する; エディターの配色; 継承余白; インポート ディレクティブ;</target>
->>>>>>> 80a8ce8d
         <note>Advanced options page keywords</note>
       </trans-unit>
       <trans-unit id="102">
