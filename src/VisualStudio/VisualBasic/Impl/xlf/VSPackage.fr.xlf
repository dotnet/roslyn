--- conflicted
+++ resolved
@@ -29,10 +29,6 @@
 Colorize JSON strings;
 Report invalid JSON strings;
 Detect and offer editor features for JSON strings;
-<<<<<<< HEAD
-Use enhanced colors;Editor Color Scheme;Inheritance Margin;Import Directives;</source>
-        <target state="needs-review-translation">Souligner les variables réaffectées;Afficher les indicateurs inline;Insertion automatique des constructions de fin;Changer les paramètres de listing en mode Pretty;Changer le mode Plan;Insertion automatique des membres Interface et MustOverride;Afficher ou masquer les séparateurs de ligne de procédure;Activer ou désactiver les suggestions de correction d'erreurs;Activer ou désactiver la mise en surbrillance des références et des mots clés;Regex;Mettre en couleurs les expressions régulières;Mettre en surbrillance les composants connexes sous le curseur;Signaler les expressions régulières non valides;regex;expression régulière;Utiliser des couleurs améliorées;Modèle de couleurs de l'éditeur;Directives d’importation;</target>
-=======
 Collapse #regions on file open;
 Collapse Imports on file open;
 Collapse metadata implementations on file open;
@@ -52,7 +48,6 @@
 réduire les importations à l’ouverture du fichier ;
 Réduire les implémentations de métadonnées lors de l’ouverture du fichier ;
 Utiliser des couleurs améliorées ; Modèle de couleurs de l’éditeur;Marge d’héritage;Directives d’importation;</target>
->>>>>>> 80a8ce8d
         <note>Advanced options page keywords</note>
       </trans-unit>
       <trans-unit id="102">
