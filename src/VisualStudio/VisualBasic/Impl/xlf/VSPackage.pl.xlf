--- conflicted
+++ resolved
@@ -29,10 +29,6 @@
 Colorize JSON strings;
 Report invalid JSON strings;
 Detect and offer editor features for JSON strings;
-<<<<<<< HEAD
-Use enhanced colors;Editor Color Scheme;Inheritance Margin;Import Directives;</source>
-        <target state="needs-review-translation">Podkreślenie ponownie przypisanych zmiennych;Wyświetlanie wskazówek śródwierszowych; Automatyczne wstawianie konstrukcji końcowych; Zmiana ustawień formatowania kodu;Zmiana tryb konspektu; Automatyczne wstawianie składowych interfejsu i MustOverride; Pokazywanie lub ukrywanie separatorów wierszy procedury; Włączanie lub wyłączanie sugestii poprawek błędów; Włączanie lub wyłączanie wyróżnianie odwołań i słów kluczowych; Wyrażenie regularne; Kolorowanie wyrażeń regularnych; Wyróżnianie powiązanych składników pod kursorem; Zgłaszanie nieprawidłowych wyrażeń regularnych;wyrażenie regularne;wyrażenie regularne; Użyj rozszerzonych kolorów; Schemat kolorów edytora;Margines dziedziczenia;Dyrektywy importu;</target>
-=======
 Collapse #regions on file open;
 Collapse Imports on file open;
 Collapse metadata implementations on file open;
@@ -52,7 +48,6 @@
 Zwijanie importów przy otwieraniu pliku;
 Zwijanie implementacji metadanych przy otwieraniu pliku;
 Używanie rozszerzonych kolorów; Schemat kolorów edytora;Margines dziedziczenia;Dyrektywy importu;</target>
->>>>>>> 80a8ce8d
         <note>Advanced options page keywords</note>
       </trans-unit>
       <trans-unit id="102">
