--- conflicted
+++ resolved
@@ -29,10 +29,6 @@
 Colorize JSON strings;
 Report invalid JSON strings;
 Detect and offer editor features for JSON strings;
-<<<<<<< HEAD
-Use enhanced colors;Editor Color Scheme;Inheritance Margin;Import Directives;</source>
-        <target state="needs-review-translation">為重新指派的變數加上底線;顯示內嵌提示;自動插入結束建構;變更美化列表設定;變更大綱模式;自動插入 Interface 和 MustOverride 成員;顯示或隱藏程序行分隔符號;開啟或關閉錯誤修正建議;開啟或關閉參考及關鍵字的醒目提示;Regex;為規則運算式添加色彩;醒目提示游標下的相關元件;回報無效的規則運算式;regex;規則運算式;使用進階色彩;編輯器色彩配置;繼承頁面邊界;匯入指示詞;</target>
-=======
 Collapse #regions on file open;
 Collapse Imports on file open;
 Collapse metadata implementations on file open;
@@ -52,7 +48,6 @@
 開啟檔案時折疊匯入;
 開啟檔案時折疊中繼資料實作;
 使用進階色彩;編輯器色彩配置;繼承頁面邊界;匯入指示詞;</target>
->>>>>>> 80a8ce8d
         <note>Advanced options page keywords</note>
       </trans-unit>
       <trans-unit id="102">
