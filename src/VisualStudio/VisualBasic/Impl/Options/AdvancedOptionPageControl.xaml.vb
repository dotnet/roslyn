--- conflicted
+++ resolved
@@ -62,12 +62,8 @@
             BindToOption(Colorize_regular_expressions, RegularExpressionsOptions.ColorizeRegexPatterns, LanguageNames.VisualBasic)
             BindToOption(Report_invalid_regular_expressions, RegularExpressionsOptions.ReportInvalidRegexPatterns, LanguageNames.VisualBasic)
             BindToOption(Highlight_related_components_under_cursor, RegularExpressionsOptions.HighlightRelatedRegexComponentsUnderCursor, LanguageNames.VisualBasic)
-<<<<<<< HEAD
-
-=======
             BindToOption(Show_completion_list, RegularExpressionsOptions.ProvideRegexCompletions, LanguageNames.VisualBasic)
             
->>>>>>> d4a0033b
             BindToOption(Use_enhanced_colors, FeatureOnOffOptions.UseEnhancedColors)
         End Sub
     End Class
