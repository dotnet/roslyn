--- conflicted
+++ resolved
@@ -80,26 +80,6 @@
                                      Content="{x:Static local:AdvancedOptionPageStrings.Option_Balanced_Run_generators_after_saving_or_building}" />
                         </StackPanel>
                     </StackPanel>
-                </StackPanel>
-            </GroupBox>
-
-            <GroupBox x:Uid="RenameGroupBox"
-                      Header="{x:Static local:AdvancedOptionPageStrings.Option_Rename}">
-                <StackPanel>
-<<<<<<< HEAD
-                    <Label x:Name="Rename_UI_setting_label" Content="{x:Static local:AdvancedOptionPageStrings.Where_should_the_rename_UI_be_shown}" />
-                    <ComboBox x:Name="Rename_UI_setting">
-                        <ComboBoxItem x:Name="Rename_UI_inline"
-                            Content="{x:Static local:AdvancedOptionPageStrings.Option_Show_UI_inline}"
-                            Tag="{StaticResource True}" />
-                        <ComboBoxItem x:Name="Rename_UI_dashboard"
-                            Content="{x:Static local:AdvancedOptionPageStrings.Option_Show_UI_as_dashboard_in_top_right}" 
-                            Tag="{StaticResource False}" />
-                    </ComboBox>
-=======
-                    <CheckBox x:Name="Rename_asynchronously_exerimental"
-                              Content="{x:Static local:AdvancedOptionPageStrings.Option_Rename_asynchronously_experimental}" />
->>>>>>> 3db308fc
                 </StackPanel>
             </GroupBox>
             
