﻿' Licensed to the .NET Foundation under one or more agreements.
' The .NET Foundation licenses this file to you under the MIT license.
' See the LICENSE file in the project root for more information.

Imports Microsoft.CodeAnalysis
Imports Microsoft.CodeAnalysis.ColorSchemes
Imports Microsoft.CodeAnalysis.SolutionCrawler

Namespace Microsoft.VisualStudio.LanguageServices.VisualBasic.Options
    Friend Module AdvancedOptionPageStrings
        Public ReadOnly Property Option_AutomaticInsertionOfInterfaceAndMustOverrideMembers As String =
            BasicVSResources.Automatic_insertion_of_Interface_and_MustOverride_members

        Public ReadOnly Property Option_Analysis As String =
            ServicesVSResources.Analysis

        Public ReadOnly Property Option_Run_background_code_analysis_for As String =
            ServicesVSResources.Run_background_code_analysis_for_colon

        Public ReadOnly Property Option_Background_Analysis_Scope_None As String =
            WorkspacesResources.None

        Public ReadOnly Property Option_Background_Analysis_Scope_Active_File As String =
            ServicesVSResources.Current_document

        Public ReadOnly Property Option_Background_Analysis_Scope_Open_Files As String =
            ServicesVSResources.Open_documents

        Public ReadOnly Property Option_Background_Analysis_Scope_Full_Solution As String =
            ServicesVSResources.Entire_solution

        Public ReadOnly Property Option_Background_Analysis_Scope_None_Tag As BackgroundAnalysisScope =
            BackgroundAnalysisScope.None

        Public ReadOnly Property Option_Background_Analysis_Scope_Active_File_Tag As BackgroundAnalysisScope =
            BackgroundAnalysisScope.VisibleFilesAndOpenFilesWithPreviouslyReportedDiagnostics

        Public ReadOnly Property Option_Background_Analysis_Scope_Open_Files_Tag As BackgroundAnalysisScope =
            BackgroundAnalysisScope.OpenFiles

        Public ReadOnly Property Option_Background_Analysis_Scope_Full_Solution_Tag As BackgroundAnalysisScope =
            BackgroundAnalysisScope.FullSolution

        Public ReadOnly Property Option_Show_compiler_errors_and_warnings_for As String =
            ServicesVSResources.Show_compiler_errors_and_warnings_for_colon

        Public ReadOnly Property Option_Compiler_Diagnostics_Scope_None As String =
            WorkspacesResources.None

        Public ReadOnly Property Option_Compiler_Diagnostics_Scope_Visible_Files As String =
            ServicesVSResources.Current_document ' We show "Current document" to users for consistency with term used elsewhere.

        Public ReadOnly Property Option_Compiler_Diagnostics_Scope_Open_Files As String =
            ServicesVSResources.Open_documents

        Public ReadOnly Property Option_Compiler_Diagnostics_Scope_Full_Solution As String =
            ServicesVSResources.Entire_solution

        Public ReadOnly Property Option_Compiler_Diagnostics_Scope_None_Tag As CompilerDiagnosticsScope =
            CompilerDiagnosticsScope.None

        Public ReadOnly Property Option_Compiler_Diagnostics_Scope_Visible_Files_Tag As CompilerDiagnosticsScope =
            CompilerDiagnosticsScope.VisibleFilesAndOpenFilesWithPreviouslyReportedDiagnostics

        Public ReadOnly Property Option_Compiler_Diagnostics_Scope_Open_Files_Tag As CompilerDiagnosticsScope =
            CompilerDiagnosticsScope.OpenFiles

        Public ReadOnly Property Option_Compiler_Diagnostics_Scope_Full_Solution_Tag As CompilerDiagnosticsScope =
            CompilerDiagnosticsScope.FullSolution

        Public ReadOnly Property Option_DisplayLineSeparators As String =
            ServicesVSResources.Show_procedure_line_separators

        Public ReadOnly Property Option_Underline_reassigned_variables As String =
            ServicesVSResources.Underline_reassigned_variables

        Public ReadOnly Property Option_Strike_out_obsolete_symbols As String =
            ServicesVSResources.Strike_out_obsolete_symbols

        Public ReadOnly Property Option_Display_all_hints_while_pressing_Alt_F1 As String =
            ServicesVSResources.Display_all_hints_while_pressing_Alt_F1

        Public ReadOnly Property Option_Color_hints As String =
            ServicesVSResources.Color_hints

        Public ReadOnly Property Option_Inline_Hints As String =
            EditorFeaturesResources.Inline_Hints

        Public ReadOnly Property Option_Display_inline_parameter_name_hints As String =
            ServicesVSResources.Display_inline_parameter_name_hints

        Public ReadOnly Property Option_Show_hints_for_literals As String =
            ServicesVSResources.Show_hints_for_literals

        Public ReadOnly Property Option_Show_hints_for_New_expressions As String =
            BasicVSResources.Show_hints_for_New_expressions

        Public ReadOnly Property Option_Show_hints_for_everything_else As String =
            ServicesVSResources.Show_hints_for_everything_else

        Public ReadOnly Property Option_Show_hints_for_indexers As String =
            ServicesVSResources.Show_hints_for_indexers

        Public ReadOnly Property Option_Suppress_hints_when_parameter_name_matches_the_method_s_intent As String =
            ServicesVSResources.Suppress_hints_when_parameter_name_matches_the_method_s_intent

        Public ReadOnly Property Option_Suppress_hints_when_parameter_names_differ_only_by_suffix As String =
            ServicesVSResources.Suppress_hints_when_parameter_names_differ_only_by_suffix

        Public ReadOnly Property Option_Suppress_hints_when_argument_matches_parameter_name As String =
            ServicesVSResources.Suppress_hints_when_argument_matches_parameter_name

        Public ReadOnly Property Option_Display_diagnostics_inline_experimental As String =
            ServicesVSResources.Display_diagnostics_inline_experimental

        Public ReadOnly Property Option_at_the_end_of_the_line_of_code As String =
            ServicesVSResources.at_the_end_of_the_line_of_code

        Public ReadOnly Property Option_on_the_right_edge_of_the_editor_window As String =
            ServicesVSResources.on_the_right_edge_of_the_editor_window

        Public ReadOnly Property Option_DontPutOutOrRefOnStruct As String =
            BasicVSResources.Don_t_put_ByRef_on_custom_structure

        Public ReadOnly Property Option_EditorHelp As String =
            ServicesVSResources.Editor_Help

        Public ReadOnly Property Option_EnableEndConstruct As String =
            BasicVSResources.A_utomatic_insertion_of_end_constructs

        Public ReadOnly Property Option_EnableHighlightKeywords As String =
            ServicesVSResources.Highlight_related_keywords_under_cursor

        Public ReadOnly Property Option_EnableHighlightReferences As String =
            ServicesVSResources.Highlight_references_to_symbol_under_cursor

        Public ReadOnly Property Option_EnableLineCommit As String =
            BasicVSResources.Pretty_listing_reformatting_of_code

        Public ReadOnly Property Option_Quick_Actions As String =
            ServicesVSResources.Quick_Actions

        Public ReadOnly Property Option_EnableOutlining As String =
            BasicVSResources.Enter_outlining_mode_when_files_open

        Public ReadOnly Property Option_Collapse_regions_on_file_open As String =
            ServicesVSResources.Collapse_regions_on_file_open

        Public ReadOnly Property Option_Collapse_imports_on_file_open As String =
            BasicVSResources.Collapse_imports_on_file_open

        Public ReadOnly Property Option_Collapse_sourcelink_embedded_decompiled_files_on_open As String =
            ServicesVSResources.Collapse_sourcelink_embedded_decompiled_files_on_open

        Public ReadOnly Property Option_Collapse_metadata_signature_files_on_open As String =
            ServicesVSResources.Collapse_metadata_signature_files_on_open

        Public ReadOnly Property Option_ExtractMethod As String =
            EditorFeaturesResources.Extract_Method

        Public ReadOnly Property Option_Implement_Interface_or_Abstract_Class As String =
            ServicesVSResources.Implement_Interface_or_Abstract_Class

        Public ReadOnly Property Option_When_inserting_properties_events_and_methods_place_them As String =
            ServicesVSResources.When_inserting_properties_events_and_methods_place_them

        Public ReadOnly Property Option_with_other_members_of_the_same_kind As String =
            ServicesVSResources.with_other_members_of_the_same_kind

        Public ReadOnly Property Option_When_generating_properties As String =
            ServicesVSResources.When_generating_properties

        Public ReadOnly Property Option_prefer_auto_properties As String =
            ServicesVSResources.codegen_prefer_auto_properties

        Public ReadOnly Property Option_prefer_throwing_properties As String =
            ServicesVSResources.prefer_throwing_properties

        Public ReadOnly Property Option_at_the_end As String =
            ServicesVSResources.at_the_end

        Public ReadOnly Property Option_GenerateXmlDocCommentsForTripleApostrophes As String =
            BasicVSResources.Generate_XML_documentation_comments_for

        Public ReadOnly Property Option_InsertApostropheAtTheStartOfNewLinesWhenWritingApostropheComments As String =
            BasicVSResources.Insert_apostrophe_at_the_start_of_new_lines_when_writing_apostrophe_comments

        Public ReadOnly Property Option_ShowRemarksInQuickInfo As String =
            ServicesVSResources.Show_remarks_in_Quick_Info

        Public ReadOnly Property Option_GoToDefinition As String =
            EditorFeaturesResources.Go_to_Definition

        Public ReadOnly Property Option_Highlighting As String =
            ServicesVSResources.Highlighting

        Public ReadOnly Property Option_NavigateToObjectBrowser As String =
            BasicVSResources.Navigate_to_Object_Browser_for_symbols_defined_in_metadata

        Public ReadOnly Property Option_OptimizeForSolutionSize As String =
            ServicesVSResources.Optimize_for_solution_size

        Public ReadOnly Property Option_OptimizeForSolutionSize_Small As String =
            ServicesVSResources.Small

        Public ReadOnly Property Option_OptimizeForSolutionSize_Regular As String =
            ServicesVSResources.Regular

        Public ReadOnly Property Option_OptimizeForSolutionSize_Large As String =
            ServicesVSResources.Large

        Public ReadOnly Property Option_Outlining As String = EditorFeaturesResources.Outlining

        Public ReadOnly Property Option_Show_outlining_for_declaration_level_constructs As String =
            ServicesVSResources.Show_outlining_for_declaration_level_constructs

        Public ReadOnly Property Option_Show_outlining_for_code_level_constructs As String =
            ServicesVSResources.Show_outlining_for_code_level_constructs

        Public ReadOnly Property Option_Show_outlining_for_comments_and_preprocessor_regions As String =
            ServicesVSResources.Show_outlining_for_comments_and_preprocessor_regions

        Public ReadOnly Property Option_Collapse_regions_when_collapsing_to_definitions As String =
            ServicesVSResources.Collapse_regions_when_collapsing_to_definitions

        Public ReadOnly Property Option_Block_Structure_Guides As String =
            ServicesVSResources.Block_Structure_Guides

        Public ReadOnly Property Option_Comments As String =
            ServicesVSResources.Comments

        Public ReadOnly Property Option_Show_guides_for_declaration_level_constructs As String =
            ServicesVSResources.Show_guides_for_declaration_level_constructs

        Public ReadOnly Property Option_Show_guides_for_code_level_constructs As String =
            ServicesVSResources.Show_guides_for_code_level_constructs

        Public ReadOnly Property Option_Show_guides_for_comments_and_preprocessor_regions As String =
            ServicesVSResources.Show_guides_for_comments_and_preprocessor_regions

        Public ReadOnly Property Option_Fading As String =
            ServicesVSResources.Fading

        Public ReadOnly Property Option_Fade_out_unused_imports As String =
            BasicVSResources.Fade_out_unused_imports

        Public ReadOnly Property Option_Fade_out_unused_members As String =
            ServicesVSResources.Fade_out_unused_members

        Public ReadOnly Property Option_Performance As String =
            ServicesVSResources.Performance

        Public ReadOnly Property Option_Report_invalid_placeholders_in_string_dot_format_calls As String =
            BasicVSResources.Report_invalid_placeholders_in_string_dot_format_calls

        Public ReadOnly Property Option_RenameTrackingPreview As String =
            ServicesVSResources.Show_preview_for_rename_tracking

        Public ReadOnly Property Option_Import_Directives As String =
            BasicVSResources.Import_Directives

        Public ReadOnly Property Option_PlaceSystemNamespaceFirst As String =
            BasicVSResources.Place_System_directives_first_when_sorting_imports

        Public ReadOnly Property Option_SeparateImportGroups As String =
            BasicVSResources.Separate_import_directive_groups

        Public ReadOnly Property Option_Suggest_imports_for_types_in_reference_assemblies As String =
            BasicVSResources.Suggest_imports_for_types_in_reference_assemblies

        Public ReadOnly Property Option_Suggest_imports_for_types_in_NuGet_packages As String =
            BasicVSResources.Suggest_imports_for_types_in_NuGet_packages

        Public ReadOnly Property Option_Add_missing_imports_on_paste As String =
            BasicVSResources.Add_missing_imports_on_paste

        Public ReadOnly Property Option_Regular_Expressions As String =
            ServicesVSResources.Regular_Expressions

        Public ReadOnly Property Option_Colorize_regular_expressions As String =
            ServicesVSResources.Colorize_regular_expressions

        Public ReadOnly Property Option_Report_invalid_regular_expressions As String =
            ServicesVSResources.Report_invalid_regular_expressions

        Public ReadOnly Property Option_Highlight_related_components_under_cursor As String =
            ServicesVSResources.Highlight_related_components_under_cursor

        Public ReadOnly Property Option_JSON_strings As String =
            ServicesVSResources.JSON_strings

        Public ReadOnly Property Option_Colorize_JSON_strings As String =
            ServicesVSResources.Colorize_JSON_strings

        Public ReadOnly Property Option_Report_invalid_JSON_strings As String =
            ServicesVSResources.Report_invalid_JSON_strings

        Public ReadOnly Property Option_Show_completion_list As String =
            ServicesVSResources.Show_completion_list

        Public ReadOnly Property Option_Editor_Color_Scheme As String =
            ServicesVSResources.Editor_Color_Scheme

        Public ReadOnly Property Option_Color_Scheme_VisualStudio2019 As String =
            ServicesVSResources.Visual_Studio_2019

        Public ReadOnly Property Option_Color_Scheme_VisualStudio2017 As String =
            ServicesVSResources.Visual_Studio_2017

        Public ReadOnly Property Color_Scheme_VisualStudio2019_Tag As ColorSchemeName =
            ColorSchemeName.VisualStudio2019

        Public ReadOnly Property Color_Scheme_VisualStudio2017_Tag As ColorSchemeName =
            ColorSchemeName.VisualStudio2017

        Public ReadOnly Property Option_Show_Remove_Unused_References_command_in_Solution_Explorer As String =
            ServicesVSResources.Show_Remove_Unused_References_command_in_Solution_Explorer

        Public ReadOnly Property Option_Enable_file_logging_for_diagnostics As String =
            ServicesVSResources.Enable_file_logging_for_diagnostics

        Public ReadOnly Property Option_Skip_analyzers_for_implicitly_triggered_builds As String =
            ServicesVSResources.Skip_analyzers_for_implicitly_triggered_builds

        Public ReadOnly Property Show_inheritance_margin As String =
            ServicesVSResources.Show_inheritance_margin

        Public ReadOnly Property Combine_inheritance_margin_with_indicator_margin As String =
            ServicesVSResources.Combine_inheritance_margin_with_indicator_margin

        Public ReadOnly Property Include_global_imports As String =
            ServicesVSResources.Include_global_imports

        Public ReadOnly Property Inheritance_Margin As String =
            ServicesVSResources.Inheritance_Margin

        Public ReadOnly Property Option_Go_To_Definition As String =
            ServicesVSResources.Go_To_Definition

        Public ReadOnly Property Option_Rename As String =
            EditorFeaturesResources.Rename

<<<<<<< HEAD
        Public ReadOnly Property Where_should_the_rename_UI_be_shown As String =
            ServicesVSResources.Where_should_the_rename_UI_be_shown

        Public ReadOnly Property Option_Show_UI_inline As String =
            ServicesVSResources.Show_UI_inline

        Public ReadOnly Property Option_Show_UI_as_dashboard_in_top_right As String =
            ServicesVSResources.Show_UI_as_dashboard_in_top_right
=======
        Public ReadOnly Property Option_Rename_asynchronously_experimental As String =
            ServicesVSResources.Rename_asynchronously_experimental

        Public ReadOnly Property Document_Outline As String =
            ServicesVSResources.Document_Outline

        Public ReadOnly Property Option_Enable_document_outline_experimental_requires_restart As String =
            ServicesVSResources.Enable_document_outline_experimental_requires_restart
>>>>>>> 3db308fc

        Public ReadOnly Property Option_Source_Generators As String =
            ServicesVSResources.Source_Generators

        Public ReadOnly Property Option_Source_generator_execution_requires_restart As String =
            ServicesVSResources.Source_generator_execution_requires_restart

        Public ReadOnly Property Option_Automatic_Run_generators_after_any_change As String =
            ServicesVSResources.Automatic_Run_generators_after_any_change

        Public ReadOnly Property Option_Balanced_Run_generators_after_saving_or_building As String =
            ServicesVSResources.Balanced_Run_generators_after_saving_or_building
    End Module
End Namespace<|MERGE_RESOLUTION|>--- conflicted
+++ resolved
@@ -337,29 +337,6 @@
         Public ReadOnly Property Option_Go_To_Definition As String =
             ServicesVSResources.Go_To_Definition
 
-        Public ReadOnly Property Option_Rename As String =
-            EditorFeaturesResources.Rename
-
-<<<<<<< HEAD
-        Public ReadOnly Property Where_should_the_rename_UI_be_shown As String =
-            ServicesVSResources.Where_should_the_rename_UI_be_shown
-
-        Public ReadOnly Property Option_Show_UI_inline As String =
-            ServicesVSResources.Show_UI_inline
-
-        Public ReadOnly Property Option_Show_UI_as_dashboard_in_top_right As String =
-            ServicesVSResources.Show_UI_as_dashboard_in_top_right
-=======
-        Public ReadOnly Property Option_Rename_asynchronously_experimental As String =
-            ServicesVSResources.Rename_asynchronously_experimental
-
-        Public ReadOnly Property Document_Outline As String =
-            ServicesVSResources.Document_Outline
-
-        Public ReadOnly Property Option_Enable_document_outline_experimental_requires_restart As String =
-            ServicesVSResources.Enable_document_outline_experimental_requires_restart
->>>>>>> 3db308fc
-
         Public ReadOnly Property Option_Source_Generators As String =
             ServicesVSResources.Source_Generators
 
