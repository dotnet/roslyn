﻿' Copyright (c) Microsoft.  All Rights Reserved.  Licensed under the Apache License, Version 2.0.  See License.txt in the project root for license information.

Namespace Microsoft.VisualStudio.LanguageServices.VisualBasic.Options
    Friend Module AdvancedOptionPageStrings

        Public ReadOnly Property Option_AllowMovingDeclaration As String
            Get
                Return BasicVSResources.Move_local_declaration_to_the_extracted_method_if_it_is_not_used_elsewhere
            End Get
        End Property

        Public ReadOnly Property Option_AutomaticInsertionOfInterfaceAndMustOverrideMembers As String
            Get
                Return BasicVSResources.Automatic_insertion_of_Interface_and_MustOverride_members
            End Get
        End Property

        Public ReadOnly Property Option_Analysis As String =
            ServicesVSResources.Analysis

        Public ReadOnly Property Option_Enable_full_solution_analysis As String =
            ServicesVSResources.Enable_full_solution_analysis

        Public ReadOnly Property Option_DisplayLineSeparators As String
            Get
                Return BasicVSResources.Show_procedure_line_separators
            End Get
        End Property

        Public ReadOnly Property Option_DontPutOutOrRefOnStruct As String
            Get
                Return BasicVSResources.Don_t_put_ByRef_on_custom_structure
            End Get
        End Property

        Public ReadOnly Property Option_EditorHelp As String
            Get
                Return BasicVSResources.Editor_Help
            End Get
        End Property

        Public ReadOnly Property Option_EnableEndConstruct As String
            Get
                Return BasicVSResources.A_utomatic_insertion_of_end_constructs
            End Get
        End Property

        Public ReadOnly Property Option_EnableHighlightKeywords As String
            Get
                Return BasicVSResources.Highlight_related_keywords_under_cursor
            End Get
        End Property

        Public ReadOnly Property Option_EnableHighlightReferences As String
            Get
                Return BasicVSResources.Highlight_references_to_symbol_under_cursor
            End Get
        End Property

        Public ReadOnly Property Option_EnableLineCommit As String
            Get
                Return BasicVSResources.Pretty_listing_reformatting_of_code
            End Get
        End Property

        Public ReadOnly Property Option_EnableOutlining As String
            Get
                Return BasicVSResources.Enter_outlining_mode_when_files_open
            End Get
        End Property

        Public ReadOnly Property Option_ExtractMethod As String
            Get
                Return BasicVSResources.Extract_Method
            End Get
        End Property

        Public ReadOnly Property Option_Implement_Interface_or_Abstract_Class As String =
            ServicesVSResources.Implement_Interface_or_Abstract_Class

        Public ReadOnly Property Option_When_inserting_properties_events_and_methods_place_them As String =
            ServicesVSResources.When_inserting_properties_events_and_methods_place_them

        Public ReadOnly Property Option_with_other_members_of_the_same_kind As String =
            ServicesVSResources.with_other_members_of_the_same_kind

        Public ReadOnly Property Option_When_generating_properties As String =
            ServicesVSResources.When_generating_properties

        Public ReadOnly Property Option_prefer_auto_properties As String =
            ServicesVSResources.codegen_prefer_auto_properties

        Public ReadOnly Property Option_prefer_throwing_properties As String =
            ServicesVSResources.prefer_throwing_properties

        Public ReadOnly Property Option_at_the_end As String =
            ServicesVSResources.at_the_end

        Public ReadOnly Property Option_GenerateXmlDocCommentsForTripleApostrophes As String
            Get
                Return BasicVSResources.Generate_XML_documentation_comments_for
            End Get
        End Property

        Public ReadOnly Property Option_GoToDefinition As String
            Get
                Return BasicVSResources.Go_to_Definition
            End Get
        End Property

        Public ReadOnly Property Option_Highlighting As String
            Get
                Return BasicVSResources.Highlighting
            End Get
        End Property

        Public ReadOnly Property Option_NavigateToObjectBrowser As String
            Get
                Return BasicVSResources.Navigate_to_Object_Browser_for_symbols_defined_in_metadata
            End Get
        End Property

        Public ReadOnly Property Option_OptimizeForSolutionSize As String
            Get
                Return BasicVSResources.Optimize_for_solution_size
            End Get
        End Property

        Public ReadOnly Property Option_OptimizeForSolutionSize_Small As String
            Get
                Return BasicVSResources.Small
            End Get
        End Property

        Public ReadOnly Property Option_OptimizeForSolutionSize_Regular As String
            Get
                Return BasicVSResources.Regular
            End Get
        End Property

        Public ReadOnly Property Option_OptimizeForSolutionSize_Large As String
            Get
                Return BasicVSResources.Large
            End Get
        End Property

        Public ReadOnly Property Option_Outlining As String = ServicesVSResources.Outlining

        Public ReadOnly Property Option_Show_outlining_for_declaration_level_constructs As String =
            ServicesVSResources.Show_outlining_for_declaration_level_constructs

        Public ReadOnly Property Option_Show_outlining_for_code_level_constructs As String =
            ServicesVSResources.Show_outlining_for_code_level_constructs

        Public ReadOnly Property Option_Show_outlining_for_comments_and_preprocessor_regions As String =
            ServicesVSResources.Show_outlining_for_comments_and_preprocessor_regions

        Public ReadOnly Property Option_Collapse_regions_when_collapsing_to_definitions As String =
            ServicesVSResources.Collapse_regions_when_collapsing_to_definitions

        Public ReadOnly Property Option_Block_Structure_Guides As String =
            ServicesVSResources.Block_Structure_Guides

        Public ReadOnly Property Option_Show_guides_for_declaration_level_constructs As String =
            ServicesVSResources.Show_guides_for_declaration_level_constructs

        Public ReadOnly Property Option_Show_guides_for_code_level_constructs As String =
            ServicesVSResources.Show_guides_for_code_level_constructs

        Public ReadOnly Property Option_Fading As String = ServicesVSResources.Fading
        Public ReadOnly Property Option_Fade_out_unused_imports As String = BasicVSResources.Fade_out_unused_imports

        Public ReadOnly Property Option_Performance As String
            Get
                Return BasicVSResources.Performance
            End Get
        End Property

        Public ReadOnly Property Option_Report_invalid_placeholders_in_string_dot_format_calls As String
            Get
                Return BasicVSResources.Report_invalid_placeholders_in_string_dot_format_calls
            End Get
        End Property

        Public ReadOnly Property Option_RenameTrackingPreview As String
            Get
                Return BasicVSResources.Show_preview_for_rename_tracking
            End Get
        End Property

        Public ReadOnly Property Option_Import_Directives As String =
            BasicVSResources.Import_Directives

        Public ReadOnly Property Option_PlaceSystemNamespaceFirst As String =
            BasicVSResources.Place_System_directives_first_when_sorting_imports

        Public ReadOnly Property Option_SeparateImportGroups As String =
            BasicVSResources.Separate_import_directive_groups

        Public ReadOnly Property Option_Suggest_imports_for_types_in_reference_assemblies As String =
            BasicVSResources.Suggest_imports_for_types_in_reference_assemblies

        Public ReadOnly Property Option_Suggest_imports_for_types_in_NuGet_packages As String =
            BasicVSResources.Suggest_imports_for_types_in_NuGet_packages

        Public ReadOnly Property Option_Regular_Expressions As String =
            ServicesVSResources.Regular_Expressions

        Public ReadOnly Property Option_Colorize_regular_expressions As String =
            ServicesVSResources.Colorize_regular_expressions

        Public ReadOnly Property Option_Report_invalid_regular_expressions As String =
            ServicesVSResources.Report_invalid_regular_expressions

        Public ReadOnly Property Option_Highlight_related_components_under_cursor As String =
            ServicesVSResources.Highlight_related_components_under_cursor

<<<<<<< HEAD
=======
        Public ReadOnly Property Option_Show_completion_list As String =
            ServicesVSResources.Show_completion_list

>>>>>>> d4a0033b
        Public ReadOnly Property Option_Classifications As String =
            ServicesVSResources.Classifications

        Public ReadOnly Property Option_Use_enhanced_colors_for_C_and_Basic As String =
            ServicesVSResources.Use_enhanced_colors_for_C_and_Basic
    End Module
End Namespace<|MERGE_RESOLUTION|>--- conflicted
+++ resolved
@@ -215,12 +215,9 @@
         Public ReadOnly Property Option_Highlight_related_components_under_cursor As String =
             ServicesVSResources.Highlight_related_components_under_cursor
 
-<<<<<<< HEAD
-=======
         Public ReadOnly Property Option_Show_completion_list As String =
             ServicesVSResources.Show_completion_list
 
->>>>>>> d4a0033b
         Public ReadOnly Property Option_Classifications As String =
             ServicesVSResources.Classifications
 
