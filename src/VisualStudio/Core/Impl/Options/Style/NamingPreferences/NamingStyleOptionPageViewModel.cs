--- conflicted
+++ resolved
@@ -54,21 +54,6 @@
             viewModels.Add(viewModel);
         }
 
-<<<<<<< HEAD
-        public int SelectedIndex
-        {
-            get;
-
-            set
-            {
-                if (value == field)
-                {
-                    return;
-                }
-
-                field = value;
-            }
-=======
         CodeStyleItems = new ObservableCollection<NamingRuleViewModel>(viewModels);
         Specifications = [.. info.SymbolSpecifications];
         NamingStyles = [.. info.NamingStyles.Select(n => new MutableNamingStyle(n))];
@@ -82,7 +67,6 @@
         get
         {
             return _selectedIndex;
->>>>>>> 554fe0e7
         }
 
         set
@@ -262,23 +246,9 @@
                 return _selectedNotification;
             }
 
-<<<<<<< HEAD
-            public ObservableCollection<SymbolSpecification> Specifications { get; set; }
-            public ObservableCollection<MutableNamingStyle> NamingStyles { get; set; }
-            public IEnumerable<NotificationOptionViewModel> NotificationPreferences { get; set; }
-
-            public SymbolSpecification SelectedSpecification
-            {
-                get;
-                set
-                {
-                    SetProperty(ref field, value);
-                }
-=======
             set
             {
                 SetProperty(ref _selectedNotification, value);
->>>>>>> 554fe0e7
             }
         }
 
@@ -287,52 +257,15 @@
         {
             get
             {
-<<<<<<< HEAD
-                get;
-                set
-                {
-                    SetProperty(ref field, value);
-                }
-=======
                 return _canMoveUp;
->>>>>>> 554fe0e7
-            }
-
-            set
-            {
-<<<<<<< HEAD
-                get;
-
-                set
-                {
-                    SetProperty(ref field, value);
-                }
-=======
+            }
+
+            set
+            {
                 SetProperty(ref _canMoveUp, value);
->>>>>>> 554fe0e7
-            }
-        }
-
-<<<<<<< HEAD
-            public bool CanMoveUp
-            {
-                get;
-
-                set
-                {
-                    SetProperty(ref field, value);
-                }
-            }
-
-            public bool CanMoveDown
-            {
-                get;
-
-                set
-                {
-                    SetProperty(ref field, value);
-                }
-=======
+            }
+        }
+
         private bool _canMoveDown;
         public bool CanMoveDown
         {
@@ -344,7 +277,6 @@
             set
             {
                 SetProperty(ref _canMoveDown, value);
->>>>>>> 554fe0e7
             }
         }
 
