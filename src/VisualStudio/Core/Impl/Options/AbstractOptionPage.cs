--- conflicted
+++ resolved
@@ -134,16 +134,12 @@
         {
             base.OnClosed(e);
 
-<<<<<<< HEAD
             if (pageControl != null)
             {
                 // Clear the search because we don't recreate controls
                 pageControl.OnSearch(string.Empty);
                 pageControl.Close();
             }
-=======
-            pageControl?.Close();
->>>>>>> 9cb70059
         }
     }
 }