--- conflicted
+++ resolved
@@ -155,12 +155,8 @@
             commandLineArgs = null;
         }
 
-<<<<<<< HEAD
-                var shell = await _serviceProvider.GetServiceAsync<SVsShell, IVsShell7>(cancellationToken).ConfigureAwait(true);
-=======
         var visualStudioProject = await _projectFactory.CreateAndAddToWorkspaceAsync(
             uniqueName, languageName, creationInfo, cancellationToken).ConfigureAwait(false);
->>>>>>> 36b57da2
 
         // At this point we've mutated the workspace.  So we're no longer cancellable.
         cancellationToken = CancellationToken.None;
