﻿// Licensed to the .NET Foundation under one or more agreements.
// The .NET Foundation licenses this file to you under the MIT license.
// See the LICENSE file in the project root for more information.

#nullable disable

using System;
using System.Collections.Generic;
using System.Collections.Immutable;
using System.ComponentModel.Composition;
using System.ComponentModel.Design;
using System.Diagnostics;
using System.Diagnostics.CodeAnalysis;
using System.IO;
using System.Linq;
using System.Threading;
using System.Threading.Tasks;
using EnvDTE;
using Microsoft.CodeAnalysis;
using Microsoft.CodeAnalysis.CodeActions;
using Microsoft.CodeAnalysis.Editor.Shared.Utilities;
using Microsoft.CodeAnalysis.Notification;
using Microsoft.CodeAnalysis.PooledObjects;
using Microsoft.CodeAnalysis.Progress;
using Microsoft.CodeAnalysis.Shared.Extensions;
using Microsoft.CodeAnalysis.Shared.TestHooks;
using Microsoft.Internal.VisualStudio.PlatformUI;
using Microsoft.VisualStudio.CodeAnalysis;
using Microsoft.VisualStudio.ComponentModelHost;
using Microsoft.VisualStudio.LanguageServices.Implementation.ProjectSystem;
using Microsoft.VisualStudio.LanguageServices.Implementation.Utilities;
using Microsoft.VisualStudio.Shell;
using Microsoft.VisualStudio.Shell.Interop;
using Roslyn.Utilities;
using VSLangProj140;
using VSUtilities = Microsoft.VisualStudio.Utilities;
using Workspace = Microsoft.CodeAnalysis.Workspace;

namespace Microsoft.VisualStudio.LanguageServices.Implementation.SolutionExplorer
{
    [Export]
    internal class AnalyzersCommandHandler : IAnalyzersCommandHandler, IVsUpdateSolutionEvents
    {
        private readonly AnalyzerItemsTracker _tracker;
        private readonly AnalyzerReferenceManager _analyzerReferenceManager;
        private readonly IThreadingContext _threadingContext;
        private readonly IServiceProvider _serviceProvider;
        private readonly IAsynchronousOperationListener _listener;
        private ContextMenuController _analyzerFolderContextMenuController;
        private ContextMenuController _analyzerContextMenuController;
        private ContextMenuController _diagnosticContextMenuController;

        // Analyzers folder context menu items
        private MenuCommand _addMenuItem;

        // Analyzer context menu items
        private MenuCommand _removeMenuItem;

        // Diagnostic context menu items
        private MenuCommand _setSeverityDefaultMenuItem;
        private MenuCommand _setSeverityErrorMenuItem;
        private MenuCommand _setSeverityWarningMenuItem;
        private MenuCommand _setSeverityInfoMenuItem;
        private MenuCommand _setSeverityHiddenMenuItem;
        private MenuCommand _setSeverityNoneMenuItem;
        private MenuCommand _openHelpLinkMenuItem;

        // Other menu items
        private MenuCommand _projectAddMenuItem;
        private MenuCommand _projectContextAddMenuItem;
        private MenuCommand _referencesContextAddMenuItem;
        private MenuCommand _setActiveRuleSetMenuItem;

        private Workspace _workspace;

        private bool _allowProjectSystemOperations = true;
        private bool _initialized;

        [ImportingConstructor]
        [SuppressMessage("RoslynDiagnosticsReliability", "RS0033:Importing constructor should be [Obsolete]", Justification = "Used in test code: https://github.com/dotnet/roslyn/issues/42814")]
        public AnalyzersCommandHandler(
            AnalyzerItemsTracker tracker,
            AnalyzerReferenceManager analyzerReferenceManager,
            IThreadingContext threadingContext,
            IAsynchronousOperationListenerProvider listenerProvider,
            [Import(typeof(SVsServiceProvider))] IServiceProvider serviceProvider)
        {
            _tracker = tracker;
            _analyzerReferenceManager = analyzerReferenceManager;
            _threadingContext = threadingContext;
            _serviceProvider = serviceProvider;
            _listener = listenerProvider.GetListener(FeatureAttribute.RuleSetEditor);
        }

        /// <summary>
        /// Hook up the context menu handlers.
        /// </summary>
        public async Task InitializeAsync(IMenuCommandService menuCommandService, CancellationToken cancellationToken)
        {
            if (menuCommandService != null)
            {
                await _threadingContext.JoinableTaskFactory.SwitchToMainThreadAsync(cancellationToken);

                // Analyzers folder context menu items
                _addMenuItem = AddCommandHandler(menuCommandService, ID.RoslynCommands.AddAnalyzer, AddAnalyzerHandler);
                _ = AddCommandHandler(menuCommandService, ID.RoslynCommands.OpenRuleSet, OpenRuleSetHandler);

                // Analyzer context menu items
                _removeMenuItem = AddCommandHandler(menuCommandService, ID.RoslynCommands.RemoveAnalyzer, RemoveAnalyzerHandler);

                // Diagnostic context menu items
                _setSeverityDefaultMenuItem = AddCommandHandler(menuCommandService, ID.RoslynCommands.SetSeverityDefault, SetSeverityHandler);
                _setSeverityErrorMenuItem = AddCommandHandler(menuCommandService, ID.RoslynCommands.SetSeverityError, SetSeverityHandler);
                _setSeverityWarningMenuItem = AddCommandHandler(menuCommandService, ID.RoslynCommands.SetSeverityWarning, SetSeverityHandler);
                _setSeverityInfoMenuItem = AddCommandHandler(menuCommandService, ID.RoslynCommands.SetSeverityInfo, SetSeverityHandler);
                _setSeverityHiddenMenuItem = AddCommandHandler(menuCommandService, ID.RoslynCommands.SetSeverityHidden, SetSeverityHandler);
                _setSeverityNoneMenuItem = AddCommandHandler(menuCommandService, ID.RoslynCommands.SetSeverityNone, SetSeverityHandler);
                _openHelpLinkMenuItem = AddCommandHandler(menuCommandService, ID.RoslynCommands.OpenDiagnosticHelpLink, OpenDiagnosticHelpLinkHandler);

                // Other menu items
                _projectAddMenuItem = AddCommandHandler(menuCommandService, ID.RoslynCommands.ProjectAddAnalyzer, AddAnalyzerHandler);
                _projectContextAddMenuItem = AddCommandHandler(menuCommandService, ID.RoslynCommands.ProjectContextAddAnalyzer, AddAnalyzerHandler);
                _referencesContextAddMenuItem = AddCommandHandler(menuCommandService, ID.RoslynCommands.ReferencesContextAddAnalyzer, AddAnalyzerHandler);
                _setActiveRuleSetMenuItem = AddCommandHandler(menuCommandService, ID.RoslynCommands.SetActiveRuleSet, SetActiveRuleSetHandler);

                UpdateOtherMenuItemsVisibility();

                if (_tracker != null)
                {
                    _tracker.SelectedHierarchyItemChanged += SelectedHierarchyItemChangedHandler;
                }

                var buildManager = (IVsSolutionBuildManager)_serviceProvider.GetService(typeof(SVsSolutionBuildManager));
                buildManager.AdviseUpdateSolutionEvents(this, out var cookie);

                _initialized = true;
            }
        }

        public IContextMenuController AnalyzerFolderContextMenuController
        {
            get
            {
                _analyzerFolderContextMenuController ??= new ContextMenuController(
                        ID.RoslynCommands.AnalyzerFolderContextMenu,
                        ShouldShowAnalyzerFolderContextMenu,
                        UpdateAnalyzerFolderContextMenu);

                return _analyzerFolderContextMenuController;
            }
        }

        private bool ShouldShowAnalyzerFolderContextMenu(IEnumerable<object> items)
        {
            return items.Count() == 1;
        }

        private void UpdateAnalyzerFolderContextMenu()
        {
            if (_addMenuItem != null)
            {
                _addMenuItem.Visible = SelectedProjectSupportsAnalyzers();
                _addMenuItem.Enabled = _allowProjectSystemOperations;
            }
        }

        public IContextMenuController AnalyzerContextMenuController
        {
            get
            {
                _analyzerContextMenuController ??= new ContextMenuController(
                        ID.RoslynCommands.AnalyzerContextMenu,
                        ShouldShowAnalyzerContextMenu,
                        UpdateAnalyzerContextMenu);

                return _analyzerContextMenuController;
            }
        }

        private bool ShouldShowAnalyzerContextMenu(IEnumerable<object> items)
        {
            return items.All(item => item is AnalyzerItem);
        }

        private void UpdateAnalyzerContextMenu()
        {
            if (_removeMenuItem != null)
            {
                _removeMenuItem.Enabled = _allowProjectSystemOperations;
            }
        }

        public IContextMenuController DiagnosticContextMenuController
        {
            get
            {
                _diagnosticContextMenuController ??= new ContextMenuController(
                        ID.RoslynCommands.DiagnosticContextMenu,
                        ShouldShowDiagnosticContextMenu,
                        UpdateDiagnosticContextMenu);

                return _diagnosticContextMenuController;
            }
        }

        private bool ShouldShowDiagnosticContextMenu(IEnumerable<object> items)
        {
            return _initialized && items.All(item => item is DiagnosticItem);
        }

        private void UpdateDiagnosticContextMenu()
        {
            Debug.Assert(_initialized);

            UpdateSeverityMenuItemsChecked();
            UpdateSeverityMenuItemsEnabled();
            UpdateOpenHelpLinkMenuItemVisibility();
        }

        private static MenuCommand AddCommandHandler(IMenuCommandService menuCommandService, int roslynCommand, EventHandler handler)
        {
            var commandID = new CommandID(Guids.RoslynGroupId, roslynCommand);
            var menuCommand = new MenuCommand(handler, commandID);
            menuCommandService.AddCommand(menuCommand);

            return menuCommand;
        }

        private void SelectedHierarchyItemChangedHandler(object sender, EventArgs e)
        {
            UpdateOtherMenuItemsVisibility();
        }

        private void UpdateOtherMenuItemsVisibility()
        {
            var selectedProjectSupportsAnalyzers = SelectedProjectSupportsAnalyzers();
            _projectAddMenuItem.Visible = selectedProjectSupportsAnalyzers;
            _projectContextAddMenuItem.Visible = selectedProjectSupportsAnalyzers && _tracker.SelectedItemId == VSConstants.VSITEMID_ROOT;
            _referencesContextAddMenuItem.Visible = selectedProjectSupportsAnalyzers;
            _setActiveRuleSetMenuItem.Visible = selectedProjectSupportsAnalyzers &&
                                                _tracker.SelectedHierarchy.TryGetItemName(_tracker.SelectedItemId, out var itemName) &&
                                                Path.GetExtension(itemName).Equals(".ruleset", StringComparison.OrdinalIgnoreCase);
        }

        private void UpdateOtherMenuItemsEnabled()
        {
            _projectAddMenuItem.Enabled = _allowProjectSystemOperations;
            _projectContextAddMenuItem.Enabled = _allowProjectSystemOperations;
            _referencesContextAddMenuItem.Enabled = _allowProjectSystemOperations;
            _removeMenuItem.Enabled = _allowProjectSystemOperations;
        }

        private void UpdateOpenHelpLinkMenuItemVisibility()
        {
            _openHelpLinkMenuItem.Visible = _tracker.SelectedDiagnosticItems.Length == 1 &&
                                            _tracker.SelectedDiagnosticItems[0].Descriptor.GetValidHelpLinkUri() != null;
        }

        private void UpdateSeverityMenuItemsChecked()
        {
            _setSeverityDefaultMenuItem.Checked = false;
            _setSeverityErrorMenuItem.Checked = false;
            _setSeverityWarningMenuItem.Checked = false;
            _setSeverityInfoMenuItem.Checked = false;
            _setSeverityHiddenMenuItem.Checked = false;
            _setSeverityNoneMenuItem.Checked = false;

            var workspace = TryGetWorkspace() as VisualStudioWorkspace;
            if (workspace == null)
            {
                return;
            }

            var selectedItemSeverities = new HashSet<ReportDiagnostic>();

            var groups = _tracker.SelectedDiagnosticItems.GroupBy(item => item.ProjectId);

            foreach (var group in groups)
            {
                var project = workspace.CurrentSolution.GetProject(group.Key);
                if (project == null)
                {
                    continue;
                }

                var analyzerConfigOptions = project.GetAnalyzerConfigOptions();

                foreach (var diagnosticItem in group)
                {
<<<<<<< HEAD
                    var severity = diagnosticItem.Descriptor.GetEffectiveSeverity(project.CompilationOptions, analyzerConfigOptions?.ConfigOptions, analyzerConfigOptions?.TreeOptions);
=======
                    // Currently only project analyzers show in Solution Explorer, so we never need to consider fallback options.
                    var severity = diagnosticItem.Descriptor.GetEffectiveSeverity(project.CompilationOptions, analyzerConfigOptions?.ConfigOptionsWithoutFallback, analyzerConfigOptions?.TreeOptions);
>>>>>>> a573b409
                    selectedItemSeverities.Add(severity);
                }
            }

            if (selectedItemSeverities.Count != 1)
            {
                return;
            }

            switch (selectedItemSeverities.Single())
            {
                case ReportDiagnostic.Default:
                    _setSeverityDefaultMenuItem.Checked = true;
                    break;
                case ReportDiagnostic.Error:
                    _setSeverityErrorMenuItem.Checked = true;
                    break;
                case ReportDiagnostic.Warn:
                    _setSeverityWarningMenuItem.Checked = true;
                    break;
                case ReportDiagnostic.Info:
                    _setSeverityInfoMenuItem.Checked = true;
                    break;
                case ReportDiagnostic.Hidden:
                    _setSeverityHiddenMenuItem.Checked = true;
                    break;
                case ReportDiagnostic.Suppress:
                    _setSeverityNoneMenuItem.Checked = true;
                    break;
                default:
                    break;
            }
        }

        private void UpdateSeverityMenuItemsEnabled()
        {
            var configurable = !_tracker.SelectedDiagnosticItems.Any(static item => item.Descriptor.ImmutableCustomTags().Contains(WellKnownDiagnosticTags.NotConfigurable));

            _setSeverityDefaultMenuItem.Enabled = configurable;
            _setSeverityErrorMenuItem.Enabled = configurable;
            _setSeverityWarningMenuItem.Enabled = configurable;
            _setSeverityInfoMenuItem.Enabled = configurable;
            _setSeverityHiddenMenuItem.Enabled = configurable;
            _setSeverityNoneMenuItem.Enabled = configurable;
        }

        private bool SelectedProjectSupportsAnalyzers()
        {
            return _tracker != null &&
                   _tracker.SelectedHierarchy != null &&
                   _tracker.SelectedHierarchy.TryGetProject(out var project) &&
                   project.Object is VSProject3;
        }

        /// <summary>
        /// Handler for "Add Analyzer..." context menu on Analyzers folder node.
        /// </summary>
        internal void AddAnalyzerHandler(object sender, EventArgs args)
        {
            _analyzerReferenceManager?.ShowDialog();
        }

        /// <summary>
        /// Handler for "Remove" context menu on individual Analyzer items.
        /// </summary>
        /// <param name="sender"></param>
        /// <param name="args"></param>
        internal void RemoveAnalyzerHandler(object sender, EventArgs args)
        {
            foreach (var item in _tracker.SelectedAnalyzerItems)
            {
                item.Remove();
            }
        }

        internal void OpenRuleSetHandler(object sender, EventArgs args)
        {
            if (_tracker.SelectedFolder != null &&
                _serviceProvider != null)
            {
                var workspace = _tracker.SelectedFolder.Workspace as VisualStudioWorkspace;
                var projectId = _tracker.SelectedFolder.ProjectId;
                if (workspace != null)
                {
                    var ruleSetFile = workspace.TryGetRuleSetPathForProject(projectId);

                    if (ruleSetFile == null)
                    {
                        SendUnableToOpenRuleSetNotification(workspace, SolutionExplorerShim.No_rule_set_file_is_specified_or_the_file_does_not_exist);
                        return;
                    }

                    try
                    {
                        var dte = (EnvDTE.DTE)_serviceProvider.GetService(typeof(EnvDTE.DTE));
                        dte.ItemOperations.OpenFile(ruleSetFile);
                    }
                    catch (Exception e)
                    {
                        SendUnableToOpenRuleSetNotification(workspace, e.Message);
                    }
                }
            }
        }

        private void SetSeverityHandler(object sender, EventArgs args)
        {
            _threadingContext.JoinableTaskFactory.RunAsync(async () =>
            {
                using var asyncToken = _listener.BeginAsyncOperation(nameof(SetSeverityHandler));
                if (TryGetWorkspace() is not VisualStudioWorkspaceImpl workspace)
                    return;

                // Actually try to set the severity for this command.  This will pop up a threaded-wait-dialog
                // while we do the work.  If we receive any failure notifications, we'll return them here so we
                // can report them once the dialog has been dismissed.
                using var _ = ArrayBuilder<string>.GetInstance(out var notificationMessages);
                await SetSeverityHandlerAsync(workspace, (MenuCommand)sender, notificationMessages).ConfigureAwait(false);

                if (notificationMessages.Count > 0)
                {
                    var totalMessage = string.Join(Environment.NewLine, notificationMessages);
                    await _threadingContext.JoinableTaskFactory.SwitchToMainThreadAsync(_threadingContext.DisposalToken);

                    SendErrorNotification(
                        workspace,
                        SolutionExplorerShim.The_rule_set_file_could_not_be_updated,
                        totalMessage);
                }
            }).Task.ReportNonFatalErrorUnlessCancelledAsync(_threadingContext.DisposalToken);
        }

        private async Task SetSeverityHandlerAsync(VisualStudioWorkspaceImpl workspace, MenuCommand selectedItem, ArrayBuilder<string> notificationMessages)
        {
            var componentModel = (IComponentModel)_serviceProvider.GetService(typeof(SComponentModel));
            var uiThreadOperationExecutor = componentModel.GetService<VSUtilities.IUIThreadOperationExecutor>();

            using var context = uiThreadOperationExecutor.BeginExecute(
                title: ServicesVSResources.Updating_severity,
                defaultDescription: "",
                allowCancellation: true,
                showProgress: true);

            var originalSolution = workspace.CurrentSolution;
            var selectedAction = MapSelectedItemToReportDiagnostic(selectedItem);
            if (!selectedAction.HasValue)
                return;

            foreach (var selectedDiagnostic in _tracker.SelectedDiagnosticItems)
            {
                var projectId = selectedDiagnostic.ProjectId;
                var pathToRuleSet = workspace.TryGetRuleSetPathForProject(projectId);

                var project = workspace.CurrentSolution.GetProject(projectId);
                var pathToAnalyzerConfigDoc = project?.TryGetAnalyzerConfigPathForProjectConfiguration();

                if (pathToRuleSet == null && pathToAnalyzerConfigDoc == null)
                {
                    notificationMessages.Add(SolutionExplorerShim.No_rule_set_file_is_specified_or_the_file_does_not_exist);
                    continue;
                }

                var editHandlerService = componentModel.GetService<ICodeActionEditHandlerService>();

                try
                {
                    var envDteProject = workspace.TryGetDTEProject(projectId);

                    if (pathToRuleSet == null || SdkUiUtilities.IsBuiltInRuleSet(pathToRuleSet, _serviceProvider))
                    {
                        // If project is using the default built-in ruleset or no ruleset, then prefer .editorconfig for severity configuration.
                        if (pathToAnalyzerConfigDoc != null)
                        {
                            using var scope1 = context.AddScope(allowCancellation: true, description: "");
                            var newSolution = await selectedDiagnostic.GetSolutionWithUpdatedAnalyzerConfigSeverityAsync(selectedAction.Value, project, context.UserCancellationToken).ConfigureAwait(false);
                            var operations = ImmutableArray.Create<CodeActionOperation>(new ApplyChangesOperation(newSolution));
                            await editHandlerService.ApplyAsync(
                                _workspace,
                                originalSolution,
                                fromDocument: null,
                                operations,
                                title: ServicesVSResources.Updating_severity,
                                scope1.GetCodeAnalysisProgress(),
                                context.UserCancellationToken).ConfigureAwait(true);
                            continue;
                        }

                        // Otherwise, fall back to using ruleset.
                        if (pathToRuleSet == null)
                        {
                            notificationMessages.Add(SolutionExplorerShim.No_rule_set_file_is_specified_or_the_file_does_not_exist);
                            continue;
                        }

                        pathToRuleSet = CreateCopyOfRuleSetForProject(pathToRuleSet, envDteProject);
                        if (pathToRuleSet == null)
                        {
                            notificationMessages.Add(string.Format(SolutionExplorerShim.Could_not_create_a_rule_set_for_project_0, envDteProject.Name));
                            continue;
                        }

                        var fileInfo = new FileInfo(pathToRuleSet);
                        fileInfo.IsReadOnly = false;
                    }

                    using var scope2 = context.AddScope(
                        allowCancellation: false,
                        string.Format(SolutionExplorerShim.Checking_out_0_for_editing, Path.GetFileName(pathToRuleSet)));

                    if (envDteProject.DTE.SourceControl.IsItemUnderSCC(pathToRuleSet))
                        envDteProject.DTE.SourceControl.CheckOutItem(pathToRuleSet);

                    selectedDiagnostic.SetRuleSetSeverity(selectedAction.Value, pathToRuleSet);
                }
                catch (Exception e)
                {
                    notificationMessages.Add(e.Message);
                }
            }
        }

        private void OpenDiagnosticHelpLinkHandler(object sender, EventArgs e)
        {
            if (_tracker.SelectedDiagnosticItems.Length != 1)
            {
                return;
            }

            var uri = _tracker.SelectedDiagnosticItems[0].Descriptor.GetValidHelpLinkUri();
            if (uri != null)
            {
                VisualStudioNavigateToLinkService.StartBrowser(uri);
            }
        }

        private void SetActiveRuleSetHandler(object sender, EventArgs e)
        {
            if (_tracker.SelectedHierarchy.TryGetProject(out var project) &&
                _tracker.SelectedHierarchy.TryGetCanonicalName(_tracker.SelectedItemId, out var ruleSetFileFullPath))
            {
                var projectDirectoryFullPath = Path.GetDirectoryName(project.FullName);
                var ruleSetFileRelativePath = PathUtilities.GetRelativePath(projectDirectoryFullPath, ruleSetFileFullPath);

                UpdateProjectConfigurationsToUseRuleSetFile(project, ruleSetFileRelativePath);
            }
        }

        private static string CreateCopyOfRuleSetForProject(string pathToRuleSet, EnvDTE.Project envDteProject)
        {
            var fileName = GetNewRuleSetFileNameForProject(envDteProject);
            var projectDirectory = Path.GetDirectoryName(envDteProject.FullName);
            var fullFilePath = Path.Combine(projectDirectory, fileName);
            File.Copy(pathToRuleSet, fullFilePath);
            UpdateProjectConfigurationsToUseRuleSetFile(envDteProject, fileName);
            envDteProject.ProjectItems.AddFromFile(fullFilePath);

            return fullFilePath;
        }

        private static void UpdateProjectConfigurationsToUseRuleSetFile(EnvDTE.Project envDteProject, string fileName)
        {
            foreach (EnvDTE.Configuration config in envDteProject.ConfigurationManager)
            {
                var properties = config.Properties;

                try
                {
                    var codeAnalysisRuleSetFileProperty = properties?.Item("CodeAnalysisRuleSet");

                    if (codeAnalysisRuleSetFileProperty != null)
                    {
                        codeAnalysisRuleSetFileProperty.Value = fileName;
                    }
                }
                catch (ArgumentException)
                {
                    // Unfortunately the properties collection sometimes throws an ArgumentException
                    // instead of returning null if the current configuration doesn't support CodeAnalysisRuleSet.
                    // Ignore it and move on.
                }
            }
        }

        private static string GetNewRuleSetFileNameForProject(EnvDTE.Project envDteProject)
        {
            var projectName = envDteProject.Name;

            var projectItemNames = new HashSet<string>(StringComparer.OrdinalIgnoreCase);
            foreach (ProjectItem item in envDteProject.ProjectItems)
            {
                projectItemNames.Add(item.Name);
            }

            var ruleSetName = projectName + ".ruleset";
            if (!projectItemNames.Contains(ruleSetName))
            {
                return ruleSetName;
            }

            for (var i = 1; i < int.MaxValue; i++)
            {
                ruleSetName = projectName + i + ".ruleset";
                if (!projectItemNames.Contains(ruleSetName))
                {
                    return ruleSetName;
                }
            }

            return null;
        }

        private static ReportDiagnostic? MapSelectedItemToReportDiagnostic(MenuCommand selectedItem)
        {
            ReportDiagnostic? selectedAction = null;

            if (selectedItem.CommandID.Guid == Guids.RoslynGroupId)
            {
                switch (selectedItem.CommandID.ID)
                {
                    case ID.RoslynCommands.SetSeverityDefault:
                        selectedAction = ReportDiagnostic.Default;
                        break;

                    case ID.RoslynCommands.SetSeverityError:
                        selectedAction = ReportDiagnostic.Error;
                        break;

                    case ID.RoslynCommands.SetSeverityWarning:
                        selectedAction = ReportDiagnostic.Warn;
                        break;

                    case ID.RoslynCommands.SetSeverityInfo:
                        selectedAction = ReportDiagnostic.Info;
                        break;

                    case ID.RoslynCommands.SetSeverityHidden:
                        selectedAction = ReportDiagnostic.Hidden;
                        break;

                    case ID.RoslynCommands.SetSeverityNone:
                        selectedAction = ReportDiagnostic.Suppress;
                        break;

                    default:
                        selectedAction = null;
                        break;
                }
            }

            return selectedAction;
        }

        private static void SendUnableToOpenRuleSetNotification(Workspace workspace, string message)
        {
            SendErrorNotification(
                workspace,
                SolutionExplorerShim.The_rule_set_file_could_not_be_opened,
                message);
        }

        private static void SendErrorNotification(Workspace workspace, string message1, string message2)
        {
            var notificationService = workspace.Services.GetService<INotificationService>();

            notificationService.SendNotification(message1 + Environment.NewLine + Environment.NewLine + message2, severity: NotificationSeverity.Error);
        }

        int IVsUpdateSolutionEvents.UpdateSolution_Begin(ref int pfCancelUpdate)
        {
            _allowProjectSystemOperations = false;
            UpdateOtherMenuItemsEnabled();

            return VSConstants.S_OK;
        }

        int IVsUpdateSolutionEvents.UpdateSolution_Done(int fSucceeded, int fModified, int fCancelCommand)
        {
            _allowProjectSystemOperations = true;
            UpdateOtherMenuItemsEnabled();

            return VSConstants.S_OK;
        }

        int IVsUpdateSolutionEvents.UpdateSolution_StartUpdate(ref int pfCancelUpdate)
        {
            return VSConstants.S_OK;
        }

        int IVsUpdateSolutionEvents.UpdateSolution_Cancel()
        {
            _allowProjectSystemOperations = true;
            UpdateOtherMenuItemsEnabled();

            return VSConstants.S_OK;
        }

        int IVsUpdateSolutionEvents.OnActiveProjectCfgChange(IVsHierarchy pIVsHierarchy)
        {
            return VSConstants.S_OK;
        }

        private Workspace TryGetWorkspace()
        {
            if (_workspace == null)
            {
                var componentModel = (IComponentModel)_serviceProvider.GetService(typeof(SComponentModel));
                _workspace = componentModel.DefaultExportProvider.GetExportedValueOrDefault<VisualStudioWorkspace>();
            }

            return _workspace;
        }
    }
}<|MERGE_RESOLUTION|>--- conflicted
+++ resolved
@@ -287,12 +287,8 @@
 
                 foreach (var diagnosticItem in group)
                 {
-<<<<<<< HEAD
-                    var severity = diagnosticItem.Descriptor.GetEffectiveSeverity(project.CompilationOptions, analyzerConfigOptions?.ConfigOptions, analyzerConfigOptions?.TreeOptions);
-=======
                     // Currently only project analyzers show in Solution Explorer, so we never need to consider fallback options.
                     var severity = diagnosticItem.Descriptor.GetEffectiveSeverity(project.CompilationOptions, analyzerConfigOptions?.ConfigOptionsWithoutFallback, analyzerConfigOptions?.TreeOptions);
->>>>>>> a573b409
                     selectedItemSeverities.Add(severity);
                 }
             }
