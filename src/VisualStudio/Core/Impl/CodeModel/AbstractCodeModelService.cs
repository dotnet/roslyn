﻿// Licensed to the .NET Foundation under one or more agreements.
// The .NET Foundation licenses this file to you under the MIT license.
// See the LICENSE file in the project root for more information.

using System;
using System.Collections.Generic;
using System.Collections.Immutable;
using System.Diagnostics;
using System.Diagnostics.CodeAnalysis;
using System.Linq;
using System.Runtime.CompilerServices;
using System.Threading;
using Microsoft.CodeAnalysis;
using Microsoft.CodeAnalysis.CodeGeneration;
using Microsoft.CodeAnalysis.Editing;
using Microsoft.CodeAnalysis.Editor;
using Microsoft.CodeAnalysis.Editor.Shared.Extensions;
using Microsoft.CodeAnalysis.Editor.Shared.Utilities;
using Microsoft.CodeAnalysis.Formatting;
using Microsoft.CodeAnalysis.Formatting.Rules;
using Microsoft.CodeAnalysis.Host;
using Microsoft.CodeAnalysis.LanguageServices;
using Microsoft.CodeAnalysis.Options;
using Microsoft.CodeAnalysis.Rename;
using Microsoft.CodeAnalysis.Shared.Extensions;
using Microsoft.CodeAnalysis.Simplification;
using Microsoft.CodeAnalysis.Text;
using Microsoft.VisualStudio.LanguageServices.Implementation.CodeModel.ExternalElements;
using Microsoft.VisualStudio.LanguageServices.Implementation.CodeModel.InternalElements;
using Microsoft.VisualStudio.LanguageServices.Implementation.CodeModel.Interop;
using Microsoft.VisualStudio.LanguageServices.Implementation.Interop;
using Microsoft.VisualStudio.LanguageServices.Implementation.Utilities;
using Microsoft.VisualStudio.Text;
using Microsoft.VisualStudio.Text.Editor;
using Microsoft.VisualStudio.Text.Editor.OptionsExtensionMethods;
using Roslyn.Utilities;

namespace Microsoft.VisualStudio.LanguageServices.Implementation.CodeModel
{
    internal abstract partial class AbstractCodeModelService : ICodeModelService
    {
        private readonly ConditionalWeakTable<SyntaxTree, IBidirectionalMap<SyntaxNodeKey, SyntaxNode>> _treeToNodeKeyMaps =
            new ConditionalWeakTable<SyntaxTree, IBidirectionalMap<SyntaxNodeKey, SyntaxNode>>();

        protected readonly ISyntaxFactsService SyntaxFactsService;

        private readonly IEditorOptionsFactoryService _editorOptionsFactoryService;
        private readonly AbstractNodeNameGenerator _nodeNameGenerator;
        private readonly AbstractNodeLocator _nodeLocator;
        private readonly AbstractCodeModelEventCollector _eventCollector;
        private readonly IEnumerable<IRefactorNotifyService> _refactorNotifyServices;

        private readonly AbstractFormattingRule _lineAdjustmentFormattingRule;
        private readonly AbstractFormattingRule _endRegionFormattingRule;
        private readonly IGlobalOptionService _globalOptions;
        private readonly IThreadingContext _threadingContext;

        protected AbstractCodeModelService(
            HostLanguageServices languageServiceProvider,
            IEditorOptionsFactoryService editorOptionsFactoryService,
            IEnumerable<IRefactorNotifyService> refactorNotifyServices,
            AbstractFormattingRule lineAdjustmentFormattingRule,
            AbstractFormattingRule endRegionFormattingRule,
            IGlobalOptionService globalOptions,
            IThreadingContext threadingContext)
        {
            RoslynDebug.AssertNotNull(languageServiceProvider);
            RoslynDebug.AssertNotNull(editorOptionsFactoryService);

            this.SyntaxFactsService = languageServiceProvider.GetRequiredService<ISyntaxFactsService>();

            _editorOptionsFactoryService = editorOptionsFactoryService;
            _lineAdjustmentFormattingRule = lineAdjustmentFormattingRule;
            _endRegionFormattingRule = endRegionFormattingRule;
            _globalOptions = globalOptions;
            _threadingContext = threadingContext;
            _refactorNotifyServices = refactorNotifyServices;
            _nodeNameGenerator = CreateNodeNameGenerator();
            _nodeLocator = CreateNodeLocator();
            _eventCollector = CreateCodeModelEventCollector();
        }

        protected string GetNewLineCharacter(SourceText text)
            => _editorOptionsFactoryService.GetEditorOptions(text).GetNewLineCharacter();

        protected SyntaxToken GetTokenWithoutAnnotation(SyntaxToken current, Func<SyntaxToken, SyntaxToken> nextTokenGetter)
        {
            while (current.ContainsAnnotations)
            {
                current = nextTokenGetter(current);
            }

            return current;
        }

        protected TextSpan GetEncompassingSpan(SyntaxNode root, SyntaxToken startToken, SyntaxToken endToken)
        {
            var startPosition = startToken.SpanStart;
            var endPosition = endToken.RawKind == 0 ? root.Span.End : endToken.Span.End;

            return TextSpan.FromBounds(startPosition, endPosition);
        }

        private IBidirectionalMap<SyntaxNodeKey, SyntaxNode> BuildNodeKeyMap(SyntaxTree syntaxTree)
        {
            var nameOrdinalMap = new Dictionary<string, int>();
            var nodeKeyMap = BidirectionalMap<SyntaxNodeKey, SyntaxNode>.Empty;

            foreach (var node in GetFlattenedMemberNodes(syntaxTree))
            {
                var name = _nodeNameGenerator.GenerateName(node);
                if (!nameOrdinalMap.TryGetValue(name, out var ordinal))
                {
                    ordinal = 0;
                }

                nameOrdinalMap[name] = ++ordinal;

                var key = new SyntaxNodeKey(name, ordinal);
                nodeKeyMap = nodeKeyMap.Add(key, node);
            }

            return nodeKeyMap;
        }

        private IBidirectionalMap<SyntaxNodeKey, SyntaxNode> GetNodeKeyMap(SyntaxTree syntaxTree)
            => _treeToNodeKeyMaps.GetValue(syntaxTree, BuildNodeKeyMap);

        public SyntaxNodeKey GetNodeKey(SyntaxNode node)
        {
            var nodeKey = TryGetNodeKey(node);

            if (nodeKey.IsEmpty)
            {
                throw new ArgumentException();
            }

            return nodeKey;
        }

        public SyntaxNodeKey TryGetNodeKey(SyntaxNode node)
        {
            var nodeKeyMap = GetNodeKeyMap(node.SyntaxTree);
            if (!nodeKeyMap.TryGetKey(node, out var nodeKey))
            {
                return SyntaxNodeKey.Empty;
            }

            return nodeKey;
        }

        public SyntaxNode LookupNode(SyntaxNodeKey nodeKey, SyntaxTree syntaxTree)
        {
            var nodeKeyMap = GetNodeKeyMap(syntaxTree);
            if (!nodeKeyMap.TryGetValue(nodeKey, out var node))
            {
                throw new ArgumentException();
            }

            return node;
        }

        public bool TryLookupNode(SyntaxNodeKey nodeKey, SyntaxTree syntaxTree, [NotNullWhen(true)] out SyntaxNode? node)
        {
            var nodeKeyMap = GetNodeKeyMap(syntaxTree);
            return nodeKeyMap.TryGetValue(nodeKey, out node);
        }

        public abstract bool MatchesScope(SyntaxNode node, EnvDTE.vsCMElement scope);

        public abstract IEnumerable<SyntaxNode> GetOptionNodes(SyntaxNode parent);
        public abstract IEnumerable<SyntaxNode> GetImportNodes(SyntaxNode parent);
        public abstract IEnumerable<SyntaxNode> GetAttributeNodes(SyntaxNode parent);
        public abstract IEnumerable<SyntaxNode> GetAttributeArgumentNodes(SyntaxNode parent);
        public abstract IEnumerable<SyntaxNode> GetInheritsNodes(SyntaxNode parent);
        public abstract IEnumerable<SyntaxNode> GetImplementsNodes(SyntaxNode parent);
        public abstract IEnumerable<SyntaxNode> GetParameterNodes(SyntaxNode parent);

        protected IEnumerable<SyntaxNode> GetFlattenedMemberNodes(SyntaxTree syntaxTree)
            => GetMemberNodes(syntaxTree.GetRoot(), includeSelf: true, recursive: true, logicalFields: true, onlySupportedNodes: true);

        protected IEnumerable<SyntaxNode> GetLogicalMemberNodes(SyntaxNode container)
            => GetMemberNodes(container, includeSelf: false, recursive: false, logicalFields: true, onlySupportedNodes: false);

        public IEnumerable<SyntaxNode> GetLogicalSupportedMemberNodes(SyntaxNode container)
            => GetMemberNodes(container, includeSelf: false, recursive: false, logicalFields: true, onlySupportedNodes: true);

        /// <summary>
        /// Retrieves the members of a specified <paramref name="container"/> node. The members that are
        /// returned can be controlled by passing various parameters.
        /// </summary>
        /// <param name="container">The <see cref="SyntaxNode"/> from which to retrieve members.</param>
        /// <param name="includeSelf">If true, the container is returned as well.</param>
        /// <param name="recursive">If true, members are recursed to return descendant members as well
        /// as immediate children. For example, a namespace would return the namespaces and types within.
        /// However, if <paramref name="recursive"/> is true, members with the namespaces and types would
        /// also be returned.</param>
        /// <param name="logicalFields">If true, field declarations are broken into their respective declarators.
        /// For example, the field "int x, y" would return two declarators, one for x and one for y in place
        /// of the field.</param>
        /// <param name="onlySupportedNodes">If true, only members supported by Code Model are returned.</param>
        public abstract IEnumerable<SyntaxNode> GetMemberNodes(SyntaxNode container, bool includeSelf, bool recursive, bool logicalFields, bool onlySupportedNodes);

        public abstract string Language { get; }
        public abstract string AssemblyAttributeString { get; }

        public EnvDTE.CodeElement CreateExternalCodeElement(CodeModelState state, ProjectId projectId, ISymbol symbol)
        {
            switch (symbol.Kind)
            {
                case SymbolKind.Event:
                    return (EnvDTE.CodeElement)ExternalCodeEvent.Create(state, projectId, (IEventSymbol)symbol);
                case SymbolKind.Field:
                    return (EnvDTE.CodeElement)ExternalCodeVariable.Create(state, projectId, (IFieldSymbol)symbol);
                case SymbolKind.Method:
                    return (EnvDTE.CodeElement)ExternalCodeFunction.Create(state, projectId, (IMethodSymbol)symbol);
                case SymbolKind.Namespace:
                    return (EnvDTE.CodeElement)ExternalCodeNamespace.Create(state, projectId, (INamespaceSymbol)symbol);
                case SymbolKind.NamedType:
                    var namedType = (INamedTypeSymbol)symbol;
                    switch (namedType.TypeKind)
                    {
                        case TypeKind.Class:
                        case TypeKind.Module:
                            return (EnvDTE.CodeElement)ExternalCodeClass.Create(state, projectId, namedType);
                        case TypeKind.Delegate:
                            return (EnvDTE.CodeElement)ExternalCodeDelegate.Create(state, projectId, namedType);
                        case TypeKind.Enum:
                            return (EnvDTE.CodeElement)ExternalCodeEnum.Create(state, projectId, namedType);
                        case TypeKind.Interface:
                            return (EnvDTE.CodeElement)ExternalCodeInterface.Create(state, projectId, namedType);
                        case TypeKind.Struct:
                            return (EnvDTE.CodeElement)ExternalCodeStruct.Create(state, projectId, namedType);
                        default:
                            throw Exceptions.ThrowEFail();
                    }

                case SymbolKind.Property:
                    var propertySymbol = (IPropertySymbol)symbol;
                    return propertySymbol.IsWithEvents
                        ? (EnvDTE.CodeElement)ExternalCodeVariable.Create(state, projectId, propertySymbol)
                        : (EnvDTE.CodeElement)ExternalCodeProperty.Create(state, projectId, (IPropertySymbol)symbol);
                default:
                    throw Exceptions.ThrowEFail();
            }
        }

        /// <summary>
        /// Do not use this method directly! Instead, go through <see cref="FileCodeModel.GetOrCreateCodeElement{T}(SyntaxNode)"/>
        /// </summary>
        public abstract EnvDTE.CodeElement CreateInternalCodeElement(
            CodeModelState state,
            FileCodeModel fileCodeModel,
            SyntaxNode node);

        public EnvDTE.CodeElement CreateCodeType(CodeModelState state, ProjectId projectId, ITypeSymbol typeSymbol)
        {
            if (typeSymbol.TypeKind is TypeKind.Pointer or
                TypeKind.TypeParameter or
                TypeKind.Submission)
            {
                throw Exceptions.ThrowEFail();
            }

            if (typeSymbol.TypeKind is TypeKind.Error or
                TypeKind.Unknown)
            {
                return ExternalCodeUnknown.Create(state, projectId, typeSymbol);
            }

            var project = state.Workspace.CurrentSolution.GetProject(projectId);
            if (project == null)
            {
                throw Exceptions.ThrowEFail();
            }

            if (typeSymbol.TypeKind == TypeKind.Dynamic)
            {
                var obj = project.GetRequiredCompilationAsync(CancellationToken.None).Result.GetSpecialType(SpecialType.System_Object);
                return (EnvDTE.CodeElement)ExternalCodeClass.Create(state, projectId, obj);
            }

            if (TryGetElementFromSource(state, project, typeSymbol, out var element))
            {
                return element;
            }

            var elementKind = GetElementKind(typeSymbol);
            switch (elementKind)
            {
                case EnvDTE.vsCMElement.vsCMElementClass:
                case EnvDTE.vsCMElement.vsCMElementModule:
                    return (EnvDTE.CodeElement)ExternalCodeClass.Create(state, projectId, typeSymbol);
                case EnvDTE.vsCMElement.vsCMElementInterface:
                    return (EnvDTE.CodeElement)ExternalCodeInterface.Create(state, projectId, typeSymbol);
                case EnvDTE.vsCMElement.vsCMElementDelegate:
                    return (EnvDTE.CodeElement)ExternalCodeDelegate.Create(state, projectId, typeSymbol);
                case EnvDTE.vsCMElement.vsCMElementEnum:
                    return (EnvDTE.CodeElement)ExternalCodeEnum.Create(state, projectId, typeSymbol);
                case EnvDTE.vsCMElement.vsCMElementStruct:
                    return (EnvDTE.CodeElement)ExternalCodeStruct.Create(state, projectId, typeSymbol);
                default:
                    Debug.Fail("Unsupported element kind: " + elementKind);
                    throw Exceptions.ThrowEInvalidArg();
            }
        }

        public abstract EnvDTE.CodeTypeRef CreateCodeTypeRef(CodeModelState state, ProjectId projectId, object type);

        public abstract EnvDTE.vsCMTypeRef GetTypeKindForCodeTypeRef(ITypeSymbol typeSymbol);
        public abstract string GetAsFullNameForCodeTypeRef(ITypeSymbol typeSymbol);
        public abstract string GetAsStringForCodeTypeRef(ITypeSymbol typeSymbol);

        public abstract bool IsParameterNode(SyntaxNode node);
        public abstract bool IsAttributeNode(SyntaxNode node);
        public abstract bool IsAttributeArgumentNode(SyntaxNode node);
        public abstract bool IsOptionNode(SyntaxNode node);
        public abstract bool IsImportNode(SyntaxNode node);

        public ISymbol? ResolveSymbol(Microsoft.CodeAnalysis.Workspace workspace, ProjectId projectId, SymbolKey symbolId)
        {
            var project = workspace.CurrentSolution.GetProject(projectId);

            if (project == null)
            {
                throw Exceptions.ThrowEFail();
            }

            return symbolId.Resolve(project.GetRequiredCompilationAsync(CancellationToken.None).Result).Symbol;
        }

        protected EnvDTE.CodeFunction CreateInternalCodeAccessorFunction(CodeModelState state, FileCodeModel fileCodeModel, SyntaxNode node)
        {
            var parentNode = node
                .Ancestors()
                .FirstOrDefault(n => TryGetNodeKey(n) != SyntaxNodeKey.Empty);

            if (parentNode == null)
            {
                throw new InvalidOperationException();
            }

            var parent = fileCodeModel.GetOrCreateCodeElement<EnvDTE.CodeElement>(parentNode);
            var parentObj = ComAggregate.GetManagedObject<AbstractCodeMember>(parent);
            var accessorKind = GetAccessorKind(node);

            return CodeAccessorFunction.Create(state, parentObj, accessorKind);
        }

        protected EnvDTE.CodeAttribute CreateInternalCodeAttribute(CodeModelState state, FileCodeModel fileCodeModel, SyntaxNode node)
        {
            var parentNode = GetEffectiveParentForAttribute(node);

            AbstractCodeElement? parentObject;

            if (IsParameterNode(parentNode))
            {
                var parentElement = fileCodeModel.GetOrCreateCodeElement<EnvDTE.CodeElement>(parentNode);
                parentObject = ComAggregate.GetManagedObject<AbstractCodeElement>(parentElement);
            }
            else
            {
                var nodeKey = parentNode.AncestorsAndSelf()
                                    .Select(n => TryGetNodeKey(n))
                                    .FirstOrDefault(nk => nk != SyntaxNodeKey.Empty);

                if (nodeKey == SyntaxNodeKey.Empty)
                {
                    // This is an assembly-level attribute.
                    parentNode = fileCodeModel.GetSyntaxRoot();

                    parentObject = null;
                }
                else
                {
                    parentNode = fileCodeModel.LookupNode(nodeKey);

                    var parentElement = fileCodeModel.GetOrCreateCodeElement<EnvDTE.CodeElement>(parentNode);
                    parentObject = ComAggregate.GetManagedObject<AbstractCodeElement>(parentElement);
                }
            }

            GetAttributeNameAndOrdinal(parentNode, node, out var name, out var ordinal);

            return CodeAttribute.Create(state, fileCodeModel, parentObject, name, ordinal);
        }

        protected EnvDTE80.CodeImport CreateInternalCodeImport(CodeModelState state, FileCodeModel fileCodeModel, SyntaxNode node)
        {
            GetImportParentAndName(node, out var parentNode, out var name);

            AbstractCodeElement? parentObj = null;
            if (parentNode != null)
            {
                var parent = fileCodeModel.GetOrCreateCodeElement<EnvDTE.CodeElement>(parentNode);
                parentObj = ComAggregate.GetManagedObject<AbstractCodeElement>(parent);
            }

            return CodeImport.Create(state, fileCodeModel, parentObj, name);
        }

        protected EnvDTE.CodeParameter CreateInternalCodeParameter(CodeModelState state, FileCodeModel fileCodeModel, SyntaxNode node)
        {
            var parentNode = node
                .Ancestors()
                .FirstOrDefault(n => TryGetNodeKey(n) != SyntaxNodeKey.Empty);

            if (parentNode == null)
            {
                throw new InvalidOperationException();
            }

            var name = GetParameterName(node);

            var parent = fileCodeModel.GetOrCreateCodeElement<EnvDTE.CodeElement>(parentNode);
            var parentObj = ComAggregate.GetManagedObject<AbstractCodeMember>(parent);

            return CodeParameter.Create(state, parentObj, name);
        }

        protected EnvDTE80.CodeElement2 CreateInternalCodeOptionStatement(CodeModelState state, FileCodeModel fileCodeModel, SyntaxNode node)
        {
            Contract.ThrowIfNull(node.Parent);
            GetOptionNameAndOrdinal(node.Parent, node, out var name, out var ordinal);

            return CodeOptionsStatement.Create(state, fileCodeModel, name, ordinal);
        }

        protected EnvDTE80.CodeElement2 CreateInternalCodeInheritsStatement(CodeModelState state, FileCodeModel fileCodeModel, SyntaxNode node)
        {
            var parentNode = node
                .Ancestors()
                .FirstOrDefault(n => TryGetNodeKey(n) != SyntaxNodeKey.Empty);

            if (parentNode == null)
            {
                throw new InvalidOperationException();
            }

            GetInheritsNamespaceAndOrdinal(parentNode, node, out var namespaceName, out var ordinal);

            var parent = fileCodeModel.GetOrCreateCodeElement<EnvDTE.CodeElement>(parentNode);
            var parentObj = ComAggregate.GetManagedObject<AbstractCodeMember>(parent);

            return CodeInheritsStatement.Create(state, parentObj, namespaceName, ordinal);
        }

        protected EnvDTE80.CodeElement2 CreateInternalCodeImplementsStatement(CodeModelState state, FileCodeModel fileCodeModel, SyntaxNode node)
        {
            var parentNode = node
                .Ancestors()
                .FirstOrDefault(n => TryGetNodeKey(n) != SyntaxNodeKey.Empty);

            if (parentNode == null)
            {
                throw new InvalidOperationException();
            }

            GetImplementsNamespaceAndOrdinal(parentNode, node, out var namespaceName, out var ordinal);

            var parent = fileCodeModel.GetOrCreateCodeElement<EnvDTE.CodeElement>(parentNode);
            var parentObj = ComAggregate.GetManagedObject<AbstractCodeMember>(parent);

            return CodeImplementsStatement.Create(state, parentObj, namespaceName, ordinal);
        }

        protected EnvDTE80.CodeAttributeArgument CreateInternalCodeAttributeArgument(CodeModelState state, FileCodeModel fileCodeModel, SyntaxNode node)
        {
            GetAttributeArgumentParentAndIndex(node, out var attributeNode, out var index);

            var codeAttribute = CreateInternalCodeAttribute(state, fileCodeModel, attributeNode);
            var codeAttributeObj = ComAggregate.GetManagedObject<CodeAttribute>(codeAttribute);

            return CodeAttributeArgument.Create(state, codeAttributeObj, index);
        }

        public abstract EnvDTE.CodeElement CreateUnknownCodeElement(CodeModelState state, FileCodeModel fileCodeModel, SyntaxNode node);
        public abstract EnvDTE.CodeElement CreateUnknownRootNamespaceCodeElement(CodeModelState state, FileCodeModel fileCodeModel);

        [return: NotNullIfNotNull("name")]
        public abstract string? GetUnescapedName(string? name);

        public abstract string GetName(SyntaxNode node);
        public abstract SyntaxNode GetNodeWithName(SyntaxNode node);
        public abstract SyntaxNode SetName(SyntaxNode node, string name);

        public abstract string GetFullName(SyntaxNode node, SemanticModel semanticModel);

        public abstract string GetFullyQualifiedName(string name, int position, SemanticModel semanticModel);

        public void Rename(ISymbol symbol, string newName, Workspace workspace, ProjectCodeModelFactory projectCodeModelFactory)
        {
            // Save the node keys.
            var nodeKeyValidation = new NodeKeyValidation(projectCodeModelFactory);

            // Rename symbol.
            var oldSolution = workspace.CurrentSolution;

            // RenameSymbolAsync may be implemented using OOP, which has known cases for requiring the UI thread to do work. Use JTF
            // to keep the rename action from deadlocking.
            var newSolution = _threadingContext.JoinableTaskFactory.Run(() => Renamer.RenameSymbolAsync(oldSolution, symbol, new SymbolRenameOptions(), newName));
            var changedDocuments = newSolution.GetChangedDocuments(oldSolution);

            // Notify third parties of the coming rename operation and let exceptions propagate out
            _refactorNotifyServices.TryOnBeforeGlobalSymbolRenamed(workspace, changedDocuments, symbol, newName, throwOnFailure: true);

            // Update the workspace.
            if (!workspace.TryApplyChanges(newSolution))
            {
                throw Exceptions.ThrowEFail();
            }

            // Notify third parties of the completed rename operation and let exceptions propagate out
            _refactorNotifyServices.TryOnAfterGlobalSymbolRenamed(workspace, changedDocuments, symbol, newName, throwOnFailure: true);

            RenameTrackingDismisser.DismissRenameTracking(workspace, changedDocuments);

            // Update the node keys.
            nodeKeyValidation.RestoreKeys();
        }

        public abstract bool IsValidExternalSymbol(ISymbol symbol);
        public abstract string GetExternalSymbolName(ISymbol symbol);
        public abstract string GetExternalSymbolFullName(ISymbol symbol);

        public VirtualTreePoint? GetStartPoint(SyntaxNode node, LineFormattingOptions options, EnvDTE.vsCMPart? part)
            => _nodeLocator.GetStartPoint(node, options, part);

        public VirtualTreePoint? GetEndPoint(SyntaxNode node, LineFormattingOptions options, EnvDTE.vsCMPart? part)
            => _nodeLocator.GetEndPoint(node, options, part);

        public abstract EnvDTE.vsCMAccess GetAccess(ISymbol symbol);
        public abstract EnvDTE.vsCMAccess GetAccess(SyntaxNode node);
#nullable disable
        public abstract SyntaxNode GetNodeWithModifiers(SyntaxNode node);
        public abstract SyntaxNode GetNodeWithType(SyntaxNode node);
#nullable restore
        public abstract SyntaxNode GetNodeWithInitializer(SyntaxNode node);
        public abstract SyntaxNode SetAccess(SyntaxNode node, EnvDTE.vsCMAccess access);

        public abstract EnvDTE.vsCMElement GetElementKind(SyntaxNode node);

        protected EnvDTE.vsCMElement GetElementKind(ITypeSymbol typeSymbol)
        {
            switch (typeSymbol.TypeKind)
            {
                case TypeKind.Array:
                case TypeKind.Class:
                    return EnvDTE.vsCMElement.vsCMElementClass;

                case TypeKind.Interface:
                    return EnvDTE.vsCMElement.vsCMElementInterface;

                case TypeKind.Struct:
                    return EnvDTE.vsCMElement.vsCMElementStruct;

                case TypeKind.Enum:
                    return EnvDTE.vsCMElement.vsCMElementEnum;

                case TypeKind.Delegate:
                    return EnvDTE.vsCMElement.vsCMElementDelegate;

                case TypeKind.Module:
                    return EnvDTE.vsCMElement.vsCMElementModule;

                default:
                    Debug.Fail("Unexpected TypeKind: " + typeSymbol.TypeKind);
                    throw Exceptions.ThrowEInvalidArg();
            }
        }

        protected bool TryGetElementFromSource(
            CodeModelState state, Project project, ITypeSymbol typeSymbol, [NotNullWhen(true)] out EnvDTE.CodeElement? element)
        {
            element = null;

            if (!typeSymbol.IsDefinition)
            {
                return false;
            }

            // Here's the strategy for determine what source file we'd try to return an element from.
            //     1. Prefer source files that we don't heuristically flag as generated code.
            //     2. If all of the source files are generated code, pick the first one.

            Tuple<DocumentId, Location>? generatedCode = null;

            DocumentId? chosenDocumentId = null;
            Location? chosenLocation = null;

            foreach (var location in typeSymbol.Locations)
            {
                if (location.IsInSource)
                {
                    var document = project.GetDocument(location.SourceTree);
                    if (document is null)
                        continue;

                    if (!document.IsGeneratedCode(CancellationToken.None))
                    {
                        chosenLocation = location;
                        chosenDocumentId = document.Id;
                        break;
                    }
                    else
                    {
                        generatedCode ??= Tuple.Create(document.Id, location);
                    }
                }
            }

            if (chosenDocumentId == null && generatedCode != null)
            {
                chosenDocumentId = generatedCode.Item1;
                chosenLocation = generatedCode.Item2;
            }

            if (chosenDocumentId != null)
            {
                var fileCodeModel = state.Workspace.GetFileCodeModel(chosenDocumentId);
                if (fileCodeModel != null)
                {
                    var underlyingFileCodeModel = ComAggregate.GetManagedObject<FileCodeModel>(fileCodeModel);
                    element = underlyingFileCodeModel.CodeElementFromPosition(chosenLocation!.SourceSpan.Start, GetElementKind(typeSymbol));
                    return element != null;
                }
            }

            return false;
        }

        public abstract bool IsExpressionBodiedProperty(SyntaxNode node);
        public abstract bool IsAccessorNode(SyntaxNode node);
        public abstract MethodKind GetAccessorKind(SyntaxNode node);

        public abstract bool TryGetAccessorNode(SyntaxNode parentNode, MethodKind kind, [NotNullWhen(true)] out SyntaxNode? accessorNode);
        public abstract bool TryGetAutoPropertyExpressionBody(SyntaxNode parentNode, [NotNullWhen(true)] out SyntaxNode? accessorNode);
        public abstract bool TryGetParameterNode(SyntaxNode parentNode, string name, [NotNullWhen(true)] out SyntaxNode? parameterNode);
        public abstract bool TryGetImportNode(SyntaxNode parentNode, string dottedName, [NotNullWhen(true)] out SyntaxNode? importNode);
        public abstract bool TryGetOptionNode(SyntaxNode parentNode, string name, int ordinal, [NotNullWhen(true)] out SyntaxNode? optionNode);
        public abstract bool TryGetInheritsNode(SyntaxNode parentNode, string name, int ordinal, [NotNullWhen(true)] out SyntaxNode? inheritsNode);
        public abstract bool TryGetImplementsNode(SyntaxNode parentNode, string name, int ordinal, [NotNullWhen(true)] out SyntaxNode? implementsNode);
        public abstract bool TryGetAttributeNode(SyntaxNode parentNode, string name, int ordinal, [NotNullWhen(true)] out SyntaxNode? attributeNode);
        public abstract bool TryGetAttributeArgumentNode(SyntaxNode attributeNode, int index, [NotNullWhen(true)] out SyntaxNode? attributeArgumentNode);

        public abstract void GetOptionNameAndOrdinal(SyntaxNode parentNode, SyntaxNode optionNode, out string name, out int ordinal);
        public abstract void GetInheritsNamespaceAndOrdinal(SyntaxNode inheritsNode, SyntaxNode optionNode, out string namespaceName, out int ordinal);
        public abstract void GetImplementsNamespaceAndOrdinal(SyntaxNode implementsNode, SyntaxNode optionNode, out string namespaceName, out int ordinal);

        public abstract void GetAttributeNameAndOrdinal(SyntaxNode parentNode, SyntaxNode attributeNode, out string name, out int ordinal);
        public abstract SyntaxNode GetAttributeTargetNode(SyntaxNode attributeNode);
        public abstract string GetAttributeTarget(SyntaxNode attributeNode);
        public abstract string GetAttributeValue(SyntaxNode attributeNode);
        public abstract SyntaxNode SetAttributeTarget(SyntaxNode attributeNode, string value);
        public abstract SyntaxNode SetAttributeValue(SyntaxNode attributeNode, string value);
        public abstract SyntaxNode GetNodeWithAttributes(SyntaxNode node);
        public abstract SyntaxNode GetEffectiveParentForAttribute(SyntaxNode node);
        public abstract SyntaxNode CreateAttributeNode(string name, string value, string? target = null);

        public abstract void GetAttributeArgumentParentAndIndex(SyntaxNode attributeArgumentNode, out SyntaxNode attributeNode, out int index);
        public abstract SyntaxNode CreateAttributeArgumentNode(string name, string value);

        public abstract string GetAttributeArgumentValue(SyntaxNode attributeArgumentNode);

        public abstract string GetImportAlias(SyntaxNode node);
        public abstract string GetImportNamespaceOrType(SyntaxNode node);
        public abstract void GetImportParentAndName(SyntaxNode importNode, out SyntaxNode? namespaceNode, out string name);
        public abstract SyntaxNode CreateImportNode(string name, string? alias = null);

        public abstract string GetParameterName(SyntaxNode node);

        public virtual string GetParameterFullName(SyntaxNode node)
            => GetParameterName(node);

        public abstract EnvDTE80.vsCMParameterKind GetParameterKind(SyntaxNode node);
        public abstract SyntaxNode SetParameterKind(SyntaxNode node, EnvDTE80.vsCMParameterKind kind);
        public abstract EnvDTE80.vsCMParameterKind UpdateParameterKind(EnvDTE80.vsCMParameterKind parameterKind, PARAMETER_PASSING_MODE passingMode);

        public abstract SyntaxNode CreateParameterNode(string name, string type);

        public abstract EnvDTE.vsCMFunction ValidateFunctionKind(SyntaxNode containerNode, EnvDTE.vsCMFunction kind, string name);

        public abstract bool SupportsEventThrower { get; }

        public abstract bool GetCanOverride(SyntaxNode memberNode);
        public abstract SyntaxNode SetCanOverride(SyntaxNode memberNode, bool value);

        public abstract EnvDTE80.vsCMClassKind GetClassKind(SyntaxNode typeNode, INamedTypeSymbol typeSymbol);
        public abstract SyntaxNode SetClassKind(SyntaxNode typeNode, EnvDTE80.vsCMClassKind kind);

        public abstract string GetComment(SyntaxNode node);
        public abstract SyntaxNode SetComment(SyntaxNode node, string value);

        public abstract EnvDTE80.vsCMConstKind GetConstKind(SyntaxNode variableNode);
        public abstract SyntaxNode SetConstKind(SyntaxNode variableNode, EnvDTE80.vsCMConstKind kind);

        public abstract EnvDTE80.vsCMDataTypeKind GetDataTypeKind(SyntaxNode typeNode, INamedTypeSymbol symbol);
        public abstract SyntaxNode SetDataTypeKind(SyntaxNode typeNode, EnvDTE80.vsCMDataTypeKind kind);

        public abstract string GetDocComment(SyntaxNode node);
        public abstract SyntaxNode SetDocComment(SyntaxNode node, string value);

        public abstract EnvDTE.vsCMFunction GetFunctionKind(IMethodSymbol symbol);

        public abstract EnvDTE80.vsCMInheritanceKind GetInheritanceKind(SyntaxNode typeNode, INamedTypeSymbol typeSymbol);
        public abstract SyntaxNode SetInheritanceKind(SyntaxNode typeNode, EnvDTE80.vsCMInheritanceKind kind);

        public abstract bool GetIsAbstract(SyntaxNode memberNode, ISymbol symbol);
        public abstract SyntaxNode SetIsAbstract(SyntaxNode memberNode, bool value);

        public abstract bool GetIsConstant(SyntaxNode variableNode);
        public abstract SyntaxNode SetIsConstant(SyntaxNode variableNode, bool value);

        public abstract bool GetIsDefault(SyntaxNode propertyNode);
        public abstract SyntaxNode SetIsDefault(SyntaxNode propertyNode, bool value);

        public abstract bool GetIsGeneric(SyntaxNode memberNode);

        public abstract bool GetIsPropertyStyleEvent(SyntaxNode eventNode);

        public abstract bool GetIsShared(SyntaxNode memberNode, ISymbol symbol);
        public abstract SyntaxNode SetIsShared(SyntaxNode memberNode, bool value);

        public abstract bool GetMustImplement(SyntaxNode memberNode);
        public abstract SyntaxNode SetMustImplement(SyntaxNode memberNode, bool value);

        public abstract EnvDTE80.vsCMOverrideKind GetOverrideKind(SyntaxNode memberNode);
        public abstract SyntaxNode SetOverrideKind(SyntaxNode memberNode, EnvDTE80.vsCMOverrideKind kind);

        public abstract EnvDTE80.vsCMPropertyKind GetReadWrite(SyntaxNode memberNode);

        public abstract SyntaxNode SetType(SyntaxNode node, ITypeSymbol? typeSymbol);

        public abstract Document Delete(Document document, SyntaxNode node);

        public abstract string GetMethodXml(SyntaxNode node, SemanticModel semanticModel);

        public abstract string? GetInitExpression(SyntaxNode node);
        public abstract SyntaxNode AddInitExpression(SyntaxNode node, string value);

        public abstract CodeGenerationDestination GetDestination(SyntaxNode containerNode);

        protected abstract Accessibility GetDefaultAccessibility(SymbolKind targetSymbolKind, CodeGenerationDestination destination);

        public Accessibility GetAccessibility(EnvDTE.vsCMAccess access, SymbolKind targetSymbolKind, CodeGenerationDestination destination = CodeGenerationDestination.Unspecified)
        {
            // Note: Some EnvDTE.vsCMAccess members aren't "bitwise-mutually-exclusive"
            // Specifically, vsCMAccessProjectOrProtected (12) is a combination of vsCMAccessProject (4) and vsCMAccessProtected (8)
            // We therefore check for this first.

            if ((access & EnvDTE.vsCMAccess.vsCMAccessProjectOrProtected) == EnvDTE.vsCMAccess.vsCMAccessProjectOrProtected)
            {
                return Accessibility.ProtectedOrInternal;
            }
            else if ((access & EnvDTE.vsCMAccess.vsCMAccessPrivate) != 0)
            {
                return Accessibility.Private;
            }
            else if ((access & EnvDTE.vsCMAccess.vsCMAccessProject) != 0)
            {
                return Accessibility.Internal;
            }
            else if ((access & EnvDTE.vsCMAccess.vsCMAccessProtected) != 0)
            {
                return Accessibility.Protected;
            }
            else if ((access & EnvDTE.vsCMAccess.vsCMAccessPublic) != 0)
            {
                return Accessibility.Public;
            }
            else if ((access & EnvDTE.vsCMAccess.vsCMAccessDefault) != 0)
            {
                return GetDefaultAccessibility(targetSymbolKind, destination);
            }
            else
            {
                throw new ArgumentException(ServicesVSResources.Invalid_access, nameof(access));
            }
        }

        public bool GetWithEvents(EnvDTE.vsCMAccess access)
            => (access & EnvDTE.vsCMAccess.vsCMAccessWithEvents) != 0;

        // TODO(DustinCa): Verify this list against VB
        protected SpecialType GetSpecialType(EnvDTE.vsCMTypeRef type)
            => type switch
            {
                EnvDTE.vsCMTypeRef.vsCMTypeRefBool => SpecialType.System_Boolean,
                EnvDTE.vsCMTypeRef.vsCMTypeRefByte => SpecialType.System_Byte,
                EnvDTE.vsCMTypeRef.vsCMTypeRefChar => SpecialType.System_Char,
                EnvDTE.vsCMTypeRef.vsCMTypeRefDecimal => SpecialType.System_Decimal,
                EnvDTE.vsCMTypeRef.vsCMTypeRefDouble => SpecialType.System_Double,
                EnvDTE.vsCMTypeRef.vsCMTypeRefFloat => SpecialType.System_Single,
                EnvDTE.vsCMTypeRef.vsCMTypeRefInt => SpecialType.System_Int32,
                EnvDTE.vsCMTypeRef.vsCMTypeRefLong => SpecialType.System_Int64,
                EnvDTE.vsCMTypeRef.vsCMTypeRefObject => SpecialType.System_Object,
                EnvDTE.vsCMTypeRef.vsCMTypeRefShort => SpecialType.System_Int16,
                EnvDTE.vsCMTypeRef.vsCMTypeRefString => SpecialType.System_String,
                EnvDTE.vsCMTypeRef.vsCMTypeRefVoid => SpecialType.System_Void,
                _ => throw new ArgumentException(),
            };

        private ITypeSymbol GetSpecialType(EnvDTE.vsCMTypeRef type, Compilation compilation)
            => compilation.GetSpecialType(GetSpecialType(type));

        protected abstract ITypeSymbol? GetTypeSymbolFromPartialName(string partialName, SemanticModel semanticModel, int position);
        public abstract ITypeSymbol? GetTypeSymbolFromFullName(string fullName, Compilation compilation);

        public ITypeSymbol GetTypeSymbol(object type, SemanticModel semanticModel, int position)
        {
            ITypeSymbol? typeSymbol;
            if (type is EnvDTE.CodeTypeRef)
            {
                typeSymbol = GetTypeSymbolFromPartialName(((EnvDTE.CodeTypeRef)type).AsString, semanticModel, position);

                // This could return null if there was a parse error, but given we produced the name in the first place it should be OK
                Contract.ThrowIfNull(typeSymbol);
                return typeSymbol;
            }
            else if (type is EnvDTE.CodeType)
            {
                typeSymbol = GetTypeSymbolFromFullName(((EnvDTE.CodeType)type).FullName, semanticModel.Compilation);

                // This could return null if there was a parse error, but given we produced the name in the first place it should be OK
                Contract.ThrowIfNull(typeSymbol);
                return typeSymbol;
            }

            if (type is EnvDTE.vsCMTypeRef or int)
            {
                typeSymbol = GetSpecialType((EnvDTE.vsCMTypeRef)type, semanticModel.Compilation);
            }
            else if (type is string s)
            {
                typeSymbol = GetTypeSymbolFromPartialName(s, semanticModel, position);
            }
            else
            {
                throw new InvalidOperationException();
            }

            if (typeSymbol == null)
            {
                throw new ArgumentException();
            }

            return typeSymbol;
        }

        public abstract SyntaxNode CreateReturnDefaultValueStatement(ITypeSymbol type);

        protected abstract int GetAttributeIndexInContainer(
            SyntaxNode containerNode,
            Func<SyntaxNode, bool> predicate);

        /// <summary>
        /// The position argument is a VARIANT which may be an EnvDTE.CodeElement, an int or a string
        /// representing the name of a member. This function translates the argument and returns the
        /// 1-based position of the specified attribute.
        /// </summary>
        public int PositionVariantToAttributeInsertionIndex(object position, SyntaxNode containerNode, FileCodeModel fileCodeModel)
        {
            return PositionVariantToInsertionIndex(
                position,
                containerNode,
                fileCodeModel,
                GetAttributeIndexInContainer,
                GetAttributeNodes);
        }

        protected abstract int GetAttributeArgumentIndexInContainer(
            SyntaxNode containerNode,
            Func<SyntaxNode, bool> predicate);

        public int PositionVariantToAttributeArgumentInsertionIndex(object position, SyntaxNode containerNode, FileCodeModel fileCodeModel)
        {
            return PositionVariantToInsertionIndex(
                position,
                containerNode,
                fileCodeModel,
                GetAttributeArgumentIndexInContainer,
                GetAttributeArgumentNodes);
        }

        protected abstract int GetImportIndexInContainer(
            SyntaxNode containerNode,
            Func<SyntaxNode, bool> predicate);

        public int PositionVariantToImportInsertionIndex(object position, SyntaxNode containerNode, FileCodeModel fileCodeModel)
        {
            return PositionVariantToInsertionIndex(
                position,
                containerNode,
                fileCodeModel,
                GetImportIndexInContainer,
                GetImportNodes);
        }

        protected abstract int GetParameterIndexInContainer(
            SyntaxNode containerNode,
            Func<SyntaxNode, bool> predicate);

        public int PositionVariantToParameterInsertionIndex(object position, SyntaxNode containerNode, FileCodeModel fileCodeModel)
        {
            return PositionVariantToInsertionIndex(
                position,
                containerNode,
                fileCodeModel,
                GetParameterIndexInContainer,
                GetParameterNodes);
        }

        /// <summary>
        /// Finds the index of the first child within the container for which <paramref name="predicate"/> returns true.
        /// Note that the result is a 1-based as that is what code model expects. Returns -1 if no match is found.
        /// </summary>
        protected abstract int GetMemberIndexInContainer(
            SyntaxNode containerNode,
            Func<SyntaxNode, bool> predicate);

        /// <summary>
        /// The position argument is a VARIANT which may be an EnvDTE.CodeElement, an int or a string
        /// representing the name of a member. This function translates the argument and returns the
        /// 1-based position of the specified member.
        /// </summary>
        public int PositionVariantToMemberInsertionIndex(object position, SyntaxNode containerNode, FileCodeModel fileCodeModel)
        {
            return PositionVariantToInsertionIndex(
                position,
                containerNode,
                fileCodeModel,
                GetMemberIndexInContainer,
                n => GetMemberNodes(n, includeSelf: false, recursive: false, logicalFields: false, onlySupportedNodes: false));
        }

        private int PositionVariantToInsertionIndex(
            object position,
            SyntaxNode containerNode,
            FileCodeModel fileCodeModel,
            Func<SyntaxNode, Func<SyntaxNode, bool>, int> getIndexInContainer,
            Func<SyntaxNode, IEnumerable<SyntaxNode>> getChildNodes)
        {
            int result;

            if (position is int i)
            {
                result = i;
            }
            else if (position is EnvDTE.CodeElement)
            {
                var codeElement = ComAggregate.TryGetManagedObject<AbstractCodeElement>(position);
                if (codeElement == null || codeElement.FileCodeModel != fileCodeModel)
                {
                    throw Exceptions.ThrowEInvalidArg();
                }

                var positionNode = codeElement.LookupNode();
                if (positionNode == null)
                {
                    throw Exceptions.ThrowEFail();
                }

                result = getIndexInContainer(containerNode, child => child == positionNode);
            }
            else if (position is string name)
            {
                result = getIndexInContainer(containerNode, child => GetName(child) == name);
            }
            else if (position == null || position == Type.Missing)
            {
                result = 0;
            }
            else
            {
                // Nothing we can handle...
                throw Exceptions.ThrowEInvalidArg();
            }

            // -1 means to insert at the end, so we'll return the last child.
            return result == -1
                ? getChildNodes(containerNode).ToArray().Length
                : result;
        }

        protected abstract SyntaxNode GetFieldFromVariableNode(SyntaxNode variableNode);
        protected abstract SyntaxNode GetVariableFromFieldNode(SyntaxNode fieldNode);
        protected abstract SyntaxNode GetAttributeFromAttributeDeclarationNode(SyntaxNode attributeDeclarationNode);

        private int GetMemberInsertionIndex(SyntaxNode container, int insertionIndex)
        {
            var childNodes = GetLogicalMemberNodes(container).ToArray();

            // Note: childIndexToInsertAfter is 1-based but can be 0, meaning insert before any other members.
            // If it isn't 0, it means to insert the member node *after* the node at the 1-based index.
            Debug.Assert(insertionIndex >= 0 && insertionIndex <= childNodes.Length);

            if (insertionIndex == 0)
            {
                return 0;
            }
            else
            {
                var nodeAtIndex = GetFieldFromVariableNode(childNodes[insertionIndex - 1]);
                return GetMemberNodes(container, includeSelf: false, recursive: false, logicalFields: false, onlySupportedNodes: false).ToList().IndexOf(nodeAtIndex) + 1;
            }
        }

        private static int GetAttributeArgumentInsertionIndex(int insertionIndex)
            => insertionIndex;

        private static int GetAttributeInsertionIndex(int insertionIndex)
            => insertionIndex;

        private static int GetImportInsertionIndex(int insertionIndex)
            => insertionIndex;

        private static int GetParameterInsertionIndex(int insertionIndex)
            => insertionIndex;

        protected abstract bool IsCodeModelNode(SyntaxNode node);

        protected abstract TextSpan GetSpanToFormat(SyntaxNode root, TextSpan span);

        protected abstract SyntaxNode InsertMemberNodeIntoContainer(int index, SyntaxNode member, SyntaxNode container);
        protected abstract SyntaxNode InsertAttributeArgumentIntoContainer(int index, SyntaxNode attributeArgument, SyntaxNode container);
        protected abstract SyntaxNode InsertAttributeListIntoContainer(int index, SyntaxNode attribute, SyntaxNode container);
        protected abstract SyntaxNode InsertImportIntoContainer(int index, SyntaxNode import, SyntaxNode container);
        protected abstract SyntaxNode InsertParameterIntoContainer(int index, SyntaxNode parameter, SyntaxNode container);

        private Document FormatAnnotatedNode(Document document, SyntaxAnnotation annotation, IEnumerable<AbstractFormattingRule>? additionalRules, CancellationToken cancellationToken)
        {
            var root = document.GetRequiredSyntaxRootSynchronously(cancellationToken);
            var annotatedNode = root.GetAnnotatedNodesAndTokens(annotation).Single().AsNode();
            Contract.ThrowIfNull(annotatedNode);
            var formattingSpan = GetSpanToFormat(root, annotatedNode.FullSpan);

            var formattingRules = Formatter.GetDefaultFormattingRules(document);
            if (additionalRules != null)
            {
                formattingRules = additionalRules.Concat(formattingRules).ToImmutableArray();
            }

            return _threadingContext.JoinableTaskFactory.Run(async () =>
            {
<<<<<<< HEAD
                var options = await SyntaxFormattingOptions.FromDocumentAsync(document, cancellationToken).ConfigureAwait(false);
=======
                var options = await document.GetSyntaxFormattingOptionsAsync(_globalOptions, cancellationToken).ConfigureAwait(false);
>>>>>>> 80a8ce8d

                return await Formatter.FormatAsync(
                    document,
                    new TextSpan[] { formattingSpan },
                    options,
                    formattingRules,
                    cancellationToken).ConfigureAwait(false);
            });
        }

        private SyntaxNode InsertNode(
            Document document,
            bool batchMode,
            int insertionIndex,
            SyntaxNode containerNode,
            SyntaxNode node,
            Func<int, SyntaxNode, SyntaxNode, SyntaxNode> insertNodeIntoContainer,
            CancellationToken cancellationToken,
            out Document newDocument)
        {
            var root = document.GetRequiredSyntaxRootSynchronously(cancellationToken);

            // Annotate the member we're inserting so we can get back to it.
            var annotation = new SyntaxAnnotation();

            var gen = SyntaxGenerator.GetGenerator(document);
            node = node.WithAdditionalAnnotations(annotation);

            if (gen.GetDeclarationKind(node) != DeclarationKind.NamespaceImport)
            {
                // REVIEW: how simplifier ever worked for code model? nobody added simplifier.Annotation before?
                node = node.WithAdditionalAnnotations(Simplifier.Annotation);
            }

            var newContainerNode = insertNodeIntoContainer(insertionIndex, node, containerNode);
            var newRoot = root.ReplaceNode(containerNode, newContainerNode);

            Contract.ThrowIfTrue(object.ReferenceEquals(root, newRoot), $"We failed to insert the node into the tree; this might be if {nameof(containerNode)} came from a different snapshot.");

            document = document.WithSyntaxRoot(newRoot);

            if (!batchMode)
            {
                document = _threadingContext.JoinableTaskFactory.Run(async () =>
                {
                    var simplifierOptions = await document.GetSimplifierOptionsAsync(_globalOptions, cancellationToken).ConfigureAwait(false);
                    return await Simplifier.ReduceAsync(document, annotation, simplifierOptions, cancellationToken).ConfigureAwait(false);
                });
            }

            document = FormatAnnotatedNode(document, annotation, new[] { _lineAdjustmentFormattingRule, _endRegionFormattingRule }, cancellationToken);

            // out param
            newDocument = document;

            // new node
            return document
                .GetRequiredSyntaxRootSynchronously(cancellationToken)
                .GetAnnotatedNodesAndTokens(annotation)
                .Single()
                .AsNode()!;
        }

        /// <summary>
        /// Override to determine whether <param name="newNode"/> adds a method body to <param name="node"/>.
        /// This is used to determine whether a blank line should be added inside the body when formatting.
        /// </summary>
        protected abstract bool AddBlankLineToMethodBody(SyntaxNode node, SyntaxNode newNode);

        public Document UpdateNode(
            Document document,
            SyntaxNode node,
            SyntaxNode newNode,
            CancellationToken cancellationToken)
        {
            // Annotate the member we're inserting so we can get back to it.
            var annotation = new SyntaxAnnotation();

            // REVIEW: how simplifier ever worked for code model? nobody added simplifier.Annotation before?
            var annotatedNode = newNode.WithAdditionalAnnotations(annotation, Simplifier.Annotation);

            var oldRoot = document.GetRequiredSyntaxRootSynchronously(cancellationToken);
            var newRoot = oldRoot.ReplaceNode(node, annotatedNode);

            document = document.WithSyntaxRoot(newRoot);

            var additionalRules = AddBlankLineToMethodBody(node, newNode)
                ? SpecializedCollections.SingletonEnumerable(_lineAdjustmentFormattingRule)
                : null;

            document = FormatAnnotatedNode(document, annotation, additionalRules, cancellationToken);

            return document;
        }

        public SyntaxNode InsertAttribute(
            Document document,
            bool batchMode,
            int insertionIndex,
            SyntaxNode containerNode,
            SyntaxNode attributeNode,
            CancellationToken cancellationToken,
            out Document newDocument)
        {
            var finalNode = InsertNode(
                document,
                batchMode,
                GetAttributeInsertionIndex(insertionIndex),
                containerNode,
                attributeNode,
                InsertAttributeListIntoContainer,
                cancellationToken,
                out newDocument);

            return GetAttributeFromAttributeDeclarationNode(finalNode);
        }

        public SyntaxNode InsertAttributeArgument(
            Document document,
            bool batchMode,
            int insertionIndex,
            SyntaxNode containerNode,
            SyntaxNode attributeArgumentNode,
            CancellationToken cancellationToken,
            out Document newDocument)
        {
            var finalNode = InsertNode(
                document,
                batchMode,
                GetAttributeArgumentInsertionIndex(insertionIndex),
                containerNode,
                attributeArgumentNode,
                InsertAttributeArgumentIntoContainer,
                cancellationToken,
                out newDocument);

            return finalNode;
        }

        public SyntaxNode InsertImport(
            Document document,
            bool batchMode,
            int insertionIndex,
            SyntaxNode containerNode,
            SyntaxNode importNode,
            CancellationToken cancellationToken,
            out Document newDocument)
        {
            var finalNode = InsertNode(
                document,
                batchMode,
                GetImportInsertionIndex(insertionIndex),
                containerNode,
                importNode,
                InsertImportIntoContainer,
                cancellationToken,
                out newDocument);

            return finalNode;
        }

        public SyntaxNode InsertParameter(
            Document document,
            bool batchMode,
            int insertionIndex,
            SyntaxNode containerNode,
            SyntaxNode parameterNode,
            CancellationToken cancellationToken,
            out Document newDocument)
        {
            var finalNode = InsertNode(
                document,
                batchMode,
                GetParameterInsertionIndex(insertionIndex),
                containerNode,
                parameterNode,
                InsertParameterIntoContainer,
                cancellationToken,
                out newDocument);

            return finalNode;
        }

        public SyntaxNode InsertMember(
            Document document,
            bool batchMode,
            int insertionIndex,
            SyntaxNode containerNode,
            SyntaxNode memberNode,
            CancellationToken cancellationToken,
            out Document newDocument)
        {
            var finalNode = InsertNode(
                document,
                batchMode,
                GetMemberInsertionIndex(containerNode, insertionIndex),
                containerNode,
                memberNode,
                InsertMemberNodeIntoContainer,
                cancellationToken,
                out newDocument);

            return GetVariableFromFieldNode(finalNode);
        }

        public Queue<CodeModelEvent> CollectCodeModelEvents(SyntaxTree oldTree, SyntaxTree newTree)
            => _eventCollector.Collect(oldTree, newTree);

        public abstract bool IsNamespace(SyntaxNode node);
        public abstract bool IsType(SyntaxNode node);

        public virtual IList<string> GetHandledEventNames(SyntaxNode method, SemanticModel semanticModel)
        {
            // descendants may override (particularly VB).

            return SpecializedCollections.EmptyList<string>();
        }

        public virtual bool HandlesEvent(string eventName, SyntaxNode method, SemanticModel semanticModel)
        {
            // descendants may override (particularly VB).

            return false;
        }

        public virtual Document AddHandlesClause(Document document, string eventName, SyntaxNode method, CancellationToken cancellationToken)
        {
            // descendants may override (particularly VB).

            return document;
        }

        public virtual Document RemoveHandlesClause(Document document, string eventName, SyntaxNode method, CancellationToken cancellationToken)
        {
            // descendants may override (particularly VB).

            return document;
        }

        public abstract string[] GetFunctionExtenderNames();
        public abstract object GetFunctionExtender(string name, SyntaxNode node, ISymbol symbol);
        public abstract string[] GetPropertyExtenderNames();
        public abstract object GetPropertyExtender(string name, SyntaxNode node, ISymbol symbol);
        public abstract string[] GetExternalTypeExtenderNames();
        public abstract object GetExternalTypeExtender(string name, string externalLocation);
        public abstract string[] GetTypeExtenderNames();
        public abstract object GetTypeExtender(string name, AbstractCodeType codeType);

        public abstract bool IsValidBaseType(SyntaxNode node, ITypeSymbol typeSymbol);
        public abstract SyntaxNode AddBase(SyntaxNode node, ITypeSymbol typeSymbol, SemanticModel semanticModel, int? position);
        public abstract SyntaxNode RemoveBase(SyntaxNode node, ITypeSymbol typeSymbol, SemanticModel semanticModel);

        public abstract bool IsValidInterfaceType(SyntaxNode node, ITypeSymbol typeSymbol);
        public abstract SyntaxNode AddImplementedInterface(SyntaxNode node, ITypeSymbol typeSymbol, SemanticModel semanticModel, int? position);
        public abstract SyntaxNode RemoveImplementedInterface(SyntaxNode node, ITypeSymbol typeSymbol, SemanticModel semanticModel);

        public abstract string GetPrototype(SyntaxNode node, ISymbol symbol, PrototypeFlags flags);

        public virtual void AttachFormatTrackingToBuffer(ITextBuffer buffer)
        {
            // can be override by languages if needed
        }

        public virtual void DetachFormatTrackingToBuffer(ITextBuffer buffer)
        {
            // can be override by languages if needed
        }

        public virtual void EnsureBufferFormatted(ITextBuffer buffer)
        {
            // can be override by languages if needed
        }
    }
}<|MERGE_RESOLUTION|>--- conflicted
+++ resolved
@@ -1042,11 +1042,7 @@
 
             return _threadingContext.JoinableTaskFactory.Run(async () =>
             {
-<<<<<<< HEAD
-                var options = await SyntaxFormattingOptions.FromDocumentAsync(document, cancellationToken).ConfigureAwait(false);
-=======
                 var options = await document.GetSyntaxFormattingOptionsAsync(_globalOptions, cancellationToken).ConfigureAwait(false);
->>>>>>> 80a8ce8d
 
                 return await Formatter.FormatAsync(
                     document,
