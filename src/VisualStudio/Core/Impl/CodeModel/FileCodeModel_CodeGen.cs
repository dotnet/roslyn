--- conflicted
+++ resolved
@@ -270,17 +270,7 @@
                 throw Exceptions.ThrowEInvalidArg();
             }
 
-<<<<<<< HEAD
-            var type = (ITypeSymbol?)semanticModel.GetDeclaredSymbol(containerNode);
-            if (type == null)
-            {
-                throw Exceptions.ThrowEInvalidArg();
-            }
-
-            var newField = CreateFieldDeclaration(containerNode, CodeModelService.GetUnescapedName(name), EnvDTE.vsCMAccess.vsCMAccessPublic, type);
-=======
             var newField = CreateFieldDeclaration(containerNode, CodeModelService.GetUnescapedName(name), EnvDTE.vsCMAccess.vsCMAccessPublic, type, options);
->>>>>>> 80a8ce8d
             if (value != null)
             {
                 newField = CodeModelService.AddInitExpression(newField, (string)value);
