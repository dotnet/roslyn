--- conflicted
+++ resolved
@@ -229,12 +229,8 @@
 
             var analyzerDriver = (await project.GetCompilationAsync(cancellationToken)).WithAnalyzers(
                     analyzerReference.GetAnalyzers(project.Language).Where(a => a.GetType() == analyzerType).ToImmutableArray(),
-<<<<<<< HEAD
-                    new WorkspaceAnalyzerOptions(project.AnalyzerOptions, project.Solution),
+                    new WorkspaceAnalyzerOptions(project.AnalyzerOptions, project),
                     cancellationToken);
-=======
-                    new WorkspaceAnalyzerOptions(project.AnalyzerOptions, project));
->>>>>>> 9a8294b4
 
             var result = await executor.AnalyzeProjectAsync(project, analyzerDriver, forceExecuteAllAnalyzers: true, logPerformanceInfo: false,
                 getTelemetryInfo: false, cancellationToken);
