--- conflicted
+++ resolved
@@ -47,11 +47,7 @@
 
             using var workspace = CreateWorkspace(LanguageNames.CSharp, code);
             var analyzerType = typeof(CSharpUseExplicitTypeDiagnosticAnalyzer);
-<<<<<<< HEAD
-            var analyzerResult = await AnalyzeAsync(workspace, workspace.CurrentSolution.ProjectIds.First(), analyzerType);
-=======
             var analyzerResult = await AnalyzeAsync(workspace, workspace.CurrentSolution.ProjectIds.First(), analyzerType, isHostAnalyzer);
->>>>>>> a573b409
 
             var diagnostics = analyzerResult.GetDocumentDiagnostics(analyzerResult.DocumentIds.First(), AnalysisKind.Semantic);
             Assert.Equal(IDEDiagnosticIds.UseExplicitTypeDiagnosticId, diagnostics[0].Id);
@@ -59,11 +55,7 @@
 
             workspace.SetAnalyzerFallbackOptions(LanguageNames.CSharp, ("csharp_style_var_when_type_is_apparent", "false:suggestion"));
 
-<<<<<<< HEAD
-            analyzerResult = await AnalyzeAsync(workspace, workspace.CurrentSolution.ProjectIds.First(), analyzerType);
-=======
             analyzerResult = await AnalyzeAsync(workspace, workspace.CurrentSolution.ProjectIds.First(), analyzerType, isHostAnalyzer);
->>>>>>> a573b409
 
             diagnostics = analyzerResult.GetDocumentDiagnostics(analyzerResult.DocumentIds.First(), AnalysisKind.Semantic);
             Assert.Equal(IDEDiagnosticIds.UseExplicitTypeDiagnosticId, diagnostics[0].Id);
@@ -86,15 +78,6 @@
             workspace.SetAnalyzerFallbackOptions(LanguageNames.VisualBasic, ("dotnet_style_null_propagation", "false:silent"));
 
             var analyzerType = typeof(VisualBasicUseNullPropagationDiagnosticAnalyzer);
-<<<<<<< HEAD
-            var analyzerResult = await AnalyzeAsync(workspace, workspace.CurrentSolution.ProjectIds.First(), analyzerType);
-
-            Assert.True(analyzerResult.IsEmpty);
-
-            workspace.SetAnalyzerFallbackOptions(LanguageNames.VisualBasic, ("dotnet_style_null_propagation", "true:error"));
-
-            analyzerResult = await AnalyzeAsync(workspace, workspace.CurrentSolution.ProjectIds.First(), analyzerType);
-=======
             var analyzerResult = await AnalyzeAsync(workspace, workspace.CurrentSolution.ProjectIds.First(), analyzerType, isHostAnalyzer);
 
             ImmutableArray<DiagnosticData> diagnostics;
@@ -110,7 +93,6 @@
             }
 
             workspace.SetAnalyzerFallbackOptions(LanguageNames.VisualBasic, ("dotnet_style_null_propagation", "true:error"));
->>>>>>> a573b409
 
             analyzerResult = await AnalyzeAsync(workspace, workspace.CurrentSolution.ProjectIds.First(), analyzerType, isHostAnalyzer);
 
@@ -134,11 +116,7 @@
 
                 try
                 {
-<<<<<<< HEAD
-                    var task = Task.Run(() => AnalyzeAsync(workspace, workspace.CurrentSolution.ProjectIds.First(), analyzerType, source.Token));
-=======
                     var task = Task.Run(() => AnalyzeAsync(workspace, workspace.CurrentSolution.ProjectIds.First(), analyzerType, isHostAnalyzer: false, source.Token));
->>>>>>> a573b409
 
                     // wait random milli-second
                     var random = new Random(Environment.TickCount);
@@ -181,17 +159,11 @@
 
             var runner = CreateAnalyzerRunner();
 
-<<<<<<< HEAD
-            var compilationWithAnalyzers = (await project.GetCompilationAsync()).WithAnalyzers(
-                analyzerReference.GetAnalyzers(project.Language).Where(a => a.GetType() == analyzerType).ToImmutableArray(),
-                project.AnalyzerOptions);
-=======
             var compilationWithAnalyzers = new CompilationWithAnalyzersPair(
                 projectCompilationWithAnalyzers: null,
                 (await project.GetCompilationAsync()).WithAnalyzers(
                     analyzerReference.GetAnalyzers(project.Language).Where(a => a.GetType() == analyzerType).ToImmutableArray(),
                     project.AnalyzerOptions));
->>>>>>> a573b409
 
             var result = await runner.AnalyzeProjectAsync(project, compilationWithAnalyzers, logPerformanceInfo: false, getTelemetryInfo: false, cancellationToken: CancellationToken.None);
             var analyzerResult = result.AnalysisResult[compilationWithAnalyzers.HostAnalyzers[0]];
@@ -226,14 +198,9 @@
             var runner = CreateAnalyzerRunner();
             var analyzers = analyzerReference.GetAnalyzers(project.Language).Where(a => a.GetType() == analyzerType).ToImmutableArray();
 
-<<<<<<< HEAD
-            var compilationWithAnalyzers = (await project.GetCompilationAsync())
-                .WithAnalyzers(analyzers, project.AnalyzerOptions);
-=======
             var compilationWithAnalyzers = new CompilationWithAnalyzersPair(
                 (await project.GetCompilationAsync()).WithAnalyzers(analyzers, project.AnalyzerOptions),
                 hostCompilationWithAnalyzers: null);
->>>>>>> a573b409
 
             var result = await runner.AnalyzeProjectAsync(project, compilationWithAnalyzers,
                 logPerformanceInfo: false, getTelemetryInfo: false, cancellationToken: CancellationToken.None);
@@ -248,11 +215,7 @@
         private static InProcOrRemoteHostAnalyzerRunner CreateAnalyzerRunner()
             => new(enabled: true, new DiagnosticAnalyzerInfoCache());
 
-<<<<<<< HEAD
-        private static async Task<DiagnosticAnalysisResult> AnalyzeAsync(TestWorkspace workspace, ProjectId projectId, Type analyzerType, CancellationToken cancellationToken = default)
-=======
         private static async Task<DiagnosticAnalysisResult> AnalyzeAsync(TestWorkspace workspace, ProjectId projectId, Type analyzerType, bool isHostAnalyzer, CancellationToken cancellationToken = default)
->>>>>>> a573b409
         {
             var executor = CreateAnalyzerRunner();
 
@@ -263,11 +226,6 @@
                 solution = solution.AddAnalyzerReference(analyzerReference);
             }
 
-<<<<<<< HEAD
-            var analyzerDriver = (await project.GetCompilationAsync()).WithAnalyzers(
-                analyzerReference.GetAnalyzers(project.Language).Where(a => a.GetType() == analyzerType).ToImmutableArray(),
-                project.AnalyzerOptions);
-=======
             var project = solution.GetProject(projectId);
             if (!isHostAnalyzer)
             {
@@ -280,7 +238,6 @@
             var analyzerDriver = isHostAnalyzer
                 ? new CompilationWithAnalyzersPair(projectCompilationWithAnalyzers: null, compilationWithAnalyzers)
                 : new CompilationWithAnalyzersPair(compilationWithAnalyzers, hostCompilationWithAnalyzers: null);
->>>>>>> a573b409
 
             var result = await executor.AnalyzeProjectAsync(
                 project, analyzerDriver, logPerformanceInfo: false, getTelemetryInfo: false, cancellationToken);
