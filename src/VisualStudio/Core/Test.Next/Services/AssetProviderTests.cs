﻿// Licensed to the .NET Foundation under one or more agreements.
// The .NET Foundation licenses this file to you under the MIT license.
// See the LICENSE file in the project root for more information.

using System;
using System.Collections.Generic;
using System.Collections.Immutable;
using System.Linq;
using System.Threading;
using System.Threading.Tasks;
using Microsoft.CodeAnalysis;
using Microsoft.CodeAnalysis.Editor.UnitTests.Workspaces;
using Microsoft.CodeAnalysis.Remote;
using Microsoft.CodeAnalysis.Remote.Testing;
using Microsoft.CodeAnalysis.Serialization;
using Microsoft.CodeAnalysis.Test.Utilities;
using Roslyn.Utilities;
using Xunit;

namespace Roslyn.VisualStudio.Next.UnitTests.Remote
{
    [UseExportProvider]
    public class AssetProviderTests
    {
        private static Workspace CreateRemoteWorkspace()
            => new RemoteWorkspace(FeaturesTestCompositions.RemoteHost.GetHostServices(), WorkspaceKind.RemoteWorkspace);

        [Fact, Trait(Traits.Feature, Traits.Features.RemoteHost)]
        public async Task TestAssets()
        {
            var sessionId = 0;
            var checksum = Checksum.Create(WellKnownSynchronizationKind.Null, ImmutableArray.CreateRange(Guid.NewGuid().ToByteArray()));
            var data = new object();

            using var remoteWorkspace = CreateRemoteWorkspace();

<<<<<<< HEAD
            var storage = new AssetStorage();
            storage.Initialize(new SimpleAssetSource(new Dictionary<Checksum, object>() { { checksum, data } }));

            var provider = new AssetProvider(sessionId, storage, remoteWorkspace.Services.GetService<ISerializerService>());
=======
            var storage = new SolutionAssetCache();
            var assetSource = new SimpleAssetSource(new Dictionary<Checksum, object>() { { checksum, data } });

            var provider = new AssetProvider(sessionId, storage, assetSource, remoteWorkspace.Services.GetService<ISerializerService>());
>>>>>>> d12d0efb
            var stored = await provider.GetAssetAsync<object>(checksum, CancellationToken.None);
            Assert.Equal(data, stored);

            var stored2 = await provider.GetAssetsAsync<object>(new[] { checksum }, CancellationToken.None);
            Assert.Equal(1, stored2.Count);

            Assert.Equal(checksum, stored2[0].Item1);
            Assert.Equal(data, stored2[0].Item2);
        }

        [Fact, Trait(Traits.Feature, Traits.Features.RemoteHost)]
        public async Task TestAssetSynchronization()
        {
            var code = @"class Test { void Method() { } }";

            using var workspace = TestWorkspace.CreateCSharp(code);
            var solution = workspace.CurrentSolution;

            // build checksum
            await solution.State.GetChecksumAsync(CancellationToken.None);

            var map = await solution.GetAssetMapAsync(CancellationToken.None);

            using var remoteWorkspace = CreateRemoteWorkspace();

            var sessionId = 0;
            var storage = new SolutionAssetCache();
            var assetSource = new SimpleAssetSource(map);

<<<<<<< HEAD
            var service = new AssetProvider(sessionId, storage, remoteWorkspace.Services.GetService<ISerializerService>());
=======
            var service = new AssetProvider(sessionId, storage, assetSource, remoteWorkspace.Services.GetService<ISerializerService>());
>>>>>>> d12d0efb
            await service.SynchronizeAssetsAsync(new HashSet<Checksum>(map.Keys), CancellationToken.None);

            foreach (var kv in map)
            {
                Assert.True(storage.TryGetAsset<object>(kv.Key, out _));
            }
        }

        [Fact, Trait(Traits.Feature, Traits.Features.RemoteHost)]
        public async Task TestSolutionSynchronization()
        {
            var code = @"class Test { void Method() { } }";

            using var workspace = TestWorkspace.CreateCSharp(code);
            var solution = workspace.CurrentSolution;

            // build checksum
            await solution.State.GetChecksumAsync(CancellationToken.None);

            var map = await solution.GetAssetMapAsync(CancellationToken.None);

            using var remoteWorkspace = CreateRemoteWorkspace();

            var sessionId = 0;
            var storage = new SolutionAssetCache();
            var assetSource = new SimpleAssetSource(map);

<<<<<<< HEAD
            var service = new AssetProvider(sessionId, storage, remoteWorkspace.Services.GetService<ISerializerService>());
=======
            var service = new AssetProvider(sessionId, storage, assetSource, remoteWorkspace.Services.GetService<ISerializerService>());
>>>>>>> d12d0efb
            await service.SynchronizeSolutionAssetsAsync(await solution.State.GetChecksumAsync(CancellationToken.None), CancellationToken.None);

            TestUtils.VerifyAssetStorage(map, storage);
        }

        [Fact, Trait(Traits.Feature, Traits.Features.RemoteHost)]
        public async Task TestProjectSynchronization()
        {
            var code = @"class Test { void Method() { } }";

            using var workspace = TestWorkspace.CreateCSharp(code);
            var project = workspace.CurrentSolution.Projects.First();

            // build checksum
            await project.State.GetChecksumAsync(CancellationToken.None);

            var map = await project.GetAssetMapAsync(CancellationToken.None);

            using var remoteWorkspace = CreateRemoteWorkspace();

            var sessionId = 0;
            var storage = new SolutionAssetCache();
            var assetSource = new SimpleAssetSource(map);

<<<<<<< HEAD
            var service = new AssetProvider(sessionId, storage, remoteWorkspace.Services.GetService<ISerializerService>());
=======
            var service = new AssetProvider(sessionId, storage, assetSource, remoteWorkspace.Services.GetService<ISerializerService>());
>>>>>>> d12d0efb
            await service.SynchronizeProjectAssetsAsync(SpecializedCollections.SingletonEnumerable(await project.State.GetChecksumAsync(CancellationToken.None)), CancellationToken.None);

            TestUtils.VerifyAssetStorage(map, storage);
        }
    }
}<|MERGE_RESOLUTION|>--- conflicted
+++ resolved
@@ -34,17 +34,10 @@
 
             using var remoteWorkspace = CreateRemoteWorkspace();
 
-<<<<<<< HEAD
-            var storage = new AssetStorage();
-            storage.Initialize(new SimpleAssetSource(new Dictionary<Checksum, object>() { { checksum, data } }));
-
-            var provider = new AssetProvider(sessionId, storage, remoteWorkspace.Services.GetService<ISerializerService>());
-=======
             var storage = new SolutionAssetCache();
             var assetSource = new SimpleAssetSource(new Dictionary<Checksum, object>() { { checksum, data } });
 
             var provider = new AssetProvider(sessionId, storage, assetSource, remoteWorkspace.Services.GetService<ISerializerService>());
->>>>>>> d12d0efb
             var stored = await provider.GetAssetAsync<object>(checksum, CancellationToken.None);
             Assert.Equal(data, stored);
 
@@ -74,11 +67,7 @@
             var storage = new SolutionAssetCache();
             var assetSource = new SimpleAssetSource(map);
 
-<<<<<<< HEAD
-            var service = new AssetProvider(sessionId, storage, remoteWorkspace.Services.GetService<ISerializerService>());
-=======
             var service = new AssetProvider(sessionId, storage, assetSource, remoteWorkspace.Services.GetService<ISerializerService>());
->>>>>>> d12d0efb
             await service.SynchronizeAssetsAsync(new HashSet<Checksum>(map.Keys), CancellationToken.None);
 
             foreach (var kv in map)
@@ -106,11 +95,7 @@
             var storage = new SolutionAssetCache();
             var assetSource = new SimpleAssetSource(map);
 
-<<<<<<< HEAD
-            var service = new AssetProvider(sessionId, storage, remoteWorkspace.Services.GetService<ISerializerService>());
-=======
             var service = new AssetProvider(sessionId, storage, assetSource, remoteWorkspace.Services.GetService<ISerializerService>());
->>>>>>> d12d0efb
             await service.SynchronizeSolutionAssetsAsync(await solution.State.GetChecksumAsync(CancellationToken.None), CancellationToken.None);
 
             TestUtils.VerifyAssetStorage(map, storage);
@@ -135,11 +120,7 @@
             var storage = new SolutionAssetCache();
             var assetSource = new SimpleAssetSource(map);
 
-<<<<<<< HEAD
-            var service = new AssetProvider(sessionId, storage, remoteWorkspace.Services.GetService<ISerializerService>());
-=======
             var service = new AssetProvider(sessionId, storage, assetSource, remoteWorkspace.Services.GetService<ISerializerService>());
->>>>>>> d12d0efb
             await service.SynchronizeProjectAssetsAsync(SpecializedCollections.SingletonEnumerable(await project.State.GetChecksumAsync(CancellationToken.None)), CancellationToken.None);
 
             TestUtils.VerifyAssetStorage(map, storage);
