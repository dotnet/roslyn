﻿// Licensed to the .NET Foundation under one or more agreements.
// The .NET Foundation licenses this file to you under the MIT license.
// See the LICENSE file in the project root for more information.

#nullable disable

using System;
using System.Collections.Generic;
using System.Collections.Immutable;
using System.Diagnostics;
using System.Linq;
using System.Threading;
using System.Threading.Tasks;
using Microsoft.CodeAnalysis;
using Microsoft.CodeAnalysis.DesignerAttribute;
using Microsoft.CodeAnalysis.Diagnostics;
using Microsoft.CodeAnalysis.Editor.Implementation.TodoComments;
using Microsoft.CodeAnalysis.Editor.UnitTests.Extensions;
using Microsoft.CodeAnalysis.Editor.UnitTests.Workspaces;
using Microsoft.CodeAnalysis.Options;
using Microsoft.CodeAnalysis.Remote;
using Microsoft.CodeAnalysis.Remote.Testing;
using Microsoft.CodeAnalysis.Serialization;
using Microsoft.CodeAnalysis.Test.Utilities;
using Microsoft.CodeAnalysis.Text;
using Microsoft.CodeAnalysis.TodoComments;
using Microsoft.CodeAnalysis.UnitTests;
using Microsoft.VisualStudio.Threading;
using Nerdbank.Streams;
using Roslyn.Test.Utilities;
using Roslyn.Utilities;
using Xunit;

namespace Roslyn.VisualStudio.Next.UnitTests.Remote
{
    [UseExportProvider]
    [Trait(Traits.Feature, Traits.Features.RemoteHost)]
    public class ServiceHubServicesTests
    {
        private static TestWorkspace CreateWorkspace(Type[] additionalParts = null)
             => new TestWorkspace(composition: FeaturesTestCompositions.Features.WithTestHostParts(TestHost.OutOfProcess).AddParts(additionalParts));

        private static Solution WithChangedOptionsFromRemoteWorkspace(Solution solution, RemoteWorkspace remoteWorkpace)
            => solution.WithChangedOptionsFrom(remoteWorkpace.Options);

        [Fact]
        [Obsolete]
        public void TestRemoteHostCreation()
        {
            var remoteLogger = new TraceSource("inprocRemoteClient");
            var testData = new RemoteHostTestData(new RemoteWorkspaceManager(new SolutionAssetCache()), isInProc: true);
            var streams = FullDuplexStream.CreatePair();
            using var _ = new RemoteHostService(streams.Item1, new InProcRemoteHostClient.ServiceProvider(remoteLogger, testData));
        }

        [Fact]
        public async Task TestRemoteHostSynchronize()
        {
            var code = @"class Test { void Method() { } }";

            using var workspace = CreateWorkspace();
            workspace.InitializeDocuments(LanguageNames.CSharp, files: new[] { code }, openDocuments: false);

            using var client = await InProcRemoteHostClient.GetTestClientAsync(workspace).ConfigureAwait(false);

            var solution = workspace.CurrentSolution;

<<<<<<< HEAD
            await UpdatePrimaryWorkspaceAsync(client, solution);
            await VerifyAssetStorageAsync(client, solution);
=======
            await UpdatePrimaryWorkspace(client, solution);
            await VerifyAssetStorageAsync(client, solution, includeProjectCones: true);
>>>>>>> 1659203d

            var remoteWorkpace = client.GetRemoteWorkspace();

            solution = WithChangedOptionsFromRemoteWorkspace(solution, remoteWorkpace);

            Assert.Equal(
                await solution.State.GetChecksumAsync(CancellationToken.None),
                await remoteWorkpace.CurrentSolution.State.GetChecksumAsync(CancellationToken.None));
        }

        [Fact]
        public async Task TestRemoteHostTextSynchronize()
        {
            var code = @"class Test { void Method() { } }";

            using var workspace = CreateWorkspace();
            workspace.InitializeDocuments(LanguageNames.CSharp, files: new[] { code }, openDocuments: false);

            var client = await InProcRemoteHostClient.GetTestClientAsync(workspace).ConfigureAwait(false);

            var solution = workspace.CurrentSolution;

            // sync base solution
<<<<<<< HEAD
            await UpdatePrimaryWorkspaceAsync(client, solution);
            await VerifyAssetStorageAsync(client, solution);
=======
            await UpdatePrimaryWorkspace(client, solution);
            await VerifyAssetStorageAsync(client, solution, includeProjectCones: true);
>>>>>>> 1659203d

            // get basic info
            var oldDocument = solution.Projects.First().Documents.First();
            var oldState = await oldDocument.State.GetStateChecksumsAsync(CancellationToken.None);
            var oldText = await oldDocument.GetTextAsync();

            // update text
            var newText = oldText.WithChanges(new TextChange(TextSpan.FromBounds(0, 0), "/* test */"));

            // sync
            await client.TryInvokeAsync<IRemoteAssetSynchronizationService>(
                (service, cancellationToken) => service.SynchronizeTextAsync(oldDocument.Id, oldState.Text, newText.GetTextChanges(oldText), cancellationToken),
                CancellationToken.None);

            // apply change to solution
            var newDocument = oldDocument.WithText(newText);
            var newState = await newDocument.State.GetStateChecksumsAsync(CancellationToken.None);

            // check that text already exist in remote side
            Assert.True(client.TestData.WorkspaceManager.SolutionAssetCache.TryGetAsset<SerializableSourceText>(newState.Text, out var serializableRemoteText));
            Assert.Equal(newText.ToString(), (await serializableRemoteText.GetTextAsync(CancellationToken.None)).ToString());
        }

        [Fact]
        public async Task TestTodoComments()
        {
            var source = @"

// TODO: Test";

            using var workspace = CreateWorkspace();
            workspace.SetOptions(workspace.Options.WithChangedOption(TodoCommentOptions.TokenList, "HACK:1|TODO:1|UNDONE:1|UnresolvedMergeConflict:0"));
            workspace.InitializeDocuments(LanguageNames.CSharp, files: new[] { source }, openDocuments: false);

            using var client = await InProcRemoteHostClient.GetTestClientAsync(workspace).ConfigureAwait(false);
            var remoteWorkspace = client.GetRemoteWorkspace();

            // Ensure remote workspace is in sync with normal workspace.
            var solution = workspace.CurrentSolution;
            var assetProvider = await GetAssetProviderAsync(workspace, remoteWorkspace, solution);
            var solutionChecksum = await solution.State.GetChecksumAsync(CancellationToken.None);
            await remoteWorkspace.UpdatePrimaryBranchSolutionAsync(assetProvider, solutionChecksum, solution.WorkspaceVersion, CancellationToken.None);

            var callback = new TodoCommentsListener();

            var cancellationTokenSource = new CancellationTokenSource();

            using var connection = client.CreateConnection<IRemoteTodoCommentsDiscoveryService>(callback);

            var invokeTask = connection.TryInvokeAsync(
                (service, callbackId, cancellationToken) => service.ComputeTodoCommentsAsync(callbackId, cancellationToken),
                cancellationTokenSource.Token);

            var data = await callback.Data.WithTimeout(TimeSpan.FromMinutes(1));
            Assert.Equal(solution.Projects.Single().Documents.Single().Id, data.Item1);
            Assert.Equal(1, data.Item2.Length);

            var commentInfo = data.Item2[0];
            Assert.Equal(new TodoCommentData(
                documentId: solution.Projects.Single().Documents.Single().Id,
                priority: 1,
                message: "TODO: Test",
                mappedFilePath: null,
                originalFilePath: "test1.cs",
                originalLine: 2,
                mappedLine: 2,
                originalColumn: 3,
                mappedColumn: 3), commentInfo);

            cancellationTokenSource.Cancel();

            Assert.True(await invokeTask);
        }

        private class TodoCommentsListener : ITodoCommentsListener
        {
            private readonly TaskCompletionSource<(DocumentId, ImmutableArray<TodoCommentData>)> _dataSource = new();

            public Task<(DocumentId, ImmutableArray<TodoCommentData>)> Data => _dataSource.Task;

            public ValueTask ReportTodoCommentDataAsync(DocumentId documentId, ImmutableArray<TodoCommentData> data, CancellationToken cancellationToken)
            {
                _dataSource.SetResult((documentId, data));
                return ValueTaskFactory.CompletedTask;
            }
        }

        private static async Task<AssetProvider> GetAssetProviderAsync(Workspace workspace, Workspace remoteWorkspace, Solution solution, Dictionary<Checksum, object> map = null)
        {
            // make sure checksum is calculated
            await solution.State.GetChecksumAsync(CancellationToken.None);

            map ??= new Dictionary<Checksum, object>();
            await solution.AppendAssetMapAsync(includeProjectCones: true, map, CancellationToken.None);

            var sessionId = 0;
            var storage = new SolutionAssetCache();
            var assetSource = new SimpleAssetSource(workspace.Services.GetService<ISerializerService>(), map);

            return new AssetProvider(sessionId, storage, assetSource, remoteWorkspace.Services.GetService<ISerializerService>());
        }

        [Fact]
        public async Task TestDesignerAttributes()
        {
            var source = @"[System.ComponentModel.DesignerCategory(""Form"")] class Test { }";

            using var workspace = CreateWorkspace();
            workspace.InitializeDocuments(LanguageNames.CSharp, files: new[] { source }, openDocuments: false);

            using var client = await InProcRemoteHostClient.GetTestClientAsync(workspace).ConfigureAwait(false);
            var remoteWorkspace = client.GetRemoteWorkspace();

            var cancellationTokenSource = new CancellationTokenSource();
            var solution = workspace.CurrentSolution;

            // Ensure remote workspace is in sync with normal workspace.
            var assetProvider = await GetAssetProviderAsync(workspace, remoteWorkspace, solution);
            var solutionChecksum = await solution.State.GetChecksumAsync(CancellationToken.None);
            await remoteWorkspace.UpdatePrimaryBranchSolutionAsync(assetProvider, solutionChecksum, solution.WorkspaceVersion, CancellationToken.None);

            var callback = new DesignerAttributeListener();

            using var connection = client.CreateConnection<IRemoteDesignerAttributeDiscoveryService>(callback);

            var invokeTask = connection.TryInvokeAsync(
                (service, callbackId, cancellationToken) => service.StartScanningForDesignerAttributesAsync(callbackId, cancellationToken),
                cancellationTokenSource.Token);

            var infos = await callback.Infos;
            Assert.Equal(1, infos.Length);

            var info = infos[0];
            Assert.Equal("Form", info.Category);
            Assert.Equal(solution.Projects.Single().Documents.Single().Id, info.DocumentId);

            cancellationTokenSource.Cancel();

            Assert.True(await invokeTask);
        }

        private class DesignerAttributeListener : IDesignerAttributeListener
        {
            private readonly TaskCompletionSource<ImmutableArray<DesignerAttributeData>> _infosSource = new();

            public Task<ImmutableArray<DesignerAttributeData>> Infos => _infosSource.Task;

            public ValueTask OnProjectRemovedAsync(ProjectId projectId, CancellationToken cancellationToken)
                => ValueTaskFactory.CompletedTask;

            public ValueTask ReportDesignerAttributeDataAsync(ImmutableArray<DesignerAttributeData> infos, CancellationToken cancellationToken)
            {
                _infosSource.SetResult(infos);
                return ValueTaskFactory.CompletedTask;
            }
        }

        [Fact]
        public async Task TestUnknownProject()
        {
            var workspace = CreateWorkspace(new[] { typeof(NoCompilationLanguageServiceFactory) });
            var solution = workspace.CurrentSolution.AddProject("unknown", "unknown", NoCompilationConstants.LanguageName).Solution;

            using var client = await InProcRemoteHostClient.GetTestClientAsync(workspace).ConfigureAwait(false);
            var remoteWorkspace = client.GetRemoteWorkspace();

<<<<<<< HEAD
            await UpdatePrimaryWorkspaceAsync(client, solution);
            await VerifyAssetStorageAsync(client, solution);
=======
            await UpdatePrimaryWorkspace(client, solution);
            await VerifyAssetStorageAsync(client, solution, includeProjectCones: true);
>>>>>>> 1659203d

            // Only C# and VB projects are supported in Remote workspace.
            // See "RemoteSupportedLanguages.IsSupported"
            Assert.Empty(remoteWorkspace.CurrentSolution.Projects);

            solution = WithChangedOptionsFromRemoteWorkspace(solution, remoteWorkspace);

            // No serializable remote options affect options checksum, so the checksums should match.
            Assert.Equal(
                await solution.State.GetChecksumAsync(CancellationToken.None),
                await remoteWorkspace.CurrentSolution.State.GetChecksumAsync(CancellationToken.None));

            solution = solution.RemoveProject(solution.ProjectIds.Single());
            solution = WithChangedOptionsFromRemoteWorkspace(solution, remoteWorkspace);

            Assert.Equal(
                await solution.State.GetChecksumAsync(CancellationToken.None),
                await remoteWorkspace.CurrentSolution.State.GetChecksumAsync(CancellationToken.None));
        }

        [Fact]
        public async Task TestRemoteHostSynchronizeIncrementalUpdate()
        {
            using var workspace = CreateWorkspace();

            using var client = await InProcRemoteHostClient.GetTestClientAsync(workspace).ConfigureAwait(false);
            var remoteWorkspace = client.GetRemoteWorkspace();

            var solution = Populate(workspace.CurrentSolution);

            // verify initial setup
<<<<<<< HEAD
            await UpdatePrimaryWorkspaceAsync(client, solution);
            await VerifyAssetStorageAsync(client, solution);
=======
            await UpdatePrimaryWorkspace(client, solution);
            await VerifyAssetStorageAsync(client, solution, includeProjectCones: false);
>>>>>>> 1659203d

            solution = WithChangedOptionsFromRemoteWorkspace(solution, remoteWorkspace);

            Assert.Equal(
                await solution.State.GetChecksumAsync(CancellationToken.None),
                await remoteWorkspace.CurrentSolution.State.GetChecksumAsync(CancellationToken.None));

            // incrementally update
            solution = await VerifyIncrementalUpdatesAsync(remoteWorkspace, client, solution, csAddition: " ", vbAddition: " ");

            Assert.Equal(
                await solution.State.GetChecksumAsync(CancellationToken.None),
                await remoteWorkspace.CurrentSolution.State.GetChecksumAsync(CancellationToken.None));

            // incrementally update
            solution = await VerifyIncrementalUpdatesAsync(remoteWorkspace, client, solution, csAddition: "\r\nclass Addition { }", vbAddition: "\r\nClass VB\r\nEnd Class");

            Assert.Equal(
                await solution.State.GetChecksumAsync(CancellationToken.None),
                await remoteWorkspace.CurrentSolution.State.GetChecksumAsync(CancellationToken.None));
        }

        [Fact]
        public void TestRemoteWorkspaceCircularReferences()
        {
            using var tempRoot = new TempRoot();

            var file = tempRoot.CreateDirectory().CreateFile("p1.dll");
            file.CopyContentFrom(typeof(object).Assembly.Location);

            var p1 = ProjectId.CreateNewId();
            var p2 = ProjectId.CreateNewId();

            var solutionInfo = SolutionInfo.Create(
                SolutionId.CreateNewId(), VersionStamp.Create(), "",
                new[]
                {
                        ProjectInfo.Create(
                            p1, VersionStamp.Create(), "p1", "p1", LanguageNames.CSharp, outputFilePath: file.Path,
                            projectReferences: new [] { new ProjectReference(p2) }),
                        ProjectInfo.Create(
                            p2, VersionStamp.Create(), "p2", "p2", LanguageNames.CSharp,
                            metadataReferences: new [] { MetadataReference.CreateFromFile(file.Path) })
                });

            var languages = ImmutableHashSet.Create(LanguageNames.CSharp);

            using var remoteWorkspace = new RemoteWorkspace(FeaturesTestCompositions.RemoteHost.GetHostServices(), WorkspaceKind.RemoteWorkspace);
            var optionService = remoteWorkspace.Services.GetRequiredService<IOptionService>();
            var options = new SerializableOptionSet(languages, optionService, ImmutableHashSet<IOption>.Empty, ImmutableDictionary<OptionKey, object>.Empty, ImmutableHashSet<OptionKey>.Empty);

            // this shouldn't throw exception
            remoteWorkspace.TrySetCurrentSolution(solutionInfo, workspaceVersion: 1, options, out var solution);
            Assert.NotNull(solution);
        }

        private async Task<Solution> VerifyIncrementalUpdatesAsync(Workspace remoteWorkspace, RemoteHostClient client, Solution solution, string csAddition, string vbAddition)
        {
            var remoteSolution = remoteWorkspace.CurrentSolution;
            var projectIds = solution.ProjectIds;

            for (var i = 0; i < projectIds.Count; i++)
            {
                var projectName = $"Project{i}";
                var project = solution.GetProject(projectIds[i]);

                var documentIds = project.DocumentIds;
                for (var j = 0; j < documentIds.Count; j++)
                {
                    var documentName = $"Document{j}";

                    var currentSolution = UpdateSolution(solution, projectName, documentName, csAddition, vbAddition);
                    await UpdatePrimaryWorkspaceAsync(client, currentSolution);

                    var currentRemoteSolution = remoteWorkspace.CurrentSolution;
                    VerifyStates(remoteSolution, currentRemoteSolution, projectName, documentName);

                    solution = currentSolution;
                    remoteSolution = currentRemoteSolution;

                    Assert.Equal(
                        await solution.State.GetChecksumAsync(CancellationToken.None),
                        await remoteSolution.State.GetChecksumAsync(CancellationToken.None));
                }
            }

            return solution;
        }

        private static void VerifyStates(Solution solution1, Solution solution2, string projectName, string documentName)
        {
            Assert.True(solution1.Workspace is RemoteWorkspace);
            Assert.True(solution2.Workspace is RemoteWorkspace);

            SetEqual(solution1.ProjectIds, solution2.ProjectIds);

            var (project, document) = GetProjectAndDocument(solution1, projectName, documentName);

            var projectId = project.Id;
            var documentId = document.Id;

            var projectIds = solution1.ProjectIds;
            for (var i = 0; i < projectIds.Count; i++)
            {
                var currentProjectId = projectIds[i];

                var projectStateShouldSame = projectId != currentProjectId;
                Assert.Equal(projectStateShouldSame, object.ReferenceEquals(solution1.GetProject(currentProjectId).State, solution2.GetProject(currentProjectId).State));

                if (!projectStateShouldSame)
                {
                    SetEqual(solution1.GetProject(currentProjectId).DocumentIds, solution2.GetProject(currentProjectId).DocumentIds);

                    var documentIds = solution1.GetProject(currentProjectId).DocumentIds;
                    for (var j = 0; j < documentIds.Count; j++)
                    {
                        var currentDocumentId = documentIds[j];

                        var documentStateShouldSame = documentId != currentDocumentId;
                        Assert.Equal(documentStateShouldSame, object.ReferenceEquals(solution1.GetDocument(currentDocumentId).State, solution2.GetDocument(currentDocumentId).State));
                    }
                }
            }
        }

        private static async Task VerifyAssetStorageAsync(InProcRemoteHostClient client, Solution solution, bool includeProjectCones)
        {
            var map = await solution.GetAssetMapAsync(includeProjectCones, CancellationToken.None);

            var storage = client.TestData.WorkspaceManager.SolutionAssetCache;

            TestUtils.VerifyAssetStorage(map, storage);
        }

        private static Solution UpdateSolution(Solution solution, string projectName, string documentName, string csAddition, string vbAddition)
        {
            var (_, document) = GetProjectAndDocument(solution, projectName, documentName);

            return document.WithText(GetNewText(document, csAddition, vbAddition)).Project.Solution;
        }

        private static SourceText GetNewText(Document document, string csAddition, string vbAddition)
        {
            if (document.Project.Language == LanguageNames.CSharp)
            {
                return SourceText.From(document.State.GetTextSynchronously(CancellationToken.None).ToString() + csAddition);
            }

            return SourceText.From(document.State.GetTextSynchronously(CancellationToken.None).ToString() + vbAddition);
        }

        private static (Project, Document) GetProjectAndDocument(Solution solution, string projectName, string documentName)
        {
            var project = solution.Projects.First(p => string.Equals(p.Name, projectName, StringComparison.OrdinalIgnoreCase));
            var document = project.Documents.First(d => string.Equals(d.Name, documentName, StringComparison.OrdinalIgnoreCase));

            return (project, document);
        }

        // make sure we always move remote workspace forward
        private int _solutionVersion = 0;

        private async Task UpdatePrimaryWorkspaceAsync(RemoteHostClient client, Solution solution)
        {
            var checksum = await solution.State.GetChecksumAsync(CancellationToken.None);
            await client.TryInvokeAsync<IRemoteAssetSynchronizationService>(
                solution,
                async (service, solutionInfo, cancellationToken) => await service.SynchronizePrimaryWorkspaceAsync(solutionInfo, checksum, _solutionVersion++, cancellationToken),
                CancellationToken.None);
        }

        private static Solution Populate(Solution solution)
        {
            solution = AddProject(solution, LanguageNames.CSharp, new[]
            {
                "class CS { }",
                "class CS2 { }"
            }, new[]
            {
                "cs additional file content"
            }, Array.Empty<ProjectId>());

            solution = AddProject(solution, LanguageNames.VisualBasic, new[]
            {
                "Class VB\r\nEnd Class",
                "Class VB2\r\nEnd Class"
            }, new[]
            {
                "vb additional file content"
            }, new ProjectId[] { solution.ProjectIds.First() });

            solution = AddProject(solution, LanguageNames.CSharp, new[]
            {
                "class Top { }"
            }, new[]
            {
                "cs additional file content"
            }, solution.ProjectIds.ToArray());

            solution = AddProject(solution, LanguageNames.CSharp, new[]
            {
                "class OrphanCS { }",
                "class OrphanCS2 { }"
            }, new[]
            {
                "cs additional file content",
                "cs additional file content2"
            }, Array.Empty<ProjectId>());

            return solution;
        }

        private static Solution AddProject(Solution solution, string language, string[] documents, string[] additionalDocuments, ProjectId[] p2pReferences)
        {
            var projectName = $"Project{solution.ProjectIds.Count}";
            var project = solution.AddProject(projectName, $"{projectName}.dll", language)
                                  .AddMetadataReference(MetadataReference.CreateFromFile(typeof(object).Assembly.Location))
                                  .AddAnalyzerReference(new AnalyzerFileReference(typeof(object).Assembly.Location, new TestAnalyzerAssemblyLoader()));

            var projectId = project.Id;
            solution = project.Solution;

            for (var i = 0; i < documents.Length; i++)
            {
                var current = solution.GetProject(projectId);
                solution = current.AddDocument($"Document{i}", SourceText.From(documents[i])).Project.Solution;
            }

            for (var i = 0; i < additionalDocuments.Length; i++)
            {
                var current = solution.GetProject(projectId);
                solution = current.AddAdditionalDocument($"AdditionalDocument{i}", SourceText.From(additionalDocuments[i])).Project.Solution;
            }

            for (var i = 0; i < p2pReferences.Length; i++)
            {
                var current = solution.GetProject(projectId);
                solution = current.AddProjectReference(new ProjectReference(p2pReferences[i])).Solution;
            }

            return solution;
        }

        private static void SetEqual<T>(IEnumerable<T> expected, IEnumerable<T> actual)
        {
            var expectedSet = new HashSet<T>(expected);
            var result = expected.Count() == actual.Count() && expectedSet.SetEquals(actual);
            if (!result)
            {
                Assert.True(result);
            }
        }
    }
}<|MERGE_RESOLUTION|>--- conflicted
+++ resolved
@@ -65,13 +65,8 @@
 
             var solution = workspace.CurrentSolution;
 
-<<<<<<< HEAD
             await UpdatePrimaryWorkspaceAsync(client, solution);
-            await VerifyAssetStorageAsync(client, solution);
-=======
-            await UpdatePrimaryWorkspace(client, solution);
             await VerifyAssetStorageAsync(client, solution, includeProjectCones: true);
->>>>>>> 1659203d
 
             var remoteWorkpace = client.GetRemoteWorkspace();
 
@@ -95,13 +90,8 @@
             var solution = workspace.CurrentSolution;
 
             // sync base solution
-<<<<<<< HEAD
             await UpdatePrimaryWorkspaceAsync(client, solution);
-            await VerifyAssetStorageAsync(client, solution);
-=======
-            await UpdatePrimaryWorkspace(client, solution);
             await VerifyAssetStorageAsync(client, solution, includeProjectCones: true);
->>>>>>> 1659203d
 
             // get basic info
             var oldDocument = solution.Projects.First().Documents.First();
@@ -268,13 +258,8 @@
             using var client = await InProcRemoteHostClient.GetTestClientAsync(workspace).ConfigureAwait(false);
             var remoteWorkspace = client.GetRemoteWorkspace();
 
-<<<<<<< HEAD
             await UpdatePrimaryWorkspaceAsync(client, solution);
-            await VerifyAssetStorageAsync(client, solution);
-=======
-            await UpdatePrimaryWorkspace(client, solution);
             await VerifyAssetStorageAsync(client, solution, includeProjectCones: true);
->>>>>>> 1659203d
 
             // Only C# and VB projects are supported in Remote workspace.
             // See "RemoteSupportedLanguages.IsSupported"
@@ -306,13 +291,8 @@
             var solution = Populate(workspace.CurrentSolution);
 
             // verify initial setup
-<<<<<<< HEAD
             await UpdatePrimaryWorkspaceAsync(client, solution);
-            await VerifyAssetStorageAsync(client, solution);
-=======
-            await UpdatePrimaryWorkspace(client, solution);
             await VerifyAssetStorageAsync(client, solution, includeProjectCones: false);
->>>>>>> 1659203d
 
             solution = WithChangedOptionsFromRemoteWorkspace(solution, remoteWorkspace);
 
