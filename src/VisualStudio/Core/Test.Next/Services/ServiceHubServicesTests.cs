﻿// Licensed to the .NET Foundation under one or more agreements.
// The .NET Foundation licenses this file to you under the MIT license.
// See the LICENSE file in the project root for more information.

using System;
using System.Collections.Generic;
using System.Collections.Immutable;
using System.Diagnostics;
using System.Linq;
using System.Threading;
using System.Threading.Tasks;
using Microsoft.CodeAnalysis;
using Microsoft.CodeAnalysis.DesignerAttribute;
using Microsoft.CodeAnalysis.Diagnostics;
using Microsoft.CodeAnalysis.Editor.UnitTests.Extensions;
using Microsoft.CodeAnalysis.Editor.UnitTests.Workspaces;
using Microsoft.CodeAnalysis.Host.Mef;
using Microsoft.CodeAnalysis.Options;
using Microsoft.CodeAnalysis.Remote;
using Microsoft.CodeAnalysis.Remote.Testing;
using Microsoft.CodeAnalysis.Serialization;
using Microsoft.CodeAnalysis.Test.Utilities;
using Microsoft.CodeAnalysis.Text;
using Microsoft.CodeAnalysis.TodoComments;
using Microsoft.CodeAnalysis.UnitTests;
using Nerdbank;
using Roslyn.Test.Utilities;
using Roslyn.Utilities;
using Xunit;

namespace Roslyn.VisualStudio.Next.UnitTests.Remote
{
    [UseExportProvider]
    [Trait(Traits.Feature, Traits.Features.RemoteHost)]
    public class ServiceHubServicesTests
    {
        private static TestWorkspace CreateWorkspace(Type[] additionalParts = null)
             => new TestWorkspace(composition: FeaturesTestCompositions.Features.WithTestHostParts(TestHost.OutOfProcess).AddParts(additionalParts));

        private static Solution WithChangedOptionsFromRemoteWorkspace(Solution solution, RemoteWorkspace remoteWorkpace)
            => solution.WithChangedOptionsFrom(remoteWorkpace.Options);

        [Fact]
        public void TestRemoteHostCreation()
        {
            var remoteLogger = new TraceSource("inprocRemoteClient");
<<<<<<< HEAD
            var testData = new RemoteHostTestData(new AssetStorage(), new RemoteWorkspaceManager(), isInProc: true);
=======
            var testData = new RemoteHostTestData(new RemoteWorkspaceManager(new SolutionAssetCache()), isInProc: true);
>>>>>>> d12d0efb
            var streams = FullDuplexStream.CreateStreams();
            using var _ = new RemoteHostService(streams.Item1, new InProcRemoteHostClient.ServiceProvider(remoteLogger, testData));
        }

        [Fact]
        public async Task TestRemoteHostSynchronize()
        {
            var code = @"class Test { void Method() { } }";

            using var workspace = CreateWorkspace();
            workspace.InitializeDocuments(LanguageNames.CSharp, files: new[] { code }, openDocuments: false);

            using var client = await InProcRemoteHostClient.GetTestClientAsync(workspace).ConfigureAwait(false);

            var solution = workspace.CurrentSolution;

            await UpdatePrimaryWorkspace(client, solution);
            await VerifyAssetStorageAsync(client, solution);

            var remoteWorkpace = client.GetRemoteWorkspace();

            solution = WithChangedOptionsFromRemoteWorkspace(solution, remoteWorkpace);

            Assert.Equal(
                await solution.State.GetChecksumAsync(CancellationToken.None),
                await remoteWorkpace.CurrentSolution.State.GetChecksumAsync(CancellationToken.None));
        }

        [Fact]
        public async Task TestRemoteHostTextSynchronize()
        {
            var code = @"class Test { void Method() { } }";

            using var workspace = CreateWorkspace();
            workspace.InitializeDocuments(LanguageNames.CSharp, files: new[] { code }, openDocuments: false);

            var client = await InProcRemoteHostClient.GetTestClientAsync(workspace).ConfigureAwait(false);

            var solution = workspace.CurrentSolution;

            // sync base solution
            await UpdatePrimaryWorkspace(client, solution);
            await VerifyAssetStorageAsync(client, solution);

            // get basic info
            var oldDocument = solution.Projects.First().Documents.First();
            var oldState = await oldDocument.State.GetStateChecksumsAsync(CancellationToken.None);
            var oldText = await oldDocument.GetTextAsync();

            // update text
            var newText = oldText.WithChanges(new TextChange(TextSpan.FromBounds(0, 0), "/* test */"));

            // sync
            await client.RunRemoteAsync(
                WellKnownServiceHubService.RemoteHost,
                nameof(IRemoteHostService.SynchronizeTextAsync),
                solution: null,
                new object[] { oldDocument.Id, oldState.Text, newText.GetTextChanges(oldText) },
                callbackTarget: null,
                CancellationToken.None);

            // apply change to solution
            var newDocument = oldDocument.WithText(newText);
            var newState = await newDocument.State.GetStateChecksumsAsync(CancellationToken.None);

            // check that text already exist in remote side
<<<<<<< HEAD
            Assert.True(client.TestData.AssetStorage.TryGetAsset<SourceText>(newState.Text, out var remoteText));
=======
            Assert.True(client.TestData.WorkspaceManager.SolutionAssetCache.TryGetAsset<SourceText>(newState.Text, out var remoteText));
>>>>>>> d12d0efb
            Assert.Equal(newText.ToString(), remoteText.ToString());
        }

        [Fact]
        public async Task TestTodoComments()
        {
            var source = @"

// TODO: Test";

            using var workspace = CreateWorkspace();
            workspace.InitializeDocuments(LanguageNames.CSharp, files: new[] { source }, openDocuments: false);

            using var client = await InProcRemoteHostClient.GetTestClientAsync(workspace).ConfigureAwait(false);
            var remoteWorkspace = client.GetRemoteWorkspace();

            // Ensure remote workspace is in sync with normal workspace.
            var solution = workspace.CurrentSolution;
            var assetProvider = await GetAssetProviderAsync(remoteWorkspace, solution);
            var solutionChecksum = await solution.State.GetChecksumAsync(CancellationToken.None);
            await remoteWorkspace.UpdatePrimaryBranchSolutionAsync(assetProvider, solutionChecksum, solution.WorkspaceVersion, CancellationToken.None);

            var callback = new TodoCommentsListener();

            var cancellationTokenSource = new CancellationTokenSource();

            using var connection = await client.CreateConnectionAsync(
                WellKnownServiceHubService.RemoteTodoCommentsService,
                callback,
                cancellationTokenSource.Token);

            var invokeTask = connection.RunRemoteAsync(
                nameof(IRemoteTodoCommentsService.ComputeTodoCommentsAsync),
                solution: null,
                arguments: Array.Empty<object>(),
                cancellationTokenSource.Token);

            var data = await callback.Data;
            Assert.Equal(solution.Projects.Single().Documents.Single().Id, data.Item1);
            Assert.Equal(1, data.Item2.Length);

            var commentInfo = data.Item2[0];
            Assert.Equal(new TodoCommentData
            {
                DocumentId = solution.Projects.Single().Documents.Single().Id,
                Priority = 1,
                Message = "TODO: Test",
                MappedFilePath = null,
                OriginalFilePath = "test1.cs",
                OriginalLine = 2,
                MappedLine = 2,
                OriginalColumn = 3,
                MappedColumn = 3,
            }, commentInfo);

            cancellationTokenSource.Cancel();

            await invokeTask;
        }

        private class TodoCommentsListener : ITodoCommentsListener
        {
            private readonly TaskCompletionSource<(DocumentId, ImmutableArray<TodoCommentData>)> _dataSource
                = new TaskCompletionSource<(DocumentId, ImmutableArray<TodoCommentData>)>();
            public Task<(DocumentId, ImmutableArray<TodoCommentData>)> Data => _dataSource.Task;

            public Task ReportTodoCommentDataAsync(DocumentId documentId, ImmutableArray<TodoCommentData> data, CancellationToken cancellationToken)
            {
                _dataSource.SetResult((documentId, data));
                return Task.CompletedTask;
            }
        }

        private static async Task<AssetProvider> GetAssetProviderAsync(Workspace remoteWorkspace, Solution solution, Dictionary<Checksum, object> map = null)
        {
            // make sure checksum is calculated
            await solution.State.GetChecksumAsync(CancellationToken.None);

            map ??= new Dictionary<Checksum, object>();
            await solution.AppendAssetMapAsync(map, CancellationToken.None);

            var sessionId = 0;
<<<<<<< HEAD
            var storage = new AssetStorage();
            storage.Initialize(new SimpleAssetSource(map));

            return new AssetProvider(sessionId, storage, remoteWorkspace.Services.GetService<ISerializerService>());
=======
            var storage = new SolutionAssetCache();
            var assetSource = new SimpleAssetSource(map);

            return new AssetProvider(sessionId, storage, assetSource, remoteWorkspace.Services.GetService<ISerializerService>());
>>>>>>> d12d0efb
        }

        [Fact]
        public async Task TestDesignerAttributes()
        {
            var source = @"[System.ComponentModel.DesignerCategory(""Form"")] class Test { }";

            using var workspace = CreateWorkspace();
            workspace.InitializeDocuments(LanguageNames.CSharp, files: new[] { source }, openDocuments: false);

            using var client = await InProcRemoteHostClient.GetTestClientAsync(workspace).ConfigureAwait(false);
            var remoteWorkspace = client.GetRemoteWorkspace();

            var cancellationTokenSource = new CancellationTokenSource();
            var solution = workspace.CurrentSolution;

            // Ensure remote workspace is in sync with normal workspace.
            var assetProvider = await GetAssetProviderAsync(remoteWorkspace, solution);
            var solutionChecksum = await solution.State.GetChecksumAsync(CancellationToken.None);
            await remoteWorkspace.UpdatePrimaryBranchSolutionAsync(assetProvider, solutionChecksum, solution.WorkspaceVersion, CancellationToken.None);

            var callback = new DesignerAttributeListener();

            using var connection = await client.CreateConnectionAsync(
                WellKnownServiceHubService.RemoteDesignerAttributeService,
                callback,
                cancellationTokenSource.Token);

            var invokeTask = connection.RunRemoteAsync(
                nameof(IRemoteDesignerAttributeService.StartScanningForDesignerAttributesAsync),
                solution: null,
                arguments: Array.Empty<object>(),
                cancellationTokenSource.Token);

            var infos = await callback.Infos;
            Assert.Equal(1, infos.Length);

            var info = infos[0];
            Assert.Equal("Form", info.Category);
            Assert.Equal(solution.Projects.Single().Documents.Single().Id, info.DocumentId);

            cancellationTokenSource.Cancel();

            await invokeTask;
        }

        private class DesignerAttributeListener : IDesignerAttributeListener
        {
            private readonly TaskCompletionSource<ImmutableArray<DesignerAttributeData>> _infosSource
                = new TaskCompletionSource<ImmutableArray<DesignerAttributeData>>();
            public Task<ImmutableArray<DesignerAttributeData>> Infos => _infosSource.Task;

            public Task OnProjectRemovedAsync(ProjectId projectId, CancellationToken cancellationToken)
                => Task.CompletedTask;

            public Task ReportDesignerAttributeDataAsync(ImmutableArray<DesignerAttributeData> infos, CancellationToken cancellationToken)
            {
                _infosSource.SetResult(infos);
                return Task.CompletedTask;
            }
        }

        [Fact]
        public async Task TestUnknownProject()
        {
            var workspace = CreateWorkspace(new[] { typeof(NoCompilationLanguageServiceFactory) });
            var solution = workspace.CurrentSolution.AddProject("unknown", "unknown", NoCompilationConstants.LanguageName).Solution;

            using var client = await InProcRemoteHostClient.GetTestClientAsync(workspace).ConfigureAwait(false);
            var remoteWorkspace = client.GetRemoteWorkspace();

            await UpdatePrimaryWorkspace(client, solution);
            await VerifyAssetStorageAsync(client, solution);

            // Only C# and VB projects are supported in Remote workspace.
            // See "RemoteSupportedLanguages.IsSupported"
            Assert.Empty(remoteWorkspace.CurrentSolution.Projects);

            solution = WithChangedOptionsFromRemoteWorkspace(solution, remoteWorkspace);

            // No serializable remote options affect options checksum, so the checksums should match.
            Assert.Equal(
                await solution.State.GetChecksumAsync(CancellationToken.None),
                await remoteWorkspace.CurrentSolution.State.GetChecksumAsync(CancellationToken.None));

            solution = solution.RemoveProject(solution.ProjectIds.Single());
            solution = WithChangedOptionsFromRemoteWorkspace(solution, remoteWorkspace);

            Assert.Equal(
                await solution.State.GetChecksumAsync(CancellationToken.None),
                await remoteWorkspace.CurrentSolution.State.GetChecksumAsync(CancellationToken.None));
        }

        [Fact]
        public async Task TestRemoteHostSynchronizeIncrementalUpdate()
        {
            using var workspace = CreateWorkspace();

            using var client = await InProcRemoteHostClient.GetTestClientAsync(workspace).ConfigureAwait(false);
            var remoteWorkspace = client.GetRemoteWorkspace();

            var solution = Populate(workspace.CurrentSolution);

            // verify initial setup
            await UpdatePrimaryWorkspace(client, solution);
            await VerifyAssetStorageAsync(client, solution);

            solution = WithChangedOptionsFromRemoteWorkspace(solution, remoteWorkspace);

            Assert.Equal(
                await solution.State.GetChecksumAsync(CancellationToken.None),
                await remoteWorkspace.CurrentSolution.State.GetChecksumAsync(CancellationToken.None));

            // incrementally update
            solution = await VerifyIncrementalUpdatesAsync(remoteWorkspace, client, solution, csAddition: " ", vbAddition: " ");

            Assert.Equal(
                await solution.State.GetChecksumAsync(CancellationToken.None),
                await remoteWorkspace.CurrentSolution.State.GetChecksumAsync(CancellationToken.None));

            // incrementally update
            solution = await VerifyIncrementalUpdatesAsync(remoteWorkspace, client, solution, csAddition: "\r\nclass Addition { }", vbAddition: "\r\nClass VB\r\nEnd Class");

            Assert.Equal(
                await solution.State.GetChecksumAsync(CancellationToken.None),
                await remoteWorkspace.CurrentSolution.State.GetChecksumAsync(CancellationToken.None));
        }

        [Fact]
        public void TestRemoteWorkspaceCircularReferences()
        {
            using var tempRoot = new TempRoot();

            var file = tempRoot.CreateDirectory().CreateFile("p1.dll");
            file.CopyContentFrom(typeof(object).Assembly.Location);

            var p1 = ProjectId.CreateNewId();
            var p2 = ProjectId.CreateNewId();

            var solutionInfo = SolutionInfo.Create(
                SolutionId.CreateNewId(), VersionStamp.Create(), "",
                new[]
                {
                        ProjectInfo.Create(
                            p1, VersionStamp.Create(), "p1", "p1", LanguageNames.CSharp, outputFilePath: file.Path,
                            projectReferences: new [] { new ProjectReference(p2) }),
                        ProjectInfo.Create(
                            p2, VersionStamp.Create(), "p2", "p2", LanguageNames.CSharp,
                            metadataReferences: new [] { MetadataReference.CreateFromFile(file.Path) })
                });

            var languages = ImmutableHashSet.Create(LanguageNames.CSharp);

            using var remoteWorkspace = new RemoteWorkspace(FeaturesTestCompositions.RemoteHost.GetHostServices(), WorkspaceKind.RemoteWorkspace);
            var optionService = remoteWorkspace.Services.GetRequiredService<IOptionService>();
            var options = new SerializableOptionSet(languages, optionService, ImmutableHashSet<IOption>.Empty, ImmutableDictionary<OptionKey, object>.Empty, ImmutableHashSet<OptionKey>.Empty);

            // this shouldn't throw exception
            remoteWorkspace.TrySetCurrentSolution(solutionInfo, workspaceVersion: 1, options, out var solution);
            Assert.NotNull(solution);
        }

        private async Task<Solution> VerifyIncrementalUpdatesAsync(Workspace remoteWorkspace, RemoteHostClient client, Solution solution, string csAddition, string vbAddition)
        {
            var remoteSolution = remoteWorkspace.CurrentSolution;
            var projectIds = solution.ProjectIds;

            for (var i = 0; i < projectIds.Count; i++)
            {
                var projectName = $"Project{i}";
                var project = solution.GetProject(projectIds[i]);

                var documentIds = project.DocumentIds;
                for (var j = 0; j < documentIds.Count; j++)
                {
                    var documentName = $"Document{j}";

                    var currentSolution = UpdateSolution(solution, projectName, documentName, csAddition, vbAddition);
                    await UpdatePrimaryWorkspace(client, currentSolution);

                    var currentRemoteSolution = remoteWorkspace.CurrentSolution;
                    VerifyStates(remoteSolution, currentRemoteSolution, projectName, documentName);

                    solution = currentSolution;
                    remoteSolution = currentRemoteSolution;

                    Assert.Equal(
                        await solution.State.GetChecksumAsync(CancellationToken.None),
                        await remoteSolution.State.GetChecksumAsync(CancellationToken.None));
                }
            }

            return solution;
        }

        private static void VerifyStates(Solution solution1, Solution solution2, string projectName, string documentName)
        {
            Assert.True(solution1.Workspace is RemoteWorkspace);
            Assert.True(solution2.Workspace is RemoteWorkspace);

            SetEqual(solution1.ProjectIds, solution2.ProjectIds);

            var (project, document) = GetProjectAndDocument(solution1, projectName, documentName);

            var projectId = project.Id;
            var documentId = document.Id;

            var projectIds = solution1.ProjectIds;
            for (var i = 0; i < projectIds.Count; i++)
            {
                var currentProjectId = projectIds[i];

                var projectStateShouldSame = projectId != currentProjectId;
                Assert.Equal(projectStateShouldSame, object.ReferenceEquals(solution1.GetProject(currentProjectId).State, solution2.GetProject(currentProjectId).State));

                if (!projectStateShouldSame)
                {
                    SetEqual(solution1.GetProject(currentProjectId).DocumentIds, solution2.GetProject(currentProjectId).DocumentIds);

                    var documentIds = solution1.GetProject(currentProjectId).DocumentIds;
                    for (var j = 0; j < documentIds.Count; j++)
                    {
                        var currentDocumentId = documentIds[j];

                        var documentStateShouldSame = documentId != currentDocumentId;
                        Assert.Equal(documentStateShouldSame, object.ReferenceEquals(solution1.GetDocument(currentDocumentId).State, solution2.GetDocument(currentDocumentId).State));
                    }
                }
            }
        }

        private static async Task VerifyAssetStorageAsync(InProcRemoteHostClient client, Solution solution)
        {
            var map = await solution.GetAssetMapAsync(CancellationToken.None);

<<<<<<< HEAD
            var storage = client.TestData.AssetStorage;
=======
            var storage = client.TestData.WorkspaceManager.SolutionAssetCache;
>>>>>>> d12d0efb

            TestUtils.VerifyAssetStorage(map, storage);
        }

        private static Solution UpdateSolution(Solution solution, string projectName, string documentName, string csAddition, string vbAddition)
        {
            var (_, document) = GetProjectAndDocument(solution, projectName, documentName);

            return document.WithText(GetNewText(document, csAddition, vbAddition)).Project.Solution;
        }

        private static SourceText GetNewText(Document document, string csAddition, string vbAddition)
        {
            if (document.Project.Language == LanguageNames.CSharp)
            {
                return SourceText.From(document.State.GetTextSynchronously(CancellationToken.None).ToString() + csAddition);
            }

            return SourceText.From(document.State.GetTextSynchronously(CancellationToken.None).ToString() + vbAddition);
        }

        private static (Project, Document) GetProjectAndDocument(Solution solution, string projectName, string documentName)
        {
            var project = solution.Projects.First(p => string.Equals(p.Name, projectName, StringComparison.OrdinalIgnoreCase));
            var document = project.Documents.First(d => string.Equals(d.Name, documentName, StringComparison.OrdinalIgnoreCase));

            return (project, document);
        }

        // make sure we always move remote workspace forward
        private int _solutionVersion = 0;

        private async Task UpdatePrimaryWorkspace(RemoteHostClient client, Solution solution)
        {
            await client.RunRemoteAsync(
                WellKnownServiceHubService.RemoteHost,
                nameof(IRemoteHostService.SynchronizePrimaryWorkspaceAsync),
                solution,
                new object[] { await solution.State.GetChecksumAsync(CancellationToken.None), _solutionVersion++ },
                callbackTarget: null,
                CancellationToken.None);
        }

        private static Solution Populate(Solution solution)
        {
            solution = AddProject(solution, LanguageNames.CSharp, new[]
            {
                "class CS { }",
                "class CS2 { }"
            }, new[]
            {
                "cs additional file content"
            }, Array.Empty<ProjectId>());

            solution = AddProject(solution, LanguageNames.VisualBasic, new[]
            {
                "Class VB\r\nEnd Class",
                "Class VB2\r\nEnd Class"
            }, new[]
            {
                "vb additional file content"
            }, new ProjectId[] { solution.ProjectIds.First() });

            solution = AddProject(solution, LanguageNames.CSharp, new[]
            {
                "class Top { }"
            }, new[]
            {
                "cs additional file content"
            }, solution.ProjectIds.ToArray());

            solution = AddProject(solution, LanguageNames.CSharp, new[]
            {
                "class OrphanCS { }",
                "class OrphanCS2 { }"
            }, new[]
            {
                "cs additional file content",
                "cs additional file content2"
            }, Array.Empty<ProjectId>());

            return solution;
        }

        private static Solution AddProject(Solution solution, string language, string[] documents, string[] additionalDocuments, ProjectId[] p2pReferences)
        {
            var projectName = $"Project{solution.ProjectIds.Count}";
            var project = solution.AddProject(projectName, $"{projectName}.dll", language)
                                  .AddMetadataReference(MetadataReference.CreateFromFile(typeof(object).Assembly.Location))
                                  .AddAnalyzerReference(new AnalyzerFileReference(typeof(object).Assembly.Location, new TestAnalyzerAssemblyLoader()));

            var projectId = project.Id;
            solution = project.Solution;

            for (var i = 0; i < documents.Length; i++)
            {
                var current = solution.GetProject(projectId);
                solution = current.AddDocument($"Document{i}", SourceText.From(documents[i])).Project.Solution;
            }

            for (var i = 0; i < additionalDocuments.Length; i++)
            {
                var current = solution.GetProject(projectId);
                solution = current.AddAdditionalDocument($"AdditionalDocument{i}", SourceText.From(additionalDocuments[i])).Project.Solution;
            }

            for (var i = 0; i < p2pReferences.Length; i++)
            {
                var current = solution.GetProject(projectId);
                solution = current.AddProjectReference(new ProjectReference(p2pReferences[i])).Solution;
            }

            return solution;
        }

        private static void SetEqual<T>(IEnumerable<T> expected, IEnumerable<T> actual)
        {
            var expectedSet = new HashSet<T>(expected);
            var result = expected.Count() == actual.Count() && expectedSet.SetEquals(actual);
            if (!result)
            {
                Assert.True(result);
            }
        }
    }
}<|MERGE_RESOLUTION|>--- conflicted
+++ resolved
@@ -44,11 +44,7 @@
         public void TestRemoteHostCreation()
         {
             var remoteLogger = new TraceSource("inprocRemoteClient");
-<<<<<<< HEAD
-            var testData = new RemoteHostTestData(new AssetStorage(), new RemoteWorkspaceManager(), isInProc: true);
-=======
             var testData = new RemoteHostTestData(new RemoteWorkspaceManager(new SolutionAssetCache()), isInProc: true);
->>>>>>> d12d0efb
             var streams = FullDuplexStream.CreateStreams();
             using var _ = new RemoteHostService(streams.Item1, new InProcRemoteHostClient.ServiceProvider(remoteLogger, testData));
         }
@@ -115,11 +111,7 @@
             var newState = await newDocument.State.GetStateChecksumsAsync(CancellationToken.None);
 
             // check that text already exist in remote side
-<<<<<<< HEAD
-            Assert.True(client.TestData.AssetStorage.TryGetAsset<SourceText>(newState.Text, out var remoteText));
-=======
             Assert.True(client.TestData.WorkspaceManager.SolutionAssetCache.TryGetAsset<SourceText>(newState.Text, out var remoteText));
->>>>>>> d12d0efb
             Assert.Equal(newText.ToString(), remoteText.ToString());
         }
 
@@ -202,17 +194,10 @@
             await solution.AppendAssetMapAsync(map, CancellationToken.None);
 
             var sessionId = 0;
-<<<<<<< HEAD
-            var storage = new AssetStorage();
-            storage.Initialize(new SimpleAssetSource(map));
-
-            return new AssetProvider(sessionId, storage, remoteWorkspace.Services.GetService<ISerializerService>());
-=======
             var storage = new SolutionAssetCache();
             var assetSource = new SimpleAssetSource(map);
 
             return new AssetProvider(sessionId, storage, assetSource, remoteWorkspace.Services.GetService<ISerializerService>());
->>>>>>> d12d0efb
         }
 
         [Fact]
@@ -448,11 +433,7 @@
         {
             var map = await solution.GetAssetMapAsync(CancellationToken.None);
 
-<<<<<<< HEAD
-            var storage = client.TestData.AssetStorage;
-=======
             var storage = client.TestData.WorkspaceManager.SolutionAssetCache;
->>>>>>> d12d0efb
 
             TestUtils.VerifyAssetStorage(map, storage);
         }
