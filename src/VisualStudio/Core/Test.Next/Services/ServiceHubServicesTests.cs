--- conflicted
+++ resolved
@@ -340,11 +340,7 @@
 
             // verify initial setup
             await UpdatePrimaryWorkspace(client, solution);
-<<<<<<< HEAD
-            await VerifyAssetStorageAsync(client, solution, includeProjectCones: false);
-=======
             await VerifyAssetStorageAsync(client, solution);
->>>>>>> 80a8ce8d
 
             Assert.Equal(
                 await solution.State.GetChecksumAsync(CancellationToken.None),
@@ -353,11 +349,8 @@
             // reverse project references and incrementally update
             solution = solution.RemoveProjectReference(projectId1, project1ToProject2);
             solution = solution.AddProjectReference(projectId2, project2ToProject1);
-<<<<<<< HEAD
-=======
             await workspace.ChangeSolutionAsync(solution);
             solution = workspace.CurrentSolution;
->>>>>>> 80a8ce8d
             await UpdatePrimaryWorkspace(client, solution);
 
             Assert.Equal(
@@ -367,11 +360,8 @@
             // reverse project references again and incrementally update
             solution = solution.RemoveProjectReference(projectId2, project2ToProject1);
             solution = solution.AddProjectReference(projectId1, project1ToProject2);
-<<<<<<< HEAD
-=======
             await workspace.ChangeSolutionAsync(solution);
             solution = workspace.CurrentSolution;
->>>>>>> 80a8ce8d
             await UpdatePrimaryWorkspace(client, solution);
 
             Assert.Equal(
@@ -380,11 +370,7 @@
         }
 
         [Fact]
-<<<<<<< HEAD
-        public void TestRemoteWorkspaceCircularReferences()
-=======
         public async Task TestRemoteWorkspaceCircularReferences()
->>>>>>> 80a8ce8d
         {
             using var tempRoot = new TempRoot();
 
