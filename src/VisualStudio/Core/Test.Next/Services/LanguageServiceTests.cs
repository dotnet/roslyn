--- conflicted
+++ resolved
@@ -13,11 +13,8 @@
 using Microsoft.CodeAnalysis;
 using Microsoft.CodeAnalysis.Editor.Shared.Utilities;
 using Microsoft.CodeAnalysis.Editor.UnitTests.Workspaces;
-<<<<<<< HEAD
 using Microsoft.CodeAnalysis.Host;
-=======
 using Microsoft.CodeAnalysis.PooledObjects;
->>>>>>> c8d525c5
 using Microsoft.CodeAnalysis.Remote;
 using Microsoft.CodeAnalysis.Test.Utilities;
 using Microsoft.VisualStudio.LanguageServer.Protocol;
@@ -37,16 +34,8 @@
         {
             var code = @"class Test { void Method() { } }";
 
-<<<<<<< HEAD
-            using (var workspace = TestWorkspace.CreateCSharp(code))
-            {
-                var solution = workspace.CurrentSolution;
-
-                var results = await GetVsSearchResultsAsync(solution, workspace.Services, "met");
-=======
             using var workspace = TestWorkspace.CreateCSharp(code);
             var solution = workspace.CurrentSolution;
->>>>>>> c8d525c5
 
             var results = await GetVsSearchResultsAsync(workspace, WellKnownServiceHubServices.LanguageServer, "met");
 
@@ -56,9 +45,9 @@
         [Fact, Trait(Traits.Feature, Traits.Features.RemoteHost)]
         public async Task CSharpLanguageServiceTest_MultipleResults()
         {
-            var code = @"class Test 
-{ 
-    void Method() { } 
+            var code = @"class Test
+{
+    void Method() { }
     void Method2() { }
     void method3() { }
 
@@ -68,11 +57,7 @@
             using var workspace = TestWorkspace.CreateCSharp(code);
             var solution = workspace.CurrentSolution;
 
-<<<<<<< HEAD
-                var results = await GetVsSearchResultsAsync(solution, workspace.Services, "met");
-=======
             var results = await GetVsSearchResultsAsync(workspace, WellKnownServiceHubServices.LanguageServer, "met");
->>>>>>> c8d525c5
 
             Assert.Equal(4, results.Length);
         }
@@ -86,40 +71,22 @@
     End Sub
 End Class";
 
-<<<<<<< HEAD
-            using (var workspace = TestWorkspace.CreateVisualBasic(code))
-            {
-                var solution = workspace.CurrentSolution;
-
-                var results = await GetVsSearchResultsAsync(solution, workspace.Services, "met");
-=======
             using var workspace = TestWorkspace.CreateVisualBasic(code);
             var solution = workspace.CurrentSolution;
->>>>>>> c8d525c5
 
             var results = await GetVsSearchResultsAsync(workspace, WellKnownServiceHubServices.LanguageServer, "met");
 
             Assert.Equal("Method", Assert.Single(results).Name);
         }
 
-<<<<<<< HEAD
-        private async Task<List<VSPublishSymbolParams>> GetVsSearchResultsAsync(Solution solution, HostWorkspaceServices services, string query)
-        {
-            var client = (InProcRemoteHostClient)await InProcRemoteHostClient.CreateAsync(services, runCacheCleanup: false);
-=======
         private async Task<ImmutableArray<SymbolInformation>> GetVsSearchResultsAsync(TestWorkspace workspace, string server, string query)
         {
             var solution = workspace.CurrentSolution;
             var client = (InProcRemoteHostClient)await InProcRemoteHostClient.CreateAsync(solution.Workspace, runCacheCleanup: false);
->>>>>>> c8d525c5
 
             var document = solution.Projects.First().Documents.First();
             await UpdatePrimaryWorkspace(client, solution.WithDocumentFilePath(document.Id, Path.Combine(TempRoot.Root, document.FilePath)));
 
-<<<<<<< HEAD
-            var callback = new Callback();
-            using (var jsonRpc = JsonRpc.Attach(await client.RequestServiceAsync(WellKnownServiceHubService.LanguageServer), callback))
-=======
             var workspaceSymbolParams = new WorkspaceSymbolParams
             {
                 Query = query,
@@ -134,7 +101,6 @@
             workspaceSymbolParams.PartialResultToken = awaitableProgress;
 
             using (var jsonRpc = JsonRpc.Attach(await client.RequestServiceAsync(server)))
->>>>>>> c8d525c5
             {
                 var result = await jsonRpc.InvokeWithCancellationAsync<JObject>(
                     Methods.InitializeName,
