﻿// Licensed to the .NET Foundation under one or more agreements.
// The .NET Foundation licenses this file to you under the MIT license.
// See the LICENSE file in the project root for more information.

#nullable disable

using System;
using System.Collections.Generic;
using System.Collections.Immutable;
using System.IO;
using System.Linq;
using System.Threading;
using System.Threading.Tasks;
using Microsoft.CodeAnalysis;
using Microsoft.CodeAnalysis.Diagnostics;
using Microsoft.CodeAnalysis.Editor.UnitTests.Workspaces;
using Microsoft.CodeAnalysis.Formatting;
using Microsoft.CodeAnalysis.Options;
using Microsoft.CodeAnalysis.Remote;
using Microsoft.CodeAnalysis.Remote.Testing;
using Microsoft.CodeAnalysis.Serialization;
using Microsoft.CodeAnalysis.SolutionCrawler;
using Microsoft.CodeAnalysis.Test.Utilities;
using Microsoft.CodeAnalysis.Text;
using Roslyn.Test.Utilities;
using Roslyn.Utilities;
using Xunit;

namespace Roslyn.VisualStudio.Next.UnitTests.Remote
{
    [UseExportProvider]
    [Trait(Traits.Feature, Traits.Features.RemoteHost)]
    public class SolutionServiceTests
    {
        private static RemoteWorkspace CreateRemoteWorkspace()
            => new RemoteWorkspace(FeaturesTestCompositions.RemoteHost.GetHostServices(), WorkspaceKind.RemoteWorkspace);

        [Fact]
        public async Task TestCreation()
        {
            var code = @"class Test { void Method() { } }";

            using var workspace = TestWorkspace.CreateCSharp(code);
            using var remoteWorkspace = CreateRemoteWorkspace();

            var solution = workspace.CurrentSolution;
            var assetProvider = await GetAssetProviderAsync(workspace, remoteWorkspace, solution);

            var solutionChecksum = await solution.State.GetChecksumAsync(CancellationToken.None);
            var synched = await remoteWorkspace.GetTestAccessor().GetSolutionAsync(assetProvider, solutionChecksum, fromPrimaryBranch: false, workspaceVersion: -1, CancellationToken.None);

            Assert.Equal(solutionChecksum, await synched.State.GetChecksumAsync(CancellationToken.None));
        }

        [Theory]
        [CombinatorialData]
        public async Task TestGetSolutionWithPrimaryFlag(bool fromPrimaryBranch)
        {
            var code1 = @"class Test1 { void Method() { } }";

            using var workspace = TestWorkspace.CreateCSharp(code1);
            using var remoteWorkspace = CreateRemoteWorkspace();

            var solution = workspace.CurrentSolution;
            var solutionChecksum = await solution.State.GetChecksumAsync(CancellationToken.None);
            var assetProvider = await GetAssetProviderAsync(workspace, remoteWorkspace, solution);

            var synched = await remoteWorkspace.GetTestAccessor().GetSolutionAsync(assetProvider, solutionChecksum, fromPrimaryBranch, solution.WorkspaceVersion, cancellationToken: CancellationToken.None);
            Assert.Equal(solutionChecksum, await synched.State.GetChecksumAsync(CancellationToken.None));

            Assert.IsType<RemoteWorkspace>(synched.Workspace);
        }

        [Fact]
        public async Task TestStrongNameProvider()
        {
            using var workspace = new AdhocWorkspace();
            using var remoteWorkspace = CreateRemoteWorkspace();

            var filePath = typeof(SolutionServiceTests).Assembly.Location;

            workspace.AddProject(
                ProjectInfo.Create(
                    ProjectId.CreateNewId(), VersionStamp.Create(), "test", "test.dll", LanguageNames.CSharp,
                    filePath: filePath, outputFilePath: filePath));

            var assetProvider = await GetAssetProviderAsync(workspace, remoteWorkspace, workspace.CurrentSolution);

            var solutionChecksum = await workspace.CurrentSolution.State.GetChecksumAsync(CancellationToken.None);
            var solution = await remoteWorkspace.GetTestAccessor().GetSolutionAsync(assetProvider, solutionChecksum, fromPrimaryBranch: false, workspaceVersion: -1, CancellationToken.None);

            var compilationOptions = solution.Projects.First().CompilationOptions;

            Assert.IsType<DesktopStrongNameProvider>(compilationOptions.StrongNameProvider);
            Assert.IsType<XmlFileResolver>(compilationOptions.XmlReferenceResolver);

            var dirName = PathUtilities.GetDirectoryName(filePath);
            var array = new[] { dirName, dirName };
            Assert.Equal(Hash.CombineValues(array, StringComparer.Ordinal), compilationOptions.StrongNameProvider.GetHashCode());
            Assert.Equal(((XmlFileResolver)compilationOptions.XmlReferenceResolver).BaseDirectory, dirName);
        }

        [Fact]
        public async Task TestStrongNameProviderEmpty()
        {
            using var workspace = new AdhocWorkspace();
            using var remoteWorkspace = CreateRemoteWorkspace();

            var filePath = "testLocation";

            workspace.AddProject(
                ProjectInfo.Create(
                    ProjectId.CreateNewId(), VersionStamp.Create(), "test", "test.dll", LanguageNames.CSharp,
                    filePath: filePath, outputFilePath: filePath));

            var assetProvider = await GetAssetProviderAsync(workspace, remoteWorkspace, workspace.CurrentSolution);

            var solutionChecksum = await workspace.CurrentSolution.State.GetChecksumAsync(CancellationToken.None);
            var solution = await remoteWorkspace.GetTestAccessor().GetSolutionAsync(assetProvider, solutionChecksum, fromPrimaryBranch: false, workspaceVersion: -1, CancellationToken.None);

            var compilationOptions = solution.Projects.First().CompilationOptions;

            Assert.True(compilationOptions.StrongNameProvider is DesktopStrongNameProvider);
            Assert.True(compilationOptions.XmlReferenceResolver is XmlFileResolver);

            var array = new string[] { };
            Assert.Equal(Hash.CombineValues(array, StringComparer.Ordinal), compilationOptions.StrongNameProvider.GetHashCode());
            Assert.Null(((XmlFileResolver)compilationOptions.XmlReferenceResolver).BaseDirectory);
        }

        [Fact]
        public async Task TestCache()
        {
            var code = @"class Test { void Method() { } }";

            using var workspace = TestWorkspace.CreateCSharp(code);
            using var remoteWorkspace = CreateRemoteWorkspace();

            var solution = workspace.CurrentSolution;
            var assetProvider = await GetAssetProviderAsync(workspace, remoteWorkspace, solution);
            var solutionChecksum = await solution.State.GetChecksumAsync(CancellationToken.None);

            var first = await remoteWorkspace.GetTestAccessor().GetSolutionAsync(assetProvider, solutionChecksum, fromPrimaryBranch: false, workspaceVersion: -1, CancellationToken.None);
            var second = await remoteWorkspace.GetTestAccessor().GetSolutionAsync(assetProvider, solutionChecksum, fromPrimaryBranch: false, workspaceVersion: -1, CancellationToken.None);

            // same instance from cache
            Assert.True(object.ReferenceEquals(first, second));
            Assert.True(first.Workspace is RemoteWorkspace);
        }

        [Fact]
        public async Task TestUpdatePrimaryWorkspace()
        {
            var code = @"class Test { void Method() { } }";

            await VerifySolutionUpdate(code, s => s.WithDocumentText(s.Projects.First().DocumentIds.First(), SourceText.From(code + " ")));
        }

        [Fact]
        public async Task ProjectProperties()
        {
            using var workspace = TestWorkspace.CreateCSharp("");

            static Solution SetProjectProperties(Solution solution, int version)
            {
                var projectId = solution.ProjectIds.Single();
                return solution
                    .WithProjectName(projectId, "Name" + version)
                    .WithProjectAssemblyName(projectId, "AssemblyName" + version)
                    .WithProjectFilePath(projectId, "FilePath" + version)
                    .WithProjectOutputFilePath(projectId, "OutputFilePath" + version)
                    .WithProjectOutputRefFilePath(projectId, "OutputRefFilePath" + version)
                    .WithProjectCompilationOutputInfo(projectId, new CompilationOutputInfo("AssemblyPath" + version))
                    .WithProjectDefaultNamespace(projectId, "DefaultNamespace" + version)
                    .WithHasAllInformation(projectId, (version % 2) != 0)
                    .WithRunAnalyzers(projectId, (version % 2) != 0);
            }

            static void ValidateProperties(Solution solution, int version)
            {
                var project = solution.Projects.Single();
                Assert.Equal("Name" + version, project.Name);
                Assert.Equal("AssemblyName" + version, project.AssemblyName);
                Assert.Equal("FilePath" + version, project.FilePath);
                Assert.Equal("OutputFilePath" + version, project.OutputFilePath);
                Assert.Equal("OutputRefFilePath" + version, project.OutputRefFilePath);
                Assert.Equal("AssemblyPath" + version, project.CompilationOutputInfo.AssemblyPath);
                Assert.Equal("DefaultNamespace" + version, project.DefaultNamespace);
                Assert.Equal((version % 2) != 0, project.State.HasAllInformation);
                Assert.Equal((version % 2) != 0, project.State.RunAnalyzers);
            }

            Assert.True(workspace.SetCurrentSolution(s => SetProjectProperties(s, version: 0), WorkspaceChangeKind.SolutionChanged));

            await VerifySolutionUpdate(workspace,
                newSolutionGetter: s => SetProjectProperties(s, version: 1),
                oldSolutionValidator: s => ValidateProperties(s, version: 0),
                newSolutionValidator: s => ValidateProperties(s, version: 1)).ConfigureAwait(false);
        }

        [Fact]
        public async Task TestUpdateDocumentInfo()
        {
            var code = @"class Test { void Method() { } }";

            await VerifySolutionUpdate(code, s => s.WithDocumentFolders(s.Projects.First().Documents.First().Id, new[] { "test" }));
        }

        [Fact]
        public async Task TestAddUpdateRemoveProjects()
        {
            var code = @"class Test { void Method() { } }";

            await VerifySolutionUpdate(code, s =>
            {
                var existingProjectId = s.ProjectIds.First();

                s = s.AddProject("newProject", "newProject", LanguageNames.CSharp).Solution;

                var project = s.GetProject(existingProjectId);
                project = project.WithCompilationOptions(project.CompilationOptions.WithModuleName("modified"));

                var existingDocumentId = project.DocumentIds.First();

                project = project.AddDocument("newDocument", SourceText.From("// new text")).Project;

                var document = project.GetDocument(existingDocumentId);

                document = document.WithSourceCodeKind(SourceCodeKind.Script);

                return document.Project.Solution;
            });
        }

        [Fact]
        public async Task TestAdditionalDocument()
        {
            var code = @"class Test { void Method() { } }";
            using var workspace = TestWorkspace.CreateCSharp(code);

            var projectId = workspace.CurrentSolution.ProjectIds.First();
            var additionalDocumentId = DocumentId.CreateNewId(projectId);
            var additionalDocumentInfo = DocumentInfo.Create(
                additionalDocumentId, "additionalFile",
                loader: TextLoader.From(TextAndVersion.Create(SourceText.From("test"), VersionStamp.Create())));

            await VerifySolutionUpdate(workspace, s =>
            {
                return s.AddAdditionalDocument(additionalDocumentInfo);
            });

            workspace.OnAdditionalDocumentAdded(additionalDocumentInfo);

            await VerifySolutionUpdate(workspace, s =>
            {
                return s.WithAdditionalDocumentText(additionalDocumentId, SourceText.From("changed"));
            });

            await VerifySolutionUpdate(workspace, s =>
            {
                return s.RemoveAdditionalDocument(additionalDocumentId);
            });
        }

        [Fact]
        public async Task TestAnalyzerConfigDocument()
        {
            var configPath = Path.Combine(Path.GetTempPath(), ".editorconfig");
            var code = @"class Test { void Method() { } }";
            using var workspace = TestWorkspace.CreateCSharp(code);

            var projectId = workspace.CurrentSolution.ProjectIds.First();
            var analyzerConfigDocumentId = DocumentId.CreateNewId(projectId);
            var analyzerConfigDocumentInfo = DocumentInfo.Create(
                analyzerConfigDocumentId,
                name: ".editorconfig",
                loader: TextLoader.From(TextAndVersion.Create(SourceText.From("root = true"), VersionStamp.Create(), filePath: configPath)),
                filePath: configPath);

            await VerifySolutionUpdate(workspace, s =>
            {
                return s.AddAnalyzerConfigDocuments(ImmutableArray.Create(analyzerConfigDocumentInfo));
            });

            workspace.OnAnalyzerConfigDocumentAdded(analyzerConfigDocumentInfo);

            await VerifySolutionUpdate(workspace, s =>
            {
                return s.WithAnalyzerConfigDocumentText(analyzerConfigDocumentId, SourceText.From("root = false"));
            });

            await VerifySolutionUpdate(workspace, s =>
            {
                return s.RemoveAnalyzerConfigDocument(analyzerConfigDocumentId);
            });
        }

        [Fact, Trait(Traits.Feature, Traits.Features.RemoteHost)]
        public async Task TestDocument()
        {
            var code = @"class Test { void Method() { } }";

            using var workspace = TestWorkspace.CreateCSharp(code);

            var projectId = workspace.CurrentSolution.ProjectIds.First();
            var documentId = DocumentId.CreateNewId(projectId);
            var documentInfo = DocumentInfo.Create(
                documentId, "sourceFile",
                loader: TextLoader.From(TextAndVersion.Create(SourceText.From("class A { }"), VersionStamp.Create())));

            await VerifySolutionUpdate(workspace, s =>
            {
                return s.AddDocument(documentInfo);
            });

            workspace.OnDocumentAdded(documentInfo);

            await VerifySolutionUpdate(workspace, s =>
            {
                return s.WithDocumentText(documentId, SourceText.From("class Changed { }"));
            });

            await VerifySolutionUpdate(workspace, s =>
            {
                return s.RemoveDocument(documentId);
            });
        }

        [Fact]
        public async Task TestRemoteWorkspaceSolutionCrawler()
        {
            var code = @"class Test { void Method() { } }";

            // create base solution
            using var workspace = TestWorkspace.CreateCSharp(code);
            using var remoteWorkspace = CreateRemoteWorkspace();

            // Start solution crawler in the remote workspace:
            remoteWorkspace.Services.GetRequiredService<ISolutionCrawlerRegistrationService>().Register(remoteWorkspace);

            // create solution service
            var solution = workspace.CurrentSolution;
            var assetProvider = await GetAssetProviderAsync(workspace, remoteWorkspace, solution);

            // update primary workspace
            var solutionChecksum = await solution.State.GetChecksumAsync(CancellationToken.None);
            await remoteWorkspace.UpdatePrimaryBranchSolutionAsync(assetProvider, solutionChecksum, solution.WorkspaceVersion, CancellationToken.None);

            // get solution in remote host
            var remoteSolution = await remoteWorkspace.GetTestAccessor().GetSolutionAsync(assetProvider, solutionChecksum, fromPrimaryBranch: false, workspaceVersion: -1, CancellationToken.None);

            // get solution cralwer in remote host
            var solutionCrawlerService = remoteSolution.Workspace.Services.GetService<ISolutionCrawlerRegistrationService>() as SolutionCrawlerRegistrationService;
            Assert.NotNull(solutionCrawlerService);

            // check remote workspace has enabled solution crawler in remote host
            var testAnalyzerProvider = new TestAnalyzerProvider();
            solutionCrawlerService.AddAnalyzerProvider(
                testAnalyzerProvider,
                new IncrementalAnalyzerProviderMetadata("Test", highPriorityForActiveFile: false, workspaceKinds: WorkspaceKind.RemoteWorkspace));

            // check our solution crawler has ran
            Assert.True(await testAnalyzerProvider.Analyzer.Called);

            testAnalyzerProvider.Analyzer.Reset();

            // update remote workspace
            remoteSolution = remoteSolution.WithDocumentText(remoteSolution.Projects.First().Documents.First().Id, SourceText.From(code + " class Test2 { }"));
            await remoteWorkspace.GetTestAccessor().TryUpdateWorkspaceCurrentSolutionAsync(remoteSolution, solution.WorkspaceVersion + 1);

            // check solution update correctly ran solution crawler
            Assert.True(await testAnalyzerProvider.Analyzer.Called);
        }

        [Fact]
        public async Task TestRemoteWorkspace()
        {
            var code = @"class Test { void Method() { } }";

            // create base solution
            using var workspace = TestWorkspace.CreateCSharp(code);
            using var remoteWorkspace = CreateRemoteWorkspace();

            // create solution service
            var solution1 = workspace.CurrentSolution;
            var assetProvider = await GetAssetProviderAsync(workspace, remoteWorkspace, solution1);

            var remoteSolution1 = await GetInitialOOPSolutionAsync(remoteWorkspace, assetProvider, solution1);

            await Verify(solution1, remoteSolution1, expectRemoteSolutionToCurrent: true);
            var version = solution1.WorkspaceVersion;

            // update remote workspace
            var currentSolution = remoteSolution1.WithDocumentText(remoteSolution1.Projects.First().Documents.First().Id, SourceText.From(code + " class Test2 { }"));
            var (oopSolution2, _) = await remoteWorkspace.GetTestAccessor().TryUpdateWorkspaceCurrentSolutionAsync(currentSolution, ++version);

            await Verify(currentSolution, oopSolution2, expectRemoteSolutionToCurrent: true);

            // move backward
            await Verify(remoteSolution1, (await remoteWorkspace.GetTestAccessor().TryUpdateWorkspaceCurrentSolutionAsync(remoteSolution1, solution1.WorkspaceVersion)).solution, expectRemoteSolutionToCurrent: false);

            // move forward
            currentSolution = oopSolution2.WithDocumentText(oopSolution2.Projects.First().Documents.First().Id, SourceText.From(code + " class Test3 { }"));
            var remoteSolution3 = (await remoteWorkspace.GetTestAccessor().TryUpdateWorkspaceCurrentSolutionAsync(currentSolution, ++version)).solution;

            await Verify(currentSolution, remoteSolution3, expectRemoteSolutionToCurrent: true);

            // move to new solution backward
            var solutionInfo2 = await assetProvider.CreateSolutionInfoAsync(await solution1.State.GetChecksumAsync(CancellationToken.None), CancellationToken.None);
            var solution2 = remoteWorkspace.GetTestAccessor().CreateSolutionFromInfo(solutionInfo2);
            Assert.False((await remoteWorkspace.GetTestAccessor().TryUpdateWorkspaceCurrentSolutionAsync(
                solution2, solution1.WorkspaceVersion)).updated);

            // move to new solution forward
            var (solution3, updated3) = await remoteWorkspace.GetTestAccessor().TryUpdateWorkspaceCurrentSolutionAsync(
                solution2, ++version);
            Assert.NotNull(solution3);
            Assert.True(updated3);
            await Verify(solution1, solution3, expectRemoteSolutionToCurrent: true);

            static async Task<Solution> GetInitialOOPSolutionAsync(RemoteWorkspace remoteWorkspace, AssetProvider assetProvider, Solution solution)
            {
                // set up initial solution
                var solutionChecksum = await solution.State.GetChecksumAsync(CancellationToken.None);
                await remoteWorkspace.UpdatePrimaryBranchSolutionAsync(assetProvider, solutionChecksum, solution.WorkspaceVersion, CancellationToken.None);

                // get solution in remote host
                return await remoteWorkspace.GetTestAccessor().GetSolutionAsync(assetProvider, solutionChecksum, fromPrimaryBranch: false, workspaceVersion: -1, CancellationToken.None);
            }

            static async Task Verify(Solution givenSolution, Solution remoteSolution, bool expectRemoteSolutionToCurrent)
            {
                // verify we got solution expected
                Assert.Equal(await givenSolution.State.GetChecksumAsync(CancellationToken.None), await remoteSolution.State.GetChecksumAsync(CancellationToken.None));

                // verify remote workspace got updated
                Assert.True(expectRemoteSolutionToCurrent == (remoteSolution == remoteSolution.Workspace.CurrentSolution));
            }
        }

        [Theory, CombinatorialData]
        [WorkItem(48564, "https://github.com/dotnet/roslyn/issues/48564")]
        public async Task TestAddingProjectsWithExplicitOptions(bool useDefaultOptionValue)
        {
            using var workspace = TestWorkspace.CreateCSharp(@"public class C { }");
            using var remoteWorkspace = CreateRemoteWorkspace();

            // Initial empty solution
            var solution = workspace.CurrentSolution;
            solution = solution.RemoveProject(solution.ProjectIds.Single());
            var assetProvider = await GetAssetProviderAsync(workspace, remoteWorkspace, solution);
            var solutionChecksum = await solution.State.GetChecksumAsync(CancellationToken.None);
            var synched = await remoteWorkspace.GetTestAccessor().GetSolutionAsync(assetProvider, solutionChecksum, fromPrimaryBranch: true, workspaceVersion: 0, CancellationToken.None);
            Assert.Equal(solutionChecksum, await synched.State.GetChecksumAsync(CancellationToken.None));

            // Add a C# project and a VB project, set some options, and check again
            var csharpDocument = new TestHostDocument("public class C { }");
            var csharpProject = new TestHostProject(workspace, csharpDocument, language: LanguageNames.CSharp, name: "project2");
            var csharpProjectInfo = csharpProject.ToProjectInfo();

            var vbDocument = new TestHostDocument("Public Class D \r\n  Inherits C\r\nEnd Class");
            var vbProject = new TestHostProject(workspace, vbDocument, language: LanguageNames.VisualBasic, name: "project3");
            var vbProjectInfo = vbProject.ToProjectInfo();

            solution = solution.AddProject(csharpProjectInfo).AddProject(vbProjectInfo);
            var newOptionValue = useDefaultOptionValue
                ? FormattingOptions2.NewLine.DefaultValue
                : FormattingOptions2.NewLine.DefaultValue + FormattingOptions2.NewLine.DefaultValue;
            solution = solution.WithOptions(solution.Options
                .WithChangedOption(FormattingOptions2.NewLine, LanguageNames.CSharp, newOptionValue)
                .WithChangedOption(FormattingOptions2.NewLine, LanguageNames.VisualBasic, newOptionValue));

            assetProvider = await GetAssetProviderAsync(workspace, remoteWorkspace, solution);
            solutionChecksum = await solution.State.GetChecksumAsync(CancellationToken.None);
            synched = await remoteWorkspace.GetTestAccessor().GetSolutionAsync(assetProvider, solutionChecksum, fromPrimaryBranch: true, workspaceVersion: 2, CancellationToken.None);
            Assert.Equal(solutionChecksum, await synched.State.GetChecksumAsync(CancellationToken.None));
        }

        [Fact]
        public async Task TestFrozenSourceGeneratedDocument()
        {
            using var workspace = TestWorkspace.CreateCSharp(@"");
            using var remoteWorkspace = CreateRemoteWorkspace();

            var solution = workspace.CurrentSolution
                .Projects.Single()
                .AddAnalyzerReference(new AnalyzerFileReference(typeof(Microsoft.CodeAnalysis.TestSourceGenerator.HelloWorldGenerator).Assembly.Location, new TestAnalyzerAssemblyLoader()))
                .Solution;

            // First sync the solution over that has a generator
            var assetProvider = await GetAssetProviderAsync(workspace, remoteWorkspace, solution);
            var solutionChecksum = await solution.State.GetChecksumAsync(CancellationToken.None);
            var synched = await remoteWorkspace.GetTestAccessor().GetSolutionAsync(assetProvider, solutionChecksum, fromPrimaryBranch: true, workspaceVersion: 0, CancellationToken.None);
            Assert.Equal(solutionChecksum, await synched.State.GetChecksumAsync(CancellationToken.None));

            // Now freeze with some content
            var documentIdentity = (await solution.Projects.Single().GetSourceGeneratedDocumentsAsync()).First().Identity;
            var frozenText1 = SourceText.From("// Hello, World!");
            var frozenSolution1 = solution.WithFrozenSourceGeneratedDocument(documentIdentity, frozenText1).Project.Solution;

            assetProvider = await GetAssetProviderAsync(workspace, remoteWorkspace, frozenSolution1);
            solutionChecksum = await frozenSolution1.State.GetChecksumAsync(CancellationToken.None);
<<<<<<< HEAD
            synched = await remoteWorkspace.GetSolutionAsync(assetProvider, solutionChecksum, fromPrimaryBranch: true, workspaceVersion: 1, projectId: null, CancellationToken.None);
=======
            synched = await remoteWorkspace.GetTestAccessor().GetSolutionAsync(assetProvider, solutionChecksum, fromPrimaryBranch: true, workspaceVersion: 1, CancellationToken.None);
>>>>>>> 80a8ce8d
            Assert.Equal(solutionChecksum, await synched.State.GetChecksumAsync(CancellationToken.None));

            // Try freezing with some different content from the original solution
            var frozenText2 = SourceText.From("// Hello, World! A second time!");
            var frozenSolution2 = solution.WithFrozenSourceGeneratedDocument(documentIdentity, frozenText2).Project.Solution;

            assetProvider = await GetAssetProviderAsync(workspace, remoteWorkspace, frozenSolution2);
            solutionChecksum = await frozenSolution2.State.GetChecksumAsync(CancellationToken.None);
<<<<<<< HEAD
            synched = await remoteWorkspace.GetSolutionAsync(assetProvider, solutionChecksum, fromPrimaryBranch: true, workspaceVersion: 2, projectId: null, CancellationToken.None);
=======
            synched = await remoteWorkspace.GetTestAccessor().GetSolutionAsync(assetProvider, solutionChecksum, fromPrimaryBranch: true, workspaceVersion: 2, CancellationToken.None);
>>>>>>> 80a8ce8d
            Assert.Equal(solutionChecksum, await synched.State.GetChecksumAsync(CancellationToken.None));
        }

        [Fact]
        public async Task TestPartialProjectSync_GetSolutionFirst()
        {
            var code = @"class Test { void Method() { } }";

            using var workspace = TestWorkspace.CreateCSharp(code);
            using var remoteWorkspace = CreateRemoteWorkspace();

            var solution = workspace.CurrentSolution;

            var project1 = solution.Projects.Single();
            var project2 = solution.AddProject("P2", "P2", LanguageNames.CSharp);

            solution = project2.Solution;

            var assetProvider = await GetAssetProviderAsync(workspace, remoteWorkspace, solution);

            var solutionChecksum = await solution.State.GetChecksumAsync(CancellationToken.None);
            var syncedFullSolution = await remoteWorkspace.GetTestAccessor().GetSolutionAsync(assetProvider, solutionChecksum, fromPrimaryBranch: false, workspaceVersion: -1, CancellationToken.None);

            Assert.Equal(solutionChecksum, await syncedFullSolution.State.GetChecksumAsync(CancellationToken.None));
            Assert.Equal(2, syncedFullSolution.Projects.Count());

            // Syncing project1 should do nothing as syncing the solution already synced it over.
            var project1Checksum = await solution.State.GetChecksumAsync(project1.Id, CancellationToken.None);
            var project1SyncedSolution = await remoteWorkspace.GetTestAccessor().GetSolutionAsync(assetProvider, project1Checksum, fromPrimaryBranch: false, workspaceVersion: -1, CancellationToken.None);
            Assert.Equal(2, project1SyncedSolution.Projects.Count());

            // Syncing project2 should do nothing as syncing the solution already synced it over.
            var project2Checksum = await solution.State.GetChecksumAsync(project2.Id, CancellationToken.None);
            var project2SyncedSolution = await remoteWorkspace.GetTestAccessor().GetSolutionAsync(assetProvider, project2Checksum, fromPrimaryBranch: false, workspaceVersion: -1, CancellationToken.None);
            Assert.Equal(2, project2SyncedSolution.Projects.Count());
        }

        [Fact]
        public async Task TestPartialProjectSync_GetSolutionLast()
        {
            var code = @"class Test { void Method() { } }";

            using var workspace = TestWorkspace.CreateCSharp(code);
            using var remoteWorkspace = CreateRemoteWorkspace();

            var solution = workspace.CurrentSolution;

            var project1 = solution.Projects.Single();
            var project2 = solution.AddProject("P2", "P2", LanguageNames.CSharp);

            solution = project2.Solution;

            var map = new Dictionary<Checksum, object>();
            var assetProvider = new AssetProvider(
                Checksum.Create(ImmutableArray.CreateRange(Guid.NewGuid().ToByteArray())), new SolutionAssetCache(), new SimpleAssetSource(workspace.Services.GetService<ISerializerService>(), map), remoteWorkspace.Services.GetService<ISerializerService>());

            // Syncing project 1 should just since it over.
            await solution.AppendAssetMapAsync(map, project1.Id, CancellationToken.None);
            var project1Checksum = await solution.State.GetChecksumAsync(project1.Id, CancellationToken.None);
            var project1SyncedSolution = await remoteWorkspace.GetTestAccessor().GetSolutionAsync(assetProvider, project1Checksum, fromPrimaryBranch: false, workspaceVersion: -1, CancellationToken.None);
            Assert.Equal(1, project1SyncedSolution.Projects.Count());
            Assert.Equal(project1.Name, project1SyncedSolution.Projects.Single().Name);

            // Syncing project 2 should end up with p1 and p2 synced over.
            await solution.AppendAssetMapAsync(map, project2.Id, CancellationToken.None);
            var project2Checksum = await solution.State.GetChecksumAsync(project2.Id, CancellationToken.None);
            var project2SyncedSolution = await remoteWorkspace.GetTestAccessor().GetSolutionAsync(assetProvider, project2Checksum, fromPrimaryBranch: false, workspaceVersion: -1, CancellationToken.None);
            Assert.Equal(2, project2SyncedSolution.Projects.Count());

            // then syncing the whole project should have no effect.
            await solution.AppendAssetMapAsync(map, CancellationToken.None);
            var solutionChecksum = await solution.State.GetChecksumAsync(CancellationToken.None);
            var syncedFullSolution = await remoteWorkspace.GetTestAccessor().GetSolutionAsync(assetProvider, solutionChecksum, fromPrimaryBranch: false, workspaceVersion: -1, CancellationToken.None);

            Assert.Equal(solutionChecksum, await syncedFullSolution.State.GetChecksumAsync(CancellationToken.None));
            Assert.Equal(2, syncedFullSolution.Projects.Count());
        }

        [Fact]
        public async Task TestPartialProjectSync_GetDependentProjects1()
        {
            var code = @"class Test { void Method() { } }";

            using var workspace = TestWorkspace.CreateCSharp(code);
            using var remoteWorkspace = CreateRemoteWorkspace();

            var solution = workspace.CurrentSolution;

            var project1 = solution.Projects.Single();
            var project2 = solution.AddProject("P2", "P2", LanguageNames.CSharp);
            var project3 = project2.Solution.AddProject("P3", "P3", LanguageNames.CSharp);

            solution = project3.Solution.AddProjectReference(project3.Id, new(project3.Solution.Projects.Single(p => p.Name == "P2").Id));

            var map = new Dictionary<Checksum, object>();
            var assetProvider = new AssetProvider(
                Checksum.Create(ImmutableArray.CreateRange(Guid.NewGuid().ToByteArray())), new SolutionAssetCache(), new SimpleAssetSource(workspace.Services.GetService<ISerializerService>(), map), remoteWorkspace.Services.GetService<ISerializerService>());

            await solution.AppendAssetMapAsync(map, project2.Id, CancellationToken.None);
            var project2Checksum = await solution.State.GetChecksumAsync(project2.Id, CancellationToken.None);
            var project2SyncedSolution = await remoteWorkspace.GetTestAccessor().GetSolutionAsync(assetProvider, project2Checksum, fromPrimaryBranch: false, workspaceVersion: -1, CancellationToken.None);
            Assert.Equal(1, project2SyncedSolution.Projects.Count());
            Assert.Equal(project2.Name, project2SyncedSolution.Projects.Single().Name);

            // syncing project 3 should sync project 2 as well because of the p2p ref
            await solution.AppendAssetMapAsync(map, project3.Id, CancellationToken.None);
            var project3Checksum = await solution.State.GetChecksumAsync(project3.Id, CancellationToken.None);
            var project3SyncedSolution = await remoteWorkspace.GetTestAccessor().GetSolutionAsync(assetProvider, project3Checksum, fromPrimaryBranch: false, workspaceVersion: -1, CancellationToken.None);
            Assert.Equal(2, project3SyncedSolution.Projects.Count());
        }

        [Fact]
        public async Task TestPartialProjectSync_GetDependentProjects2()
        {
            var code = @"class Test { void Method() { } }";

            using var workspace = TestWorkspace.CreateCSharp(code);
            using var remoteWorkspace = CreateRemoteWorkspace();

            var solution = workspace.CurrentSolution;

            var project1 = solution.Projects.Single();
            var project2 = solution.AddProject("P2", "P2", LanguageNames.CSharp);
            var project3 = project2.Solution.AddProject("P3", "P3", LanguageNames.CSharp);

            solution = project3.Solution.AddProjectReference(project3.Id, new(project3.Solution.Projects.Single(p => p.Name == "P2").Id));

            var map = new Dictionary<Checksum, object>();
            var assetProvider = new AssetProvider(
                Checksum.Create(ImmutableArray.CreateRange(Guid.NewGuid().ToByteArray())), new SolutionAssetCache(), new SimpleAssetSource(workspace.Services.GetService<ISerializerService>(), map), remoteWorkspace.Services.GetService<ISerializerService>());

            // syncing P3 should since project P2 as well because of the p2p ref
            await solution.AppendAssetMapAsync(map, project3.Id, CancellationToken.None);
            var project3Checksum = await solution.State.GetChecksumAsync(project3.Id, CancellationToken.None);
            var project3SyncedSolution = await remoteWorkspace.GetTestAccessor().GetSolutionAsync(assetProvider, project3Checksum, fromPrimaryBranch: false, workspaceVersion: -1, CancellationToken.None);
            Assert.Equal(2, project3SyncedSolution.Projects.Count());

            // if we then sync just P2, we should still have P2 and P3 from the prior sync
            await solution.AppendAssetMapAsync(map, project2.Id, CancellationToken.None);
            var project2Checksum = await solution.State.GetChecksumAsync(project2.Id, CancellationToken.None);
            var project2SyncedSolution = await remoteWorkspace.GetTestAccessor().GetSolutionAsync(assetProvider, project2Checksum, fromPrimaryBranch: false, workspaceVersion: -1, CancellationToken.None);
            Assert.Equal(2, project2SyncedSolution.Projects.Count());
            AssertEx.SetEqual(new[] { project2.Name, project3.Name }, project2SyncedSolution.Projects.Select(p => p.Name));

            // if we then sync just P1, we should have 3 projects synved over now.
            await solution.AppendAssetMapAsync(map, project1.Id, CancellationToken.None);
            var project1Checksum = await solution.State.GetChecksumAsync(project1.Id, CancellationToken.None);
            var project1SyncedSolution = await remoteWorkspace.GetTestAccessor().GetSolutionAsync(assetProvider, project1Checksum, fromPrimaryBranch: false, workspaceVersion: -1, CancellationToken.None);
            Assert.Equal(3, project1SyncedSolution.Projects.Count());
            AssertEx.SetEqual(new[] { project1.Name, project2.Name, project3.Name }, project1SyncedSolution.Projects.Select(p => p.Name));
        }

        [Fact]
        public async Task TestPartialProjectSync_GetDependentProjects3()
        {
            var code = @"class Test { void Method() { } }";

            using var workspace = TestWorkspace.CreateCSharp(code);
            using var remoteWorkspace = CreateRemoteWorkspace();

            var solution = workspace.CurrentSolution;

            var project1 = solution.Projects.Single();
            var project2 = solution.AddProject("P2", "P2", LanguageNames.CSharp);
            var project3 = project2.Solution.AddProject("P3", "P3", LanguageNames.CSharp);

            solution = project3.Solution.AddProjectReference(project3.Id, new(project2.Id))
                                        .AddProjectReference(project2.Id, new(project1.Id));

            var map = new Dictionary<Checksum, object>();
            var assetProvider = new AssetProvider(
                Checksum.Create(ImmutableArray.CreateRange(Guid.NewGuid().ToByteArray())), new SolutionAssetCache(), new SimpleAssetSource(workspace.Services.GetService<ISerializerService>(), map), remoteWorkspace.Services.GetService<ISerializerService>());

            // syncing project3 should since project2 and project1 as well because of the p2p ref
            await solution.AppendAssetMapAsync(map, project3.Id, CancellationToken.None);
            var project3Checksum = await solution.State.GetChecksumAsync(project3.Id, CancellationToken.None);
            var project3SyncedSolution = await remoteWorkspace.GetTestAccessor().GetSolutionAsync(assetProvider, project3Checksum, fromPrimaryBranch: false, workspaceVersion: -1, CancellationToken.None);
            Assert.Equal(3, project3SyncedSolution.Projects.Count());

            // syncing project2 should do nothing as everything is already synced
            var project2Checksum = await solution.State.GetChecksumAsync(project2.Id, CancellationToken.None);
            var project2SyncedSolution = await remoteWorkspace.GetTestAccessor().GetSolutionAsync(assetProvider, project2Checksum, fromPrimaryBranch: false, workspaceVersion: -1, CancellationToken.None);
            Assert.Equal(3, project2SyncedSolution.Projects.Count());

            // syncing project1 should do nothing as everything is already synced
            var project1Checksum = await solution.State.GetChecksumAsync(project1.Id, CancellationToken.None);
            var project1SyncedSolution = await remoteWorkspace.GetTestAccessor().GetSolutionAsync(assetProvider, project1Checksum, fromPrimaryBranch: false, workspaceVersion: -1, CancellationToken.None);
            Assert.Equal(3, project1SyncedSolution.Projects.Count());
        }

        [Fact]
        public async Task TestPartialProjectSync_GetDependentProjects4()
        {
            var code = @"class Test { void Method() { } }";

            using var workspace = TestWorkspace.CreateCSharp(code);
            using var remoteWorkspace = CreateRemoteWorkspace();

            var solution = workspace.CurrentSolution;

            var project1 = solution.Projects.Single();
            var project2 = solution.AddProject("P2", "P2", LanguageNames.CSharp);
            var project3 = project2.Solution.AddProject("P3", "P3", LanguageNames.CSharp);

            solution = project3.Solution.AddProjectReference(project3.Id, new(project2.Id))
                                        .AddProjectReference(project3.Id, new(project1.Id));

            var map = new Dictionary<Checksum, object>();
            var assetProvider = new AssetProvider(
                Checksum.Create(ImmutableArray.CreateRange(Guid.NewGuid().ToByteArray())), new SolutionAssetCache(), new SimpleAssetSource(workspace.Services.GetService<ISerializerService>(), map), remoteWorkspace.Services.GetService<ISerializerService>());

            // syncing project3 should since project2 and project1 as well because of the p2p ref
            await solution.AppendAssetMapAsync(map, project3.Id, CancellationToken.None);
            var project3Checksum = await solution.State.GetChecksumAsync(project3.Id, CancellationToken.None);
            var project3SyncedSolution = await remoteWorkspace.GetTestAccessor().GetSolutionAsync(assetProvider, project3Checksum, fromPrimaryBranch: false, workspaceVersion: -1, CancellationToken.None);
            Assert.Equal(3, project3SyncedSolution.Projects.Count());

            // Syncing project2 should do nothing as it's already synced
            var project2Checksum = await solution.State.GetChecksumAsync(project2.Id, CancellationToken.None);
            var project2SyncedSolution = await remoteWorkspace.GetTestAccessor().GetSolutionAsync(assetProvider, project2Checksum, fromPrimaryBranch: false, workspaceVersion: -1, CancellationToken.None);
            Assert.Equal(3, project2SyncedSolution.Projects.Count());

            // Syncing project1 should do nothing as it's already synced
            var project1Checksum = await solution.State.GetChecksumAsync(project1.Id, CancellationToken.None);
            var project1SyncedSolution = await remoteWorkspace.GetTestAccessor().GetSolutionAsync(assetProvider, project1Checksum, fromPrimaryBranch: false, workspaceVersion: -1, CancellationToken.None);
            Assert.Equal(3, project1SyncedSolution.Projects.Count());
        }

        [Fact]
        public async Task TestPartialProjectSync_Options1()
        {
            var code = @"class Test { void Method() { } }";

            using var workspace = TestWorkspace.CreateCSharp(code);
            using var remoteWorkspace = CreateRemoteWorkspace();

            var solution = workspace.CurrentSolution;

            var project1 = solution.Projects.Single();
            var project2 = solution.AddProject("P2", "P2", LanguageNames.VisualBasic);

            solution = project2.Solution;

            var map = new Dictionary<Checksum, object>();
            var assetProvider = new AssetProvider(
                Checksum.Create(ImmutableArray.CreateRange(Guid.NewGuid().ToByteArray())), new SolutionAssetCache(), new SimpleAssetSource(workspace.Services.GetService<ISerializerService>(), map), remoteWorkspace.Services.GetService<ISerializerService>());

            // Syncing over project1 should give us 1 set of options on the OOP side.
            await solution.AppendAssetMapAsync(map, project1.Id, CancellationToken.None);
            var project1Checksum = await solution.State.GetChecksumAsync(project1.Id, CancellationToken.None);
            var project1SyncedSolution = await remoteWorkspace.GetTestAccessor().GetSolutionAsync(assetProvider, project1Checksum, fromPrimaryBranch: false, workspaceVersion: -1, CancellationToken.None);
            Assert.Equal(1, project1SyncedSolution.Projects.Count());
            Assert.Equal(project1.Name, project1SyncedSolution.Projects.Single().Name);

            // Syncing over project2 should now give two sets of options.
            await solution.AppendAssetMapAsync(map, project2.Id, CancellationToken.None);
            var project2Checksum = await solution.State.GetChecksumAsync(project2.Id, CancellationToken.None);
            var project2SyncedSolution = await remoteWorkspace.GetTestAccessor().GetSolutionAsync(assetProvider, project2Checksum, fromPrimaryBranch: false, workspaceVersion: -1, CancellationToken.None);
            Assert.Equal(2, project2SyncedSolution.Projects.Count());
        }

        [Fact]
        public async Task TestPartialProjectSync_ReferenceToNonExistentProject()
        {
            var code = @"class Test { void Method() { } }";

            using var workspace = TestWorkspace.CreateCSharp(code);
            using var remoteWorkspace = CreateRemoteWorkspace();

            var solution = workspace.CurrentSolution;

            var project1 = solution.Projects.Single();

            // This reference a project that doesn't exist.
            // Ensure that it's still fine to get the checksum for this project we have.
            project1 = project1.AddProjectReference(new ProjectReference(ProjectId.CreateNewId()));

            solution = project1.Solution;

            var assetProvider = await GetAssetProviderAsync(workspace, remoteWorkspace, solution);

            var project1Checksum = await solution.State.GetChecksumAsync(project1.Id, CancellationToken.None);
        }

        private static async Task VerifySolutionUpdate(string code, Func<Solution, Solution> newSolutionGetter)
        {
            using var workspace = TestWorkspace.CreateCSharp(code);
            await VerifySolutionUpdate(workspace, newSolutionGetter);
        }

        private static async Task VerifySolutionUpdate(
            TestWorkspace workspace,
            Func<Solution, Solution> newSolutionGetter,
            Action<Solution> oldSolutionValidator = null,
            Action<Solution> newSolutionValidator = null)
        {
            var solution = workspace.CurrentSolution;
            oldSolutionValidator?.Invoke(solution);

            var map = new Dictionary<Checksum, object>();

            using var remoteWorkspace = CreateRemoteWorkspace();
            var assetProvider = await GetAssetProviderAsync(workspace, remoteWorkspace, solution, map);
            var solutionChecksum = await solution.State.GetChecksumAsync(CancellationToken.None);

            // update primary workspace
            await remoteWorkspace.UpdatePrimaryBranchSolutionAsync(assetProvider, solutionChecksum, solution.WorkspaceVersion, CancellationToken.None);
            var recoveredSolution = await remoteWorkspace.GetTestAccessor().GetSolutionAsync(assetProvider, solutionChecksum, fromPrimaryBranch: false, workspaceVersion: -1, CancellationToken.None);
            oldSolutionValidator?.Invoke(recoveredSolution);

            Assert.IsAssignableFrom<RemoteWorkspace>(recoveredSolution.Workspace);
            var primaryWorkspace = recoveredSolution.Workspace;
            Assert.Equal(solutionChecksum, await recoveredSolution.State.GetChecksumAsync(CancellationToken.None));
            Assert.Same(primaryWorkspace.PrimaryBranchId, recoveredSolution.BranchId);

            // get new solution
            var newSolution = newSolutionGetter(solution);
            var newSolutionChecksum = await newSolution.State.GetChecksumAsync(CancellationToken.None);
            await newSolution.AppendAssetMapAsync(map, CancellationToken.None);

            // get solution without updating primary workspace
            var recoveredNewSolution = await remoteWorkspace.GetTestAccessor().GetSolutionAsync(assetProvider, newSolutionChecksum, fromPrimaryBranch: false, workspaceVersion: -1, CancellationToken.None);

            Assert.Equal(newSolutionChecksum, await recoveredNewSolution.State.GetChecksumAsync(CancellationToken.None));
            Assert.NotSame(primaryWorkspace.PrimaryBranchId, recoveredNewSolution.BranchId);

            // do same once updating primary workspace
            await remoteWorkspace.UpdatePrimaryBranchSolutionAsync(assetProvider, newSolutionChecksum, solution.WorkspaceVersion + 1, CancellationToken.None);
            var third = await remoteWorkspace.GetTestAccessor().GetSolutionAsync(assetProvider, newSolutionChecksum, fromPrimaryBranch: false, workspaceVersion: -1, CancellationToken.None);

            Assert.Equal(newSolutionChecksum, await third.State.GetChecksumAsync(CancellationToken.None));
            Assert.Same(primaryWorkspace.PrimaryBranchId, third.BranchId);

            newSolutionValidator?.Invoke(recoveredNewSolution);
        }

        private static async Task<AssetProvider> GetAssetProviderAsync(Workspace workspace, RemoteWorkspace remoteWorkspace, Solution solution, Dictionary<Checksum, object> map = null)
        {
            // make sure checksum is calculated
            await solution.State.GetChecksumAsync(CancellationToken.None);

            map ??= new Dictionary<Checksum, object>();
            await solution.AppendAssetMapAsync(map, CancellationToken.None);

            var sessionId = Checksum.Create(ImmutableArray.CreateRange(Guid.NewGuid().ToByteArray()));
            var storage = new SolutionAssetCache();
            var assetSource = new SimpleAssetSource(workspace.Services.GetService<ISerializerService>(), map);

            return new AssetProvider(sessionId, storage, assetSource, remoteWorkspace.Services.GetService<ISerializerService>());
        }

        private class TestAnalyzerProvider : IIncrementalAnalyzerProvider
        {
            public readonly TestAnalyzer Analyzer = new TestAnalyzer();

            public IIncrementalAnalyzer CreateIncrementalAnalyzer(Workspace workspace)
            {
                return Analyzer;
            }

            public class TestAnalyzer : IncrementalAnalyzerBase
            {
                private TaskCompletionSource<bool> _source = new TaskCompletionSource<bool>();

                public override Task AnalyzeDocumentAsync(Document document, SyntaxNode bodyOpt, InvocationReasons reasons, CancellationToken cancellationToken)
                {
                    _source.SetResult(true);
                    return Task.CompletedTask;
                }

                public Task<bool> Called => _source.Task;

                public void Reset()
                {
                    _source = new TaskCompletionSource<bool>();
                }
            }
        }
    }
}<|MERGE_RESOLUTION|>--- conflicted
+++ resolved
@@ -500,11 +500,7 @@
 
             assetProvider = await GetAssetProviderAsync(workspace, remoteWorkspace, frozenSolution1);
             solutionChecksum = await frozenSolution1.State.GetChecksumAsync(CancellationToken.None);
-<<<<<<< HEAD
-            synched = await remoteWorkspace.GetSolutionAsync(assetProvider, solutionChecksum, fromPrimaryBranch: true, workspaceVersion: 1, projectId: null, CancellationToken.None);
-=======
             synched = await remoteWorkspace.GetTestAccessor().GetSolutionAsync(assetProvider, solutionChecksum, fromPrimaryBranch: true, workspaceVersion: 1, CancellationToken.None);
->>>>>>> 80a8ce8d
             Assert.Equal(solutionChecksum, await synched.State.GetChecksumAsync(CancellationToken.None));
 
             // Try freezing with some different content from the original solution
@@ -513,11 +509,7 @@
 
             assetProvider = await GetAssetProviderAsync(workspace, remoteWorkspace, frozenSolution2);
             solutionChecksum = await frozenSolution2.State.GetChecksumAsync(CancellationToken.None);
-<<<<<<< HEAD
-            synched = await remoteWorkspace.GetSolutionAsync(assetProvider, solutionChecksum, fromPrimaryBranch: true, workspaceVersion: 2, projectId: null, CancellationToken.None);
-=======
             synched = await remoteWorkspace.GetTestAccessor().GetSolutionAsync(assetProvider, solutionChecksum, fromPrimaryBranch: true, workspaceVersion: 2, CancellationToken.None);
->>>>>>> 80a8ce8d
             Assert.Equal(solutionChecksum, await synched.State.GetChecksumAsync(CancellationToken.None));
         }
 
