﻿// Licensed to the .NET Foundation under one or more agreements.
// The .NET Foundation licenses this file to you under the MIT license.
// See the LICENSE file in the project root for more information.

using System;
using System.Collections.Generic;
using System.Collections.Immutable;
using System.IO;
using System.Linq;
using System.Threading;
using System.Threading.Tasks;
using Microsoft.CodeAnalysis;
using Microsoft.CodeAnalysis.Editor.UnitTests.Workspaces;
using Microsoft.CodeAnalysis.Remote;
using Microsoft.CodeAnalysis.Remote.Testing;
using Microsoft.CodeAnalysis.Serialization;
using Microsoft.CodeAnalysis.SolutionCrawler;
using Microsoft.CodeAnalysis.Test.Utilities;
using Microsoft.CodeAnalysis.Text;
using Roslyn.Utilities;
using Xunit;

namespace Roslyn.VisualStudio.Next.UnitTests.Remote
{
    [UseExportProvider]
    [Trait(Traits.Feature, Traits.Features.RemoteHost)]
    public class SolutionServiceTests
    {
        private static RemoteWorkspace CreateRemoteWorkspace()
            => new RemoteWorkspace(FeaturesTestCompositions.RemoteHost.GetHostServices(), WorkspaceKind.RemoteWorkspace);

        [Fact]
        public async Task TestCreation()
        {
            var code = @"class Test { void Method() { } }";

            using var workspace = TestWorkspace.CreateCSharp(code);
            using var remoteWorkspace = CreateRemoteWorkspace();

            var solution = workspace.CurrentSolution;
            var assetProvider = await GetAssetProviderAsync(remoteWorkspace, solution);

            var solutionChecksum = await solution.State.GetChecksumAsync(CancellationToken.None);
            var synched = await remoteWorkspace.GetSolutionAsync(assetProvider, solutionChecksum, fromPrimaryBranch: false, workspaceVersion: -1, CancellationToken.None);

            Assert.Equal(solutionChecksum, await synched.State.GetChecksumAsync(CancellationToken.None));
        }

        [Theory]
        [CombinatorialData]
        public async Task TestGetSolutionWithPrimaryFlag(bool fromPrimaryBranch)
        {
            var code1 = @"class Test1 { void Method() { } }";

            using var workspace = TestWorkspace.CreateCSharp(code1);
            using var remoteWorkspace = CreateRemoteWorkspace();

            var solution = workspace.CurrentSolution;
            var solutionChecksum = await solution.State.GetChecksumAsync(CancellationToken.None);
            var assetProvider = await GetAssetProviderAsync(remoteWorkspace, solution);

            var synched = await remoteWorkspace.GetSolutionAsync(assetProvider, solutionChecksum, fromPrimaryBranch, solution.WorkspaceVersion, cancellationToken: CancellationToken.None);
            Assert.Equal(solutionChecksum, await synched.State.GetChecksumAsync(CancellationToken.None));

            if (fromPrimaryBranch)
            {
                Assert.IsType<RemoteWorkspace>(synched.Workspace);
            }
            else
            {
                Assert.IsType<TemporaryWorkspace>(synched.Workspace);
            }
        }

        [Fact]
        public async Task TestStrongNameProvider()
        {
            using var workspace = new AdhocWorkspace();
            using var remoteWorkspace = CreateRemoteWorkspace();

            var filePath = typeof(SolutionServiceTests).Assembly.Location;

            workspace.AddProject(
                ProjectInfo.Create(
                    ProjectId.CreateNewId(), VersionStamp.Create(), "test", "test.dll", LanguageNames.CSharp,
                    filePath: filePath, outputFilePath: filePath));

            var assetProvider = await GetAssetProviderAsync(remoteWorkspace, workspace.CurrentSolution);

            var solutionChecksum = await workspace.CurrentSolution.State.GetChecksumAsync(CancellationToken.None);
            var solution = await remoteWorkspace.GetSolutionAsync(assetProvider, solutionChecksum, fromPrimaryBranch: false, workspaceVersion: -1, CancellationToken.None);

            var compilationOptions = solution.Projects.First().CompilationOptions;

            Assert.IsType<DesktopStrongNameProvider>(compilationOptions.StrongNameProvider);
            Assert.IsType<XmlFileResolver>(compilationOptions.XmlReferenceResolver);

            var dirName = PathUtilities.GetDirectoryName(filePath);
            var array = new[] { dirName, dirName };
            Assert.Equal(Hash.CombineValues(array, StringComparer.Ordinal), compilationOptions.StrongNameProvider.GetHashCode());
            Assert.Equal(((XmlFileResolver)compilationOptions.XmlReferenceResolver).BaseDirectory, dirName);
        }

        [Fact]
        public async Task TestStrongNameProviderEmpty()
        {
            using var workspace = new AdhocWorkspace();
            using var remoteWorkspace = CreateRemoteWorkspace();

            var filePath = "testLocation";

            workspace.AddProject(
                ProjectInfo.Create(
                    ProjectId.CreateNewId(), VersionStamp.Create(), "test", "test.dll", LanguageNames.CSharp,
                    filePath: filePath, outputFilePath: filePath));

            var assetProvider = await GetAssetProviderAsync(remoteWorkspace, workspace.CurrentSolution);

            var solutionChecksum = await workspace.CurrentSolution.State.GetChecksumAsync(CancellationToken.None);
            var solution = await remoteWorkspace.GetSolutionAsync(assetProvider, solutionChecksum, fromPrimaryBranch: false, workspaceVersion: -1, CancellationToken.None);

            var compilationOptions = solution.Projects.First().CompilationOptions;

            Assert.True(compilationOptions.StrongNameProvider is DesktopStrongNameProvider);
            Assert.True(compilationOptions.XmlReferenceResolver is XmlFileResolver);

            var array = new string[] { };
            Assert.Equal(Hash.CombineValues(array, StringComparer.Ordinal), compilationOptions.StrongNameProvider.GetHashCode());
            Assert.Null(((XmlFileResolver)compilationOptions.XmlReferenceResolver).BaseDirectory);
        }

        [Fact]
        public async Task TestCache()
        {
            var code = @"class Test { void Method() { } }";

            using var workspace = TestWorkspace.CreateCSharp(code);
            using var remoteWorkspace = CreateRemoteWorkspace();

            var solution = workspace.CurrentSolution;
            var assetProvider = await GetAssetProviderAsync(remoteWorkspace, solution);
            var solutionChecksum = await solution.State.GetChecksumAsync(CancellationToken.None);

            var first = await remoteWorkspace.GetSolutionAsync(assetProvider, solutionChecksum, fromPrimaryBranch: false, workspaceVersion: -1, CancellationToken.None);
            var second = await remoteWorkspace.GetSolutionAsync(assetProvider, solutionChecksum, fromPrimaryBranch: false, workspaceVersion: -1, CancellationToken.None);

            // same instance from cache
            Assert.True(object.ReferenceEquals(first, second));
            Assert.True(first.Workspace is TemporaryWorkspace);
        }

        [Fact]
        public async Task TestUpdatePrimaryWorkspace()
        {
            var code = @"class Test { void Method() { } }";

            await VerifySolutionUpdate(code, s => s.WithDocumentText(s.Projects.First().DocumentIds.First(), SourceText.From(code + " ")));
        }

        [Fact]
        public async Task ProjectProperties()
        {
            using var workspace = TestWorkspace.CreateCSharp("");

            static Solution SetProjectProperties(Solution solution, int version)
            {
                var projectId = solution.ProjectIds.Single();
                return solution
                    .WithProjectName(projectId, "Name" + version)
                    .WithProjectAssemblyName(projectId, "AssemblyName" + version)
                    .WithProjectFilePath(projectId, "FilePath" + version)
                    .WithProjectOutputFilePath(projectId, "OutputFilePath" + version)
                    .WithProjectOutputRefFilePath(projectId, "OutputRefFilePath" + version)
                    .WithProjectCompilationOutputInfo(projectId, new CompilationOutputInfo("AssemblyPath" + version))
                    .WithProjectDefaultNamespace(projectId, "DefaultNamespace" + version)
                    .WithHasAllInformation(projectId, (version % 2) != 0)
                    .WithRunAnalyzers(projectId, (version % 2) != 0);
            }

            static void ValidateProperties(Solution solution, int version)
            {
                var project = solution.Projects.Single();
                Assert.Equal("Name" + version, project.Name);
                Assert.Equal("AssemblyName" + version, project.AssemblyName);
                Assert.Equal("FilePath" + version, project.FilePath);
                Assert.Equal("OutputFilePath" + version, project.OutputFilePath);
                Assert.Equal("OutputRefFilePath" + version, project.OutputRefFilePath);
                Assert.Equal("AssemblyPath" + version, project.CompilationOutputInfo.AssemblyPath);
                Assert.Equal("DefaultNamespace" + version, project.DefaultNamespace);
                Assert.Equal((version % 2) != 0, project.State.HasAllInformation);
                Assert.Equal((version % 2) != 0, project.State.RunAnalyzers);
            }

            Assert.True(workspace.SetCurrentSolution(s => SetProjectProperties(s, version: 0), WorkspaceChangeKind.SolutionChanged));

            await VerifySolutionUpdate(workspace,
                newSolutionGetter: s => SetProjectProperties(s, version: 1),
                oldSolutionValidator: s => ValidateProperties(s, version: 0),
                newSolutionValidator: s => ValidateProperties(s, version: 1)).ConfigureAwait(false);
        }

        [Fact]
        public async Task TestUpdateDocumentInfo()
        {
            var code = @"class Test { void Method() { } }";

            await VerifySolutionUpdate(code, s => s.WithDocumentFolders(s.Projects.First().Documents.First().Id, new[] { "test" }));
        }

        [Fact]
        public async Task TestAddUpdateRemoveProjects()
        {
            var code = @"class Test { void Method() { } }";

            await VerifySolutionUpdate(code, s =>
            {
                var existingProjectId = s.ProjectIds.First();

                s = s.AddProject("newProject", "newProject", LanguageNames.CSharp).Solution;

                var project = s.GetProject(existingProjectId);
                project = project.WithCompilationOptions(project.CompilationOptions.WithModuleName("modified"));

                var existingDocumentId = project.DocumentIds.First();

                project = project.AddDocument("newDocument", SourceText.From("// new text")).Project;

                var document = project.GetDocument(existingDocumentId);

                document = document.WithSourceCodeKind(SourceCodeKind.Script);

                return document.Project.Solution;
            });
        }

        [Fact]
        public async Task TestAdditionalDocument()
        {
            var code = @"class Test { void Method() { } }";
            using var workspace = TestWorkspace.CreateCSharp(code);

            var projectId = workspace.CurrentSolution.ProjectIds.First();
            var additionalDocumentId = DocumentId.CreateNewId(projectId);
            var additionalDocumentInfo = DocumentInfo.Create(
                additionalDocumentId, "additionalFile",
                loader: TextLoader.From(TextAndVersion.Create(SourceText.From("test"), VersionStamp.Create())));

            await VerifySolutionUpdate(workspace, s =>
            {
                return s.AddAdditionalDocument(additionalDocumentInfo);
            });

            workspace.OnAdditionalDocumentAdded(additionalDocumentInfo);

            await VerifySolutionUpdate(workspace, s =>
            {
                return s.WithAdditionalDocumentText(additionalDocumentId, SourceText.From("changed"));
            });

            await VerifySolutionUpdate(workspace, s =>
            {
                return s.RemoveAdditionalDocument(additionalDocumentId);
            });
        }

        [Fact]
        public async Task TestAnalyzerConfigDocument()
        {
            var configPath = Path.Combine(Path.GetTempPath(), ".editorconfig");
            var code = @"class Test { void Method() { } }";
            using var workspace = TestWorkspace.CreateCSharp(code);

            var projectId = workspace.CurrentSolution.ProjectIds.First();
            var analyzerConfigDocumentId = DocumentId.CreateNewId(projectId);
            var analyzerConfigDocumentInfo = DocumentInfo.Create(
                analyzerConfigDocumentId,
                name: ".editorconfig",
                loader: TextLoader.From(TextAndVersion.Create(SourceText.From("root = true"), VersionStamp.Create(), filePath: configPath)),
                filePath: configPath);

            await VerifySolutionUpdate(workspace, s =>
            {
                return s.AddAnalyzerConfigDocuments(ImmutableArray.Create(analyzerConfigDocumentInfo));
            });

            workspace.OnAnalyzerConfigDocumentAdded(analyzerConfigDocumentInfo);

            await VerifySolutionUpdate(workspace, s =>
            {
                return s.WithAnalyzerConfigDocumentText(analyzerConfigDocumentId, SourceText.From("root = false"));
            });

            await VerifySolutionUpdate(workspace, s =>
            {
                return s.RemoveAnalyzerConfigDocument(analyzerConfigDocumentId);
            });
        }

        [Fact, Trait(Traits.Feature, Traits.Features.RemoteHost)]
        public async Task TestDocument()
        {
            var code = @"class Test { void Method() { } }";

            using var workspace = TestWorkspace.CreateCSharp(code);

            var projectId = workspace.CurrentSolution.ProjectIds.First();
            var documentId = DocumentId.CreateNewId(projectId);
            var documentInfo = DocumentInfo.Create(
                documentId, "sourceFile",
                loader: TextLoader.From(TextAndVersion.Create(SourceText.From("class A { }"), VersionStamp.Create())));

            await VerifySolutionUpdate(workspace, s =>
            {
                return s.AddDocument(documentInfo);
            });

            workspace.OnDocumentAdded(documentInfo);

            await VerifySolutionUpdate(workspace, s =>
            {
                return s.WithDocumentText(documentId, SourceText.From("class Changed { }"));
            });

            await VerifySolutionUpdate(workspace, s =>
            {
                return s.RemoveDocument(documentId);
            });
        }

        [Fact]
        public async Task TestRemoteWorkspaceSolutionCrawler()
        {
            var code = @"class Test { void Method() { } }";

            // create base solution
            using var workspace = TestWorkspace.CreateCSharp(code);
            using var remoteWorkspace = CreateRemoteWorkspace();

            // create solution service
            var solution = workspace.CurrentSolution;
            var assetProvider = await GetAssetProviderAsync(remoteWorkspace, solution);

            // update primary workspace
            var solutionChecksum = await solution.State.GetChecksumAsync(CancellationToken.None);
            await remoteWorkspace.UpdatePrimaryBranchSolutionAsync(assetProvider, solutionChecksum, solution.WorkspaceVersion, CancellationToken.None);

            // get solution in remote host
            var remoteSolution = await remoteWorkspace.GetSolutionAsync(assetProvider, solutionChecksum, fromPrimaryBranch: false, workspaceVersion: -1, CancellationToken.None);

            // get solution cralwer in remote host
            var solutionCrawlerService = remoteSolution.Workspace.Services.GetService<ISolutionCrawlerRegistrationService>() as SolutionCrawlerRegistrationService;
            Assert.NotNull(solutionCrawlerService);

            // check remote workspace has enabled solution crawler in remote host
            var testAnalyzerProvider = new TestAnalyzerProvider();
            solutionCrawlerService.AddAnalyzerProvider(
                testAnalyzerProvider,
                new IncrementalAnalyzerProviderMetadata("Test", highPriorityForActiveFile: false, workspaceKinds: WorkspaceKind.RemoteWorkspace));

            // check our solution crawler has ran
            Assert.True(await testAnalyzerProvider.Analyzer.Called);

            testAnalyzerProvider.Analyzer.Reset();

            // update remote workspace
            remoteSolution = remoteSolution.WithDocumentText(remoteSolution.Projects.First().Documents.First().Id, SourceText.From(code + " class Test2 { }"));
            remoteWorkspace.UpdateSolutionIfPossible(remoteSolution, solution.WorkspaceVersion + 1);

            // check solution update correctly ran solution crawler
            Assert.True(await testAnalyzerProvider.Analyzer.Called);
        }

        [Fact]
        public async Task TestRemoteWorkspace()
        {
            var code = @"class Test { void Method() { } }";

            // create base solution
            using var workspace = TestWorkspace.CreateCSharp(code);
            using var remoteWorkspace = CreateRemoteWorkspace();

            // create solution service
            var solution1 = workspace.CurrentSolution;
            var assetProvider = await GetAssetProviderAsync(remoteWorkspace, solution1);

            var remoteSolution1 = await GetInitialOOPSolutionAsync(remoteWorkspace, assetProvider, solution1);

            await Verify(solution1, remoteSolution1, expectRemoteSolutionToCurrent: true);
            var version = solution1.WorkspaceVersion;

            // update remote workspace
            var currentSolution = remoteSolution1.WithDocumentText(remoteSolution1.Projects.First().Documents.First().Id, SourceText.From(code + " class Test2 { }"));
            var oopSolution2 = remoteWorkspace.UpdateSolutionIfPossible(currentSolution, ++version);

            await Verify(currentSolution, oopSolution2, expectRemoteSolutionToCurrent: true);

            // move backward
            await Verify(remoteSolution1, remoteWorkspace.UpdateSolutionIfPossible(remoteSolution1, solution1.WorkspaceVersion), expectRemoteSolutionToCurrent: false);

            // move forward
            currentSolution = oopSolution2.WithDocumentText(oopSolution2.Projects.First().Documents.First().Id, SourceText.From(code + " class Test3 { }"));
            var remoteSolution3 = remoteWorkspace.UpdateSolutionIfPossible(currentSolution, ++version);

            await Verify(currentSolution, remoteSolution3, expectRemoteSolutionToCurrent: true);

            // move to new solution backward
            var (solutionInfo, options) = await assetProvider.CreateSolutionInfoAndOptionsAsync(await solution1.State.GetChecksumAsync(CancellationToken.None), CancellationToken.None);
            Assert.False(remoteWorkspace.TrySetCurrentSolution(solutionInfo, solution1.WorkspaceVersion, options, out var _));

            // move to new solution forward
            Assert.True(remoteWorkspace.TrySetCurrentSolution(solutionInfo, ++version, options, out var newSolution));
            await Verify(solution1, newSolution, expectRemoteSolutionToCurrent: true);

            static async Task<Solution> GetInitialOOPSolutionAsync(RemoteWorkspace remoteWorkspace, AssetProvider assetProvider, Solution solution)
            {
                // set up initial solution
                var solutionChecksum = await solution.State.GetChecksumAsync(CancellationToken.None);
                await remoteWorkspace.UpdatePrimaryBranchSolutionAsync(assetProvider, solutionChecksum, solution.WorkspaceVersion, CancellationToken.None);

                // get solution in remote host
                return await remoteWorkspace.GetSolutionAsync(assetProvider, solutionChecksum, fromPrimaryBranch: false, workspaceVersion: -1, CancellationToken.None);
            }

            static async Task Verify(Solution givenSolution, Solution remoteSolution, bool expectRemoteSolutionToCurrent)
            {
                // verify we got solution expected
                Assert.Equal(await givenSolution.State.GetChecksumAsync(CancellationToken.None), await remoteSolution.State.GetChecksumAsync(CancellationToken.None));

                // verify remote workspace got updated
                Assert.True(expectRemoteSolutionToCurrent == (remoteSolution == remoteSolution.Workspace.CurrentSolution));
            }
        }

        private static async Task VerifySolutionUpdate(string code, Func<Solution, Solution> newSolutionGetter)
        {
            using var workspace = TestWorkspace.CreateCSharp(code);
            await VerifySolutionUpdate(workspace, newSolutionGetter);
        }

        private static async Task VerifySolutionUpdate(
            TestWorkspace workspace,
            Func<Solution, Solution> newSolutionGetter,
            Action<Solution> oldSolutionValidator = null,
            Action<Solution> newSolutionValidator = null)
        {
            var solution = workspace.CurrentSolution;
            oldSolutionValidator?.Invoke(solution);

            var map = new Dictionary<Checksum, object>();

            using var remoteWorkspace = CreateRemoteWorkspace();
            var assetProvider = await GetAssetProviderAsync(remoteWorkspace, solution, map);
            var solutionChecksum = await solution.State.GetChecksumAsync(CancellationToken.None);

            // update primary workspace
            await remoteWorkspace.UpdatePrimaryBranchSolutionAsync(assetProvider, solutionChecksum, solution.WorkspaceVersion, CancellationToken.None);
            var recoveredSolution = await remoteWorkspace.GetSolutionAsync(assetProvider, solutionChecksum, fromPrimaryBranch: false, workspaceVersion: -1, CancellationToken.None);
            oldSolutionValidator?.Invoke(recoveredSolution);

            Assert.IsAssignableFrom<RemoteWorkspace>(recoveredSolution.Workspace);
            var primaryWorkspace = recoveredSolution.Workspace;
            Assert.Equal(solutionChecksum, await recoveredSolution.State.GetChecksumAsync(CancellationToken.None));
            Assert.Same(primaryWorkspace.PrimaryBranchId, recoveredSolution.BranchId);

            // get new solution
            var newSolution = newSolutionGetter(solution);
            var newSolutionChecksum = await newSolution.State.GetChecksumAsync(CancellationToken.None);
            await newSolution.AppendAssetMapAsync(map, CancellationToken.None);

            // get solution without updating primary workspace
            var recoveredNewSolution = await remoteWorkspace.GetSolutionAsync(assetProvider, newSolutionChecksum, fromPrimaryBranch: false, workspaceVersion: -1, CancellationToken.None);

            Assert.Equal(newSolutionChecksum, await recoveredNewSolution.State.GetChecksumAsync(CancellationToken.None));
            Assert.NotSame(primaryWorkspace.PrimaryBranchId, recoveredNewSolution.BranchId);

            // do same once updating primary workspace
            await remoteWorkspace.UpdatePrimaryBranchSolutionAsync(assetProvider, newSolutionChecksum, solution.WorkspaceVersion + 1, CancellationToken.None);
            var third = await remoteWorkspace.GetSolutionAsync(assetProvider, newSolutionChecksum, fromPrimaryBranch: false, workspaceVersion: -1, CancellationToken.None);

            Assert.Equal(newSolutionChecksum, await third.State.GetChecksumAsync(CancellationToken.None));
            Assert.Same(primaryWorkspace.PrimaryBranchId, third.BranchId);

            newSolutionValidator?.Invoke(recoveredNewSolution);
        }

        private static async Task<AssetProvider> GetAssetProviderAsync(RemoteWorkspace remoteWorkspace, Solution solution, Dictionary<Checksum, object> map = null)
        {
            // make sure checksum is calculated
            await solution.State.GetChecksumAsync(CancellationToken.None);

            map ??= new Dictionary<Checksum, object>();
            await solution.AppendAssetMapAsync(map, CancellationToken.None);

            var sessionId = 0;
<<<<<<< HEAD
            var storage = new AssetStorage();
            storage.Initialize(new SimpleAssetSource(map));

            return new AssetProvider(sessionId, storage, remoteWorkspace.Services.GetService<ISerializerService>());
=======
            var storage = new SolutionAssetCache();
            var assetSource = new SimpleAssetSource(map);

            return new AssetProvider(sessionId, storage, assetSource, remoteWorkspace.Services.GetService<ISerializerService>());
>>>>>>> d12d0efb
        }

        private class TestAnalyzerProvider : IIncrementalAnalyzerProvider
        {
            public readonly TestAnalyzer Analyzer = new TestAnalyzer();

            public IIncrementalAnalyzer CreateIncrementalAnalyzer(Workspace workspace)
            {
                return Analyzer;
            }

            public class TestAnalyzer : IncrementalAnalyzerBase
            {
                private TaskCompletionSource<bool> _source = new TaskCompletionSource<bool>();

                public override Task AnalyzeDocumentAsync(Document document, SyntaxNode bodyOpt, InvocationReasons reasons, CancellationToken cancellationToken)
                {
                    _source.SetResult(true);
                    return Task.CompletedTask;
                }

                public Task<bool> Called => _source.Task;

                public void Reset()
                {
                    _source = new TaskCompletionSource<bool>();
                }
            }
        }
    }
}<|MERGE_RESOLUTION|>--- conflicted
+++ resolved
@@ -492,17 +492,10 @@
             await solution.AppendAssetMapAsync(map, CancellationToken.None);
 
             var sessionId = 0;
-<<<<<<< HEAD
-            var storage = new AssetStorage();
-            storage.Initialize(new SimpleAssetSource(map));
-
-            return new AssetProvider(sessionId, storage, remoteWorkspace.Services.GetService<ISerializerService>());
-=======
             var storage = new SolutionAssetCache();
             var assetSource = new SimpleAssetSource(map);
 
             return new AssetProvider(sessionId, storage, assetSource, remoteWorkspace.Services.GetService<ISerializerService>());
->>>>>>> d12d0efb
         }
 
         private class TestAnalyzerProvider : IIncrementalAnalyzerProvider
