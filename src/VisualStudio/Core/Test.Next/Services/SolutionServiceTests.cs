﻿// Licensed to the .NET Foundation under one or more agreements.
// The .NET Foundation licenses this file to you under the MIT license.
// See the LICENSE file in the project root for more information.

#nullable disable

using System;
using System.Collections.Generic;
using System.Collections.Immutable;
using System.IO;
using System.Linq;
using System.Threading;
using System.Threading.Tasks;
using Microsoft.CodeAnalysis;
using Microsoft.CodeAnalysis.Diagnostics;
using Microsoft.CodeAnalysis.Editor.UnitTests.Workspaces;
using Microsoft.CodeAnalysis.Formatting;
using Microsoft.CodeAnalysis.Options;
using Microsoft.CodeAnalysis.Remote;
using Microsoft.CodeAnalysis.Remote.Testing;
using Microsoft.CodeAnalysis.Serialization;
using Microsoft.CodeAnalysis.Shared.Extensions;
using Microsoft.CodeAnalysis.SolutionCrawler;
using Microsoft.CodeAnalysis.Test.Utilities;
using Microsoft.CodeAnalysis.Text;
using Roslyn.Test.Utilities;
using Roslyn.Utilities;
using Xunit;

namespace Roslyn.VisualStudio.Next.UnitTests.Remote
{
    [UseExportProvider]
    [Trait(Traits.Feature, Traits.Features.RemoteHost)]
    public class SolutionServiceTests
    {
        private static RemoteWorkspace CreateRemoteWorkspace()
            => new RemoteWorkspace(FeaturesTestCompositions.RemoteHost.GetHostServices());

        [Fact]
        public async Task TestCreation()
        {
            var code = @"class Test { void Method() { } }";

            using var workspace = TestWorkspace.CreateCSharp(code);
            using var remoteWorkspace = CreateRemoteWorkspace();

            var solution = workspace.CurrentSolution;
            var assetProvider = await GetAssetProviderAsync(workspace, remoteWorkspace, solution);

            var solutionChecksum = await solution.CompilationState.GetChecksumAsync(CancellationToken.None);
            var synched = await remoteWorkspace.GetTestAccessor().GetSolutionAsync(assetProvider, solutionChecksum, updatePrimaryBranch: false, workspaceVersion: -1, CancellationToken.None);

            Assert.Equal(solutionChecksum, await synched.CompilationState.GetChecksumAsync(CancellationToken.None));
        }

        [Theory]
        [CombinatorialData]
        public async Task TestGetSolutionWithPrimaryFlag(bool updatePrimaryBranch)
        {
            var code1 = @"class Test1 { void Method() { } }";

            using var workspace = TestWorkspace.CreateCSharp(code1);
            using var remoteWorkspace = CreateRemoteWorkspace();

            var solution = workspace.CurrentSolution;
            var solutionChecksum = await solution.CompilationState.GetChecksumAsync(CancellationToken.None);
            var assetProvider = await GetAssetProviderAsync(workspace, remoteWorkspace, solution);

            var synched = await remoteWorkspace.GetTestAccessor().GetSolutionAsync(assetProvider, solutionChecksum, updatePrimaryBranch, solution.WorkspaceVersion, cancellationToken: CancellationToken.None);
            Assert.Equal(solutionChecksum, await synched.CompilationState.GetChecksumAsync(CancellationToken.None));

            Assert.Equal(WorkspaceKind.RemoteWorkspace, synched.WorkspaceKind);
        }

        [Fact]
        public async Task TestStrongNameProvider()
        {
            using var workspace = new AdhocWorkspace();
            using var remoteWorkspace = CreateRemoteWorkspace();

            var filePath = typeof(SolutionServiceTests).Assembly.Location;

            workspace.AddProject(
                ProjectInfo.Create(
                    ProjectId.CreateNewId(), VersionStamp.Create(), "test", "test.dll", LanguageNames.CSharp,
                    filePath: filePath, outputFilePath: filePath));

            var assetProvider = await GetAssetProviderAsync(workspace, remoteWorkspace, workspace.CurrentSolution);

            var solutionChecksum = await workspace.CurrentSolution.CompilationState.GetChecksumAsync(CancellationToken.None);
            var solution = await remoteWorkspace.GetTestAccessor().GetSolutionAsync(assetProvider, solutionChecksum, updatePrimaryBranch: false, workspaceVersion: -1, CancellationToken.None);

            var compilationOptions = solution.Projects.First().CompilationOptions;

            Assert.IsType<DesktopStrongNameProvider>(compilationOptions.StrongNameProvider);
            Assert.IsType<XmlFileResolver>(compilationOptions.XmlReferenceResolver);

            var dirName = PathUtilities.GetDirectoryName(filePath);
            var array = new[] { dirName, dirName };
            Assert.Equal(Hash.CombineValues(array, StringComparer.Ordinal), compilationOptions.StrongNameProvider.GetHashCode());
            Assert.Equal(((XmlFileResolver)compilationOptions.XmlReferenceResolver).BaseDirectory, dirName);
        }

        [Fact]
        public async Task TestStrongNameProviderEmpty()
        {
            using var workspace = new AdhocWorkspace();
            using var remoteWorkspace = CreateRemoteWorkspace();

            var filePath = "testLocation";

            workspace.AddProject(
                ProjectInfo.Create(
                    ProjectId.CreateNewId(), VersionStamp.Create(), "test", "test.dll", LanguageNames.CSharp,
                    filePath: filePath, outputFilePath: filePath));

            var assetProvider = await GetAssetProviderAsync(workspace, remoteWorkspace, workspace.CurrentSolution);

            var solutionChecksum = await workspace.CurrentSolution.CompilationState.GetChecksumAsync(CancellationToken.None);
            var solution = await remoteWorkspace.GetTestAccessor().GetSolutionAsync(assetProvider, solutionChecksum, updatePrimaryBranch: false, workspaceVersion: -1, CancellationToken.None);

            var compilationOptions = solution.Projects.First().CompilationOptions;

            Assert.True(compilationOptions.StrongNameProvider is DesktopStrongNameProvider);
            Assert.True(compilationOptions.XmlReferenceResolver is XmlFileResolver);

            var array = new string[] { };
            Assert.Equal(Hash.CombineValues(array, StringComparer.Ordinal), compilationOptions.StrongNameProvider.GetHashCode());
            Assert.Null(((XmlFileResolver)compilationOptions.XmlReferenceResolver).BaseDirectory);
        }

        [Fact]
        public async Task TestCache()
        {
            var code = @"class Test { void Method() { } }";

            using var workspace = TestWorkspace.CreateCSharp(code);
            using var remoteWorkspace = CreateRemoteWorkspace();

            var solution = workspace.CurrentSolution;
            var assetProvider = await GetAssetProviderAsync(workspace, remoteWorkspace, solution);
            var solutionChecksum = await solution.CompilationState.GetChecksumAsync(CancellationToken.None);

            var first = await remoteWorkspace.GetTestAccessor().GetSolutionAsync(assetProvider, solutionChecksum, updatePrimaryBranch: false, workspaceVersion: -1, CancellationToken.None);
            var second = await remoteWorkspace.GetTestAccessor().GetSolutionAsync(assetProvider, solutionChecksum, updatePrimaryBranch: false, workspaceVersion: -1, CancellationToken.None);

            // same instance from cache
            Assert.True(object.ReferenceEquals(first, second));
            Assert.Equal(WorkspaceKind.RemoteWorkspace, first.WorkspaceKind);
        }

        [Fact]
        public async Task TestUpdatePrimaryWorkspace()
        {
            var code = @"class Test { void Method() { } }";

            await VerifySolutionUpdate(code, s => s.WithDocumentText(s.Projects.First().DocumentIds.First(), SourceText.From(code + " ")));
        }

        [Fact]
        public async Task ProjectProperties()
        {
            using var workspace = TestWorkspace.CreateCSharp("");

            static Solution SetProjectProperties(Solution solution, int version)
            {
                var projectId = solution.ProjectIds.Single();
                return solution
                    .WithProjectName(projectId, "Name" + version)
                    .WithProjectAssemblyName(projectId, "AssemblyName" + version)
                    .WithProjectFilePath(projectId, "FilePath" + version)
                    .WithProjectOutputFilePath(projectId, "OutputFilePath" + version)
                    .WithProjectOutputRefFilePath(projectId, "OutputRefFilePath" + version)
                    .WithProjectCompilationOutputInfo(projectId, new CompilationOutputInfo("AssemblyPath" + version))
                    .WithProjectDefaultNamespace(projectId, "DefaultNamespace" + version)
                    .WithProjectChecksumAlgorithm(projectId, SourceHashAlgorithm.Sha1 + version)
                    .WithHasAllInformation(projectId, (version % 2) != 0)
                    .WithRunAnalyzers(projectId, (version % 2) != 0);
            }

            static void ValidateProperties(Solution solution, int version)
            {
                var project = solution.Projects.Single();
                Assert.Equal("Name" + version, project.Name);
                Assert.Equal("AssemblyName" + version, project.AssemblyName);
                Assert.Equal("FilePath" + version, project.FilePath);
                Assert.Equal("OutputFilePath" + version, project.OutputFilePath);
                Assert.Equal("OutputRefFilePath" + version, project.OutputRefFilePath);
                Assert.Equal("AssemblyPath" + version, project.CompilationOutputInfo.AssemblyPath);
                Assert.Equal("DefaultNamespace" + version, project.DefaultNamespace);
                Assert.Equal(SourceHashAlgorithm.Sha1 + version, project.State.ChecksumAlgorithm);
                Assert.Equal((version % 2) != 0, project.State.HasAllInformation);
                Assert.Equal((version % 2) != 0, project.State.RunAnalyzers);
            }

            Assert.True(workspace.SetCurrentSolution(s => SetProjectProperties(s, version: 0), WorkspaceChangeKind.SolutionChanged));

            await VerifySolutionUpdate(workspace,
                newSolutionGetter: s => SetProjectProperties(s, version: 1),
                oldSolutionValidator: s => ValidateProperties(s, version: 0),
                newSolutionValidator: s => ValidateProperties(s, version: 1)).ConfigureAwait(false);
        }

        [Fact]
        public async Task TestUpdateDocumentInfo()
        {
            var code = @"class Test { void Method() { } }";

            await VerifySolutionUpdate(code, s => s.WithDocumentFolders(s.Projects.First().Documents.First().Id, new[] { "test" }));
        }

        [Fact]
        public async Task TestAddUpdateRemoveProjects()
        {
            var code = @"class Test { void Method() { } }";

            await VerifySolutionUpdate(code, s =>
            {
                var existingProjectId = s.ProjectIds.First();

                s = s.AddProject("newProject", "newProject", LanguageNames.CSharp).Solution;

                var project = s.GetProject(existingProjectId);
                project = project.WithCompilationOptions(project.CompilationOptions.WithModuleName("modified"));

                var existingDocumentId = project.DocumentIds.First();

                project = project.AddDocument("newDocument", SourceText.From("// new text")).Project;

                var document = project.GetDocument(existingDocumentId);

                document = document.WithSourceCodeKind(SourceCodeKind.Script);

                return document.Project.Solution;
            });
        }

        [Fact]
        public async Task TestAdditionalDocument()
        {
            var code = @"class Test { void Method() { } }";
            using var workspace = TestWorkspace.CreateCSharp(code);

            var projectId = workspace.CurrentSolution.ProjectIds.First();
            var additionalDocumentId = DocumentId.CreateNewId(projectId);
            var additionalDocumentInfo = DocumentInfo.Create(
                additionalDocumentId, "additionalFile",
                loader: TextLoader.From(TextAndVersion.Create(SourceText.From("test"), VersionStamp.Create())));

            await VerifySolutionUpdate(workspace, s =>
            {
                return s.AddAdditionalDocument(additionalDocumentInfo);
            });

            workspace.OnAdditionalDocumentAdded(additionalDocumentInfo);

            await VerifySolutionUpdate(workspace, s =>
            {
                return s.WithAdditionalDocumentText(additionalDocumentId, SourceText.From("changed"));
            });

            await VerifySolutionUpdate(workspace, s =>
            {
                return s.RemoveAdditionalDocument(additionalDocumentId);
            });
        }

        [Fact]
        public async Task TestAnalyzerConfigDocument()
        {
            var configPath = Path.Combine(Path.GetTempPath(), ".editorconfig");
            var code = @"class Test { void Method() { } }";
            using var workspace = TestWorkspace.CreateCSharp(code);

            var projectId = workspace.CurrentSolution.ProjectIds.First();
            var analyzerConfigDocumentId = DocumentId.CreateNewId(projectId);
            var analyzerConfigDocumentInfo = DocumentInfo.Create(
                analyzerConfigDocumentId,
                name: ".editorconfig",
                loader: TextLoader.From(TextAndVersion.Create(SourceText.From("root = true"), VersionStamp.Create(), filePath: configPath)),
                filePath: configPath);

            await VerifySolutionUpdate(workspace, s =>
            {
                return s.AddAnalyzerConfigDocuments(ImmutableArray.Create(analyzerConfigDocumentInfo));
            });

            workspace.OnAnalyzerConfigDocumentAdded(analyzerConfigDocumentInfo);

            await VerifySolutionUpdate(workspace, s =>
            {
                return s.WithAnalyzerConfigDocumentText(analyzerConfigDocumentId, SourceText.From("root = false"));
            });

            await VerifySolutionUpdate(workspace, s =>
            {
                return s.RemoveAnalyzerConfigDocument(analyzerConfigDocumentId);
            });
        }

        [Fact, Trait(Traits.Feature, Traits.Features.RemoteHost)]
        public async Task TestDocument()
        {
            var code = @"class Test { void Method() { } }";

            using var workspace = TestWorkspace.CreateCSharp(code);

            var projectId = workspace.CurrentSolution.ProjectIds.First();
            var documentId = DocumentId.CreateNewId(projectId);
            var documentInfo = DocumentInfo.Create(
                documentId, "sourceFile",
                loader: TextLoader.From(TextAndVersion.Create(SourceText.From("class A { }"), VersionStamp.Create())));

            await VerifySolutionUpdate(workspace, s =>
            {
                return s.AddDocument(documentInfo);
            });

            workspace.OnDocumentAdded(documentInfo);

            await VerifySolutionUpdate(workspace, s =>
            {
                return s.WithDocumentText(documentId, SourceText.From("class Changed { }"));
            });

            await VerifySolutionUpdate(workspace, s =>
            {
                return s.RemoveDocument(documentId);
            });
        }

#if false
        [Fact]
<<<<<<< HEAD
        public async Task TestRemoteWorkspaceSolutionCrawler()
        {
            var code = @"class Test { void Method() { } }";

            // create base solution
            using var workspace = TestWorkspace.CreateCSharp(code);
            using var remoteWorkspace = CreateRemoteWorkspace();

            // Start solution crawler in the remote workspace:
            remoteWorkspace.Services.GetRequiredService<ISolutionCrawlerRegistrationService>().Register(remoteWorkspace);

            // create solution service
            var solution = workspace.CurrentSolution;
            var assetProvider = await GetAssetProviderAsync(workspace, remoteWorkspace, solution);

            // update primary workspace
            var solutionChecksum = await solution.CompilationState.GetChecksumAsync(CancellationToken.None);
            await remoteWorkspace.UpdatePrimaryBranchSolutionAsync(assetProvider, solutionChecksum, solution.WorkspaceVersion, CancellationToken.None);

            // get solution in remote host
            var remoteSolution = await remoteWorkspace.GetTestAccessor().GetSolutionAsync(assetProvider, solutionChecksum, updatePrimaryBranch: false, workspaceVersion: -1, CancellationToken.None);

            // get solution cralwer in remote host
            var solutionCrawlerService = remoteSolution.Services.GetService<ISolutionCrawlerRegistrationService>() as SolutionCrawlerRegistrationService;
            Assert.NotNull(solutionCrawlerService);

            // check remote workspace has enabled solution crawler in remote host
            var testAnalyzerProvider = new TestAnalyzerProvider();
            solutionCrawlerService.AddAnalyzerProvider(
                testAnalyzerProvider,
                new IncrementalAnalyzerProviderMetadata("Test", highPriorityForActiveFile: false, [WorkspaceKind.RemoteWorkspace]));

            // check our solution crawler has ran
            Assert.True(await testAnalyzerProvider.Analyzer.Called);

            testAnalyzerProvider.Analyzer.Reset();

            // update remote workspace
            remoteSolution = remoteSolution.WithDocumentText(remoteSolution.Projects.First().Documents.First().Id, SourceText.From(code + " class Test2 { }"));
            await remoteWorkspace.GetTestAccessor().TryUpdateWorkspaceCurrentSolutionAsync(remoteSolution, solution.WorkspaceVersion + 1);

            // check solution update correctly ran solution crawler
            Assert.True(await testAnalyzerProvider.Analyzer.Called);
        }
#endif

        [Fact]
=======
>>>>>>> 6f8be3ac
        public async Task TestRemoteWorkspace()
        {
            var code = @"class Test { void Method() { } }";

            // create base solution
            using var workspace = TestWorkspace.CreateCSharp(code);
            using var remoteWorkspace = CreateRemoteWorkspace();

            // create solution service
            var solution1 = workspace.CurrentSolution;
            var assetProvider = await GetAssetProviderAsync(workspace, remoteWorkspace, solution1);

            var remoteSolution1 = await GetInitialOOPSolutionAsync(remoteWorkspace, assetProvider, solution1);

            await Verify(remoteWorkspace, solution1, remoteSolution1, expectRemoteSolutionToCurrent: true);
            var version = solution1.WorkspaceVersion;

            // update remote workspace
            var currentSolution = remoteSolution1.WithDocumentText(remoteSolution1.Projects.First().Documents.First().Id, SourceText.From(code + " class Test2 { }"));
            var (oopSolution2, _) = await remoteWorkspace.GetTestAccessor().TryUpdateWorkspaceCurrentSolutionAsync(currentSolution, ++version);

            await Verify(remoteWorkspace, currentSolution, oopSolution2, expectRemoteSolutionToCurrent: true);

            // move backward
            await Verify(remoteWorkspace, remoteSolution1, (await remoteWorkspace.GetTestAccessor().TryUpdateWorkspaceCurrentSolutionAsync(remoteSolution1, solution1.WorkspaceVersion)).solution, expectRemoteSolutionToCurrent: false);

            // move forward
            currentSolution = oopSolution2.WithDocumentText(oopSolution2.Projects.First().Documents.First().Id, SourceText.From(code + " class Test3 { }"));
            var remoteSolution3 = (await remoteWorkspace.GetTestAccessor().TryUpdateWorkspaceCurrentSolutionAsync(currentSolution, ++version)).solution;

            await Verify(remoteWorkspace, currentSolution, remoteSolution3, expectRemoteSolutionToCurrent: true);

            // move to new solution backward
            var solutionInfo2 = await assetProvider.CreateSolutionInfoAsync(await solution1.CompilationState.GetChecksumAsync(CancellationToken.None), CancellationToken.None);
            var solution2 = remoteWorkspace.GetTestAccessor().CreateSolutionFromInfo(solutionInfo2);
            Assert.False((await remoteWorkspace.GetTestAccessor().TryUpdateWorkspaceCurrentSolutionAsync(
                solution2, solution1.WorkspaceVersion)).updated);

            // move to new solution forward
            var (solution3, updated3) = await remoteWorkspace.GetTestAccessor().TryUpdateWorkspaceCurrentSolutionAsync(
                solution2, ++version);
            Assert.NotNull(solution3);
            Assert.True(updated3);
            await Verify(remoteWorkspace, solution1, solution3, expectRemoteSolutionToCurrent: true);

            static async Task<Solution> GetInitialOOPSolutionAsync(RemoteWorkspace remoteWorkspace, AssetProvider assetProvider, Solution solution)
            {
                // set up initial solution
                var solutionChecksum = await solution.CompilationState.GetChecksumAsync(CancellationToken.None);
                await remoteWorkspace.UpdatePrimaryBranchSolutionAsync(assetProvider, solutionChecksum, solution.WorkspaceVersion, CancellationToken.None);

                // get solution in remote host
                return await remoteWorkspace.GetTestAccessor().GetSolutionAsync(assetProvider, solutionChecksum, updatePrimaryBranch: false, workspaceVersion: -1, CancellationToken.None);
            }

            static async Task Verify(RemoteWorkspace remoteWorkspace, Solution givenSolution, Solution remoteSolution, bool expectRemoteSolutionToCurrent)
            {
                // verify we got solution expected
                Assert.Equal(await givenSolution.CompilationState.GetChecksumAsync(CancellationToken.None), await remoteSolution.CompilationState.GetChecksumAsync(CancellationToken.None));

                // verify remote workspace got updated
                Assert.True(expectRemoteSolutionToCurrent == (remoteSolution == remoteWorkspace.CurrentSolution));
            }
        }

        [Theory, CombinatorialData]
        [WorkItem("https://github.com/dotnet/roslyn/issues/48564")]
        public async Task TestAddingProjectsWithExplicitOptions(bool useDefaultOptionValue)
        {
            using var workspace = TestWorkspace.CreateCSharp(@"public class C { }");
            using var remoteWorkspace = CreateRemoteWorkspace();

            // Initial empty solution
            var solution = workspace.CurrentSolution;
            solution = solution.RemoveProject(solution.ProjectIds.Single());
            var assetProvider = await GetAssetProviderAsync(workspace, remoteWorkspace, solution);
            var solutionChecksum = await solution.CompilationState.GetChecksumAsync(CancellationToken.None);
            var synched = await remoteWorkspace.GetTestAccessor().GetSolutionAsync(assetProvider, solutionChecksum, updatePrimaryBranch: true, workspaceVersion: 0, CancellationToken.None);
            Assert.Equal(solutionChecksum, await synched.CompilationState.GetChecksumAsync(CancellationToken.None));

            // Add a C# project and a VB project, set some options, and check again
            var csharpDocument = new TestHostDocument("public class C { }");
            var csharpProject = new TestHostProject(workspace, csharpDocument, language: LanguageNames.CSharp, name: "project2");
            var csharpProjectInfo = csharpProject.ToProjectInfo();

            var vbDocument = new TestHostDocument("Public Class D \r\n  Inherits C\r\nEnd Class");
            var vbProject = new TestHostProject(workspace, vbDocument, language: LanguageNames.VisualBasic, name: "project3");
            var vbProjectInfo = vbProject.ToProjectInfo();

            solution = solution.AddProject(csharpProjectInfo).AddProject(vbProjectInfo);
            var newOptionValue = useDefaultOptionValue
                ? FormattingOptions2.NewLine.DefaultValue
                : FormattingOptions2.NewLine.DefaultValue + FormattingOptions2.NewLine.DefaultValue;
            solution = solution.WithOptions(solution.Options
                .WithChangedOption(FormattingOptions.NewLine, LanguageNames.CSharp, newOptionValue)
                .WithChangedOption(FormattingOptions.NewLine, LanguageNames.VisualBasic, newOptionValue));

            assetProvider = await GetAssetProviderAsync(workspace, remoteWorkspace, solution);
            solutionChecksum = await solution.CompilationState.GetChecksumAsync(CancellationToken.None);
            synched = await remoteWorkspace.GetTestAccessor().GetSolutionAsync(assetProvider, solutionChecksum, updatePrimaryBranch: true, workspaceVersion: 2, CancellationToken.None);
            Assert.Equal(solutionChecksum, await synched.CompilationState.GetChecksumAsync(CancellationToken.None));
        }

        [Fact]
        public async Task TestFrozenSourceGeneratedDocument()
        {
            using var workspace = TestWorkspace.CreateCSharp(@"");
            using var remoteWorkspace = CreateRemoteWorkspace();

            var solution = workspace.CurrentSolution
                .Projects.Single()
                .AddAnalyzerReference(new AnalyzerFileReference(typeof(Microsoft.CodeAnalysis.TestSourceGenerator.HelloWorldGenerator).Assembly.Location, new TestAnalyzerAssemblyLoader()))
                .Solution;

            // First sync the solution over that has a generator
            var assetProvider = await GetAssetProviderAsync(workspace, remoteWorkspace, solution);
            var solutionChecksum = await solution.CompilationState.GetChecksumAsync(CancellationToken.None);
            var synched = await remoteWorkspace.GetTestAccessor().GetSolutionAsync(assetProvider, solutionChecksum, updatePrimaryBranch: true, workspaceVersion: 0, CancellationToken.None);
            Assert.Equal(solutionChecksum, await synched.CompilationState.GetChecksumAsync(CancellationToken.None));

            // Now freeze with some content
            var documentIdentity = (await solution.Projects.Single().GetSourceGeneratedDocumentsAsync()).First().Identity;
            var frozenText1 = SourceText.From("// Hello, World!");
            var frozenSolution1 = solution.WithFrozenSourceGeneratedDocument(documentIdentity, frozenText1).Project.Solution;

            assetProvider = await GetAssetProviderAsync(workspace, remoteWorkspace, frozenSolution1);
            solutionChecksum = await frozenSolution1.CompilationState.GetChecksumAsync(CancellationToken.None);
            synched = await remoteWorkspace.GetTestAccessor().GetSolutionAsync(assetProvider, solutionChecksum, updatePrimaryBranch: true, workspaceVersion: 1, CancellationToken.None);
            Assert.Equal(solutionChecksum, await synched.CompilationState.GetChecksumAsync(CancellationToken.None));

            // Try freezing with some different content from the original solution
            var frozenText2 = SourceText.From("// Hello, World! A second time!");
            var frozenSolution2 = solution.WithFrozenSourceGeneratedDocument(documentIdentity, frozenText2).Project.Solution;

            assetProvider = await GetAssetProviderAsync(workspace, remoteWorkspace, frozenSolution2);
            solutionChecksum = await frozenSolution2.CompilationState.GetChecksumAsync(CancellationToken.None);
            synched = await remoteWorkspace.GetTestAccessor().GetSolutionAsync(assetProvider, solutionChecksum, updatePrimaryBranch: true, workspaceVersion: 2, CancellationToken.None);
            Assert.Equal(solutionChecksum, await synched.CompilationState.GetChecksumAsync(CancellationToken.None));
        }

        [Fact]
        public async Task TestPartialProjectSync_GetSolutionFirst()
        {
            var code = @"class Test { void Method() { } }";

            using var workspace = TestWorkspace.CreateCSharp(code);
            using var remoteWorkspace = CreateRemoteWorkspace();

            var solution = workspace.CurrentSolution;

            var project1 = solution.Projects.Single();
            var project2 = solution.AddProject("P2", "P2", LanguageNames.CSharp);

            solution = project2.Solution;

            var map = new Dictionary<Checksum, object>();
            var assetProvider = new AssetProvider(
                Checksum.Create(ImmutableArray.CreateRange(Guid.NewGuid().ToByteArray())), new SolutionAssetCache(), new SimpleAssetSource(workspace.Services.GetService<ISerializerService>(), map), remoteWorkspace.Services.GetService<ISerializerService>());

            // Do the initial full sync
            await solution.AppendAssetMapAsync(map, CancellationToken.None);

            var solutionChecksum = await solution.CompilationState.GetChecksumAsync(CancellationToken.None);
            var syncedFullSolution = await remoteWorkspace.GetTestAccessor().GetSolutionAsync(assetProvider, solutionChecksum, updatePrimaryBranch: true, workspaceVersion: solution.WorkspaceVersion, CancellationToken.None);

            Assert.Equal(solutionChecksum, await syncedFullSolution.CompilationState.GetChecksumAsync(CancellationToken.None));
            Assert.Equal(2, syncedFullSolution.Projects.Count());

            // Syncing project1 should do nothing as syncing the solution already synced it over.
            var project1Checksum = await solution.CompilationState.GetChecksumAsync(project1.Id, CancellationToken.None);
            await solution.AppendAssetMapAsync(map, project1.Id, CancellationToken.None);
            var project1SyncedSolution = await remoteWorkspace.GetTestAccessor().GetSolutionAsync(assetProvider, project1Checksum, updatePrimaryBranch: false, workspaceVersion: -1, CancellationToken.None);
            Assert.Equal(2, project1SyncedSolution.Projects.Count());

            // Syncing project2 should do nothing as syncing the solution already synced it over.
            var project2Checksum = await solution.CompilationState.GetChecksumAsync(project2.Id, CancellationToken.None);
            await solution.AppendAssetMapAsync(map, project2.Id, CancellationToken.None);
            var project2SyncedSolution = await remoteWorkspace.GetTestAccessor().GetSolutionAsync(assetProvider, project2Checksum, updatePrimaryBranch: false, workspaceVersion: -1, CancellationToken.None);
            Assert.Equal(2, project2SyncedSolution.Projects.Count());
        }

        [Fact]
        public async Task TestPartialProjectSync_GetSolutionLast()
        {
            var code = @"class Test { void Method() { } }";

            using var workspace = TestWorkspace.CreateCSharp(code);
            using var remoteWorkspace = CreateRemoteWorkspace();

            var solution = workspace.CurrentSolution;

            var project1 = solution.Projects.Single();
            var project2 = solution.AddProject("P2", "P2", LanguageNames.CSharp);

            solution = project2.Solution;

            var map = new Dictionary<Checksum, object>();
            var assetProvider = new AssetProvider(
                Checksum.Create(ImmutableArray.CreateRange(Guid.NewGuid().ToByteArray())), new SolutionAssetCache(), new SimpleAssetSource(workspace.Services.GetService<ISerializerService>(), map), remoteWorkspace.Services.GetService<ISerializerService>());

            // Syncing project 1 should just since it over.
            await solution.AppendAssetMapAsync(map, project1.Id, CancellationToken.None);
            var project1Checksum = await solution.CompilationState.GetChecksumAsync(project1.Id, CancellationToken.None);
            var project1SyncedSolution = await remoteWorkspace.GetTestAccessor().GetSolutionAsync(assetProvider, project1Checksum, updatePrimaryBranch: false, workspaceVersion: -1, CancellationToken.None);
            Assert.Equal(1, project1SyncedSolution.Projects.Count());
            Assert.Equal(project1.Name, project1SyncedSolution.Projects.Single().Name);

            // Syncing project 2 should end up with only p2 synced over.
            await solution.AppendAssetMapAsync(map, project2.Id, CancellationToken.None);
            var project2Checksum = await solution.CompilationState.GetChecksumAsync(project2.Id, CancellationToken.None);
            var project2SyncedSolution = await remoteWorkspace.GetTestAccessor().GetSolutionAsync(assetProvider, project2Checksum, updatePrimaryBranch: false, workspaceVersion: -1, CancellationToken.None);
            Assert.Equal(1, project2SyncedSolution.Projects.Count());

            // then syncing the whole project should now copy both over.
            await solution.AppendAssetMapAsync(map, CancellationToken.None);
            var solutionChecksum = await solution.CompilationState.GetChecksumAsync(CancellationToken.None);
            var syncedFullSolution = await remoteWorkspace.GetTestAccessor().GetSolutionAsync(assetProvider, solutionChecksum, updatePrimaryBranch: true, workspaceVersion: solution.WorkspaceVersion, CancellationToken.None);

            Assert.Equal(solutionChecksum, await syncedFullSolution.CompilationState.GetChecksumAsync(CancellationToken.None));
            Assert.Equal(2, syncedFullSolution.Projects.Count());
        }

        [Fact]
        public async Task TestPartialProjectSync_GetDependentProjects1()
        {
            var code = @"class Test { void Method() { } }";

            using var workspace = TestWorkspace.CreateCSharp(code);
            using var remoteWorkspace = CreateRemoteWorkspace();

            var solution = workspace.CurrentSolution;

            var project1 = solution.Projects.Single();
            var project2 = solution.AddProject("P2", "P2", LanguageNames.CSharp);
            var project3 = project2.Solution.AddProject("P3", "P3", LanguageNames.CSharp);

            solution = project3.Solution.AddProjectReference(project3.Id, new(project3.Solution.Projects.Single(p => p.Name == "P2").Id));

            var map = new Dictionary<Checksum, object>();
            var assetProvider = new AssetProvider(
                Checksum.Create(ImmutableArray.CreateRange(Guid.NewGuid().ToByteArray())), new SolutionAssetCache(), new SimpleAssetSource(workspace.Services.GetService<ISerializerService>(), map), remoteWorkspace.Services.GetService<ISerializerService>());

            await solution.AppendAssetMapAsync(map, project2.Id, CancellationToken.None);
            var project2Checksum = await solution.CompilationState.GetChecksumAsync(project2.Id, CancellationToken.None);
            var project2SyncedSolution = await remoteWorkspace.GetTestAccessor().GetSolutionAsync(assetProvider, project2Checksum, updatePrimaryBranch: false, workspaceVersion: -1, CancellationToken.None);
            Assert.Equal(1, project2SyncedSolution.Projects.Count());
            Assert.Equal(project2.Name, project2SyncedSolution.Projects.Single().Name);

            // syncing project 3 should sync project 2 as well because of the p2p ref
            await solution.AppendAssetMapAsync(map, project3.Id, CancellationToken.None);
            var project3Checksum = await solution.CompilationState.GetChecksumAsync(project3.Id, CancellationToken.None);
            var project3SyncedSolution = await remoteWorkspace.GetTestAccessor().GetSolutionAsync(assetProvider, project3Checksum, updatePrimaryBranch: false, workspaceVersion: -1, CancellationToken.None);
            Assert.Equal(2, project3SyncedSolution.Projects.Count());
        }

        [Fact]
        public async Task TestPartialProjectSync_GetDependentProjects2()
        {
            var code = @"class Test { void Method() { } }";

            using var workspace = TestWorkspace.CreateCSharp(code);
            using var remoteWorkspace = CreateRemoteWorkspace();

            var solution = workspace.CurrentSolution;

            var project1 = solution.Projects.Single();
            var project2 = solution.AddProject("P2", "P2", LanguageNames.CSharp);
            var project3 = project2.Solution.AddProject("P3", "P3", LanguageNames.CSharp);

            solution = project3.Solution.AddProjectReference(project3.Id, new(project3.Solution.Projects.Single(p => p.Name == "P2").Id));

            var map = new Dictionary<Checksum, object>();
            var assetProvider = new AssetProvider(
                Checksum.Create(ImmutableArray.CreateRange(Guid.NewGuid().ToByteArray())), new SolutionAssetCache(), new SimpleAssetSource(workspace.Services.GetService<ISerializerService>(), map), remoteWorkspace.Services.GetService<ISerializerService>());

            // syncing P3 should since project P2 as well because of the p2p ref
            await solution.AppendAssetMapAsync(map, project3.Id, CancellationToken.None);
            var project3Checksum = await solution.CompilationState.GetChecksumAsync(project3.Id, CancellationToken.None);
            var project3SyncedSolution = await remoteWorkspace.GetTestAccessor().GetSolutionAsync(assetProvider, project3Checksum, updatePrimaryBranch: false, workspaceVersion: -1, CancellationToken.None);
            Assert.Equal(2, project3SyncedSolution.Projects.Count());

            // if we then sync just P2, we should still have only P2 in the synced cone
            await solution.AppendAssetMapAsync(map, project2.Id, CancellationToken.None);
            var project2Checksum = await solution.CompilationState.GetChecksumAsync(project2.Id, CancellationToken.None);
            var project2SyncedSolution = await remoteWorkspace.GetTestAccessor().GetSolutionAsync(assetProvider, project2Checksum, updatePrimaryBranch: false, workspaceVersion: -1, CancellationToken.None);
            Assert.Equal(1, project2SyncedSolution.Projects.Count());
            AssertEx.Equal(project2.Name, project2SyncedSolution.Projects.Single().Name);

            // if we then sync just P1, we should only have it in its own cone.
            await solution.AppendAssetMapAsync(map, project1.Id, CancellationToken.None);
            var project1Checksum = await solution.CompilationState.GetChecksumAsync(project1.Id, CancellationToken.None);
            var project1SyncedSolution = await remoteWorkspace.GetTestAccessor().GetSolutionAsync(assetProvider, project1Checksum, updatePrimaryBranch: false, workspaceVersion: -1, CancellationToken.None);
            Assert.Equal(1, project1SyncedSolution.Projects.Count());
            AssertEx.Equal(project1.Name, project1SyncedSolution.Projects.Single().Name);
        }

        [Fact]
        public async Task TestPartialProjectSync_GetDependentProjects3()
        {
            var code = @"class Test { void Method() { } }";

            using var workspace = TestWorkspace.CreateCSharp(code);
            using var remoteWorkspace = CreateRemoteWorkspace();

            var solution = workspace.CurrentSolution;

            var project1 = solution.Projects.Single();
            var project2 = solution.AddProject("P2", "P2", LanguageNames.CSharp);
            var project3 = project2.Solution.AddProject("P3", "P3", LanguageNames.CSharp);

            solution = project3.Solution.AddProjectReference(project3.Id, new(project2.Id))
                                        .AddProjectReference(project2.Id, new(project1.Id));

            var map = new Dictionary<Checksum, object>();
            var assetProvider = new AssetProvider(
                Checksum.Create(ImmutableArray.CreateRange(Guid.NewGuid().ToByteArray())), new SolutionAssetCache(), new SimpleAssetSource(workspace.Services.GetService<ISerializerService>(), map), remoteWorkspace.Services.GetService<ISerializerService>());

            // syncing project3 should since project2 and project1 as well because of the p2p ref
            await solution.AppendAssetMapAsync(map, project3.Id, CancellationToken.None);
            var project3Checksum = await solution.CompilationState.GetChecksumAsync(project3.Id, CancellationToken.None);
            var project3SyncedSolution = await remoteWorkspace.GetTestAccessor().GetSolutionAsync(assetProvider, project3Checksum, updatePrimaryBranch: false, workspaceVersion: -1, CancellationToken.None);
            Assert.Equal(3, project3SyncedSolution.Projects.Count());

            // syncing project2 should only have it and project 1.
            await solution.AppendAssetMapAsync(map, project2.Id, CancellationToken.None);
            var project2Checksum = await solution.CompilationState.GetChecksumAsync(project2.Id, CancellationToken.None);
            var project2SyncedSolution = await remoteWorkspace.GetTestAccessor().GetSolutionAsync(assetProvider, project2Checksum, updatePrimaryBranch: false, workspaceVersion: -1, CancellationToken.None);
            Assert.Equal(2, project2SyncedSolution.Projects.Count());

            // syncing project1 should only be itself
            await solution.AppendAssetMapAsync(map, project1.Id, CancellationToken.None);
            var project1Checksum = await solution.CompilationState.GetChecksumAsync(project1.Id, CancellationToken.None);
            var project1SyncedSolution = await remoteWorkspace.GetTestAccessor().GetSolutionAsync(assetProvider, project1Checksum, updatePrimaryBranch: false, workspaceVersion: -1, CancellationToken.None);
            Assert.Equal(1, project1SyncedSolution.Projects.Count());
        }

        [Fact]
        public async Task TestPartialProjectSync_GetDependentProjects4()
        {
            var code = @"class Test { void Method() { } }";

            using var workspace = TestWorkspace.CreateCSharp(code);
            using var remoteWorkspace = CreateRemoteWorkspace();

            var solution = workspace.CurrentSolution;

            var project1 = solution.Projects.Single();
            var project2 = solution.AddProject("P2", "P2", LanguageNames.CSharp);
            var project3 = project2.Solution.AddProject("P3", "P3", LanguageNames.CSharp);

            solution = project3.Solution.AddProjectReference(project3.Id, new(project2.Id))
                                        .AddProjectReference(project3.Id, new(project1.Id));

            var map = new Dictionary<Checksum, object>();
            var assetProvider = new AssetProvider(
                Checksum.Create(ImmutableArray.CreateRange(Guid.NewGuid().ToByteArray())), new SolutionAssetCache(), new SimpleAssetSource(workspace.Services.GetService<ISerializerService>(), map), remoteWorkspace.Services.GetService<ISerializerService>());

            // syncing project3 should since project2 and project1 as well because of the p2p ref
            await solution.AppendAssetMapAsync(map, project3.Id, CancellationToken.None);
            var project3Checksum = await solution.CompilationState.GetChecksumAsync(project3.Id, CancellationToken.None);
            var project3SyncedSolution = await remoteWorkspace.GetTestAccessor().GetSolutionAsync(assetProvider, project3Checksum, updatePrimaryBranch: false, workspaceVersion: -1, CancellationToken.None);
            Assert.Equal(3, project3SyncedSolution.Projects.Count());

            // Syncing project2 should only have a cone with itself.
            await solution.AppendAssetMapAsync(map, project2.Id, CancellationToken.None);
            var project2Checksum = await solution.CompilationState.GetChecksumAsync(project2.Id, CancellationToken.None);
            var project2SyncedSolution = await remoteWorkspace.GetTestAccessor().GetSolutionAsync(assetProvider, project2Checksum, updatePrimaryBranch: false, workspaceVersion: -1, CancellationToken.None);
            Assert.Equal(1, project2SyncedSolution.Projects.Count());

            // Syncing project1 should only have a cone with itself.
            await solution.AppendAssetMapAsync(map, project1.Id, CancellationToken.None);
            var project1Checksum = await solution.CompilationState.GetChecksumAsync(project1.Id, CancellationToken.None);
            var project1SyncedSolution = await remoteWorkspace.GetTestAccessor().GetSolutionAsync(assetProvider, project1Checksum, updatePrimaryBranch: false, workspaceVersion: -1, CancellationToken.None);
            Assert.Equal(1, project1SyncedSolution.Projects.Count());
        }

        [Fact]
        public async Task TestPartialProjectSync_Options1()
        {
            var code = @"class Test { void Method() { } }";

            using var workspace = TestWorkspace.CreateCSharp(code);
            using var remoteWorkspace = CreateRemoteWorkspace();

            var solution = workspace.CurrentSolution;

            var project1 = solution.Projects.Single();
            var project2 = solution.AddProject("P2", "P2", LanguageNames.VisualBasic);

            solution = project2.Solution;

            var map = new Dictionary<Checksum, object>();
            var assetProvider = new AssetProvider(
                Checksum.Create(ImmutableArray.CreateRange(Guid.NewGuid().ToByteArray())), new SolutionAssetCache(), new SimpleAssetSource(workspace.Services.GetService<ISerializerService>(), map), remoteWorkspace.Services.GetService<ISerializerService>());

            // Syncing over project1 should give us 1 set of options on the OOP side.
            await solution.AppendAssetMapAsync(map, project1.Id, CancellationToken.None);
            var project1Checksum = await solution.CompilationState.GetChecksumAsync(project1.Id, CancellationToken.None);
            var project1SyncedSolution = await remoteWorkspace.GetTestAccessor().GetSolutionAsync(assetProvider, project1Checksum, updatePrimaryBranch: false, workspaceVersion: -1, CancellationToken.None);
            Assert.Equal(1, project1SyncedSolution.Projects.Count());
            Assert.Equal(project1.Name, project1SyncedSolution.Projects.Single().Name);

            // Syncing over project2 should also only be one set of options.
            await solution.AppendAssetMapAsync(map, project2.Id, CancellationToken.None);
            var project2Checksum = await solution.CompilationState.GetChecksumAsync(project2.Id, CancellationToken.None);
            var project2SyncedSolution = await remoteWorkspace.GetTestAccessor().GetSolutionAsync(assetProvider, project2Checksum, updatePrimaryBranch: false, workspaceVersion: -1, CancellationToken.None);
            Assert.Equal(1, project2SyncedSolution.Projects.Count());
        }

        [Fact]
        public async Task TestPartialProjectSync_DoesNotSeeChangesOutsideOfCone()
        {
            var code = @"class Test { void Method() { } }";

            using var workspace = TestWorkspace.CreateCSharp(code);
            using var remoteWorkspace = CreateRemoteWorkspace();

            var solution = workspace.CurrentSolution;

            var project1 = solution.Projects.Single();
            var project2 = solution.AddProject("P2", "P2", LanguageNames.VisualBasic);

            solution = project2.Solution;

            var map = new Dictionary<Checksum, object>();
            var assetProvider = new AssetProvider(
                Checksum.Create(ImmutableArray.CreateRange(Guid.NewGuid().ToByteArray())), new SolutionAssetCache(), new SimpleAssetSource(workspace.Services.GetService<ISerializerService>(), map), remoteWorkspace.Services.GetService<ISerializerService>());

            // Do the initial full sync
            await solution.AppendAssetMapAsync(map, CancellationToken.None);
            var solutionChecksum = await solution.CompilationState.GetChecksumAsync(CancellationToken.None);
            var fullSyncedSolution = await remoteWorkspace.GetTestAccessor().GetSolutionAsync(assetProvider, solutionChecksum, updatePrimaryBranch: true, workspaceVersion: solution.WorkspaceVersion, CancellationToken.None);
            Assert.Equal(2, fullSyncedSolution.Projects.Count());

            // Mutate both projects to each have a document in it.
            solution = solution.GetProject(project1.Id).AddDocument("X.cs", SourceText.From("// X")).Project.Solution;
            solution = solution.GetProject(project2.Id).AddDocument("Y.vb", SourceText.From("' Y")).Project.Solution;

            // Now just sync project1's cone over.  We should not see the change to project2 on the remote side.
            // But we will still see project2.
            {
                await solution.AppendAssetMapAsync(map, project1.Id, CancellationToken.None);
                var project1Checksum = await solution.CompilationState.GetChecksumAsync(project1.Id, CancellationToken.None);
                var project1SyncedSolution = await remoteWorkspace.GetTestAccessor().GetSolutionAsync(assetProvider, project1Checksum, updatePrimaryBranch: false, workspaceVersion: -1, CancellationToken.None);
                Assert.Equal(2, project1SyncedSolution.Projects.Count());
                var csharpProject = project1SyncedSolution.Projects.Single(p => p.Language == LanguageNames.CSharp);
                var vbProject = project1SyncedSolution.Projects.Single(p => p.Language == LanguageNames.VisualBasic);
                Assert.True(csharpProject.DocumentIds.Count == 2);
                Assert.Empty(vbProject.DocumentIds);
            }

            // Similarly, if we sync just project2's cone over:
            {
                await solution.AppendAssetMapAsync(map, project2.Id, CancellationToken.None);
                var project2Checksum = await solution.CompilationState.GetChecksumAsync(project2.Id, CancellationToken.None);
                var project2SyncedSolution = await remoteWorkspace.GetTestAccessor().GetSolutionAsync(assetProvider, project2Checksum, updatePrimaryBranch: false, workspaceVersion: -1, CancellationToken.None);
                Assert.Equal(2, project2SyncedSolution.Projects.Count());
                var csharpProject = project2SyncedSolution.Projects.Single(p => p.Language == LanguageNames.CSharp);
                var vbProject = project2SyncedSolution.Projects.Single(p => p.Language == LanguageNames.VisualBasic);
                Assert.Single(csharpProject.DocumentIds);
                Assert.Single(vbProject.DocumentIds);
            }
        }

        [Fact]
        public async Task TestPartialProjectSync_AddP2PRef()
        {
            var code = @"class Test { void Method() { } }";

            using var workspace = TestWorkspace.CreateCSharp(code);
            using var remoteWorkspace = CreateRemoteWorkspace();

            var solution = workspace.CurrentSolution;

            var project1 = solution.Projects.Single();
            var project2 = solution.AddProject("P2", "P2", LanguageNames.CSharp);

            solution = project2.Solution;

            var map = new Dictionary<Checksum, object>();
            var assetProvider = new AssetProvider(
                Checksum.Create(ImmutableArray.CreateRange(Guid.NewGuid().ToByteArray())), new SolutionAssetCache(), new SimpleAssetSource(workspace.Services.GetService<ISerializerService>(), map), remoteWorkspace.Services.GetService<ISerializerService>());

            // Do the initial full sync
            await solution.AppendAssetMapAsync(map, CancellationToken.None);
            var solutionChecksum = await solution.CompilationState.GetChecksumAsync(CancellationToken.None);
            var fullSyncedSolution = await remoteWorkspace.GetTestAccessor().GetSolutionAsync(assetProvider, solutionChecksum, updatePrimaryBranch: true, workspaceVersion: solution.WorkspaceVersion, CancellationToken.None);
            Assert.Equal(2, fullSyncedSolution.Projects.Count());

            // Mutate both projects to have a document in it, and add a p2p ref from project1 to project2
            solution = solution.GetProject(project1.Id).AddDocument("X.cs", SourceText.From("// X")).Project.Solution;
            solution = solution.GetProject(project2.Id).AddDocument("Y.cs", SourceText.From("// Y")).Project.Solution;
            solution = solution.GetProject(project1.Id).AddProjectReference(new ProjectReference(project2.Id)).Solution;

            // Now just sync project1's cone over.  This will validate that the p2p ref doesn't try to add a new
            // project, but instead sees the existing one.
            {
                await solution.AppendAssetMapAsync(map, project1.Id, CancellationToken.None);
                var project1Checksum = await solution.CompilationState.GetChecksumAsync(project1.Id, CancellationToken.None);
                var project1SyncedSolution = await remoteWorkspace.GetTestAccessor().GetSolutionAsync(assetProvider, project1Checksum, updatePrimaryBranch: false, workspaceVersion: -1, CancellationToken.None);
                Assert.Equal(2, project1SyncedSolution.Projects.Count());
                var project1Synced = project1SyncedSolution.GetRequiredProject(project1.Id);
                var project2Synced = project1SyncedSolution.GetRequiredProject(project2.Id);

                Assert.True(project1Synced.DocumentIds.Count == 2);
                Assert.Single(project2Synced.DocumentIds);
                Assert.Single(project1Synced.ProjectReferences);
            }
        }

        [Fact]
        public async Task TestPartialProjectSync_ReferenceToNonExistentProject()
        {
            var code = @"class Test { void Method() { } }";

            using var workspace = TestWorkspace.CreateCSharp(code);
            using var remoteWorkspace = CreateRemoteWorkspace();

            var solution = workspace.CurrentSolution;

            var project1 = solution.Projects.Single();

            // This reference a project that doesn't exist.
            // Ensure that it's still fine to get the checksum for this project we have.
            project1 = project1.AddProjectReference(new ProjectReference(ProjectId.CreateNewId()));

            solution = project1.Solution;

            var assetProvider = await GetAssetProviderAsync(workspace, remoteWorkspace, solution);

            var project1Checksum = await solution.CompilationState.GetChecksumAsync(project1.Id, CancellationToken.None);
        }

        private static async Task VerifySolutionUpdate(string code, Func<Solution, Solution> newSolutionGetter)
        {
            using var workspace = TestWorkspace.CreateCSharp(code);
            await VerifySolutionUpdate(workspace, newSolutionGetter);
        }

        private static async Task VerifySolutionUpdate(
            TestWorkspace workspace,
            Func<Solution, Solution> newSolutionGetter,
            Action<Solution> oldSolutionValidator = null,
            Action<Solution> newSolutionValidator = null)
        {
            var solution = workspace.CurrentSolution;
            oldSolutionValidator?.Invoke(solution);

            var map = new Dictionary<Checksum, object>();

            using var remoteWorkspace = CreateRemoteWorkspace();
            var assetProvider = await GetAssetProviderAsync(workspace, remoteWorkspace, solution, map);
            var solutionChecksum = await solution.CompilationState.GetChecksumAsync(CancellationToken.None);

            // update primary workspace
            await remoteWorkspace.UpdatePrimaryBranchSolutionAsync(assetProvider, solutionChecksum, solution.WorkspaceVersion, CancellationToken.None);
            var recoveredSolution = await remoteWorkspace.GetTestAccessor().GetSolutionAsync(assetProvider, solutionChecksum, updatePrimaryBranch: false, workspaceVersion: -1, CancellationToken.None);
            oldSolutionValidator?.Invoke(recoveredSolution);

            Assert.Equal(WorkspaceKind.RemoteWorkspace, recoveredSolution.WorkspaceKind);
            Assert.Equal(solutionChecksum, await recoveredSolution.CompilationState.GetChecksumAsync(CancellationToken.None));

            // get new solution
            var newSolution = newSolutionGetter(solution);
            var newSolutionChecksum = await newSolution.CompilationState.GetChecksumAsync(CancellationToken.None);
            await newSolution.AppendAssetMapAsync(map, CancellationToken.None);

            // get solution without updating primary workspace
            var recoveredNewSolution = await remoteWorkspace.GetTestAccessor().GetSolutionAsync(assetProvider, newSolutionChecksum, updatePrimaryBranch: false, workspaceVersion: -1, CancellationToken.None);

            Assert.Equal(newSolutionChecksum, await recoveredNewSolution.CompilationState.GetChecksumAsync(CancellationToken.None));

            // do same once updating primary workspace
            await remoteWorkspace.UpdatePrimaryBranchSolutionAsync(assetProvider, newSolutionChecksum, solution.WorkspaceVersion + 1, CancellationToken.None);
            var third = await remoteWorkspace.GetTestAccessor().GetSolutionAsync(assetProvider, newSolutionChecksum, updatePrimaryBranch: false, workspaceVersion: -1, CancellationToken.None);

            Assert.Equal(newSolutionChecksum, await third.CompilationState.GetChecksumAsync(CancellationToken.None));

            newSolutionValidator?.Invoke(recoveredNewSolution);
        }

        private static async Task<AssetProvider> GetAssetProviderAsync(Workspace workspace, RemoteWorkspace remoteWorkspace, Solution solution, Dictionary<Checksum, object> map = null)
        {
            // make sure checksum is calculated
            await solution.CompilationState.GetChecksumAsync(CancellationToken.None);

            map ??= [];
            await solution.AppendAssetMapAsync(map, CancellationToken.None);

            var sessionId = Checksum.Create(ImmutableArray.CreateRange(Guid.NewGuid().ToByteArray()));
            var storage = new SolutionAssetCache();
            var assetSource = new SimpleAssetSource(workspace.Services.GetService<ISerializerService>(), map);

            return new AssetProvider(sessionId, storage, assetSource, remoteWorkspace.Services.GetService<ISerializerService>());
        }
<<<<<<< HEAD

#if false
        private class TestAnalyzerProvider : IIncrementalAnalyzerProvider
        {
            public readonly TestAnalyzer Analyzer = new TestAnalyzer();

            public IIncrementalAnalyzer CreateIncrementalAnalyzer(Workspace workspace)
            {
                return Analyzer;
            }

            public class TestAnalyzer : IncrementalAnalyzerBase
            {
                private TaskCompletionSource<bool> _source = new TaskCompletionSource<bool>();

                public override Task AnalyzeDocumentAsync(Document document, SyntaxNode bodyOpt, InvocationReasons reasons, CancellationToken cancellationToken)
                {
                    _source.SetResult(true);
                    return Task.CompletedTask;
                }

                public Task<bool> Called => _source.Task;

                public void Reset()
                {
                    _source = new TaskCompletionSource<bool>();
                }
            }
        }
#endif
=======
>>>>>>> 6f8be3ac
    }
}<|MERGE_RESOLUTION|>--- conflicted
+++ resolved
@@ -329,58 +329,7 @@
             });
         }
 
-#if false
-        [Fact]
-<<<<<<< HEAD
-        public async Task TestRemoteWorkspaceSolutionCrawler()
-        {
-            var code = @"class Test { void Method() { } }";
-
-            // create base solution
-            using var workspace = TestWorkspace.CreateCSharp(code);
-            using var remoteWorkspace = CreateRemoteWorkspace();
-
-            // Start solution crawler in the remote workspace:
-            remoteWorkspace.Services.GetRequiredService<ISolutionCrawlerRegistrationService>().Register(remoteWorkspace);
-
-            // create solution service
-            var solution = workspace.CurrentSolution;
-            var assetProvider = await GetAssetProviderAsync(workspace, remoteWorkspace, solution);
-
-            // update primary workspace
-            var solutionChecksum = await solution.CompilationState.GetChecksumAsync(CancellationToken.None);
-            await remoteWorkspace.UpdatePrimaryBranchSolutionAsync(assetProvider, solutionChecksum, solution.WorkspaceVersion, CancellationToken.None);
-
-            // get solution in remote host
-            var remoteSolution = await remoteWorkspace.GetTestAccessor().GetSolutionAsync(assetProvider, solutionChecksum, updatePrimaryBranch: false, workspaceVersion: -1, CancellationToken.None);
-
-            // get solution cralwer in remote host
-            var solutionCrawlerService = remoteSolution.Services.GetService<ISolutionCrawlerRegistrationService>() as SolutionCrawlerRegistrationService;
-            Assert.NotNull(solutionCrawlerService);
-
-            // check remote workspace has enabled solution crawler in remote host
-            var testAnalyzerProvider = new TestAnalyzerProvider();
-            solutionCrawlerService.AddAnalyzerProvider(
-                testAnalyzerProvider,
-                new IncrementalAnalyzerProviderMetadata("Test", highPriorityForActiveFile: false, [WorkspaceKind.RemoteWorkspace]));
-
-            // check our solution crawler has ran
-            Assert.True(await testAnalyzerProvider.Analyzer.Called);
-
-            testAnalyzerProvider.Analyzer.Reset();
-
-            // update remote workspace
-            remoteSolution = remoteSolution.WithDocumentText(remoteSolution.Projects.First().Documents.First().Id, SourceText.From(code + " class Test2 { }"));
-            await remoteWorkspace.GetTestAccessor().TryUpdateWorkspaceCurrentSolutionAsync(remoteSolution, solution.WorkspaceVersion + 1);
-
-            // check solution update correctly ran solution crawler
-            Assert.True(await testAnalyzerProvider.Analyzer.Called);
-        }
-#endif
-
-        [Fact]
-=======
->>>>>>> 6f8be3ac
+        [Fact]
         public async Task TestRemoteWorkspace()
         {
             var code = @"class Test { void Method() { } }";
@@ -976,38 +925,5 @@
 
             return new AssetProvider(sessionId, storage, assetSource, remoteWorkspace.Services.GetService<ISerializerService>());
         }
-<<<<<<< HEAD
-
-#if false
-        private class TestAnalyzerProvider : IIncrementalAnalyzerProvider
-        {
-            public readonly TestAnalyzer Analyzer = new TestAnalyzer();
-
-            public IIncrementalAnalyzer CreateIncrementalAnalyzer(Workspace workspace)
-            {
-                return Analyzer;
-            }
-
-            public class TestAnalyzer : IncrementalAnalyzerBase
-            {
-                private TaskCompletionSource<bool> _source = new TaskCompletionSource<bool>();
-
-                public override Task AnalyzeDocumentAsync(Document document, SyntaxNode bodyOpt, InvocationReasons reasons, CancellationToken cancellationToken)
-                {
-                    _source.SetResult(true);
-                    return Task.CompletedTask;
-                }
-
-                public Task<bool> Called => _source.Task;
-
-                public void Reset()
-                {
-                    _source = new TaskCompletionSource<bool>();
-                }
-            }
-        }
-#endif
-=======
->>>>>>> 6f8be3ac
     }
 }