﻿// Licensed to the .NET Foundation under one or more agreements.
// The .NET Foundation licenses this file to you under the MIT license.
// See the LICENSE file in the project root for more information.

#nullable disable

using System;
using System.Collections.Immutable;
using System.IO;
using System.Linq;
using System.Reflection;
using System.Text;
using System.Threading;
using System.Threading.Tasks;
using Microsoft.CodeAnalysis.Diagnostics;
using Microsoft.CodeAnalysis.Remote.Testing;
using Microsoft.CodeAnalysis.Serialization;
using Microsoft.CodeAnalysis.Shared.Extensions;
using Microsoft.CodeAnalysis.Test.Utilities;
using Microsoft.CodeAnalysis.Text;
using Microsoft.CodeAnalysis.UnitTests;
using Roslyn.Test.Utilities;
using Roslyn.Utilities;
using Xunit;

namespace Microsoft.CodeAnalysis.Remote.UnitTests
{
    [CollectionDefinition(Name)]
    public class AssemblyLoadTestFixtureCollection : ICollectionFixture<AssemblyLoadTestFixture>
    {
        public const string Name = nameof(AssemblyLoadTestFixtureCollection);
        private AssemblyLoadTestFixtureCollection() { }
    }

    [Collection(AssemblyLoadTestFixtureCollection.Name)]
    [UseExportProvider]
    public class SnapshotSerializationTests
    {
        private readonly AssemblyLoadTestFixture _testFixture;
        public SnapshotSerializationTests(AssemblyLoadTestFixture testFixture)
        {
            _testFixture = testFixture;
        }

        private static Workspace CreateWorkspace(Type[] additionalParts = null)
            => new AdhocWorkspace(FeaturesTestCompositions.Features.AddParts(additionalParts).WithTestHostParts(TestHost.OutOfProcess).GetHostServices());

        internal static Solution CreateFullSolution(Workspace workspace)
        {
            var solution = workspace.CurrentSolution;

            var csCode = "class A { }";
            var project1 = solution.AddProject("Project", "Project.dll", LanguageNames.CSharp);
            var document1 = project1.AddDocument("Document1", SourceText.From(csCode));

            var vbCode = "Class B\r\nEnd Class";
            var project2 = document1.Project.Solution.AddProject("Project2", "Project2.dll", LanguageNames.VisualBasic);
            var document2 = project2.AddDocument("Document2", SourceText.From(vbCode));

            solution = document2.Project.Solution.GetRequiredProject(project1.Id)
                .AddProjectReference(new ProjectReference(project2.Id, ImmutableArray.Create("test")))
                .AddMetadataReference(MetadataReference.CreateFromFile(typeof(object).Assembly.Location))
                .AddAnalyzerReference(new AnalyzerFileReference(Path.Combine(TempRoot.Root, "path1"), new TestAnalyzerAssemblyLoader()))
                .AddAdditionalDocument("Additional", SourceText.From("hello"), ImmutableArray.Create("test"), @".\Add").Project.Solution;

            return solution
                .WithAnalyzerReferences(new[] { new AnalyzerFileReference(Path.Combine(TempRoot.Root, "path2"), new TestAnalyzerAssemblyLoader()) })
                .AddAnalyzerConfigDocuments(
                ImmutableArray.Create(
                    DocumentInfo.Create(
                        DocumentId.CreateNewId(project1.Id),
                        ".editorconfig",
                        loader: TextLoader.From(TextAndVersion.Create(SourceText.From("root = true"), VersionStamp.Create())))));
        }

        private static async Task<SolutionAsset> GetRequiredAssetAsync(SolutionAssetStorage.Scope scope, Checksum checksum)
        {
            var data = await scope.GetTestAccessor().GetAssetAsync(checksum, CancellationToken.None);
            Contract.ThrowIfNull(data);
            return new(checksum, data);
        }

        [Fact]
        public async Task CreateSolutionSnapshotId_Empty()
        {
            using var workspace = CreateWorkspace();
            var solution = workspace.CurrentSolution;

            var validator = new SerializationValidator(workspace.Services);

            using var scope = await validator.AssetStorage.StoreAssetsAsync(solution, CancellationToken.None);
            var checksum = scope.SolutionChecksum;
            var solutionSyncObject = await GetRequiredAssetAsync(scope, checksum);

            await validator.VerifySynchronizationObjectInServiceAsync(solutionSyncObject);

            var solutionCompilationObject = await validator.GetValueAsync<SolutionCompilationStateChecksums>(checksum);
            var solutionObject = await validator.GetValueAsync<SolutionStateChecksums>(solutionCompilationObject.SolutionState);
            await validator.VerifyChecksumInServiceAsync(solutionObject.Attributes, WellKnownSynchronizationKind.SolutionAttributes);

            Assert.Equal(0, solutionObject.Projects.Length);
        }

        [Fact]
        public async Task CreateSolutionSnapshotId_Empty_Serialization()
        {
            using var workspace = CreateWorkspace();
            var solution = workspace.CurrentSolution;

            var validator = new SerializationValidator(workspace.Services);
            using var scope = await validator.AssetStorage.StoreAssetsAsync(solution, CancellationToken.None);
            await validator.VerifySolutionStateSerializationAsync(solution, scope.SolutionChecksum);
        }

        [Fact]
        public async Task CreateSolutionSnapshotId_Project()
        {
            using var workspace = CreateWorkspace();
            var solution = workspace.CurrentSolution;
            var project = solution.AddProject("Project", "Project.dll", LanguageNames.CSharp);

            var validator = new SerializationValidator(workspace.Services);

            using var scope = await validator.AssetStorage.StoreAssetsAsync(project.Solution, CancellationToken.None);
            var checksum = scope.SolutionChecksum;
            var solutionSyncObject = await GetRequiredAssetAsync(scope, checksum);

            await validator.VerifySynchronizationObjectInServiceAsync(solutionSyncObject);

            var solutionCompilationObject = await validator.GetValueAsync<SolutionCompilationStateChecksums>(checksum);
            var solutionObject = await validator.GetValueAsync<SolutionStateChecksums>(solutionCompilationObject.SolutionState);

            await validator.VerifyChecksumInServiceAsync(solutionObject.Attributes, WellKnownSynchronizationKind.SolutionAttributes);

            Assert.Equal(1, solutionObject.Projects.Length);
        }

        [Fact]
        public async Task CreateSolutionSnapshotId_Project_Serialization()
        {
            using var workspace = CreateWorkspace();
            var project = workspace.CurrentSolution.AddProject("Project", "Project.dll", LanguageNames.CSharp);

            var validator = new SerializationValidator(workspace.Services);

            using var snapshot = await validator.AssetStorage.StoreAssetsAsync(project.Solution, CancellationToken.None);
            await validator.VerifySolutionStateSerializationAsync(project.Solution, snapshot.SolutionChecksum);
        }

        [Fact]
        public async Task CreateSolutionSnapshotId()
        {
            var code = "class A { }";

            using var workspace = CreateWorkspace();
            var document = workspace.CurrentSolution.AddProject("Project", "Project.dll", LanguageNames.CSharp).AddDocument("Document", SourceText.From(code));

            var validator = new SerializationValidator(workspace.Services);

            using var scope = await validator.AssetStorage.StoreAssetsAsync(document.Project.Solution, CancellationToken.None);
            var syncObject = await GetRequiredAssetAsync(scope, scope.SolutionChecksum);
            var solutionCompilationObject = await validator.GetValueAsync<SolutionCompilationStateChecksums>(syncObject.Checksum);
            var solutionObject = await validator.GetValueAsync<SolutionStateChecksums>(solutionCompilationObject.SolutionState);

            await validator.VerifySynchronizationObjectInServiceAsync(syncObject);
            await validator.VerifyChecksumInServiceAsync(solutionObject.Attributes, WellKnownSynchronizationKind.SolutionAttributes);
        }

        [Fact]
        public async Task CreateSolutionSnapshotId_Serialization()
        {
            var code = "class A { }";

            using var workspace = CreateWorkspace();
            var solution = workspace.CurrentSolution;
            var document = solution.AddProject("Project", "Project.dll", LanguageNames.CSharp).AddDocument("Document", SourceText.From(code));

            var validator = new SerializationValidator(workspace.Services);

            using var scope = await validator.AssetStorage.StoreAssetsAsync(document.Project.Solution, CancellationToken.None);
            await validator.VerifySolutionStateSerializationAsync(document.Project.Solution, scope.SolutionChecksum);
        }

        [Fact]
        public async Task CreateSolutionSnapshotId_Full()
        {
            using var workspace = CreateWorkspace();
            var solution = CreateFullSolution(workspace);

            var firstProjectChecksum = await solution.GetProject(solution.ProjectIds[0]).State.GetChecksumAsync(CancellationToken.None);
            var secondProjectChecksum = await solution.GetProject(solution.ProjectIds[1]).State.GetChecksumAsync(CancellationToken.None);

            var validator = new SerializationValidator(workspace.Services);

            using var scope = await validator.AssetStorage.StoreAssetsAsync(solution, CancellationToken.None);
            var syncObject = await GetRequiredAssetAsync(scope, scope.SolutionChecksum);
            var solutionCompilationObject = await validator.GetValueAsync<SolutionCompilationStateChecksums>(syncObject.Checksum);
            var solutionObject = await validator.GetValueAsync<SolutionStateChecksums>(solutionCompilationObject.SolutionState);

            await validator.VerifySynchronizationObjectInServiceAsync(syncObject);
            await validator.VerifyChecksumInServiceAsync(solutionObject.Attributes, WellKnownSynchronizationKind.SolutionAttributes);

            Assert.Equal(2, solutionObject.Projects.Length);
        }

        [Fact]
        public async Task CreateSolutionSnapshotId_Full_Serialization()
        {
            using var workspace = CreateWorkspace();
            var solution = CreateFullSolution(workspace);

            var validator = new SerializationValidator(workspace.Services);

            using var scope = await validator.AssetStorage.StoreAssetsAsync(solution, CancellationToken.None);
            await validator.VerifySolutionStateSerializationAsync(solution, scope.SolutionChecksum);
        }

        [Fact]
        public async Task CreateSolutionSnapshotId_Full_Asset_Serialization()
        {
            using var workspace = CreateWorkspace();
            var solution = CreateFullSolution(workspace);

            var validator = new SerializationValidator(workspace.Services);

            using var scope = await validator.AssetStorage.StoreAssetsAsync(solution, CancellationToken.None);
            var solutionCompilationObject = await validator.GetValueAsync<SolutionCompilationStateChecksums>(scope.SolutionChecksum);
            var solutionObject = await validator.GetValueAsync<SolutionStateChecksums>(solutionCompilationObject.SolutionState);
            await validator.VerifyAssetAsync(solutionObject);
        }

        [Fact]
        public async Task CreateSolutionSnapshotId_Full_Asset_Serialization_Desktop()
        {
            using var workspace = CreateWorkspace();
            var solution = CreateFullSolution(workspace);

            var validator = new SerializationValidator(workspace.Services);

            using var scope = await validator.AssetStorage.StoreAssetsAsync(solution, CancellationToken.None);
            var solutionCompilationObject = await validator.GetValueAsync<SolutionCompilationStateChecksums>(scope.SolutionChecksum);
            var solutionObject = await validator.GetValueAsync<SolutionStateChecksums>(solutionCompilationObject.SolutionState);
            await validator.VerifyAssetAsync(solutionObject);
        }

        [Fact]
        public async Task CreateSolutionSnapshotId_Duplicate()
        {
            using var workspace = CreateWorkspace();
            var solution = CreateFullSolution(workspace);

            // this is just data, one can hold the id outside of using statement. but
            // one can't get asset using checksum from the id.
            SolutionCompilationStateChecksums solutionCompilationId1;
            SolutionCompilationStateChecksums solutionCompilationId2;
            SolutionStateChecksums solutionId1;
            SolutionStateChecksums solutionId2;

            var validator = new SerializationValidator(workspace.Services);

            using (var scope1 = await validator.AssetStorage.StoreAssetsAsync(solution, CancellationToken.None).ConfigureAwait(false))
            {
                solutionCompilationId1 = await validator.GetValueAsync<SolutionCompilationStateChecksums>(scope1.SolutionChecksum);
                solutionId1 = await validator.GetValueAsync<SolutionStateChecksums>(solutionCompilationId1.SolutionState);
            }

            using (var scope2 = await validator.AssetStorage.StoreAssetsAsync(solution, CancellationToken.None).ConfigureAwait(false))
            {
                solutionCompilationId2 = await validator.GetValueAsync<SolutionCompilationStateChecksums>(scope2.SolutionChecksum);
                solutionId2 = await validator.GetValueAsync<SolutionStateChecksums>(solutionCompilationId2.SolutionState);
            }

            validator.SolutionCompilationStateEqual(solutionCompilationId1, solutionCompilationId2);

            // once pinned snapshot scope is released, there is no way to get back to asset.
            // catch Exception because it will throw 2 different exception based on release or debug (ExceptionUtilities.UnexpectedValue)
            Assert.ThrowsAny<Exception>(() => validator.SolutionStateEqual(solutionId1, solutionId2));
        }

        [Fact]
        public void MetadataReference_RoundTrip_Test()
        {
            using var workspace = CreateWorkspace();

            var reference = MetadataReference.CreateFromFile(typeof(object).Assembly.Location);

            var serializer = workspace.Services.GetService<ISerializerService>();
            var assetFromFile = new SolutionAsset(serializer.CreateChecksum(reference, CancellationToken.None), reference);

            var assetFromStorage = CloneAsset(serializer, assetFromFile);
            _ = CloneAsset(serializer, assetFromStorage);
        }

        [Fact]
        public async Task Workspace_RoundTrip_Test()
        {
            using var workspace = CreateWorkspace();
            var solution = CreateFullSolution(workspace);

            var validator = new SerializationValidator(workspace.Services);

            var scope1 = await validator.AssetStorage.StoreAssetsAsync(solution, CancellationToken.None);

            // recover solution from given snapshot
            var recovered = await validator.GetSolutionAsync(scope1);
            var solutionCompilationObject1 = await validator.GetValueAsync<SolutionCompilationStateChecksums>(scope1.SolutionChecksum);
            var solutionObject1 = await validator.GetValueAsync<SolutionStateChecksums>(solutionCompilationObject1.SolutionState);

            // create new snapshot from recovered solution
            using var scope2 = await validator.AssetStorage.StoreAssetsAsync(recovered, CancellationToken.None);

            // verify asset created by recovered solution is good
            var solutionCompilationObject2 = await validator.GetValueAsync<SolutionCompilationStateChecksums>(scope2.SolutionChecksum);
            var solutionObject2 = await validator.GetValueAsync<SolutionStateChecksums>(solutionCompilationObject2.SolutionState);
            await validator.VerifyAssetAsync(solutionObject2);

            // verify snapshots created from original solution and recovered solution are same
            validator.SolutionStateEqual(solutionObject1, solutionObject2);

            // recover new solution from recovered solution
            var roundtrip = await validator.GetSolutionAsync(scope2);

            // create new snapshot from round tripped solution
            using var scope3 = await validator.AssetStorage.StoreAssetsAsync(roundtrip, CancellationToken.None);
            // verify asset created by round trip solution is good
            var solutionCompilationObject3 = await validator.GetValueAsync<SolutionCompilationStateChecksums>(scope3.SolutionChecksum);
            var solutionObject3 = await validator.GetValueAsync<SolutionStateChecksums>(solutionCompilationObject3.SolutionState);
            await validator.VerifyAssetAsync(solutionObject3);

            // verify snapshots created from original solution and round trip solution are same.
            validator.SolutionStateEqual(solutionObject2, solutionObject3);
        }

        [Fact]
        public async Task Workspace_RoundTrip_Test_Desktop()
        {
            using var workspace = CreateWorkspace();
            var solution = CreateFullSolution(workspace);

            var validator = new SerializationValidator(workspace.Services);

            var scope1 = await validator.AssetStorage.StoreAssetsAsync(solution, CancellationToken.None);

            // recover solution from given snapshot
            var recovered = await validator.GetSolutionAsync(scope1);
            var solutionCompilationObject1 = await validator.GetValueAsync<SolutionCompilationStateChecksums>(scope1.SolutionChecksum);
            var solutionObject1 = await validator.GetValueAsync<SolutionStateChecksums>(solutionCompilationObject1.SolutionState);

            // create new snapshot from recovered solution
            using var scope2 = await validator.AssetStorage.StoreAssetsAsync(recovered, CancellationToken.None);

            // verify asset created by recovered solution is good
            var solutionCompilationObject2 = await validator.GetValueAsync<SolutionCompilationStateChecksums>(scope2.SolutionChecksum);
            var solutionObject2 = await validator.GetValueAsync<SolutionStateChecksums>(solutionCompilationObject2.SolutionState);
            await validator.VerifyAssetAsync(solutionObject2);

            // verify snapshots created from original solution and recovered solution are same
            validator.SolutionStateEqual(solutionObject1, solutionObject2);
            scope1.Dispose();

            // recover new solution from recovered solution
            var roundtrip = await validator.GetSolutionAsync(scope2);

            // create new snapshot from round tripped solution
            using var scope3 = await validator.AssetStorage.StoreAssetsAsync(roundtrip, CancellationToken.None);
            // verify asset created by round trip solution is good
            var solutionCompilationObject3 = await validator.GetValueAsync<SolutionCompilationStateChecksums>(scope3.SolutionChecksum);
            var solutionObject3 = await validator.GetValueAsync<SolutionStateChecksums>(solutionCompilationObject3.SolutionState);
            await validator.VerifyAssetAsync(solutionObject3);

            // verify snapshots created from original solution and round trip solution are same.
            validator.SolutionStateEqual(solutionObject2, solutionObject3);
        }

        [Fact]
        public void Missing_Metadata_Serialization_Test()
        {
            using var workspace = CreateWorkspace();
            var serializer = workspace.Services.GetService<ISerializerService>();

            var reference = new MissingMetadataReference();

            // make sure this doesn't throw
            var assetFromFile = new SolutionAsset(serializer.CreateChecksum(reference, CancellationToken.None), reference);
            var assetFromStorage = CloneAsset(serializer, assetFromFile);
            _ = CloneAsset(serializer, assetFromStorage);
        }

        [Fact]
        public void Missing_Analyzer_Serialization_Test()
        {
            using var workspace = CreateWorkspace();
            var serializer = workspace.Services.GetService<ISerializerService>();

            var reference = new AnalyzerFileReference(Path.Combine(TempRoot.Root, "missing_reference"), new MissingAnalyzerLoader());

            // make sure this doesn't throw
            var assetFromFile = new SolutionAsset(serializer.CreateChecksum(reference, CancellationToken.None), reference);
            var assetFromStorage = CloneAsset(serializer, assetFromFile);
            _ = CloneAsset(serializer, assetFromStorage);
        }

        [Fact]
        public void Missing_Analyzer_Serialization_Desktop_Test()
        {
            using var workspace = CreateWorkspace();
            var serializer = workspace.Services.GetService<ISerializerService>();

            var reference = new AnalyzerFileReference(Path.Combine(TempRoot.Root, "missing_reference"), new MissingAnalyzerLoader());

            // make sure this doesn't throw
            var assetFromFile = new SolutionAsset(serializer.CreateChecksum(reference, CancellationToken.None), reference);
            var assetFromStorage = CloneAsset(serializer, assetFromFile);
            _ = CloneAsset(serializer, assetFromStorage);
        }

        [Fact]
        public void RoundTrip_Analyzer_Serialization_Test()
        {
            using var tempRoot = new TempRoot();
            using var workspace = CreateWorkspace();

            var serializer = workspace.Services.GetService<ISerializerService>();

            // actually shadow copy content
            var location = typeof(object).Assembly.Location;
            var file = tempRoot.CreateFile("shadow", "dll");
            file.CopyContentFrom(location);

            var reference = new AnalyzerFileReference(location, new MockShadowCopyAnalyzerAssemblyLoader(ImmutableDictionary<string, string>.Empty.Add(location, file.Path)));

            // make sure this doesn't throw
            var assetFromFile = new SolutionAsset(serializer.CreateChecksum(reference, CancellationToken.None), reference);
            var assetFromStorage = CloneAsset(serializer, assetFromFile);
            _ = CloneAsset(serializer, assetFromStorage);
        }

        [Fact]
        public void RoundTrip_Analyzer_Serialization_Desktop_Test()
        {
            using var tempRoot = new TempRoot();

            using var workspace = CreateWorkspace();
            var serializer = workspace.Services.GetService<ISerializerService>();

            // actually shadow copy content
            var location = typeof(object).Assembly.Location;
            var file = tempRoot.CreateFile("shadow", "dll");
            file.CopyContentFrom(location);

            var reference = new AnalyzerFileReference(location, new MockShadowCopyAnalyzerAssemblyLoader(ImmutableDictionary<string, string>.Empty.Add(location, file.Path)));

            // make sure this doesn't throw
            var assetFromFile = new SolutionAsset(serializer.CreateChecksum(reference, CancellationToken.None), reference);
            var assetFromStorage = CloneAsset(serializer, assetFromFile);
            _ = CloneAsset(serializer, assetFromStorage);
        }

        [Fact]
        public void ShadowCopied_Analyzer_Serialization_Desktop_Test()
        {
            using var tempRoot = new TempRoot();
            using var workspace = CreateWorkspace();
            var reference = CreateShadowCopiedAnalyzerReference(tempRoot);

            var serializer = workspace.Services.GetService<ISerializerService>();

            // make sure this doesn't throw
            var assetFromFile = new SolutionAsset(serializer.CreateChecksum(reference, CancellationToken.None), reference);

            // this will verify serialized analyzer reference return same checksum as the original one
            _ = CloneAsset(serializer, assetFromFile);
        }

        [Fact, WorkItem("https://devdiv.visualstudio.com/DevDiv/_workitems/edit/1107294")]
        public async Task SnapshotWithIdenticalAnalyzerFiles()
        {
            using var workspace = CreateWorkspace();
            var project = workspace.CurrentSolution.AddProject("Project", "Project.dll", LanguageNames.CSharp);

            using var temp = new TempRoot();
            var dir = temp.CreateDirectory();

            // create two analyzer assembly files whose content is identical but path is different:
            var file1 = dir.CreateFile("analyzer1.dll").CopyContentFrom(_testFixture.FaultyAnalyzer);
            var file2 = dir.CreateFile("analyzer2.dll").CopyContentFrom(_testFixture.FaultyAnalyzer);

            var analyzer1 = new AnalyzerFileReference(file1.Path, TestAnalyzerAssemblyLoader.LoadNotImplemented);
            var analyzer2 = new AnalyzerFileReference(file2.Path, TestAnalyzerAssemblyLoader.LoadNotImplemented);

            project = project.AddAnalyzerReferences(new[] { analyzer1, analyzer2 });

            var validator = new SerializationValidator(workspace.Services);
            using var snapshot = await validator.AssetStorage.StoreAssetsAsync(project.Solution, CancellationToken.None);

            var recovered = await validator.GetSolutionAsync(snapshot);
            AssertEx.Equal(new[] { file1.Path, file2.Path }, recovered.GetProject(project.Id).AnalyzerReferences.Select(r => r.FullPath));
        }

        [Fact]
        public async Task SnapshotWithMissingReferencesTest()
        {
            using var workspace = CreateWorkspace();
            var project = workspace.CurrentSolution.AddProject("Project", "Project.dll", LanguageNames.CSharp);

            var metadata = new MissingMetadataReference();
            var analyzer = new AnalyzerFileReference(Path.Combine(TempRoot.Root, "missing_reference"), new MissingAnalyzerLoader());

            project = project.AddMetadataReference(metadata);
            project = project.AddAnalyzerReference(analyzer);

            var validator = new SerializationValidator(workspace.Services);

            using var snapshot = await validator.AssetStorage.StoreAssetsAsync(project.Solution, CancellationToken.None);
            // this shouldn't throw
            var recovered = await validator.GetSolutionAsync(snapshot);
        }

        [Fact]
        public async Task UnknownLanguageTest()
        {
            using var workspace = CreateWorkspace([typeof(NoCompilationLanguageService)]);
            var project = workspace.CurrentSolution.AddProject("Project", "Project.dll", NoCompilationConstants.LanguageName);

            var validator = new SerializationValidator(workspace.Services);

            using var snapshot = await validator.AssetStorage.StoreAssetsAsync(project.Solution, CancellationToken.None);
            // this shouldn't throw
            var recovered = await validator.GetSolutionAsync(snapshot);
        }

        [Fact]
        public async Task EmptyAssetChecksumTest()
        {
            var document = CreateWorkspace().CurrentSolution.AddProject("empty", "empty", LanguageNames.CSharp).AddDocument("empty", SourceText.From(""));
            var serializer = document.Project.Solution.Services.GetService<ISerializerService>();

            var text = await document.GetTextAsync().ConfigureAwait(false);
<<<<<<< HEAD
            var source = serializer.CreateChecksum(text, CancellationToken.None);
=======
            var source = new SerializableSourceText(text, text.GetContentHash()).ContentChecksum;
>>>>>>> 3027ed4a
            var metadata = serializer.CreateChecksum(new MissingMetadataReference(), CancellationToken.None);
            var analyzer = serializer.CreateChecksum(new AnalyzerFileReference(Path.Combine(TempRoot.Root, "missing"), new MissingAnalyzerLoader()), CancellationToken.None);

            Assert.NotEqual(source, metadata);
            Assert.NotEqual(source, analyzer);
            Assert.NotEqual(metadata, analyzer);
        }

        [Fact]
        public async Task VBParseOptionsInCompilationOptions()
        {
            var project = CreateWorkspace().CurrentSolution.AddProject("empty", "empty", LanguageNames.VisualBasic);
            project = project.WithCompilationOptions(
                ((VisualBasic.VisualBasicCompilationOptions)project.CompilationOptions).WithParseOptions((VisualBasic.VisualBasicParseOptions)project.ParseOptions));

            var checksum = await project.State.GetChecksumAsync(CancellationToken.None);

            Assert.True(checksum != Checksum.Null);
        }

        [Fact]
        public async Task TestMetadataXmlDocComment()
        {
            using var tempRoot = new TempRoot();
            // get original assembly location
            var mscorlibLocation = typeof(object).Assembly.Location;

            // set up dll and xml doc content
            var tempDir = tempRoot.CreateDirectory();
            var tempCorlib = tempDir.CopyFile(mscorlibLocation);
            var tempCorlibXml = tempDir.CreateFile(Path.ChangeExtension(tempCorlib.Path, "xml"));
            tempCorlibXml.WriteAllText(@"<?xml version=""1.0"" encoding=""utf-8""?>
<doc>
  <assembly>
    <name>mscorlib</name>
  </assembly>
  <members>
    <member name=""T:System.Object"">
      <summary>Supports all classes in the .NET Framework class hierarchy and provides low-level services to derived classes. This is the ultimate base class of all classes in the .NET Framework; it is the root of the type hierarchy.To browse the .NET Framework source code for this type, see the Reference Source.</summary>
    </member>
  </members>
</doc>");

            using var workspace = CreateWorkspace();
            var solution = workspace.CurrentSolution
                .AddProject("Project", "Project.dll", LanguageNames.CSharp)
                .AddMetadataReference(MetadataReference.CreateFromFile(tempCorlib.Path))
                .Solution;

            var validator = new SerializationValidator(workspace.Services);

            using var scope = await validator.AssetStorage.StoreAssetsAsync(solution, CancellationToken.None);
            // recover solution from given snapshot
            var recovered = await validator.GetSolutionAsync(scope);

            var compilation = await recovered.Projects.First().GetCompilationAsync(CancellationToken.None);
            var objectType = compilation.GetTypeByMetadataName("System.Object");
            var xmlDocComment = objectType.GetDocumentationCommentXml();

            Assert.False(string.IsNullOrEmpty(xmlDocComment));
        }

        [Fact]
        public void TestEncodingSerialization()
        {
            using var workspace = CreateWorkspace();

            var serializer = workspace.Services.GetService<ISerializerService>();

            // test with right serializable encoding
            var sourceText = SourceText.From("Hello", Encoding.UTF8);
            using (var stream = SerializableBytes.CreateWritableStream())
            {
                using var context = new SolutionReplicationContext();

                using (var objectWriter = new ObjectWriter(stream, leaveOpen: true))
                {
                    serializer.Serialize(sourceText, objectWriter, context, CancellationToken.None);
                }

                stream.Position = 0;

                using var objectReader = ObjectReader.TryGetReader(stream);

                var newText = (SourceText)serializer.Deserialize(sourceText.GetWellKnownSynchronizationKind(), objectReader, CancellationToken.None);
                Assert.Equal(sourceText.ToString(), newText.ToString());
            }

            // test with wrong encoding that doesn't support serialization
            sourceText = SourceText.From("Hello", new NotSerializableEncoding());
            using (var stream = SerializableBytes.CreateWritableStream())
            {
                using var context = new SolutionReplicationContext();

                using (var objectWriter = new ObjectWriter(stream, leaveOpen: true))
                {
                    serializer.Serialize(sourceText, objectWriter, context, CancellationToken.None);
                }

                stream.Position = 0;

                using var objectReader = ObjectReader.TryGetReader(stream);

                var newText = (SourceText)serializer.Deserialize(sourceText.GetWellKnownSynchronizationKind(), objectReader, CancellationToken.None);
                Assert.Equal(sourceText.ToString(), newText.ToString());
            }
        }

        [Fact]
        public void TestCompilationOptions_NullableAndImport()
        {
            var csharpOptions = CSharp.CSharpCompilation.Create("dummy").Options.WithNullableContextOptions(NullableContextOptions.Warnings).WithMetadataImportOptions(MetadataImportOptions.All);
            var vbOptions = VisualBasic.VisualBasicCompilation.Create("dummy").Options.WithMetadataImportOptions(MetadataImportOptions.Internal);

            using var workspace = CreateWorkspace();
            var serializer = workspace.Services.GetService<ISerializerService>();

            VerifyOptions(csharpOptions);
            VerifyOptions(vbOptions);

            void VerifyOptions(CompilationOptions originalOptions)
            {
                using var stream = SerializableBytes.CreateWritableStream();
                using var context = new SolutionReplicationContext();

                using (var objectWriter = new ObjectWriter(stream, leaveOpen: true))
                {
                    serializer.Serialize(originalOptions, objectWriter, context, CancellationToken.None);
                }

                stream.Position = 0;
                using var objectReader = ObjectReader.TryGetReader(stream);
                var recoveredOptions = (CompilationOptions)serializer.Deserialize(originalOptions.GetWellKnownSynchronizationKind(), objectReader, CancellationToken.None);

                var original = serializer.CreateChecksum(originalOptions, CancellationToken.None);
                var recovered = serializer.CreateChecksum(recoveredOptions, CancellationToken.None);

                Assert.Equal(original, recovered);
            }
        }

        private static SolutionAsset CloneAsset(ISerializerService serializer, SolutionAsset asset)
        {
            using var stream = SerializableBytes.CreateWritableStream();
            using var context = new SolutionReplicationContext();

            using (var writer = new ObjectWriter(stream, leaveOpen: true))
            {
                serializer.Serialize(asset.Value, writer, context, CancellationToken.None);
            }

            stream.Position = 0;
            using var reader = ObjectReader.TryGetReader(stream);
            var recovered = serializer.Deserialize(asset.Kind, reader, CancellationToken.None);
            var checksum = recovered is SerializableSourceText text ? text.ContentChecksum : serializer.CreateChecksum(recovered, CancellationToken.None);

            var assetFromStorage = new SolutionAsset(checksum, recovered);

            Assert.Equal(asset.Checksum, assetFromStorage.Checksum);
            return assetFromStorage;
        }

        private static AnalyzerFileReference CreateShadowCopiedAnalyzerReference(TempRoot tempRoot)
        {
            // use 2 different files as shadow copied content
            var original = typeof(AdhocWorkspace).Assembly.Location;

            var shadow = tempRoot.CreateFile("shadow", "dll");
            shadow.CopyContentFrom(typeof(object).Assembly.Location);

            return new AnalyzerFileReference(original, new MockShadowCopyAnalyzerAssemblyLoader(ImmutableDictionary<string, string>.Empty.Add(original, shadow.Path)));
        }

        private class MissingAnalyzerLoader : AnalyzerAssemblyLoader
        {
            protected override string PreparePathToLoad(string fullPath)
                => throw new FileNotFoundException(fullPath);

            protected override string PrepareSatelliteAssemblyToLoad(string fullPath, string cultureName)
                => throw new FileNotFoundException(fullPath);
        }

        private class MissingMetadataReference : PortableExecutableReference
        {
            public MissingMetadataReference()
                : base(MetadataReferenceProperties.Assembly, "missing_reference", XmlDocumentationProvider.Default)
            {
            }

            protected override DocumentationProvider CreateDocumentationProvider()
                => null;

            protected override Metadata GetMetadataImpl()
                => throw new FileNotFoundException("can't find");

            protected override PortableExecutableReference WithPropertiesImpl(MetadataReferenceProperties properties)
                => this;
        }

        private class MockShadowCopyAnalyzerAssemblyLoader : IAnalyzerAssemblyLoader
        {
            private readonly ImmutableDictionary<string, string> _map;

            public MockShadowCopyAnalyzerAssemblyLoader(ImmutableDictionary<string, string> map)
                => _map = map;

            public void AddDependencyLocation(string fullPath)
            {
            }

            public Assembly LoadFromPath(string fullPath)
                => Assembly.LoadFrom(_map[fullPath]);
        }

        private class NotSerializableEncoding : Encoding
        {
            private readonly Encoding _real = Encoding.UTF8;

            public override string WebName => _real.WebName;
            public override int GetByteCount(char[] chars, int index, int count) => _real.GetByteCount(chars, index, count);
            public override int GetBytes(char[] chars, int charIndex, int charCount, byte[] bytes, int byteIndex) => GetBytes(chars, charIndex, charCount, bytes, byteIndex);
            public override int GetCharCount(byte[] bytes, int index, int count) => GetCharCount(bytes, index, count);
            public override int GetChars(byte[] bytes, int byteIndex, int byteCount, char[] chars, int charIndex) => GetChars(bytes, byteIndex, byteCount, chars, charIndex);
            public override int GetMaxByteCount(int charCount) => GetMaxByteCount(charCount);
            public override int GetMaxCharCount(int byteCount) => GetMaxCharCount(byteCount);
        }
    }
}<|MERGE_RESOLUTION|>--- conflicted
+++ resolved
@@ -536,11 +536,7 @@
             var serializer = document.Project.Solution.Services.GetService<ISerializerService>();
 
             var text = await document.GetTextAsync().ConfigureAwait(false);
-<<<<<<< HEAD
-            var source = serializer.CreateChecksum(text, CancellationToken.None);
-=======
-            var source = new SerializableSourceText(text, text.GetContentHash()).ContentChecksum;
->>>>>>> 3027ed4a
+            var source = Checksum.Create(text.GetContentHash());
             var metadata = serializer.CreateChecksum(new MissingMetadataReference(), CancellationToken.None);
             var analyzer = serializer.CreateChecksum(new AnalyzerFileReference(Path.Combine(TempRoot.Root, "missing"), new MissingAnalyzerLoader()), CancellationToken.None);
 
@@ -695,7 +691,7 @@
             stream.Position = 0;
             using var reader = ObjectReader.TryGetReader(stream);
             var recovered = serializer.Deserialize(asset.Kind, reader, CancellationToken.None);
-            var checksum = recovered is SerializableSourceText text ? text.ContentChecksum : serializer.CreateChecksum(recovered, CancellationToken.None);
+            var checksum = recovered is SourceText text ? Checksum.Create(text.GetContentHash()) : serializer.CreateChecksum(recovered, CancellationToken.None);
 
             var assetFromStorage = new SolutionAsset(checksum, recovered);
 
