﻿// Licensed to the .NET Foundation under one or more agreements.
// The .NET Foundation licenses this file to you under the MIT license.
// See the LICENSE file in the project root for more information.

#nullable disable

using System;
using System.IO;
using System.Linq;
using System.Reflection;
using System.Threading;
using System.Threading.Tasks;
using Microsoft.CodeAnalysis.Editor.Shared.Extensions;
using Microsoft.CodeAnalysis.Host.Mef;
using Microsoft.CodeAnalysis.Options;
using Microsoft.CodeAnalysis.Remote.Testing;
using Microsoft.CodeAnalysis.Shared.TestHooks;
using Microsoft.CodeAnalysis.SymbolSearch;
using Microsoft.CodeAnalysis.Test.Utilities;
using Microsoft.CodeAnalysis.Text;
using Xunit;

namespace Microsoft.CodeAnalysis.Remote.UnitTests
{
    [UseExportProvider]
    [Trait(Traits.Feature, Traits.Features.RemoteHost)]
    public class RemoteHostClientServiceFactoryTests
    {
        private static readonly TestComposition s_composition = FeaturesTestCompositions.Features.WithTestHostParts(TestHost.OutOfProcess);

        private static AdhocWorkspace CreateWorkspace()
            => new(s_composition.GetHostServices());

        [Fact]
        public async Task UpdaterService()
        {
            using var workspace = CreateWorkspace();

            var exportProvider = (IMefHostExportProvider)workspace.Services.HostServices;
            var listenerProvider = exportProvider.GetExportedValue<AsynchronousOperationListenerProvider>();
            var globalOptions = exportProvider.GetExportedValue<IGlobalOptionService>();

<<<<<<< HEAD
            globalOptions.SetGlobalOption(new OptionKey(RemoteHostOptions.SolutionChecksumMonitorBackOffTimeSpanInMS), 1);

            var checksumUpdater = new SolutionChecksumUpdater(workspace, globalOptions, listenerProvider, CancellationToken.None);
=======
            var checksumUpdater = new SolutionChecksumUpdater(workspace, listenerProvider, CancellationToken.None);
>>>>>>> 80a8ce8d
            var service = workspace.Services.GetRequiredService<IRemoteHostClientProvider>();

            // make sure client is ready
            using var client = await service.TryGetRemoteHostClientAsync(CancellationToken.None);

            // add solution, change document
            workspace.AddSolution(SolutionInfo.Create(SolutionId.CreateNewId(), VersionStamp.Default));
            var project = workspace.AddProject("proj", LanguageNames.CSharp);
            var document = workspace.AddDocument(project.Id, "doc.cs", SourceText.From("code"));
            workspace.ApplyTextChanges(document.Id, new[] { new TextChange(new TextSpan(0, 1), "abc") }, CancellationToken.None);

            // wait for listener
            var workspaceListener = listenerProvider.GetWaiter(FeatureAttribute.Workspace);
            await workspaceListener.ExpeditedWaitAsync();

            var listener = listenerProvider.GetWaiter(FeatureAttribute.SolutionChecksumUpdater);
            await listener.ExpeditedWaitAsync();

            // checksum should already exist
            Assert.True(workspace.CurrentSolution.State.TryGetStateChecksums(out _));

            checksumUpdater.Shutdown();
        }

        [Fact]
        public async Task TestSessionWithNoSolution()
        {
            using var workspace = CreateWorkspace();

            var service = workspace.Services.GetRequiredService<IRemoteHostClientProvider>();

            var mock = new MockLogService();
            var client = await service.TryGetRemoteHostClientAsync(CancellationToken.None);

            using var connection = client.CreateConnection<IRemoteSymbolSearchUpdateService>(callbackTarget: mock);
            Assert.True(await connection.TryInvokeAsync(
                (service, callbackId, cancellationToken) => service.UpdateContinuouslyAsync(callbackId, "emptySource", Path.GetTempPath(), cancellationToken),
                CancellationToken.None));
        }

        private class NullAssemblyAnalyzerLoader : IAnalyzerAssemblyLoader
        {
            public void AddDependencyLocation(string fullPath)
            {
            }

            public Assembly LoadFromPath(string fullPath)
            {
                // doesn't matter what it returns
                return typeof(object).Assembly;
            }
        }

        private class MockLogService : ISymbolSearchLogService
        {
            public ValueTask LogExceptionAsync(string exception, string text, CancellationToken cancellationToken) => default;
            public ValueTask LogInfoAsync(string text, CancellationToken cancellationToken) => default;
        }
    }
}<|MERGE_RESOLUTION|>--- conflicted
+++ resolved
@@ -40,13 +40,7 @@
             var listenerProvider = exportProvider.GetExportedValue<AsynchronousOperationListenerProvider>();
             var globalOptions = exportProvider.GetExportedValue<IGlobalOptionService>();
 
-<<<<<<< HEAD
-            globalOptions.SetGlobalOption(new OptionKey(RemoteHostOptions.SolutionChecksumMonitorBackOffTimeSpanInMS), 1);
-
-            var checksumUpdater = new SolutionChecksumUpdater(workspace, globalOptions, listenerProvider, CancellationToken.None);
-=======
             var checksumUpdater = new SolutionChecksumUpdater(workspace, listenerProvider, CancellationToken.None);
->>>>>>> 80a8ce8d
             var service = workspace.Services.GetRequiredService<IRemoteHostClientProvider>();
 
             // make sure client is ready
