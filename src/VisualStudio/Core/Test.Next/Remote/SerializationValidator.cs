--- conflicted
+++ resolved
@@ -82,10 +82,7 @@
         public async Task<T> GetValueAsync<T>(Checksum checksum)
         {
             var data = (await AssetStorage.GetTestAccessor().GetAssetAsync(checksum, CancellationToken.None).ConfigureAwait(false))!;
-<<<<<<< HEAD
-=======
             Contract.ThrowIfNull(data.Value);
->>>>>>> d12d0efb
 
             using var stream = SerializableBytes.CreateWritableStream();
             using (var writer = new ObjectWriter(stream, leaveOpen: true))
