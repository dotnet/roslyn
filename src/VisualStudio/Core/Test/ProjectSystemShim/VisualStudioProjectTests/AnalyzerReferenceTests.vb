--- conflicted
+++ resolved
@@ -120,10 +120,6 @@
                 documentId:=Nothing,
                 id:=Nothing,
                 includeSuppressedDiagnostics:=True,
-<<<<<<< HEAD
-                forPullDiagnostics:=False,
-=======
->>>>>>> 80a8ce8d
                 DiagnosticMode.Default,
                 CancellationToken.None)
             Return diagnostics
