﻿' Licensed to the .NET Foundation under one or more agreements.
' The .NET Foundation licenses this file to you under the MIT license.
' See the LICENSE file in the project root for more information.

Imports System.Collections.Immutable
Imports System.Threading
Imports Microsoft.CodeAnalysis
Imports Microsoft.CodeAnalysis.AddImport
Imports Microsoft.CodeAnalysis.Completion
<<<<<<< HEAD
=======
Imports Microsoft.CodeAnalysis.CSharp.Formatting
>>>>>>> 80a8ce8d
Imports Microsoft.CodeAnalysis.Editor.Shared.Utilities
Imports Microsoft.CodeAnalysis.Editor.UnitTests.Extensions
Imports Microsoft.CodeAnalysis.Editor.UnitTests.Workspaces
Imports Microsoft.CodeAnalysis.Formatting
Imports Microsoft.CodeAnalysis.Host.Mef
Imports Microsoft.CodeAnalysis.Options
Imports Microsoft.CodeAnalysis.Test.Utilities
Imports Microsoft.VisualStudio.LanguageServices.CSharp.Snippets
Imports Microsoft.VisualStudio.Text.Projection
Imports Roslyn.Test.Utilities

Namespace Microsoft.VisualStudio.LanguageServices.UnitTests.Snippets
    <[UseExportProvider]>
    Public Class CSharpSnippetExpansionClientTests

        <WpfFact, Trait(Traits.Feature, Traits.Features.Snippets)>
        Public Async Function TestAddImport_EmptyDocument() As Task
            Dim originalCode = ""
            Dim namespacesToAdd = {"System"}
            Dim expectedUpdatedCode = "using System;
"

            Await TestSnippetAddImportsAsync(originalCode, namespacesToAdd, placeSystemNamespaceFirst:=True, expectedUpdatedCode:=expectedUpdatedCode)
        End Function

        <WpfFact, Trait(Traits.Feature, Traits.Features.Snippets)>
        Public Async Function TestAddImport_EmptyDocument_SystemAtTop() As Task
            Dim originalCode = ""
            Dim namespacesToAdd = {"First.Alphabetically", "System.Bar"}
            Dim expectedUpdatedCode = "using System.Bar;
using First.Alphabetically;
"
            Await TestSnippetAddImportsAsync(originalCode, namespacesToAdd, placeSystemNamespaceFirst:=True, expectedUpdatedCode:=expectedUpdatedCode)
        End Function

        <WpfFact, Trait(Traits.Feature, Traits.Features.Snippets)>
        Public Async Function TestAddImport_EmptyDocument_SystemNotSortedToTop() As Task
            Dim originalCode = ""
            Dim namespacesToAdd = {"First.Alphabetically", "System.Bar"}
            Dim expectedUpdatedCode = "using First.Alphabetically;
using System.Bar;
"

            Await TestSnippetAddImportsAsync(originalCode, namespacesToAdd, placeSystemNamespaceFirst:=False, expectedUpdatedCode:=expectedUpdatedCode)
        End Function

        <WpfFact, Trait(Traits.Feature, Traits.Features.Snippets)>
        Public Async Function TestAddImport_AddsOnlyNewNamespaces() As Task
            Dim originalCode = "using A.B.C;
using D.E.F;
"
            Dim namespacesToAdd = {"D.E.F", "G.H.I"}
            Dim expectedUpdatedCode = "using A.B.C;
using D.E.F;
using G.H.I;
"
            Await TestSnippetAddImportsAsync(originalCode, namespacesToAdd, placeSystemNamespaceFirst:=True, expectedUpdatedCode:=expectedUpdatedCode)
        End Function

        <WorkItem(4457, "https://github.com/dotnet/roslyn/issues/4457")>
        <WpfFact, Trait(Traits.Feature, Traits.Features.Snippets)>
        Public Async Function TestAddImport_InsideNamespace() As Task
            Dim originalCode = "
using A;

namespace N
{
    using B;

    class C
    {
        $$
    }
}"
            Dim namespacesToAdd = {"D"}
            Dim expectedUpdatedCode = "
using A;

namespace N
{
    using B;
    using D;

    class C
    {
        
    }
}"
            Await TestSnippetAddImportsAsync(originalCode, namespacesToAdd, placeSystemNamespaceFirst:=True, expectedUpdatedCode:=expectedUpdatedCode)
        End Function

        <WpfFact, Trait(Traits.Feature, Traits.Features.Snippets)>
        Public Async Function TestAddImport_AddsOnlyNewAliasAndNamespacePairs() As Task
            Dim originalCode = "using A = B.C;
using D = E.F;
using G = H.I;
"
            Dim namespacesToAdd = {"A = E.F", "D = B.C", "G = H.I", "J = K.L"}
            Dim expectedUpdatedCode = "using A = B.C;
using A = E.F;
using D = B.C;
using D = E.F;
using G = H.I;
using J = K.L;
"
            Await TestSnippetAddImportsAsync(originalCode, namespacesToAdd, placeSystemNamespaceFirst:=True, expectedUpdatedCode:=expectedUpdatedCode)
        End Function

        <WpfFact, Trait(Traits.Feature, Traits.Features.Snippets)>
        Public Async Function TestAddImport_DuplicateNamespaceDetectionDoesNotIgnoreCase() As Task
            Dim originalCode = "using A.b.C;
"
            Dim namespacesToAdd = {"a.B.C", "A.B.c"}
            Dim expectedUpdatedCode = "using a.B.C;
using A.b.C;
using A.B.c;
"
            Await TestSnippetAddImportsAsync(originalCode, namespacesToAdd, placeSystemNamespaceFirst:=True, expectedUpdatedCode:=expectedUpdatedCode)
        End Function

        <WpfFact, Trait(Traits.Feature, Traits.Features.Snippets)>
        Public Async Function TestAddImport_DuplicateAliasNamespacePairDetectionIgnoresWhitespace1() As Task
            Dim originalCode = "using A = B.C;
"
            Dim namespacesToAdd = {"A  =        B.C"}
            Dim expectedUpdatedCode = "using A = B.C;
"
            Await TestSnippetAddImportsAsync(originalCode, namespacesToAdd, placeSystemNamespaceFirst:=True, expectedUpdatedCode:=expectedUpdatedCode)
        End Function

        <WpfFact, Trait(Traits.Feature, Traits.Features.Snippets)>
        Public Async Function TestAddImport_DuplicateAliasNamespacePairDetectionIgnoresWhitespace2() As Task
            Dim originalCode = "using A     =  B.C;
"
            Dim namespacesToAdd = {"A=B.C"}
            Dim expectedUpdatedCode = "using A     =  B.C;
"
            Await TestSnippetAddImportsAsync(originalCode, namespacesToAdd, placeSystemNamespaceFirst:=True, expectedUpdatedCode:=expectedUpdatedCode)
        End Function

        <WpfFact, Trait(Traits.Feature, Traits.Features.Snippets)>
        Public Async Function TestAddImport_DuplicateAliasNamespacePairDetectionDoesNotIgnoreCase() As Task
            Dim originalCode = "using A = B.C;
"
            Dim namespacesToAdd = {"a = b.C"}
            Dim expectedUpdatedCode = "using a = b.C;
using A = B.C;
"
            Await TestSnippetAddImportsAsync(originalCode, namespacesToAdd, placeSystemNamespaceFirst:=True, expectedUpdatedCode:=expectedUpdatedCode)
        End Function

        <WpfFact, Trait(Traits.Feature, Traits.Features.Snippets)>
        Public Async Function TestAddImport_OnlyFormatNewImports() As Task
            Dim originalCode = "using A     =  B.C;
using G=   H.I;
"
            Dim namespacesToAdd = {"D        =E.F"}
            Dim expectedUpdatedCode = "using A     =  B.C;
using D = E.F;
using G=   H.I;
"
            Await TestSnippetAddImportsAsync(originalCode, namespacesToAdd, placeSystemNamespaceFirst:=True, expectedUpdatedCode:=expectedUpdatedCode)
        End Function

        <WpfFact, Trait(Traits.Feature, Traits.Features.Snippets)>
        <WorkItem(44423, "https://github.com/dotnet/roslyn/issues/44423")>
        Public Async Function TestAddImport_BadNamespaceGetsAdded() As Task
            Dim originalCode = ""
            Dim namespacesToAdd = {"$system"}
            Dim expectedUpdatedCode = "using $system;
"
            Await TestSnippetAddImportsAsync(originalCode, namespacesToAdd, placeSystemNamespaceFirst:=True, expectedUpdatedCode:=expectedUpdatedCode)
        End Function

        <WpfFact, Trait(Traits.Feature, Traits.Features.Snippets)>
        Public Sub TestSnippetFormatting_ProjectionBuffer_FullyInSubjectBuffer()
            Dim workspaceXmlWithSubjectBufferDocument =
<Workspace>
    <Project Language=<%= LanguageNames.CSharp %> CommonReferences="true">
        <Document>class C {
    void M()
    {
        {|S1:for (int x = 0; x &lt; length; x++)
{
        $$ 
}|}
    }</Document>
    </Project>
</Workspace>

            Dim surfaceBufferDocument = <Document>&lt;div&gt;
    @[|{|S1:|} |]
&lt;/div&gt;</Document>

            Dim expectedSurfaceBuffer = <SurfaceBuffer>&lt;div&gt;
    @for (int x = 0; x &lt; length; x++)
        {

        } 
&lt;/div&gt;</SurfaceBuffer>

            TestProjectionFormatting(workspaceXmlWithSubjectBufferDocument, surfaceBufferDocument, expectedSurfaceBuffer)
        End Sub

        <WpfFact, Trait(Traits.Feature, Traits.Features.Snippets)>
        Public Sub TestSnippetFormatting_ProjectionBuffer_ExpandedIntoSurfaceBuffer()
            Dim workspaceXmlWithSubjectBufferDocument =
<Workspace>
    <Project Language=<%= LanguageNames.CSharp %> CommonReferences="true">
        <Document>class C {
    void M()
    {
        {|S1:for|}
    }</Document>
    </Project>
</Workspace>

            Dim surfaceBufferDocument = <Document>&lt;div&gt;
    @[|{|S1:|} (int x = 0; x &lt; length; x++)
{
        $$
}|]
&lt;/div&gt;</Document>

            Dim expectedSurfaceBuffer = <SurfaceBuffer>&lt;div&gt;
    @for (int x = 0; x &lt; length; x++)
{
        
}
&lt;/div&gt;</SurfaceBuffer>

            TestProjectionFormatting(workspaceXmlWithSubjectBufferDocument, surfaceBufferDocument, expectedSurfaceBuffer)
        End Sub

        <WpfFact, Trait(Traits.Feature, Traits.Features.Snippets)>
        Public Sub TestSnippetFormatting_ProjectionBuffer_FullyInSurfaceBuffer()
            Dim workspaceXmlWithSubjectBufferDocument =
<Workspace>
    <Project Language=<%= LanguageNames.CSharp %> CommonReferences="true">
        <Document>class C {
    void M()
    {
        {|S1:|}
    }</Document>
    </Project>
</Workspace>

            Dim surfaceBufferDocument = <Document>&lt;div&gt;
    @[|{|S1:|}for (int x = 0; x &lt; length; x++)
{
        $$
}|]
&lt;/div&gt;</Document>

            Dim expectedSurfaceBuffer = <SurfaceBuffer>&lt;div&gt;
    @for (int x = 0; x &lt; length; x++)
{
        
}
&lt;/div&gt;</SurfaceBuffer>

            TestProjectionFormatting(workspaceXmlWithSubjectBufferDocument, surfaceBufferDocument, expectedSurfaceBuffer)
        End Sub

        Public Sub TestSnippetFormatting_TabSize_3()
            TestFormattingWithTabSize(3)
        End Sub

        <WpfTheory, WorkItem(4652, "https://github.com/dotnet/roslyn/issues/4652")>
        <Trait(Traits.Feature, Traits.Features.Snippets)>
        <InlineData(3)>
        <InlineData(4)>
        <InlineData(5)>
        Public Sub TestFormattingWithTabSize(tabSize As Integer)
            Dim workspaceXml =
<Workspace>
    <Project Language=<%= LanguageNames.CSharp %> CommonReferences="true">
        <Document>class C {
	void M()
	{
		[|for (int x = 0; x &lt; length; x++)
{
    $$
}|]
	}
}</Document>
    </Project>
</Workspace>

            Dim expectedResult = <Test>class C {
	void M()
	{
		for (int x = 0; x &lt; length; x++)
		{

		}
	}
}</Test>

            Using workspace = TestWorkspace.Create(workspaceXml, openDocuments:=False)
                Dim document = workspace.Documents.Single()

                workspace.TryApplyChanges(workspace.CurrentSolution.WithOptions(workspace.Options _
                    .WithChangedOption(FormattingOptions.UseTabs, document.Project.Language, True) _
                    .WithChangedOption(FormattingOptions.TabSize, document.Project.Language, tabSize) _
                    .WithChangedOption(FormattingOptions.IndentationSize, document.Project.Language, tabSize)))

                Dim snippetExpansionClient = New SnippetExpansionClient(
                    workspace.ExportProvider.GetExportedValue(Of IThreadingContext),
                    Guids.CSharpLanguageServiceId,
                    document.GetTextView(),
                    document.GetTextBuffer(),
                    signatureHelpControllerProvider:=Nothing,
                    editorCommandHandlerServiceFactory:=Nothing,
                    editorAdaptersFactoryService:=Nothing,
                    workspace.ExportProvider.GetExports(Of ArgumentProvider, OrderableLanguageMetadata)().ToImmutableArray(),
                    workspace.GetService(Of IGlobalOptionService))

                SnippetExpansionClientTestsHelper.TestFormattingAndCaretPosition(snippetExpansionClient, document, expectedResult, tabSize * 3)
            End Using
        End Sub

        Public Sub TestProjectionFormatting(workspaceXmlWithSubjectBufferDocument As XElement, surfaceBufferDocumentXml As XElement, expectedSurfaceBuffer As XElement)
            Using workspace = TestWorkspace.Create(workspaceXmlWithSubjectBufferDocument)
                Dim subjectBufferDocument = workspace.Documents.Single()

                Dim surfaceBufferDocument = workspace.CreateProjectionBufferDocument(
                    surfaceBufferDocumentXml.NormalizedValue,
                    {subjectBufferDocument},
                    options:=ProjectionBufferOptions.WritableLiteralSpans)

                Dim snippetExpansionClient = New SnippetExpansionClient(
                    workspace.ExportProvider.GetExportedValue(Of IThreadingContext),
                    Guids.CSharpLanguageServiceId,
                    surfaceBufferDocument.GetTextView(),
                    subjectBufferDocument.GetTextBuffer(),
                    signatureHelpControllerProvider:=Nothing,
                    editorCommandHandlerServiceFactory:=Nothing,
                    editorAdaptersFactoryService:=Nothing,
                    workspace.ExportProvider.GetExports(Of ArgumentProvider, OrderableLanguageMetadata)().ToImmutableArray(),
                    workspace.GetService(Of IGlobalOptionService))

                SnippetExpansionClientTestsHelper.TestProjectionBuffer(snippetExpansionClient, surfaceBufferDocument, expectedSurfaceBuffer)
            End Using
        End Sub

        Private Shared Async Function TestSnippetAddImportsAsync(
                markupCode As String,
                namespacesToAdd As String(),
                placeSystemNamespaceFirst As Boolean,
                expectedUpdatedCode As String) As Tasks.Task

            Dim originalCode As String = Nothing
            Dim position As Integer?
            MarkupTestFile.GetPosition(markupCode, originalCode, position)

            Dim workspaceXml = <Workspace>
                                   <Project Language=<%= LanguageNames.CSharp %> CommonReferences="true">
                                       <Document><%= originalCode %></Document>
                                   </Project>
                               </Workspace>

            Dim snippetNode = <Snippet>
                                  <Imports>
                                  </Imports>
                              </Snippet>

            For Each namespaceToAdd In namespacesToAdd
                snippetNode.Element("Imports").Add(<Import>
                                                       <Namespace><%= namespaceToAdd %></Namespace>
                                                   </Import>)
            Next

            Using workspace = TestWorkspace.CreateCSharp(originalCode)
                Dim expansionClient = New SnippetExpansionClient(
                    workspace.ExportProvider.GetExportedValue(Of IThreadingContext),
                    Guids.VisualBasicDebuggerLanguageId,
                    workspace.Documents.Single().GetTextView(),
                    workspace.Documents.Single().GetTextBuffer(),
                    signatureHelpControllerProvider:=Nothing,
                    editorCommandHandlerServiceFactory:=Nothing,
                    editorAdaptersFactoryService:=Nothing,
                    workspace.ExportProvider.GetExports(Of ArgumentProvider, OrderableLanguageMetadata)().ToImmutableArray(),
                    workspace.GetService(Of IGlobalOptionService))

                Dim document = workspace.CurrentSolution.Projects.Single().Documents.Single()
<<<<<<< HEAD
                Dim options = New AddImportPlacementOptions(
                    PlaceSystemNamespaceFirst:=placeSystemNamespaceFirst,
                    PlaceImportsInsideNamespaces:=False,
                    AllowInHiddenRegions:=False)
=======
                Dim addImportOptions = New AddImportPlacementOptions() With
                {
                    .PlaceSystemNamespaceFirst = placeSystemNamespaceFirst
                }

                Dim formattingOptions = CSharpSyntaxFormattingOptions.Default
>>>>>>> 80a8ce8d

                Dim updatedDocument = expansionClient.AddImports(
                    document,
                    addImportOptions,
                    formattingOptions,
                    If(position, 0),
                    snippetNode,
                    CancellationToken.None)

                Assert.Equal(expectedUpdatedCode,
                             (Await updatedDocument.GetTextAsync()).ToString())
            End Using
        End Function
    End Class
End Namespace<|MERGE_RESOLUTION|>--- conflicted
+++ resolved
@@ -7,10 +7,7 @@
 Imports Microsoft.CodeAnalysis
 Imports Microsoft.CodeAnalysis.AddImport
 Imports Microsoft.CodeAnalysis.Completion
-<<<<<<< HEAD
-=======
 Imports Microsoft.CodeAnalysis.CSharp.Formatting
->>>>>>> 80a8ce8d
 Imports Microsoft.CodeAnalysis.Editor.Shared.Utilities
 Imports Microsoft.CodeAnalysis.Editor.UnitTests.Extensions
 Imports Microsoft.CodeAnalysis.Editor.UnitTests.Workspaces
@@ -397,19 +394,12 @@
                     workspace.GetService(Of IGlobalOptionService))
 
                 Dim document = workspace.CurrentSolution.Projects.Single().Documents.Single()
-<<<<<<< HEAD
-                Dim options = New AddImportPlacementOptions(
-                    PlaceSystemNamespaceFirst:=placeSystemNamespaceFirst,
-                    PlaceImportsInsideNamespaces:=False,
-                    AllowInHiddenRegions:=False)
-=======
                 Dim addImportOptions = New AddImportPlacementOptions() With
                 {
                     .PlaceSystemNamespaceFirst = placeSystemNamespaceFirst
                 }
 
                 Dim formattingOptions = CSharpSyntaxFormattingOptions.Default
->>>>>>> 80a8ce8d
 
                 Dim updatedDocument = expansionClient.AddImports(
                     document,
