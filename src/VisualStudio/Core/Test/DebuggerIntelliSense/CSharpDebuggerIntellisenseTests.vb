--- conflicted
+++ resolved
@@ -145,12 +145,8 @@
                 For i As Integer = 0 To 7
                     state.SendBackspace()
                 Next
-<<<<<<< HEAD
+
                 Await state.AssertNoCompletionSessionAsync()
-=======
-
-                Await state.AssertNoCompletionSession()
->>>>>>> 1659203d
 
                 state.SendTypeChars("green")
                 Await state.WaitForAsynchronousOperationsAsync()
