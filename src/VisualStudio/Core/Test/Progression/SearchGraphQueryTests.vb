﻿' Licensed to the .NET Foundation under one or more agreements.
' The .NET Foundation licenses this file to you under the MIT license.
' See the LICENSE file in the project root for more information.

Imports System.Threading.Tasks
Imports Microsoft.CodeAnalysis.Editor.Shared.Utilities
Imports Microsoft.CodeAnalysis.Editor.UnitTests.Workspaces
Imports Microsoft.CodeAnalysis.Shared.TestHooks
Imports Microsoft.CodeAnalysis.Test.Utilities
Imports Microsoft.VisualStudio.GraphModel
Imports Microsoft.VisualStudio.LanguageServices.Implementation.Progression
Imports Roslyn.Test.Utilities

Namespace Microsoft.VisualStudio.LanguageServices.UnitTests.Progression
    <UseExportProvider, Trait(Traits.Feature, Traits.Features.Progression)>
    Public Class SearchGraphQueryTests
        <WpfFact>
        Public Async Function SearchForType() As Task
            Using testState = ProgressionTestState.Create(
                    <Workspace>
                        <Project Language="C#" CommonReferences="true" FilePath="Z:\Project.csproj">
                            <Document FilePath="Z:\Project.cs">
                                class C { }
                         </Document>
                        </Project>
                    </Workspace>)

<<<<<<< HEAD
                Dim outputContext = Await testState.GetGraphContextAfterQueryAsync(New Graph(), New SearchGraphQuery(searchPattern:="C"), GraphContextDirection.Custom)
=======
                testState.Workspace.SetOptions(testState.Workspace.Options.WithChangedOption(ProgressionOptions.SearchUsingNavigateToEngine, False))
                Dim threadingContext = testState.Workspace.ExportProvider.GetExportedValue(Of IThreadingContext)
                Dim outputContext = Await testState.GetGraphContextAfterQuery(
                    New Graph(), New SearchGraphQuery(searchPattern:="C", threadingContext, AsynchronousOperationListenerProvider.NullListener), GraphContextDirection.Custom)
>>>>>>> 1659203d

                AssertSimplifiedGraphIs(
                    outputContext.Graph,
                    <DirectedGraph xmlns="http://schemas.microsoft.com/vs/2009/dgml">
                        <Nodes>
                            <Node Id="(@1 @2)" Category="CodeSchema_ProjectItem" Label="Project.cs"/>
                            <Node Id="(@3 Type=C)" Category="CodeSchema_Class" CodeSchemaProperty_IsInternal="True" CommonLabel="C" Icon="Microsoft.VisualStudio.Class.Internal" Label="C"/>
                        </Nodes>
                        <Links>
                            <Link Source="(@1 @2)" Target="(@3 Type=C)" Category="Contains"/>
                        </Links>
                        <IdentifierAliases>
                            <Alias n="1" Uri="Assembly=file:///Z:/Project.csproj"/>
                            <Alias n="2" Uri="File=file:///Z:/Project.cs"/>
                            <Alias n="3" Uri="Assembly=file:///Z:/CSharpAssembly1.dll"/>
                        </IdentifierAliases>
                    </DirectedGraph>)
            End Using
        End Function

        <WpfFact, WorkItem(545474, "http://vstfdevdiv:8080/DevDiv2/DevDiv/_workitems/edit/545474")>
        Public Async Function SearchForNestedType() As Task
            Using testState = ProgressionTestState.Create(
                    <Workspace>
                        <Project Language="C#" CommonReferences="true" FilePath="Z:\Project.csproj">
                            <Document FilePath="Z:\Project.cs">
                                class C { class F { } }
                         </Document>
                        </Project>
                    </Workspace>)

<<<<<<< HEAD
                Dim outputContext = Await testState.GetGraphContextAfterQueryAsync(New Graph(), New SearchGraphQuery(searchPattern:="F"), GraphContextDirection.Custom)
=======
                testState.Workspace.SetOptions(testState.Workspace.Options.WithChangedOption(ProgressionOptions.SearchUsingNavigateToEngine, False))
                Dim threadingContext = testState.Workspace.ExportProvider.GetExportedValue(Of IThreadingContext)
                Dim outputContext = Await testState.GetGraphContextAfterQuery(
                    New Graph(), New SearchGraphQuery(searchPattern:="F", threadingContext, AsynchronousOperationListenerProvider.NullListener), GraphContextDirection.Custom)
>>>>>>> 1659203d

                AssertSimplifiedGraphIs(
                    outputContext.Graph,
                    <DirectedGraph xmlns="http://schemas.microsoft.com/vs/2009/dgml">
                        <Nodes>
                            <Node Id="(@1 @2)" Category="CodeSchema_ProjectItem" Label="Project.cs"/>
                            <Node Id="(@3 Type=(Name=F ParentType=C))" Category="CodeSchema_Class" CodeSchemaProperty_IsPrivate="True" CommonLabel="F" Icon="Microsoft.VisualStudio.Class.Private" Label="F"/>
                            <Node Id="(@3 Type=C)" Category="CodeSchema_Class" CodeSchemaProperty_IsInternal="True" CommonLabel="C" Icon="Microsoft.VisualStudio.Class.Internal" Label="C"/>
                        </Nodes>
                        <Links>
                            <Link Source="(@1 @2)" Target="(@3 Type=C)" Category="Contains"/>
                            <Link Source="(@3 Type=C)" Target="(@3 Type=(Name=F ParentType=C))" Category="Contains"/>
                        </Links>
                        <IdentifierAliases>
                            <Alias n="1" Uri="Assembly=file:///Z:/Project.csproj"/>
                            <Alias n="2" Uri="File=file:///Z:/Project.cs"/>
                            <Alias n="3" Uri="Assembly=file:///Z:/CSharpAssembly1.dll"/>
                        </IdentifierAliases>
                    </DirectedGraph>)
            End Using
        End Function

        <WpfFact>
        Public Async Function SearchForMember() As Task
            Using testState = ProgressionTestState.Create(
                    <Workspace>
                        <Project Language="C#" CommonReferences="true" FilePath="Z:\Project.csproj">
                            <Document FilePath="Z:\Project.cs">
                                class C { void M(); }
                         </Document>
                        </Project>
                    </Workspace>)

<<<<<<< HEAD
                Dim outputContext = Await testState.GetGraphContextAfterQueryAsync(New Graph(), New SearchGraphQuery(searchPattern:="M"), GraphContextDirection.Custom)
=======
                testState.Workspace.SetOptions(testState.Workspace.Options.WithChangedOption(ProgressionOptions.SearchUsingNavigateToEngine, False))
                Dim threadingContext = testState.Workspace.ExportProvider.GetExportedValue(Of IThreadingContext)
                Dim outputContext = Await testState.GetGraphContextAfterQuery(
                    New Graph(), New SearchGraphQuery(searchPattern:="M", threadingContext, AsynchronousOperationListenerProvider.NullListener), GraphContextDirection.Custom)
>>>>>>> 1659203d

                AssertSimplifiedGraphIs(
                    outputContext.Graph,
                    <DirectedGraph xmlns="http://schemas.microsoft.com/vs/2009/dgml">
                        <Nodes>
                            <Node Id="(@1 @2)" Category="CodeSchema_ProjectItem" Label="Project.cs"/>
                            <Node Id="(@3 Type=C Member=M)" Category="CodeSchema_Method" CodeSchemaProperty_IsPrivate="True" CommonLabel="M" Icon="Microsoft.VisualStudio.Method.Private" Label="M"/>
                            <Node Id="(@3 Type=C)" Category="CodeSchema_Class" CodeSchemaProperty_IsInternal="True" CommonLabel="C" Icon="Microsoft.VisualStudio.Class.Internal" Label="C"/>
                        </Nodes>
                        <Links>
                            <Link Source="(@1 @2)" Target="(@3 Type=C)" Category="Contains"/>
                            <Link Source="(@3 Type=C)" Target="(@3 Type=C Member=M)" Category="Contains"/>
                        </Links>
                        <IdentifierAliases>
                            <Alias n="1" Uri="Assembly=file:///Z:/Project.csproj"/>
                            <Alias n="2" Uri="File=file:///Z:/Project.cs"/>
                            <Alias n="3" Uri="Assembly=file:///Z:/CSharpAssembly1.dll"/>
                        </IdentifierAliases>
                    </DirectedGraph>)
            End Using
        End Function

        <WpfFact>
        Public Async Function SearchForPartialType() As Task
            Using testState = ProgressionTestState.Create(
                    <Workspace>
                        <Project Language="Visual Basic" CommonReferences="true" FilePath="Z:\Project.vbproj">
                            <Document FilePath="Z:\Project.vb">
Namespace N
    Partial Class C
        Sub Goo()
        End Sub
    End Class
End Namespace
                         </Document>
                            <Document FilePath="Z:\Project2.vb">
Namespace N
    Partial Class C
        Sub Bar()
        End Sub
    End Class
End Namespace
                         </Document>
                        </Project>
                    </Workspace>)

<<<<<<< HEAD
                Dim outputContext = Await testState.GetGraphContextAfterQueryAsync(New Graph(), New SearchGraphQuery(searchPattern:="C"), GraphContextDirection.Custom)
=======
                testState.Workspace.SetOptions(testState.Workspace.Options.WithChangedOption(ProgressionOptions.SearchUsingNavigateToEngine, False))
                Dim threadingContext = testState.Workspace.ExportProvider.GetExportedValue(Of IThreadingContext)
                Dim outputContext = Await testState.GetGraphContextAfterQuery(
                    New Graph(), New SearchGraphQuery(searchPattern:="C", threadingContext, AsynchronousOperationListenerProvider.NullListener), GraphContextDirection.Custom)
>>>>>>> 1659203d

                AssertSimplifiedGraphIs(
                    outputContext.Graph,
                    <DirectedGraph xmlns="http://schemas.microsoft.com/vs/2009/dgml">
                        <Nodes>
                            <Node Id="(@1 @2)" Category="CodeSchema_ProjectItem" Label="Project2.vb"/>
                            <Node Id="(@1 @3)" Category="CodeSchema_ProjectItem" Label="Project.vb"/>
                            <Node Id="(@4 Namespace=N Type=C)" Category="CodeSchema_Class" CodeSchemaProperty_IsInternal="True" CommonLabel="C" Icon="Microsoft.VisualStudio.Class.Internal" Label="C"/>
                        </Nodes>
                        <Links>
                            <Link Source="(@1 @2)" Target="(@4 Namespace=N Type=C)" Category="Contains"/>
                            <Link Source="(@1 @3)" Target="(@4 Namespace=N Type=C)" Category="Contains"/>
                        </Links>
                        <IdentifierAliases>
                            <Alias n="1" Uri="Assembly=file:///Z:/Project.vbproj"/>
                            <Alias n="2" Uri="File=file:///Z:/Project2.vb"/>
                            <Alias n="3" Uri="File=file:///Z:/Project.vb"/>
                            <Alias n="4" Uri="Assembly=file:///Z:/VisualBasicAssembly1.dll"/>
                        </IdentifierAliases>
                    </DirectedGraph>)
            End Using
        End Function

        <WpfFact>
        Public Async Function SearchForMethodInPartialType() As Task
            Using testState = ProgressionTestState.Create(
                    <Workspace>
                        <Project Language="Visual Basic" CommonReferences="true" FilePath="Z:\Project.vbproj">
                            <Document FilePath="Z:\Project.vb">
Namespace N
    Partial Class C
        Sub Goo()
        End Sub
    End Class
End Namespace
                         </Document>
                            <Document FilePath="Z:\Project2.vb">
Namespace N
    Partial Class C
        Sub Bar()
        End Sub
    End Class
End Namespace
                         </Document>
                        </Project>
                    </Workspace>)

<<<<<<< HEAD
                Dim outputContext = Await testState.GetGraphContextAfterQueryAsync(New Graph(), New SearchGraphQuery(searchPattern:="Goo"), GraphContextDirection.Custom)
=======
                testState.Workspace.SetOptions(testState.Workspace.Options.WithChangedOption(ProgressionOptions.SearchUsingNavigateToEngine, False))
                Dim threadingContext = testState.Workspace.ExportProvider.GetExportedValue(Of IThreadingContext)
                Dim outputContext = Await testState.GetGraphContextAfterQuery(
                    New Graph(), New SearchGraphQuery(searchPattern:="Goo", threadingContext, AsynchronousOperationListenerProvider.NullListener), GraphContextDirection.Custom)
>>>>>>> 1659203d

                AssertSimplifiedGraphIs(
                    outputContext.Graph,
                    <DirectedGraph xmlns="http://schemas.microsoft.com/vs/2009/dgml">
                        <Nodes>
                            <Node Id="(@1 @2)" Category="CodeSchema_ProjectItem" Label="Project.vb"/>
                            <Node Id="(@3 Namespace=N Type=C Member=Goo)" Category="CodeSchema_Method" CodeSchemaProperty_IsHideBySignature="True" CodeSchemaProperty_IsPublic="True" CommonLabel="Goo" Icon="Microsoft.VisualStudio.Method.Public" Label="Goo"/>
                            <Node Id="(@3 Namespace=N Type=C)" Category="CodeSchema_Class" CodeSchemaProperty_IsInternal="True" CommonLabel="C" Icon="Microsoft.VisualStudio.Class.Internal" Label="C"/>
                        </Nodes>
                        <Links>
                            <Link Source="(@1 @2)" Target="(@3 Namespace=N Type=C)" Category="Contains"/>
                            <Link Source="(@3 Namespace=N Type=C)" Target="(@3 Namespace=N Type=C Member=Goo)" Category="Contains"/>
                        </Links>
                        <IdentifierAliases>
                            <Alias n="1" Uri="Assembly=file:///Z:/Project.vbproj"/>
                            <Alias n="2" Uri="File=file:///Z:/Project.vb"/>
                            <Alias n="3" Uri="Assembly=file:///Z:/VisualBasicAssembly1.dll"/>
                        </IdentifierAliases>
                    </DirectedGraph>)
            End Using
        End Function

        <WpfFact>
        Public Async Function SearchWithResultsAcrossMultipleTypeParts() As Task
            Using testState = ProgressionTestState.Create(
                    <Workspace>
                        <Project Language="Visual Basic" CommonReferences="true" FilePath="Z:\Project.vbproj">
                            <Document FilePath="Z:\Project.vb">
Namespace N
    Partial Class C
        Sub ZGoo()
        End Sub
    End Class
End Namespace
                         </Document>
                            <Document FilePath="Z:\Project2.vb">
Namespace N
    Partial Class C
        Sub ZBar()
        End Sub
    End Class
End Namespace
                         </Document>
                        </Project>
                    </Workspace>)

<<<<<<< HEAD
                Dim outputContext = Await testState.GetGraphContextAfterQueryAsync(New Graph(), New SearchGraphQuery(searchPattern:="Z"), GraphContextDirection.Custom)
=======
                testState.Workspace.SetOptions(testState.Workspace.Options.WithChangedOption(ProgressionOptions.SearchUsingNavigateToEngine, False))
                Dim threadingContext = testState.Workspace.ExportProvider.GetExportedValue(Of IThreadingContext)
                Dim outputContext = Await testState.GetGraphContextAfterQuery(
                    New Graph(), New SearchGraphQuery(searchPattern:="Z", threadingContext, AsynchronousOperationListenerProvider.NullListener), GraphContextDirection.Custom)
>>>>>>> 1659203d

                AssertSimplifiedGraphIs(
                    outputContext.Graph,
                    <DirectedGraph xmlns="http://schemas.microsoft.com/vs/2009/dgml">
                        <Nodes>
                            <Node Id="(@1 @2)" Category="CodeSchema_ProjectItem" Label="Project2.vb"/>
                            <Node Id="(@1 @3)" Category="CodeSchema_ProjectItem" Label="Project.vb"/>
                            <Node Id="(@4 Namespace=N Type=C Member=ZBar)" Category="CodeSchema_Method" CodeSchemaProperty_IsHideBySignature="True" CodeSchemaProperty_IsPublic="True" CommonLabel="ZBar" Icon="Microsoft.VisualStudio.Method.Public" Label="ZBar"/>
                            <Node Id="(@4 Namespace=N Type=C Member=ZGoo)" Category="CodeSchema_Method" CodeSchemaProperty_IsHideBySignature="True" CodeSchemaProperty_IsPublic="True" CommonLabel="ZGoo" Icon="Microsoft.VisualStudio.Method.Public" Label="ZGoo"/>
                            <Node Id="(@4 Namespace=N Type=C)" Category="CodeSchema_Class" CodeSchemaProperty_IsInternal="True" CommonLabel="C" Icon="Microsoft.VisualStudio.Class.Internal" Label="C"/>
                        </Nodes>
                        <Links>
                            <Link Source="(@1 @2)" Target="(@4 Namespace=N Type=C)" Category="Contains"/>
                            <Link Source="(@1 @3)" Target="(@4 Namespace=N Type=C)" Category="Contains"/>
                            <Link Source="(@4 Namespace=N Type=C)" Target="(@4 Namespace=N Type=C Member=ZBar)" Category="Contains"/>
                            <Link Source="(@4 Namespace=N Type=C)" Target="(@4 Namespace=N Type=C Member=ZGoo)" Category="Contains"/>
                        </Links>
                        <IdentifierAliases>
                            <Alias n="1" Uri="Assembly=file:///Z:/Project.vbproj"/>
                            <Alias n="2" Uri="File=file:///Z:/Project2.vb"/>
                            <Alias n="3" Uri="File=file:///Z:/Project.vb"/>
                            <Alias n="4" Uri="Assembly=file:///Z:/VisualBasicAssembly1.dll"/>
                        </IdentifierAliases>
                    </DirectedGraph>)
            End Using
        End Function

        <WpfFact>
        Public Async Function SearchForDottedName1() As Task
            Using testState = ProgressionTestState.Create(
                    <Workspace>
                        <Project Language="C#" CommonReferences="true" FilePath="Z:\Project.csproj">
                            <Document FilePath="Z:\Project.cs">
                                class Dog { void Bark() { } }
                         </Document>
                        </Project>
                    </Workspace>)

<<<<<<< HEAD
                Dim outputContext = Await testState.GetGraphContextAfterQueryAsync(New Graph(), New SearchGraphQuery(searchPattern:="D.B"), GraphContextDirection.Custom)
=======
                testState.Workspace.SetOptions(testState.Workspace.Options.WithChangedOption(ProgressionOptions.SearchUsingNavigateToEngine, False))
                Dim threadingContext = testState.Workspace.ExportProvider.GetExportedValue(Of IThreadingContext)
                Dim outputContext = Await testState.GetGraphContextAfterQuery(
                    New Graph(), New SearchGraphQuery(searchPattern:="D.B", threadingContext, AsynchronousOperationListenerProvider.NullListener), GraphContextDirection.Custom)
>>>>>>> 1659203d

                AssertSimplifiedGraphIs(
                    outputContext.Graph,
                    <DirectedGraph xmlns="http://schemas.microsoft.com/vs/2009/dgml">
                        <Nodes>
                            <Node Id="(@1 @2)" Category="CodeSchema_ProjectItem" Label="Project.cs"/>
                            <Node Id="(@3 Type=Dog Member=Bark)" Category="CodeSchema_Method" CodeSchemaProperty_IsPrivate="True" CommonLabel="Bark" Icon="Microsoft.VisualStudio.Method.Private" Label="Bark"/>
                            <Node Id="(@3 Type=Dog)" Category="CodeSchema_Class" CodeSchemaProperty_IsInternal="True" CommonLabel="Dog" Icon="Microsoft.VisualStudio.Class.Internal" Label="Dog"/>
                        </Nodes>
                        <Links>
                            <Link Source="(@1 @2)" Target="(@3 Type=Dog)" Category="Contains"/>
                            <Link Source="(@3 Type=Dog)" Target="(@3 Type=Dog Member=Bark)" Category="Contains"/>
                        </Links>
                        <IdentifierAliases>
                            <Alias n="1" Uri="Assembly=file:///Z:/Project.csproj"/>
                            <Alias n="2" Uri="File=file:///Z:/Project.cs"/>
                            <Alias n="3" Uri="Assembly=file:///Z:/CSharpAssembly1.dll"/>
                        </IdentifierAliases>
                    </DirectedGraph>)
            End Using
        End Function

        <WpfFact>
        Public Async Function SearchForDottedName2() As Task
            Using testState = ProgressionTestState.Create(
                    <Workspace>
                        <Project Language="C#" CommonReferences="true" FilePath="Z:\Project.csproj">
                            <Document FilePath="Z:\Project.cs">
                                class Dog { void Bark() { } }
                         </Document>
                        </Project>
                    </Workspace>)

<<<<<<< HEAD
                Dim outputContext = Await testState.GetGraphContextAfterQueryAsync(New Graph(), New SearchGraphQuery(searchPattern:="C.B"), GraphContextDirection.Custom)
=======
                testState.Workspace.SetOptions(testState.Workspace.Options.WithChangedOption(ProgressionOptions.SearchUsingNavigateToEngine, False))
                Dim threadingContext = testState.Workspace.ExportProvider.GetExportedValue(Of IThreadingContext)
                Dim outputContext = Await testState.GetGraphContextAfterQuery(
                    New Graph(), New SearchGraphQuery(searchPattern:="C.B", threadingContext, AsynchronousOperationListenerProvider.NullListener), GraphContextDirection.Custom)
>>>>>>> 1659203d

                AssertSimplifiedGraphIs(
                    outputContext.Graph,
                    <DirectedGraph xmlns="http://schemas.microsoft.com/vs/2009/dgml">
                        <Nodes/>
                        <Links/>
                    </DirectedGraph>)
            End Using
        End Function

        <WpfFact>
        Public Async Function SearchForDottedName3() As Task
            Using testState = ProgressionTestState.Create(
                    <Workspace>
                        <Project Language="C#" CommonReferences="true" FilePath="Z:\Project.csproj">
                            <Document FilePath="Z:\Project.cs">
                                namespace Animal { class Dog&lt;X&gt; { void Bark() { } } }
                         </Document>
                        </Project>
                    </Workspace>)

<<<<<<< HEAD
                Dim outputContext = Await testState.GetGraphContextAfterQueryAsync(New Graph(), New SearchGraphQuery(searchPattern:="D.B"), GraphContextDirection.Custom)
=======
                testState.Workspace.SetOptions(testState.Workspace.Options.WithChangedOption(ProgressionOptions.SearchUsingNavigateToEngine, False))
                Dim threadingContext = testState.Workspace.ExportProvider.GetExportedValue(Of IThreadingContext)
                Dim outputContext = Await testState.GetGraphContextAfterQuery(
                    New Graph(), New SearchGraphQuery(searchPattern:="D.B", threadingContext, AsynchronousOperationListenerProvider.NullListener), GraphContextDirection.Custom)
>>>>>>> 1659203d

                AssertSimplifiedGraphIs(
                    outputContext.Graph,
                    <DirectedGraph xmlns="http://schemas.microsoft.com/vs/2009/dgml">
                        <Nodes>
                            <Node Id="(@1 @2)" Category="CodeSchema_ProjectItem" Label="Project.cs"/>
                            <Node Id="(@3 Namespace=Animal Type=(Name=Dog GenericParameterCount=1) Member=Bark)" Category="CodeSchema_Method" CodeSchemaProperty_IsPrivate="True" CommonLabel="Bark" Icon="Microsoft.VisualStudio.Method.Private" Label="Bark"/>
                            <Node Id="(@3 Namespace=Animal Type=(Name=Dog GenericParameterCount=1))" Category="CodeSchema_Class" CodeSchemaProperty_IsInternal="True" CommonLabel="Dog&lt;X&gt;" Icon="Microsoft.VisualStudio.Class.Internal" Label="Dog&lt;X&gt;"/>
                        </Nodes>
                        <Links>
                            <Link Source="(@1 @2)" Target="(@3 Namespace=Animal Type=(Name=Dog GenericParameterCount=1))" Category="Contains"/>
                            <Link Source="(@3 Namespace=Animal Type=(Name=Dog GenericParameterCount=1))" Target="(@3 Namespace=Animal Type=(Name=Dog GenericParameterCount=1) Member=Bark)" Category="Contains"/>
                        </Links>
                        <IdentifierAliases>
                            <Alias n="1" Uri="Assembly=file:///Z:/Project.csproj"/>
                            <Alias n="2" Uri="File=file:///Z:/Project.cs"/>
                            <Alias n="3" Uri="Assembly=file:///Z:/CSharpAssembly1.dll"/>
                        </IdentifierAliases>
                    </DirectedGraph>)
            End Using
        End Function

        <WpfFact>
        Public Async Function SearchForDottedName4() As Task
            Using testState = ProgressionTestState.Create(
                    <Workspace>
                        <Project Language="C#" CommonReferences="true" FilePath="Z:\Project.csproj">
                            <Document FilePath="Z:\Project.cs">
                                namespace Animal { class Dog&lt;X&gt; { void Bark() { } } }
                         </Document>
                        </Project>
                    </Workspace>)

<<<<<<< HEAD
                Dim outputContext = Await testState.GetGraphContextAfterQueryAsync(New Graph(), New SearchGraphQuery(searchPattern:="A.D.B"), GraphContextDirection.Custom)
=======
                testState.Workspace.SetOptions(testState.Workspace.Options.WithChangedOption(ProgressionOptions.SearchUsingNavigateToEngine, False))
                Dim threadingContext = testState.Workspace.ExportProvider.GetExportedValue(Of IThreadingContext)
                Dim outputContext = Await testState.GetGraphContextAfterQuery(
                    New Graph(), New SearchGraphQuery(searchPattern:="A.D.B", threadingContext, AsynchronousOperationListenerProvider.NullListener), GraphContextDirection.Custom)
>>>>>>> 1659203d

                AssertSimplifiedGraphIs(
                    outputContext.Graph,
                    <DirectedGraph xmlns="http://schemas.microsoft.com/vs/2009/dgml">
                        <Nodes>
                            <Node Id="(@1 @2)" Category="CodeSchema_ProjectItem" Label="Project.cs"/>
                            <Node Id="(@3 Namespace=Animal Type=(Name=Dog GenericParameterCount=1) Member=Bark)" Category="CodeSchema_Method" CodeSchemaProperty_IsPrivate="True" CommonLabel="Bark" Icon="Microsoft.VisualStudio.Method.Private" Label="Bark"/>
                            <Node Id="(@3 Namespace=Animal Type=(Name=Dog GenericParameterCount=1))" Category="CodeSchema_Class" CodeSchemaProperty_IsInternal="True" CommonLabel="Dog&lt;X&gt;" Icon="Microsoft.VisualStudio.Class.Internal" Label="Dog&lt;X&gt;"/>
                        </Nodes>
                        <Links>
                            <Link Source="(@1 @2)" Target="(@3 Namespace=Animal Type=(Name=Dog GenericParameterCount=1))" Category="Contains"/>
                            <Link Source="(@3 Namespace=Animal Type=(Name=Dog GenericParameterCount=1))" Target="(@3 Namespace=Animal Type=(Name=Dog GenericParameterCount=1) Member=Bark)" Category="Contains"/>
                        </Links>
                        <IdentifierAliases>
                            <Alias n="1" Uri="Assembly=file:///Z:/Project.csproj"/>
                            <Alias n="2" Uri="File=file:///Z:/Project.cs"/>
                            <Alias n="3" Uri="Assembly=file:///Z:/CSharpAssembly1.dll"/>
                        </IdentifierAliases>
                    </DirectedGraph>)
            End Using
        End Function

        <WpfFact>
        Public Async Function SearchWithNullFilePathsOnProject() As Task
            Using testState = ProgressionTestState.Create(
                    <Workspace>
                        <Project Language="C#" CommonReferences="true" FilePath=<%= TestWorkspace.NullFilePath %>>
                            <Document FilePath="Z:\SomeVenusDocument.aspx.cs">
                                namespace Animal { class Dog&lt;X&gt; { void Bark() { } } }
                            </Document>
                        </Project>
                    </Workspace>)

<<<<<<< HEAD
                Dim outputContext = Await testState.GetGraphContextAfterQueryAsync(New Graph(), New SearchGraphQuery(searchPattern:="A.D.B"), GraphContextDirection.Custom)
=======
                testState.Workspace.SetOptions(testState.Workspace.Options.WithChangedOption(ProgressionOptions.SearchUsingNavigateToEngine, False))
                Dim threadingContext = testState.Workspace.ExportProvider.GetExportedValue(Of IThreadingContext)
                Dim outputContext = Await testState.GetGraphContextAfterQuery(
                    New Graph(), New SearchGraphQuery(searchPattern:="A.D.B", threadingContext, AsynchronousOperationListenerProvider.NullListener), GraphContextDirection.Custom)
>>>>>>> 1659203d

                ' When searching, don't descend into projects with a null FilePath because they are artifacts and not
                ' representable in the Solution Explorer, e.g., Venus projects create sub-projects with a null file
                ' path for each .aspx file.  Documents, on the other hand, are never allowed to have a null file path
                ' and as such are not tested here.  The project/document structure for these scenarios would look
                ' similar to this:
                '
                '    Project: SomeVenusProject, FilePath=C:\path\to\project.csproj
                '      + Document: SomeVenusDocument.aspx, FilePath=C:\path\to\SomeVenusDocument.aspx
                '        + Project: 1_SomeNamespace_SomeVenusDocument.aspx, FilePath=null        <- the problem is here
                '          + Document: SomeVenusDocument.aspx.cs
                AssertSimplifiedGraphIs(
                    outputContext.Graph,
                    <DirectedGraph xmlns="http://schemas.microsoft.com/vs/2009/dgml">
                        <Nodes/>
                        <Links/>
                    </DirectedGraph>)
            End Using
        End Function
    End Class
End Namespace<|MERGE_RESOLUTION|>--- conflicted
+++ resolved
@@ -25,14 +25,10 @@
                         </Project>
                     </Workspace>)
 
-<<<<<<< HEAD
-                Dim outputContext = Await testState.GetGraphContextAfterQueryAsync(New Graph(), New SearchGraphQuery(searchPattern:="C"), GraphContextDirection.Custom)
-=======
-                testState.Workspace.SetOptions(testState.Workspace.Options.WithChangedOption(ProgressionOptions.SearchUsingNavigateToEngine, False))
-                Dim threadingContext = testState.Workspace.ExportProvider.GetExportedValue(Of IThreadingContext)
-                Dim outputContext = Await testState.GetGraphContextAfterQuery(
+                testState.Workspace.SetOptions(testState.Workspace.Options.WithChangedOption(ProgressionOptions.SearchUsingNavigateToEngine, False))
+                Dim threadingContext = testState.Workspace.ExportProvider.GetExportedValue(Of IThreadingContext)
+                Dim outputContext = Await testState.GetGraphContextAfterQueryAsync(
                     New Graph(), New SearchGraphQuery(searchPattern:="C", threadingContext, AsynchronousOperationListenerProvider.NullListener), GraphContextDirection.Custom)
->>>>>>> 1659203d
 
                 AssertSimplifiedGraphIs(
                     outputContext.Graph,
@@ -64,14 +60,10 @@
                         </Project>
                     </Workspace>)
 
-<<<<<<< HEAD
-                Dim outputContext = Await testState.GetGraphContextAfterQueryAsync(New Graph(), New SearchGraphQuery(searchPattern:="F"), GraphContextDirection.Custom)
-=======
-                testState.Workspace.SetOptions(testState.Workspace.Options.WithChangedOption(ProgressionOptions.SearchUsingNavigateToEngine, False))
-                Dim threadingContext = testState.Workspace.ExportProvider.GetExportedValue(Of IThreadingContext)
-                Dim outputContext = Await testState.GetGraphContextAfterQuery(
+                testState.Workspace.SetOptions(testState.Workspace.Options.WithChangedOption(ProgressionOptions.SearchUsingNavigateToEngine, False))
+                Dim threadingContext = testState.Workspace.ExportProvider.GetExportedValue(Of IThreadingContext)
+                Dim outputContext = Await testState.GetGraphContextAfterQueryAsync(
                     New Graph(), New SearchGraphQuery(searchPattern:="F", threadingContext, AsynchronousOperationListenerProvider.NullListener), GraphContextDirection.Custom)
->>>>>>> 1659203d
 
                 AssertSimplifiedGraphIs(
                     outputContext.Graph,
@@ -105,14 +97,10 @@
                         </Project>
                     </Workspace>)
 
-<<<<<<< HEAD
-                Dim outputContext = Await testState.GetGraphContextAfterQueryAsync(New Graph(), New SearchGraphQuery(searchPattern:="M"), GraphContextDirection.Custom)
-=======
-                testState.Workspace.SetOptions(testState.Workspace.Options.WithChangedOption(ProgressionOptions.SearchUsingNavigateToEngine, False))
-                Dim threadingContext = testState.Workspace.ExportProvider.GetExportedValue(Of IThreadingContext)
-                Dim outputContext = Await testState.GetGraphContextAfterQuery(
+                testState.Workspace.SetOptions(testState.Workspace.Options.WithChangedOption(ProgressionOptions.SearchUsingNavigateToEngine, False))
+                Dim threadingContext = testState.Workspace.ExportProvider.GetExportedValue(Of IThreadingContext)
+                Dim outputContext = Await testState.GetGraphContextAfterQueryAsync(
                     New Graph(), New SearchGraphQuery(searchPattern:="M", threadingContext, AsynchronousOperationListenerProvider.NullListener), GraphContextDirection.Custom)
->>>>>>> 1659203d
 
                 AssertSimplifiedGraphIs(
                     outputContext.Graph,
@@ -159,14 +147,10 @@
                         </Project>
                     </Workspace>)
 
-<<<<<<< HEAD
-                Dim outputContext = Await testState.GetGraphContextAfterQueryAsync(New Graph(), New SearchGraphQuery(searchPattern:="C"), GraphContextDirection.Custom)
-=======
-                testState.Workspace.SetOptions(testState.Workspace.Options.WithChangedOption(ProgressionOptions.SearchUsingNavigateToEngine, False))
-                Dim threadingContext = testState.Workspace.ExportProvider.GetExportedValue(Of IThreadingContext)
-                Dim outputContext = Await testState.GetGraphContextAfterQuery(
+                testState.Workspace.SetOptions(testState.Workspace.Options.WithChangedOption(ProgressionOptions.SearchUsingNavigateToEngine, False))
+                Dim threadingContext = testState.Workspace.ExportProvider.GetExportedValue(Of IThreadingContext)
+                Dim outputContext = Await testState.GetGraphContextAfterQueryAsync(
                     New Graph(), New SearchGraphQuery(searchPattern:="C", threadingContext, AsynchronousOperationListenerProvider.NullListener), GraphContextDirection.Custom)
->>>>>>> 1659203d
 
                 AssertSimplifiedGraphIs(
                     outputContext.Graph,
@@ -214,14 +198,10 @@
                         </Project>
                     </Workspace>)
 
-<<<<<<< HEAD
-                Dim outputContext = Await testState.GetGraphContextAfterQueryAsync(New Graph(), New SearchGraphQuery(searchPattern:="Goo"), GraphContextDirection.Custom)
-=======
-                testState.Workspace.SetOptions(testState.Workspace.Options.WithChangedOption(ProgressionOptions.SearchUsingNavigateToEngine, False))
-                Dim threadingContext = testState.Workspace.ExportProvider.GetExportedValue(Of IThreadingContext)
-                Dim outputContext = Await testState.GetGraphContextAfterQuery(
+                testState.Workspace.SetOptions(testState.Workspace.Options.WithChangedOption(ProgressionOptions.SearchUsingNavigateToEngine, False))
+                Dim threadingContext = testState.Workspace.ExportProvider.GetExportedValue(Of IThreadingContext)
+                Dim outputContext = Await testState.GetGraphContextAfterQueryAsync(
                     New Graph(), New SearchGraphQuery(searchPattern:="Goo", threadingContext, AsynchronousOperationListenerProvider.NullListener), GraphContextDirection.Custom)
->>>>>>> 1659203d
 
                 AssertSimplifiedGraphIs(
                     outputContext.Graph,
@@ -268,14 +248,10 @@
                         </Project>
                     </Workspace>)
 
-<<<<<<< HEAD
-                Dim outputContext = Await testState.GetGraphContextAfterQueryAsync(New Graph(), New SearchGraphQuery(searchPattern:="Z"), GraphContextDirection.Custom)
-=======
-                testState.Workspace.SetOptions(testState.Workspace.Options.WithChangedOption(ProgressionOptions.SearchUsingNavigateToEngine, False))
-                Dim threadingContext = testState.Workspace.ExportProvider.GetExportedValue(Of IThreadingContext)
-                Dim outputContext = Await testState.GetGraphContextAfterQuery(
+                testState.Workspace.SetOptions(testState.Workspace.Options.WithChangedOption(ProgressionOptions.SearchUsingNavigateToEngine, False))
+                Dim threadingContext = testState.Workspace.ExportProvider.GetExportedValue(Of IThreadingContext)
+                Dim outputContext = Await testState.GetGraphContextAfterQueryAsync(
                     New Graph(), New SearchGraphQuery(searchPattern:="Z", threadingContext, AsynchronousOperationListenerProvider.NullListener), GraphContextDirection.Custom)
->>>>>>> 1659203d
 
                 AssertSimplifiedGraphIs(
                     outputContext.Graph,
@@ -314,14 +290,10 @@
                         </Project>
                     </Workspace>)
 
-<<<<<<< HEAD
-                Dim outputContext = Await testState.GetGraphContextAfterQueryAsync(New Graph(), New SearchGraphQuery(searchPattern:="D.B"), GraphContextDirection.Custom)
-=======
-                testState.Workspace.SetOptions(testState.Workspace.Options.WithChangedOption(ProgressionOptions.SearchUsingNavigateToEngine, False))
-                Dim threadingContext = testState.Workspace.ExportProvider.GetExportedValue(Of IThreadingContext)
-                Dim outputContext = Await testState.GetGraphContextAfterQuery(
+                testState.Workspace.SetOptions(testState.Workspace.Options.WithChangedOption(ProgressionOptions.SearchUsingNavigateToEngine, False))
+                Dim threadingContext = testState.Workspace.ExportProvider.GetExportedValue(Of IThreadingContext)
+                Dim outputContext = Await testState.GetGraphContextAfterQueryAsync(
                     New Graph(), New SearchGraphQuery(searchPattern:="D.B", threadingContext, AsynchronousOperationListenerProvider.NullListener), GraphContextDirection.Custom)
->>>>>>> 1659203d
 
                 AssertSimplifiedGraphIs(
                     outputContext.Graph,
@@ -355,14 +327,10 @@
                         </Project>
                     </Workspace>)
 
-<<<<<<< HEAD
-                Dim outputContext = Await testState.GetGraphContextAfterQueryAsync(New Graph(), New SearchGraphQuery(searchPattern:="C.B"), GraphContextDirection.Custom)
-=======
-                testState.Workspace.SetOptions(testState.Workspace.Options.WithChangedOption(ProgressionOptions.SearchUsingNavigateToEngine, False))
-                Dim threadingContext = testState.Workspace.ExportProvider.GetExportedValue(Of IThreadingContext)
-                Dim outputContext = Await testState.GetGraphContextAfterQuery(
+                testState.Workspace.SetOptions(testState.Workspace.Options.WithChangedOption(ProgressionOptions.SearchUsingNavigateToEngine, False))
+                Dim threadingContext = testState.Workspace.ExportProvider.GetExportedValue(Of IThreadingContext)
+                Dim outputContext = Await testState.GetGraphContextAfterQueryAsync(
                     New Graph(), New SearchGraphQuery(searchPattern:="C.B", threadingContext, AsynchronousOperationListenerProvider.NullListener), GraphContextDirection.Custom)
->>>>>>> 1659203d
 
                 AssertSimplifiedGraphIs(
                     outputContext.Graph,
@@ -384,14 +352,10 @@
                         </Project>
                     </Workspace>)
 
-<<<<<<< HEAD
-                Dim outputContext = Await testState.GetGraphContextAfterQueryAsync(New Graph(), New SearchGraphQuery(searchPattern:="D.B"), GraphContextDirection.Custom)
-=======
-                testState.Workspace.SetOptions(testState.Workspace.Options.WithChangedOption(ProgressionOptions.SearchUsingNavigateToEngine, False))
-                Dim threadingContext = testState.Workspace.ExportProvider.GetExportedValue(Of IThreadingContext)
-                Dim outputContext = Await testState.GetGraphContextAfterQuery(
+                testState.Workspace.SetOptions(testState.Workspace.Options.WithChangedOption(ProgressionOptions.SearchUsingNavigateToEngine, False))
+                Dim threadingContext = testState.Workspace.ExportProvider.GetExportedValue(Of IThreadingContext)
+                Dim outputContext = Await testState.GetGraphContextAfterQueryAsync(
                     New Graph(), New SearchGraphQuery(searchPattern:="D.B", threadingContext, AsynchronousOperationListenerProvider.NullListener), GraphContextDirection.Custom)
->>>>>>> 1659203d
 
                 AssertSimplifiedGraphIs(
                     outputContext.Graph,
@@ -425,14 +389,10 @@
                         </Project>
                     </Workspace>)
 
-<<<<<<< HEAD
-                Dim outputContext = Await testState.GetGraphContextAfterQueryAsync(New Graph(), New SearchGraphQuery(searchPattern:="A.D.B"), GraphContextDirection.Custom)
-=======
-                testState.Workspace.SetOptions(testState.Workspace.Options.WithChangedOption(ProgressionOptions.SearchUsingNavigateToEngine, False))
-                Dim threadingContext = testState.Workspace.ExportProvider.GetExportedValue(Of IThreadingContext)
-                Dim outputContext = Await testState.GetGraphContextAfterQuery(
+                testState.Workspace.SetOptions(testState.Workspace.Options.WithChangedOption(ProgressionOptions.SearchUsingNavigateToEngine, False))
+                Dim threadingContext = testState.Workspace.ExportProvider.GetExportedValue(Of IThreadingContext)
+                Dim outputContext = Await testState.GetGraphContextAfterQueryAsync(
                     New Graph(), New SearchGraphQuery(searchPattern:="A.D.B", threadingContext, AsynchronousOperationListenerProvider.NullListener), GraphContextDirection.Custom)
->>>>>>> 1659203d
 
                 AssertSimplifiedGraphIs(
                     outputContext.Graph,
@@ -466,14 +426,10 @@
                         </Project>
                     </Workspace>)
 
-<<<<<<< HEAD
-                Dim outputContext = Await testState.GetGraphContextAfterQueryAsync(New Graph(), New SearchGraphQuery(searchPattern:="A.D.B"), GraphContextDirection.Custom)
-=======
-                testState.Workspace.SetOptions(testState.Workspace.Options.WithChangedOption(ProgressionOptions.SearchUsingNavigateToEngine, False))
-                Dim threadingContext = testState.Workspace.ExportProvider.GetExportedValue(Of IThreadingContext)
-                Dim outputContext = Await testState.GetGraphContextAfterQuery(
+                testState.Workspace.SetOptions(testState.Workspace.Options.WithChangedOption(ProgressionOptions.SearchUsingNavigateToEngine, False))
+                Dim threadingContext = testState.Workspace.ExportProvider.GetExportedValue(Of IThreadingContext)
+                Dim outputContext = Await testState.GetGraphContextAfterQueryAsync(
                     New Graph(), New SearchGraphQuery(searchPattern:="A.D.B", threadingContext, AsynchronousOperationListenerProvider.NullListener), GraphContextDirection.Custom)
->>>>>>> 1659203d
 
                 ' When searching, don't descend into projects with a null FilePath because they are artifacts and not
                 ' representable in the Solution Explorer, e.g., Venus projects create sub-projects with a null file
