﻿<?xml version="1.0" encoding="utf-8"?>
<Project ToolsVersion="4.0" DefaultTargets="Build" xmlns="http://schemas.microsoft.com/developer/msbuild/2003">
  <ImportGroup Label="Settings">
    <Import Project="..\..\..\..\build\Targets\VSL.Settings.targets" />
  </ImportGroup>
  <PropertyGroup>
    <Nonshipping>true</Nonshipping>
    <Configuration Condition="'$(Configuration)' == ''">Debug</Configuration>
    <Platform Condition="'$(Platform)' == ''">AnyCPU</Platform>
    <ProjectGuid>{A1455D30-55FC-45EF-8759-3AEBDB13D940}</ProjectGuid>
    <OutputType>Library</OutputType>
    <AssemblyName>Roslyn.VisualStudio.Services.UnitTests</AssemblyName>
    <PlatformTarget>AnyCPU</PlatformTarget>
    <TargetFrameworkVersion>v4.6</TargetFrameworkVersion>
    <TargetFrameworkProfile />
  </PropertyGroup>
  <ItemGroup Label="File References">
    <Reference Include="Microsoft.VisualStudio.Imaging, Version=14.0.0.0, Culture=neutral, PublicKeyToken=b03f5f7f11d50a3a, processorArchitecture=MSIL" />
    <Reference Include="Microsoft.VisualStudio.Imaging.Interop.14.0.DesignTime, Version=14.0.0.0, Culture=neutral, PublicKeyToken=b03f5f7f11d50a3a, processorArchitecture=MSIL">
      <EmbedInteropTypes>True</EmbedInteropTypes>
    </Reference>
    <Reference Include="Microsoft.VisualStudio.Shell.Interop.14.0.DesignTime, Version=14.0.0.0, Culture=neutral, PublicKeyToken=b03f5f7f11d50a3a, processorArchitecture=MSIL">
      <EmbedInteropTypes>True</EmbedInteropTypes>
    </Reference>
  </ItemGroup>
  <ItemGroup Label="Project References">
    <ProjectReference Include="..\..\..\Compilers\Core\Portable\CodeAnalysis.csproj">
      <Project>{1EE8CAD3-55F9-4D91-96B2-084641DA9A6C}</Project>
      <Name>CodeAnalysis</Name>
    </ProjectReference>
    <ProjectReference Include="..\..\..\Compilers\CSharp\Portable\CSharpCodeAnalysis.csproj">
      <Project>{B501A547-C911-4A05-AC6E-274A50DFF30E}</Project>
      <Name>CSharpCodeAnalysis</Name>
    </ProjectReference>
    <ProjectReference Include="..\..\..\Test\Utilities\Portable.FX45\TestUtilities.FX45.csproj">
      <Project>{f7712928-1175-47b3-8819-ee086753dee2}</Project>
      <Name>TestUtilities.FX45</Name>
    </ProjectReference>
    <ProjectReference Include="..\..\..\Compilers\VisualBasic\Portable\BasicCodeAnalysis.vbproj">
      <Project>{2523D0E6-DF32-4A3E-8AE0-A19BFFAE2EF6}</Project>
      <Name>BasicCodeAnalysis</Name>
    </ProjectReference>
    <ProjectReference Include="..\..\..\Features\VisualBasic\Portable\BasicFeatures.vbproj">
      <Project>{a1bcd0ce-6c2f-4f8c-9a48-d9d93928e26d}</Project>
      <Name>BasicFeatures</Name>
    </ProjectReference>
    <ProjectReference Include="..\..\..\Workspaces\VisualBasic\Portable\BasicWorkspace.vbproj">
      <Project>{57ca988d-f010-4bf2-9a2e-07d6dcd2ff2c}</Project>
      <Name>BasicWorkspace</Name>
    </ProjectReference>
    <ProjectReference Include="..\..\..\Features\Core\Portable\Features.csproj">
      <Project>{EDC68A0E-C68D-4A74-91B7-BF38EC909888}</Project>
      <Name>Features</Name>
    </ProjectReference>
    <ProjectReference Include="..\..\..\EditorFeatures\Test2\EditorServicesTest2.vbproj">
      <Project>{3CEA0D69-00D3-40E5-A661-DC41EA07269B}</Project>
      <Name>EditorServicesTest2</Name>
    </ProjectReference>
    <ProjectReference Include="..\..\..\EditorFeatures\Text\TextEditorFeatures.csproj">
      <Project>{18F5FBB8-7570-4412-8CC7-0A86FF13B7BA}</Project>
      <Name>TextEditorFeatures</Name>
    </ProjectReference>
    <ProjectReference Include="..\..\..\Test\Utilities\Desktop\TestUtilities.Desktop.csproj">
      <Project>{76C6F005-C89D-4348-BB4A-391898DBEB52}</Project>
      <Name>TestUtilities.Desktop</Name>
    </ProjectReference>
    <ProjectReference Include="..\..\..\Workspaces\Core\Portable\Workspaces.csproj">
      <Project>{5F8D2414-064A-4B3A-9B42-8E2A04246BE5}</Project>
      <Name>Workspaces</Name>
    </ProjectReference>
    <ProjectReference Include="..\..\..\EditorFeatures\Core\EditorFeatures.csproj">
      <Project>{3CDEEAB7-2256-418A-BEB2-620B5CB16302}</Project>
      <Name>EditorFeatures</Name>
    </ProjectReference>
    <ProjectReference Include="..\..\..\EditorFeatures\Test\EditorServicesTest.csproj">
      <Project>{8CEE3609-A5A9-4A9B-86D7-33118F5D6B33}</Project>
      <Name>EditorServicesTest</Name>
    </ProjectReference>
    <ProjectReference Include="..\..\..\EditorFeatures\CSharp\CSharpEditorFeatures.csproj">
      <Project>{B0CE9307-FFDB-4838-A5EC-CE1F7CDC4AC2}</Project>
      <Name>CSharpEditorFeatures</Name>
    </ProjectReference>
    <ProjectReference Include="..\..\..\EditorFeatures\VisualBasic\BasicEditorFeatures.vbproj">
      <Project>{49BFAE50-1BCE-48AE-BC89-78B7D90A3ECD}</Project>
      <Name>BasicEditorFeatures</Name>
    </ProjectReference>
    <ProjectReference Include="..\..\..\VisualStudio\Core\Def\ServicesVisualStudio.csproj">
      <Project>{86FD5B9A-4FA0-4B10-B59F-CFAF077A859C}</Project>
      <Name>ServicesVisualStudio</Name>
    </ProjectReference>
    <ProjectReference Include="..\..\CSharp\Impl\CSharpVisualStudio.csproj">
      <Project>{5DEFADBD-44EB-47A2-A53E-F1282CC9E4E9}</Project>
      <Name>CSharpVisualStudio</Name>
    </ProjectReference>
    <ProjectReference Include="..\..\..\VisualStudio\Core\SolutionExplorerShim\SolutionExplorerShim.csproj">
      <Project>{7BE3DEEB-87F8-4E15-9C21-4F94B0B1C2D6}</Project>
      <Name>SolutionExplorerShim</Name>
    </ProjectReference>
    <ProjectReference Include="..\..\VisualBasic\Impl\BasicVisualStudio.vbproj">
      <Project>{D49439D7-56D2-450F-A4F0-74CB95D620E6}</Project>
      <Name>BasicVisualStudio</Name>
    </ProjectReference>
    <ProjectReference Include="..\..\..\EditorFeatures\TestUtilities\ServicesTestUtilities.csproj">
      <Project>{76C6F005-C89D-4348-BB4A-39189DDBEB52}</Project>
      <Name>ServicesTestUtilities</Name>
    </ProjectReference>
    <ProjectReference Include="..\..\..\VisualStudio\Core\Impl\ServicesVisualStudioImpl.csproj">
      <Project>{C0E80510-4FBE-4B0C-AF2C-4F473787722C}</Project>
      <Name>ServicesVisualStudioImpl</Name>
    </ProjectReference>
  </ItemGroup>
  <PropertyGroup Condition="'$(Configuration)|$(Platform)' == 'Debug|AnyCPU'">
    <DebugSymbols>true</DebugSymbols>
    <DefineDebug>true</DefineDebug>
    <DefineTrace>true</DefineTrace>
  </PropertyGroup>
  <PropertyGroup Condition="'$(Configuration)|$(Platform)' == 'Release|AnyCPU'">
    <DefineTrace>true</DefineTrace>
    <Optimize>true</Optimize>
  </PropertyGroup>
  <ItemGroup>
    <InternalsVisibleToTest Include="Roslyn.VisualStudio.CSharp.UnitTests" />
  </ItemGroup>
  <ItemGroup>
    <Reference Include="envdte, Version=8.0.0.0, Culture=neutral, PublicKeyToken=b03f5f7f11d50a3a">
      <Private>false</Private>
    </Reference>
    <Reference Include="envdte80, Version=8.0.0.0, Culture=neutral, PublicKeyToken=b03f5f7f11d50a3a">
      <Private>false</Private>
    </Reference>
    <Reference Include="microsoft.msxml, Version=8.0.0.0, Culture=neutral, PublicKeyToken=b03f5f7f11d50a3a">
      <Private>false</Private>
    </Reference>
    <Reference Include="Microsoft.VisualStudio.ComponentModelHost, Version=$(VisualStudioReferenceAssemblyVersion), Culture=neutral, PublicKeyToken=b03f5f7f11d50a3a">
      <Private>false</Private>
    </Reference>
    <Reference Include="Microsoft.VisualStudio.CoreUtility, Version=$(VisualStudioReferenceAssemblyVersion), Culture=neutral, PublicKeyToken=b03f5f7f11d50a3a">
      <Private>false</Private>
    </Reference>
    <Reference Include="Microsoft.VisualStudio.Editor, Version=$(VisualStudioReferenceAssemblyVersion), Culture=neutral, PublicKeyToken=b03f5f7f11d50a3a">
      <Private>false</Private>
    </Reference>
    <Reference Include="Microsoft.VisualStudio.GraphModel, Version=$(VisualStudioReferenceAssemblyVersion), Culture=neutral, PublicKeyToken=b03f5f7f11d50a3a" />
    <Reference Include="Microsoft.VisualStudio.Language.Intellisense, Version=$(VisualStudioReferenceAssemblyVersion), Culture=neutral, PublicKeyToken=b03f5f7f11d50a3a">
      <Private>false</Private>
    </Reference>
    <Reference Include="Microsoft.VisualStudio.Progression.CodeSchema, Version=$(VisualStudioReferenceAssemblyVersion), Culture=neutral, PublicKeyToken=b03f5f7f11d50a3a" />
    <Reference Include="Microsoft.VisualStudio.Progression.Common, Version=$(VisualStudioReferenceAssemblyVersion), Culture=neutral, PublicKeyToken=b03f5f7f11d50a3a" />
    <Reference Include="Microsoft.VisualStudio.Progression.Interfaces, Version=$(VisualStudioReferenceAssemblyVersion), Culture=neutral, PublicKeyToken=b03f5f7f11d50a3a" />
    <Reference Include="Microsoft.VisualStudio.Shell.14.0, Version=$(VisualStudioReferenceAssemblyVersion), Culture=neutral, PublicKeyToken=b03f5f7f11d50a3a">
      <Private>false</Private>
      <HintPath>$(DevEnvDir)\PrivateAssemblies\Microsoft.VisualStudio.Shell.14.0.dll</HintPath>
    </Reference>
    <Reference Include="Microsoft.VisualStudio.Shell.Immutable.10.0, Version=10.0.0.0, Culture=neutral, PublicKeyToken=b03f5f7f11d50a3a">
      <Private>false</Private>
    </Reference>
    <Reference Include="Microsoft.VisualStudio.Shell.Immutable.11.0, Version=11.0.0.0, Culture=neutral, PublicKeyToken=b03f5f7f11d50a3a">
      <Private>false</Private>
    </Reference>
    <Reference Include="Microsoft.VisualStudio.Shell.Immutable.12.0, Version=12.0.0.0, Culture=neutral, PublicKeyToken=b03f5f7f11d50a3a">
      <Private>false</Private>
    </Reference>
    <Reference Include="Microsoft.VisualStudio.Shell.Interop.10.0, Version=10.0.0.0, Culture=neutral, PublicKeyToken=b03f5f7f11d50a3a, processorArchitecture=MSIL">
      <EmbedInteropTypes>True</EmbedInteropTypes>
    </Reference>
    <Reference Include="Microsoft.VisualStudio.Shell.Interop.8.0, Version=8.0.0.0, Culture=neutral, PublicKeyToken=b03f5f7f11d50a3a">
      <Private>false</Private>
    </Reference>
    <Reference Include="Microsoft.VisualStudio.Shell.Interop.11.0, Version=11.0.0.0, Culture=neutral, PublicKeyToken=b03f5f7f11d50a3a">
      <EmbedInteropTypes>True</EmbedInteropTypes>
    </Reference>
    <Reference Include="Microsoft.VisualStudio.Text.Data, Version=$(VisualStudioReferenceAssemblyVersion), Culture=neutral, PublicKeyToken=b03f5f7f11d50a3a">
      <Private>false</Private>
    </Reference>
    <Reference Include="Microsoft.VisualStudio.Text.Internal, Version=$(VisualStudioReferenceAssemblyVersion), Culture=neutral, PublicKeyToken=b03f5f7f11d50a3a">
      <Private>false</Private>
    </Reference>
    <Reference Include="Microsoft.VisualStudio.Text.Logic, Version=$(VisualStudioReferenceAssemblyVersion), Culture=neutral, PublicKeyToken=b03f5f7f11d50a3a">
      <Private>false</Private>
    </Reference>
    <Reference Include="Microsoft.VisualStudio.Text.UI, Version=$(VisualStudioReferenceAssemblyVersion), Culture=neutral, PublicKeyToken=b03f5f7f11d50a3a">
      <Private>false</Private>
    </Reference>
    <Reference Include="Microsoft.VisualStudio.Text.UI.Wpf, Version=$(VisualStudioReferenceAssemblyVersion), Culture=neutral, PublicKeyToken=b03f5f7f11d50a3a">
      <Private>false</Private>
    </Reference>
    <Reference Include="Microsoft.VisualStudio.TextManager.Interop.8.0, Version=8.0.0.0, Culture=neutral, PublicKeyToken=b03f5f7f11d50a3a">
      <Private>false</Private>
    </Reference>
    <Reference Include="Microsoft.VisualStudio.Utilities, Version=$(VisualStudioReferenceAssemblyVersion), Culture=neutral, PublicKeyToken=b03f5f7f11d50a3a" />
    <Reference Include="PresentationCore" />
    <Reference Include="PresentationFramework" />
    <Reference Include="System" />
    <Reference Include="System.ComponentModel.Composition" />
<<<<<<< HEAD
=======
    <Reference Include="Microsoft.VisualStudio.ExtensionManager, Version=$(VisualStudioReferenceAssemblyVersion), Culture=neutral, PublicKeyToken=b03f5f7f11d50a3a">
      <HintPath>$(DevEnvDir)\PrivateAssemblies\Microsoft.VisualStudio.ExtensionManager.dll</HintPath>
    </Reference>
>>>>>>> 108a1a88
    <Reference Include="System.Drawing" />
    <Reference Include="System.Windows.Forms" />
    <Reference Include="System.Xaml" />
    <Reference Include="System.XML" />
    <Reference Include="System.Xml.Linq" />
    <Reference Include="WindowsBase" />
    <Reference Include="Microsoft.VisualStudio.Shell.Interop.12.1.DesignTime, Version=12.1.0.0, Culture=neutral, PublicKeyToken=b03f5f7f11d50a3a">
      <EmbedInteropTypes>True</EmbedInteropTypes>
    </Reference>
  </ItemGroup>
  <Target Name="AddShellImmutable15" Condition="'$(VisualStudioVersion)' == '15.0'" BeforeTargets="ResolveAssemblyReferences">
    <!-- we want this to only be added for Dev15 builds, but the project system doesn't like us having conditional
         attributes on Reference nodes in regular item groups; if the condition fails you get yellow exclamation points
         in the solution explorer since it doesn't think it resolved. By making this a target, we work around that issue. -->
    <ItemGroup>
      <Reference Include="Microsoft.VisualStudio.Shell.Immutable.15.0, Version=15.0.0.0, Culture=neutral, PublicKeyToken=b03f5f7f11d50a3a">
        <Private>false</Private>
      </Reference>
    </ItemGroup>
  </Target>
  <ItemGroup>
    <Import Include="System.Xml.Linq" />
    <Import Include="Xunit" />
  </ItemGroup>
  <ItemGroup>
    <Folder Include="My Project\" />
  </ItemGroup>
  <ItemGroup>
    <Compile Include="AbstractTextViewFilterTests.vb" />
    <Compile Include="AnalyzerSupport\AnalyzerDependencyCheckerTests.vb" />
    <Compile Include="ChangeSignature\ChangeSignatureViewModelTests.vb" />
    <Compile Include="ChangeSignature\ChangeSignatureViewModelTestState.vb" />
    <Compile Include="ClassView\MockNavigationTool.vb" />
    <Compile Include="ClassView\MockVsServiceProvider.vb" />
    <Compile Include="ClassView\MockSyncClassViewCommandHandler.vb" />
    <Compile Include="ClassView\SyncClassViewTests.vb" />
    <Compile Include="CodeModel\AbstractCodeAttributeTests.vb" />
    <Compile Include="CodeModel\AbstractCodeClassTests.vb" />
    <Compile Include="CodeModel\AbstractCodeDelegateTests.vb" />
    <Compile Include="CodeModel\AbstractCodeElementTests.vb" />
    <Compile Include="CodeModel\AbstractCodeElementTests`1.vb" />
    <Compile Include="CodeModel\AbstractCodeEnumTests.vb" />
    <Compile Include="CodeModel\AbstractCodeEventTests.vb" />
    <Compile Include="CodeModel\AbstractCodeFunctionTests.vb" />
    <Compile Include="CodeModel\AbstractCodeImportTests.vb" />
    <Compile Include="CodeModel\AbstractCodeInterfaceTests.vb" />
    <Compile Include="CodeModel\AbstractCodeModelObjectTests.AttributeArgumentData.vb" />
    <Compile Include="CodeModel\AbstractCodeModelObjectTests.AttributeData.vb" />
    <Compile Include="CodeModel\AbstractCodeModelObjectTests.ClassData.vb" />
    <Compile Include="CodeModel\AbstractCodeModelObjectTests.CodeTypeRefData.vb" />
    <Compile Include="CodeModel\AbstractCodeModelObjectTests.DelegateData.vb" />
    <Compile Include="CodeModel\AbstractCodeModelObjectTests.EnumData.vb" />
    <Compile Include="CodeModel\AbstractCodeModelObjectTests.EnumMemberData.vb" />
    <Compile Include="CodeModel\AbstractCodeModelObjectTests.EventData.vb" />
    <Compile Include="CodeModel\AbstractCodeModelObjectTests.FunctionData.vb" />
    <Compile Include="CodeModel\AbstractCodeModelObjectTests.ImportData.vb" />
    <Compile Include="CodeModel\AbstractCodeModelObjectTests.InterfaceData.vb" />
    <Compile Include="CodeModel\AbstractCodeModelObjectTests.NamespaceData.vb" />
    <Compile Include="CodeModel\AbstractCodeModelObjectTests.ParameterData.vb" />
    <Compile Include="CodeModel\AbstractCodeModelObjectTests.PropertyData.vb" />
    <Compile Include="CodeModel\AbstractCodeModelObjectTests.StructData.vb" />
    <Compile Include="CodeModel\AbstractCodeModelObjectTests.VariableData.vb" />
    <Compile Include="CodeModel\AbstractCodeModelObjectTests.vb" />
    <Compile Include="CodeModel\AbstractCodeNamespaceTests.vb" />
    <Compile Include="CodeModel\AbstractCodeParameterTests.vb" />
    <Compile Include="CodeModel\AbstractCodePropertyTests.vb" />
    <Compile Include="CodeModel\AbstractCodeStructTests.vb" />
    <Compile Include="CodeModel\AbstractCodeVariableTests.vb" />
    <Compile Include="CodeModel\AbstractEventCollectorTests.vb" />
    <Compile Include="CodeModel\AbstractFileCodeModelTests.vb" />
    <Compile Include="CodeModel\AbstractRootCodeModelTests.vb" />
    <Compile Include="CodeModel\CodeModelTestHelpers.vb" />
    <Compile Include="CodeModel\CodeModelTestState.vb" />
    <Compile Include="CodeModel\CSharp\CodeAccessorFunctionTests.vb" />
    <Compile Include="CodeModel\CSharp\CodeAttributeTests.vb" />
    <Compile Include="CodeModel\CSharp\CodeClassTests.vb" />
    <Compile Include="CodeModel\CSharp\CodeDelegateTests.vb" />
    <Compile Include="CodeModel\CSharp\CodeEnumTests.vb" />
    <Compile Include="CodeModel\CSharp\CodeEventTests.vb" />
    <Compile Include="CodeModel\CSharp\CodeFunctionTests.vb" />
    <Compile Include="CodeModel\CSharp\CodeImportTests.vb" />
    <Compile Include="CodeModel\CSharp\CodeInterfaceTests.vb" />
    <Compile Include="CodeModel\CSharp\CodeNamespaceTests.vb" />
    <Compile Include="CodeModel\CSharp\CodeParameterTests.vb" />
    <Compile Include="CodeModel\CSharp\CodePropertyTests.vb" />
    <Compile Include="CodeModel\CSharp\CodeStructTests.vb" />
    <Compile Include="CodeModel\CSharp\CodeVariableTests.vb" />
    <Compile Include="CodeModel\CSharp\EventCollectorTests.vb" />
    <Compile Include="CodeModel\CSharp\ExternalCodeClassTests.vb" />
    <Compile Include="CodeModel\CSharp\ExternalCodeFunctionTests.vb" />
    <Compile Include="CodeModel\CSharp\ExternalCodeParameterTests.vb" />
    <Compile Include="CodeModel\CSharp\ExternalCodePropertyTests.vb" />
    <Compile Include="CodeModel\CSharp\FileCodeModelTests.vb" />
    <Compile Include="CodeModel\CSharp\RootCodeModelTests.vb" />
    <Compile Include="CodeModel\CSharp\SyntaxNodeKeyTests.vb" />
    <Compile Include="CodeModel\MethodXML\MethodXMLTests.vb" />
    <Compile Include="CodeModel\MethodXML\MethodXMLTests_CSAssignments.vb" />
    <Compile Include="CodeModel\MethodXML\MethodXMLTests_CSEvents.vb" />
    <Compile Include="CodeModel\MethodXML\MethodXMLTests_CSInvocations.vb" />
    <Compile Include="CodeModel\MethodXML\MethodXMLTests_CSLocalDeclarations.vb" />
    <Compile Include="CodeModel\MethodXML\MethodXMLTests_CSQuotes.vb" />
    <Compile Include="CodeModel\MethodXML\MethodXMLTests_VBAssignments.vb" />
    <Compile Include="CodeModel\MethodXML\MethodXMLTests_VBInitializeComponent.vb" />
    <Compile Include="CodeModel\MethodXML\MethodXMLTests_VBInitializeComponent_TestContent.vb" />
    <Compile Include="CodeModel\MethodXML\MethodXMLTests_VBInvocations.vb" />
    <Compile Include="CodeModel\MethodXML\MethodXMLTests_VBLocalDeclarations.vb" />
    <Compile Include="CodeModel\MethodXML\MethodXMLTests_VBStatements.vb" />
    <Compile Include="CodeModel\Mocks\MockTextManagerAdapter.vb" />
    <Compile Include="CodeModel\Mocks\MockTextPoint.vb" />
    <Compile Include="CodeModel\VisualBasic\CodeAccessorFunctionTests.vb" />
    <Compile Include="CodeModel\VisualBasic\CodeAttributeTests.vb" />
    <Compile Include="CodeModel\VisualBasic\CodeClassTests.vb" />
    <Compile Include="CodeModel\VisualBasic\CodeDelegateTests.vb" />
    <Compile Include="CodeModel\VisualBasic\CodeEnumTests.vb" />
    <Compile Include="CodeModel\VisualBasic\CodeEventTests.vb" />
    <Compile Include="CodeModel\VisualBasic\CodeFunctionTests.vb" />
    <!--<Compile Include="ExtractInterface\ExtractInterfaceViewModelTests.vb" />-->
    <Compile Include="CodeModel\VisualBasic\CodeImportTests.vb" />
    <Compile Include="CodeModel\VisualBasic\CodeInterfaceTests.vb" />
    <Compile Include="CodeModel\VisualBasic\CodeNamespaceTests.vb" />
    <Compile Include="CodeModel\VisualBasic\CodeParameterTests.vb" />
    <Compile Include="CodeModel\VisualBasic\CodePropertyTests.vb" />
    <Compile Include="CodeModel\VisualBasic\CodeStructTests.vb" />
    <Compile Include="CodeModel\VisualBasic\CodeVariableTests.vb" />
    <Compile Include="CodeModel\VisualBasic\EventCollectorTests.vb" />
    <Compile Include="CodeModel\VisualBasic\ExternalCodeClassTests.vb" />
    <Compile Include="CodeModel\VisualBasic\ExternalCodeFunctionTests.vb" />
    <Compile Include="CodeModel\VisualBasic\ExternalCodeParameterTests.vb" />
    <Compile Include="CodeModel\VisualBasic\ExternalCodePropertyTests.vb" />
    <Compile Include="CodeModel\VisualBasic\FileCodeModelTests.vb" />
    <Compile Include="CodeModel\VisualBasic\ImplementsStatementTests.vb" />
    <Compile Include="CodeModel\VisualBasic\InheritsStatementTests.vb" />
    <Compile Include="CodeModel\VisualBasic\OptionsStatementTests.vb" />
    <Compile Include="CodeModel\VisualBasic\RootCodeModelTests.vb" />
    <Compile Include="Completion\CSharpCompletionSnippetNoteTests.vb" />
    <Compile Include="Completion\MockCompletionProvider.vb" />
    <Compile Include="Completion\TestCSharpSnippetInfoService.vb" />
    <Compile Include="Completion\TestVisualBasicSnippetInfoService.vb" />
    <Compile Include="Completion\VisualBasicCompletionSnippetNoteTests.vb" />
    <Compile Include="DebuggerIntelliSense\CompletionWaiter.vb" />
    <Compile Include="DebuggerIntelliSense\CSharpDebuggerIntelliSenseTests.vb" />
    <Compile Include="DebuggerIntelliSense\OrderableLanguageMetadata.vb" />
    <Compile Include="DebuggerIntelliSense\SignatureHelpWaiter.vb" />
    <Compile Include="DebuggerIntelliSense\TestState.vb" />
    <Compile Include="DebuggerIntelliSense\VisualBasicDebuggerIntelliSenseTests.vb" />
    <Compile Include="Debugging\DataTipInfoGetterTests.vb" />
    <Compile Include="Debugging\LocationInfoGetterTests.vb" />
    <Compile Include="Debugging\NameResolverTests.vb" />
    <Content Include="Debugging\ProximityExpressionsGetterTestFile.vb" />
    <Compile Include="Debugging\ProximityExpressionsGetterTests.Statements.vb" />
    <Compile Include="Debugging\ProximityExpressionsGetterTests.vb" />
    <Compile Include="Debugging\Resources.Designer.vb">
      <AutoGen>True</AutoGen>
      <DesignTime>True</DesignTime>
      <DependentUpon>Resources.resx</DependentUpon>
    </Compile>
    <Compile Include="Debugging\VisualBasicBreakpointResolutionServiceTests.vb" />
    <Compile Include="Diagnostics\DiagnosticTableDataSourceTests.vb" />
    <Compile Include="Diagnostics\ExternalDiagnosticUpdateSourceTests.vb" />
    <Compile Include="Diagnostics\MiscDiagnosticUpdateSourceTests.vb" />
    <Compile Include="Diagnostics\MockExtensionManager.vb" />
    <Compile Include="Diagnostics\TestTableManagerProvider.vb" />
    <Compile Include="Diagnostics\TodoListTableDataSourceTests.vb" />
    <Compile Include="Diagnostics\VisualStudioWorkspaceDiagnosticAnalyzerProviderServiceTests.vb" />
    <Compile Include="EditAndContinue\EditAndContinueTestHelper.vb" />
    <Compile Include="EditAndContinue\EditAndContinueWorkspaceServiceTests.vb" />
    <Compile Include="EditAndContinue\VsReadOnlyDocumentTrackerTests.vb" />
    <Compile Include="ExtractInterface\ExtractInterfaceViewModelTests.vb" />
    <Compile Include="FindResults\FindResultsTests.vb" />
    <Compile Include="GenerateType\GenerateTypeViewModelTests.vb" />
    <Compile Include="GoToDefinition\GoToDefinitionApiTests.vb" />
    <Compile Include="Help\HelpTests.vb" />
    <Compile Include="LanguageBlockTests.vb" />
    <Compile Include="MockComponentModel.vb" />
    <Compile Include="Options\Style\NamingPreferences\NamingRuleDialogViewModelTests.vb" />
    <Compile Include="Packaging\PackageSearchServiceTests.vb" />
    <Compile Include="Utilities\VsNavInfoHelpers.vb" />
    <Compile Include="VsNavInfo\VsNavInfoTests.vb" />
    <Compile Include="ObjectBrowser\AbstractObjectBrowserTests.vb" />
    <Compile Include="ObjectBrowser\CSharp\ObjectBrowerTests.vb" />
    <Compile Include="ObjectBrowser\Helpers.vb" />
    <Compile Include="ObjectBrowser\Mocks\MockObjectBrowserDescription.vb" />
    <Compile Include="ObjectBrowser\Mocks\MockServiceProvider.vb" />
    <Compile Include="MockVisualStudioWorkspace.vb" />
    <Compile Include="ObjectBrowser\NavInfoNodeDescriptor.vb" />
    <Compile Include="ObjectBrowser\VisualBasic\ObjectBrowerTests.vb" />
    <Compile Include="Progression\GraphProviderTests.vb" />
    <Compile Include="ProjectSystemShim\ConvertedVisualBasicProjectOptionsTests.vb" />
    <Compile Include="ProjectSystemShim\DeferredProjectLoadingTests.vb" />
    <Compile Include="ProjectSystemShim\Framework\MockHierarchy.vb" />
    <Compile Include="ProjectSystemShim\MockRuleSetFile.vb" />
    <Compile Include="ProjectSystemShim\VisualBasicProjectTests.vb" />
    <Compile Include="Snippets\SnippetServiceWaiter.vb" />
    <Compile Include="SolutionExplorer\FakeAnalyzersCommandHandler.vb" />
    <Compile Include="SolutionExplorer\RuleSetDocumentExtensionsTests.vb" />
    <Compile Include="StubVsEditorAdaptersFactoryService.vb" />
    <Compile Include="Preview\PreviewChangesTests.vb" />
    <Compile Include="Progression\CallsGraphQueryTests.vb" />
    <Compile Include="Progression\ContainsChildrenGraphQueryTests.vb" />
    <Compile Include="Progression\ContainsGraphQueryTests.vb" />
    <Compile Include="Progression\CSharpSymbolLabelTests.vb" />
    <Compile Include="Progression\GraphNodeCreationTests.vb" />
    <Compile Include="Progression\GraphNodeIdTests.vb" />
    <Compile Include="Progression\ImplementedByGraphQueryTests.vb" />
    <Compile Include="Progression\ImplementsGraphQueryTests.vb" />
    <Compile Include="Progression\InheritedByGraphQueryTests.vb" />
    <Compile Include="Progression\InheritsFromGraphQueryTests.vb" />
    <Compile Include="Progression\IsCalledByGraphQueryTests.vb" />
    <Compile Include="Progression\IsUsedByGraphQueryTests.vb" />
    <Compile Include="Progression\MockGraphContext.vb" />
    <Compile Include="Progression\OverriddenByGraphQueryTests.vb" />
    <Compile Include="Progression\OverridesGraphQueryTests.vb" />
    <Compile Include="Progression\ProgressionTestHelpers.vb" />
    <Compile Include="Progression\ProgressionTestState.vb" />
    <Compile Include="Progression\SearchGraphQueryTests.vb" />
    <Compile Include="Progression\VisualBasicSymbolLabelTests.vb" />
    <Compile Include="ProjectSystemShim\Framework\ExtensionMethods.vb" />
    <Compile Include="ProjectSystemShim\Framework\HierarchyItemMapper.vb" />
    <Compile Include="ProjectSystemShim\Framework\MockHierarchyItem.vb" />
    <Compile Include="ProjectSystemShim\Framework\MockHierarchyItemIdentity.vb" />
    <Compile Include="ProjectSystemShim\Framework\TestEnvironment.vb" />
    <Compile Include="ProjectSystemShim\Framework\MockVsFileChangeEx.vb" />
    <Compile Include="ProjectSystemShim\VisualBasicCompilerOptionsTests.vb" />
    <Compile Include="ProjectSystemShim\VisualBasicHelpers\MockCompilerHost.vb" />
    <Compile Include="ProjectSystemShim\VisualBasicHelpers\VisualBasicHelpers.vb" />
    <Compile Include="ProjectSystemShim\VisualBasicSpecialReferencesTests.vb" />
    <Compile Include="ProjectSystemShim\VisualStudioAnalyzerTests.vb" />
    <Compile Include="ProjectSystemShim\VisualStudioRuleSetTests.vb" />
    <Compile Include="PropertyChangedTestMonitor.vb" />
    <Compile Include="RQName\RQNameTests.vb" />
    <Compile Include="Snippets\CSharpSnippetCommandHandlerTests.vb" />
    <Compile Include="Snippets\CSharpSnippetExpansionClientTests.vb" />
    <Compile Include="Snippets\SnippetCompletionProviderTests.vb" />
    <Compile Include="Snippets\SnippetExpansionClientTestsHelper.vb" />
    <Compile Include="Snippets\SnippetTestState.vb" />
    <Compile Include="Snippets\TestExpansionClient.vb" />
    <Compile Include="Snippets\VisualBasicSnippetCommandHandlerTests.vb" />
    <Compile Include="Snippets\VisualBasicSnippetExpansionClientTests.vb" />
    <Compile Include="SolutionExplorer\AnalyzerItemsSourceTests.vb" />
    <Compile Include="SolutionExplorer\AnalyzerItemTests.vb" />
    <Compile Include="SolutionExplorer\AnalyzersFolderItemTests.vb" />
    <Compile Include="SolutionExplorer\AnalyzersFolderProviderTests.vb" />
    <Compile Include="SolutionExplorer\DiagnosticDescriptorComparerTests.vb" />
    <Compile Include="SolutionExplorer\DiagnosticItemTests.vb" />
    <Compile Include="Venus\AbstractContainedLanguageCodeSupportTests.vb" />
    <Compile Include="Venus\ContainedDocumentTests_AdjustIndentation.vb" />
    <Compile Include="Venus\ContainedDocumentTests_UpdateText.vb" />
    <Compile Include="Venus\CSharpContainedLanguageSupportTests.vb" />
    <Compile Include="Venus\VisualBasicContainedLanguageSupportTests.vb" />
    <Compile Include="VisualStudioTestExportProvider.vb" />
  </ItemGroup>
  <ItemGroup>
    <EmbeddedResource Include="Debugging\Resources.resx">
      <CustomToolNamespace>Microsoft.VisualStudio.LanguageServices.VisualBasic.UnitTests.Debugging</CustomToolNamespace>
      <Generator>ResXFileCodeGenerator</Generator>
      <LastGenOutput>Resources.Designer.vb</LastGenOutput>
    </EmbeddedResource>
  </ItemGroup>
  <ItemGroup>
    <Service Include="{82A7F48D-3B50-4B1E-B82E-3ADA8210C358}" />
  </ItemGroup>
  <ItemGroup>
    <None Include="app.config" />
    <None Include="project.json" />
  </ItemGroup>
  <ImportGroup Label="Targets">
    <Import Project="..\..\..\..\build\Targets\VSL.Imports.targets" />
    <Import Project="..\..\..\..\build\Targets\Roslyn.Toolsets.Xunit.targets" />
  </ImportGroup>
</Project><|MERGE_RESOLUTION|>--- conflicted
+++ resolved
@@ -192,12 +192,9 @@
     <Reference Include="PresentationFramework" />
     <Reference Include="System" />
     <Reference Include="System.ComponentModel.Composition" />
-<<<<<<< HEAD
-=======
     <Reference Include="Microsoft.VisualStudio.ExtensionManager, Version=$(VisualStudioReferenceAssemblyVersion), Culture=neutral, PublicKeyToken=b03f5f7f11d50a3a">
       <HintPath>$(DevEnvDir)\PrivateAssemblies\Microsoft.VisualStudio.ExtensionManager.dll</HintPath>
     </Reference>
->>>>>>> 108a1a88
     <Reference Include="System.Drawing" />
     <Reference Include="System.Windows.Forms" />
     <Reference Include="System.Xaml" />
