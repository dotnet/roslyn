' Copyright (c) Microsoft.  All Rights Reserved.  Licensed under the Apache License, Version 2.0.  See License.txt in the project root for license information.

Imports Microsoft.CodeAnalysis
Imports Roslyn.Test.Utilities

Namespace Microsoft.VisualStudio.LanguageServices.UnitTests.CodeModel.VisualBasic
    Public Class CodeAttributeTests
        Inherits AbstractCodeAttributeTests

#Region "GetStartPoint() tests"

        <ConditionalWpfFact(GetType(x86)), Trait(Traits.Feature, Traits.Features.CodeModel)>
        Public Sub GetStartPoint1()
            Dim code =
<Code>Imports System

&lt;$$Serializable()&gt;
Class C
End Class
</Code>

            TestGetStartPoint(code,
                Part(EnvDTE.vsCMPart.vsCMPartAttributes,
                     NullTextPoint),
                Part(EnvDTE.vsCMPart.vsCMPartAttributesWithDelimiter,
                     NullTextPoint),
                Part(EnvDTE.vsCMPart.vsCMPartBody,
                     TextPoint(line:=3, lineOffset:=2, absoluteOffset:=18, lineLength:=16)),
                Part(EnvDTE.vsCMPart.vsCMPartBodyWithDelimiter,
                     TextPoint(line:=3, lineOffset:=2, absoluteOffset:=18, lineLength:=16)),
                Part(EnvDTE.vsCMPart.vsCMPartHeader,
                     TextPoint(line:=3, lineOffset:=2, absoluteOffset:=18, lineLength:=16)),
                Part(EnvDTE.vsCMPart.vsCMPartHeaderWithAttributes,
                     TextPoint(line:=3, lineOffset:=2, absoluteOffset:=18, lineLength:=16)),
                Part(EnvDTE.vsCMPart.vsCMPartName,
                     TextPoint(line:=3, lineOffset:=2, absoluteOffset:=18, lineLength:=16)),
                Part(EnvDTE.vsCMPart.vsCMPartNavigate,
                     TextPoint(line:=3, lineOffset:=2, absoluteOffset:=18, lineLength:=16)),
                Part(EnvDTE.vsCMPart.vsCMPartWhole,
                     TextPoint(line:=3, lineOffset:=2, absoluteOffset:=18, lineLength:=16)),
                Part(EnvDTE.vsCMPart.vsCMPartWholeWithAttributes,
                     TextPoint(line:=3, lineOffset:=2, absoluteOffset:=18, lineLength:=16)))
        End Sub

        <ConditionalWpfFact(GetType(x86)), Trait(Traits.Feature, Traits.Features.CodeModel)>
        Public Sub GetStartPoint2()
            Dim code =
<Code>Imports System

&lt;$$CLSCompliant(True)&gt;
Class C
End Class
</Code>

            TestGetStartPoint(code,
                Part(EnvDTE.vsCMPart.vsCMPartAttributes,
                     NullTextPoint),
                Part(EnvDTE.vsCMPart.vsCMPartAttributesWithDelimiter,
                     NullTextPoint),
                Part(EnvDTE.vsCMPart.vsCMPartBody,
                     TextPoint(line:=3, lineOffset:=2, absoluteOffset:=18, lineLength:=20)),
                Part(EnvDTE.vsCMPart.vsCMPartBodyWithDelimiter,
                     TextPoint(line:=3, lineOffset:=2, absoluteOffset:=18, lineLength:=20)),
                Part(EnvDTE.vsCMPart.vsCMPartHeader,
                     TextPoint(line:=3, lineOffset:=2, absoluteOffset:=18, lineLength:=20)),
                Part(EnvDTE.vsCMPart.vsCMPartHeaderWithAttributes,
                     TextPoint(line:=3, lineOffset:=2, absoluteOffset:=18, lineLength:=20)),
                Part(EnvDTE.vsCMPart.vsCMPartName,
                     TextPoint(line:=3, lineOffset:=2, absoluteOffset:=18, lineLength:=20)),
                Part(EnvDTE.vsCMPart.vsCMPartNavigate,
                     TextPoint(line:=3, lineOffset:=2, absoluteOffset:=18, lineLength:=20)),
                Part(EnvDTE.vsCMPart.vsCMPartWhole,
                     TextPoint(line:=3, lineOffset:=2, absoluteOffset:=18, lineLength:=20)),
                Part(EnvDTE.vsCMPart.vsCMPartWholeWithAttributes,
                     TextPoint(line:=3, lineOffset:=2, absoluteOffset:=18, lineLength:=20)))
        End Sub

        <ConditionalWpfFact(GetType(x86)), Trait(Traits.Feature, Traits.Features.CodeModel)>
        Public Sub GetStartPoint3()
            Dim code =
<Code>
&lt;$$Assembly: CLSCompliant(True)&gt;
</Code>

            TestGetStartPoint(code,
                Part(EnvDTE.vsCMPart.vsCMPartAttributes,
                     NullTextPoint),
                Part(EnvDTE.vsCMPart.vsCMPartAttributesWithDelimiter,
                     NullTextPoint),
                Part(EnvDTE.vsCMPart.vsCMPartBody,
                     TextPoint(line:=1, lineOffset:=2, absoluteOffset:=2, lineLength:=30)),
                Part(EnvDTE.vsCMPart.vsCMPartBodyWithDelimiter,
                     TextPoint(line:=1, lineOffset:=2, absoluteOffset:=2, lineLength:=30)),
                Part(EnvDTE.vsCMPart.vsCMPartHeader,
                     TextPoint(line:=1, lineOffset:=2, absoluteOffset:=2, lineLength:=30)),
                Part(EnvDTE.vsCMPart.vsCMPartHeaderWithAttributes,
                     TextPoint(line:=1, lineOffset:=2, absoluteOffset:=2, lineLength:=30)),
                Part(EnvDTE.vsCMPart.vsCMPartName,
                     TextPoint(line:=1, lineOffset:=12, absoluteOffset:=12, lineLength:=30)),
                Part(EnvDTE.vsCMPart.vsCMPartNavigate,
                     TextPoint(line:=1, lineOffset:=2, absoluteOffset:=2, lineLength:=30)),
                Part(EnvDTE.vsCMPart.vsCMPartWhole,
                     TextPoint(line:=1, lineOffset:=2, absoluteOffset:=2, lineLength:=30)),
                Part(EnvDTE.vsCMPart.vsCMPartWholeWithAttributes,
                     TextPoint(line:=1, lineOffset:=2, absoluteOffset:=2, lineLength:=30)))
        End Sub

#End Region

#Region "GetEndPoint() tests"

        <ConditionalWpfFact(GetType(x86)), Trait(Traits.Feature, Traits.Features.CodeModel)>
        Public Sub GetEndPoint1()
            Dim code =
<Code>Imports System

&lt;$$Serializable()&gt;
Class C
End Class
</Code>

            TestGetEndPoint(code,
                Part(EnvDTE.vsCMPart.vsCMPartAttributes,
                     NullTextPoint),
                Part(EnvDTE.vsCMPart.vsCMPartAttributesWithDelimiter,
                     NullTextPoint),
                Part(EnvDTE.vsCMPart.vsCMPartBody,
                     TextPoint(line:=3, lineOffset:=16, absoluteOffset:=32, lineLength:=16)),
                Part(EnvDTE.vsCMPart.vsCMPartBodyWithDelimiter,
                     TextPoint(line:=3, lineOffset:=16, absoluteOffset:=32, lineLength:=16)),
                Part(EnvDTE.vsCMPart.vsCMPartHeader,
                     TextPoint(line:=3, lineOffset:=16, absoluteOffset:=32, lineLength:=16)),
                Part(EnvDTE.vsCMPart.vsCMPartHeaderWithAttributes,
                     TextPoint(line:=3, lineOffset:=16, absoluteOffset:=32, lineLength:=16)),
                Part(EnvDTE.vsCMPart.vsCMPartName,
                     TextPoint(line:=3, lineOffset:=14, absoluteOffset:=30, lineLength:=16)),
                Part(EnvDTE.vsCMPart.vsCMPartNavigate,
                     TextPoint(line:=3, lineOffset:=16, absoluteOffset:=32, lineLength:=16)),
                Part(EnvDTE.vsCMPart.vsCMPartWhole,
                     TextPoint(line:=3, lineOffset:=16, absoluteOffset:=32, lineLength:=16)),
                Part(EnvDTE.vsCMPart.vsCMPartWholeWithAttributes,
                     TextPoint(line:=3, lineOffset:=16, absoluteOffset:=32, lineLength:=16)))
        End Sub

        <ConditionalWpfFact(GetType(x86)), Trait(Traits.Feature, Traits.Features.CodeModel)>
        Public Sub GetEndPoint2()
            Dim code =
<Code>Imports System

&lt;$$CLSCompliant(True)&gt;
Class C
End Class
</Code>

            TestGetEndPoint(code,
                Part(EnvDTE.vsCMPart.vsCMPartAttributes,
                     NullTextPoint),
                Part(EnvDTE.vsCMPart.vsCMPartAttributesWithDelimiter,
                     NullTextPoint),
                Part(EnvDTE.vsCMPart.vsCMPartBody,
                     TextPoint(line:=3, lineOffset:=20, absoluteOffset:=36, lineLength:=20)),
                Part(EnvDTE.vsCMPart.vsCMPartBodyWithDelimiter,
                     TextPoint(line:=3, lineOffset:=20, absoluteOffset:=36, lineLength:=20)),
                Part(EnvDTE.vsCMPart.vsCMPartHeader,
                     TextPoint(line:=3, lineOffset:=20, absoluteOffset:=36, lineLength:=20)),
                Part(EnvDTE.vsCMPart.vsCMPartHeaderWithAttributes,
                     TextPoint(line:=3, lineOffset:=20, absoluteOffset:=36, lineLength:=20)),
                Part(EnvDTE.vsCMPart.vsCMPartName,
                     TextPoint(line:=3, lineOffset:=14, absoluteOffset:=30, lineLength:=20)),
                Part(EnvDTE.vsCMPart.vsCMPartNavigate,
                     TextPoint(line:=3, lineOffset:=20, absoluteOffset:=36, lineLength:=20)),
                Part(EnvDTE.vsCMPart.vsCMPartWhole,
                     TextPoint(line:=3, lineOffset:=20, absoluteOffset:=36, lineLength:=20)),
                Part(EnvDTE.vsCMPart.vsCMPartWholeWithAttributes,
                     TextPoint(line:=3, lineOffset:=20, absoluteOffset:=36, lineLength:=20)))
        End Sub

        <ConditionalWpfFact(GetType(x86)), Trait(Traits.Feature, Traits.Features.CodeModel)>
        Public Sub GetEndPoint3()
            Dim code =
<Code>
&lt;$$Assembly: CLSCompliant(True)&gt;
</Code>

            TestGetEndPoint(code,
                Part(EnvDTE.vsCMPart.vsCMPartAttributes,
                     NullTextPoint),
                Part(EnvDTE.vsCMPart.vsCMPartAttributesWithDelimiter,
                     NullTextPoint),
                Part(EnvDTE.vsCMPart.vsCMPartBody,
                     TextPoint(line:=1, lineOffset:=30, absoluteOffset:=30, lineLength:=30)),
                Part(EnvDTE.vsCMPart.vsCMPartBodyWithDelimiter,
                     TextPoint(line:=1, lineOffset:=30, absoluteOffset:=30, lineLength:=30)),
                Part(EnvDTE.vsCMPart.vsCMPartHeader,
                     TextPoint(line:=1, lineOffset:=30, absoluteOffset:=30, lineLength:=30)),
                Part(EnvDTE.vsCMPart.vsCMPartHeaderWithAttributes,
                     TextPoint(line:=1, lineOffset:=30, absoluteOffset:=30, lineLength:=30)),
                Part(EnvDTE.vsCMPart.vsCMPartName,
                     TextPoint(line:=1, lineOffset:=24, absoluteOffset:=24, lineLength:=30)),
                Part(EnvDTE.vsCMPart.vsCMPartNavigate,
                     TextPoint(line:=1, lineOffset:=30, absoluteOffset:=30, lineLength:=30)),
                Part(EnvDTE.vsCMPart.vsCMPartWhole,
                     TextPoint(line:=1, lineOffset:=30, absoluteOffset:=30, lineLength:=30)),
                Part(EnvDTE.vsCMPart.vsCMPartWholeWithAttributes,
                     TextPoint(line:=1, lineOffset:=30, absoluteOffset:=30, lineLength:=30)))
        End Sub

#End Region

#Region "AttributeArgument GetStartPoint() tests"

        <ConditionalWpfFact(GetType(x86)), Trait(Traits.Feature, Traits.Features.CodeModel)>
        Public Sub GetAttributeArgumentStartPoint1()
            Dim code =
<Code>
Imports System

&lt;$$Assembly: Foo(0,,Z:=42)&gt;

Class FooAttribute
    Inherits Attribute

    Sub New(x As Integer, Optional y As Integer = 0)

    End Sub

    Property Z As integer
End Class
</Code>

            TestAttributeArgumentStartPoint(code, 1,
                Part(EnvDTE.vsCMPart.vsCMPartAttributes,
                     NullTextPoint),
                Part(EnvDTE.vsCMPart.vsCMPartAttributesWithDelimiter,
                     NullTextPoint),
                Part(EnvDTE.vsCMPart.vsCMPartBody,
                     TextPoint(line:=3, lineOffset:=16, absoluteOffset:=32, lineLength:=25)),
                Part(EnvDTE.vsCMPart.vsCMPartBodyWithDelimiter,
                     TextPoint(line:=3, lineOffset:=16, absoluteOffset:=32, lineLength:=25)),
                Part(EnvDTE.vsCMPart.vsCMPartHeader,
                     TextPoint(line:=3, lineOffset:=16, absoluteOffset:=32, lineLength:=25)),
                Part(EnvDTE.vsCMPart.vsCMPartHeaderWithAttributes,
                     TextPoint(line:=3, lineOffset:=16, absoluteOffset:=32, lineLength:=25)),
                Part(EnvDTE.vsCMPart.vsCMPartName,
                     NullTextPoint),
                Part(EnvDTE.vsCMPart.vsCMPartNavigate,
                     TextPoint(line:=3, lineOffset:=16, absoluteOffset:=32, lineLength:=25)),
                Part(EnvDTE.vsCMPart.vsCMPartWhole,
                     TextPoint(line:=3, lineOffset:=16, absoluteOffset:=32, lineLength:=25)),
                Part(EnvDTE.vsCMPart.vsCMPartWholeWithAttributes,
                     TextPoint(line:=3, lineOffset:=16, absoluteOffset:=32, lineLength:=25)))
        End Sub

        <ConditionalWpfFact(GetType(x86)), Trait(Traits.Feature, Traits.Features.CodeModel)>
        Public Sub GetAttributeArgumentStartPoint2()
            Dim code =
<Code>
Imports System

&lt;$$Assembly: Foo(0,,Z:=42)&gt;

Class FooAttribute
    Inherits Attribute

    Sub New(x As Integer, Optional y As Integer = 0)

    End Sub

    Property Z As integer
End Class
</Code>

            TestAttributeArgumentStartPoint(code, 2,
                Part(EnvDTE.vsCMPart.vsCMPartAttributes,
                     NullTextPoint),
                Part(EnvDTE.vsCMPart.vsCMPartAttributesWithDelimiter,
                     NullTextPoint),
                Part(EnvDTE.vsCMPart.vsCMPartBody,
                     TextPoint(line:=3, lineOffset:=17, absoluteOffset:=33, lineLength:=25)),
                Part(EnvDTE.vsCMPart.vsCMPartBodyWithDelimiter,
                     TextPoint(line:=3, lineOffset:=17, absoluteOffset:=33, lineLength:=25)),
                Part(EnvDTE.vsCMPart.vsCMPartHeader,
                     TextPoint(line:=3, lineOffset:=17, absoluteOffset:=33, lineLength:=25)),
                Part(EnvDTE.vsCMPart.vsCMPartHeaderWithAttributes,
                     TextPoint(line:=3, lineOffset:=17, absoluteOffset:=33, lineLength:=25)),
                Part(EnvDTE.vsCMPart.vsCMPartName,
                     NullTextPoint),
                Part(EnvDTE.vsCMPart.vsCMPartNavigate,
                     TextPoint(line:=3, lineOffset:=17, absoluteOffset:=33, lineLength:=25)),
                Part(EnvDTE.vsCMPart.vsCMPartWhole,
                     TextPoint(line:=3, lineOffset:=17, absoluteOffset:=33, lineLength:=25)),
                Part(EnvDTE.vsCMPart.vsCMPartWholeWithAttributes,
                     TextPoint(line:=3, lineOffset:=17, absoluteOffset:=33, lineLength:=25)))
        End Sub

        <ConditionalWpfFact(GetType(x86)), Trait(Traits.Feature, Traits.Features.CodeModel)>
        Public Sub GetAttributeArgumentStartPoint3()
            Dim code =
<Code>
Imports System

&lt;$$Assembly: Foo(,Z:=42)&gt;

Class FooAttribute
    Inherits Attribute

    Sub New(Optional y As Integer = 0)

    End Sub

    Property Z As integer
End Class
</Code>

            TestAttributeArgumentStartPoint(code, 1,
                Part(EnvDTE.vsCMPart.vsCMPartAttributes,
                     NullTextPoint),
                Part(EnvDTE.vsCMPart.vsCMPartAttributesWithDelimiter,
                     NullTextPoint),
                Part(EnvDTE.vsCMPart.vsCMPartBody,
                     TextPoint(line:=3, lineOffset:=15, absoluteOffset:=31, lineLength:=23)),
                Part(EnvDTE.vsCMPart.vsCMPartBodyWithDelimiter,
                     TextPoint(line:=3, lineOffset:=15, absoluteOffset:=31, lineLength:=23)),
                Part(EnvDTE.vsCMPart.vsCMPartHeader,
                     TextPoint(line:=3, lineOffset:=15, absoluteOffset:=31, lineLength:=23)),
                Part(EnvDTE.vsCMPart.vsCMPartHeaderWithAttributes,
                     TextPoint(line:=3, lineOffset:=15, absoluteOffset:=31, lineLength:=23)),
                Part(EnvDTE.vsCMPart.vsCMPartName,
                     NullTextPoint),
                Part(EnvDTE.vsCMPart.vsCMPartNavigate,
                     TextPoint(line:=3, lineOffset:=15, absoluteOffset:=31, lineLength:=23)),
                Part(EnvDTE.vsCMPart.vsCMPartWhole,
                     TextPoint(line:=3, lineOffset:=15, absoluteOffset:=31, lineLength:=23)),
                Part(EnvDTE.vsCMPart.vsCMPartWholeWithAttributes,
                     TextPoint(line:=3, lineOffset:=15, absoluteOffset:=31, lineLength:=23)))
        End Sub

        <ConditionalWpfFact(GetType(x86)), Trait(Traits.Feature, Traits.Features.CodeModel)>
        Public Sub GetAttributeArgumentStartPoint4()
            Dim code =
<Code>
Imports System

&lt;$$Assembly: Foo(,Z:=42)&gt;

Class FooAttribute
    Inherits Attribute

    Sub New(Optional y As Integer = 0)

    End Sub

    Property Z As integer
End Class
</Code>

            TestAttributeArgumentStartPoint(code, 2,
                Part(EnvDTE.vsCMPart.vsCMPartAttributes,
                     NullTextPoint),
                Part(EnvDTE.vsCMPart.vsCMPartAttributesWithDelimiter,
                     NullTextPoint),
                Part(EnvDTE.vsCMPart.vsCMPartBody,
                     TextPoint(line:=3, lineOffset:=17, absoluteOffset:=33, lineLength:=23)),
                Part(EnvDTE.vsCMPart.vsCMPartBodyWithDelimiter,
                     TextPoint(line:=3, lineOffset:=17, absoluteOffset:=33, lineLength:=23)),
                Part(EnvDTE.vsCMPart.vsCMPartHeader,
                     TextPoint(line:=3, lineOffset:=17, absoluteOffset:=33, lineLength:=23)),
                Part(EnvDTE.vsCMPart.vsCMPartHeaderWithAttributes,
                     TextPoint(line:=3, lineOffset:=17, absoluteOffset:=33, lineLength:=23)),
                Part(EnvDTE.vsCMPart.vsCMPartName,
                     TextPoint(line:=3, lineOffset:=17, absoluteOffset:=33, lineLength:=23)),
                Part(EnvDTE.vsCMPart.vsCMPartNavigate,
                     TextPoint(line:=3, lineOffset:=17, absoluteOffset:=33, lineLength:=23)),
                Part(EnvDTE.vsCMPart.vsCMPartWhole,
                     TextPoint(line:=3, lineOffset:=17, absoluteOffset:=33, lineLength:=23)),
                Part(EnvDTE.vsCMPart.vsCMPartWholeWithAttributes,
                     TextPoint(line:=3, lineOffset:=17, absoluteOffset:=33, lineLength:=23)))
        End Sub

#End Region

#Region "AttributeArgument GetEndPoint() tests"

        <ConditionalWpfFact(GetType(x86)), Trait(Traits.Feature, Traits.Features.CodeModel)>
        Public Sub GetAttributeArgumentEndPoint1()
            Dim code =
<Code>
Imports System

&lt;$$Assembly: Foo(0,,Z:=42)&gt;

Class FooAttribute
    Inherits Attribute

    Sub New(x As Integer, Optional y As Integer = 0)

    End Sub

    Property Z As integer
End Class
</Code>

            TestAttributeArgumentEndPoint(code, 1,
                Part(EnvDTE.vsCMPart.vsCMPartAttributes,
                     NullTextPoint),
                Part(EnvDTE.vsCMPart.vsCMPartAttributesWithDelimiter,
                     NullTextPoint),
                Part(EnvDTE.vsCMPart.vsCMPartBody,
                     TextPoint(line:=3, lineOffset:=17, absoluteOffset:=33, lineLength:=25)),
                Part(EnvDTE.vsCMPart.vsCMPartBodyWithDelimiter,
                     TextPoint(line:=3, lineOffset:=17, absoluteOffset:=33, lineLength:=25)),
                Part(EnvDTE.vsCMPart.vsCMPartHeader,
                     TextPoint(line:=3, lineOffset:=17, absoluteOffset:=33, lineLength:=25)),
                Part(EnvDTE.vsCMPart.vsCMPartHeaderWithAttributes,
                     TextPoint(line:=3, lineOffset:=17, absoluteOffset:=33, lineLength:=25)),
                Part(EnvDTE.vsCMPart.vsCMPartName,
                     NullTextPoint),
                Part(EnvDTE.vsCMPart.vsCMPartNavigate,
                     TextPoint(line:=3, lineOffset:=17, absoluteOffset:=33, lineLength:=25)),
                Part(EnvDTE.vsCMPart.vsCMPartWhole,
                     TextPoint(line:=3, lineOffset:=17, absoluteOffset:=33, lineLength:=25)),
                Part(EnvDTE.vsCMPart.vsCMPartWholeWithAttributes,
                     TextPoint(line:=3, lineOffset:=17, absoluteOffset:=33, lineLength:=25)))
        End Sub

        <ConditionalWpfFact(GetType(x86)), Trait(Traits.Feature, Traits.Features.CodeModel)>
        Public Sub GetAttributeArgumentEndPoint2()
            Dim code =
<Code>
Imports System

&lt;$$Assembly: Foo(0,,Z:=42)&gt;

Class FooAttribute
    Inherits Attribute

    Sub New(x As Integer, Optional y As Integer = 0)

    End Sub

    Property Z As integer
End Class
</Code>

            TestAttributeArgumentEndPoint(code, 2,
                Part(EnvDTE.vsCMPart.vsCMPartAttributes,
                     NullTextPoint),
                Part(EnvDTE.vsCMPart.vsCMPartAttributesWithDelimiter,
                     NullTextPoint),
                Part(EnvDTE.vsCMPart.vsCMPartBody,
                     TextPoint(line:=3, lineOffset:=18, absoluteOffset:=34, lineLength:=25)),
                Part(EnvDTE.vsCMPart.vsCMPartBodyWithDelimiter,
                     TextPoint(line:=3, lineOffset:=18, absoluteOffset:=34, lineLength:=25)),
                Part(EnvDTE.vsCMPart.vsCMPartHeader,
                     TextPoint(line:=3, lineOffset:=18, absoluteOffset:=34, lineLength:=25)),
                Part(EnvDTE.vsCMPart.vsCMPartHeaderWithAttributes,
                     TextPoint(line:=3, lineOffset:=18, absoluteOffset:=34, lineLength:=25)),
                Part(EnvDTE.vsCMPart.vsCMPartName,
                     NullTextPoint),
                Part(EnvDTE.vsCMPart.vsCMPartNavigate,
                     TextPoint(line:=3, lineOffset:=18, absoluteOffset:=34, lineLength:=25)),
                Part(EnvDTE.vsCMPart.vsCMPartWhole,
                     TextPoint(line:=3, lineOffset:=18, absoluteOffset:=34, lineLength:=25)),
                Part(EnvDTE.vsCMPart.vsCMPartWholeWithAttributes,
                     TextPoint(line:=3, lineOffset:=18, absoluteOffset:=34, lineLength:=25)))
        End Sub

        <ConditionalWpfFact(GetType(x86)), Trait(Traits.Feature, Traits.Features.CodeModel)>
        Public Sub GetAttributeArgumentEndPoint3()
            Dim code =
<Code>
Imports System

&lt;$$Assembly: Foo(,Z:=42)&gt;

Class FooAttribute
    Inherits Attribute

    Sub New(Optional y As Integer = 0)

    End Sub

    Property Z As integer
End Class
</Code>

            TestAttributeArgumentEndPoint(code, 1,
                Part(EnvDTE.vsCMPart.vsCMPartAttributes,
                     NullTextPoint),
                Part(EnvDTE.vsCMPart.vsCMPartAttributesWithDelimiter,
                     NullTextPoint),
                Part(EnvDTE.vsCMPart.vsCMPartBody,
                     TextPoint(line:=3, lineOffset:=16, absoluteOffset:=32, lineLength:=23)),
                Part(EnvDTE.vsCMPart.vsCMPartBodyWithDelimiter,
                     TextPoint(line:=3, lineOffset:=16, absoluteOffset:=32, lineLength:=23)),
                Part(EnvDTE.vsCMPart.vsCMPartHeader,
                     TextPoint(line:=3, lineOffset:=16, absoluteOffset:=32, lineLength:=23)),
                Part(EnvDTE.vsCMPart.vsCMPartHeaderWithAttributes,
                     TextPoint(line:=3, lineOffset:=16, absoluteOffset:=32, lineLength:=23)),
                Part(EnvDTE.vsCMPart.vsCMPartName,
                     NullTextPoint),
                Part(EnvDTE.vsCMPart.vsCMPartNavigate,
                     TextPoint(line:=3, lineOffset:=16, absoluteOffset:=32, lineLength:=23)),
                Part(EnvDTE.vsCMPart.vsCMPartWhole,
                     TextPoint(line:=3, lineOffset:=16, absoluteOffset:=32, lineLength:=23)),
                Part(EnvDTE.vsCMPart.vsCMPartWholeWithAttributes,
                     TextPoint(line:=3, lineOffset:=16, absoluteOffset:=32, lineLength:=23)))
        End Sub

        <ConditionalWpfFact(GetType(x86)), Trait(Traits.Feature, Traits.Features.CodeModel)>
        Public Sub GetAttributeArgumentEndPoint4()
            Dim code =
<Code>
Imports System

&lt;$$Assembly: Foo(,Z:=42)&gt;

Class FooAttribute
    Inherits Attribute

    Sub New(Optional y As Integer = 0)

    End Sub

    Property Z As integer
End Class
</Code>

            TestAttributeArgumentEndPoint(code, 2,
                Part(EnvDTE.vsCMPart.vsCMPartAttributes,
                     NullTextPoint),
                Part(EnvDTE.vsCMPart.vsCMPartAttributesWithDelimiter,
                     NullTextPoint),
                Part(EnvDTE.vsCMPart.vsCMPartBody,
                     TextPoint(line:=3, lineOffset:=22, absoluteOffset:=38, lineLength:=23)),
                Part(EnvDTE.vsCMPart.vsCMPartBodyWithDelimiter,
                     TextPoint(line:=3, lineOffset:=22, absoluteOffset:=38, lineLength:=23)),
                Part(EnvDTE.vsCMPart.vsCMPartHeader,
                     TextPoint(line:=3, lineOffset:=22, absoluteOffset:=38, lineLength:=23)),
                Part(EnvDTE.vsCMPart.vsCMPartHeaderWithAttributes,
                     TextPoint(line:=3, lineOffset:=22, absoluteOffset:=38, lineLength:=23)),
                Part(EnvDTE.vsCMPart.vsCMPartName,
                     TextPoint(line:=3, lineOffset:=18, absoluteOffset:=34, lineLength:=23)),
                Part(EnvDTE.vsCMPart.vsCMPartNavigate,
                     TextPoint(line:=3, lineOffset:=22, absoluteOffset:=38, lineLength:=23)),
                Part(EnvDTE.vsCMPart.vsCMPartWhole,
                     TextPoint(line:=3, lineOffset:=22, absoluteOffset:=38, lineLength:=23)),
                Part(EnvDTE.vsCMPart.vsCMPartWholeWithAttributes,
                     TextPoint(line:=3, lineOffset:=22, absoluteOffset:=38, lineLength:=23)))
        End Sub

#End Region

#Region "FullName tests"
        <ConditionalWpfFact(GetType(x86)), Trait(Traits.Feature, Traits.Features.CodeModel)>
        Public Sub GetFullName1()
            Dim code =
<Code>
Imports System

&lt;$$Serializable&gt;
Class C
End Class
</Code>

            TestFullName(code, "System.SerializableAttribute")
        End Sub

        <ConditionalWpfFact(GetType(x86)), Trait(Traits.Feature, Traits.Features.CodeModel)>
        Public Sub GetFullName2()
            Dim code =
<Code>
&lt;$$System.Serializable&gt;
Class C
End Class
</Code>

            TestFullName(code, "System.SerializableAttribute")
        End Sub

#End Region

#Region "Parent tests"
        <ConditionalWpfFact(GetType(x86)), Trait(Traits.Feature, Traits.Features.CodeModel)>
        Public Sub GetParent1()
            Dim code =
<Code>
Imports System

&lt;$$Serializable&gt;
Class C
End Class
</Code>

            TestParent(code, IsElement("C", kind:=EnvDTE.vsCMElement.vsCMElementClass))
        End Sub

        <ConditionalWpfFact(GetType(x86)), Trait(Traits.Feature, Traits.Features.CodeModel)>
        Public Sub GetParent2()
            Dim code =
<Code>
Imports System

&lt;Serializable, $$CLSCompliant(False)&gt;
Class C
End Class
</Code>

            TestParent(code, IsElement("C", kind:=EnvDTE.vsCMElement.vsCMElementClass))
        End Sub
#End Region

#Region "Attribute argument tests"

        <ConditionalWpfFact(GetType(x86)), Trait(Traits.Feature, Traits.Features.CodeModel)>
        Public Sub GetArguments1()
            Dim code =
<Code>
Imports System

&lt;$$Serializable&gt;
Class C
End Class
</Code>

            TestAttributeArguments(code, NoElements)
        End Sub

        <ConditionalWpfFact(GetType(x86)), Trait(Traits.Feature, Traits.Features.CodeModel)>
        Public Sub GetArguments2()
            Dim code =
<Code>
Imports System

&lt;$$Serializable()&gt;
Class C
End Class
</Code>

            TestAttributeArguments(code, NoElements)
        End Sub

        <ConditionalWpfFact(GetType(x86)), Trait(Traits.Feature, Traits.Features.CodeModel)>
        Public Sub GetArguments3()
            Dim code =
<Code>
Imports System

&lt;$$CLSCompliant(True)&gt;
Class C
End Class
</Code>

            TestAttributeArguments(code, IsAttributeArgument(value:="True"))
        End Sub

        <ConditionalWpfFact(GetType(x86)), Trait(Traits.Feature, Traits.Features.CodeModel)>
        Public Sub GetArguments4()
            Dim code =
<Code>
Imports System

&lt;$$AttributeUsage(AttributeTargets.All, AllowMultiple := False)&gt;
Class CAttribute
    Inherits Attribute
End Class
</Code>

            TestAttributeArguments(code, IsAttributeArgument(value:="AttributeTargets.All"), IsAttributeArgument(name:="AllowMultiple", value:="False"))

        End Sub

        <ConditionalWpfFact(GetType(x86)), Trait(Traits.Feature, Traits.Features.CodeModel)>
        Public Sub GetArguments5_Omitted()
            Dim code =
<Code>
&lt;$$Foo(, Baz:=True)&gt;
Class FooAttribute
    Inherits Attribute

    Sub New(Optional bar As String = Nothing)

    End Sub

    Public Property Baz As Boolean
        Get

        End Get
        Set(value As Boolean)

        End Set
    End Property
End Class
</Code>

            TestAttributeArguments(code, IsAttributeArgument(name:=""), IsAttributeArgument(name:="Baz", value:="True"))

        End Sub

#End Region

#Region "Target tests"
        <ConditionalWpfFact(GetType(x86)), Trait(Traits.Feature, Traits.Features.CodeModel)>
        Public Sub GetTarget1()
            Dim code =
<Code>
Imports System

&lt;Assembly: CLSCompliant$$(False)&gt;
</Code>

            TestTarget(code, "Assembly")
        End Sub
#End Region

#Region "Value tests"
        <ConditionalWpfFact(GetType(x86)), Trait(Traits.Feature, Traits.Features.CodeModel)>
        Public Sub GetValue1()
            Dim code =
<Code>
Imports System

&lt;$$Serializable&gt;
Class C
End Class
</Code>

            TestValue(code, "")
        End Sub

        <ConditionalWpfFact(GetType(x86)), Trait(Traits.Feature, Traits.Features.CodeModel)>
        Public Sub GetValue2()
            Dim code =
<Code>
Imports System

&lt;$$Serializable()&gt;
Class C
End Class
</Code>

            TestValue(code, "")
        End Sub

        <ConditionalWpfFact(GetType(x86)), Trait(Traits.Feature, Traits.Features.CodeModel)>
        Public Sub GetValue3()
            Dim code =
<Code>
Imports System

&lt;$$CLSCompliant(False)&gt;
Class C
End Class
</Code>

            TestValue(code, "False")

        End Sub

        <ConditionalWpfFact(GetType(x86)), Trait(Traits.Feature, Traits.Features.CodeModel)>
        Public Sub GetValue4()
            Dim code =
<Code>
Imports System

&lt;$$AttributeUsage(AttributeTargets.All, AllowMultiple = False)&gt;
Class CAttribute
    Inherits Attribute
End Class
</Code>

            TestValue(code, "AttributeTargets.All, AllowMultiple = False")
        End Sub
#End Region

#Region "AddAttributeArgument tests"
<<<<<<< HEAD
        <ConditionalWpfFact(GetType(x86), Skip:="https://github.com/dotnet/roslyn/issues/5841"), Trait(Traits.Feature, Traits.Features.CodeModel)>
=======
        <ConditionalFact(GetType(x86), Skip:="https://github.com/dotnet/roslyn/issues/5800"), Trait(Traits.Feature, Traits.Features.CodeModel)>
>>>>>>> 4304a915
        Public Sub AddAttributeArgument1()
            Dim code =
<Code>
Imports System

&lt;$$CLSCompliant&gt;
Class C
End Class
</Code>

            Dim expectedCode =
<Code>
Imports System

&lt;CLSCompliant(True)&gt;
Class C
End Class
</Code>

            TestAddAttributeArgument(code, expectedCode, New AttributeArgumentData With {.Value = "True"})

        End Sub

        <ConditionalWpfFact(GetType(x86)), Trait(Traits.Feature, Traits.Features.CodeModel)>
        Public Sub AddAttributeArgument2()
            Dim code =
<Code>
Imports System

&lt;$$CLSCompliant()&gt;
Class C
End Class
</Code>

            Dim expectedCode =
<Code>
Imports System

&lt;CLSCompliant(True)&gt;
Class C
End Class
</Code>

            TestAddAttributeArgument(code, expectedCode, New AttributeArgumentData With {.Value = "True"})

        End Sub

        <ConditionalWpfFact(GetType(x86)), Trait(Traits.Feature, Traits.Features.CodeModel)>
        Public Sub TestAddArgument3()
            Dim code =
<Code>
Imports System

&lt;$$AttributeUsage(AttributeTargets.All)&gt;
Class CAttribute
    Inherits Attribute
End Class
</Code>

            Dim expectedCode =
    <Code>
Imports System

&lt;AttributeUsage(AttributeTargets.All, AllowMultiple:=False)&gt;
Class CAttribute
    Inherits Attribute
End Class
</Code>

            TestAddAttributeArgument(code, expectedCode, New AttributeArgumentData With {.Name = "AllowMultiple", .Value = "False", .Position = 1})

        End Sub

        <ConditionalWpfFact(GetType(x86)), Trait(Traits.Feature, Traits.Features.CodeModel)>
        Public Sub AddAttributeArgumentStress()
            Dim code =
<Code>
&lt;$$A&gt;
Class C
End Class
</Code>

            TestElement(code,
                Sub(codeAttribute)
                    For i = 1 To 100
                        Dim value = i.ToString()
                        Dim codeAttributeArgument = codeAttribute.AddArgument(value, Position:=1)
                    Next
                End Sub)
        End Sub
#End Region

#Region "Delete tests"
        <ConditionalWpfFact(GetType(x86)), Trait(Traits.Feature, Traits.Features.CodeModel)>
        Public Sub Delete1()
            Dim code =
<Code><![CDATA[
<$$Foo>
Class C
End Class
]]></Code>

            Dim expected =
<Code><![CDATA[
Class C
End Class
]]></Code>

            TestDelete(code, expected)

        End Sub

        <ConditionalWpfFact(GetType(x86)), Trait(Traits.Feature, Traits.Features.CodeModel)>
        Public Sub Delete2()
            Dim code =
<Code><![CDATA[
<$$Foo, Bar>
Class C
End Class
]]></Code>

            Dim expected =
<Code><![CDATA[
<Bar>
Class C
End Class
]]></Code>

            TestDelete(code, expected)
        End Sub

        <ConditionalWpfFact(GetType(x86)), Trait(Traits.Feature, Traits.Features.CodeModel)>
        Public Sub Delete3()
            Dim code =
<Code><![CDATA[
<Foo>
<$$Bar>
Class C
End Class
]]></Code>

            Dim expected =
<Code><![CDATA[
<Foo>
Class C
End Class
]]></Code>

            TestDelete(code, expected)
        End Sub

        <ConditionalWpfFact(GetType(x86)), Trait(Traits.Feature, Traits.Features.CodeModel)>
        Public Sub Delete4()
            Dim code =
<Code><![CDATA[
<Assembly: $$Foo>
]]></Code>

            Dim expected =
<Code><![CDATA[
]]></Code>

            TestDelete(code, expected)
        End Sub

        <ConditionalWpfFact(GetType(x86)), Trait(Traits.Feature, Traits.Features.CodeModel)>
        Public Sub Delete5()
            Dim code =
<Code><![CDATA[
<Assembly: $$Foo, Assembly: Bar>
]]></Code>

            Dim expected =
<Code><![CDATA[
<Assembly: Bar>
]]></Code>

            TestDelete(code, expected)
        End Sub

        <ConditionalWpfFact(GetType(x86)), Trait(Traits.Feature, Traits.Features.CodeModel)>
        Public Sub Delete6()
            Dim code =
<Code><![CDATA[
<Assembly: Foo>
<Assembly: $$Bar>
]]></Code>

            Dim expected =
<Code><![CDATA[
<Assembly: Foo>
]]></Code>

            TestDelete(code, expected)
        End Sub

        <ConditionalWpfFact(GetType(x86)), Trait(Traits.Feature, Traits.Features.CodeModel)>
        Public Sub Delete7()
            Dim code =
<Code><![CDATA[
''' <summary>
''' Doc comment
''' </summary>
<$$Foo>
Class C
End Class
]]></Code>

            Dim expected =
<Code><![CDATA[
''' <summary>
''' Doc comment
''' </summary>
Class C
End Class
]]></Code>

            TestDelete(code, expected)
        End Sub

        <ConditionalWpfFact(GetType(x86)), Trait(Traits.Feature, Traits.Features.CodeModel)>
        Public Sub Delete8()
            Dim code =
<Code><![CDATA[
<$$Foo> ' Comment comment comment
Class C
End Class
]]></Code>

            Dim expected =
<Code><![CDATA[
Class C
End Class
]]></Code>

            TestDelete(code, expected)
        End Sub

#End Region

#Region "Delete attribute argument tests"

        <ConditionalWpfFact(GetType(x86)), Trait(Traits.Feature, Traits.Features.CodeModel)>
        Public Sub DeleteAttributeArgument1()
            Dim code =
<Code><![CDATA[
<$$System.CLSCompliant(True)>
Class C
End Class
]]></Code>

            Dim expected =
<Code><![CDATA[
<System.CLSCompliant()>
Class C
End Class
]]></Code>

            TestDeleteAttributeArgument(code, expected, 1)
        End Sub

        <ConditionalWpfFact(GetType(x86)), Trait(Traits.Feature, Traits.Features.CodeModel)>
        Public Sub DeleteAttributeArgument2()
            Dim code =
<Code><![CDATA[
<$$AttributeUsage(AttributeTargets.All, AllowMultiple:=False)>
Class CAttribute
    Inherits Attribute
End Class
]]></Code>

            Dim expected =
<Code><![CDATA[
<AttributeUsage(AllowMultiple:=False)>
Class CAttribute
    Inherits Attribute
End Class
]]></Code>

            TestDeleteAttributeArgument(code, expected, 1)
        End Sub

        <ConditionalWpfFact(GetType(x86)), Trait(Traits.Feature, Traits.Features.CodeModel)>
        Public Sub DeleteAttributeArgument3()
            Dim code =
<Code><![CDATA[
<$$AttributeUsage(AttributeTargets.All, AllowMultiple:=False)>
Class CAttribute
    Inherits Attribute
End Class
]]></Code>

            Dim expected =
<Code><![CDATA[
<AttributeUsage(AttributeTargets.All)>
Class CAttribute
    Inherits Attribute
End Class
]]></Code>

            TestDeleteAttributeArgument(code, expected, 2)
        End Sub

#End Region

#Region "Set Name tests"
        <ConditionalWpfFact(GetType(x86)), Trait(Traits.Feature, Traits.Features.CodeModel)>
        Public Sub SetName1()
            Dim code =
<Code><![CDATA[
<$$Foo()>
Class C
End Class
]]></Code>

            Dim expected =
<Code><![CDATA[
<Bar()>
Class C
End Class
]]></Code>

            TestSetName(code, expected, "Bar", NoThrow(Of String)())
        End Sub
#End Region

#Region "Set Target tests"
        <ConditionalWpfFact(GetType(x86)), Trait(Traits.Feature, Traits.Features.CodeModel)>
        Public Sub SetTarget1()
            Dim code =
<Code>
Imports System

&lt;Assembly: CLSCompliant$$(False)&gt;
</Code>

            Dim expected =
<Code>
Imports System

&lt;Module: CLSCompliant(False)&gt;
</Code>

            TestSetTarget(code, expected, "Module")
        End Sub

        <ConditionalWpfFact(GetType(x86)), Trait(Traits.Feature, Traits.Features.CodeModel)>
        Public Sub SetTarget2()
            Dim code =
<Code>
Imports System

&lt;CLSCompliant$$(False)&gt;
Class C
End Class
</Code>

            Dim expected =
<Code>
Imports System

&lt;Assembly: CLSCompliant(False)&gt;
Class C
End Class
</Code>

            TestSetTarget(code, expected, "Assembly")
        End Sub

        <ConditionalWpfFact(GetType(x86)), Trait(Traits.Feature, Traits.Features.CodeModel)>
        Public Sub SetTarget3()
            Dim code =
<Code>
Imports System

&lt;Assembly: CLSCompliant$$(False)&gt;
</Code>

            Dim expected =
<Code>
Imports System

&lt;CLSCompliant(False)&gt;
</Code>

            TestSetTarget(code, expected, "")
        End Sub
#End Region

#Region "Set Value tests"
        <ConditionalWpfFact(GetType(x86)), Trait(Traits.Feature, Traits.Features.CodeModel)>
        Public Sub SetValue1()
            Dim code =
<Code>
Imports System

&lt;Assembly: CLSCompliant$$(False)&gt;
</Code>

            Dim expected =
<Code>
Imports System

&lt;Assembly: CLSCompliant(True)&gt;
</Code>

            TestSetValue(code, expected, "True")
        End Sub

        <ConditionalWpfFact(GetType(x86)), Trait(Traits.Feature, Traits.Features.CodeModel)>
        Public Sub SetValue2()
            Dim code =
<Code>
Imports System

&lt;Assembly: CLSCompliant$$()&gt;
</Code>

            Dim expected =
<Code>
Imports System

&lt;Assembly: CLSCompliant(True)&gt;
</Code>

            TestSetValue(code, expected, "True")
        End Sub

        <ConditionalWpfFact(GetType(x86)), Trait(Traits.Feature, Traits.Features.CodeModel)>
        Public Sub SetValue3()
            Dim code =
<Code>
Imports System

&lt;Assembly: CLSCompliant$$&gt;
</Code>

            Dim expected =
<Code>
Imports System

&lt;Assembly: CLSCompliant(True)&gt;
</Code>

            TestSetValue(code, expected, "True")
        End Sub

        <ConditionalWpfFact(GetType(x86)), Trait(Traits.Feature, Traits.Features.CodeModel)>
        Public Sub SetValue4()
            Dim code =
<Code>
Imports System

&lt;Assembly: CLSCompliant$$(False)&gt;
</Code>

            Dim expected =
<Code>
Imports System

&lt;Assembly: CLSCompliant()&gt;
</Code>

            TestSetValue(code, expected, "")
        End Sub
#End Region

        Protected Overrides ReadOnly Property LanguageName As String
            Get
                Return LanguageNames.VisualBasic
            End Get
        End Property
    End Class
End Namespace

<|MERGE_RESOLUTION|>--- conflicted
+++ resolved
@@ -774,11 +774,7 @@
 #End Region
 
 #Region "AddAttributeArgument tests"
-<<<<<<< HEAD
         <ConditionalWpfFact(GetType(x86), Skip:="https://github.com/dotnet/roslyn/issues/5841"), Trait(Traits.Feature, Traits.Features.CodeModel)>
-=======
-        <ConditionalFact(GetType(x86), Skip:="https://github.com/dotnet/roslyn/issues/5800"), Trait(Traits.Feature, Traits.Features.CodeModel)>
->>>>>>> 4304a915
         Public Sub AddAttributeArgument1()
             Dim code =
 <Code>
@@ -839,7 +835,7 @@
 </Code>
 
             Dim expectedCode =
-    <Code>
+<Code>
 Imports System
 
 &lt;AttributeUsage(AttributeTargets.All, AllowMultiple:=False)&gt;
