--- conflicted
+++ resolved
@@ -145,29 +145,20 @@
 {
     public void Sub() { };
 }"
-<<<<<<< HEAD
             Dim tooltipTextForIBar = String.Format(ServicesVSResources._0_is_implemented_by_1, "IBar", "Bar")
-            Dim targetForIBar = ImmutableArray.Create(Of InheritanceMenuItemViewModel)(New HeaderMenuItemViewModel(ServicesVSResources.Implementing_types, KnownMonikers.Implemented, ServicesVSResources.Implementing_types)).
-                Add(New TargetMenuItemViewModel("Bar", KnownMonikers.ClassPublic, "Bar", Nothing))
-
-            Dim tooltipTextForSubOfIBar = String.Format(ServicesVSResources._0_is_implemented_by_1, "IBar.Sub", "Bar.Sub")
-            Dim targetForIBarSub = ImmutableArray.Create(Of InheritanceMenuItemViewModel)(New HeaderMenuItemViewModel(ServicesVSResources.Implementing_members, KnownMonikers.Implemented, ServicesVSResources.Implementing_members)).
-                Add(New TargetMenuItemViewModel("Bar.Sub", KnownMonikers.MethodPublic, "Bar.Sub", Nothing))
-
-            Dim tooltipTextForSubOfBar = String.Format(ServicesVSResources._0_implements_1, "Bar.Sub", "IBar.Sub")
-            Dim targetForSubOfBar = ImmutableArray.Create(Of InheritanceMenuItemViewModel)(New HeaderMenuItemViewModel(ServicesVSResources.Implemented_members, KnownMonikers.Implementing, ServicesVSResources.Implemented_members)).
-                Add(New TargetMenuItemViewModel("IBar.Sub", KnownMonikers.MethodPublic, "IBar.Sub", Nothing))
-
-            Dim tooltipTextForBar = String.Format(ServicesVSResources._0_implements_1, "Bar", "IBar")
-            Dim targetForBar = ImmutableArray.Create(Of InheritanceMenuItemViewModel)(New HeaderMenuItemViewModel(ServicesVSResources.Implemented_interfaces, KnownMonikers.Implementing, ServicesVSResources.Implemented_interfaces)).
-=======
-            Dim tooltipTextForIBar = String.Format(ServicesVSResources._0_is_inherited, "interface IBar")
             Dim targetForIBar = ImmutableArray.Create(Of MenuItemViewModel)(New HeaderMenuItemViewModel(ServicesVSResources.Implementing_types, KnownMonikers.Implemented, ServicesVSResources.Implementing_types)).
                 Add(New TargetMenuItemViewModel("Bar", KnownMonikers.ClassPublic, "Bar", Nothing))
 
-            Dim tooltipTextForBar = String.Format(ServicesVSResources._0_is_inherited, "class Bar")
+            Dim tooltipTextForSubOfIBar = String.Format(ServicesVSResources._0_is_implemented_by_1, "IBar.Sub", "Bar.Sub")
+            Dim targetForIBarSub = ImmutableArray.Create(Of MenuItemViewModel)(New HeaderMenuItemViewModel(ServicesVSResources.Implementing_members, KnownMonikers.Implemented, ServicesVSResources.Implementing_members)).
+                Add(New TargetMenuItemViewModel("Bar.Sub", KnownMonikers.MethodPublic, "Bar.Sub", Nothing))
+
+            Dim tooltipTextForSubOfBar = String.Format(ServicesVSResources._0_implements_1, "Bar.Sub", "IBar.Sub")
+            Dim targetForSubOfBar = ImmutableArray.Create(Of MenuItemViewModel)(New HeaderMenuItemViewModel(ServicesVSResources.Implemented_members, KnownMonikers.Implementing, ServicesVSResources.Implemented_members)).
+                Add(New TargetMenuItemViewModel("IBar.Sub", KnownMonikers.MethodPublic, "IBar.Sub", Nothing))
+
+            Dim tooltipTextForBar = String.Format(ServicesVSResources._0_implements_1, "Bar", "IBar")
             Dim targetForBar = ImmutableArray.Create(Of MenuItemViewModel)(New HeaderMenuItemViewModel(ServicesVSResources.Implemented_interfaces, KnownMonikers.Implementing, ServicesVSResources.Implemented_interfaces)).
->>>>>>> 1dd98de8
                 Add(New TargetMenuItemViewModel("IBar", KnownMonikers.InterfacePublic, "IBar", Nothing))
 
             Return VerifyAsync(markup, LanguageNames.CSharp, New Dictionary(Of Integer, InheritanceMarginGlyphViewModel) From {
@@ -177,23 +168,19 @@
                     tooltipTextForIBar,
                     1,
                     targetForIBar)},
-<<<<<<< HEAD
-                {4, New InheritanceMarginViewModel(
+                {4, New InheritanceMarginGlyphViewModel(
                     KnownMonikers.Implemented,
                     CreateTextBlock(tooltipTextForSubOfIBar),
                     tooltipTextForSubOfIBar,
                     1,
                     targetForIBarSub)},
-                {6, New InheritanceMarginViewModel(
-=======
-                {5, New InheritanceMarginGlyphViewModel(
->>>>>>> 1dd98de8
+                {6, New InheritanceMarginGlyphViewModel(
                     KnownMonikers.Implementing,
                     CreateTextBlock(tooltipTextForBar),
                     tooltipTextForBar,
                     1,
                     targetForBar)},
-                {8, New InheritanceMarginViewModel(
+                {8, New InheritanceMarginGlyphViewModel(
                     KnownMonikers.Implementing,
                     CreateTextBlock(tooltipTextForSubOfBar),
                     tooltipTextForSubOfBar,
@@ -214,37 +201,20 @@
     public override void Foo();
 }"
 
-<<<<<<< HEAD
             Dim tooltipTextForAbsBar = String.Format(ServicesVSResources._0_derives_1, "AbsBar", "Bar")
-            Dim targetForAbsBar = ImmutableArray.Create(Of InheritanceMenuItemViewModel)(New HeaderMenuItemViewModel(ServicesVSResources.Derived_types, KnownMonikers.Overridden, ServicesVSResources.Derived_types)).
-                Add(New TargetMenuItemViewModel("Bar", KnownMonikers.ClassPublic, "Bar", Nothing))
-
-            Dim tooltipTextForAbstractFoo = String.Format(ServicesVSResources._0_is_overridden_by_1, "AbsBar.Foo", "Bar.Foo")
-            Dim targetForAbsFoo = ImmutableArray.Create(Of InheritanceMenuItemViewModel)(New HeaderMenuItemViewModel(ServicesVSResources.Overriding_members, KnownMonikers.Overridden, ServicesVSResources.Overriding_members)).
-                Add(New TargetMenuItemViewModel("Bar.Foo", KnownMonikers.MethodPublic, "Bar.Foo", Nothing))
-
-            Dim tooltipTextForBar = String.Format(ServicesVSResources._0_is_derived_from_1, "Bar", "AbsBar")
-            Dim targetForBar = ImmutableArray.Create(Of InheritanceMenuItemViewModel)(New HeaderMenuItemViewModel(ServicesVSResources.Base_Types, KnownMonikers.Overriding, ServicesVSResources.Base_Types)).
-                Add(New TargetMenuItemViewModel("AbsBar", KnownMonikers.ClassPublic, "AbsBar", Nothing))
-
-            Dim tooltipTextForOverrideFoo = String.Format(ServicesVSResources._0_overrides_1, "Bar.Foo", "AbsBar.Foo")
-            Dim targetForOverrideFoo = ImmutableArray.Create(Of InheritanceMenuItemViewModel)(New HeaderMenuItemViewModel(ServicesVSResources.Overridden_members, KnownMonikers.Overriding, ServicesVSResources.Overridden_members)).
-=======
-            Dim tooltipTextForAbsBar = String.Format(ServicesVSResources._0_is_inherited, "class AbsBar")
             Dim targetForAbsBar = ImmutableArray.Create(Of MenuItemViewModel)(New HeaderMenuItemViewModel(ServicesVSResources.Derived_types, KnownMonikers.Overridden, ServicesVSResources.Derived_types)).
                 Add(New TargetMenuItemViewModel("Bar", KnownMonikers.ClassPublic, "Bar", Nothing))
 
-            Dim tooltipTextForAbstractFoo = String.Format(ServicesVSResources._0_is_inherited, "abstract void AbsBar.Foo()")
+            Dim tooltipTextForAbstractFoo = String.Format(ServicesVSResources._0_is_overridden_by_1, "AbsBar.Foo", "Bar.Foo")
             Dim targetForAbsFoo = ImmutableArray.Create(Of MenuItemViewModel)(New HeaderMenuItemViewModel(ServicesVSResources.Overriding_members, KnownMonikers.Overridden, ServicesVSResources.Overriding_members)).
                 Add(New TargetMenuItemViewModel("Bar.Foo", KnownMonikers.MethodPublic, "Bar.Foo", Nothing))
 
-            Dim tooltipTextForBar = String.Format(ServicesVSResources._0_is_inherited, "class Bar")
+            Dim tooltipTextForBar = String.Format(ServicesVSResources._0_is_derived_from_1, "Bar", "AbsBar")
             Dim targetForBar = ImmutableArray.Create(Of MenuItemViewModel)(New HeaderMenuItemViewModel(ServicesVSResources.Base_Types, KnownMonikers.Overriding, ServicesVSResources.Base_Types)).
                 Add(New TargetMenuItemViewModel("AbsBar", KnownMonikers.ClassPublic, "AbsBar", Nothing))
 
-            Dim tooltipTextForOverrideFoo = String.Format(ServicesVSResources._0_is_inherited, "override void Bar.Foo()")
+            Dim tooltipTextForOverrideFoo = String.Format(ServicesVSResources._0_overrides_1, "Bar.Foo", "AbsBar.Foo")
             Dim targetForOverrideFoo = ImmutableArray.Create(Of MenuItemViewModel)(New HeaderMenuItemViewModel(ServicesVSResources.Overridden_members, KnownMonikers.Overriding, ServicesVSResources.Overridden_members)).
->>>>>>> 1dd98de8
                 Add(New TargetMenuItemViewModel("AbsBar.Foo", KnownMonikers.MethodPublic, "AbsBar.Foo", Nothing))
 
             Return VerifyAsync(markup, LanguageNames.CSharp, New Dictionary(Of Integer, InheritanceMarginGlyphViewModel) From {
@@ -281,36 +251,21 @@
 public interface IBar2 : IBar1 { }
 public interface IBar3 : IBar2 { }
 "
-<<<<<<< HEAD
             Dim tooltipTextForIBar1 = String.Format(ServicesVSResources._0_has_multiple_implementing_types, "IBar1")
-            Dim targetForIBar1 = ImmutableArray.Create(Of InheritanceMenuItemViewModel)(
-=======
-            Dim tooltipTextForIBar1 = String.Format(ServicesVSResources._0_is_inherited, "interface IBar1")
             Dim targetForIBar1 = ImmutableArray.Create(Of MenuItemViewModel)(
->>>>>>> 1dd98de8
                 New HeaderMenuItemViewModel(ServicesVSResources.Implementing_types, KnownMonikers.Implemented, ServicesVSResources.Implementing_types),
                 New TargetMenuItemViewModel("IBar2", KnownMonikers.InterfacePublic, "IBar2", Nothing),
                 New TargetMenuItemViewModel("IBar3", KnownMonikers.InterfacePublic, "IBar3", Nothing))
 
-<<<<<<< HEAD
             Dim tooltipTextForIBar2 = String.Format(ServicesVSResources._0_has_inherited_interfaces_and_implementing_types, "IBar2")
-            Dim targetForIBar2 = ImmutableArray.Create(Of InheritanceMenuItemViewModel)(
-=======
-            Dim tooltipTextForIBar2 = String.Format(ServicesVSResources._0_is_inherited, "interface IBar2")
             Dim targetForIBar2 = ImmutableArray.Create(Of MenuItemViewModel)(
->>>>>>> 1dd98de8
                 New HeaderMenuItemViewModel(ServicesVSResources.Inherited_interfaces, KnownMonikers.Implementing, ServicesVSResources.Inherited_interfaces),
                 New TargetMenuItemViewModel("IBar1", KnownMonikers.InterfacePublic, "IBar1", Nothing),
                 New HeaderMenuItemViewModel(ServicesVSResources.Implementing_types, KnownMonikers.Implemented, ServicesVSResources.Implementing_types),
                 New TargetMenuItemViewModel("IBar3", KnownMonikers.InterfacePublic, "IBar3", Nothing))
 
-<<<<<<< HEAD
             Dim tooltipTextForIBar3 = String.Format(ServicesVSResources._0_has_multiple_inherited_interfaces, "IBar3")
-            Dim targetForIBar3 = ImmutableArray.Create(Of InheritanceMenuItemViewModel)(
-=======
-            Dim tooltipTextForIBar3 = String.Format(ServicesVSResources._0_is_inherited, "interface IBar3")
             Dim targetForIBar3 = ImmutableArray.Create(Of MenuItemViewModel)(
->>>>>>> 1dd98de8
                 New HeaderMenuItemViewModel(ServicesVSResources.Inherited_interfaces, KnownMonikers.Implementing, ServicesVSResources.Inherited_interfaces),
                 New TargetMenuItemViewModel("IBar1", KnownMonikers.InterfacePublic, "IBar1", Nothing),
                 New TargetMenuItemViewModel("IBar2", KnownMonikers.InterfacePublic, "IBar2", Nothing)).CastArray(Of MenuItemViewModel)
@@ -350,57 +305,31 @@
     public virtual event EventHandler e1, e2;
 }"
 
-<<<<<<< HEAD
             Dim tooltipTextForIBar1 = String.Format(ServicesVSResources._0_is_implemented_by_1, "IBar1", "BarSample")
-            Dim targetForIBar1 = ImmutableArray.Create(Of InheritanceMenuItemViewModel)(
-=======
-            Dim tooltipTextForIBar1 = String.Format(ServicesVSResources._0_is_inherited, "interface IBar1")
             Dim targetForIBar1 = ImmutableArray.Create(Of MenuItemViewModel)(
->>>>>>> 1dd98de8
                 New HeaderMenuItemViewModel(ServicesVSResources.Implementing_types, KnownMonikers.Implemented, ServicesVSResources.Implementing_types),
                 New TargetMenuItemViewModel("BarSample", KnownMonikers.ClassPublic, "BarSample", Nothing))
 
             Dim tooltipTextForE1AndE2InInterface = ServicesVSResources.Multiple_members_are_inherited
-<<<<<<< HEAD
-            Dim targetForE1AndE2InInterface = ImmutableArray.Create(Of InheritanceMenuItemViewModel)(
-                New MemberMenuItemViewModel("IBar1.e1", KnownMonikers.EventPublic, "IBar1.e1", ImmutableArray.Create(Of InheritanceMenuItemViewModel)(
+            Dim targetForE1AndE2InInterface = ImmutableArray.Create(Of MenuItemViewModel)(
+                New MemberMenuItemViewModel("IBar1.e1", KnownMonikers.EventPublic, "IBar1.e1", ImmutableArray.Create(Of MenuItemViewModel)(
                     New HeaderMenuItemViewModel(ServicesVSResources.Implementing_members, KnownMonikers.Implemented, ServicesVSResources.Implementing_members),
                     New TargetMenuItemViewModel("BarSample.e1", KnownMonikers.EventPublic, "BarSample.e1", Nothing))),
-                New MemberMenuItemViewModel("IBar1.e2", KnownMonikers.EventPublic, "IBar1.e2", ImmutableArray.Create(Of InheritanceMenuItemViewModel)(
+                New MemberMenuItemViewModel("IBar1.e2", KnownMonikers.EventPublic, "IBar1.e2", ImmutableArray.Create(Of MenuItemViewModel)(
                     New HeaderMenuItemViewModel(ServicesVSResources.Implementing_members, KnownMonikers.Implemented, ServicesVSResources.Implementing_members),
                     New TargetMenuItemViewModel("BarSample.e2", KnownMonikers.EventPublic, "BarSample.e2", Nothing))))
 
             Dim tooltipTextForBarSample = String.Format(ServicesVSResources._0_implements_1, "BarSample", "IBar1")
-            Dim targetForBarSample = ImmutableArray.Create(Of InheritanceMenuItemViewModel)(
-=======
-            Dim targetForE1AndE2InInterface = ImmutableArray.Create(Of MenuItemViewModel)(
-                New MemberMenuItemViewModel("event EventHandler IBar1.e1", KnownMonikers.EventPublic, "event EventHandler IBar1.e1", ImmutableArray.Create(Of MenuItemViewModel)(
-                    New HeaderMenuItemViewModel(ServicesVSResources.Implementing_members, KnownMonikers.Implemented, ServicesVSResources.Implementing_members),
-                    New TargetMenuItemViewModel("BarSample.e1", KnownMonikers.EventPublic, "BarSample.e1", Nothing))),
-                New MemberMenuItemViewModel("event EventHandler IBar1.e2", KnownMonikers.EventPublic, "event EventHandler IBar1.e2", ImmutableArray.Create(Of MenuItemViewModel)(
-                    New HeaderMenuItemViewModel(ServicesVSResources.Implementing_members, KnownMonikers.Implemented, ServicesVSResources.Implementing_members),
-                    New TargetMenuItemViewModel("BarSample.e2", KnownMonikers.EventPublic, "BarSample.e2", Nothing))))
-
-            Dim tooltipTextForBarSample = String.Format(ServicesVSResources._0_is_inherited, "class BarSample")
             Dim targetForBarSample = ImmutableArray.Create(Of MenuItemViewModel)(
->>>>>>> 1dd98de8
                 New HeaderMenuItemViewModel(ServicesVSResources.Implemented_interfaces, KnownMonikers.Implementing, ServicesVSResources.Implemented_interfaces),
                 New TargetMenuItemViewModel("IBar1", KnownMonikers.InterfaceInternal, "IBar1", Nothing))
 
             Dim tooltipTextForE1AndE2InBarSample = ServicesVSResources.Multiple_members_are_inherited
-<<<<<<< HEAD
-            Dim targetForE1AndE2InInBarSample = ImmutableArray.Create(Of InheritanceMenuItemViewModel)(
-                New MemberMenuItemViewModel("BarSample.e1", KnownMonikers.EventPublic, "BarSample.e1", ImmutableArray.Create(Of InheritanceMenuItemViewModel)(
-                    New HeaderMenuItemViewModel(ServicesVSResources.Implemented_members, KnownMonikers.Implementing, ServicesVSResources.Implemented_members),
-                    New TargetMenuItemViewModel("IBar1.e1", KnownMonikers.EventPublic, "IBar1.e1", Nothing)).CastArray(Of InheritanceMenuItemViewModel)),
-                New MemberMenuItemViewModel("BarSample.e2", KnownMonikers.EventPublic, "BarSample.e2", ImmutableArray.Create(Of InheritanceMenuItemViewModel)(
-=======
             Dim targetForE1AndE2InInBarSample = ImmutableArray.Create(Of MenuItemViewModel)(
-                New MemberMenuItemViewModel("virtual event EventHandler BarSample.e1", KnownMonikers.EventPublic, "virtual event EventHandler BarSample.e1", ImmutableArray.Create(Of MenuItemViewModel)(
+                New MemberMenuItemViewModel("BarSample.e1", KnownMonikers.EventPublic, "BarSample.e1", ImmutableArray.Create(Of MenuItemViewModel)(
                     New HeaderMenuItemViewModel(ServicesVSResources.Implemented_members, KnownMonikers.Implementing, ServicesVSResources.Implemented_members),
                     New TargetMenuItemViewModel("IBar1.e1", KnownMonikers.EventPublic, "IBar1.e1", Nothing)).CastArray(Of MenuItemViewModel)),
-                New MemberMenuItemViewModel("virtual event EventHandler BarSample.e2", KnownMonikers.EventPublic, "virtual event EventHandler BarSample.e2", ImmutableArray.Create(Of MenuItemViewModel)(
->>>>>>> 1dd98de8
+                New MemberMenuItemViewModel("BarSample.e2", KnownMonikers.EventPublic, "BarSample.e2", ImmutableArray.Create(Of MenuItemViewModel)(
                     New HeaderMenuItemViewModel(ServicesVSResources.Implemented_members, KnownMonikers.Implementing, ServicesVSResources.Implemented_members),
                     New TargetMenuItemViewModel("IBar1.e2", KnownMonikers.EventPublic, "IBar1.e2", Nothing)).CastArray(Of MenuItemViewModel))) _
             .CastArray(Of MenuItemViewModel)
@@ -444,23 +373,23 @@
 }"
 
             Dim tooltipTextForIBar1 = String.Format(ServicesVSResources._0_is_implemented_by_1, "IBar1", "IBar2")
-            Dim targetForIBar1 = ImmutableArray.Create(Of InheritanceMenuItemViewModel)(
+            Dim targetForIBar1 = ImmutableArray.Create(Of MenuItemViewModel)(
                 New HeaderMenuItemViewModel(ServicesVSResources.Implementing_types, KnownMonikers.Implemented, ServicesVSResources.Implementing_types),
                 New TargetMenuItemViewModel("IBar2", KnownMonikers.InterfaceInternal, "IBar2", Nothing))
 
             Dim tooltipTextForIBar2 = String.Format(ServicesVSResources._0_is_inherited_from_1, "IBar2", "IBar1")
-            Dim targetForIBar2 = ImmutableArray.Create(Of InheritanceMenuItemViewModel)(
+            Dim targetForIBar2 = ImmutableArray.Create(Of MenuItemViewModel)(
                 New HeaderMenuItemViewModel(ServicesVSResources.Inherited_interfaces, KnownMonikers.Implementing, ServicesVSResources.Inherited_interfaces),
                 New TargetMenuItemViewModel("IBar1", KnownMonikers.InterfaceInternal, "IBar1", Nothing))
 
-            Return VerifyAsync(markup, LanguageNames.CSharp, New Dictionary(Of Integer, InheritanceMarginViewModel) From {
-                {2, New InheritanceMarginViewModel(
+            Return VerifyAsync(markup, LanguageNames.CSharp, New Dictionary(Of Integer, InheritanceMarginGlyphViewModel) From {
+                {2, New InheritanceMarginGlyphViewModel(
                     KnownMonikers.Implemented,
                     CreateTextBlock(tooltipTextForIBar1),
                     tooltipTextForIBar1,
                     1,
                     targetForIBar1)},
-                {6, New InheritanceMarginViewModel(
+                {6, New InheritanceMarginGlyphViewModel(
                     KnownMonikers.Implementing,
                     CreateTextBlock(tooltipTextForIBar2),
                     tooltipTextForIBar2,
@@ -477,35 +406,35 @@
 {
 }"
             Dim tooltipTextForIBar1 = String.Format(ServicesVSResources._0_has_multiple_implementing_types, "IBar1")
-            Dim targetForIBar1 = ImmutableArray.Create(Of InheritanceMenuItemViewModel)(New HeaderMenuItemViewModel(ServicesVSResources.Implementing_types, KnownMonikers.Implemented, ServicesVSResources.Implementing_types)).
+            Dim targetForIBar1 = ImmutableArray.Create(Of MenuItemViewModel)(New HeaderMenuItemViewModel(ServicesVSResources.Implementing_types, KnownMonikers.Implemented, ServicesVSResources.Implementing_types)).
                 Add(New TargetMenuItemViewModel("Bar", KnownMonikers.ClassPublic, "Bar", Nothing)).
                 Add(New TargetMenuItemViewModel("IBar2", KnownMonikers.InterfacePublic, "IBar2", Nothing))
 
             Dim tooltipTextForIBar2 = String.Format(ServicesVSResources._0_has_inherited_interfaces_and_implementing_types, "IBar2")
-            Dim targetForIBar2 = ImmutableArray.Create(Of InheritanceMenuItemViewModel)(New HeaderMenuItemViewModel(ServicesVSResources.Inherited_interfaces, KnownMonikers.Implementing, ServicesVSResources.Inherited_interfaces)).
+            Dim targetForIBar2 = ImmutableArray.Create(Of MenuItemViewModel)(New HeaderMenuItemViewModel(ServicesVSResources.Inherited_interfaces, KnownMonikers.Implementing, ServicesVSResources.Inherited_interfaces)).
                 Add(New TargetMenuItemViewModel("IBar1", KnownMonikers.InterfacePublic, "IBar1", Nothing)).
                 Add(New HeaderMenuItemViewModel(ServicesVSResources.Implementing_types, KnownMonikers.Implemented, ServicesVSResources.Implementing_types)).
                 Add(New TargetMenuItemViewModel("Bar", KnownMonikers.ClassPublic, "Bar", Nothing))
 
             Dim tooltipTextForBar = String.Format(ServicesVSResources._0_has_multiple_implemented_interfaces, "Bar")
-            Dim targetForBar = ImmutableArray.Create(Of InheritanceMenuItemViewModel)(New HeaderMenuItemViewModel(ServicesVSResources.Implemented_interfaces, KnownMonikers.Implementing, ServicesVSResources.Implemented_interfaces)).
+            Dim targetForBar = ImmutableArray.Create(Of MenuItemViewModel)(New HeaderMenuItemViewModel(ServicesVSResources.Implemented_interfaces, KnownMonikers.Implementing, ServicesVSResources.Implemented_interfaces)).
                 Add(New TargetMenuItemViewModel("IBar1", KnownMonikers.InterfacePublic, "IBar1", Nothing)).
                 Add(New TargetMenuItemViewModel("IBar2", KnownMonikers.InterfacePublic, "IBar2", Nothing))
 
-            Return VerifyAsync(markup, LanguageNames.CSharp, New Dictionary(Of Integer, InheritanceMarginViewModel) From {
-                {2, New InheritanceMarginViewModel(
+            Return VerifyAsync(markup, LanguageNames.CSharp, New Dictionary(Of Integer, InheritanceMarginGlyphViewModel) From {
+                {2, New InheritanceMarginGlyphViewModel(
                     KnownMonikers.Implemented,
                     CreateTextBlock(tooltipTextForIBar1),
                     tooltipTextForIBar1,
                     1,
                     targetForIBar1)},
-                {3, New InheritanceMarginViewModel(
+                {3, New InheritanceMarginGlyphViewModel(
                     KnownMonikers.Implementing,
                     CreateTextBlock(tooltipTextForIBar2),
                     tooltipTextForIBar2,
                     1,
                     targetForIBar2)},
-                {4, New InheritanceMarginViewModel(
+                {4, New InheritanceMarginGlyphViewModel(
                     KnownMonikers.Implementing,
                     CreateTextBlock(tooltipTextForBar),
                     tooltipTextForBar,
@@ -532,69 +461,69 @@
 }"
 
             Dim tooltipTextForAbsBar = String.Format(ServicesVSResources._0_has_multiple_derived_types, "AbsBar")
-            Dim targetForAbsBar = ImmutableArray.Create(Of InheritanceMenuItemViewModel)(New HeaderMenuItemViewModel(ServicesVSResources.Derived_types, KnownMonikers.Overridden, ServicesVSResources.Derived_types)).
+            Dim targetForAbsBar = ImmutableArray.Create(Of MenuItemViewModel)(New HeaderMenuItemViewModel(ServicesVSResources.Derived_types, KnownMonikers.Overridden, ServicesVSResources.Derived_types)).
                 Add(New TargetMenuItemViewModel("Bar", KnownMonikers.ClassPublic, "Bar", Nothing)).
                 Add(New TargetMenuItemViewModel("Bar2", KnownMonikers.ClassPublic, "Bar2", Nothing))
 
             Dim tooltipTextForAbstractGoo = String.Format(ServicesVSResources._0_is_overridden_by_members_from_multiple_classes, "AbsBar.Goo")
-            Dim targetForAbsGoo = ImmutableArray.Create(Of InheritanceMenuItemViewModel)(New HeaderMenuItemViewModel(ServicesVSResources.Overriding_members, KnownMonikers.Overridden, ServicesVSResources.Overriding_members)).
+            Dim targetForAbsGoo = ImmutableArray.Create(Of MenuItemViewModel)(New HeaderMenuItemViewModel(ServicesVSResources.Overriding_members, KnownMonikers.Overridden, ServicesVSResources.Overriding_members)).
                 Add(New TargetMenuItemViewModel("Bar.Goo", KnownMonikers.MethodPublic, "Bar.Goo", Nothing)).
                 Add(New TargetMenuItemViewModel("Bar2.Goo", KnownMonikers.MethodPublic, "Bar2.Goo", Nothing))
 
             Dim tooltipTextForBar2 = String.Format(ServicesVSResources._0_has_base_types_and_derived_types, "Bar2")
-            Dim targetForBar2 = ImmutableArray.Create(Of InheritanceMenuItemViewModel)(New HeaderMenuItemViewModel(ServicesVSResources.Base_Types, KnownMonikers.Overriding, ServicesVSResources.Base_Types)).
+            Dim targetForBar2 = ImmutableArray.Create(Of MenuItemViewModel)(New HeaderMenuItemViewModel(ServicesVSResources.Base_Types, KnownMonikers.Overriding, ServicesVSResources.Base_Types)).
                 Add(New TargetMenuItemViewModel("AbsBar", KnownMonikers.ClassPublic, "AbsBar", Nothing)).
                 Add(New HeaderMenuItemViewModel(ServicesVSResources.Derived_types, KnownMonikers.Overridden, ServicesVSResources.Derived_types)).
                 Add(New TargetMenuItemViewModel("Bar", KnownMonikers.ClassPublic, "Bar", Nothing))
 
             Dim tooltipTextForOverrideGoo = String.Format(ServicesVSResources._0_has_overridden_members_and_overriding_members, "Bar2.Goo")
-            Dim targetForOverrideFoo = ImmutableArray.Create(Of InheritanceMenuItemViewModel)(New HeaderMenuItemViewModel(ServicesVSResources.Overridden_members, KnownMonikers.Overriding, ServicesVSResources.Overridden_members)).
+            Dim targetForOverrideFoo = ImmutableArray.Create(Of MenuItemViewModel)(New HeaderMenuItemViewModel(ServicesVSResources.Overridden_members, KnownMonikers.Overriding, ServicesVSResources.Overridden_members)).
                 Add(New TargetMenuItemViewModel("AbsBar.Goo", KnownMonikers.MethodPublic, "AbsBar.Goo", Nothing)).
                 Add(New HeaderMenuItemViewModel(ServicesVSResources.Overriding_members, KnownMonikers.Overridden, ServicesVSResources.Overriding_members)).
                 Add(New TargetMenuItemViewModel("Bar.Goo", KnownMonikers.MethodPublic, "Bar.Goo", Nothing))
 
             Dim tooltipTextForBar = String.Format(ServicesVSResources._0_has_multiple_base_types, "Bar")
-            Dim targetForBar = ImmutableArray.Create(Of InheritanceMenuItemViewModel)(New HeaderMenuItemViewModel(ServicesVSResources.Base_Types, KnownMonikers.Overriding, ServicesVSResources.Base_Types)).
+            Dim targetForBar = ImmutableArray.Create(Of MenuItemViewModel)(New HeaderMenuItemViewModel(ServicesVSResources.Base_Types, KnownMonikers.Overriding, ServicesVSResources.Base_Types)).
                 Add(New TargetMenuItemViewModel("AbsBar", KnownMonikers.ClassPublic, "AbsBar", Nothing)).
                 Add(New TargetMenuItemViewModel("Bar2", KnownMonikers.ClassPublic, "Bar2", Nothing))
 
             Dim tooltipTextForGooInBar = String.Format(ServicesVSResources._0_overrides_members_from_multiple_classes, "Bar.Goo")
-            Dim targetForAbsGooInBar = ImmutableArray.Create(Of InheritanceMenuItemViewModel)(New HeaderMenuItemViewModel(ServicesVSResources.Overridden_members, KnownMonikers.Overriding, ServicesVSResources.Overridden_members)).
+            Dim targetForAbsGooInBar = ImmutableArray.Create(Of MenuItemViewModel)(New HeaderMenuItemViewModel(ServicesVSResources.Overridden_members, KnownMonikers.Overriding, ServicesVSResources.Overridden_members)).
                 Add(New TargetMenuItemViewModel("AbsBar.Goo", KnownMonikers.MethodPublic, "AbsBar.Goo", Nothing)).
                 Add(New TargetMenuItemViewModel("Bar2.Goo", KnownMonikers.MethodPublic, "Bar2.Goo", Nothing))
 
-            Return VerifyAsync(markup, LanguageNames.CSharp, New Dictionary(Of Integer, InheritanceMarginViewModel) From {
-                {2, New InheritanceMarginViewModel(
+            Return VerifyAsync(markup, LanguageNames.CSharp, New Dictionary(Of Integer, InheritanceMarginGlyphViewModel) From {
+                {2, New InheritanceMarginGlyphViewModel(
                     KnownMonikers.Overridden,
                     CreateTextBlock(tooltipTextForAbsBar),
                     tooltipTextForAbsBar,
                     1,
                     targetForAbsBar)},
-                {4, New InheritanceMarginViewModel(
+                {4, New InheritanceMarginGlyphViewModel(
                     KnownMonikers.Overridden,
                     CreateTextBlock(tooltipTextForAbstractGoo),
                     tooltipTextForAbstractGoo,
                     1,
                     targetForAbsGoo)},
-                {7, New InheritanceMarginViewModel(
+                {7, New InheritanceMarginGlyphViewModel(
                     KnownMonikers.Overriding,
                     CreateTextBlock(tooltipTextForBar2),
                     tooltipTextForBar2,
                     1,
                     targetForBar2)},
-                {9, New InheritanceMarginViewModel(
+                {9, New InheritanceMarginGlyphViewModel(
                     KnownMonikers.Overriding,
                     CreateTextBlock(tooltipTextForOverrideGoo),
                     tooltipTextForOverrideGoo,
                     1,
                     targetForOverrideFoo)},
-                {12, New InheritanceMarginViewModel(
+                {12, New InheritanceMarginGlyphViewModel(
                     KnownMonikers.Overriding,
                     CreateTextBlock(tooltipTextForBar),
                     tooltipTextForBar,
                     1,
                     targetForBar)},
-                {14, New InheritanceMarginViewModel(
+                {14, New InheritanceMarginGlyphViewModel(
                     KnownMonikers.Overriding,
                     CreateTextBlock(tooltipTextForGooInBar),
                     tooltipTextForGooInBar,
@@ -618,63 +547,63 @@
     public void Goo() { }
 }"
             Dim tooltipTextForIBar1 = String.Format(ServicesVSResources._0_is_implemented_by_1, "IBar1", "Bar")
-            Dim targetForIBar1 = ImmutableArray.Create(Of InheritanceMenuItemViewModel)(New HeaderMenuItemViewModel(ServicesVSResources.Implementing_types, KnownMonikers.Implemented, ServicesVSResources.Implementing_types)).
+            Dim targetForIBar1 = ImmutableArray.Create(Of MenuItemViewModel)(New HeaderMenuItemViewModel(ServicesVSResources.Implementing_types, KnownMonikers.Implemented, ServicesVSResources.Implementing_types)).
                 Add(New TargetMenuItemViewModel("Bar", KnownMonikers.ClassPublic, "Bar", Nothing))
 
             Dim tooltipTextForGooOfIBar1 = String.Format(ServicesVSResources._0_is_implemented_by_1, "IBar1.Goo", "Bar.Goo")
-            Dim targetForGooOfIBar1 = ImmutableArray.Create(Of InheritanceMenuItemViewModel)(New HeaderMenuItemViewModel(ServicesVSResources.Implementing_members, KnownMonikers.Implemented, ServicesVSResources.Implementing_members)).
+            Dim targetForGooOfIBar1 = ImmutableArray.Create(Of MenuItemViewModel)(New HeaderMenuItemViewModel(ServicesVSResources.Implementing_members, KnownMonikers.Implemented, ServicesVSResources.Implementing_members)).
                 Add(New TargetMenuItemViewModel("Bar.Goo", KnownMonikers.MethodPublic, "Bar.Goo", Nothing))
 
             Dim tooltipTextForIBar2 = String.Format(ServicesVSResources._0_is_implemented_by_1, "IBar2", "Bar")
-            Dim targetForIBar2 = ImmutableArray.Create(Of InheritanceMenuItemViewModel)(New HeaderMenuItemViewModel(ServicesVSResources.Implementing_types, KnownMonikers.Implemented, ServicesVSResources.Implementing_types)).
+            Dim targetForIBar2 = ImmutableArray.Create(Of MenuItemViewModel)(New HeaderMenuItemViewModel(ServicesVSResources.Implementing_types, KnownMonikers.Implemented, ServicesVSResources.Implementing_types)).
                 Add(New TargetMenuItemViewModel("Bar", KnownMonikers.ClassPublic, "Bar", Nothing))
 
             Dim tooltipTextForGooOfIBar2 = String.Format(ServicesVSResources._0_is_implemented_by_1, "IBar2.Goo", "Bar.Goo")
-            Dim targetForGooOfIBar2 = ImmutableArray.Create(Of InheritanceMenuItemViewModel)(New HeaderMenuItemViewModel(ServicesVSResources.Implementing_members, KnownMonikers.Implemented, ServicesVSResources.Implementing_members)).
+            Dim targetForGooOfIBar2 = ImmutableArray.Create(Of MenuItemViewModel)(New HeaderMenuItemViewModel(ServicesVSResources.Implementing_members, KnownMonikers.Implemented, ServicesVSResources.Implementing_members)).
                 Add(New TargetMenuItemViewModel("Bar.Goo", KnownMonikers.MethodPublic, "Bar.Goo", Nothing))
 
             Dim tooltipTextForBar = String.Format(ServicesVSResources._0_has_multiple_implemented_interfaces, "Bar")
-            Dim targetForBar = ImmutableArray.Create(Of InheritanceMenuItemViewModel)(New HeaderMenuItemViewModel(ServicesVSResources.Implemented_interfaces, KnownMonikers.Implementing, ServicesVSResources.Implemented_interfaces)).
+            Dim targetForBar = ImmutableArray.Create(Of MenuItemViewModel)(New HeaderMenuItemViewModel(ServicesVSResources.Implemented_interfaces, KnownMonikers.Implementing, ServicesVSResources.Implemented_interfaces)).
                 Add(New TargetMenuItemViewModel("IBar1", KnownMonikers.InterfacePublic, "IBar1", Nothing)).
                 Add(New TargetMenuItemViewModel("IBar2", KnownMonikers.InterfacePublic, "IBar2", Nothing))
 
             Dim tooltipTextForGooOfIBar = String.Format(ServicesVSResources._0_implements_members_from_multiple_interfaces, "Bar.Goo")
-            Dim targetForGooOfIBar = ImmutableArray.Create(Of InheritanceMenuItemViewModel)(New HeaderMenuItemViewModel(ServicesVSResources.Implemented_members, KnownMonikers.Implementing, ServicesVSResources.Implemented_members)).
+            Dim targetForGooOfIBar = ImmutableArray.Create(Of MenuItemViewModel)(New HeaderMenuItemViewModel(ServicesVSResources.Implemented_members, KnownMonikers.Implementing, ServicesVSResources.Implemented_members)).
                 Add(New TargetMenuItemViewModel("IBar1.Goo", KnownMonikers.MethodPublic, "IBar1.Goo", Nothing)).
                 Add(New TargetMenuItemViewModel("IBar2.Goo", KnownMonikers.MethodPublic, "IBar2.Goo", Nothing))
 
-            Return VerifyAsync(markup, LanguageNames.CSharp, New Dictionary(Of Integer, InheritanceMarginViewModel) From {
-                {2, New InheritanceMarginViewModel(
+            Return VerifyAsync(markup, LanguageNames.CSharp, New Dictionary(Of Integer, InheritanceMarginGlyphViewModel) From {
+                {2, New InheritanceMarginGlyphViewModel(
                     KnownMonikers.Implemented,
                     CreateTextBlock(tooltipTextForIBar1),
                     tooltipTextForIBar1,
                     1,
                     targetForIBar1)},
-                {4, New InheritanceMarginViewModel(
+                {4, New InheritanceMarginGlyphViewModel(
                     KnownMonikers.Implemented,
                     CreateTextBlock(tooltipTextForGooOfIBar1),
                     tooltipTextForGooOfIBar1,
                     1,
                     targetForGooOfIBar1)},
-                {6, New InheritanceMarginViewModel(
+                {6, New InheritanceMarginGlyphViewModel(
                     KnownMonikers.Implemented,
                     CreateTextBlock(tooltipTextForIBar2),
                     tooltipTextForIBar2,
                     1,
                     targetForIBar2)},
-                {8, New InheritanceMarginViewModel(
+                {8, New InheritanceMarginGlyphViewModel(
                     KnownMonikers.Implemented,
                     CreateTextBlock(tooltipTextForGooOfIBar2),
                     tooltipTextForGooOfIBar2,
                     1,
                     targetForGooOfIBar2)},
-                {10, New InheritanceMarginViewModel(
+                {10, New InheritanceMarginGlyphViewModel(
                     KnownMonikers.Implementing,
                     CreateTextBlock(tooltipTextForBar),
                     tooltipTextForBar,
                     1,
                     targetForBar)},
-                {12, New InheritanceMarginViewModel(
+                {12, New InheritanceMarginGlyphViewModel(
                     KnownMonikers.Implementing,
                     CreateTextBlock(tooltipTextForGooOfIBar),
                     tooltipTextForGooOfIBar,
@@ -689,25 +618,25 @@
 public class Bar: IEnumerable { }
 public class SubBar : Bar { }"
             Dim tooltipTextForBar = String.Format(ServicesVSResources._0_has_implemented_interfaces_and_derived_types, "Bar")
-            Dim targetForBar = ImmutableArray.Create(Of InheritanceMenuItemViewModel)(New HeaderMenuItemViewModel(ServicesVSResources.Implemented_interfaces, KnownMonikers.Implementing, ServicesVSResources.Implemented_interfaces)).
+            Dim targetForBar = ImmutableArray.Create(Of MenuItemViewModel)(New HeaderMenuItemViewModel(ServicesVSResources.Implemented_interfaces, KnownMonikers.Implementing, ServicesVSResources.Implemented_interfaces)).
                 Add(New TargetMenuItemViewModel("IEnumerable", KnownMonikers.InterfacePublic, "IEnumerable", Nothing)).
                 Add(New HeaderMenuItemViewModel(ServicesVSResources.Derived_types, KnownMonikers.Overridden, ServicesVSResources.Derived_types)).
                 Add(New TargetMenuItemViewModel("SubBar", KnownMonikers.ClassPublic, "SubBar", Nothing))
 
             Dim tooltipTextForSubBar = String.Format(ServicesVSResources._0_has_implemented_interfaces_and_base_types, "SubBar")
-            Dim targetForBaseBar1 = ImmutableArray.Create(Of InheritanceMenuItemViewModel)(New HeaderMenuItemViewModel(ServicesVSResources.Implemented_interfaces, KnownMonikers.Implementing, ServicesVSResources.Implemented_interfaces)).
+            Dim targetForBaseBar1 = ImmutableArray.Create(Of MenuItemViewModel)(New HeaderMenuItemViewModel(ServicesVSResources.Implemented_interfaces, KnownMonikers.Implementing, ServicesVSResources.Implemented_interfaces)).
                 Add(New TargetMenuItemViewModel("IEnumerable", KnownMonikers.InterfacePublic, "IEnumerable", Nothing)).
                 Add(New HeaderMenuItemViewModel(ServicesVSResources.Base_Types, KnownMonikers.Overriding, ServicesVSResources.Base_Types)).
                 Add(New TargetMenuItemViewModel("Bar", KnownMonikers.ClassPublic, "Bar", Nothing))
 
-            Return VerifyAsync(markup, LanguageNames.CSharp, New Dictionary(Of Integer, InheritanceMarginViewModel) From {
-                {3, New InheritanceMarginViewModel(
+            Return VerifyAsync(markup, LanguageNames.CSharp, New Dictionary(Of Integer, InheritanceMarginGlyphViewModel) From {
+                {3, New InheritanceMarginGlyphViewModel(
                     KnownMonikers.ImplementingOverridden,
                     CreateTextBlock(tooltipTextForBar),
                     tooltipTextForBar,
                     1,
                     targetForBar)},
-                {4, New InheritanceMarginViewModel(
+                {4, New InheritanceMarginGlyphViewModel(
                     KnownMonikers.ImplementingOverriding,
                     CreateTextBlock(tooltipTextForSubBar),
                     tooltipTextForSubBar,
@@ -733,21 +662,21 @@
 }"
 
             Dim tooltipTextForBaseBar = String.Format(ServicesVSResources._0_has_implemented_interfaces_and_derived_types, "BaseBar")
-            Dim targetForBaseBar = ImmutableArray.Create(Of InheritanceMenuItemViewModel)(New HeaderMenuItemViewModel(ServicesVSResources.Implemented_interfaces, KnownMonikers.Implementing, ServicesVSResources.Implemented_interfaces)).
+            Dim targetForBaseBar = ImmutableArray.Create(Of MenuItemViewModel)(New HeaderMenuItemViewModel(ServicesVSResources.Implemented_interfaces, KnownMonikers.Implementing, ServicesVSResources.Implemented_interfaces)).
                 Add(New TargetMenuItemViewModel("IEnumerable", KnownMonikers.InterfacePublic, "IEnumerable", Nothing)).
                 Add(New HeaderMenuItemViewModel(ServicesVSResources.Derived_types, KnownMonikers.Overridden, ServicesVSResources.Derived_types)).
                 Add(New TargetMenuItemViewModel("Bar", KnownMonikers.ClassPublic, "Bar", Nothing)).
                 Add(New TargetMenuItemViewModel("SubBar", KnownMonikers.ClassPublic, "SubBar", Nothing))
 
             Dim tooltipTextForGetEnumeratorOfBaseBar = String.Format(ServicesVSResources._0_has_implemented_members_and_overriding_members, "BaseBar.GetEnumerator")
-            Dim targetForGetEnumeratorOfBaseBar = ImmutableArray.Create(Of InheritanceMenuItemViewModel)(New HeaderMenuItemViewModel(ServicesVSResources.Implemented_members, KnownMonikers.Implementing, ServicesVSResources.Implemented_members)).
+            Dim targetForGetEnumeratorOfBaseBar = ImmutableArray.Create(Of MenuItemViewModel)(New HeaderMenuItemViewModel(ServicesVSResources.Implemented_members, KnownMonikers.Implementing, ServicesVSResources.Implemented_members)).
                 Add(New TargetMenuItemViewModel("IEnumerable.GetEnumerator", KnownMonikers.MethodPublic, "IEnumerable.GetEnumerator", Nothing)).
                 Add(New HeaderMenuItemViewModel(ServicesVSResources.Overriding_members, KnownMonikers.Overridden, ServicesVSResources.Overriding_members)).
                 Add(New TargetMenuItemViewModel("Bar.GetEnumerator", KnownMonikers.MethodPublic, "Bar.GetEnumerator", Nothing)).
                 Add(New TargetMenuItemViewModel("SubBar.GetEnumerator", KnownMonikers.MethodPublic, "SubBar.GetEnumerator", Nothing))
 
             Dim tooltipTextForBar = String.Format(ServicesVSResources._0_has_implemented_interfaces_base_types_and_derived_types, "Bar")
-            Dim targetForBar = ImmutableArray.Create(Of InheritanceMenuItemViewModel)(New HeaderMenuItemViewModel(ServicesVSResources.Implemented_interfaces, KnownMonikers.Implementing, ServicesVSResources.Implemented_interfaces)).
+            Dim targetForBar = ImmutableArray.Create(Of MenuItemViewModel)(New HeaderMenuItemViewModel(ServicesVSResources.Implemented_interfaces, KnownMonikers.Implementing, ServicesVSResources.Implemented_interfaces)).
                 Add(New TargetMenuItemViewModel("IEnumerable", KnownMonikers.InterfacePublic, "IEnumerable", Nothing)).
                 Add(New HeaderMenuItemViewModel(ServicesVSResources.Base_Types, KnownMonikers.Overriding, ServicesVSResources.Base_Types)).
                 Add(New TargetMenuItemViewModel("BaseBar", KnownMonikers.ClassPublic, "BaseBar", Nothing)).
@@ -755,7 +684,7 @@
                 Add(New TargetMenuItemViewModel("SubBar", KnownMonikers.ClassPublic, "SubBar", Nothing))
 
             Dim tooltipTextForGetEnumeratorOfBar = String.Format(ServicesVSResources._0_has_implemented_members_overridden_members_and_overriding_members, "Bar.GetEnumerator")
-            Dim targetForGetEnumeratorOfBar = ImmutableArray.Create(Of InheritanceMenuItemViewModel)(New HeaderMenuItemViewModel(ServicesVSResources.Implemented_members, KnownMonikers.Implementing, ServicesVSResources.Implemented_members)).
+            Dim targetForGetEnumeratorOfBar = ImmutableArray.Create(Of MenuItemViewModel)(New HeaderMenuItemViewModel(ServicesVSResources.Implemented_members, KnownMonikers.Implementing, ServicesVSResources.Implemented_members)).
                 Add(New TargetMenuItemViewModel("IEnumerable.GetEnumerator", KnownMonikers.MethodPublic, "IEnumerable.GetEnumerator", Nothing)).
                 Add(New HeaderMenuItemViewModel(ServicesVSResources.Overridden_members, KnownMonikers.Overriding, ServicesVSResources.Overridden_members)).
                 Add(New TargetMenuItemViewModel("BaseBar.GetEnumerator", KnownMonikers.MethodPublic, "BaseBar.GetEnumerator", Nothing)).
@@ -763,51 +692,51 @@
                 Add(New TargetMenuItemViewModel("SubBar.GetEnumerator", KnownMonikers.MethodPublic, "SubBar.GetEnumerator", Nothing))
 
             Dim tooltipTextForSubBar = String.Format(ServicesVSResources._0_has_implemented_interfaces_and_base_types, "SubBar")
-            Dim targetForBaseBar1 = ImmutableArray.Create(Of InheritanceMenuItemViewModel)(New HeaderMenuItemViewModel(ServicesVSResources.Implemented_interfaces, KnownMonikers.Implementing, ServicesVSResources.Implemented_interfaces)).
+            Dim targetForBaseBar1 = ImmutableArray.Create(Of MenuItemViewModel)(New HeaderMenuItemViewModel(ServicesVSResources.Implemented_interfaces, KnownMonikers.Implementing, ServicesVSResources.Implemented_interfaces)).
                 Add(New TargetMenuItemViewModel("IEnumerable", KnownMonikers.InterfacePublic, "IEnumerable", Nothing)).
                 Add(New HeaderMenuItemViewModel(ServicesVSResources.Base_Types, KnownMonikers.Overriding, ServicesVSResources.Base_Types)).
                 Add(New TargetMenuItemViewModel("Bar", KnownMonikers.ClassPublic, "Bar", Nothing)).
                 Add(New TargetMenuItemViewModel("BaseBar", KnownMonikers.ClassPublic, "BaseBar", Nothing))
 
             Dim tooltipTextForGetEnumeratorOfSubBar = String.Format(ServicesVSResources._0_has_implemented_members_and_overridden_members, "SubBar.GetEnumerator")
-            Dim targetForGetEnumeratorOfSubBar = ImmutableArray.Create(Of InheritanceMenuItemViewModel)(New HeaderMenuItemViewModel(ServicesVSResources.Implemented_members, KnownMonikers.Implementing, ServicesVSResources.Implemented_members)).
+            Dim targetForGetEnumeratorOfSubBar = ImmutableArray.Create(Of MenuItemViewModel)(New HeaderMenuItemViewModel(ServicesVSResources.Implemented_members, KnownMonikers.Implementing, ServicesVSResources.Implemented_members)).
                 Add(New TargetMenuItemViewModel("IEnumerable.GetEnumerator", KnownMonikers.MethodPublic, "IEnumerable.GetEnumerator", Nothing)).
                 Add(New HeaderMenuItemViewModel(ServicesVSResources.Overridden_members, KnownMonikers.Overriding, ServicesVSResources.Overridden_members)).
                 Add(New TargetMenuItemViewModel("Bar.GetEnumerator", KnownMonikers.MethodPublic, "Bar.GetEnumerator", Nothing)).
                 Add(New TargetMenuItemViewModel("BaseBar.GetEnumerator", KnownMonikers.MethodPublic, "BaseBar.GetEnumerator", Nothing))
 
-            Return VerifyAsync(markup, LanguageNames.CSharp, New Dictionary(Of Integer, InheritanceMarginViewModel) From {
-                {3, New InheritanceMarginViewModel(
+            Return VerifyAsync(markup, LanguageNames.CSharp, New Dictionary(Of Integer, InheritanceMarginGlyphViewModel) From {
+                {3, New InheritanceMarginGlyphViewModel(
                     KnownMonikers.ImplementingOverridden,
                     CreateTextBlock(tooltipTextForBaseBar),
                     tooltipTextForBaseBar,
                     1,
                     targetForBaseBar)},
-                {5, New InheritanceMarginViewModel(
+                {5, New InheritanceMarginGlyphViewModel(
                     KnownMonikers.ImplementingOverridden,
                     CreateTextBlock(tooltipTextForGetEnumeratorOfBaseBar),
                     tooltipTextForGetEnumeratorOfBaseBar,
                     1,
                     targetForGetEnumeratorOfBaseBar)},
-                {7, New InheritanceMarginViewModel(
+                {7, New InheritanceMarginGlyphViewModel(
                     KnownMonikers.ImplementingOverridden,
                     CreateTextBlock(tooltipTextForBar),
                     tooltipTextForBar,
                     1,
                     targetForBar)},
-                {9, New InheritanceMarginViewModel(
+                {9, New InheritanceMarginGlyphViewModel(
                     KnownMonikers.ImplementingOverridden,
                     CreateTextBlock(tooltipTextForGetEnumeratorOfBar),
                     tooltipTextForGetEnumeratorOfBar,
                     1,
                     targetForGetEnumeratorOfBar)},
-                {11, New InheritanceMarginViewModel(
+                {11, New InheritanceMarginGlyphViewModel(
                     KnownMonikers.ImplementingOverriding,
                     CreateTextBlock(tooltipTextForSubBar),
                     tooltipTextForSubBar,
                     1,
                     targetForBaseBar1)},
-                {13, New InheritanceMarginViewModel(
+                {13, New InheritanceMarginGlyphViewModel(
                     KnownMonikers.ImplementingOverriding,
                     CreateTextBlock(tooltipTextForGetEnumeratorOfSubBar),
                     tooltipTextForGetEnumeratorOfSubBar,
@@ -831,63 +760,63 @@
     public void Sub() { }
 }"
             Dim tooltipTextForIBar = String.Format(ServicesVSResources._0_has_multiple_implementing_types, "IBar")
-            Dim targetForIBar = ImmutableArray.Create(Of InheritanceMenuItemViewModel)(New HeaderMenuItemViewModel(ServicesVSResources.Implementing_types, KnownMonikers.Implemented, ServicesVSResources.Implementing_types)).
+            Dim targetForIBar = ImmutableArray.Create(Of MenuItemViewModel)(New HeaderMenuItemViewModel(ServicesVSResources.Implementing_types, KnownMonikers.Implemented, ServicesVSResources.Implementing_types)).
                 Add(New TargetMenuItemViewModel("Bar1", KnownMonikers.ClassPublic, "Bar1", Nothing)).
                 Add(New TargetMenuItemViewModel("Bar2", KnownMonikers.ClassPublic, "Bar2", Nothing))
 
             Dim tooltipTextForSubInIBar = String.Format(ServicesVSResources._0_is_implemented_by_members_from_multiple_types, "IBar.Sub")
-            Dim targetForBar = ImmutableArray.Create(Of InheritanceMenuItemViewModel)(New HeaderMenuItemViewModel(ServicesVSResources.Implementing_members, KnownMonikers.Implemented, ServicesVSResources.Implementing_members)).
+            Dim targetForBar = ImmutableArray.Create(Of MenuItemViewModel)(New HeaderMenuItemViewModel(ServicesVSResources.Implementing_members, KnownMonikers.Implemented, ServicesVSResources.Implementing_members)).
                 Add(New TargetMenuItemViewModel("Bar1.Sub", KnownMonikers.MethodPublic, "Bar1.Sub", Nothing)).
                 Add(New TargetMenuItemViewModel("Bar2.Sub", KnownMonikers.MethodPublic, "Bar2.Sub", Nothing))
 
             Dim tooltipTextForBar1 = String.Format(ServicesVSResources._0_implements_1, "Bar1", "IBar")
-            Dim targetForBaseBar1 = ImmutableArray.Create(Of InheritanceMenuItemViewModel)(New HeaderMenuItemViewModel(ServicesVSResources.Implemented_interfaces, KnownMonikers.Implementing, ServicesVSResources.Implemented_interfaces)).
+            Dim targetForBaseBar1 = ImmutableArray.Create(Of MenuItemViewModel)(New HeaderMenuItemViewModel(ServicesVSResources.Implemented_interfaces, KnownMonikers.Implementing, ServicesVSResources.Implemented_interfaces)).
                 Add(New TargetMenuItemViewModel("IBar", KnownMonikers.InterfacePublic, "IBar", Nothing))
 
             Dim tooltipTextForSubInBar1 = String.Format(ServicesVSResources._0_implements_1, "Bar1.Sub", "IBar.Sub")
-            Dim targetForSubInBar1 = ImmutableArray.Create(Of InheritanceMenuItemViewModel)(New HeaderMenuItemViewModel(ServicesVSResources.Implemented_members, KnownMonikers.Implementing, ServicesVSResources.Implemented_members)).
+            Dim targetForSubInBar1 = ImmutableArray.Create(Of MenuItemViewModel)(New HeaderMenuItemViewModel(ServicesVSResources.Implemented_members, KnownMonikers.Implementing, ServicesVSResources.Implemented_members)).
                 Add(New TargetMenuItemViewModel("IBar.Sub", KnownMonikers.MethodPublic, "IBar.Sub", Nothing))
 
             Dim tooltipTextForBar2 = String.Format(ServicesVSResources._0_implements_1, "Bar2", "IBar")
-            Dim targetForBaseBar2 = ImmutableArray.Create(Of InheritanceMenuItemViewModel)(New HeaderMenuItemViewModel(ServicesVSResources.Implemented_interfaces, KnownMonikers.Implementing, ServicesVSResources.Implemented_interfaces)).
+            Dim targetForBaseBar2 = ImmutableArray.Create(Of MenuItemViewModel)(New HeaderMenuItemViewModel(ServicesVSResources.Implemented_interfaces, KnownMonikers.Implementing, ServicesVSResources.Implemented_interfaces)).
                 Add(New TargetMenuItemViewModel("IBar", KnownMonikers.InterfacePublic, "IBar", Nothing))
 
             Dim tooltipTextForSubInBar2 = String.Format(ServicesVSResources._0_implements_1, "Bar2.Sub", "IBar.Sub")
-            Dim targetForSubInBar2 = ImmutableArray.Create(Of InheritanceMenuItemViewModel)(New HeaderMenuItemViewModel(ServicesVSResources.Implemented_members, KnownMonikers.Implementing, ServicesVSResources.Implemented_members)).
+            Dim targetForSubInBar2 = ImmutableArray.Create(Of MenuItemViewModel)(New HeaderMenuItemViewModel(ServicesVSResources.Implemented_members, KnownMonikers.Implementing, ServicesVSResources.Implemented_members)).
                 Add(New TargetMenuItemViewModel("IBar.Sub", KnownMonikers.MethodPublic, "IBar.Sub", Nothing))
 
-            Return VerifyAsync(markup, LanguageNames.CSharp, New Dictionary(Of Integer, InheritanceMarginViewModel) From {
-                {2, New InheritanceMarginViewModel(
+            Return VerifyAsync(markup, LanguageNames.CSharp, New Dictionary(Of Integer, InheritanceMarginGlyphViewModel) From {
+                {2, New InheritanceMarginGlyphViewModel(
                     KnownMonikers.Implemented,
                     CreateTextBlock(tooltipTextForIBar),
                     tooltipTextForIBar,
                     1,
                     targetForIBar)},
-                {4, New InheritanceMarginViewModel(
+                {4, New InheritanceMarginGlyphViewModel(
                     KnownMonikers.Implemented,
                     CreateTextBlock(tooltipTextForSubInIBar),
                     tooltipTextForSubInIBar,
                     1,
                     targetForBar)},
-                {6, New InheritanceMarginViewModel(
+                {6, New InheritanceMarginGlyphViewModel(
                     KnownMonikers.Implementing,
                     CreateTextBlock(tooltipTextForBar1),
                     tooltipTextForBar1,
                     1,
                     targetForBaseBar1)},
-                {8, New InheritanceMarginViewModel(
+                {8, New InheritanceMarginGlyphViewModel(
                     KnownMonikers.Implementing,
                     CreateTextBlock(tooltipTextForSubInBar1),
                     tooltipTextForSubInBar1,
                     1,
                     targetForSubInBar1)},
-                {10, New InheritanceMarginViewModel(
+                {10, New InheritanceMarginGlyphViewModel(
                     KnownMonikers.Implementing,
                     CreateTextBlock(tooltipTextForBar2),
                     tooltipTextForBar2,
                     1,
                     targetForBaseBar2)},
-                {12, New InheritanceMarginViewModel(
+                {12, New InheritanceMarginGlyphViewModel(
                     KnownMonikers.Implementing,
                     CreateTextBlock(tooltipTextForSubInBar2),
                     tooltipTextForSubInBar2,
