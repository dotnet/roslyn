--- conflicted
+++ resolved
@@ -242,19 +242,12 @@
                     tooltipTextForIBar1,
                     tooltipTextForIBar1,
                     1,
-<<<<<<< HEAD
-                    targetForIBar1)},
-                {3, New InheritanceMarginGlyphViewModel(
-                    KnownMonikers.ImplementingImplemented,
-                    CreateTextBlock(tooltipTextForIBar2),
-=======
                     New MenuItemViewModelData(ServicesVSResources.Implementing_types, ServicesVSResources.Implementing_types, KnownMonikers.Implemented, GetType(HeaderMenuItemViewModel)),
                     New MenuItemViewModelData("IBar2", "IBar2", KnownMonikers.InterfacePublic, GetType(TargetMenuItemViewModel)),
                     New MenuItemViewModelData("IBar3", "IBar3", KnownMonikers.InterfacePublic, GetType(TargetMenuItemViewModel)))},
                 {3, New GlyphViewModelData(
                     KnownMonikers.ImplementingImplemented,
                     tooltipTextForIBar2,
->>>>>>> 765551f4
                     tooltipTextForIBar2,
                     1,
                     New MenuItemViewModelData(ServicesVSResources.Inherited_interfaces, ServicesVSResources.Inherited_interfaces, KnownMonikers.Implementing, GetType(HeaderMenuItemViewModel)),
@@ -317,48 +310,6 @@
                     New MenuItemViewModelData(ServicesVSResources.Base_Types, ServicesVSResources.Base_Types, KnownMonikers.Overriding, GetType(HeaderMenuItemViewModel)),
                     New MenuItemViewModelData("Bar1", "Bar1", KnownMonikers.ClassPublic, GetType(TargetMenuItemViewModel)),
                     New MenuItemViewModelData("Bar2", "Bar2", KnownMonikers.ClassPublic, GetType(TargetMenuItemViewModel)))}})
-
-        End Function
-
-        <WpfFact>
-        Public Function TestClassDerivesClass() As Task
-            Dim markup = "
-public class Bar1 {}
-public class Bar2 : Bar1 {}
-public class Bar3 : Bar2 {}"
-
-            Dim tooltipTextForBar1 = String.Format(ServicesVSResources._0_is_inherited, "class Bar1")
-            Dim targetForBar1 = ImmutableArray.Create(Of MenuItemViewModel)(New HeaderMenuItemViewModel(ServicesVSResources.Derived_types, KnownMonikers.Overridden, ServicesVSResources.Derived_types)).
-                Add(New TargetMenuItemViewModel("Bar2", KnownMonikers.ClassPublic, "Bar2", Nothing)).Add(New TargetMenuItemViewModel("Bar3", KnownMonikers.ClassPublic, "Bar3", Nothing))
-
-            Dim tooltipTextForBar2 = String.Format(ServicesVSResources._0_is_inherited, "class Bar2")
-            Dim targetForBar2 = ImmutableArray.Create(Of MenuItemViewModel)(New HeaderMenuItemViewModel(ServicesVSResources.Base_Types, KnownMonikers.Overriding, ServicesVSResources.Base_Types)).Add(New TargetMenuItemViewModel("Bar1", KnownMonikers.ClassPublic, "Bar1", Nothing)).
-                Add(New HeaderMenuItemViewModel(ServicesVSResources.Derived_types, KnownMonikers.Overridden, ServicesVSResources.Derived_types)).Add(New TargetMenuItemViewModel("Bar3", KnownMonikers.ClassPublic, "Bar3", Nothing))
-
-            Dim tooltipTextForBar3 = String.Format(ServicesVSResources._0_is_inherited, "class Bar3")
-            Dim targetForBar3 = ImmutableArray.Create(Of MenuItemViewModel)(New HeaderMenuItemViewModel(ServicesVSResources.Base_Types, KnownMonikers.Overriding, ServicesVSResources.Base_Types)).
-                Add(New TargetMenuItemViewModel("Bar1", KnownMonikers.ClassPublic, "Bar1", Nothing)).
-                Add(New TargetMenuItemViewModel("Bar2", KnownMonikers.ClassPublic, "Bar2", Nothing))
-
-            Return VerifyAsync(markup, LanguageNames.CSharp, New Dictionary(Of Integer, InheritanceMarginGlyphViewModel) From {
-                {2, New InheritanceMarginGlyphViewModel(
-                    KnownMonikers.Overridden,
-                    CreateTextBlock(tooltipTextForBar1),
-                    tooltipTextForBar1,
-                    1,
-                    targetForBar1)},
-                {3, New InheritanceMarginGlyphViewModel(
-                    KnownMonikers.OverridingOverridden,
-                    CreateTextBlock(tooltipTextForBar2),
-                    tooltipTextForBar2,
-                    1,
-                    targetForBar2)},
-                {4, New InheritanceMarginGlyphViewModel(
-                    KnownMonikers.Overriding,
-                    CreateTextBlock(tooltipTextForBar3),
-                    tooltipTextForBar3,
-                    1,
-                    targetForBar3)}})
 
         End Function
 
