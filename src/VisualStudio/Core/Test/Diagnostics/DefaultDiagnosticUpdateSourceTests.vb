--- conflicted
+++ resolved
@@ -38,13 +38,9 @@
             Dim code = <code>
 class 123 { }
                        </code>
-<<<<<<< HEAD
-            Using workspace = TestWorkspace.CreateCSharp(code.Value, openDocuments:=True)
-                Assert.True(workspace.TryApplyChanges(workspace.CurrentSolution.WithOptions(
-                    workspace.CurrentSolution.Options.WithChangedOption(New OptionKey(DiagnosticOptionsStorage.PullDiagnosticsFeatureFlag), False))))
-=======
-            Using workspace = EditorTestWorkspace.CreateCSharp(code.Value, openDocuments:=True)
->>>>>>> 1a925fe0
+            Using workspace = EditorTestWorkspace.CreateCSharp(code.Value, openDocuments:=True)
+                Assert.True(workspace.TryApplyChanges(workspace.CurrentSolution.WithOptions(
+                    workspace.CurrentSolution.Options.WithChangedOption(New OptionKey(DiagnosticOptionsStorage.PullDiagnosticsFeatureFlag), False))))
 
                 Dim analyzerReference = New TestAnalyzerReferenceByLanguage(DiagnosticExtensions.GetCompilerDiagnosticAnalyzersMap())
                 workspace.TryApplyChanges(workspace.CurrentSolution.WithAnalyzerReferences({analyzerReference}))
@@ -90,14 +86,10 @@
 }
                        </code>
 
-<<<<<<< HEAD
-            Using workspace = TestWorkspace.CreateCSharp(code.Value, openDocuments:=True)
-                Assert.True(workspace.TryApplyChanges(workspace.CurrentSolution.WithOptions(
-                    workspace.CurrentSolution.Options.WithChangedOption(New OptionKey(DiagnosticOptionsStorage.PullDiagnosticsFeatureFlag), False))))
-
-=======
-            Using workspace = EditorTestWorkspace.CreateCSharp(code.Value, openDocuments:=True)
->>>>>>> 1a925fe0
+            Using workspace = EditorTestWorkspace.CreateCSharp(code.Value, openDocuments:=True)
+                Assert.True(workspace.TryApplyChanges(workspace.CurrentSolution.WithOptions(
+                    workspace.CurrentSolution.Options.WithChangedOption(New OptionKey(DiagnosticOptionsStorage.PullDiagnosticsFeatureFlag), False))))
+
                 Dim diagnosticService = DirectCast(workspace.ExportProvider.GetExportedValue(Of IDiagnosticService), DiagnosticService)
 
                 Dim analyzerReference = New TestAnalyzerReferenceByLanguage(DiagnosticExtensions.GetCompilerDiagnosticAnalyzersMap())
@@ -175,14 +167,10 @@
 }
                        </code>
 
-<<<<<<< HEAD
-            Using workspace = TestWorkspace.CreateCSharp(code.Value, openDocuments:=True)
-                Assert.True(workspace.TryApplyChanges(workspace.CurrentSolution.WithOptions(
-                    workspace.CurrentSolution.Options.WithChangedOption(New OptionKey(DiagnosticOptionsStorage.PullDiagnosticsFeatureFlag), False))))
-
-=======
-            Using workspace = EditorTestWorkspace.CreateCSharp(code.Value, openDocuments:=True)
->>>>>>> 1a925fe0
+            Using workspace = EditorTestWorkspace.CreateCSharp(code.Value, openDocuments:=True)
+                Assert.True(workspace.TryApplyChanges(workspace.CurrentSolution.WithOptions(
+                    workspace.CurrentSolution.Options.WithChangedOption(New OptionKey(DiagnosticOptionsStorage.PullDiagnosticsFeatureFlag), False))))
+
                 Dim diagnosticService = DirectCast(workspace.ExportProvider.GetExportedValue(Of IDiagnosticService), DiagnosticService)
 
                 Dim analyzerReference = New TestAnalyzerReferenceByLanguage(DiagnosticExtensions.GetCompilerDiagnosticAnalyzersMap())
@@ -255,14 +243,11 @@
             Dim code = <code>
 class 123 { }
                        </code>
-<<<<<<< HEAD
-            Using workspace = TestWorkspace.CreateCSharp(code.Value, composition:=s_compositionWithMockDiagnosticUpdateSourceRegistrationService, openDocuments:=True)
-                Assert.True(workspace.TryApplyChanges(workspace.CurrentSolution.WithOptions(
-                    workspace.CurrentSolution.Options.WithChangedOption(New OptionKey(DiagnosticOptionsStorage.PullDiagnosticsFeatureFlag), False))))
-
-=======
+
             Using workspace = EditorTestWorkspace.CreateCSharp(code.Value, composition:=s_compositionWithMockDiagnosticUpdateSourceRegistrationService, openDocuments:=True)
->>>>>>> 1a925fe0
+                Assert.True(workspace.TryApplyChanges(workspace.CurrentSolution.WithOptions(
+                    workspace.CurrentSolution.Options.WithChangedOption(New OptionKey(DiagnosticOptionsStorage.PullDiagnosticsFeatureFlag), False))))
+
                 Dim analyzerReference = New TestAnalyzerReferenceByLanguage(DiagnosticExtensions.GetCompilerDiagnosticAnalyzersMap())
                 workspace.TryApplyChanges(workspace.CurrentSolution.WithAnalyzerReferences({analyzerReference}))
 
@@ -291,14 +276,11 @@
 Class 123
 End Class
                        </code>
-<<<<<<< HEAD
-            Using workspace = TestWorkspace.CreateVisualBasic(code.Value, composition:=s_compositionWithMockDiagnosticUpdateSourceRegistrationService, openDocuments:=True)
-                Assert.True(workspace.TryApplyChanges(workspace.CurrentSolution.WithOptions(
-                    workspace.CurrentSolution.Options.WithChangedOption(New OptionKey(DiagnosticOptionsStorage.PullDiagnosticsFeatureFlag), False))))
-
-=======
+
             Using workspace = EditorTestWorkspace.CreateVisualBasic(code.Value, composition:=s_compositionWithMockDiagnosticUpdateSourceRegistrationService, openDocuments:=True)
->>>>>>> 1a925fe0
+                Assert.True(workspace.TryApplyChanges(workspace.CurrentSolution.WithOptions(
+                    workspace.CurrentSolution.Options.WithChangedOption(New OptionKey(DiagnosticOptionsStorage.PullDiagnosticsFeatureFlag), False))))
+
                 Dim analyzerReference = New TestAnalyzerReferenceByLanguage(DiagnosticExtensions.GetCompilerDiagnosticAnalyzersMap())
                 workspace.TryApplyChanges(workspace.CurrentSolution.WithAnalyzerReferences({analyzerReference}))
 
@@ -340,14 +322,10 @@
                 GetType(NoCompilationContentTypeLanguageService),
                 GetType(NoCompilationContentTypeDefinitions))
 
-<<<<<<< HEAD
-            Using workspace = TestWorkspace.CreateWorkspace(test, openDocuments:=True, composition:=composition)
-                Assert.True(workspace.TryApplyChanges(workspace.CurrentSolution.WithOptions(
-                    workspace.CurrentSolution.Options.WithChangedOption(New OptionKey(DiagnosticOptionsStorage.PullDiagnosticsFeatureFlag), False))))
-
-=======
             Using workspace = EditorTestWorkspace.CreateWorkspace(test, openDocuments:=True, composition:=composition)
->>>>>>> 1a925fe0
+                Assert.True(workspace.TryApplyChanges(workspace.CurrentSolution.WithOptions(
+                    workspace.CurrentSolution.Options.WithChangedOption(New OptionKey(DiagnosticOptionsStorage.PullDiagnosticsFeatureFlag), False))))
+
                 Dim analyzerReference = New TestAnalyzerReferenceByLanguage(analyzerMap)
                 workspace.TryApplyChanges(workspace.CurrentSolution.WithAnalyzerReferences({analyzerReference}))
 
