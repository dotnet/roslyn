--- conflicted
+++ resolved
@@ -12,11 +12,8 @@
 Imports Microsoft.CodeAnalysis.Editor.UnitTests
 Imports Microsoft.CodeAnalysis.Editor.UnitTests.Diagnostics
 Imports Microsoft.CodeAnalysis.Editor.UnitTests.Workspaces
-<<<<<<< HEAD
 Imports Microsoft.CodeAnalysis.Host.Mef
-=======
 Imports Microsoft.CodeAnalysis.Options
->>>>>>> a27a56aa
 Imports Microsoft.CodeAnalysis.PooledObjects
 Imports Microsoft.CodeAnalysis.Shared.TestHooks
 Imports Microsoft.CodeAnalysis.SolutionCrawler
@@ -39,16 +36,9 @@
 
         <Fact>
         Public Sub TestExternalDiagnostics_SupportGetDiagnostics()
-<<<<<<< HEAD
-            Using workspace = TestWorkspace.CreateCSharp(String.Empty, composition:=s_compositionWithTestDiagnosticAnalyzerService)
-                Assert.IsType(Of TestDiagnosticAnalyzerService)(workspace.GetService(Of IDiagnosticAnalyzerService)())
-                Using source = workspace.Services.GetRequiredService(Of ExternalErrorDiagnosticUpdateSource)()
-=======
-            Using workspace = TestWorkspace.CreateCSharp(String.Empty)
-                Dim waiter = New AsynchronousOperationListener()
-                Dim service = New TestDiagnosticAnalyzerService(workspace.GlobalOptions)
-                Using source = New ExternalErrorDiagnosticUpdateSource(workspace, service, waiter, CancellationToken.None)
->>>>>>> a27a56aa
+            Using workspace = TestWorkspace.CreateCSharp(String.Empty, composition:=s_compositionWithTestDiagnosticAnalyzerService)
+                Assert.IsType(Of TestDiagnosticAnalyzerService)(workspace.GetService(Of IDiagnosticAnalyzerService)())
+                Using source = workspace.Services.GetRequiredService(Of ExternalErrorDiagnosticUpdateSource)()
                     Assert.False(source.SupportGetDiagnostics)
                 End Using
             End Using
@@ -56,18 +46,11 @@
 
         <Fact>
         Public Async Function TestExternalDiagnostics_RaiseEvents() As Task
-<<<<<<< HEAD
-            Using workspace = TestWorkspace.CreateCSharp(String.Empty, composition:=s_compositionWithTestDiagnosticAnalyzerService)
-                Dim waiter = workspace.GetService(Of IAsynchronousOperationListenerProvider)().GetWaiter(FeatureAttribute.ErrorList)
-                Assert.IsType(Of TestDiagnosticAnalyzerService)(workspace.GetService(Of IDiagnosticAnalyzerService)())
-                Using source = workspace.Services.GetRequiredService(Of ExternalErrorDiagnosticUpdateSource)()
-=======
-            Using workspace = TestWorkspace.CreateCSharp(String.Empty)
+            Using workspace = TestWorkspace.CreateCSharp(String.Empty, composition:=s_compositionWithTestDiagnosticAnalyzerService)
                 Dim globalOptions = workspace.GetService(Of IGlobalOptionService)
-                Dim waiter = New AsynchronousOperationListener()
-                Dim service = New TestDiagnosticAnalyzerService(workspace.GlobalOptions)
-                Using source = New ExternalErrorDiagnosticUpdateSource(workspace, service, waiter, CancellationToken.None)
->>>>>>> a27a56aa
+                Dim waiter = workspace.GetService(Of IAsynchronousOperationListenerProvider)().GetWaiter(FeatureAttribute.ErrorList)
+                Assert.IsType(Of TestDiagnosticAnalyzerService)(workspace.GetService(Of IDiagnosticAnalyzerService)())
+                Using source = workspace.Services.GetRequiredService(Of ExternalErrorDiagnosticUpdateSource)()
 
                     Dim project = workspace.CurrentSolution.Projects.First()
                     Dim diagnostic = GetDiagnosticData(project.Id)
@@ -102,13 +85,8 @@
 
                 workspace.TryApplyChanges(workspace.CurrentSolution.WithAnalyzerReferences({analyzerReference}))
 
-<<<<<<< HEAD
-                Assert.IsType(Of TestDiagnosticAnalyzerService)(workspace.GetService(Of IDiagnosticAnalyzerService)())
-                Using source = workspace.Services.GetRequiredService(Of ExternalErrorDiagnosticUpdateSource)()
-=======
-                Dim service = New TestDiagnosticAnalyzerService(workspace.GlobalOptions)
-                Using source = New ExternalErrorDiagnosticUpdateSource(workspace, service, waiter, CancellationToken.None)
->>>>>>> a27a56aa
+                Assert.IsType(Of TestDiagnosticAnalyzerService)(workspace.GetService(Of IDiagnosticAnalyzerService)())
+                Using source = workspace.Services.GetRequiredService(Of ExternalErrorDiagnosticUpdateSource)()
 
                     Dim project = workspace.CurrentSolution.Projects.First()
                     source.OnSolutionBuildStarted()
@@ -121,16 +99,9 @@
 
         <Fact>
         Public Sub TestExternalDiagnostics_SupportedDiagnosticId_Concurrent()
-<<<<<<< HEAD
-            Using workspace = TestWorkspace.CreateCSharp(String.Empty, composition:=s_compositionWithTestDiagnosticAnalyzerService)
-                Assert.IsType(Of TestDiagnosticAnalyzerService)(workspace.GetService(Of IDiagnosticAnalyzerService)())
-                Using source = workspace.Services.GetRequiredService(Of ExternalErrorDiagnosticUpdateSource)()
-=======
-            Using workspace = TestWorkspace.CreateCSharp(String.Empty)
-                Dim waiter = New AsynchronousOperationListener()
-                Dim service = New TestDiagnosticAnalyzerService(workspace.GlobalOptions)
-                Using source = New ExternalErrorDiagnosticUpdateSource(workspace, service, waiter, CancellationToken.None)
->>>>>>> a27a56aa
+            Using workspace = TestWorkspace.CreateCSharp(String.Empty, composition:=s_compositionWithTestDiagnosticAnalyzerService)
+                Assert.IsType(Of TestDiagnosticAnalyzerService)(workspace.GetService(Of IDiagnosticAnalyzerService)())
+                Using source = workspace.Services.GetRequiredService(Of ExternalErrorDiagnosticUpdateSource)()
 
                     Dim project = workspace.CurrentSolution.Projects.First()
                     source.OnSolutionBuildStarted()
@@ -142,26 +113,16 @@
 
         <Fact>
         Public Async Function TestExternalDiagnostics_DuplicatedError() As Task
-<<<<<<< HEAD
-            Using workspace = TestWorkspace.CreateCSharp(String.Empty, composition:=s_compositionWithTestDiagnosticAnalyzerService)
-                Dim waiter = workspace.GetService(Of IAsynchronousOperationListenerProvider)().GetWaiter(FeatureAttribute.ErrorList)
-=======
-            Using workspace = TestWorkspace.CreateCSharp(String.Empty)
+            Using workspace = TestWorkspace.CreateCSharp(String.Empty, composition:=s_compositionWithTestDiagnosticAnalyzerService)
                 Dim globalOptions = workspace.GetService(Of IGlobalOptionService)
-                Dim waiter = New AsynchronousOperationListener()
->>>>>>> a27a56aa
+                Dim waiter = workspace.GetService(Of IAsynchronousOperationListenerProvider)().GetWaiter(FeatureAttribute.ErrorList)
 
                 Dim project = workspace.CurrentSolution.Projects.First()
                 Dim diagnostic = GetDiagnosticData(project.Id)
 
-<<<<<<< HEAD
                 Dim testDiagnosticAnalyzerService = Assert.IsType(Of TestDiagnosticAnalyzerService)(workspace.GetService(Of IDiagnosticAnalyzerService)())
                 testDiagnosticAnalyzerService.Data = ImmutableArray.Create(diagnostic)
                 Using source = workspace.Services.GetRequiredService(Of ExternalErrorDiagnosticUpdateSource)()
-=======
-                Dim service = New TestDiagnosticAnalyzerService(globalOptions, ImmutableArray.Create(diagnostic))
-                Using source = New ExternalErrorDiagnosticUpdateSource(workspace, service, waiter, CancellationToken.None)
->>>>>>> a27a56aa
 
                     Dim map = New Dictionary(Of DocumentId, HashSet(Of DiagnosticData))()
                     map.Add(project.DocumentIds.First(), New HashSet(Of DiagnosticData)(
@@ -189,13 +150,8 @@
                 Dim project = workspace.CurrentSolution.Projects.First()
                 Dim diagnostic = GetDiagnosticData(project.Id)
 
-<<<<<<< HEAD
-                Assert.IsType(Of TestDiagnosticAnalyzerService)(workspace.GetService(Of IDiagnosticAnalyzerService)())
-                Using source = workspace.Services.GetRequiredService(Of ExternalErrorDiagnosticUpdateSource)()
-=======
-                Dim service = New TestDiagnosticAnalyzerService(workspace.GlobalOptions)
-                Using source = New ExternalErrorDiagnosticUpdateSource(workspace, service, waiter, CancellationToken.None)
->>>>>>> a27a56aa
+                Assert.IsType(Of TestDiagnosticAnalyzerService)(workspace.GetService(Of IDiagnosticAnalyzerService)())
+                Using source = workspace.Services.GetRequiredService(Of ExternalErrorDiagnosticUpdateSource)()
                     AddHandler source.BuildProgressChanged, Sub(o, progress)
                                                                 If progress = ExternalErrorDiagnosticUpdateSource.BuildProgress.Done Then
                                                                     Assert.Equal(2, source.GetBuildErrors().Length)
@@ -242,25 +198,15 @@
 
         <Fact>
         Public Async Function TestExternalDiagnostics_AddDuplicatedErrors() As Task
-<<<<<<< HEAD
-            Using workspace = TestWorkspace.CreateCSharp(String.Empty, composition:=s_compositionWithTestDiagnosticAnalyzerService)
-                Dim waiter = workspace.GetService(Of IAsynchronousOperationListenerProvider)().GetWaiter(FeatureAttribute.ErrorList)
-=======
-            Using workspace = TestWorkspace.CreateCSharp(String.Empty)
+            Using workspace = TestWorkspace.CreateCSharp(String.Empty, composition:=s_compositionWithTestDiagnosticAnalyzerService)
                 Dim globalOptions = workspace.GetService(Of IGlobalOptionService)
-                Dim waiter = New AsynchronousOperationListener()
->>>>>>> a27a56aa
+                Dim waiter = workspace.GetService(Of IAsynchronousOperationListenerProvider)().GetWaiter(FeatureAttribute.ErrorList)
 
                 Dim project = workspace.CurrentSolution.Projects.First()
                 Dim diagnostic = GetDiagnosticData(project.Id)
 
-<<<<<<< HEAD
-                Assert.IsType(Of TestDiagnosticAnalyzerService)(workspace.GetService(Of IDiagnosticAnalyzerService)())
-                Using source = workspace.Services.GetRequiredService(Of ExternalErrorDiagnosticUpdateSource)()
-=======
-                Dim service = New TestDiagnosticAnalyzerService(globalOptions)
-                Using source = New ExternalErrorDiagnosticUpdateSource(workspace, service, waiter, CancellationToken.None)
->>>>>>> a27a56aa
+                Assert.IsType(Of TestDiagnosticAnalyzerService)(workspace.GetService(Of IDiagnosticAnalyzerService)())
+                Using source = workspace.Services.GetRequiredService(Of ExternalErrorDiagnosticUpdateSource)()
 
                     ' we shouldn't crash here
                     source.AddNewErrors(project.Id, diagnostic)
@@ -406,13 +352,8 @@
                 Dim projectId1 = workspace.CurrentSolution.ProjectIds(0)
                 Dim projectId2 = workspace.CurrentSolution.ProjectIds(1)
 
-<<<<<<< HEAD
                 Assert.IsType(Of TestDiagnosticAnalyzerService)(workspace.GetService(Of IDiagnosticAnalyzerService)())
                 Using source = workspace.Services.GetService(Of ExternalErrorDiagnosticUpdateSource)()
-=======
-                Dim service = New TestDiagnosticAnalyzerService(workspace.GlobalOptions)
-                Using source = New ExternalErrorDiagnosticUpdateSource(workspace, service, waiter, CancellationToken.None)
->>>>>>> a27a56aa
 
                     source.AddNewErrors(projectId1, GetDiagnosticData(projectId1))
                     Await waiter.ExpeditedWaitAsync()
@@ -556,20 +497,15 @@
 
             Private ReadOnly _analyzerInfoCache As DiagnosticAnalyzerInfoCache
 
-<<<<<<< HEAD
             <ImportingConstructor>
             <Obsolete(MefConstruction.ImportingConstructorMessage, True)>
-            Public Sub New()
+            Public Sub New(globalOptions As IGlobalOptionService)
+                Me.GlobalOptions = globalOptions
                 Data = ImmutableArray(Of DiagnosticData).Empty
-=======
+                _analyzerInfoCache = New DiagnosticAnalyzerInfoCache()
+            End Sub
+
             Public ReadOnly Property GlobalOptions As IGlobalOptionService Implements IDiagnosticAnalyzerService.GlobalOptions
-
-            Public Sub New(globalOptions As IGlobalOptionService, Optional data As ImmutableArray(Of DiagnosticData) = Nothing)
-                _data = data.NullToEmpty
->>>>>>> a27a56aa
-                _analyzerInfoCache = New DiagnosticAnalyzerInfoCache()
-                Me.GlobalOptions = globalOptions
-            End Sub
 
             Public Property Data As ImmutableArray(Of DiagnosticData)
 
