--- conflicted
+++ resolved
@@ -12,11 +12,8 @@
 Imports Microsoft.CodeAnalysis.Editor.UnitTests
 Imports Microsoft.CodeAnalysis.Editor.UnitTests.Diagnostics
 Imports Microsoft.CodeAnalysis.Editor.UnitTests.Workspaces
-<<<<<<< HEAD
 Imports Microsoft.CodeAnalysis.Host.Mef
-=======
 Imports Microsoft.CodeAnalysis.Notification
->>>>>>> 3ccd155e
 Imports Microsoft.CodeAnalysis.Options
 Imports Microsoft.CodeAnalysis.PooledObjects
 Imports Microsoft.CodeAnalysis.Shared.TestHooks
@@ -40,18 +37,10 @@
 
         <Fact>
         Public Sub TestExternalDiagnostics_SupportGetDiagnostics()
-<<<<<<< HEAD
-            Using workspace = TestWorkspace.CreateCSharp(String.Empty, composition:=s_compositionWithTestDiagnosticAnalyzerService)
-                Assert.IsType(Of TestDiagnosticAnalyzerService)(workspace.GetService(Of IDiagnosticAnalyzerService)())
-                Using source = workspace.Services.GetRequiredService(Of ExternalErrorDiagnosticUpdateSource)()
-=======
-            Using workspace = TestWorkspace.CreateCSharp(String.Empty)
-                Dim waiter = New AsynchronousOperationListener()
-                Dim service = New TestDiagnosticAnalyzerService(workspace.GlobalOptions)
-                Using source = New ExternalErrorDiagnosticUpdateSource(
-                    workspace, service, workspace.GetService(Of IGlobalOperationNotificationService), waiter, CancellationToken.None)
-
->>>>>>> 3ccd155e
+            Using workspace = TestWorkspace.CreateCSharp(String.Empty, composition:=s_compositionWithTestDiagnosticAnalyzerService)
+                Assert.IsType(Of TestDiagnosticAnalyzerService)(workspace.GetService(Of IDiagnosticAnalyzerService)())
+                Using source = workspace.Services.GetRequiredService(Of ExternalErrorDiagnosticUpdateSource)()
+
                     Assert.False(source.SupportGetDiagnostics)
                 End Using
             End Using
@@ -61,16 +50,9 @@
         Public Async Function TestExternalDiagnostics_RaiseEvents() As Task
             Using workspace = TestWorkspace.CreateCSharp(String.Empty, composition:=s_compositionWithTestDiagnosticAnalyzerService)
                 Dim globalOptions = workspace.GetService(Of IGlobalOptionService)
-<<<<<<< HEAD
                 Dim waiter = workspace.GetService(Of IAsynchronousOperationListenerProvider)().GetWaiter(FeatureAttribute.ErrorList)
                 Assert.IsType(Of TestDiagnosticAnalyzerService)(workspace.GetService(Of IDiagnosticAnalyzerService)())
                 Using source = workspace.Services.GetRequiredService(Of ExternalErrorDiagnosticUpdateSource)()
-=======
-                Dim waiter = New AsynchronousOperationListener()
-                Dim service = New TestDiagnosticAnalyzerService(workspace.GlobalOptions)
-                Using source = New ExternalErrorDiagnosticUpdateSource(
-                    workspace, service, workspace.GetService(Of IGlobalOperationNotificationService), waiter, CancellationToken.None)
->>>>>>> 3ccd155e
 
                     Dim project = workspace.CurrentSolution.Projects.First()
                     Dim diagnostic = GetDiagnosticData(project.Id)
@@ -105,14 +87,8 @@
 
                 workspace.TryApplyChanges(workspace.CurrentSolution.WithAnalyzerReferences({analyzerReference}))
 
-<<<<<<< HEAD
-                Assert.IsType(Of TestDiagnosticAnalyzerService)(workspace.GetService(Of IDiagnosticAnalyzerService)())
-                Using source = workspace.Services.GetRequiredService(Of ExternalErrorDiagnosticUpdateSource)()
-=======
-                Dim service = New TestDiagnosticAnalyzerService(workspace.GlobalOptions)
-                Using source = New ExternalErrorDiagnosticUpdateSource(
-                    workspace, service, workspace.GetService(Of IGlobalOperationNotificationService), waiter, CancellationToken.None)
->>>>>>> 3ccd155e
+                Assert.IsType(Of TestDiagnosticAnalyzerService)(workspace.GetService(Of IDiagnosticAnalyzerService)())
+                Using source = workspace.Services.GetRequiredService(Of ExternalErrorDiagnosticUpdateSource)()
 
                     Dim project = workspace.CurrentSolution.Projects.First()
                     source.OnSolutionBuildStarted()
@@ -125,17 +101,9 @@
 
         <Fact>
         Public Sub TestExternalDiagnostics_SupportedDiagnosticId_Concurrent()
-<<<<<<< HEAD
-            Using workspace = TestWorkspace.CreateCSharp(String.Empty, composition:=s_compositionWithTestDiagnosticAnalyzerService)
-                Assert.IsType(Of TestDiagnosticAnalyzerService)(workspace.GetService(Of IDiagnosticAnalyzerService)())
-                Using source = workspace.Services.GetRequiredService(Of ExternalErrorDiagnosticUpdateSource)()
-=======
-            Using workspace = TestWorkspace.CreateCSharp(String.Empty)
-                Dim waiter = New AsynchronousOperationListener()
-                Dim service = New TestDiagnosticAnalyzerService(workspace.GlobalOptions)
-                Using source = New ExternalErrorDiagnosticUpdateSource(
-                    workspace, service, workspace.GetService(Of IGlobalOperationNotificationService), waiter, CancellationToken.None)
->>>>>>> 3ccd155e
+            Using workspace = TestWorkspace.CreateCSharp(String.Empty, composition:=s_compositionWithTestDiagnosticAnalyzerService)
+                Assert.IsType(Of TestDiagnosticAnalyzerService)(workspace.GetService(Of IDiagnosticAnalyzerService)())
+                Using source = workspace.Services.GetRequiredService(Of ExternalErrorDiagnosticUpdateSource)()
 
                     Dim project = workspace.CurrentSolution.Projects.First()
                     source.OnSolutionBuildStarted()
@@ -154,15 +122,9 @@
                 Dim project = workspace.CurrentSolution.Projects.First()
                 Dim diagnostic = GetDiagnosticData(project.Id)
 
-<<<<<<< HEAD
                 Dim testDiagnosticAnalyzerService = Assert.IsType(Of TestDiagnosticAnalyzerService)(workspace.GetService(Of IDiagnosticAnalyzerService)())
                 testDiagnosticAnalyzerService.Data = ImmutableArray.Create(diagnostic)
                 Using source = workspace.Services.GetRequiredService(Of ExternalErrorDiagnosticUpdateSource)()
-=======
-                Dim service = New TestDiagnosticAnalyzerService(globalOptions, ImmutableArray.Create(diagnostic))
-                Using source = New ExternalErrorDiagnosticUpdateSource(
-                    workspace, service, workspace.GetService(Of IGlobalOperationNotificationService), waiter, CancellationToken.None)
->>>>>>> 3ccd155e
 
                     Dim map = New Dictionary(Of DocumentId, HashSet(Of DiagnosticData))()
                     map.Add(project.DocumentIds.First(), New HashSet(Of DiagnosticData)(
@@ -194,15 +156,9 @@
                 Dim project = workspace.CurrentSolution.Projects.First()
                 Dim diagnostic = GetDiagnosticData(project.Id)
 
-<<<<<<< HEAD
-                Assert.IsType(Of TestDiagnosticAnalyzerService)(workspace.GetService(Of IDiagnosticAnalyzerService)())
-                Using source = workspace.Services.GetRequiredService(Of ExternalErrorDiagnosticUpdateSource)()
-=======
-                Dim service = New TestDiagnosticAnalyzerService(workspace.GlobalOptions)
-                Using source = New ExternalErrorDiagnosticUpdateSource(
-                    workspace, service, workspace.GetService(Of IGlobalOperationNotificationService), waiter, CancellationToken.None)
-
->>>>>>> 3ccd155e
+                Assert.IsType(Of TestDiagnosticAnalyzerService)(workspace.GetService(Of IDiagnosticAnalyzerService)())
+                Using source = workspace.Services.GetRequiredService(Of ExternalErrorDiagnosticUpdateSource)()
+
                     AddHandler source.BuildProgressChanged, Sub(o, progress)
                                                                 If progress = ExternalErrorDiagnosticUpdateSource.BuildProgress.Done Then
                                                                     Assert.Equal(2, source.GetBuildErrors().Length)
@@ -236,12 +192,11 @@
             Assert.True(DiagnosticData.PropertiesForBuildDiagnostic.TryGetValue(WellKnownDiagnosticPropertyNames.Origin, value))
             Assert.Equal(WellKnownDiagnosticTags.Build, value)
 
-            Using workspace = TestWorkspace.CreateCSharp(String.Empty)
-                Dim project = workspace.CurrentSolution.Projects.First()
-                Dim service = New TestDiagnosticAnalyzerService(workspace.GlobalOptions)
+            Using workspace = TestWorkspace.CreateCSharp(String.Empty, composition:=s_compositionWithTestDiagnosticAnalyzerService)
+                Dim project = workspace.CurrentSolution.Projects.First()
+                Assert.IsType(Of TestDiagnosticAnalyzerService)(workspace.GetService(Of IDiagnosticAnalyzerService)())
                 Dim waiter = New AsynchronousOperationListener()
-                Using source = New ExternalErrorDiagnosticUpdateSource(
-                    workspace, service, workspace.GetService(Of IGlobalOperationNotificationService), waiter, CancellationToken.None)
+                Using source = workspace.Services.GetRequiredService(Of ExternalErrorDiagnosticUpdateSource)()
 
                     Dim diagnostic = New DiagnosticData(
                         "id",
@@ -289,14 +244,8 @@
                 Dim project = workspace.CurrentSolution.Projects.First()
                 Dim diagnostic = GetDiagnosticData(project.Id)
 
-<<<<<<< HEAD
-                Assert.IsType(Of TestDiagnosticAnalyzerService)(workspace.GetService(Of IDiagnosticAnalyzerService)())
-                Using source = workspace.Services.GetRequiredService(Of ExternalErrorDiagnosticUpdateSource)()
-=======
-                Dim service = New TestDiagnosticAnalyzerService(globalOptions)
-                Using source = New ExternalErrorDiagnosticUpdateSource(
-                    workspace, service, workspace.GetService(Of IGlobalOperationNotificationService), waiter, CancellationToken.None)
->>>>>>> 3ccd155e
+                Assert.IsType(Of TestDiagnosticAnalyzerService)(workspace.GetService(Of IDiagnosticAnalyzerService)())
+                Using source = workspace.Services.GetRequiredService(Of ExternalErrorDiagnosticUpdateSource)()
 
                     ' we shouldn't crash here
                     source.AddNewErrors(project.Id, diagnostic)
@@ -333,12 +282,7 @@
                 Dim service = Assert.IsType(Of DiagnosticAnalyzerService)(workspace.GetService(Of IDiagnosticAnalyzerService)())
                 Dim registration = service.CreateIncrementalAnalyzer(workspace)
 
-<<<<<<< HEAD
-                Using source = workspace.Services.GetRequiredService(Of ExternalErrorDiagnosticUpdateSource)()
-=======
-                Using source = New ExternalErrorDiagnosticUpdateSource(
-                    workspace, service, workspace.GetService(Of IGlobalOperationNotificationService), waiter, CancellationToken.None)
->>>>>>> 3ccd155e
+                Using source = workspace.Services.GetRequiredService(Of ExternalErrorDiagnosticUpdateSource)()
 
                     Dim diagnostic = GetDiagnosticData(project.Id, id:=analyzer.SupportedDiagnostics(0).Id)
                     source.AddNewErrors(project.Id, diagnostic)
@@ -389,12 +333,7 @@
                 Dim service = Assert.IsType(Of DiagnosticAnalyzerService)(workspace.GetService(Of IDiagnosticAnalyzerService)())
                 Dim registration = service.CreateIncrementalAnalyzer(workspace)
 
-<<<<<<< HEAD
-                Using source = workspace.Services.GetRequiredService(Of ExternalErrorDiagnosticUpdateSource)()
-=======
-                Using source = New ExternalErrorDiagnosticUpdateSource(
-                    workspace, service, workspace.GetService(Of IGlobalOperationNotificationService), waiter, CancellationToken.None)
->>>>>>> 3ccd155e
+                Using source = workspace.Services.GetRequiredService(Of ExternalErrorDiagnosticUpdateSource)()
 
                     Dim diagnostic = GetDiagnosticData(project.Id, id:=analyzer.SupportedDiagnostics(0).Id)
                     source.AddNewErrors(project.Id, diagnostic)
@@ -432,12 +371,7 @@
                 Dim service = Assert.IsType(Of DiagnosticAnalyzerService)(workspace.GetService(Of IDiagnosticAnalyzerService)())
                 Dim registration = service.CreateIncrementalAnalyzer(workspace)
 
-<<<<<<< HEAD
-                Using source = workspace.Services.GetRequiredService(Of ExternalErrorDiagnosticUpdateSource)()
-=======
-                Using source = New ExternalErrorDiagnosticUpdateSource(
-                    workspace, service, workspace.GetService(Of IGlobalOperationNotificationService), waiter, CancellationToken.None)
->>>>>>> 3ccd155e
+                Using source = workspace.Services.GetRequiredService(Of ExternalErrorDiagnosticUpdateSource)()
 
                     Dim diagnostic = GetDiagnosticData(project.Id, id:=analyzer.SupportedDiagnostics(0).Id)
                     source.AddNewErrors(project.Id, diagnostic)
@@ -467,14 +401,8 @@
                 Dim projectId1 = workspace.CurrentSolution.ProjectIds(0)
                 Dim projectId2 = workspace.CurrentSolution.ProjectIds(1)
 
-<<<<<<< HEAD
                 Assert.IsType(Of TestDiagnosticAnalyzerService)(workspace.GetService(Of IDiagnosticAnalyzerService)())
                 Using source = workspace.Services.GetService(Of ExternalErrorDiagnosticUpdateSource)()
-=======
-                Dim service = New TestDiagnosticAnalyzerService(workspace.GlobalOptions)
-                Using source = New ExternalErrorDiagnosticUpdateSource(
-                    workspace, service, workspace.GetService(Of IGlobalOperationNotificationService), waiter, CancellationToken.None)
->>>>>>> 3ccd155e
 
                     source.AddNewErrors(projectId1, GetDiagnosticData(projectId1))
                     Await waiter.ExpeditedWaitAsync()
@@ -515,14 +443,8 @@
 
                 Assert.IsType(Of MockDiagnosticUpdateSourceRegistrationService)(workspace.GetService(Of IDiagnosticUpdateSourceRegistrationService)())
                 Dim service = Assert.IsType(Of DiagnosticAnalyzerService)(workspace.GetService(Of IDiagnosticAnalyzerService)())
-<<<<<<< HEAD
-                Dim registation = service.CreateIncrementalAnalyzer(workspace)
-                Using source = workspace.Services.GetRequiredService(Of ExternalErrorDiagnosticUpdateSource)()
-=======
                 Dim registration = service.CreateIncrementalAnalyzer(workspace)
-                Using source = New ExternalErrorDiagnosticUpdateSource(
-                    workspace, service, workspace.GetService(Of IGlobalOperationNotificationService), waiter, CancellationToken.None)
->>>>>>> 3ccd155e
+                Using source = workspace.Services.GetRequiredService(Of ExternalErrorDiagnosticUpdateSource)()
 
                     Dim diagnostic = New DiagnosticData(
                         id:="CS1002",
@@ -576,8 +498,7 @@
                 Assert.IsType(Of MockDiagnosticUpdateSourceRegistrationService)(workspace.GetService(Of IDiagnosticUpdateSourceRegistrationService)())
                 Dim service = Assert.IsType(Of DiagnosticAnalyzerService)(workspace.GetService(Of IDiagnosticAnalyzerService)())
                 Dim registration = service.CreateIncrementalAnalyzer(workspace)
-                Using source = New ExternalErrorDiagnosticUpdateSource(
-                    workspace, service, workspace.GetService(Of IGlobalOperationNotificationService), waiter, CancellationToken.None)
+                Using source = workspace.Services.GetRequiredService(Of ExternalErrorDiagnosticUpdateSource)()
 
                     Dim diagnostic = New DiagnosticData(
                         id:=analyzer.Descriptor.Id,
