--- conflicted
+++ resolved
@@ -521,11 +521,7 @@
             Public Sub Reanalyze(workspace As Workspace, Optional projectIds As IEnumerable(Of ProjectId) = Nothing, Optional documentIds As IEnumerable(Of DocumentId) = Nothing, Optional highPriority As Boolean = False) Implements IDiagnosticAnalyzerService.Reanalyze
             End Sub
 
-<<<<<<< HEAD
-            Public Function GetDiagnosticsForSpanAsync(document As Document, range As TextSpan?, Optional diagnosticId As String = Nothing, Optional includeSuppressedDiagnostics As Boolean = False, Optional priority As CodeActionRequestPriority = CodeActionRequestPriority.None, Optional addOperationScope As Func(Of String, IDisposable) = Nothing, Optional cancellationToken As CancellationToken = Nothing) As Task(Of ImmutableArray(Of DiagnosticData)) Implements IDiagnosticAnalyzerService.GetDiagnosticsForSpanAsync
-=======
             Public Function GetDiagnosticsForSpanAsync(document As Document, range As TextSpan?, shouldIncludeDiagnostic As Func(Of String, Boolean), Optional includeSuppressedDiagnostics As Boolean = False, Optional priority As CodeActionRequestPriority = CodeActionRequestPriority.None, Optional addOperationScope As Func(Of String, IDisposable) = Nothing, Optional cancellationToken As CancellationToken = Nothing) As Task(Of ImmutableArray(Of DiagnosticData)) Implements IDiagnosticAnalyzerService.GetDiagnosticsForSpanAsync
->>>>>>> 67d940c4
                 Return SpecializedTasks.EmptyImmutableArray(Of DiagnosticData)
             End Function
 
