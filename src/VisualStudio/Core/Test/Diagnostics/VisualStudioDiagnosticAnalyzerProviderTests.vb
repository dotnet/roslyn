﻿' Licensed to the .NET Foundation under one or more agreements.
' The .NET Foundation licenses this file to you under the MIT license.
' See the LICENSE file in the project root for more information.

Imports System.Collections.Immutable
Imports System.IO
Imports Microsoft.CodeAnalysis
Imports Microsoft.CodeAnalysis.Diagnostics
Imports Microsoft.CodeAnalysis.Test.Utilities
Imports Microsoft.VisualStudio.LanguageServices.Implementation.Diagnostics
Imports Roslyn.Test.Utilities

Namespace Microsoft.VisualStudio.LanguageServices.UnitTests.Diagnostics
    Public Class VisualStudioDiagnosticAnalyzerProviderTests
        <Fact>
        Public Sub GetAnalyzerReferencesInExtensions_Substitution()
            Dim extensionManager = New VisualStudioDiagnosticAnalyzerProvider(
                New MockExtensionManager({({"$RootFolder$\test\test.dll", "$ShellFolder$\test\test.dll", "test\test.dll"}, "Vsix")}),
                GetType(MockExtensionManager.MockContent))

            Dim references = extensionManager.GetAnalyzerReferencesInExtensions()

            AssertEx.SetEqual(
            {
                Path.Combine(TempRoot.Root, "ResolvedRootFolder\test\test.dll"),
                Path.Combine(TempRoot.Root, "ResolvedShellFolder\test\test.dll"),
                Path.Combine(TempRoot.Root, "InstallPath\test\test.dll")
            },
            references.Select(Function(referenceAndId) referenceAndId.reference.FullPath))
        End Sub

        <Fact>
        Public Sub GetAnalyzerReferencesInExtensions()
            Dim extensionManager = New VisualStudioDiagnosticAnalyzerProvider(
                New MockExtensionManager({({"installPath1", "installPath2", "installPath3"}, "Vsix")}),
                GetType(MockExtensionManager.MockContent))

            Dim references = extensionManager.GetAnalyzerReferencesInExtensions()

            AssertEx.SetEqual(
            {
                Path.Combine(TempRoot.Root, "InstallPath\installPath1"),
                Path.Combine(TempRoot.Root, "InstallPath\installPath2"),
                Path.Combine(TempRoot.Root, "InstallPath\installPath3")
            },
            references.Select(Function(referenceAndId) referenceAndId.reference.FullPath))
        End Sub

        <Fact, WorkItem("https://github.com/dotnet/roslyn/issues/6285")>
        Public Sub TestHostAnalyzerAssemblyLoader()
            Using tempRoot = New TempRoot
                Dim dir = tempRoot.CreateDirectory
                Dim analyzerFile = DesktopTestHelpers.CreateCSharpAnalyzerAssemblyWithTestAnalyzer(dir, "TestAnalyzer")
                Dim analyzerLoader = VisualStudioDiagnosticAnalyzerProvider.AnalyzerAssemblyLoader
                Dim hostAnalyzers = New HostDiagnosticAnalyzers(ImmutableArray.Create(Of AnalyzerReference)(New AnalyzerFileReference(analyzerFile.Path, analyzerLoader)))
                Dim analyzerReferenceMap = hostAnalyzers.GetOrCreateHostDiagnosticAnalyzersPerReference(LanguageNames.CSharp)
                Assert.Single(analyzerReferenceMap)
                Dim analyzers = analyzerReferenceMap.Single().Value
                Assert.Single(analyzers)
                Assert.Equal("TestAnalyzer", analyzers(0).ToString)
            End Using
        End Sub

<<<<<<< HEAD
        <Fact>
        Public Sub GetRazorReferencesInExtensions()
            Dim extensionManager = New VisualStudioDiagnosticAnalyzerProvider(
                New MockExtensionManager({({"razorPath1", "razorPath2"}, "RazorVsix")}, contentType:="Microsoft.VisualStudio.RazorAssembly"),
                GetType(MockExtensionManager.MockContent))

            Dim references = extensionManager.GetRazorAssembliesInExtensions()

            AssertEx.SetEqual(
            {
                Path.Combine(TempRoot.Root, "InstallPath\razorPath1"),
                Path.Combine(TempRoot.Root, "InstallPath\razorPath2")
            },
            references.Select(Function(pathAndId) pathAndId.path))
        End Sub
=======
>>>>>>> 37a47b7e
    End Class
End Namespace<|MERGE_RESOLUTION|>--- conflicted
+++ resolved
@@ -61,23 +61,5 @@
             End Using
         End Sub
 
-<<<<<<< HEAD
-        <Fact>
-        Public Sub GetRazorReferencesInExtensions()
-            Dim extensionManager = New VisualStudioDiagnosticAnalyzerProvider(
-                New MockExtensionManager({({"razorPath1", "razorPath2"}, "RazorVsix")}, contentType:="Microsoft.VisualStudio.RazorAssembly"),
-                GetType(MockExtensionManager.MockContent))
-
-            Dim references = extensionManager.GetRazorAssembliesInExtensions()
-
-            AssertEx.SetEqual(
-            {
-                Path.Combine(TempRoot.Root, "InstallPath\razorPath1"),
-                Path.Combine(TempRoot.Root, "InstallPath\razorPath2")
-            },
-            references.Select(Function(pathAndId) pathAndId.path))
-        End Sub
-=======
->>>>>>> 37a47b7e
     End Class
 End Namespace