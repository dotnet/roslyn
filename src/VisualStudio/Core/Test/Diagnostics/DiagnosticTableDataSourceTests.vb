﻿' Licensed to the .NET Foundation under one or more agreements.
' The .NET Foundation licenses this file to you under the MIT license.
' See the LICENSE file in the project root for more information.

Imports System.Collections.Immutable
Imports System.Threading
Imports System.Windows
Imports System.Windows.Controls
Imports Microsoft.CodeAnalysis
Imports Microsoft.CodeAnalysis.Diagnostics
Imports Microsoft.CodeAnalysis.Editor.Shared
Imports Microsoft.CodeAnalysis.Editor.UnitTests.Workspaces
Imports Microsoft.CodeAnalysis.Options
Imports Microsoft.CodeAnalysis.Shared.TestHooks
Imports Microsoft.CodeAnalysis.SolutionCrawler
Imports Microsoft.CodeAnalysis.Test.Utilities
Imports Microsoft.CodeAnalysis.Text
Imports Microsoft.VisualStudio.LanguageServices.Implementation.TableDataSource
Imports Microsoft.VisualStudio.LanguageServices.Implementation.TaskList
Imports Microsoft.VisualStudio.Shell.TableControl
Imports Microsoft.VisualStudio.Shell.TableManager
Imports Roslyn.Test.Utilities
Imports Roslyn.Utilities

Namespace Microsoft.VisualStudio.LanguageServices.UnitTests.Diagnostics
    <[UseExportProvider]>
    Public Class DiagnosticTableDataSourceTests
        <Fact>
        Public Sub TestCreation()
            Using workspace = TestWorkspace.CreateCSharp(String.Empty)
                Dim provider = New TestDiagnosticService()
                Dim tableManagerProvider = New TestTableManagerProvider()
                Dim globalOptions = workspace.GetService(Of IGlobalOptionService)()

<<<<<<< HEAD
                Dim table = New VisualStudioDiagnosticListTableWorkspaceEventListener.VisualStudioDiagnosticListTable(workspace, globalOptions, provider, tableManagerProvider)
=======
                Dim table = VisualStudioDiagnosticListTableWorkspaceEventListener.VisualStudioDiagnosticListTable.TestAccessor.Create(workspace, globalOptions, provider, tableManagerProvider)
>>>>>>> 67d940c4
                Dim manager = DirectCast(table.TableManager, TestTableManagerProvider.TestTableManager)

                Assert.Equal(manager.Identifier, StandardTables.ErrorsTable)
                Assert.Equal(1, manager.Sources.Count())

                Dim source = DirectCast(manager.Sources.First(), AbstractRoslynTableDataSource(Of DiagnosticTableItem, DiagnosticsUpdatedArgs))
                AssertEx.SetEqual(table.Columns, manager.GetColumnsForSources(SpecializedCollections.SingletonEnumerable(source)))

                Assert.Equal(ServicesVSResources.CSharp_VB_Diagnostics_Table_Data_Source, source.DisplayName)
                Assert.Equal(StandardTableDataSources.ErrorTableDataSource, source.SourceTypeIdentifier)

                Assert.Equal(1, manager.Sinks_TestOnly.Count())

                Dim sinkAndSubscription = manager.Sinks_TestOnly.First()
                Dim sink = DirectCast(sinkAndSubscription.Key, TestTableManagerProvider.TestTableManager.TestSink)
                Dim subscription = sinkAndSubscription.Value

                Assert.Equal(0, sink.Entries.Count())
                Assert.Equal(1, source.NumberOfSubscription_TestOnly)

                subscription.Dispose()
                Assert.Equal(0, source.NumberOfSubscription_TestOnly)
            End Using
        End Sub

        <Fact>
        Public Sub TestInitialEntries()
            Using workspace = TestWorkspace.CreateCSharp(String.Empty)
                Dim globalOptions = workspace.GetService(Of IGlobalOptionService)()
                Dim documentId = workspace.CurrentSolution.Projects.First().DocumentIds.First()
                Dim provider = New TestDiagnosticService(CreateItem(documentId))
                Dim tableManagerProvider = New TestTableManagerProvider()

<<<<<<< HEAD
                Dim table = New VisualStudioDiagnosticListTableWorkspaceEventListener.VisualStudioDiagnosticListTable(workspace, globalOptions, provider, tableManagerProvider)
=======
                Dim table = VisualStudioDiagnosticListTableWorkspaceEventListener.VisualStudioDiagnosticListTable.TestAccessor.Create(workspace, globalOptions, provider, tableManagerProvider)
>>>>>>> 67d940c4
                provider.RaiseDiagnosticsUpdated(workspace)

                Dim manager = DirectCast(table.TableManager, TestTableManagerProvider.TestTableManager)
                Dim source = DirectCast(manager.Sources.First(), AbstractRoslynTableDataSource(Of DiagnosticTableItem, DiagnosticsUpdatedArgs))
                Dim sinkAndSubscription = manager.Sinks_TestOnly.First()

                Dim sink = DirectCast(sinkAndSubscription.Key, TestTableManagerProvider.TestTableManager.TestSink)
                Assert.Equal(1, sink.Entries.Count)
            End Using
        End Sub

        <Fact>
        Public Sub TestEntryChanged()
            Using workspace = TestWorkspace.CreateCSharp(String.Empty)
                Dim globalOptions = workspace.GetService(Of IGlobalOptionService)()
                Dim documentId = workspace.CurrentSolution.Projects.First().DocumentIds.First()
                Dim provider = New TestDiagnosticService()
                Dim tableManagerProvider = New TestTableManagerProvider()

<<<<<<< HEAD
                Dim table = New VisualStudioDiagnosticListTableWorkspaceEventListener.VisualStudioDiagnosticListTable(workspace, globalOptions, provider, tableManagerProvider)
=======
                Dim table = VisualStudioDiagnosticListTableWorkspaceEventListener.VisualStudioDiagnosticListTable.TestAccessor.Create(workspace, globalOptions, provider, tableManagerProvider)
>>>>>>> 67d940c4
                Dim manager = DirectCast(table.TableManager, TestTableManagerProvider.TestTableManager)

                Dim source = DirectCast(manager.Sources.First(), AbstractRoslynTableDataSource(Of DiagnosticTableItem, DiagnosticsUpdatedArgs))
                Dim sinkAndSubscription = manager.Sinks_TestOnly.First()

                Dim sink = DirectCast(sinkAndSubscription.Key, TestTableManagerProvider.TestTableManager.TestSink)

                provider.Items = New DiagnosticData() {CreateItem(documentId)}
                provider.RaiseDiagnosticsUpdated(workspace)
                Assert.Equal(1, sink.Entries.Count)

                provider.Items = Array.Empty(Of DiagnosticData)()
                provider.RaiseClearDiagnosticsUpdated(workspace, documentId.ProjectId, documentId)
                Assert.Equal(0, sink.Entries.Count)
            End Using
        End Sub

        <Fact>
        Public Sub TestEntry()
            Using workspace = TestWorkspace.CreateCSharp(String.Empty)
                Dim globalOptions = workspace.GetService(Of IGlobalOptionService)()
                Dim documentId = workspace.CurrentSolution.Projects.First().DocumentIds.First()

                Dim item = CreateItem(documentId)
                Dim provider = New TestDiagnosticService(item)
                Dim tableManagerProvider = New TestTableManagerProvider()

<<<<<<< HEAD
                Dim table = New VisualStudioDiagnosticListTableWorkspaceEventListener.VisualStudioDiagnosticListTable(workspace, globalOptions, provider, tableManagerProvider)
=======
                Dim table = VisualStudioDiagnosticListTableWorkspaceEventListener.VisualStudioDiagnosticListTable.TestAccessor.Create(workspace, globalOptions, provider, tableManagerProvider)
>>>>>>> 67d940c4
                provider.RaiseDiagnosticsUpdated(workspace)

                Dim manager = DirectCast(table.TableManager, TestTableManagerProvider.TestTableManager)
                Dim source = DirectCast(manager.Sources.First(), AbstractRoslynTableDataSource(Of DiagnosticTableItem, DiagnosticsUpdatedArgs))
                Dim sinkAndSubscription = manager.Sinks_TestOnly.First()

                Dim sink = DirectCast(sinkAndSubscription.Key, TestTableManagerProvider.TestTableManager.TestSink)
                Dim subscription = sinkAndSubscription.Value

                Dim snapshot = sink.Entries.First().GetCurrentSnapshot()

                Assert.Equal(1, snapshot.Count)

                Dim filename = Nothing
                Assert.True(snapshot.TryGetValue(0, StandardTableKeyNames.DocumentName, filename))
                Assert.Equal(item.DataLocation?.OriginalFilePath, filename)

                Dim text = Nothing
                Assert.True(snapshot.TryGetValue(0, StandardTableKeyNames.Text, text))
                Assert.Equal(item.Message, text)

                Dim line = Nothing
                Assert.True(snapshot.TryGetValue(0, StandardTableKeyNames.Line, line))
                Assert.Equal(If(item.DataLocation?.MappedStartLine, 0), line)

                Dim column = Nothing
                Assert.True(snapshot.TryGetValue(0, StandardTableKeyNames.Column, column))
                Assert.Equal(If(item.DataLocation?.MappedStartColumn, 0), column)
            End Using
        End Sub

        <Fact>
        Public Sub TestSnapshotEntry()
            Using workspace = TestWorkspace.CreateCSharp(String.Empty)
                Dim globalOptions = workspace.GetService(Of IGlobalOptionService)()
                Dim documentId = workspace.CurrentSolution.Projects.First().DocumentIds.First()

                Dim item = CreateItem(documentId)
                Dim provider = New TestDiagnosticService(item)
                Dim tableManagerProvider = New TestTableManagerProvider()

<<<<<<< HEAD
                Dim table = New VisualStudioDiagnosticListTableWorkspaceEventListener.VisualStudioDiagnosticListTable(workspace, globalOptions, provider, tableManagerProvider)
=======
                Dim table = VisualStudioDiagnosticListTableWorkspaceEventListener.VisualStudioDiagnosticListTable.TestAccessor.Create(workspace, globalOptions, provider, tableManagerProvider)
>>>>>>> 67d940c4
                provider.RaiseDiagnosticsUpdated(workspace)

                Dim manager = DirectCast(table.TableManager, TestTableManagerProvider.TestTableManager)
                Dim source = DirectCast(manager.Sources.First(), AbstractRoslynTableDataSource(Of DiagnosticTableItem, DiagnosticsUpdatedArgs))
                Dim sinkAndSubscription = manager.Sinks_TestOnly.First()

                Dim sink = DirectCast(sinkAndSubscription.Key, TestTableManagerProvider.TestTableManager.TestSink)
                Dim subscription = sinkAndSubscription.Value

                Dim factory = TryCast(sink.Entries.First(), TableEntriesFactory(Of DiagnosticTableItem, DiagnosticsUpdatedArgs))
                Dim snapshot1 = factory.GetCurrentSnapshot()

                factory.OnRefreshed()

                Dim snapshot2 = factory.GetCurrentSnapshot()

                Assert.Equal(snapshot1.VersionNumber + 1, snapshot2.VersionNumber)

                Assert.Equal(1, snapshot1.Count)

                Dim filename = Nothing
                Assert.True(snapshot1.TryGetValue(0, StandardTableKeyNames.DocumentName, filename))
                Assert.Equal(item.DataLocation?.OriginalFilePath, filename)

                Dim text = Nothing
                Assert.True(snapshot1.TryGetValue(0, StandardTableKeyNames.Text, text))
                Assert.Equal(item.Message, text)

                Dim line = Nothing
                Assert.True(snapshot1.TryGetValue(0, StandardTableKeyNames.Line, line))
                Assert.Equal(If(item.DataLocation?.MappedStartLine, 0), line)

                Dim column = Nothing
                Assert.True(snapshot1.TryGetValue(0, StandardTableKeyNames.Column, column))
                Assert.Equal(If(item.DataLocation?.MappedStartColumn, 0), column)
            End Using
        End Sub

        <Fact>
        Public Sub TestInvalidEntry()
            Using workspace = TestWorkspace.CreateCSharp(String.Empty)
                Dim globalOptions = workspace.GetService(Of IGlobalOptionService)()
                Dim documentId = workspace.CurrentSolution.Projects.First().DocumentIds.First()

                Dim item = CreateItem(documentId)
                Dim provider = New TestDiagnosticService(item)
                Dim tableManagerProvider = New TestTableManagerProvider()

<<<<<<< HEAD
                Dim table = New VisualStudioDiagnosticListTableWorkspaceEventListener.VisualStudioDiagnosticListTable(workspace, globalOptions, provider, tableManagerProvider)
=======
                Dim table = VisualStudioDiagnosticListTableWorkspaceEventListener.VisualStudioDiagnosticListTable.TestAccessor.Create(workspace, globalOptions, provider, tableManagerProvider)
>>>>>>> 67d940c4
                provider.RaiseDiagnosticsUpdated(workspace)

                Dim manager = DirectCast(table.TableManager, TestTableManagerProvider.TestTableManager)
                Dim source = DirectCast(manager.Sources.First(), AbstractRoslynTableDataSource(Of DiagnosticTableItem, DiagnosticsUpdatedArgs))
                Dim sinkAndSubscription = manager.Sinks_TestOnly.First()

                Dim sink = DirectCast(sinkAndSubscription.Key, TestTableManagerProvider.TestTableManager.TestSink)
                Dim subscription = sinkAndSubscription.Value

                Dim snapshot = sink.Entries.First().GetCurrentSnapshot()

                Assert.Equal(1, snapshot.Count)

                Dim temp = Nothing
                Assert.False(snapshot.TryGetValue(-1, StandardTableKeyNames.DocumentName, temp))
                Assert.False(snapshot.TryGetValue(1, StandardTableKeyNames.DocumentName, temp))
                Assert.False(snapshot.TryGetValue(0, "Test", temp))
            End Using
        End Sub

        <Fact>
        Public Sub TestNoHiddenEntry()
            Using workspace = TestWorkspace.CreateCSharp(String.Empty)
                Dim globalOptions = workspace.GetService(Of IGlobalOptionService)()
                Dim documentId = workspace.CurrentSolution.Projects.First().DocumentIds.First()

                Dim item = CreateItem(documentId, DiagnosticSeverity.Error)
                Dim item2 = CreateItem(documentId, DiagnosticSeverity.Hidden)
                Dim provider = New TestDiagnosticService(item, item2)

                Dim tableManagerProvider = New TestTableManagerProvider()

<<<<<<< HEAD
                Dim table = New VisualStudioDiagnosticListTableWorkspaceEventListener.VisualStudioDiagnosticListTable(workspace, globalOptions, provider, tableManagerProvider)
=======
                Dim table = VisualStudioDiagnosticListTableWorkspaceEventListener.VisualStudioDiagnosticListTable.TestAccessor.Create(workspace, globalOptions, provider, tableManagerProvider)
>>>>>>> 67d940c4
                provider.RaiseDiagnosticsUpdated(workspace)

                Dim manager = DirectCast(table.TableManager, TestTableManagerProvider.TestTableManager)
                Dim source = DirectCast(manager.Sources.First(), AbstractRoslynTableDataSource(Of DiagnosticTableItem, DiagnosticsUpdatedArgs))
                Dim sinkAndSubscription = manager.Sinks_TestOnly.First()

                Dim sink = DirectCast(sinkAndSubscription.Key, TestTableManagerProvider.TestTableManager.TestSink)
                Dim subscription = sinkAndSubscription.Value

                Dim snapshot = sink.Entries.First().GetCurrentSnapshot()

                Assert.Equal(1, snapshot.Count)
            End Using
        End Sub

        <Fact>
        Public Sub TestProjectEntry()
            Using workspace = TestWorkspace.CreateCSharp(String.Empty)
                Dim globalOptions = workspace.GetService(Of IGlobalOptionService)()
                Dim projectId = workspace.CurrentSolution.Projects.First().Id

                Dim item = CreateItem(projectId, Nothing, DiagnosticSeverity.Error)
                Dim provider = New TestDiagnosticService(item)

                Dim tableManagerProvider = New TestTableManagerProvider()

<<<<<<< HEAD
                Dim table = New VisualStudioDiagnosticListTableWorkspaceEventListener.VisualStudioDiagnosticListTable(workspace, globalOptions, provider, tableManagerProvider)
=======
                Dim table = VisualStudioDiagnosticListTableWorkspaceEventListener.VisualStudioDiagnosticListTable.TestAccessor.Create(workspace, globalOptions, provider, tableManagerProvider)
>>>>>>> 67d940c4
                provider.RaiseDiagnosticsUpdated(workspace)

                Dim manager = DirectCast(table.TableManager, TestTableManagerProvider.TestTableManager)
                Dim source = DirectCast(manager.Sources.First(), AbstractRoslynTableDataSource(Of DiagnosticTableItem, DiagnosticsUpdatedArgs))
                Dim sinkAndSubscription = manager.Sinks_TestOnly.First()

                Dim sink = DirectCast(sinkAndSubscription.Key, TestTableManagerProvider.TestTableManager.TestSink)
                Dim subscription = sinkAndSubscription.Value

                Dim snapshot = sink.Entries.First().GetCurrentSnapshot()

                Assert.Equal(1, snapshot.Count)
            End Using
        End Sub

        <Fact>
        Public Sub TestMultipleWorkspace()
            Using workspace1 = TestWorkspace.CreateCSharp(String.Empty)
                Using workspace2 = TestWorkspace.CreateCSharp(String.Empty)
                    Dim documentId = workspace1.CurrentSolution.Projects.First().DocumentIds.First()
                    Dim projectId = documentId.ProjectId

                    Dim item1 = CreateItem(projectId, documentId, DiagnosticSeverity.Error)
                    Dim provider = New TestDiagnosticService(item1)

                    Dim tableManagerProvider = New TestTableManagerProvider()

                    Dim globalOptions = workspace1.GetService(Of IGlobalOptionService)()
<<<<<<< HEAD
                    Dim table = New VisualStudioDiagnosticListTableWorkspaceEventListener.VisualStudioDiagnosticListTable(workspace1, globalOptions, provider, tableManagerProvider)
=======
                    Dim table = VisualStudioDiagnosticListTableWorkspaceEventListener.VisualStudioDiagnosticListTable.TestAccessor.Create(workspace1, globalOptions, provider, tableManagerProvider)
>>>>>>> 67d940c4
                    provider.RaiseDiagnosticsUpdated(workspace1)

                    Dim manager = DirectCast(table.TableManager, TestTableManagerProvider.TestTableManager)
                    Dim source = DirectCast(manager.Sources.First(), AbstractRoslynTableDataSource(Of DiagnosticTableItem, DiagnosticsUpdatedArgs))
                    Dim sinkAndSubscription = manager.Sinks_TestOnly.First()

                    Dim sink = DirectCast(sinkAndSubscription.Key, TestTableManagerProvider.TestTableManager.TestSink)
                    Dim snapshot = sink.Entries.First().GetCurrentSnapshot()
                    Assert.Equal(1, snapshot.Count)

                    Dim item2 = CreateItem(projectId, documentId, DiagnosticSeverity.Error)
                    provider.RaiseDiagnosticsUpdated(workspace2, item2)
                    Assert.Equal(1, sink.Entries.Count)

                    Dim item3 = CreateItem(projectId, Nothing, DiagnosticSeverity.Error)
                    provider.RaiseDiagnosticsUpdated(workspace1, item3)

                    Assert.Equal(2, sink.Entries.Count)
                End Using
            End Using
        End Sub

        <WpfFact>
        Public Sub TestDetailExpander()
            Using workspace = TestWorkspace.CreateCSharp(String.Empty)
                Dim globalOptions = workspace.GetService(Of IGlobalOptionService)()
                Dim documentId = workspace.CurrentSolution.Projects.First().DocumentIds.First()
                Dim projectId = documentId.ProjectId

                Dim item1 = CreateItem(projectId, documentId, DiagnosticSeverity.Error)
                Dim provider = New TestDiagnosticService(item1)

                Dim tableManagerProvider = New TestTableManagerProvider()

<<<<<<< HEAD
                Dim table = New VisualStudioDiagnosticListTableWorkspaceEventListener.VisualStudioDiagnosticListTable(workspace, globalOptions, provider, tableManagerProvider)
=======
                Dim table = VisualStudioDiagnosticListTableWorkspaceEventListener.VisualStudioDiagnosticListTable.TestAccessor.Create(workspace, globalOptions, provider, tableManagerProvider)
>>>>>>> 67d940c4
                provider.RaiseDiagnosticsUpdated(workspace)

                Dim manager = DirectCast(table.TableManager, TestTableManagerProvider.TestTableManager)
                Dim source = DirectCast(manager.Sources.First(), AbstractRoslynTableDataSource(Of DiagnosticTableItem, DiagnosticsUpdatedArgs))
                Dim sinkAndSubscription = manager.Sinks_TestOnly.First()

                Dim sink = DirectCast(sinkAndSubscription.Key, TestTableManagerProvider.TestTableManager.TestSink)
                Dim snapshot = sink.Entries.First().GetCurrentSnapshot()
                Assert.Equal(1, snapshot.Count)

                Dim wpfTableEntriesSnapshot = TryCast(snapshot, IWpfTableEntriesSnapshot)
                Assert.NotNull(wpfTableEntriesSnapshot)

                Assert.True(wpfTableEntriesSnapshot.CanCreateDetailsContent(0))

                Dim ui As FrameworkElement = Nothing
                Assert.True(wpfTableEntriesSnapshot.TryCreateDetailsContent(0, ui))

                Dim textBlock = TryCast(ui, TextBlock)
                Assert.Equal(item1.Description, textBlock.Text)
                Assert.Equal(New Thickness(10, 6, 10, 8), textBlock.Padding)
                Assert.Equal(Nothing, textBlock.Background)
            End Using
        End Sub

        <Fact>
        Public Sub TestHyperLink()
            Using workspace = TestWorkspace.CreateCSharp(String.Empty)
                Dim globalOptions = workspace.GetService(Of IGlobalOptionService)()
                Dim documentId = workspace.CurrentSolution.Projects.First().DocumentIds.First()
                Dim projectId = documentId.ProjectId

                Dim item1 = CreateItem(projectId, documentId, DiagnosticSeverity.Error, "http://link")
                Dim provider = New TestDiagnosticService(item1)

                Dim tableManagerProvider = New TestTableManagerProvider()

<<<<<<< HEAD
                Dim table = New VisualStudioDiagnosticListTableWorkspaceEventListener.VisualStudioDiagnosticListTable(workspace, globalOptions, provider, tableManagerProvider)
=======
                Dim table = VisualStudioDiagnosticListTableWorkspaceEventListener.VisualStudioDiagnosticListTable.TestAccessor.Create(workspace, globalOptions, provider, tableManagerProvider)
>>>>>>> 67d940c4
                provider.RaiseDiagnosticsUpdated(workspace)

                Dim manager = DirectCast(table.TableManager, TestTableManagerProvider.TestTableManager)
                Dim source = DirectCast(manager.Sources.First(), AbstractRoslynTableDataSource(Of DiagnosticTableItem, DiagnosticsUpdatedArgs))
                Dim sinkAndSubscription = manager.Sinks_TestOnly.First()

                Dim sink = DirectCast(sinkAndSubscription.Key, TestTableManagerProvider.TestTableManager.TestSink)
                Dim snapshot = sink.Entries.First().GetCurrentSnapshot()
                Assert.Equal(1, snapshot.Count)

                Dim wpfTableEntriesSnapshot = TryCast(snapshot, IWpfTableEntriesSnapshot)
                Assert.NotNull(wpfTableEntriesSnapshot)

                Dim ui As FrameworkElement = Nothing
                Assert.False(wpfTableEntriesSnapshot.TryCreateColumnContent(0, StandardTableKeyNames.ErrorCode, False, ui))

                Assert.Null(ui)
            End Using
        End Sub

        <Fact>
        Public Sub TestBingHyperLink()
            Using workspace = TestWorkspace.CreateCSharp(String.Empty)
                Dim globalOptions = workspace.GetService(Of IGlobalOptionService)()
                Dim documentId = workspace.CurrentSolution.Projects.First().DocumentIds.First()
                Dim projectId = documentId.ProjectId

                Dim item1 = CreateItem(projectId, documentId, DiagnosticSeverity.Error)
                Dim provider = New TestDiagnosticService(item1)

                Dim tableManagerProvider = New TestTableManagerProvider()

<<<<<<< HEAD
                Dim table = New VisualStudioDiagnosticListTableWorkspaceEventListener.VisualStudioDiagnosticListTable(workspace, globalOptions, provider, tableManagerProvider)
=======
                Dim table = VisualStudioDiagnosticListTableWorkspaceEventListener.VisualStudioDiagnosticListTable.TestAccessor.Create(workspace, globalOptions, provider, tableManagerProvider)
>>>>>>> 67d940c4
                provider.RaiseDiagnosticsUpdated(workspace)

                Dim manager = DirectCast(table.TableManager, TestTableManagerProvider.TestTableManager)
                Dim source = DirectCast(manager.Sources.First(), AbstractRoslynTableDataSource(Of DiagnosticTableItem, DiagnosticsUpdatedArgs))
                Dim sinkAndSubscription = manager.Sinks_TestOnly.First()

                Dim sink = DirectCast(sinkAndSubscription.Key, TestTableManagerProvider.TestTableManager.TestSink)
                Dim snapshot = sink.Entries.First().GetCurrentSnapshot()
                Assert.Equal(1, snapshot.Count)

                Dim wpfTableEntriesSnapshot = TryCast(snapshot, IWpfTableEntriesSnapshot)
                Assert.NotNull(wpfTableEntriesSnapshot)

                Dim ui As FrameworkElement = Nothing
                Assert.False(wpfTableEntriesSnapshot.TryCreateColumnContent(0, StandardTableKeyNames.ErrorCode, False, ui))

                Assert.Null(ui)
            End Using
        End Sub

        <Fact>
        Public Sub TestHelpLink()
            Using workspace = TestWorkspace.CreateCSharp(String.Empty)
                Dim globalOptions = workspace.GetService(Of IGlobalOptionService)()
                Dim documentId = workspace.CurrentSolution.Projects.First().DocumentIds.First()
                Dim projectId = documentId.ProjectId

                Dim item1 = CreateItem(projectId, documentId, DiagnosticSeverity.Error, "http://link/")
                Dim provider = New TestDiagnosticService(item1)

                Dim tableManagerProvider = New TestTableManagerProvider()

<<<<<<< HEAD
                Dim table = New VisualStudioDiagnosticListTableWorkspaceEventListener.VisualStudioDiagnosticListTable(workspace, globalOptions, provider, tableManagerProvider)
=======
                Dim table = VisualStudioDiagnosticListTableWorkspaceEventListener.VisualStudioDiagnosticListTable.TestAccessor.Create(workspace, globalOptions, provider, tableManagerProvider)
>>>>>>> 67d940c4
                provider.RaiseDiagnosticsUpdated(workspace)

                Dim manager = DirectCast(table.TableManager, TestTableManagerProvider.TestTableManager)
                Dim source = DirectCast(manager.Sources.First(), AbstractRoslynTableDataSource(Of DiagnosticTableItem, DiagnosticsUpdatedArgs))
                Dim sinkAndSubscription = manager.Sinks_TestOnly.First()

                Dim sink = DirectCast(sinkAndSubscription.Key, TestTableManagerProvider.TestTableManager.TestSink)
                Dim snapshot = sink.Entries.First().GetCurrentSnapshot()
                Assert.Equal(1, snapshot.Count)

                Dim helpLink As Object = Nothing
                Assert.True(snapshot.TryGetValue(0, StandardTableKeyNames.HelpLink, helpLink))

                Assert.Equal(item1.HelpLink, helpLink.ToString())
            End Using
        End Sub

        <Fact>
        Public Sub TestHelpKeyword()
            Using workspace = TestWorkspace.CreateCSharp(String.Empty)
                Dim globalOptions = workspace.GetService(Of IGlobalOptionService)()
                Dim documentId = workspace.CurrentSolution.Projects.First().DocumentIds.First()
                Dim projectId = documentId.ProjectId

                Dim item1 = CreateItem(projectId, documentId, DiagnosticSeverity.Error, "http://link/")
                Dim provider = New TestDiagnosticService(item1)

                Dim tableManagerProvider = New TestTableManagerProvider()

<<<<<<< HEAD
                Dim table = New VisualStudioDiagnosticListTableWorkspaceEventListener.VisualStudioDiagnosticListTable(workspace, globalOptions, provider, tableManagerProvider)
=======
                Dim table = VisualStudioDiagnosticListTableWorkspaceEventListener.VisualStudioDiagnosticListTable.TestAccessor.Create(workspace, globalOptions, provider, tableManagerProvider)
>>>>>>> 67d940c4
                provider.RaiseDiagnosticsUpdated(workspace)

                Dim manager = DirectCast(table.TableManager, TestTableManagerProvider.TestTableManager)
                Dim source = DirectCast(manager.Sources.First(), AbstractRoslynTableDataSource(Of DiagnosticTableItem, DiagnosticsUpdatedArgs))
                Dim sinkAndSubscription = manager.Sinks_TestOnly.First()

                Dim sink = DirectCast(sinkAndSubscription.Key, TestTableManagerProvider.TestTableManager.TestSink)
                Dim snapshot = sink.Entries.First().GetCurrentSnapshot()
                Assert.Equal(1, snapshot.Count)

                Dim keyword As Object = Nothing
                Assert.True(snapshot.TryGetValue(0, StandardTableKeyNames.HelpKeyword, keyword))

                Assert.Equal(item1.Id, keyword.ToString())
            End Using
        End Sub

        <Fact>
        Public Sub TestBingHelpLink()
            Using workspace = TestWorkspace.CreateVisualBasic(String.Empty)
                Dim globalOptions = workspace.GetService(Of IGlobalOptionService)()
                Dim documentId = workspace.CurrentSolution.Projects.First().DocumentIds.First()
                Dim projectId = documentId.ProjectId

                Dim item1 = CreateItem(projectId, documentId, DiagnosticSeverity.Error)
                Dim provider = New TestDiagnosticService(item1)

                Dim tableManagerProvider = New TestTableManagerProvider()

<<<<<<< HEAD
                Dim table = New VisualStudioDiagnosticListTableWorkspaceEventListener.VisualStudioDiagnosticListTable(workspace, globalOptions, provider, tableManagerProvider)
=======
                Dim table = VisualStudioDiagnosticListTableWorkspaceEventListener.VisualStudioDiagnosticListTable.TestAccessor.Create(workspace, globalOptions, provider, tableManagerProvider)
>>>>>>> 67d940c4
                provider.RaiseDiagnosticsUpdated(workspace)

                Dim manager = DirectCast(table.TableManager, TestTableManagerProvider.TestTableManager)
                Dim source = DirectCast(manager.Sources.First(), AbstractRoslynTableDataSource(Of DiagnosticTableItem, DiagnosticsUpdatedArgs))
                Dim sinkAndSubscription = manager.Sinks_TestOnly.First()

                Dim sink = DirectCast(sinkAndSubscription.Key, TestTableManagerProvider.TestTableManager.TestSink)
                Dim snapshot = sink.Entries.First().GetCurrentSnapshot()
                Assert.Equal(1, snapshot.Count)

                Dim helpLink As Object = Nothing
                Assert.True(snapshot.TryGetValue(0, StandardTableKeyNames.HelpLink, helpLink))

                Assert.Equal($"https://bingdev.cloudapp.net/BingUrl.svc/Get?selectedText=test%20format&mainLanguage=Visual%20Basic&requestId={BrowserHelper.EscapedRequestId}&errorCode=test", helpLink.ToString())
            End Using
        End Sub

        <Fact>
        Public Async Function TestBingHelpLink_NoCustomType() As Task
            Using workspace = TestWorkspace.CreateCSharp("class A { int 111a; }")
                Dim diagnostic = (Await workspace.CurrentSolution.Projects.First().GetCompilationAsync()).GetDiagnostics().First(Function(d) d.Id = "CS1519")

                Dim helpMessage = diagnostic.GetBingHelpMessage(workspace.Options)
                Assert.Equal("Invalid token '111' in class, record, struct, or interface member declaration", helpMessage)

                ' turn off custom type search
                Dim optionServices = workspace.Services.GetService(Of IOptionService)()
                optionServices.SetOptions(optionServices.GetOptions().WithChangedOption(InternalDiagnosticsOptions.PutCustomTypeInBingSearch, False))

                Dim helpMessage2 = diagnostic.GetBingHelpMessage(optionServices.GetOptions())
                Assert.Equal("Invalid token '{0}' in class, record, struct, or interface member declaration", helpMessage2)
            End Using
        End Function

        <Fact>
        Public Sub TestErrorSource()
            Using workspace = TestWorkspace.CreateCSharp(String.Empty)
                Dim globalOptions = workspace.GetService(Of IGlobalOptionService)()
                Dim documentId = workspace.CurrentSolution.Projects.First().DocumentIds.First()
                Dim projectId = documentId.ProjectId

                Dim item1 = CreateItem(projectId, documentId, DiagnosticSeverity.Error, "http://link/")
                Dim provider = New TestDiagnosticService(item1)

                Dim tableManagerProvider = New TestTableManagerProvider()

<<<<<<< HEAD
                Dim table = New VisualStudioDiagnosticListTableWorkspaceEventListener.VisualStudioDiagnosticListTable(workspace, globalOptions, provider, tableManagerProvider)
=======
                Dim table = VisualStudioDiagnosticListTableWorkspaceEventListener.VisualStudioDiagnosticListTable.TestAccessor.Create(workspace, globalOptions, provider, tableManagerProvider)
>>>>>>> 67d940c4
                provider.RaiseDiagnosticsUpdated(workspace)

                Dim manager = DirectCast(table.TableManager, TestTableManagerProvider.TestTableManager)
                Dim source = DirectCast(manager.Sources.First(), AbstractRoslynTableDataSource(Of DiagnosticTableItem, DiagnosticsUpdatedArgs))
                Dim sinkAndSubscription = manager.Sinks_TestOnly.First()

                Dim sink = DirectCast(sinkAndSubscription.Key, TestTableManagerProvider.TestTableManager.TestSink)
                Dim snapshot = sink.Entries.First().GetCurrentSnapshot()
                Assert.Equal(1, snapshot.Count)

                Dim buildTool As Object = Nothing
                Assert.True(snapshot.TryGetValue(0, StandardTableKeyNames.BuildTool, buildTool))

                Assert.Equal("BuildTool", buildTool.ToString())
            End Using
        End Sub

        <Fact>
        Public Sub TestWorkspaceDiagnostic()
            Using workspace = TestWorkspace.CreateCSharp(String.Empty)
                Dim globalOptions = workspace.GetService(Of IGlobalOptionService)()
                Dim documentId = workspace.CurrentSolution.Projects.First().DocumentIds.First()
                Dim projectId = documentId.ProjectId

                Dim item1 = CreateItem(Nothing, Nothing, DiagnosticSeverity.Error, "http://link/")
                Dim provider = New TestDiagnosticService(item1)

                Dim tableManagerProvider = New TestTableManagerProvider()

<<<<<<< HEAD
                Dim table = New VisualStudioDiagnosticListTableWorkspaceEventListener.VisualStudioDiagnosticListTable(workspace, globalOptions, provider, tableManagerProvider)
=======
                Dim table = VisualStudioDiagnosticListTableWorkspaceEventListener.VisualStudioDiagnosticListTable.TestAccessor.Create(workspace, globalOptions, provider, tableManagerProvider)
>>>>>>> 67d940c4
                provider.RaiseDiagnosticsUpdated(workspace)

                Dim manager = DirectCast(table.TableManager, TestTableManagerProvider.TestTableManager)
                Dim source = DirectCast(manager.Sources.First(), AbstractRoslynTableDataSource(Of DiagnosticTableItem, DiagnosticsUpdatedArgs))
                Dim sinkAndSubscription = manager.Sinks_TestOnly.First()

                Dim sink = DirectCast(sinkAndSubscription.Key, TestTableManagerProvider.TestTableManager.TestSink)
                Dim snapshot = sink.Entries.First().GetCurrentSnapshot()
                Assert.Equal(1, snapshot.Count)

                Dim filename As Object = Nothing
                Assert.False(snapshot.TryGetValue(0, StandardTableKeyNames.DocumentName, filename))

                Dim projectname As Object = Nothing
                Assert.False(snapshot.TryGetValue(0, StandardTableKeyNames.ProjectName, projectname))
            End Using
        End Sub

        <Fact>
        Public Sub TestProjectDiagnostic()
            Using workspace = TestWorkspace.CreateCSharp(String.Empty)
                Dim globalOptions = workspace.GetService(Of IGlobalOptionService)()
                Dim documentId = workspace.CurrentSolution.Projects.First().DocumentIds.First()
                Dim projectId = documentId.ProjectId

                Dim item1 = CreateItem(projectId, Nothing, DiagnosticSeverity.Error, "http://link/")
                Dim provider = New TestDiagnosticService(item1)

                Dim tableManagerProvider = New TestTableManagerProvider()

<<<<<<< HEAD
                Dim table = New VisualStudioDiagnosticListTableWorkspaceEventListener.VisualStudioDiagnosticListTable(workspace, globalOptions, provider, tableManagerProvider)
=======
                Dim table = VisualStudioDiagnosticListTableWorkspaceEventListener.VisualStudioDiagnosticListTable.TestAccessor.Create(workspace, globalOptions, provider, tableManagerProvider)
>>>>>>> 67d940c4
                provider.RaiseDiagnosticsUpdated(workspace)

                Dim manager = DirectCast(table.TableManager, TestTableManagerProvider.TestTableManager)
                Dim source = DirectCast(manager.Sources.First(), AbstractRoslynTableDataSource(Of DiagnosticTableItem, DiagnosticsUpdatedArgs))
                Dim sinkAndSubscription = manager.Sinks_TestOnly.First()

                Dim sink = DirectCast(sinkAndSubscription.Key, TestTableManagerProvider.TestTableManager.TestSink)
                Dim snapshot = sink.Entries.First().GetCurrentSnapshot()
                Assert.Equal(1, snapshot.Count)

                Dim filename As Object = Nothing
                Assert.False(snapshot.TryGetValue(0, StandardTableKeyNames.DocumentName, filename))

                Dim projectname As Object = Nothing
                Assert.True(snapshot.TryGetValue(0, StandardTableKeyNames.ProjectName, projectname))

                Assert.Equal("Test", projectname)
            End Using
        End Sub

        <WpfFact>
        Public Async Function TestAggregatedDiagnostic() As Task
            Dim markup = <Workspace>
                             <Project Language="C#" CommonReferences="true" AssemblyName="Proj1">
                                 <Document FilePath="CurrentDocument.cs"><![CDATA[class { }]]></Document>
                             </Project>
                             <Project Language="C#" CommonReferences="true" AssemblyName="Proj2">
                                 <Document IsLinkFile="true" LinkAssemblyName="Proj1" LinkFilePath="CurrentDocument.cs"/>
                             </Project>
                         </Workspace>

            Using workspace = TestWorkspace.Create(markup)
                Dim globalOptions = workspace.GetService(Of IGlobalOptionService)()

                Dim analyzerReference = New TestAnalyzerReferenceByLanguage(DiagnosticExtensions.GetCompilerDiagnosticAnalyzersMap())
                workspace.TryApplyChanges(workspace.CurrentSolution.WithAnalyzerReferences({analyzerReference}))

                Dim listenerProvider = workspace.ExportProvider.GetExportedValue(Of IAsynchronousOperationListenerProvider)
                Dim service = Assert.IsType(Of DiagnosticService)(workspace.ExportProvider.GetExportedValue(Of IDiagnosticService)())

                Dim tableManagerProvider = New TestTableManagerProvider()
<<<<<<< HEAD
                Dim table = New VisualStudioDiagnosticListTableWorkspaceEventListener.VisualStudioDiagnosticListTable(workspace, globalOptions, service, tableManagerProvider)
=======
                Dim table = VisualStudioDiagnosticListTableWorkspaceEventListener.VisualStudioDiagnosticListTable.TestAccessor.Create(workspace, globalOptions, service, tableManagerProvider)
>>>>>>> 67d940c4

                RunCompilerAnalyzer(workspace)

                Dim analyzerService = Assert.IsType(Of DiagnosticAnalyzerService)(workspace.ExportProvider.GetExportedValue(Of IDiagnosticAnalyzerService)())
                Await DirectCast(analyzerService.Listener, IAsynchronousOperationWaiter).ExpeditedWaitAsync()

                Dim manager = DirectCast(table.TableManager, TestTableManagerProvider.TestTableManager)
                Dim sinkAndSubscription = manager.Sinks_TestOnly.First()

                Dim sink = DirectCast(sinkAndSubscription.Key, TestTableManagerProvider.TestTableManager.TestSink)
                Dim snapshot = sink.Entries.First().GetCurrentSnapshot()
                Assert.Equal(1, snapshot.Count)

                Dim filename As Object = Nothing
                Assert.True(snapshot.TryGetValue(0, StandardTableKeyNames.DocumentName, filename))
                Assert.Equal("CurrentDocument.cs", filename)

                Dim projectname As Object = Nothing
                Assert.True(snapshot.TryGetValue(0, StandardTableKeyNames.ProjectName, projectname))
                Assert.Equal("Proj1, Proj2", projectname)

                Dim projectnames As Object = Nothing
                Assert.True(snapshot.TryGetValue(0, StandardTableKeyNames.ProjectName + "s", projectnames))
                Assert.Equal(2, DirectCast(projectnames, String()).Length)

                Dim projectguid As Object = Nothing
                Assert.False(snapshot.TryGetValue(0, StandardTableKeyNames.ProjectGuid, projectguid))
            End Using
        End Function

        <WpfFact>
        Public Async Function TestAggregatedDiagnosticCSErrorWithFileLocationButNoDocumentId() As Task
            Dim markup = <Workspace>
                             <Project Language="C#" CommonReferences="true" AssemblyName="Proj1">
                                 <Document FilePath="CurrentDocument.cs"><![CDATA[class { }]]></Document>
                             </Project>
                             <Project Language="C#" CommonReferences="true" AssemblyName="Proj2">
                                 <Document IsLinkFile="true" LinkAssemblyName="Proj1" LinkFilePath="CurrentDocument.cs"/>
                             </Project>
                         </Workspace>

            Using workspace = TestWorkspace.Create(markup)
                Dim globalOptions = workspace.GetService(Of IGlobalOptionService)()
                Dim listenerProvider = workspace.GetService(Of IAsynchronousOperationListenerProvider)
                Dim listener = listenerProvider.GetListener(FeatureAttribute.DiagnosticService)
                Dim service = Assert.IsType(Of DiagnosticService)(workspace.GetService(Of IDiagnosticService)())
                Dim analyzerService = Assert.IsType(Of DiagnosticAnalyzerService)(workspace.GetService(Of IDiagnosticAnalyzerService)())

                Using updateSource = New ExternalErrorDiagnosticUpdateSource(workspace, analyzerService, listener, CancellationToken.None)

                    Dim tableManagerProvider = New TestTableManagerProvider()
<<<<<<< HEAD
                    Dim table = New VisualStudioDiagnosticListTableWorkspaceEventListener.VisualStudioDiagnosticListTable(workspace, updateSource, tableManagerProvider)
=======
                    Dim table = VisualStudioDiagnosticListTableWorkspaceEventListener.VisualStudioDiagnosticListTable.TestAccessor.Create(workspace, updateSource, tableManagerProvider)
>>>>>>> 67d940c4

                    Dim document1 = workspace.CurrentSolution.Projects.First(Function(p) p.Name = "Proj1").Documents.First()
                    Dim document2 = workspace.CurrentSolution.Projects.First(Function(p) p.Name = "Proj2").Documents.First()

                    Dim diagnostic1 = CreateItem(document1.Id)
                    Dim diagnostic2 = CreateItem(document2.Id)

                    updateSource.AddNewErrors(
                        document1.Project.Id,
                        New DiagnosticData(
                            diagnostic1.Id,
                            diagnostic1.Category,
                            diagnostic1.Message,
                            diagnostic1.ENUMessageForBingSearch,
                            diagnostic1.Severity,
                            diagnostic1.DefaultSeverity,
                            diagnostic1.IsEnabledByDefault,
                            diagnostic1.WarningLevel,
                            diagnostic1.CustomTags,
                            diagnostic1.Properties,
                            diagnostic1.ProjectId,
                            New DiagnosticDataLocation(
                                Nothing,
                                diagnostic1.DataLocation.SourceSpan,
                                diagnostic1.DataLocation.OriginalFilePath,
                                diagnostic1.DataLocation.OriginalStartLine,
                                diagnostic1.DataLocation.OriginalStartColumn,
                                diagnostic1.DataLocation.OriginalEndLine,
                                diagnostic1.DataLocation.OriginalEndColumn,
                                diagnostic1.DataLocation.MappedFilePath,
                                diagnostic1.DataLocation.MappedStartLine,
                                diagnostic1.DataLocation.MappedStartColumn,
                                diagnostic1.DataLocation.MappedEndLine,
                                diagnostic1.DataLocation.MappedEndColumn),
                            diagnostic1.AdditionalLocations,
                            diagnostic1.Language,
                            diagnostic1.Title,
                            diagnostic1.Description,
                            diagnostic1.HelpLink,
                            diagnostic1.IsSuppressed))

                    updateSource.AddNewErrors(
                        document2.Project.Id,
                        New DiagnosticData(
                            diagnostic2.Id,
                            diagnostic2.Category,
                            diagnostic2.Message,
                            diagnostic2.ENUMessageForBingSearch,
                            diagnostic2.Severity,
                            diagnostic2.Severity,
                            diagnostic2.IsEnabledByDefault,
                            diagnostic2.WarningLevel,
                            diagnostic2.CustomTags,
                            diagnostic2.Properties,
                            diagnostic2.ProjectId,
                            New DiagnosticDataLocation(
                                Nothing,
                                diagnostic2.DataLocation.SourceSpan,
                                diagnostic2.DataLocation.OriginalFilePath,
                                diagnostic2.DataLocation.OriginalStartLine,
                                diagnostic2.DataLocation.OriginalStartColumn,
                                diagnostic2.DataLocation.OriginalEndLine,
                                diagnostic2.DataLocation.OriginalEndColumn,
                                diagnostic2.DataLocation.MappedFilePath,
                                diagnostic2.DataLocation.MappedStartLine,
                                diagnostic2.DataLocation.MappedStartColumn,
                                diagnostic2.DataLocation.MappedEndLine,
                                diagnostic2.DataLocation.MappedEndColumn),
                            diagnostic2.AdditionalLocations,
                            diagnostic2.Language,
                            diagnostic2.Title,
                            diagnostic2.Description,
                            diagnostic2.HelpLink,
                            diagnostic2.IsSuppressed))

                    updateSource.OnSolutionBuildCompleted()

                    Await DirectCast(listener, IAsynchronousOperationWaiter).ExpeditedWaitAsync()

                    Dim manager = DirectCast(table.TableManager, TestTableManagerProvider.TestTableManager)
                    Dim sinkAndSubscription = manager.Sinks_TestOnly.First()

                    Dim sink = DirectCast(sinkAndSubscription.Key, TestTableManagerProvider.TestTableManager.TestSink)
                    Dim snapshot = sink.Entries.First().GetCurrentSnapshot()
                    Assert.Equal(2, snapshot.Count)

                    Dim filename As Object = Nothing
                    Assert.True(snapshot.TryGetValue(0, StandardTableKeyNames.DocumentName, filename))
                    Assert.Equal("test", filename)

                    Dim projectname As Object = Nothing
                    Assert.True(snapshot.TryGetValue(0, StandardTableKeyNames.ProjectName, projectname))
                    Assert.Equal("Proj1", projectname)
                End Using
            End Using
        End Function

        Private Sub RunCompilerAnalyzer(workspace As TestWorkspace)
            Dim snapshot = workspace.CurrentSolution

            Dim analyzerService = Assert.IsType(Of DiagnosticAnalyzerService)(workspace.ExportProvider.GetExportedValue(Of IDiagnosticAnalyzerService)())

            Dim service = DirectCast(workspace.Services.GetService(Of ISolutionCrawlerRegistrationService)(), SolutionCrawlerRegistrationService)
            service.Register(workspace)

            service.GetTestAccessor().WaitUntilCompletion(workspace, SpecializedCollections.SingletonEnumerable(analyzerService.CreateIncrementalAnalyzer(workspace)).WhereNotNull().ToImmutableArray())
        End Sub

        Private Function CreateItem(documentId As DocumentId, Optional severity As DiagnosticSeverity = DiagnosticSeverity.Error) As DiagnosticData
            Return CreateItem(documentId.ProjectId, documentId, severity)
        End Function

        Private Function CreateItem(projectId As ProjectId, documentId As DocumentId, Optional severity As DiagnosticSeverity = DiagnosticSeverity.Error, Optional link As String = Nothing) As DiagnosticData
            Return New DiagnosticData(
                id:="test",
                category:="test",
                message:="test",
                enuMessageForBingSearch:="test format",
                severity:=severity,
                defaultSeverity:=severity,
                isEnabledByDefault:=True,
                warningLevel:=0,
                customTags:=ImmutableArray(Of String).Empty,
                properties:=ImmutableDictionary(Of String, String).Empty,
                projectId,
                location:=If(documentId Is Nothing, Nothing, New DiagnosticDataLocation(documentId, TextSpan.FromBounds(0, 10), "test", 20, 20, 20, 20)),
                language:=LanguageNames.VisualBasic,
                title:="Title",
                description:="Description",
                helpLink:=link)
        End Function

        Private Class TestDiagnosticService
            Implements IDiagnosticService

            Public Items As DiagnosticData()

            Public Sub New(ParamArray items As DiagnosticData())
                Me.Items = items
            End Sub

            Public Event DiagnosticsUpdated As EventHandler(Of DiagnosticsUpdatedArgs) Implements IDiagnosticService.DiagnosticsUpdated

            <Obsolete>
            Public Function GetDiagnostics(workspace As Workspace, projectId As ProjectId, documentId As DocumentId, id As Object, includeSuppressedDiagnostics As Boolean, cancellationToken As CancellationToken) As ImmutableArray(Of DiagnosticData) Implements IDiagnosticService.GetDiagnostics
                Return GetPushDiagnosticsAsync(workspace, projectId, documentId, id, includeSuppressedDiagnostics, InternalDiagnosticsOptions.NormalDiagnosticMode, cancellationToken).AsTask().WaitAndGetResult_CanCallOnBackground(cancellationToken)
            End Function

            Public Function GetPullDiagnosticsAsync(workspace As Workspace, projectId As ProjectId, documentId As DocumentId, id As Object, includeSuppressedDiagnostics As Boolean, diagnosticMode As Option2(Of DiagnosticMode), cancellationToken As CancellationToken) As ValueTask(Of ImmutableArray(Of DiagnosticData)) Implements IDiagnosticService.GetPullDiagnosticsAsync
                Return New ValueTask(Of ImmutableArray(Of DiagnosticData))(GetDiagnostics(workspace, projectId, documentId, includeSuppressedDiagnostics))
            End Function

            Public Function GetPushDiagnosticsAsync(workspace As Workspace, projectId As ProjectId, documentId As DocumentId, id As Object, includeSuppressedDiagnostics As Boolean, diagnosticMode As Option2(Of DiagnosticMode), cancellationToken As CancellationToken) As ValueTask(Of ImmutableArray(Of DiagnosticData)) Implements IDiagnosticService.GetPushDiagnosticsAsync
                Return New ValueTask(Of ImmutableArray(Of DiagnosticData))(GetDiagnostics(workspace, projectId, documentId, includeSuppressedDiagnostics))
            End Function

            Private Function GetDiagnostics(
                    workspace As Workspace,
                    projectId As ProjectId,
                    documentId As DocumentId,
                    includeSuppressedDiagnostics As Boolean) As ImmutableArray(Of DiagnosticData)
                Assert.NotNull(workspace)

                Dim diagnostics As ImmutableArray(Of DiagnosticData)

                If documentId IsNot Nothing Then
                    diagnostics = Items.Where(Function(t) t.DocumentId Is documentId).ToImmutableArrayOrEmpty()
                ElseIf projectId IsNot Nothing Then
                    diagnostics = Items.Where(Function(t) t.ProjectId Is projectId).ToImmutableArrayOrEmpty()
                Else
                    diagnostics = Items.ToImmutableArrayOrEmpty()
                End If

                If Not includeSuppressedDiagnostics Then
                    diagnostics = diagnostics.WhereAsArray(Function(d) Not d.IsSuppressed)
                End If

                Return diagnostics
            End Function

            Public Function GetPullDiagnosticBuckets(workspace As Workspace, projectId As ProjectId, documentId As DocumentId, diagnosticMode As Option2(Of DiagnosticMode), cancellationToken As CancellationToken) As ImmutableArray(Of DiagnosticBucket) Implements IDiagnosticService.GetPullDiagnosticBuckets
                Return GetDiagnosticsBuckets(workspace, projectId, documentId)
            End Function

            Public Function GetPushDiagnosticBuckets(workspace As Workspace, projectId As ProjectId, documentId As DocumentId, diagnosticMode As Option2(Of DiagnosticMode), cancellationToken As CancellationToken) As ImmutableArray(Of DiagnosticBucket) Implements IDiagnosticService.GetPushDiagnosticBuckets
                Return GetDiagnosticsBuckets(workspace, projectId, documentId)
            End Function

            Private Function GetDiagnosticsBuckets(
                    workspace As Workspace,
                    projectId As ProjectId,
                    documentId As DocumentId) As ImmutableArray(Of DiagnosticBucket)
                Assert.NotNull(workspace)

                Dim diagnosticsArgs As ImmutableArray(Of DiagnosticBucket)

                If documentId IsNot Nothing Then
                    diagnosticsArgs = Items.Where(Function(t) t.DocumentId Is documentId) _
                                           .Select(
                                                Function(t)
                                                    Return New DiagnosticBucket(
                                                        New ErrorId(Me, If(CObj(t.DocumentId), t.ProjectId)),
                                                        workspace, t.ProjectId, t.DocumentId)
                                                End Function).ToImmutableArrayOrEmpty()
                ElseIf projectId IsNot Nothing Then
                    diagnosticsArgs = Items.Where(Function(t) t.ProjectId Is projectId) _
                                           .Select(
                                                Function(t)
                                                    Return New DiagnosticBucket(
                                                        New ErrorId(Me, If(CObj(t.DocumentId), t.ProjectId)),
                                                        workspace, t.ProjectId, t.DocumentId)
                                                End Function).ToImmutableArrayOrEmpty()
                Else
                    diagnosticsArgs = Items.Select(
                                                Function(t)
                                                    Return New DiagnosticBucket(
                                                        New ErrorId(Me, If(CObj(t.DocumentId), t.ProjectId)),
                                                        workspace, t.ProjectId, t.DocumentId)
                                                End Function).ToImmutableArrayOrEmpty()
                End If

                Return diagnosticsArgs
            End Function

            Public Sub RaiseDiagnosticsUpdated(workspace As Workspace, ParamArray items As DiagnosticData())
                Dim item = items(0)

                Dim id = If(CObj(item.DocumentId), item.ProjectId)
                RaiseEvent DiagnosticsUpdated(Me, DiagnosticsUpdatedArgs.DiagnosticsCreated(
                        New ErrorId(Me, id), workspace, workspace.CurrentSolution, item.ProjectId, item.DocumentId, items.ToImmutableArray()))
            End Sub

            Public Sub RaiseDiagnosticsUpdated(workspace As Workspace)
                Dim documentMap = Items.Where(Function(t) t.DocumentId IsNot Nothing).ToLookup(Function(t) t.DocumentId)

                For Each group In documentMap
                    RaiseEvent DiagnosticsUpdated(Me, DiagnosticsUpdatedArgs.DiagnosticsCreated(
                        New ErrorId(Me, group.Key), workspace, workspace.CurrentSolution, group.Key.ProjectId, group.Key, group.ToImmutableArrayOrEmpty()))
                Next

                Dim projectMap = Items.Where(Function(t) t.DocumentId Is Nothing).ToLookup(Function(t) t.ProjectId)

                For Each group In projectMap
                    RaiseEvent DiagnosticsUpdated(Me, DiagnosticsUpdatedArgs.DiagnosticsCreated(
                        New ErrorId(Me, group.Key), workspace, workspace.CurrentSolution, group.Key, Nothing, group.ToImmutableArrayOrEmpty()))
                Next
            End Sub

            Public Sub RaiseClearDiagnosticsUpdated(workspace As Microsoft.CodeAnalysis.Workspace, projectId As ProjectId, documentId As DocumentId)
                RaiseEvent DiagnosticsUpdated(Me, DiagnosticsUpdatedArgs.DiagnosticsRemoved(
                    New ErrorId(Me, documentId), workspace, workspace.CurrentSolution, projectId, documentId))
            End Sub

            Private Class ErrorId
                Inherits BuildToolId.Base(Of TestDiagnosticService, Object)

                Public Sub New(service As TestDiagnosticService, id As Object)
                    MyBase.New(service, id)
                End Sub

                Public Overrides ReadOnly Property BuildTool As String
                    Get
                        Return "BuildTool"
                    End Get
                End Property
            End Class
        End Class
    End Class
End Namespace<|MERGE_RESOLUTION|>--- conflicted
+++ resolved
@@ -32,11 +32,7 @@
                 Dim tableManagerProvider = New TestTableManagerProvider()
                 Dim globalOptions = workspace.GetService(Of IGlobalOptionService)()
 
-<<<<<<< HEAD
-                Dim table = New VisualStudioDiagnosticListTableWorkspaceEventListener.VisualStudioDiagnosticListTable(workspace, globalOptions, provider, tableManagerProvider)
-=======
-                Dim table = VisualStudioDiagnosticListTableWorkspaceEventListener.VisualStudioDiagnosticListTable.TestAccessor.Create(workspace, globalOptions, provider, tableManagerProvider)
->>>>>>> 67d940c4
+                Dim table = VisualStudioDiagnosticListTableWorkspaceEventListener.VisualStudioDiagnosticListTable.TestAccessor.Create(workspace, globalOptions, provider, tableManagerProvider)
                 Dim manager = DirectCast(table.TableManager, TestTableManagerProvider.TestTableManager)
 
                 Assert.Equal(manager.Identifier, StandardTables.ErrorsTable)
@@ -70,11 +66,7 @@
                 Dim provider = New TestDiagnosticService(CreateItem(documentId))
                 Dim tableManagerProvider = New TestTableManagerProvider()
 
-<<<<<<< HEAD
-                Dim table = New VisualStudioDiagnosticListTableWorkspaceEventListener.VisualStudioDiagnosticListTable(workspace, globalOptions, provider, tableManagerProvider)
-=======
-                Dim table = VisualStudioDiagnosticListTableWorkspaceEventListener.VisualStudioDiagnosticListTable.TestAccessor.Create(workspace, globalOptions, provider, tableManagerProvider)
->>>>>>> 67d940c4
+                Dim table = VisualStudioDiagnosticListTableWorkspaceEventListener.VisualStudioDiagnosticListTable.TestAccessor.Create(workspace, globalOptions, provider, tableManagerProvider)
                 provider.RaiseDiagnosticsUpdated(workspace)
 
                 Dim manager = DirectCast(table.TableManager, TestTableManagerProvider.TestTableManager)
@@ -94,11 +86,7 @@
                 Dim provider = New TestDiagnosticService()
                 Dim tableManagerProvider = New TestTableManagerProvider()
 
-<<<<<<< HEAD
-                Dim table = New VisualStudioDiagnosticListTableWorkspaceEventListener.VisualStudioDiagnosticListTable(workspace, globalOptions, provider, tableManagerProvider)
-=======
-                Dim table = VisualStudioDiagnosticListTableWorkspaceEventListener.VisualStudioDiagnosticListTable.TestAccessor.Create(workspace, globalOptions, provider, tableManagerProvider)
->>>>>>> 67d940c4
+                Dim table = VisualStudioDiagnosticListTableWorkspaceEventListener.VisualStudioDiagnosticListTable.TestAccessor.Create(workspace, globalOptions, provider, tableManagerProvider)
                 Dim manager = DirectCast(table.TableManager, TestTableManagerProvider.TestTableManager)
 
                 Dim source = DirectCast(manager.Sources.First(), AbstractRoslynTableDataSource(Of DiagnosticTableItem, DiagnosticsUpdatedArgs))
@@ -126,11 +114,7 @@
                 Dim provider = New TestDiagnosticService(item)
                 Dim tableManagerProvider = New TestTableManagerProvider()
 
-<<<<<<< HEAD
-                Dim table = New VisualStudioDiagnosticListTableWorkspaceEventListener.VisualStudioDiagnosticListTable(workspace, globalOptions, provider, tableManagerProvider)
-=======
-                Dim table = VisualStudioDiagnosticListTableWorkspaceEventListener.VisualStudioDiagnosticListTable.TestAccessor.Create(workspace, globalOptions, provider, tableManagerProvider)
->>>>>>> 67d940c4
+                Dim table = VisualStudioDiagnosticListTableWorkspaceEventListener.VisualStudioDiagnosticListTable.TestAccessor.Create(workspace, globalOptions, provider, tableManagerProvider)
                 provider.RaiseDiagnosticsUpdated(workspace)
 
                 Dim manager = DirectCast(table.TableManager, TestTableManagerProvider.TestTableManager)
@@ -172,11 +156,7 @@
                 Dim provider = New TestDiagnosticService(item)
                 Dim tableManagerProvider = New TestTableManagerProvider()
 
-<<<<<<< HEAD
-                Dim table = New VisualStudioDiagnosticListTableWorkspaceEventListener.VisualStudioDiagnosticListTable(workspace, globalOptions, provider, tableManagerProvider)
-=======
-                Dim table = VisualStudioDiagnosticListTableWorkspaceEventListener.VisualStudioDiagnosticListTable.TestAccessor.Create(workspace, globalOptions, provider, tableManagerProvider)
->>>>>>> 67d940c4
+                Dim table = VisualStudioDiagnosticListTableWorkspaceEventListener.VisualStudioDiagnosticListTable.TestAccessor.Create(workspace, globalOptions, provider, tableManagerProvider)
                 provider.RaiseDiagnosticsUpdated(workspace)
 
                 Dim manager = DirectCast(table.TableManager, TestTableManagerProvider.TestTableManager)
@@ -225,11 +205,7 @@
                 Dim provider = New TestDiagnosticService(item)
                 Dim tableManagerProvider = New TestTableManagerProvider()
 
-<<<<<<< HEAD
-                Dim table = New VisualStudioDiagnosticListTableWorkspaceEventListener.VisualStudioDiagnosticListTable(workspace, globalOptions, provider, tableManagerProvider)
-=======
-                Dim table = VisualStudioDiagnosticListTableWorkspaceEventListener.VisualStudioDiagnosticListTable.TestAccessor.Create(workspace, globalOptions, provider, tableManagerProvider)
->>>>>>> 67d940c4
+                Dim table = VisualStudioDiagnosticListTableWorkspaceEventListener.VisualStudioDiagnosticListTable.TestAccessor.Create(workspace, globalOptions, provider, tableManagerProvider)
                 provider.RaiseDiagnosticsUpdated(workspace)
 
                 Dim manager = DirectCast(table.TableManager, TestTableManagerProvider.TestTableManager)
@@ -262,11 +238,7 @@
 
                 Dim tableManagerProvider = New TestTableManagerProvider()
 
-<<<<<<< HEAD
-                Dim table = New VisualStudioDiagnosticListTableWorkspaceEventListener.VisualStudioDiagnosticListTable(workspace, globalOptions, provider, tableManagerProvider)
-=======
-                Dim table = VisualStudioDiagnosticListTableWorkspaceEventListener.VisualStudioDiagnosticListTable.TestAccessor.Create(workspace, globalOptions, provider, tableManagerProvider)
->>>>>>> 67d940c4
+                Dim table = VisualStudioDiagnosticListTableWorkspaceEventListener.VisualStudioDiagnosticListTable.TestAccessor.Create(workspace, globalOptions, provider, tableManagerProvider)
                 provider.RaiseDiagnosticsUpdated(workspace)
 
                 Dim manager = DirectCast(table.TableManager, TestTableManagerProvider.TestTableManager)
@@ -293,11 +265,7 @@
 
                 Dim tableManagerProvider = New TestTableManagerProvider()
 
-<<<<<<< HEAD
-                Dim table = New VisualStudioDiagnosticListTableWorkspaceEventListener.VisualStudioDiagnosticListTable(workspace, globalOptions, provider, tableManagerProvider)
-=======
-                Dim table = VisualStudioDiagnosticListTableWorkspaceEventListener.VisualStudioDiagnosticListTable.TestAccessor.Create(workspace, globalOptions, provider, tableManagerProvider)
->>>>>>> 67d940c4
+                Dim table = VisualStudioDiagnosticListTableWorkspaceEventListener.VisualStudioDiagnosticListTable.TestAccessor.Create(workspace, globalOptions, provider, tableManagerProvider)
                 provider.RaiseDiagnosticsUpdated(workspace)
 
                 Dim manager = DirectCast(table.TableManager, TestTableManagerProvider.TestTableManager)
@@ -326,11 +294,7 @@
                     Dim tableManagerProvider = New TestTableManagerProvider()
 
                     Dim globalOptions = workspace1.GetService(Of IGlobalOptionService)()
-<<<<<<< HEAD
-                    Dim table = New VisualStudioDiagnosticListTableWorkspaceEventListener.VisualStudioDiagnosticListTable(workspace1, globalOptions, provider, tableManagerProvider)
-=======
                     Dim table = VisualStudioDiagnosticListTableWorkspaceEventListener.VisualStudioDiagnosticListTable.TestAccessor.Create(workspace1, globalOptions, provider, tableManagerProvider)
->>>>>>> 67d940c4
                     provider.RaiseDiagnosticsUpdated(workspace1)
 
                     Dim manager = DirectCast(table.TableManager, TestTableManagerProvider.TestTableManager)
@@ -365,11 +329,7 @@
 
                 Dim tableManagerProvider = New TestTableManagerProvider()
 
-<<<<<<< HEAD
-                Dim table = New VisualStudioDiagnosticListTableWorkspaceEventListener.VisualStudioDiagnosticListTable(workspace, globalOptions, provider, tableManagerProvider)
-=======
-                Dim table = VisualStudioDiagnosticListTableWorkspaceEventListener.VisualStudioDiagnosticListTable.TestAccessor.Create(workspace, globalOptions, provider, tableManagerProvider)
->>>>>>> 67d940c4
+                Dim table = VisualStudioDiagnosticListTableWorkspaceEventListener.VisualStudioDiagnosticListTable.TestAccessor.Create(workspace, globalOptions, provider, tableManagerProvider)
                 provider.RaiseDiagnosticsUpdated(workspace)
 
                 Dim manager = DirectCast(table.TableManager, TestTableManagerProvider.TestTableManager)
@@ -407,11 +367,7 @@
 
                 Dim tableManagerProvider = New TestTableManagerProvider()
 
-<<<<<<< HEAD
-                Dim table = New VisualStudioDiagnosticListTableWorkspaceEventListener.VisualStudioDiagnosticListTable(workspace, globalOptions, provider, tableManagerProvider)
-=======
-                Dim table = VisualStudioDiagnosticListTableWorkspaceEventListener.VisualStudioDiagnosticListTable.TestAccessor.Create(workspace, globalOptions, provider, tableManagerProvider)
->>>>>>> 67d940c4
+                Dim table = VisualStudioDiagnosticListTableWorkspaceEventListener.VisualStudioDiagnosticListTable.TestAccessor.Create(workspace, globalOptions, provider, tableManagerProvider)
                 provider.RaiseDiagnosticsUpdated(workspace)
 
                 Dim manager = DirectCast(table.TableManager, TestTableManagerProvider.TestTableManager)
@@ -444,11 +400,7 @@
 
                 Dim tableManagerProvider = New TestTableManagerProvider()
 
-<<<<<<< HEAD
-                Dim table = New VisualStudioDiagnosticListTableWorkspaceEventListener.VisualStudioDiagnosticListTable(workspace, globalOptions, provider, tableManagerProvider)
-=======
-                Dim table = VisualStudioDiagnosticListTableWorkspaceEventListener.VisualStudioDiagnosticListTable.TestAccessor.Create(workspace, globalOptions, provider, tableManagerProvider)
->>>>>>> 67d940c4
+                Dim table = VisualStudioDiagnosticListTableWorkspaceEventListener.VisualStudioDiagnosticListTable.TestAccessor.Create(workspace, globalOptions, provider, tableManagerProvider)
                 provider.RaiseDiagnosticsUpdated(workspace)
 
                 Dim manager = DirectCast(table.TableManager, TestTableManagerProvider.TestTableManager)
@@ -481,11 +433,7 @@
 
                 Dim tableManagerProvider = New TestTableManagerProvider()
 
-<<<<<<< HEAD
-                Dim table = New VisualStudioDiagnosticListTableWorkspaceEventListener.VisualStudioDiagnosticListTable(workspace, globalOptions, provider, tableManagerProvider)
-=======
-                Dim table = VisualStudioDiagnosticListTableWorkspaceEventListener.VisualStudioDiagnosticListTable.TestAccessor.Create(workspace, globalOptions, provider, tableManagerProvider)
->>>>>>> 67d940c4
+                Dim table = VisualStudioDiagnosticListTableWorkspaceEventListener.VisualStudioDiagnosticListTable.TestAccessor.Create(workspace, globalOptions, provider, tableManagerProvider)
                 provider.RaiseDiagnosticsUpdated(workspace)
 
                 Dim manager = DirectCast(table.TableManager, TestTableManagerProvider.TestTableManager)
@@ -515,11 +463,7 @@
 
                 Dim tableManagerProvider = New TestTableManagerProvider()
 
-<<<<<<< HEAD
-                Dim table = New VisualStudioDiagnosticListTableWorkspaceEventListener.VisualStudioDiagnosticListTable(workspace, globalOptions, provider, tableManagerProvider)
-=======
-                Dim table = VisualStudioDiagnosticListTableWorkspaceEventListener.VisualStudioDiagnosticListTable.TestAccessor.Create(workspace, globalOptions, provider, tableManagerProvider)
->>>>>>> 67d940c4
+                Dim table = VisualStudioDiagnosticListTableWorkspaceEventListener.VisualStudioDiagnosticListTable.TestAccessor.Create(workspace, globalOptions, provider, tableManagerProvider)
                 provider.RaiseDiagnosticsUpdated(workspace)
 
                 Dim manager = DirectCast(table.TableManager, TestTableManagerProvider.TestTableManager)
@@ -549,11 +493,7 @@
 
                 Dim tableManagerProvider = New TestTableManagerProvider()
 
-<<<<<<< HEAD
-                Dim table = New VisualStudioDiagnosticListTableWorkspaceEventListener.VisualStudioDiagnosticListTable(workspace, globalOptions, provider, tableManagerProvider)
-=======
-                Dim table = VisualStudioDiagnosticListTableWorkspaceEventListener.VisualStudioDiagnosticListTable.TestAccessor.Create(workspace, globalOptions, provider, tableManagerProvider)
->>>>>>> 67d940c4
+                Dim table = VisualStudioDiagnosticListTableWorkspaceEventListener.VisualStudioDiagnosticListTable.TestAccessor.Create(workspace, globalOptions, provider, tableManagerProvider)
                 provider.RaiseDiagnosticsUpdated(workspace)
 
                 Dim manager = DirectCast(table.TableManager, TestTableManagerProvider.TestTableManager)
@@ -600,11 +540,7 @@
 
                 Dim tableManagerProvider = New TestTableManagerProvider()
 
-<<<<<<< HEAD
-                Dim table = New VisualStudioDiagnosticListTableWorkspaceEventListener.VisualStudioDiagnosticListTable(workspace, globalOptions, provider, tableManagerProvider)
-=======
-                Dim table = VisualStudioDiagnosticListTableWorkspaceEventListener.VisualStudioDiagnosticListTable.TestAccessor.Create(workspace, globalOptions, provider, tableManagerProvider)
->>>>>>> 67d940c4
+                Dim table = VisualStudioDiagnosticListTableWorkspaceEventListener.VisualStudioDiagnosticListTable.TestAccessor.Create(workspace, globalOptions, provider, tableManagerProvider)
                 provider.RaiseDiagnosticsUpdated(workspace)
 
                 Dim manager = DirectCast(table.TableManager, TestTableManagerProvider.TestTableManager)
@@ -634,11 +570,7 @@
 
                 Dim tableManagerProvider = New TestTableManagerProvider()
 
-<<<<<<< HEAD
-                Dim table = New VisualStudioDiagnosticListTableWorkspaceEventListener.VisualStudioDiagnosticListTable(workspace, globalOptions, provider, tableManagerProvider)
-=======
-                Dim table = VisualStudioDiagnosticListTableWorkspaceEventListener.VisualStudioDiagnosticListTable.TestAccessor.Create(workspace, globalOptions, provider, tableManagerProvider)
->>>>>>> 67d940c4
+                Dim table = VisualStudioDiagnosticListTableWorkspaceEventListener.VisualStudioDiagnosticListTable.TestAccessor.Create(workspace, globalOptions, provider, tableManagerProvider)
                 provider.RaiseDiagnosticsUpdated(workspace)
 
                 Dim manager = DirectCast(table.TableManager, TestTableManagerProvider.TestTableManager)
@@ -669,11 +601,7 @@
 
                 Dim tableManagerProvider = New TestTableManagerProvider()
 
-<<<<<<< HEAD
-                Dim table = New VisualStudioDiagnosticListTableWorkspaceEventListener.VisualStudioDiagnosticListTable(workspace, globalOptions, provider, tableManagerProvider)
-=======
-                Dim table = VisualStudioDiagnosticListTableWorkspaceEventListener.VisualStudioDiagnosticListTable.TestAccessor.Create(workspace, globalOptions, provider, tableManagerProvider)
->>>>>>> 67d940c4
+                Dim table = VisualStudioDiagnosticListTableWorkspaceEventListener.VisualStudioDiagnosticListTable.TestAccessor.Create(workspace, globalOptions, provider, tableManagerProvider)
                 provider.RaiseDiagnosticsUpdated(workspace)
 
                 Dim manager = DirectCast(table.TableManager, TestTableManagerProvider.TestTableManager)
@@ -715,11 +643,7 @@
                 Dim service = Assert.IsType(Of DiagnosticService)(workspace.ExportProvider.GetExportedValue(Of IDiagnosticService)())
 
                 Dim tableManagerProvider = New TestTableManagerProvider()
-<<<<<<< HEAD
-                Dim table = New VisualStudioDiagnosticListTableWorkspaceEventListener.VisualStudioDiagnosticListTable(workspace, globalOptions, service, tableManagerProvider)
-=======
                 Dim table = VisualStudioDiagnosticListTableWorkspaceEventListener.VisualStudioDiagnosticListTable.TestAccessor.Create(workspace, globalOptions, service, tableManagerProvider)
->>>>>>> 67d940c4
 
                 RunCompilerAnalyzer(workspace)
 
@@ -771,11 +695,7 @@
                 Using updateSource = New ExternalErrorDiagnosticUpdateSource(workspace, analyzerService, listener, CancellationToken.None)
 
                     Dim tableManagerProvider = New TestTableManagerProvider()
-<<<<<<< HEAD
-                    Dim table = New VisualStudioDiagnosticListTableWorkspaceEventListener.VisualStudioDiagnosticListTable(workspace, updateSource, tableManagerProvider)
-=======
                     Dim table = VisualStudioDiagnosticListTableWorkspaceEventListener.VisualStudioDiagnosticListTable.TestAccessor.Create(workspace, updateSource, tableManagerProvider)
->>>>>>> 67d940c4
 
                     Dim document1 = workspace.CurrentSolution.Projects.First(Function(p) p.Name = "Proj1").Documents.First()
                     Dim document2 = workspace.CurrentSolution.Projects.First(Function(p) p.Name = "Proj2").Documents.First()
