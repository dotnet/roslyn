﻿// Licensed to the .NET Foundation under one or more agreements.
// The .NET Foundation licenses this file to you under the MIT license.
// See the LICENSE file in the project root for more information.

using System;
using System.ComponentModel.Design;
using System.Runtime.InteropServices;
using System.Threading;
using System.Threading.Tasks;
using Microsoft.CodeAnalysis;
using Microsoft.CodeAnalysis.ColorSchemes;
using Microsoft.CodeAnalysis.Common;
using Microsoft.CodeAnalysis.EditAndContinue;
using Microsoft.CodeAnalysis.Editor.Implementation.IntelliSense.AsyncCompletion;
using Microsoft.CodeAnalysis.Editor.Shared.Utilities;
using Microsoft.CodeAnalysis.ErrorReporting;
using Microsoft.CodeAnalysis.Notification;
using Microsoft.CodeAnalysis.Options;
using Microsoft.CodeAnalysis.Remote.ProjectSystem;
using Microsoft.VisualStudio.LanguageServices.EditorConfigSettings;
using Microsoft.VisualStudio.LanguageServices.Implementation.Diagnostics;
using Microsoft.VisualStudio.LanguageServices.Implementation.LanguageService;
using Microsoft.VisualStudio.LanguageServices.Implementation.ProjectSystem.RuleSets;
using Microsoft.VisualStudio.LanguageServices.Implementation.Suppression;
using Microsoft.VisualStudio.LanguageServices.Implementation.SyncNamespaces;
using Microsoft.VisualStudio.LanguageServices.Implementation.TableDataSource;
using Microsoft.VisualStudio.LanguageServices.Implementation.UnusedReferences;
using Microsoft.VisualStudio.LanguageServices.InheritanceMargin;
using Microsoft.VisualStudio.LanguageServices.ProjectSystem;
using Microsoft.VisualStudio.LanguageServices.ProjectSystem.BrokeredService;
using Microsoft.VisualStudio.LanguageServices.StackTraceExplorer;
using Microsoft.VisualStudio.Shell;
using Microsoft.VisualStudio.Shell.Interop;
using Microsoft.VisualStudio.Shell.ServiceBroker;
using Microsoft.VisualStudio.TextManager.Interop;
using Microsoft.VisualStudio.Threading;
using Roslyn.Utilities;
using Task = System.Threading.Tasks.Task;

namespace Microsoft.VisualStudio.LanguageServices.Setup;

[Guid(Guids.RoslynPackageIdString)]
[ProvideToolWindow(typeof(ValueTracking.ValueTrackingToolWindow))]
[ProvideToolWindow(typeof(StackTraceExplorerToolWindow))]
internal sealed class RoslynPackage : AbstractPackage
{
    private static RoslynPackage? s_lazyInstance;

    private RuleSetEventHandler? _ruleSetEventHandler;
    private SolutionEventMonitor? _solutionEventMonitor;

<<<<<<< HEAD
    public RoslynPackage()
    {
        // We need to register an option in order for OnLoadOptions/OnSaveOptions to be called
        AddOptionKey(BackgroundAnalysisScopeOptionKey);
    }

    public BackgroundAnalysisScope? AnalysisScope
    {
        get;

        set
        {
            if (field == value)
                return;

            field = value;
            AnalysisScopeChanged?.Invoke(this, EventArgs.Empty);
        }
    }

    public event EventHandler? AnalysisScopeChanged;

=======
>>>>>>> 554fe0e7
    internal static async ValueTask<RoslynPackage?> GetOrLoadAsync(IThreadingContext threadingContext, IAsyncServiceProvider serviceProvider, CancellationToken cancellationToken)
    {
        if (s_lazyInstance is null)
        {
            await threadingContext.JoinableTaskFactory.SwitchToMainThreadAsync(cancellationToken);

            var shell = (IVsShell7?)await serviceProvider.GetServiceAsync(typeof(SVsShell)).ConfigureAwait(true);
            Assumes.Present(shell);
            await shell.LoadPackageAsync(typeof(RoslynPackage).GUID);

            if (ErrorHandler.Succeeded(((IVsShell)shell).IsPackageLoaded(typeof(RoslynPackage).GUID, out var package)))
            {
                s_lazyInstance = (RoslynPackage)package;
            }
        }

        return s_lazyInstance;
    }

    protected override void RegisterInitializeAsyncWork(PackageLoadTasks packageInitializationTasks)
    {
        base.RegisterInitializeAsyncWork(packageInitializationTasks);

        packageInitializationTasks.AddTask(isMainThreadTask: false, task: PackageInitializationBackgroundThreadAsync);
        packageInitializationTasks.AddTask(isMainThreadTask: true, task: PackageInitializationMainThreadAsync);

        return;

        Task PackageInitializationBackgroundThreadAsync(PackageLoadTasks packageInitializationTasks, CancellationToken cancellationToken)
        {
            return ProfferServiceBrokerServicesAsync(cancellationToken);
        }

        Task PackageInitializationMainThreadAsync(PackageLoadTasks packageInitializationTasks, CancellationToken cancellationToken)
        {
            var settingsEditorFactory = SettingsEditorFactory.GetInstance();
            RegisterEditorFactory(settingsEditorFactory);

            return Task.CompletedTask;
        }
    }

    protected override void RegisterOnAfterPackageLoadedAsyncWork(PackageLoadTasks afterPackageLoadedTasks)
    {
        base.RegisterOnAfterPackageLoadedAsyncWork(afterPackageLoadedTasks);

        afterPackageLoadedTasks.AddTask(isMainThreadTask: false, task: OnAfterPackageLoadedBackgroundThreadAsync);
        afterPackageLoadedTasks.AddTask(isMainThreadTask: true, task: OnAfterPackageLoadedMainThreadAsync);

        return;

        Task OnAfterPackageLoadedBackgroundThreadAsync(PackageLoadTasks afterPackageLoadedTasks, CancellationToken cancellationToken)
        {
            // Ensure the options persisters are loaded since we have to fetch options from the shell
            _ = ComponentModel.GetService<IGlobalOptionService>();

            var colorSchemeApplier = ComponentModel.GetService<ColorSchemeApplier>();
            colorSchemeApplier.RegisterInitializationWork(afterPackageLoadedTasks);

            // We are at the VS layer, so we know we must be able to get the IGlobalOperationNotificationService here.
            var globalNotificationService = this.ComponentModel.GetService<IGlobalOperationNotificationService>();

            _solutionEventMonitor = new SolutionEventMonitor(globalNotificationService);
            TrackBulkFileOperations(globalNotificationService);

            return Task.CompletedTask;
        }

        Task OnAfterPackageLoadedMainThreadAsync(PackageLoadTasks afterPackageLoadedTasks, CancellationToken cancellationToken)
        {
            // load some services that have to be loaded in UI thread
            LoadComponentsInUIContextOnceSolutionFullyLoadedAsync(cancellationToken).Forget();

            return Task.CompletedTask;
        }
    }

    private async Task ProfferServiceBrokerServicesAsync(CancellationToken cancellationToken)
    {
        // Proffer in-process service broker services
        var serviceBrokerContainer = await this.GetServiceAsync<SVsBrokeredServiceContainer, IBrokeredServiceContainer>(cancellationToken).ConfigureAwait(false);

        serviceBrokerContainer.Proffer(
            WorkspaceProjectFactoryServiceDescriptor.ServiceDescriptor,
            (_, _, _, _) => ValueTaskFactory.FromResult<object?>(new WorkspaceProjectFactoryService(this.ComponentModel.GetService<IWorkspaceProjectContextFactory>())));

        // Must be profferred before any C#/VB projects are loaded and the corresponding UI context activated.
        serviceBrokerContainer.Proffer(
            ManagedHotReloadLanguageServiceDescriptor.Descriptor,
            (_, _, _, _) => ValueTaskFactory.FromResult<object?>(new ManagedEditAndContinueLanguageServiceBridge(this.ComponentModel.GetService<EditAndContinueLanguageService>())));
    }

    protected override async Task LoadComponentsAsync(CancellationToken cancellationToken)
    {
        await TaskScheduler.Default;

        await GetServiceAsync(typeof(SVsErrorList)).ConfigureAwait(false);
        await GetServiceAsync(typeof(SVsSolution)).ConfigureAwait(false);
        await GetServiceAsync(typeof(SVsShell)).ConfigureAwait(false);
        await GetServiceAsync(typeof(SVsRunningDocumentTable)).ConfigureAwait(false);
        await GetServiceAsync(typeof(SVsTextManager)).ConfigureAwait(false);

        // we need to load it as early as possible since we can have errors from
        // package from each language very early
        await this.ComponentModel.GetService<VisualStudioSuppressionFixService>().InitializeAsync(this, cancellationToken).ConfigureAwait(false);
        await this.ComponentModel.GetService<VisualStudioDiagnosticListSuppressionStateService>().InitializeAsync(this, cancellationToken).ConfigureAwait(false);

        await this.ComponentModel.GetService<IVisualStudioDiagnosticAnalyzerService>().InitializeAsync(this, cancellationToken).ConfigureAwait(false);
        await this.ComponentModel.GetService<RemoveUnusedReferencesCommandHandler>().InitializeAsync(this, cancellationToken).ConfigureAwait(false);
        await this.ComponentModel.GetService<SyncNamespacesCommandHandler>().InitializeAsync(this, cancellationToken).ConfigureAwait(false);

        await LoadAnalyzerNodeComponentsAsync(cancellationToken).ConfigureAwait(false);

        LoadComponentsBackgroundAsync(cancellationToken).ReportNonFatalErrorUnlessCancelledAsync(cancellationToken).Forget();
    }

    // Overrides for VSSDK003 fix 
    // See https://github.com/Microsoft/VSSDK-Analyzers/blob/main/doc/VSSDK003.md
    public override IVsAsyncToolWindowFactory GetAsyncToolWindowFactory(Guid toolWindowType)
    {
        if (toolWindowType == typeof(ValueTracking.ValueTrackingToolWindow).GUID)
        {
            return this;
        }

        if (toolWindowType == typeof(StackTraceExplorerToolWindow).GUID)
        {
            return this;
        }

        return base.GetAsyncToolWindowFactory(toolWindowType);
    }

    protected override string GetToolWindowTitle(Type toolWindowType, int id)
            => base.GetToolWindowTitle(toolWindowType, id);

    protected override Task<object?> InitializeToolWindowAsync(Type toolWindowType, int id, CancellationToken cancellationToken)
        => Task.FromResult((object?)null);

    private async Task LoadComponentsBackgroundAsync(CancellationToken cancellationToken)
    {
        await TaskScheduler.Default;

        await LoadStackTraceExplorerMenusAsync(cancellationToken).ConfigureAwait(true);

        // Initialize keybinding reset detector
        await ComponentModel.DefaultExportProvider.GetExportedValue<KeybindingReset.KeybindingResetDetector>().InitializeAsync(cancellationToken).ConfigureAwait(true);
    }

    private async Task LoadStackTraceExplorerMenusAsync(CancellationToken cancellationToken)
    {
        // Obtain services and QueryInterface from the main thread
        await JoinableTaskFactory.SwitchToMainThreadAsync(cancellationToken);

        var menuCommandService = (OleMenuCommandService?)await GetServiceAsync(typeof(IMenuCommandService)).ConfigureAwait(true);
        Assumes.Present(menuCommandService);
        StackTraceExplorerCommandHandler.Initialize(menuCommandService, this);
    }

    protected override void Dispose(bool disposing)
    {
        UnregisterAnalyzerTracker();
        UnregisterRuleSetEventHandler();

        ReportSessionWideTelemetry();

        if (_solutionEventMonitor != null)
        {
            _solutionEventMonitor.Dispose();
            _solutionEventMonitor = null;
        }

        base.Dispose(disposing);
    }

    private void ReportSessionWideTelemetry()
    {
        AsyncCompletionLogger.ReportTelemetry();
        InheritanceMarginLogger.ReportTelemetry();
        FeaturesSessionTelemetry.Report();
        ComponentModel.GetService<VisualStudioSourceGeneratorTelemetryCollectorWorkspaceServiceFactory>().ReportOtherWorkspaceTelemetry();
    }

    private async Task LoadAnalyzerNodeComponentsAsync(CancellationToken cancellationToken)
    {
        await this.ComponentModel.GetService<IAnalyzerNodeSetup>().InitializeAsync(this, cancellationToken).ConfigureAwait(false);

        _ruleSetEventHandler = this.ComponentModel.GetService<RuleSetEventHandler>();
        if (_ruleSetEventHandler != null)
            await _ruleSetEventHandler.RegisterAsync(this, cancellationToken).ConfigureAwait(false);
    }

    private void UnregisterAnalyzerTracker()
        => this.ComponentModel.GetService<IAnalyzerNodeSetup>().Unregister();

    private void UnregisterRuleSetEventHandler()
    {
        if (_ruleSetEventHandler != null)
        {
            _ruleSetEventHandler.Unregister();
            _ruleSetEventHandler = null;
        }
    }

    private static void TrackBulkFileOperations(IGlobalOperationNotificationService globalNotificationService)
    {
        // we will pause whatever ambient work loads we have that are tied to IGlobalOperationNotificationService
        // such as solution crawler, preemptive remote host synchronization and etc. any background work users
        // didn't explicitly asked for.
        //
        // this should give all resources to BulkFileOperation. we do same for things like build, debugging, wait
        // dialog and etc. BulkFileOperation is used for things like git branch switching and etc.
        Contract.ThrowIfNull(globalNotificationService);

        // BulkFileOperation can't have nested events. there will be ever only 1 events (Begin/End)
        // so we only need simple tracking.
        var gate = new object();
        IDisposable? localRegistration = null;

        BulkFileOperation.Begin += (s, a) => StartBulkFileOperationNotification();
        BulkFileOperation.End += (s, a) => StopBulkFileOperationNotification();

        return;

        void StartBulkFileOperationNotification()
        {
            lock (gate)
            {
                // this shouldn't happen, but we are using external component
                // so guarding us from them
                if (localRegistration != null)
                {
                    FatalError.ReportAndCatch(new InvalidOperationException("BulkFileOperation already exist"), ErrorSeverity.General);
                    return;
                }

                localRegistration = globalNotificationService.Start("BulkFileOperation");
            }
        }

        void StopBulkFileOperationNotification()
        {
            lock (gate)
            {
                // localRegistration may be null if BulkFileOperation was already in the middle of running.  So we
                // explicitly do not assert that is is non-null here.
                localRegistration?.Dispose();
                localRegistration = null;
            }
        }
    }
}<|MERGE_RESOLUTION|>--- conflicted
+++ resolved
@@ -49,31 +49,6 @@
     private RuleSetEventHandler? _ruleSetEventHandler;
     private SolutionEventMonitor? _solutionEventMonitor;
 
-<<<<<<< HEAD
-    public RoslynPackage()
-    {
-        // We need to register an option in order for OnLoadOptions/OnSaveOptions to be called
-        AddOptionKey(BackgroundAnalysisScopeOptionKey);
-    }
-
-    public BackgroundAnalysisScope? AnalysisScope
-    {
-        get;
-
-        set
-        {
-            if (field == value)
-                return;
-
-            field = value;
-            AnalysisScopeChanged?.Invoke(this, EventArgs.Empty);
-        }
-    }
-
-    public event EventHandler? AnalysisScopeChanged;
-
-=======
->>>>>>> 554fe0e7
     internal static async ValueTask<RoslynPackage?> GetOrLoadAsync(IThreadingContext threadingContext, IAsyncServiceProvider serviceProvider, CancellationToken cancellationToken)
     {
         if (s_lazyInstance is null)
