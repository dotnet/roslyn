--- conflicted
+++ resolved
@@ -7,10 +7,7 @@
 using System.Threading;
 using System.Threading.Tasks;
 using Microsoft.CodeAnalysis;
-<<<<<<< HEAD
-=======
 using Microsoft.CodeAnalysis.Collections;
->>>>>>> 80a8ce8d
 using Microsoft.CodeAnalysis.Editor.Shared.Extensions;
 using Microsoft.CodeAnalysis.Editor.Shared.Utilities;
 using Microsoft.CodeAnalysis.Host.Mef;
@@ -43,11 +40,7 @@
 
             var asyncListener = listenerProvider.GetListener(nameof(PdbSourceDocumentOutputWindowLogger));
 
-<<<<<<< HEAD
-            _logItemsQueue = new AsyncBatchingWorkQueue<string>(
-=======
             _logItemsQueue = new AsyncBatchingWorkQueue<string?>(
->>>>>>> 80a8ce8d
                 DelayTimeSpan.NearImmediate,
                 ProcessLogMessagesAsync,
                 asyncListener,
