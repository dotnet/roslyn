﻿// Copyright (c) Microsoft.  All Rights Reserved.  Licensed under the Apache License, Version 2.0.  See License.txt in the project root for license information.

using System;
using System.Runtime.InteropServices;
using Microsoft.CodeAnalysis;
using Microsoft.CodeAnalysis.Text;
using Microsoft.VisualStudio.ComponentModelHost;
using Microsoft.VisualStudio.Shell.Interop;
using Microsoft.VisualStudio.Text;
using Microsoft.VisualStudio.Text.Editor;
using Microsoft.VisualStudio.Text.Projection;
using Microsoft.VisualStudio.TextManager.Interop;
using Microsoft.VisualStudio.Utilities;

namespace Microsoft.VisualStudio.LanguageServices.Implementation.DebuggerIntelliSense
{
    internal abstract class AbstractDebuggerIntelliSenseContext : IDisposable
    {
        private readonly IWpfTextView _textView;
        private readonly IContentType _contentType;
        private readonly IContentType _originalContentType;
        protected readonly IProjectionBufferFactoryService ProjectionBufferFactoryService;
        protected readonly TextManager.Interop.TextSpan CurrentStatementSpan;
        private readonly IVsTextLines _debuggerTextLines;
        private IProjectionBuffer _projectionBuffer;
        private DebuggerTextView _debuggerTextView;
        private DebuggerIntelliSenseWorkspace _workspace;
        private ImmediateWindowContext _immediateWindowContext;
        private readonly IBufferGraphFactoryService _bufferGraphFactoryService;
        private readonly bool _isImmediateWindow;

        private class ImmediateWindowContext
        {
            public int CurrentLineIndex = -1;
            public int QuestionIndex = -2;
            public IProjectionBuffer ElisionBuffer;
            public IProjectionBuffer ProjectionBuffer;
        }

        protected AbstractDebuggerIntelliSenseContext(
            IWpfTextView wpfTextView,
            IVsTextView vsTextView,
            IVsTextLines vsDebuggerTextLines,
            ITextBuffer contextBuffer,
            TextManager.Interop.TextSpan[] currentStatementSpan,
            IComponentModel componentModel,
            IServiceProvider serviceProvider,
            IContentType contentType)
        {
            _textView = wpfTextView;
            _debuggerTextLines = vsDebuggerTextLines;
            this.ContextBuffer = contextBuffer;
            this.CurrentStatementSpan = currentStatementSpan[0];
            _contentType = contentType;
            _originalContentType = _textView.TextBuffer.ContentType;
            this.ProjectionBufferFactoryService = componentModel.GetService<IProjectionBufferFactoryService>();
            _bufferGraphFactoryService = componentModel.GetService<IBufferGraphFactoryService>();
            _isImmediateWindow = IsImmediateWindow((IVsUIShell)serviceProvider.GetService(typeof(SVsUIShell)), vsTextView);
        }

        // Constructor for testing
        protected AbstractDebuggerIntelliSenseContext(
            IWpfTextView wpfTextView,
            ITextBuffer contextBuffer,
            Microsoft.VisualStudio.TextManager.Interop.TextSpan[] currentStatementSpan,
            IComponentModel componentModel,
            IContentType contentType,
            bool isImmediateWindow)
        {
            _textView = wpfTextView;
            this.ContextBuffer = contextBuffer;
            this.CurrentStatementSpan = currentStatementSpan[0];
            _contentType = contentType;
            this.ProjectionBufferFactoryService = componentModel.GetService<IProjectionBufferFactoryService>();
            _bufferGraphFactoryService = componentModel.GetService<IBufferGraphFactoryService>();
            _isImmediateWindow = isImmediateWindow;
        }

        public IVsTextLines DebuggerTextLines { get { return _debuggerTextLines; } }

        public ITextView DebuggerTextView { get { return _debuggerTextView; } }

        public ITextBuffer Buffer { get { return _projectionBuffer; } }

        public IContentType ContentType { get { return _contentType; } }

        protected bool InImmediateWindow { get { return _immediateWindowContext != null; } }

        internal ITextBuffer ContextBuffer { get; private set; }

        public abstract bool CompletionStartsOnQuestionMark { get; }

        protected abstract string StatementTerminator { get; }

        protected abstract int GetAdjustedContextPoint(int contextPoint, Document document);

        protected abstract ITrackingSpan GetPreviousStatementBufferAndSpan(int lastTokenEndPoint, Document document);

        // Since the immediate window doesn't actually tell us when we change lines, we'll have to
        // determine ourselves when to rebuild our tracking spans to include only the last (input)
        // line of the buffer.
        public void RebuildSpans()
        {
            // Not in the immediate window, no work to do.
            if (!this.InImmediateWindow)
            {
                return;
            }

            // Reset the question mark location, since we may have to search for one again.
            _immediateWindowContext.QuestionIndex = -2;
            SetupImmediateWindowProjectionBuffer();
        }

        internal bool TryInitialize()
        {
            return this.TrySetContext(_isImmediateWindow);
        }

        private bool TrySetContext(
            bool isImmediateWindow)
        {
            // Get the workspace, and from there, the solution and document containing this buffer.
            // If there's an ExternalSource, we won't get a document. Give up in that case.
<<<<<<< HEAD
            Document document = ContextBuffer.CurrentSnapshot.GetDocument();
=======
            var document = ContextBuffer.CurrentSnapshot.GetOpenDocumentInCurrentContextWithChanges();
>>>>>>> 6ead316e
            if (document == null)
            {
                _projectionBuffer = null;
                _debuggerTextView = null;
                _workspace = null;
                _immediateWindowContext = null;
                return false;
            }

            var solution = document.Project.Solution;

            // Get the appropriate ITrackingSpan for the window the user is typing in
            var viewSnapshot = _textView.TextSnapshot;
            _immediateWindowContext = null;
            var debuggerMappedSpan = isImmediateWindow
                ? CreateImmediateWindowProjectionMapping(document, out _immediateWindowContext)
                : viewSnapshot.CreateFullTrackingSpan(SpanTrackingMode.EdgeInclusive);

            // Wrap the original ContextBuffer in a projection buffer that we can make read-only
            this.ContextBuffer = this.ProjectionBufferFactoryService.CreateProjectionBuffer(null,
                new object[] { this.ContextBuffer.CurrentSnapshot.CreateFullTrackingSpan(SpanTrackingMode.EdgeInclusive) }, ProjectionBufferOptions.None, _contentType);

            // Make projection readonly so we can't edit it by mistake.
            using (var regionEdit = this.ContextBuffer.CreateReadOnlyRegionEdit())
            {
                regionEdit.CreateReadOnlyRegion(new Span(0, this.ContextBuffer.CurrentSnapshot.Length), SpanTrackingMode.EdgeInclusive, EdgeInsertionMode.Deny);
                regionEdit.Apply();
            }

            // Adjust the context point to ensure that the right information is in scope.
            // For example, we may need to move the point to the end of the last statement in a method body
            // in order to be able to access all local variables.
            var contextPoint = this.ContextBuffer.CurrentSnapshot.GetLineFromLineNumber(CurrentStatementSpan.iEndLine).Start + CurrentStatementSpan.iEndIndex;
            var adjustedContextPoint = GetAdjustedContextPoint(contextPoint, document);

            // Get the previous span/text. We might have to insert another newline or something.
            var previousStatementSpan = GetPreviousStatementBufferAndSpan(adjustedContextPoint, document);

            // Build the tracking span that includes the rest of the file
            var restOfFileSpan = ContextBuffer.CurrentSnapshot.CreateTrackingSpanFromIndexToEnd(adjustedContextPoint, SpanTrackingMode.EdgePositive);

            // Put it all into a projection buffer
            _projectionBuffer = this.ProjectionBufferFactoryService.CreateProjectionBuffer(null,
                new object[] { previousStatementSpan, debuggerMappedSpan, this.StatementTerminator, restOfFileSpan }, ProjectionBufferOptions.None, _contentType);

            // Fork the solution using this new primary buffer for the document and all of its linked documents.
            var forkedSolution = solution.WithDocumentText(document.Id, _projectionBuffer.CurrentSnapshot.AsText(), PreservationMode.PreserveIdentity);
            foreach (var link in document.GetLinkedDocumentIds())
            {
                forkedSolution = forkedSolution.WithDocumentText(link, _projectionBuffer.CurrentSnapshot.AsText(), PreservationMode.PreserveIdentity);
            }

            // Put it into a new workspace, and open it and its related documents
            // with the projection buffer as the text.
            _workspace = new DebuggerIntelliSenseWorkspace(forkedSolution);
            _workspace.OpenDocument(document.Id, _projectionBuffer.AsTextContainer());
            foreach (var link in document.GetLinkedDocumentIds())
            {
                _workspace.OpenDocument(link, _projectionBuffer.AsTextContainer());
            }

            // Start getting the compilation so the PartialSolution will be ready when the user starts typing in the window
            document.Project.GetCompilationAsync(System.Threading.CancellationToken.None);

            _textView.TextBuffer.ChangeContentType(_contentType, null);

            var bufferGraph = _bufferGraphFactoryService.CreateBufferGraph(_projectionBuffer);

            _debuggerTextView = new DebuggerTextView(_textView, bufferGraph, _debuggerTextLines, InImmediateWindow);
            return true;
        }

        internal void SetContentType(bool install)
        {
            var contentType = install ? _contentType : _originalContentType;
            _textView.TextBuffer.ChangeContentType(contentType, null);
        }

        private ITrackingSpan CreateImmediateWindowProjectionMapping(Document document, out ImmediateWindowContext immediateWindowContext)
        {
            var caretLine = _textView.Caret.ContainingTextViewLine.Extent;
            var currentLineIndex = _textView.TextSnapshot.GetLineNumberFromPosition(caretLine.Start.Position);

            var debuggerMappedSpan = _textView.TextSnapshot.CreateFullTrackingSpan(SpanTrackingMode.EdgeInclusive);
            var projectionBuffer = this.ProjectionBufferFactoryService.CreateProjectionBuffer(null,
                new object[] { debuggerMappedSpan }, ProjectionBufferOptions.PermissiveEdgeInclusiveSourceSpans, _contentType);

            // There's currently a bug in the editor (515925) where an elision buffer can't be projected into
            // another projection buffer.  So workaround by using a second projection buffer that only 
            // projects the text we care about
            var elisionProjectionBuffer = this.ProjectionBufferFactoryService.CreateProjectionBuffer(null,
                new object[] { projectionBuffer.CurrentSnapshot.CreateFullTrackingSpan(SpanTrackingMode.EdgeInclusive) },
                ProjectionBufferOptions.None, _contentType);

            immediateWindowContext = new ImmediateWindowContext()
            {
                ProjectionBuffer = projectionBuffer,
                ElisionBuffer = elisionProjectionBuffer
            };

            _textView.TextBuffer.PostChanged += TextBuffer_PostChanged;

            SetupImmediateWindowProjectionBuffer();

            return elisionProjectionBuffer.CurrentSnapshot.CreateFullTrackingSpan(SpanTrackingMode.EdgeInclusive);
        }

        private void TextBuffer_PostChanged(object sender, EventArgs e)
        {
            SetupImmediateWindowProjectionBuffer();
        }

        /// <summary>
        /// If there's a ? mark, we want to skip the ? mark itself, and include the text that follows it
        /// </summary>
        private void SetupImmediateWindowProjectionBuffer()
        {
            var caretLine = _textView.Caret.ContainingTextViewLine.Extent;
            var currentLineIndex = _textView.TextSnapshot.GetLineNumberFromPosition(caretLine.Start.Position);
            var questionIndex = GetQuestionIndex(caretLine.GetText());

            if (_immediateWindowContext.QuestionIndex != questionIndex ||
                _immediateWindowContext.CurrentLineIndex != currentLineIndex)
            {
                _immediateWindowContext.QuestionIndex = questionIndex;
                _immediateWindowContext.CurrentLineIndex = currentLineIndex;
                _immediateWindowContext.ProjectionBuffer.DeleteSpans(0, _immediateWindowContext.ProjectionBuffer.CurrentSnapshot.SpanCount);
                _immediateWindowContext.ProjectionBuffer.InsertSpan(0, _textView.TextSnapshot.CreateTrackingSpanFromIndexToEnd(caretLine.Start.Position + questionIndex + 1, SpanTrackingMode.EdgeInclusive));
            }
        }

        private int GetQuestionIndex(string text)
        {
            for (var i = 0; i < text.Length; i++)
            {
                if (!char.IsWhiteSpace(text[i]))
                {
                    // Assume that the ? will be the first non-whitespace if it's being used as a
                    // command
                    return text[i] == '?' ? i : -1;
                }
            }

            return -1;
        }

        private bool IsImmediateWindow(IVsUIShell shellService, IVsTextView textView)
        {
            Marshal.ThrowExceptionForHR(shellService.GetToolWindowEnum(out var windowEnum));
            Marshal.ThrowExceptionForHR(textView.GetBuffer(out var buffer));

            var frame = new IVsWindowFrame[1];
            var immediateWindowGuid = Guid.Parse(ToolWindowGuids80.ImmediateWindow);

            while (windowEnum.Next(1, frame, out var value) == VSConstants.S_OK)
            {
                Marshal.ThrowExceptionForHR(frame[0].GetGuidProperty((int)__VSFPROPID.VSFPROPID_GuidPersistenceSlot, out var toolWindowGuid));
                if (toolWindowGuid == immediateWindowGuid)
                {
                    Marshal.ThrowExceptionForHR(frame[0].QueryViewInterface(typeof(IVsTextView).GUID, out var frameTextView));
                    try
                    {
                        var immediateWindowTextView = Marshal.GetObjectForIUnknown(frameTextView) as IVsTextView;
                        return textView == immediateWindowTextView;
                    }
                    finally
                    {
                        Marshal.Release(frameTextView);
                    }
                }
            }

            return false;
        }

        public void Dispose()
        {
            // Unsubscribe from events
            _textView.TextBuffer.PostChanged -= TextBuffer_PostChanged;
            _debuggerTextView.Cleanup();

            // The buffer graph subscribes to events of its source buffers, we're no longer interested
            _projectionBuffer.DeleteSpans(0, _projectionBuffer.CurrentSnapshot.SpanCount);

            // The next request will use a new workspace
            _workspace.Dispose();
        }
    }
}<|MERGE_RESOLUTION|>--- conflicted
+++ resolved
@@ -122,11 +122,7 @@
         {
             // Get the workspace, and from there, the solution and document containing this buffer.
             // If there's an ExternalSource, we won't get a document. Give up in that case.
-<<<<<<< HEAD
-            Document document = ContextBuffer.CurrentSnapshot.GetDocument();
-=======
-            var document = ContextBuffer.CurrentSnapshot.GetOpenDocumentInCurrentContextWithChanges();
->>>>>>> 6ead316e
+            var document = ContextBuffer.CurrentSnapshot.GetDocument();
             if (document == null)
             {
                 _projectionBuffer = null;
