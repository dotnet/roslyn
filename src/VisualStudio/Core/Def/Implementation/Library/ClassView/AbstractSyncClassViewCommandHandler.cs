﻿// Copyright (c) Microsoft.  All Rights Reserved.  Licensed under the Apache License, Version 2.0.  See License.txt in the project root for license information.

using System;
using Microsoft.CodeAnalysis;
using Microsoft.CodeAnalysis.Editor.Shared.Extensions;
using Microsoft.CodeAnalysis.Editor.Shared.Utilities;
using Microsoft.CodeAnalysis.LanguageServices;
using Microsoft.CodeAnalysis.Text;
using Microsoft.VisualStudio.Commanding;
using Microsoft.VisualStudio.LanguageServices.Implementation.Extensions;
using Microsoft.VisualStudio.Shell;
using Microsoft.VisualStudio.Shell.Interop;
using Microsoft.VisualStudio.Text.Editor.Commanding.Commands;
using Roslyn.Utilities;

namespace Microsoft.VisualStudio.LanguageServices.Implementation.Library.ClassView
{
    internal abstract class AbstractSyncClassViewCommandHandler : ForegroundThreadAffinitizedObject,
        ICommandHandler<SyncClassViewCommandArgs>
    {
        private const string ClassView = "Class View";

        private readonly IServiceProvider _serviceProvider;

<<<<<<< HEAD
        public string DisplayName => ServicesVSResources.Sync_Class_View_Command_Handler;
=======
        public string DisplayName => ServicesVSResources.Sync_Class_View;
>>>>>>> d90dacbf

        protected AbstractSyncClassViewCommandHandler(
            SVsServiceProvider serviceProvider)
        {
            Contract.ThrowIfNull(serviceProvider);

            _serviceProvider = serviceProvider;
        }

        public bool ExecuteCommand(SyncClassViewCommandArgs args, CommandExecutionContext context)
        {
            this.AssertIsForeground();

            var caretPosition = args.TextView.GetCaretPoint(args.SubjectBuffer) ?? -1;
            if (caretPosition < 0)
            {
                return false;
            }

            var snapshot = args.SubjectBuffer.CurrentSnapshot;

<<<<<<< HEAD
            using (var waitScope = context.WaitContext.AddScope(allowCancellation: true, string.Format(ServicesVSResources.Synchronizing_with_0, ClassView)))
=======
            using (var waitScope = context.OperationContext.AddScope(allowCancellation: true, string.Format(ServicesVSResources.Synchronizing_with_0, ClassView)))
>>>>>>> d90dacbf
            {
                var document = snapshot.GetOpenDocumentInCurrentContextWithChanges();
                if (document == null)
                {
                    return true;
                }

                var syntaxFactsService = document.Project.LanguageServices.GetService<ISyntaxFactsService>();
                if (syntaxFactsService == null)
                {
                    return true;
                }

                var libraryService = document.Project.LanguageServices.GetService<ILibraryService>();
                if (libraryService == null)
                {
                    return true;
                }

<<<<<<< HEAD
                var userCancellationToken = context.WaitContext.UserCancellationToken;
=======
                var userCancellationToken = context.OperationContext.UserCancellationToken;
>>>>>>> d90dacbf
                var semanticModel = document
                    .GetSemanticModelAsync(userCancellationToken)
                    .WaitAndGetResult(userCancellationToken);

                var root = semanticModel.SyntaxTree
                    .GetRootAsync(userCancellationToken)
                    .WaitAndGetResult(userCancellationToken);

                var memberDeclaration = syntaxFactsService.GetContainingMemberDeclaration(root, caretPosition);

                var symbol = memberDeclaration != null
                    ? semanticModel.GetDeclaredSymbol(memberDeclaration, userCancellationToken)
                    : null;

                while (symbol != null && !IsValidSymbolToSynchronize(symbol))
                {
                    symbol = symbol.ContainingSymbol;
                }

                IVsNavInfo navInfo = null;
                if (symbol != null)
                {
                    navInfo = libraryService.NavInfoFactory.CreateForSymbol(symbol, document.Project, semanticModel.Compilation, useExpandedHierarchy: true);
                }

                if (navInfo == null)
                {
                    navInfo = libraryService.NavInfoFactory.CreateForProject(document.Project);
                }

                if (navInfo == null)
                {
                    return true;
                }

                var navigationTool = _serviceProvider.GetService<SVsClassView, IVsNavigationTool>();
                navigationTool.NavigateToNavInfo(navInfo);
                return true;
            }
        }

        private static bool IsValidSymbolToSynchronize(ISymbol symbol) =>
            symbol.Kind == SymbolKind.Event ||
            symbol.Kind == SymbolKind.Field ||
            symbol.Kind == SymbolKind.Method ||
            symbol.Kind == SymbolKind.NamedType ||
            symbol.Kind == SymbolKind.Property;

        public CommandState GetCommandState(SyncClassViewCommandArgs args)
        {
            return Commanding.CommandState.Unspecified;
        }
    }
}<|MERGE_RESOLUTION|>--- conflicted
+++ resolved
@@ -22,11 +22,7 @@
 
         private readonly IServiceProvider _serviceProvider;
 
-<<<<<<< HEAD
-        public string DisplayName => ServicesVSResources.Sync_Class_View_Command_Handler;
-=======
         public string DisplayName => ServicesVSResources.Sync_Class_View;
->>>>>>> d90dacbf
 
         protected AbstractSyncClassViewCommandHandler(
             SVsServiceProvider serviceProvider)
@@ -48,11 +44,7 @@
 
             var snapshot = args.SubjectBuffer.CurrentSnapshot;
 
-<<<<<<< HEAD
-            using (var waitScope = context.WaitContext.AddScope(allowCancellation: true, string.Format(ServicesVSResources.Synchronizing_with_0, ClassView)))
-=======
             using (var waitScope = context.OperationContext.AddScope(allowCancellation: true, string.Format(ServicesVSResources.Synchronizing_with_0, ClassView)))
->>>>>>> d90dacbf
             {
                 var document = snapshot.GetOpenDocumentInCurrentContextWithChanges();
                 if (document == null)
@@ -72,11 +64,7 @@
                     return true;
                 }
 
-<<<<<<< HEAD
-                var userCancellationToken = context.WaitContext.UserCancellationToken;
-=======
                 var userCancellationToken = context.OperationContext.UserCancellationToken;
->>>>>>> d90dacbf
                 var semanticModel = document
                     .GetSemanticModelAsync(userCancellationToken)
                     .WaitAndGetResult(userCancellationToken);
