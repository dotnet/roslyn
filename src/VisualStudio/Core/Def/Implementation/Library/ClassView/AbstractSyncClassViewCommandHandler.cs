--- conflicted
+++ resolved
@@ -49,12 +49,8 @@
 
             using (var waitScope = context.OperationContext.AddScope(allowCancellation: true, string.Format(ServicesVSResources.Synchronizing_with_0, ClassView)))
             {
-<<<<<<< HEAD
-                var document = snapshot.GetDocument();
-=======
                 var document = snapshot.GetFullyLoadedOpenDocumentInCurrentContextWithChangesAsync(
                     context.OperationContext).WaitAndGetResult(context.OperationContext.UserCancellationToken);
->>>>>>> 4caebd1e
                 if (document == null)
                 {
                     return true;
