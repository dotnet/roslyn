--- conflicted
+++ resolved
@@ -33,11 +33,7 @@
         protected readonly IVsEditorAdaptersFactoryService EditorAdaptersFactoryService;
         protected readonly SVsServiceProvider ServiceProvider;
 
-<<<<<<< HEAD
-        public string DisplayName => ServicesVSResources.Snippet_Command_Handler;
-=======
         public string DisplayName => FeaturesResources.Snippets;
->>>>>>> d90dacbf
 
         public AbstractSnippetCommandHandler(IVsEditorAdaptersFactoryService editorAdaptersFactoryService, SVsServiceProvider serviceProvider)
         {
