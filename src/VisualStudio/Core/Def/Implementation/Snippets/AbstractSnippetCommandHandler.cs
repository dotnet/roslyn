﻿// Copyright (c) Microsoft.  All Rights Reserved.  Licensed under the Apache License, Version 2.0.  See License.txt in the project root for license information.

using System.Threading;
using Microsoft.CodeAnalysis;
using Microsoft.CodeAnalysis.Editor.Shared.Extensions;
using Microsoft.CodeAnalysis.Editor.Shared.Options;
using Microsoft.CodeAnalysis.Editor.Shared.Utilities;
using Microsoft.CodeAnalysis.LanguageServices;
using Microsoft.CodeAnalysis.Shared.Extensions;
using Microsoft.CodeAnalysis.Text;
using Microsoft.VisualStudio.Commanding;
using Microsoft.VisualStudio.Editor;
using Microsoft.VisualStudio.Shell;
using Microsoft.VisualStudio.Text;
using Microsoft.VisualStudio.Text.Editor;
using Microsoft.VisualStudio.Text.Editor.Commanding;
using Microsoft.VisualStudio.Text.Editor.Commanding.Commands;
using Microsoft.VisualStudio.TextManager.Interop;

namespace Microsoft.VisualStudio.LanguageServices.Implementation.Snippets
{
    using Workspace = Microsoft.CodeAnalysis.Workspace;

    internal abstract class AbstractSnippetCommandHandler :
        ForegroundThreadAffinitizedObject,
        ICommandHandler<TabKeyCommandArgs>,
        ICommandHandler<BackTabKeyCommandArgs>,
        ICommandHandler<ReturnKeyCommandArgs>,
        ICommandHandler<EscapeKeyCommandArgs>,
        ICommandHandler<InsertSnippetCommandArgs>
    {
        protected readonly IVsEditorAdaptersFactoryService EditorAdaptersFactoryService;
        protected readonly SVsServiceProvider ServiceProvider;

        public string DisplayName => FeaturesResources.Snippets;

        public AbstractSnippetCommandHandler(IThreadingContext threadingContext, IVsEditorAdaptersFactoryService editorAdaptersFactoryService, SVsServiceProvider serviceProvider)
            : base(threadingContext)
        {
            this.EditorAdaptersFactoryService = editorAdaptersFactoryService;
            this.ServiceProvider = serviceProvider;
        }

        protected abstract AbstractSnippetExpansionClient GetSnippetExpansionClient(ITextView textView, ITextBuffer subjectBuffer);
        protected abstract bool IsSnippetExpansionContext(Document document, int startPosition, CancellationToken cancellationToken);
        protected abstract bool TryInvokeInsertionUI(ITextView textView, ITextBuffer subjectBuffer, bool surroundWith = false);

        protected virtual bool TryInvokeSnippetPickerOnQuestionMark(ITextView textView, ITextBuffer textBuffer)
        {
            return false;
        }

        public bool ExecuteCommand(TabKeyCommandArgs args, CommandExecutionContext context)
        {
            AssertIsForeground();
            if (!AreSnippetsEnabled(args))
            {
                return false;
            }

            if (args.TextView.Properties.TryGetProperty(typeof(AbstractSnippetExpansionClient), out AbstractSnippetExpansionClient snippetExpansionClient) &&
                snippetExpansionClient.TryHandleTab())
            {
                return true;
            }

            // Insert snippet/show picker only if we don't have a selection: the user probably wants to indent instead
            if (args.TextView.Selection.IsEmpty)
            {
                if (TryHandleTypedSnippet(args.TextView, args.SubjectBuffer))
                {
                    return true;
                }

                if (TryInvokeSnippetPickerOnQuestionMark(args.TextView, args.SubjectBuffer))
                {
                    return true;
                }
            }

            return false;
        }

        public CommandState GetCommandState(TabKeyCommandArgs args)
        {
            AssertIsForeground();

            if (!AreSnippetsEnabled(args))
            {
                return CommandState.Unspecified;
            }

            if (!Workspace.TryGetWorkspace(args.SubjectBuffer.AsTextContainer(), out var workspace))
            {
                return CommandState.Unspecified;
            }

            return CommandState.Available;
        }

        public bool ExecuteCommand(ReturnKeyCommandArgs args, CommandExecutionContext context)
        {
            AssertIsForeground();
            if (!AreSnippetsEnabled(args))
            {
                return false;
            }

            if (args.TextView.Properties.TryGetProperty(typeof(AbstractSnippetExpansionClient), out AbstractSnippetExpansionClient snippetExpansionClient) &&
                snippetExpansionClient.TryHandleReturn())
            {
                return true;
            }

            return false;
        }

        public CommandState GetCommandState(ReturnKeyCommandArgs args)
        {
            AssertIsForeground();

            if (!AreSnippetsEnabled(args))
            {
                return CommandState.Unspecified;
            }

            if (!Workspace.TryGetWorkspace(args.SubjectBuffer.AsTextContainer(), out var workspace))
            {
                return CommandState.Unspecified;
            }

            return CommandState.Available;
        }

        public bool ExecuteCommand(EscapeKeyCommandArgs args, CommandExecutionContext context)
        {
            AssertIsForeground();
            if (!AreSnippetsEnabled(args))
            {
                return false;
            }

            if (args.TextView.Properties.TryGetProperty(typeof(AbstractSnippetExpansionClient), out AbstractSnippetExpansionClient snippetExpansionClient) &&
                snippetExpansionClient.TryHandleEscape())
            {
                return true;
            }

            return false;
        }

        public CommandState GetCommandState(EscapeKeyCommandArgs args)
        {
            AssertIsForeground();

            if (!AreSnippetsEnabled(args))
            {
                return CommandState.Unspecified;
            }

            if (!Workspace.TryGetWorkspace(args.SubjectBuffer.AsTextContainer(), out var workspace))
            {
                return CommandState.Unspecified;
            }

            return CommandState.Available;
        }

        public bool ExecuteCommand(BackTabKeyCommandArgs args, CommandExecutionContext context)
        {
            AssertIsForeground();
            if (!AreSnippetsEnabled(args))
            {
                return false;
            }

            if (args.TextView.Properties.TryGetProperty(typeof(AbstractSnippetExpansionClient), out AbstractSnippetExpansionClient snippetExpansionClient) &&
                snippetExpansionClient.TryHandleBackTab())
            {
                return true;
            }

            return false;
        }

        public CommandState GetCommandState(BackTabKeyCommandArgs args)
        {
            AssertIsForeground();

            if (!AreSnippetsEnabled(args))
            {
                return CommandState.Unspecified;
            }

            if (!Workspace.TryGetWorkspace(args.SubjectBuffer.AsTextContainer(), out var workspace))
            {
                return CommandState.Unspecified;
            }

            return CommandState.Available;
        }

        public bool ExecuteCommand(InsertSnippetCommandArgs args, CommandExecutionContext context)
        {
            AssertIsForeground();

            if (!AreSnippetsEnabled(args))
            {
                return false;
            }

            return TryInvokeInsertionUI(args.TextView, args.SubjectBuffer);
        }

        public CommandState GetCommandState(InsertSnippetCommandArgs args)
        {
            AssertIsForeground();

            if (!AreSnippetsEnabled(args))
            {
                return CommandState.Unspecified;
            }

            if (!Workspace.TryGetWorkspace(args.SubjectBuffer.AsTextContainer(), out var workspace))
            {
                return CommandState.Unspecified;
            }

            if (!workspace.CanApplyChange(ApplyChangesKind.ChangeDocument))
            {
                return CommandState.Unspecified;
            }

            return CommandState.Available;
        }

        protected bool TryHandleTypedSnippet(ITextView textView, ITextBuffer subjectBuffer)
        {
            AssertIsForeground();

<<<<<<< HEAD
            Document document = subjectBuffer.CurrentSnapshot.GetDocument();
=======
            var document = subjectBuffer.CurrentSnapshot.GetOpenDocumentInCurrentContextWithChanges();
>>>>>>> 6ead316e
            if (document == null)
            {
                return false;
            }

            var currentText = subjectBuffer.AsTextContainer().CurrentText;
            var syntaxFactsService = document.GetLanguageService<ISyntaxFactsService>();

            var endPositionInSubjectBuffer = textView.GetCaretPoint(subjectBuffer);
            if (endPositionInSubjectBuffer == null)
            {
                return false;
            }

            var endPosition = endPositionInSubjectBuffer.Value.Position;
            var startPosition = endPosition;

            // Find the snippet shortcut
            while (startPosition > 0)
            {
                var c = currentText[startPosition - 1];
                if (!syntaxFactsService.IsIdentifierPartCharacter(c) && c != '#' && c != '~')
                {
                    break;
                }

                startPosition--;
            }

            if (startPosition == endPosition)
            {
                return false;
            }

            if (!IsSnippetExpansionContext(document, startPosition, CancellationToken.None))
            {
                return false;
            }

            return GetSnippetExpansionClient(textView, subjectBuffer).TryInsertExpansion(startPosition, endPosition);
        }

        protected bool TryGetExpansionManager(out IVsExpansionManager expansionManager)
        {
            var textManager = (IVsTextManager2)ServiceProvider.GetService(typeof(SVsTextManager));
            if (textManager == null)
            {
                expansionManager = null;
                return false;
            }

            textManager.GetExpansionManager(out expansionManager);
            return expansionManager != null;
        }

        protected static bool AreSnippetsEnabled(EditorCommandArgs args)
        {
            return args.SubjectBuffer.GetFeatureOnOffOption(InternalFeatureOnOffOptions.Snippets) &&
                // TODO (https://github.com/dotnet/roslyn/issues/5107): enable in interactive
                !(Workspace.TryGetWorkspace(args.SubjectBuffer.AsTextContainer(), out var workspace) && workspace.Kind == WorkspaceKind.Interactive);
        }
    }
}<|MERGE_RESOLUTION|>--- conflicted
+++ resolved
@@ -238,11 +238,7 @@
         {
             AssertIsForeground();
 
-<<<<<<< HEAD
-            Document document = subjectBuffer.CurrentSnapshot.GetDocument();
-=======
-            var document = subjectBuffer.CurrentSnapshot.GetOpenDocumentInCurrentContextWithChanges();
->>>>>>> 6ead316e
+            var document = subjectBuffer.CurrentSnapshot.GetDocument();
             if (document == null)
             {
                 return false;
