﻿// Licensed to the .NET Foundation under one or more agreements.
// The .NET Foundation licenses this file to you under the MIT license.
// See the LICENSE file in the project root for more information.

using System;
using System.Collections.Generic;
using System.Collections.Immutable;
using System.Diagnostics;
using System.Diagnostics.CodeAnalysis;
using System.IO;
using System.Linq;
using System.Runtime.InteropServices;
using System.Text;
using System.Threading;
using System.Threading.Tasks;
using System.Xml.Linq;
using Microsoft.CodeAnalysis;
using Microsoft.CodeAnalysis.Completion;
using Microsoft.CodeAnalysis.Editing;
using Microsoft.CodeAnalysis.Editor.Implementation.IntelliSense.SignatureHelp;
using Microsoft.CodeAnalysis.Editor.Shared.Extensions;
using Microsoft.CodeAnalysis.Editor.Shared.Utilities;
using Microsoft.CodeAnalysis.Formatting;
using Microsoft.CodeAnalysis.Host.Mef;
using Microsoft.CodeAnalysis.Internal.Log;
using Microsoft.CodeAnalysis.LanguageServices;
using Microsoft.CodeAnalysis.Notification;
using Microsoft.CodeAnalysis.Shared.Extensions;
using Microsoft.CodeAnalysis.Shared.Utilities;
using Microsoft.CodeAnalysis.SignatureHelp;
using Microsoft.CodeAnalysis.Text;
using Microsoft.CodeAnalysis.Text.Shared.Extensions;
using Microsoft.VisualStudio.Editor;
using Microsoft.VisualStudio.LanguageServices.Implementation.Extensions;
using Microsoft.VisualStudio.LanguageServices.Implementation.ProjectSystem;
using Microsoft.VisualStudio.Text;
using Microsoft.VisualStudio.Text.Editor;
using Microsoft.VisualStudio.Text.Editor.Commanding;
using Microsoft.VisualStudio.Text.Editor.Commanding.Commands;
using Microsoft.VisualStudio.TextManager.Interop;
using MSXML;
using Roslyn.Utilities;
using CommonFormattingHelpers = Microsoft.CodeAnalysis.Editor.Shared.Utilities.CommonFormattingHelpers;
using VsTextSpan = Microsoft.VisualStudio.TextManager.Interop.TextSpan;

namespace Microsoft.VisualStudio.LanguageServices.Implementation.Snippets
{
    internal abstract class AbstractSnippetExpansionClient : ForegroundThreadAffinitizedObject, IVsExpansionClient
    {
        /// <summary>
        /// The name of a snippet field created for caret placement in Full Method Call snippet sessions when the
        /// invocation has no parameters.
        /// </summary>
        private const string PlaceholderSnippetField = "placeholder";

        /// <summary>
        /// A generated random string which is used to identify argument completion snippets from other snippets.
        /// </summary>
        private static readonly string s_fullMethodCallDescriptionSentinel = Guid.NewGuid().ToString("N");

        private readonly SignatureHelpControllerProvider _signatureHelpControllerProvider;
        private readonly IEditorCommandHandlerServiceFactory _editorCommandHandlerServiceFactory;
        protected readonly IVsEditorAdaptersFactoryService EditorAdaptersFactoryService;
        protected readonly Guid LanguageServiceGuid;
        protected readonly ITextView TextView;
        protected readonly ITextBuffer SubjectBuffer;

        private readonly ImmutableArray<Lazy<ArgumentProvider, OrderableLanguageMetadata>> _allArgumentProviders;
        private ImmutableArray<ArgumentProvider> _argumentProviders;

        private bool _indentCaretOnCommit;
        private int _indentDepth;
        private bool _earlyEndExpansionHappened;

        /// <summary>
        /// Set to <see langword="true"/> when the snippet client registers an event listener for
        /// <see cref="Controller.ModelUpdated"/>.
        /// </summary>
        /// <remarks>
        /// This field should only be used from the main thread.
        /// </remarks>
        private bool _registeredForSignatureHelpEvents;

        // Writes to this state only occur on the main thread.
        private readonly State _state = new();

        public AbstractSnippetExpansionClient(
            IThreadingContext threadingContext,
            Guid languageServiceGuid,
            ITextView textView,
            ITextBuffer subjectBuffer,
            SignatureHelpControllerProvider signatureHelpControllerProvider,
            IEditorCommandHandlerServiceFactory editorCommandHandlerServiceFactory,
            IVsEditorAdaptersFactoryService editorAdaptersFactoryService,
            ImmutableArray<Lazy<ArgumentProvider, OrderableLanguageMetadata>> argumentProviders)
            : base(threadingContext)
        {
            this.LanguageServiceGuid = languageServiceGuid;
            this.TextView = textView;
            this.SubjectBuffer = subjectBuffer;
            this._signatureHelpControllerProvider = signatureHelpControllerProvider;
            this._editorCommandHandlerServiceFactory = editorCommandHandlerServiceFactory;
            this.EditorAdaptersFactoryService = editorAdaptersFactoryService;
            this._allArgumentProviders = argumentProviders;
        }

        /// <inheritdoc cref="State._expansionSession"/>
        public IVsExpansionSession? ExpansionSession => _state._expansionSession;

        /// <inheritdoc cref="State.IsFullMethodCallSnippet"/>
        public bool IsFullMethodCallSnippet => _state.IsFullMethodCallSnippet;

        public ImmutableArray<ArgumentProvider> GetArgumentProviders(Workspace workspace)
        {
            AssertIsForeground();

            // TODO: Move this to ArgumentProviderService: https://github.com/dotnet/roslyn/issues/50897
            if (_argumentProviders.IsDefault)
            {
                _argumentProviders = workspace.Services
                    .SelectMatchingExtensionValues(ExtensionOrderer.Order(_allArgumentProviders), SubjectBuffer.ContentType)
                    .ToImmutableArray();
            }

            return _argumentProviders;
        }

        public abstract int GetExpansionFunction(IXMLDOMNode xmlFunctionNode, string bstrFieldName, out IVsExpansionFunction? pFunc);
        protected abstract ITrackingSpan? InsertEmptyCommentAndGetEndPositionTrackingSpan();
        internal abstract Document AddImports(Document document, int position, XElement snippetNode, bool placeSystemNamespaceFirst, bool allowInHiddenRegions, CancellationToken cancellationToken);
        protected abstract string FallbackDefaultLiteral { get; }

        public int FormatSpan(IVsTextLines pBuffer, VsTextSpan[] tsInSurfaceBuffer)
        {
            AssertIsForeground();

            if (ExpansionSession == null)
            {
                return VSConstants.E_FAIL;
            }

            // If this is a manually-constructed snippet for a full method call, avoid formatting the snippet since
            // doing so will disrupt signature help. Check ExpansionSession instead of '_state.IsFullMethodCallSnippet'
            // because '_state._methodNameForInsertFullMethodCall' is not initialized at this point.
            if (ExpansionSession.TryGetHeaderNode("Description", out var descriptionNode)
                && descriptionNode?.text == s_fullMethodCallDescriptionSentinel)
            {
                return VSConstants.S_OK;
            }

            // Formatting a snippet isn't cancellable.
            var cancellationToken = CancellationToken.None;
            // At this point, the $selection$ token has been replaced with the selected text and
            // declarations have been replaced with their default text. We need to format the 
            // inserted snippet text while carefully handling $end$ position (where the caret goes
            // after Return is pressed). The IVsExpansionSession keeps a tracking point for this
            // position but we do the tracking ourselves to properly deal with virtual space. To 
            // ensure the end location is correct, we take three extra steps:
            // 1. Insert an empty comment ("/**/" or "'") at the current $end$ position (prior 
            //    to formatting), and keep a tracking span for the comment.
            // 2. After formatting the new snippet text, find and delete the empty multiline 
            //    comment (via the tracking span) and notify the IVsExpansionSession of the new 
            //    $end$ location. If the line then contains only whitespace (due to the formatter
            //    putting the empty comment on its own line), then delete the white space and 
            //    remember the indentation depth for that line.
            // 3. When the snippet is finally completed (via Return), and PositionCaretForEditing()
            //    is called, check to see if the end location was on a line containing only white
            //    space in the previous step. If so, and if that line is still empty, then position
            //    the caret in virtual space.
            // This technique ensures that a snippet like "if($condition$) { $end$ }" will end up 
            // as:
            //     if ($condition$)
            //     {
            //         $end$
            //     }
            if (!TryGetSubjectBufferSpan(tsInSurfaceBuffer[0], out var snippetSpan))
            {
                return VSConstants.S_OK;
            }

            // Insert empty comment and track end position
            var snippetTrackingSpan = snippetSpan.CreateTrackingSpan(SpanTrackingMode.EdgeInclusive);

            var fullSnippetSpan = new VsTextSpan[1];
            ExpansionSession.GetSnippetSpan(fullSnippetSpan);

            var isFullSnippetFormat =
                fullSnippetSpan[0].iStartLine == tsInSurfaceBuffer[0].iStartLine &&
                fullSnippetSpan[0].iStartIndex == tsInSurfaceBuffer[0].iStartIndex &&
                fullSnippetSpan[0].iEndLine == tsInSurfaceBuffer[0].iEndLine &&
                fullSnippetSpan[0].iEndIndex == tsInSurfaceBuffer[0].iEndIndex;
            var endPositionTrackingSpan = isFullSnippetFormat ? InsertEmptyCommentAndGetEndPositionTrackingSpan() : null;

            var formattingSpan = CommonFormattingHelpers.GetFormattingSpan(SubjectBuffer.CurrentSnapshot, snippetTrackingSpan.GetSpan(SubjectBuffer.CurrentSnapshot));

            SubjectBuffer.CurrentSnapshot.FormatAndApplyToBuffer(formattingSpan, CancellationToken.None);

            if (isFullSnippetFormat)
            {
                CleanUpEndLocation(endPositionTrackingSpan);

                // Unfortunately, this is the only place we can safely add references and imports
                // specified in the snippet xml. In OnBeforeInsertion we have no guarantee that the
                // snippet xml will be available, and changing the buffer during OnAfterInsertion can
                // cause the underlying tracking spans to get out of sync.
                var currentStartPosition = snippetTrackingSpan.GetStartPoint(SubjectBuffer.CurrentSnapshot).Position;
                AddReferencesAndImports(
                    ExpansionSession, currentStartPosition, cancellationToken);

                SetNewEndPosition(endPositionTrackingSpan);
            }

            return VSConstants.S_OK;
        }

        private void SetNewEndPosition(ITrackingSpan? endTrackingSpan)
        {
            RoslynDebug.AssertNotNull(ExpansionSession);
            if (SetEndPositionIfNoneSpecified(ExpansionSession))
            {
                return;
            }

            if (endTrackingSpan != null)
            {
                if (!TryGetSpanOnHigherBuffer(
                    endTrackingSpan.GetSpan(SubjectBuffer.CurrentSnapshot),
                    TextView.TextBuffer,
                    out var endSpanInSurfaceBuffer))
                {
                    return;
                }

                TextView.TextSnapshot.GetLineAndCharacter(endSpanInSurfaceBuffer.Start.Position, out var endLine, out var endChar);
                ExpansionSession.SetEndSpan(new VsTextSpan
                {
                    iStartLine = endLine,
                    iStartIndex = endChar,
                    iEndLine = endLine,
                    iEndIndex = endChar
                });
            }
        }

        private void CleanUpEndLocation(ITrackingSpan? endTrackingSpan)
        {
            if (endTrackingSpan != null)
            {
                // Find the empty comment and remove it...
                var endSnapshotSpan = endTrackingSpan.GetSpan(SubjectBuffer.CurrentSnapshot);
                SubjectBuffer.Delete(endSnapshotSpan.Span);

                // Remove the whitespace before the comment if necessary. If whitespace is removed,
                // then remember the indentation depth so we can appropriately position the caret
                // in virtual space when the session is ended.
                var line = SubjectBuffer.CurrentSnapshot.GetLineFromPosition(endSnapshotSpan.Start.Position);
                var lineText = line.GetText();

                if (lineText.Trim() == string.Empty)
                {
                    _indentCaretOnCommit = true;

                    var document = this.SubjectBuffer.CurrentSnapshot.GetOpenDocumentInCurrentContextWithChanges();
                    if (document != null)
                    {
                        var documentOptions = document.GetOptionsAsync(CancellationToken.None).WaitAndGetResult(CancellationToken.None);
                        _indentDepth = lineText.GetColumnFromLineOffset(lineText.Length, documentOptions.GetOption(FormattingOptions.TabSize));
                    }
                    else
                    {
                        // If we don't have a document, then just guess the typical default TabSize value.
                        _indentDepth = lineText.GetColumnFromLineOffset(lineText.Length, tabSize: 4);
                    }

                    SubjectBuffer.Delete(new Span(line.Start.Position, line.Length));
                    _ = SubjectBuffer.CurrentSnapshot.GetSpan(new Span(line.Start.Position, 0));
                }
            }
        }

        /// <summary>
        /// If there was no $end$ token, place it at the end of the snippet code. Otherwise, it
        /// defaults to the beginning of the snippet code.
        /// </summary>
        private static bool SetEndPositionIfNoneSpecified(IVsExpansionSession pSession)
        {
            if (!TryGetSnippetNode(pSession, out var snippetNode))
            {
                return false;
            }

            var ns = snippetNode.Name.NamespaceName;
            var codeNode = snippetNode.Element(XName.Get("Code", ns));
            if (codeNode == null)
            {
                return false;
            }

            var delimiterAttribute = codeNode.Attribute("Delimiter");
            var delimiter = delimiterAttribute != null ? delimiterAttribute.Value : "$";
            if (codeNode.Value.IndexOf(string.Format("{0}end{0}", delimiter), StringComparison.OrdinalIgnoreCase) != -1)
            {
                return false;
            }

            var snippetSpan = new VsTextSpan[1];
            if (pSession.GetSnippetSpan(snippetSpan) != VSConstants.S_OK)
            {
                return false;
            }

            var newEndSpan = new VsTextSpan
            {
                iStartLine = snippetSpan[0].iEndLine,
                iStartIndex = snippetSpan[0].iEndIndex,
                iEndLine = snippetSpan[0].iEndLine,
                iEndIndex = snippetSpan[0].iEndIndex
            };

            pSession.SetEndSpan(newEndSpan);
            return true;
        }

        protected static bool TryGetSnippetNode(IVsExpansionSession pSession, [NotNullWhen(true)] out XElement? snippetNode)
        {
            IXMLDOMNode? xmlNode = null;
            snippetNode = null;

            try
            {
                // Cast to our own version of IVsExpansionSession so that we can get pNode as an
                // IntPtr instead of a via a RCW. This allows us to guarantee that it pNode is
                // released before leaving this method. Otherwise, a second invocation of the same
                // snippet may cause an AccessViolationException.
                var session = (IVsExpansionSessionInternal)pSession;
                if (session.GetSnippetNode(null, out var pNode) != VSConstants.S_OK)
                {
                    return false;
                }

                xmlNode = (IXMLDOMNode)Marshal.GetUniqueObjectForIUnknown(pNode);
                snippetNode = XElement.Parse(xmlNode.xml);
                return true;
            }
            finally
            {
                if (xmlNode != null && Marshal.IsComObject(xmlNode))
                {
                    Marshal.ReleaseComObject(xmlNode);
                }
            }
        }

        public int PositionCaretForEditing(IVsTextLines pBuffer, [ComAliasName("Microsoft.VisualStudio.TextManager.Interop.TextSpan")] VsTextSpan[] ts)
        {
            // If the formatted location of the $end$ position (the inserted comment) was on an
            // empty line and indented, then we have already removed the white space on that line
            // and the navigation location will be at column 0 on a blank line. We must now
            // position the caret in virtual space.
            pBuffer.GetLengthOfLine(ts[0].iStartLine, out var lineLength);
            pBuffer.GetLineText(ts[0].iStartLine, 0, ts[0].iStartLine, lineLength, out var endLineText);
            pBuffer.GetPositionOfLine(ts[0].iStartLine, out var endLinePosition);

            PositionCaretForEditingInternal(endLineText, endLinePosition);

            return VSConstants.S_OK;
        }

        /// <summary>
        /// Internal for testing purposes. All real caret positioning logic takes place here. <see cref="PositionCaretForEditing"/>
        /// only extracts the <paramref name="endLineText"/> and <paramref name="endLinePosition"/> from the provided <see cref="IVsTextLines"/>.
        /// Tests can call this method directly to avoid producing an IVsTextLines.
        /// </summary>
        /// <param name="endLineText"></param>
        /// <param name="endLinePosition"></param>
        internal void PositionCaretForEditingInternal(string endLineText, int endLinePosition)
        {
            if (_indentCaretOnCommit && endLineText == string.Empty)
            {
                TextView.TryMoveCaretToAndEnsureVisible(new VirtualSnapshotPoint(TextView.TextSnapshot.GetPoint(endLinePosition), _indentDepth));
            }
        }

        public virtual bool TryHandleTab()
        {
            if (ExpansionSession != null)
            {
                // When 'Tab' is pressed in the last field of a normal snippet, the session wraps back around to the
                // first field (this is preservation of historical behavior). When 'Tab' is pressed at the end of an
                // argument provider snippet, the snippet session is automatically committed (this behavior matches the
                // design for Insert Full Method Call intended for multiple IDEs).
                var tabbedInsideSnippetField = VSConstants.S_OK == ExpansionSession.GoToNextExpansionField(fCommitIfLast: _state.IsFullMethodCallSnippet ? 1 : 0);

                if (!tabbedInsideSnippetField)
                {
                    ExpansionSession.EndCurrentExpansion(fLeaveCaret: 1);
                }

                return tabbedInsideSnippetField;
            }

            return false;
        }

        public virtual bool TryHandleBackTab()
        {
            if (ExpansionSession != null)
            {
                var tabbedInsideSnippetField = VSConstants.S_OK == ExpansionSession.GoToPreviousExpansionField();

                if (!tabbedInsideSnippetField)
                {
                    ExpansionSession.EndCurrentExpansion(fLeaveCaret: 1);
                }

                return tabbedInsideSnippetField;
            }

            return false;
        }

        public virtual bool TryHandleEscape()
        {
            if (ExpansionSession != null)
            {
                ExpansionSession.EndCurrentExpansion(fLeaveCaret: 1);
                return true;
            }

            return false;
        }

        public virtual bool TryHandleReturn()
        {
            return CommitSnippet(leaveCaret: false);
        }

        /// <summary>
        /// Commit the active snippet, if any.
        /// </summary>
        /// <param name="leaveCaret"><see langword="true"/> to leave the caret position unchanged by the call;
        /// otherwise, <see langword="false"/> to move the caret to the <c>$end$</c> position of the snippet when the
        /// snippet is committed.</param>
        /// <returns><see langword="true"/> if the caret may have moved from the call; otherwise,
        /// <see langword="false"/> if the caret did not move, or if there was no active snippet session to
        /// commit.</returns>
        public bool CommitSnippet(bool leaveCaret)
        {
            if (ExpansionSession != null)
            {
                if (!leaveCaret)
                {
                    // Only move the caret if the enter was hit within the snippet fields.
                    var hitWithinField = VSConstants.S_OK == ExpansionSession.GoToNextExpansionField(fCommitIfLast: 0);
                    leaveCaret = !hitWithinField;
                }

                ExpansionSession.EndCurrentExpansion(fLeaveCaret: leaveCaret ? 1 : 0);

                return !leaveCaret;
            }

            return false;
        }

        public virtual bool TryInsertExpansion(int startPositionInSubjectBuffer, int endPositionInSubjectBuffer, CancellationToken cancellationToken)
        {
            var textViewModel = TextView.TextViewModel;
            if (textViewModel == null)
            {
                Debug.Assert(TextView.IsClosed);
                return false;
            }

            // The expansion itself needs to be created in the data buffer, so map everything up
            var triggerSpan = SubjectBuffer.CurrentSnapshot.GetSpan(startPositionInSubjectBuffer, endPositionInSubjectBuffer - startPositionInSubjectBuffer);
            if (!TryGetSpanOnHigherBuffer(triggerSpan, textViewModel.DataBuffer, out var dataBufferSpan))
            {
                return false;
            }

            var buffer = EditorAdaptersFactoryService.GetBufferAdapter(textViewModel.DataBuffer);
            if (buffer is not IVsExpansion expansion)
            {
                return false;
            }

            buffer.GetLineIndexOfPosition(dataBufferSpan.Start.Position, out var startLine, out var startIndex);
            buffer.GetLineIndexOfPosition(dataBufferSpan.End.Position, out var endLine, out var endIndex);

            var textSpan = new VsTextSpan
            {
                iStartLine = startLine,
                iStartIndex = startIndex,
                iEndLine = endLine,
                iEndIndex = endIndex
            };

            if (TryInsertArgumentCompletionSnippet(triggerSpan, dataBufferSpan, expansion, textSpan, cancellationToken))
            {
                Debug.Assert(_state.IsFullMethodCallSnippet);
                return true;
            }

            if (expansion.InsertExpansion(textSpan, textSpan, this, LanguageServiceGuid, out _state._expansionSession) == VSConstants.S_OK)
            {
                // This expansion is not derived from a symbol, so make sure the state isn't tracking any symbol
                // information
                Debug.Assert(!_state.IsFullMethodCallSnippet);
                return true;
            }

            return false;
        }

        private bool TryInsertArgumentCompletionSnippet(SnapshotSpan triggerSpan, SnapshotSpan dataBufferSpan, IVsExpansion expansion, VsTextSpan textSpan, CancellationToken cancellationToken)
        {
            if (!(SubjectBuffer.GetFeatureOnOffOption(CompletionOptions.EnableArgumentCompletionSnippets) ?? false))
            {
                // Argument completion snippets are not enabled
                return false;
            }

            var document = SubjectBuffer.CurrentSnapshot.GetOpenDocumentInCurrentContextWithChanges();
            if (document is null)
            {
                // Couldn't identify the current document
                return false;
            }

            var symbols = ThreadingContext.JoinableTaskFactory.Run(() => GetReferencedSymbolsToLeftOfCaretAsync(document, caretPosition: triggerSpan.End, cancellationToken));

            var methodSymbols = symbols.OfType<IMethodSymbol>().ToImmutableArray();
            if (methodSymbols.Any())
            {
                // This is the method name as it appears in source text
                var methodName = dataBufferSpan.GetText();
                var snippet = CreateMethodCallSnippet(methodName, includeMethod: true, ImmutableArray<IParameterSymbol>.Empty, ImmutableDictionary<string, string>.Empty);

                var doc = (DOMDocument)new DOMDocumentClass();
                if (doc.loadXML(snippet.ToString(SaveOptions.OmitDuplicateNamespaces)))
                {
                    if (expansion.InsertSpecificExpansion(doc, textSpan, this, LanguageServiceGuid, pszRelativePath: null, out _state._expansionSession) == VSConstants.S_OK)
                    {
                        Debug.Assert(_state._expansionSession != null);
                        _state._methodNameForInsertFullMethodCall = methodSymbols.First().Name;
                        Debug.Assert(_state._method == null);

                        if (_signatureHelpControllerProvider.GetController(TextView, SubjectBuffer) is { } controller)
                        {
                            EnsureRegisteredForModelUpdatedEvents(this, controller);
                        }

                        // Trigger signature help after starting the snippet session
                        //
                        // TODO: Figure out why ISignatureHelpBroker.TriggerSignatureHelp doesn't work but this does.
                        // https://github.com/dotnet/roslyn/issues/50036
                        var editorCommandHandlerService = _editorCommandHandlerServiceFactory.GetService(TextView, SubjectBuffer);
                        editorCommandHandlerService.Execute((view, buffer) => new InvokeSignatureHelpCommandArgs(view, buffer), nextCommandHandler: null);

                        return true;
                    }
                }
            }

            return false;

            // Local function
            static void EnsureRegisteredForModelUpdatedEvents(AbstractSnippetExpansionClient client, Controller controller)
            {
                // Access to _registeredForSignatureHelpEvents is synchronized on the main thread
                client.ThreadingContext.ThrowIfNotOnUIThread();

                if (!client._registeredForSignatureHelpEvents)
                {
                    client._registeredForSignatureHelpEvents = true;
                    controller.ModelUpdated += client.OnModelUpdated;
                    client.TextView.Closed += delegate { controller.ModelUpdated -= client.OnModelUpdated; };
                }
            }
        }

        /// <summary>
        /// Creates a snippet for providing arguments to a call.
        /// </summary>
        /// <param name="methodName">The name of the method as it should appear in code.</param>
        /// <param name="includeMethod">
        /// <para><see langword="true"/> to include the method name and invocation parentheses in the resulting snippet;
        /// otherwise, <see langword="false"/> if the method name and parentheses are assumed to already exist and the
        /// template will only specify the argument placeholders. Since the <c>$end$</c> marker is always considered to
        /// lie after the closing <c>)</c> of the invocation, it is only included when this parameter is
        /// <see langword="true"/>.</para>
        ///
        /// <para>For example, consider a call to <see cref="int.ToString(IFormatProvider)"/>. If
        /// <paramref name="includeMethod"/> is <see langword="true"/>, the resulting snippet text might look like
        /// this:</para>
        ///
        /// <code>
        /// ToString($provider$)$end$
        /// </code>
        ///
        /// <para>If <paramref name="includeMethod"/> is <see langword="false"/>, the resulting snippet text might look
        /// like this:</para>
        ///
        /// <code>
        /// $provider$
        /// </code>
        ///
        /// <para>This parameter supports cycling between overloads of a method for argument completion. Since any text
        /// edit that alters the <c>(</c> or <c>)</c> characters will force the Signature Help session to close, we are
        /// careful to only update text that lies between these characters.</para>
        /// </param>
        /// <param name="parameters">The parameters to the method. If the specific target of the invocation is not
        /// known, an empty array may be passed to create a template with a placeholder where arguments will eventually
        /// go.</param>
        private static XDocument CreateMethodCallSnippet(string methodName, bool includeMethod, ImmutableArray<IParameterSymbol> parameters, ImmutableDictionary<string, string> parameterValues)
        {
            XNamespace snippetNamespace = "http://schemas.microsoft.com/VisualStudio/2005/CodeSnippet";

            var template = new StringBuilder();

            if (includeMethod)
            {
                template.Append(methodName).Append('(');
            }

            var declarations = new List<XElement>();
            foreach (var parameter in parameters)
            {
                if (declarations.Any())
                {
                    template.Append(", ");
                }

                // Create a snippet field for the argument. The name of the field matches the parameter name, and the
                // default value for the field is provided by a call to the internal ArgumentValue snippet function. The
                // parameter to the snippet function is a serialized SymbolKey which can be mapped back to the
                // IParameterSymbol.
                template.Append('$').Append(parameter.Name).Append('$');
                declarations.Add(new XElement(
                    snippetNamespace + "Literal",
                    new XElement(snippetNamespace + "ID", new XText(parameter.Name)),
                    new XElement(snippetNamespace + "Default", new XText(parameterValues.GetValueOrDefault(parameter.Name, "")))));
            }

            if (!declarations.Any())
            {
                // If the invocation does not have any parameters, include an empty placeholder in the snippet template
                // to ensure the caret starts inside the parentheses and can track changes to other overloads (which may
                // have parameters).
                template.Append($"${PlaceholderSnippetField}$");
                declarations.Add(new XElement(
                    snippetNamespace + "Literal",
                    new XElement(snippetNamespace + "ID", new XText(PlaceholderSnippetField)),
                    new XElement(snippetNamespace + "Default", new XText(""))));
            }

            if (includeMethod)
            {
                template.Append(")$end$");
            }

            // A snippet is manually constructed. Replacement fields are added for each argument, and the field name
            // matches the parameter name.
            // https://docs.microsoft.com/en-us/visualstudio/ide/code-snippets-schema-reference?view=vs-2019
            return new XDocument(
                new XDeclaration("1.0", "utf-8", null),
                new XElement(
                    snippetNamespace + "CodeSnippets",
                    new XElement(
                        snippetNamespace + "CodeSnippet",
                        new XAttribute(snippetNamespace + "Format", "1.0.0"),
                        new XElement(
                            snippetNamespace + "Header",
                            new XElement(snippetNamespace + "Title", new XText(methodName)),
                            new XElement(snippetNamespace + "Description", new XText(s_fullMethodCallDescriptionSentinel))),
                        new XElement(
                            snippetNamespace + "Snippet",
                            new XElement(snippetNamespace + "Declarations", declarations.ToArray()),
                            new XElement(
                                snippetNamespace + "Code",
                                new XAttribute(snippetNamespace + "Language", "csharp"),
                                new XCData(template.ToString()))))));
        }

        private void OnModelUpdated(object sender, ModelUpdatedEventsArgs e)
        {
            AssertIsForeground();

            if (e.NewModel is null)
            {
                // Signature Help was dismissed, but it's possible for a user to bring it back with Ctrl+Shift+Space.
                // Leave the snippet session (if any) in its current state to allow it to process either a subsequent
                // Signature Help update or the Escape/Enter keys that close the snippet session.
                return;
            }

            if (!_state.IsFullMethodCallSnippet)
            {
                // Signature Help is showing an updated signature, but either there is no active snippet, or the active
                // snippet is not performing argument value completion, so we just ignore it.
                return;
            }

            if (!e.NewModel.UserSelected && _state._method is not null)
            {
                // This was an implicit signature change which was not triggered by user pressing up/down, and we are
                // already showing an initialized argument completion snippet session, so avoid switching sessions.
                return;
            }

            var document = SubjectBuffer.CurrentSnapshot.GetOpenDocumentInCurrentContextWithChanges();
            if (document is null)
            {
                // It's unclear if/how this state would occur, but if it does we would throw an exception trying to
                // use it. Just return immediately.
                return;
            }

            // TODO: The following blocks the UI thread without cancellation, but it only occurs when an argument value
            // completion session is active, which is behind an experimental feature flag.
            // https://github.com/dotnet/roslyn/issues/50634
            var compilation = ThreadingContext.JoinableTaskFactory.Run(() => document.Project.GetRequiredCompilationAsync(CancellationToken.None));
            var newSymbolKey = (e.NewModel.SelectedItem as AbstractSignatureHelpProvider.SymbolKeySignatureHelpItem)?.SymbolKey ?? default;
            var newSymbol = newSymbolKey.Resolve(compilation, cancellationToken: CancellationToken.None).GetAnySymbol();
            if (newSymbol is not IMethodSymbol method)
                return;

            MoveToSpecificMethod(method, CancellationToken.None);
        }

        private static async Task<ImmutableArray<ISymbol>> GetReferencedSymbolsToLeftOfCaretAsync(
            Document document,
            SnapshotPoint caretPosition,
            CancellationToken cancellationToken)
        {
            var semanticModel = await document.GetRequiredSemanticModelAsync(cancellationToken).ConfigureAwait(false);

            var token = await semanticModel.SyntaxTree.GetTouchingWordAsync(caretPosition.Position, document.GetRequiredLanguageService<ISyntaxFactsService>(), cancellationToken).ConfigureAwait(false);
            var semanticInfo = semanticModel.GetSemanticInfo(token, document.Project.Solution.Workspace, cancellationToken);
            return semanticInfo.ReferencedSymbols;
        }

        /// <summary>
        /// Update the current argument value completion session to use a specific method.
        /// </summary>
        /// <param name="method">The currently-selected method in Signature Help.</param>
        /// <param name="cancellationToken">A cancellation token the operation may observe.</param>
        public void MoveToSpecificMethod(IMethodSymbol method, CancellationToken cancellationToken)
        {
            AssertIsForeground();

            if (ExpansionSession is null)
            {
                return;
            }

            if (SymbolEquivalenceComparer.Instance.Equals(_state._method, method))
            {
                return;
            }

            if (_state._methodNameForInsertFullMethodCall != method.Name)
            {
                // Signature Help is showing a signature that wasn't part of the set this argument value completion
                // session was created from. It's unclear how this state should be handled, so we stop processing
                // Signature Help updates for the current session.
                // TODO: https://github.com/dotnet/roslyn/issues/50636
                ExpansionSession.EndCurrentExpansion(fLeaveCaret: 1);
                return;
            }

            // If the first method overload chosen is a zero-parameter method, the snippet we'll create is the same snippet
            // as the one did initially. The editor appears to have a bug where inserting a zero-width snippet (when we update the parameters)
            // causes the inserted session to immediately dismiss; this works around that issue.
            if (_state._method is null && method.Parameters.Length == 0)
            {
                _state._method = method;
                return;
            }

            var document = SubjectBuffer.CurrentSnapshot.GetOpenDocumentInCurrentContextWithChanges();
            if (document is null)
            {
                // Couldn't identify the current document
                ExpansionSession.EndCurrentExpansion(fLeaveCaret: 1);
                return;
            }

            var textViewModel = TextView.TextViewModel;
            if (textViewModel == null)
            {
                Debug.Assert(TextView.IsClosed);
                return;
            }

            var buffer = EditorAdaptersFactoryService.GetBufferAdapter(textViewModel.DataBuffer);
            if (buffer is not IVsExpansion expansion)
            {
                return;
            }

            // We need to replace the portion of the existing Full Method Call snippet which appears inside parentheses.
            // This span starts at the beginning of the first snippet field, and ends at the end of the last snippet
            // field. Methods with no arguments still have an empty "placeholder" snippet field representing the initial
            // caret position when the snippet is created.
            var textSpan = new VsTextSpan[1];
            if (ExpansionSession.GetSnippetSpan(textSpan) != VSConstants.S_OK)
            {
                return;
            }

            var firstField = _state._method?.Parameters.FirstOrDefault()?.Name ?? PlaceholderSnippetField;
            if (ExpansionSession.GetFieldSpan(firstField, textSpan) != VSConstants.S_OK)
            {
                return;
            }

            VsTextSpan adjustedTextSpan;
            adjustedTextSpan.iStartLine = textSpan[0].iStartLine;
            adjustedTextSpan.iStartIndex = textSpan[0].iStartIndex;

            var lastField = _state._method?.Parameters.LastOrDefault()?.Name ?? PlaceholderSnippetField;
            if (ExpansionSession.GetFieldSpan(lastField, textSpan) != VSConstants.S_OK)
            {
                return;
            }

            adjustedTextSpan.iEndLine = textSpan[0].iEndLine;
            adjustedTextSpan.iEndIndex = textSpan[0].iEndIndex;

            // Track current argument values so input created/updated by a user is not lost when cycling through
            // Signature Help overloads:
            //
            // 1. For each parameter of the method currently presented as a snippet, the value of the argument as
            //    it appears in code.
            // 2. Place the argument values in a map from parameter name to current value.
            // 3. (Later) the values in the map can be read to avoid providing new values for equivalent parameters.
            var newArguments = _state._arguments;

            if (_state._method is null || !_state._method.Parameters.Any())
            {
                // If we didn't have any previous parameters, then there is only the placeholder in the snippet.
                // We don't want to lose what the user has typed there, if they typed something
                if (ExpansionSession.GetFieldValue(PlaceholderSnippetField, out var placeholderValue) == VSConstants.S_OK &&
                    placeholderValue.Length > 0)
                {
                    if (method.Parameters.Any())
                    {
                        newArguments = newArguments.SetItem(method.Parameters[0].Name, placeholderValue);
                    }
                    else
                    {
                        // TODO: if the user is typing before signature help updated the model, and we have no parameters here,
                        // should we still create a new snippet that has the existing placeholder text?
                    }
                }
            }
            else if (_state._method is not null)
            {
                foreach (var previousParameter in _state._method.Parameters)
                {
                    if (ExpansionSession.GetFieldValue(previousParameter.Name, out var previousValue) == VSConstants.S_OK)
                    {
                        newArguments = newArguments.SetItem(previousParameter.Name, previousValue);
                    }
                }
            }

            // Now compute the new arguments for the new call
            var semanticModel = document.GetRequiredSemanticModelAsync(cancellationToken).AsTask().WaitAndGetResult(cancellationToken);
            var position = SubjectBuffer.CurrentSnapshot.GetPosition(adjustedTextSpan.iStartLine, adjustedTextSpan.iStartIndex);

            foreach (var parameter in method.Parameters)
            {
                newArguments.TryGetValue(parameter.Name, out var value);

                foreach (var provider in GetArgumentProviders(document.Project.Solution.Workspace))
                {
                    var context = new ArgumentContext(provider, semanticModel, position, parameter, value, cancellationToken);
                    ThreadingContext.JoinableTaskFactory.Run(() => provider.ProvideArgumentAsync(context));

                    if (context.DefaultValue is not null)
                    {
                        value = context.DefaultValue;
                        break;
                    }
                }

                // If we still have no value, fill in the default
                if (value is null)
                {
                    value = FallbackDefaultLiteral;
                }

                newArguments = newArguments.SetItem(parameter.Name, value);
            }

<<<<<<< HEAD
            var snippet = CreateMethodCallSnippet(method.Name, includeMethod: false, method.Parameters, newArguments);
            var doc = new DOMDocumentClass();
=======
            var snippet = CreateMethodCallSnippet(method.Name, includeMethod: false, method.Parameters, newArguments, cancellationToken);
            var doc = (DOMDocument)new DOMDocumentClass();
>>>>>>> e53f2da7
            if (doc.loadXML(snippet.ToString(SaveOptions.OmitDuplicateNamespaces)))
            {
                if (expansion.InsertSpecificExpansion(doc, adjustedTextSpan, this, LanguageServiceGuid, pszRelativePath: null, out _state._expansionSession) == VSConstants.S_OK)
                {
                    Debug.Assert(_state._expansionSession != null);
                    _state._methodNameForInsertFullMethodCall = method.Name;
                    _state._method = method;
                    _state._arguments = newArguments;

                    // On this path, the closing parenthesis is not part of the updated snippet, so there is no way for
                    // the snippet itself to represent the $end$ marker (which falls after the ')' character). Instead,
                    // we use the internal APIs to manually specify the effective position of the $end$ marker as the
                    // location in code immediately following the ')'. To do this, we use the knowledge that the snippet
                    // includes all text up to (but not including) the ')', and move that span one position to the
                    // right.
                    if (ExpansionSession.GetEndSpan(textSpan) == VSConstants.S_OK)
                    {
                        textSpan[0].iStartIndex++;
                        textSpan[0].iEndIndex++;
                        ExpansionSession.SetEndSpan(textSpan[0]);
                    }
                }
            }
        }

        public int EndExpansion()
        {
            if (ExpansionSession == null)
            {
                _earlyEndExpansionHappened = true;
            }

            _state.Clear();

            _indentCaretOnCommit = false;

            return VSConstants.S_OK;
        }

        public int IsValidKind(IVsTextLines pBuffer, VsTextSpan[] ts, string bstrKind, out int pfIsValidKind)
        {
            pfIsValidKind = 1;
            return VSConstants.S_OK;
        }

        public int IsValidType(IVsTextLines pBuffer, VsTextSpan[] ts, string[] rgTypes, int iCountTypes, out int pfIsValidType)
        {
            pfIsValidType = 1;
            return VSConstants.S_OK;
        }

        public int OnAfterInsertion(IVsExpansionSession pSession)
        {
            Logger.Log(FunctionId.Snippet_OnAfterInsertion);

            return VSConstants.S_OK;
        }

        public int OnBeforeInsertion(IVsExpansionSession pSession)
        {
            Logger.Log(FunctionId.Snippet_OnBeforeInsertion);

            _state._expansionSession = pSession;

            // Symbol information (when necessary) is set by the caller

            return VSConstants.S_OK;
        }

        public int OnItemChosen(string pszTitle, string pszPath)
        {
            var textViewModel = TextView.TextViewModel;
            if (textViewModel == null)
            {
                Debug.Assert(TextView.IsClosed);
                return VSConstants.E_FAIL;
            }

            int hr;
            try
            {
                VsTextSpan textSpan;
                GetCaretPositionInSurfaceBuffer(out textSpan.iStartLine, out textSpan.iStartIndex);

                textSpan.iEndLine = textSpan.iStartLine;
                textSpan.iEndIndex = textSpan.iStartIndex;

                var expansion = (IVsExpansion?)EditorAdaptersFactoryService.GetBufferAdapter(textViewModel.DataBuffer);
                Contract.ThrowIfNull(expansion);

                _earlyEndExpansionHappened = false;

                hr = expansion.InsertNamedExpansion(pszTitle, pszPath, textSpan, this, LanguageServiceGuid, fShowDisambiguationUI: 0, pSession: out _state._expansionSession);

                if (_earlyEndExpansionHappened)
                {
                    // EndExpansion was called before InsertNamedExpansion returned, so set
                    // expansionSession to null to indicate that there is no active expansion
                    // session. This can occur when the snippet inserted doesn't have any expansion
                    // fields.
                    _state._expansionSession = null;
                    _earlyEndExpansionHappened = false;
                }
            }
            catch (COMException ex)
            {
                hr = ex.ErrorCode;
            }

            return hr;
        }

        private void GetCaretPositionInSurfaceBuffer(out int caretLine, out int caretColumn)
        {
            var vsTextView = EditorAdaptersFactoryService.GetViewAdapter(TextView);
            Contract.ThrowIfNull(vsTextView);
            vsTextView.GetCaretPos(out caretLine, out caretColumn);
            vsTextView.GetBuffer(out var textLines);
            // Handle virtual space (e.g, see Dev10 778675)
            textLines.GetLengthOfLine(caretLine, out var lineLength);
            if (caretColumn > lineLength)
            {
                caretColumn = lineLength;
            }
        }

        private void AddReferencesAndImports(
            IVsExpansionSession pSession,
            int position,
            CancellationToken cancellationToken)
        {
            if (!TryGetSnippetNode(pSession, out var snippetNode))
            {
                return;
            }

            var documentWithImports = this.SubjectBuffer.CurrentSnapshot.GetOpenDocumentInCurrentContextWithChanges();
            if (documentWithImports == null)
            {
                return;
            }

            var documentOptions = documentWithImports.GetOptionsAsync(cancellationToken).WaitAndGetResult(cancellationToken);
            var placeSystemNamespaceFirst = documentOptions.GetOption(GenerationOptions.PlaceSystemNamespaceFirst);
            var allowInHiddenRegions = documentWithImports.CanAddImportsInHiddenRegions();

            documentWithImports = AddImports(documentWithImports, position, snippetNode, placeSystemNamespaceFirst, allowInHiddenRegions, cancellationToken);
            AddReferences(documentWithImports.Project, snippetNode);
        }

        private void AddReferences(Project originalProject, XElement snippetNode)
        {
            var referencesNode = snippetNode.Element(XName.Get("References", snippetNode.Name.NamespaceName));
            if (referencesNode == null)
            {
                return;
            }

            var existingReferenceNames = originalProject.MetadataReferences.Select(r => Path.GetFileNameWithoutExtension(r.Display));
            var workspace = originalProject.Solution.Workspace;
            var projectId = originalProject.Id;

            var assemblyXmlName = XName.Get("Assembly", snippetNode.Name.NamespaceName);
            var failedReferenceAdditions = new List<string>();

            foreach (var reference in referencesNode.Elements(XName.Get("Reference", snippetNode.Name.NamespaceName)))
            {
                // Note: URL references are not supported
                var assemblyElement = reference.Element(assemblyXmlName);

                var assemblyName = assemblyElement != null ? assemblyElement.Value.Trim() : null;

                if (RoslynString.IsNullOrEmpty(assemblyName))
                {
                    continue;
                }

                if (!(workspace is VisualStudioWorkspaceImpl visualStudioWorkspace) ||
                    !visualStudioWorkspace.TryAddReferenceToProject(projectId, assemblyName))
                {
                    failedReferenceAdditions.Add(assemblyName);
                }
            }

            if (failedReferenceAdditions.Any())
            {
                var notificationService = workspace.Services.GetRequiredService<INotificationService>();
                notificationService.SendNotification(
                    string.Format(ServicesVSResources.The_following_references_were_not_found_0_Please_locate_and_add_them_manually, Environment.NewLine)
                    + Environment.NewLine + Environment.NewLine
                    + string.Join(Environment.NewLine, failedReferenceAdditions),
                    severity: NotificationSeverity.Warning);
            }
        }

        protected static bool TryAddImportsToContainedDocument(Document document, IEnumerable<string> memberImportsNamespaces)
        {
            if (!(document.Project.Solution.Workspace is VisualStudioWorkspaceImpl vsWorkspace))
            {
                return false;
            }

            var containedDocument = vsWorkspace.TryGetContainedDocument(document.Id);
            if (containedDocument == null)
            {
                return false;
            }

            if (containedDocument.ContainedLanguageHost is IVsContainedLanguageHostInternal containedLanguageHost)
            {
                foreach (var importClause in memberImportsNamespaces)
                {
                    if (containedLanguageHost.InsertImportsDirective(importClause) != VSConstants.S_OK)
                    {
                        return false;
                    }
                }
            }

            return true;
        }

        protected static bool TryGetSnippetFunctionInfo(
            IXMLDOMNode xmlFunctionNode,
            [NotNullWhen(true)] out string? snippetFunctionName,
            [NotNullWhen(true)] out string? param)
        {
            if (xmlFunctionNode.text.IndexOf('(') == -1 ||
                xmlFunctionNode.text.IndexOf(')') == -1 ||
                xmlFunctionNode.text.IndexOf(')') < xmlFunctionNode.text.IndexOf('('))
            {
                snippetFunctionName = null;
                param = null;
                return false;
            }

            snippetFunctionName = xmlFunctionNode.text.Substring(0, xmlFunctionNode.text.IndexOf('('));

            var paramStart = xmlFunctionNode.text.IndexOf('(') + 1;
            var paramLength = xmlFunctionNode.text.LastIndexOf(')') - xmlFunctionNode.text.IndexOf('(') - 1;
            param = xmlFunctionNode.text.Substring(paramStart, paramLength);
            return true;
        }

        internal bool TryGetSubjectBufferSpan(VsTextSpan surfaceBufferTextSpan, out SnapshotSpan subjectBufferSpan)
        {
            var snapshotSpan = TextView.TextSnapshot.GetSpan(surfaceBufferTextSpan);
            var subjectBufferSpanCollection = TextView.BufferGraph.MapDownToBuffer(snapshotSpan, SpanTrackingMode.EdgeExclusive, SubjectBuffer);

            // Bail if a snippet span does not map down to exactly one subject buffer span.
            if (subjectBufferSpanCollection.Count == 1)
            {
                subjectBufferSpan = subjectBufferSpanCollection.Single();
                return true;
            }

            subjectBufferSpan = default;
            return false;
        }

        internal bool TryGetSpanOnHigherBuffer(SnapshotSpan snapshotSpan, ITextBuffer targetBuffer, out SnapshotSpan span)
        {
            var spanCollection = TextView.BufferGraph.MapUpToBuffer(snapshotSpan, SpanTrackingMode.EdgeExclusive, targetBuffer);

            // Bail if a snippet span does not map up to exactly one span.
            if (spanCollection.Count == 1)
            {
                span = spanCollection.Single();
                return true;
            }

            span = default;
            return false;
        }

        private sealed class State
        {
            /// <summary>
            /// The current expansion session.
            /// </summary>
            public IVsExpansionSession? _expansionSession;

            /// <summary>
            /// The symbol name of the method that we have invoked insert full method call on; or <see langword="null"/>
            /// if there is no active snippet session or the active session is a regular snippets session.
            /// </summary>
            public string? _methodNameForInsertFullMethodCall;

            /// <summary>
            /// The current symbol presented in an Argument Provider snippet session. This may be null if Signature Help
            /// has not yet provided a symbol to show.
            /// </summary>
            public IMethodSymbol? _method;

            /// <summary>
            /// Maps from parameter name to current argument value. When this dictionary does not contain a mapping for
            /// a parameter, it means no argument has been provided yet by an ArgumentProvider or the user for a
            /// parameter with this name. This map is cleared at the final end of an argument provider snippet session.
            /// </summary>
            public ImmutableDictionary<string, string> _arguments = ImmutableDictionary.Create<string, string>();

            /// <summary>
            /// <see langword="true"/> if the current snippet session is a Full Method Call snippet session; otherwise,
            /// <see langword="false"/> if there is no current snippet session or if the current snippet session is a normal snippet.
            /// </summary>
            public bool IsFullMethodCallSnippet => _expansionSession is not null && _methodNameForInsertFullMethodCall is not null;

            public void Clear()
            {
                _expansionSession = null;
                _methodNameForInsertFullMethodCall = null;
                _method = null;
                _arguments = _arguments.Clear();
            }
        }
    }
}<|MERGE_RESOLUTION|>--- conflicted
+++ resolved
@@ -151,23 +151,23 @@
             // Formatting a snippet isn't cancellable.
             var cancellationToken = CancellationToken.None;
             // At this point, the $selection$ token has been replaced with the selected text and
-            // declarations have been replaced with their default text. We need to format the 
+            // declarations have been replaced with their default text. We need to format the
             // inserted snippet text while carefully handling $end$ position (where the caret goes
             // after Return is pressed). The IVsExpansionSession keeps a tracking point for this
-            // position but we do the tracking ourselves to properly deal with virtual space. To 
+            // position but we do the tracking ourselves to properly deal with virtual space. To
             // ensure the end location is correct, we take three extra steps:
-            // 1. Insert an empty comment ("/**/" or "'") at the current $end$ position (prior 
+            // 1. Insert an empty comment ("/**/" or "'") at the current $end$ position (prior
             //    to formatting), and keep a tracking span for the comment.
-            // 2. After formatting the new snippet text, find and delete the empty multiline 
-            //    comment (via the tracking span) and notify the IVsExpansionSession of the new 
+            // 2. After formatting the new snippet text, find and delete the empty multiline
+            //    comment (via the tracking span) and notify the IVsExpansionSession of the new
             //    $end$ location. If the line then contains only whitespace (due to the formatter
-            //    putting the empty comment on its own line), then delete the white space and 
+            //    putting the empty comment on its own line), then delete the white space and
             //    remember the indentation depth for that line.
             // 3. When the snippet is finally completed (via Return), and PositionCaretForEditing()
             //    is called, check to see if the end location was on a line containing only white
             //    space in the previous step. If so, and if that line is still empty, then position
             //    the caret in virtual space.
-            // This technique ensures that a snippet like "if($condition$) { $end$ }" will end up 
+            // This technique ensures that a snippet like "if($condition$) { $end$ }" will end up
             // as:
             //     if ($condition$)
             //     {
@@ -896,13 +896,8 @@
                 newArguments = newArguments.SetItem(parameter.Name, value);
             }
 
-<<<<<<< HEAD
             var snippet = CreateMethodCallSnippet(method.Name, includeMethod: false, method.Parameters, newArguments);
-            var doc = new DOMDocumentClass();
-=======
-            var snippet = CreateMethodCallSnippet(method.Name, includeMethod: false, method.Parameters, newArguments, cancellationToken);
             var doc = (DOMDocument)new DOMDocumentClass();
->>>>>>> e53f2da7
             if (doc.loadXML(snippet.ToString(SaveOptions.OmitDuplicateNamespaces)))
             {
                 if (expansion.InsertSpecificExpansion(doc, adjustedTextSpan, this, LanguageServiceGuid, pszRelativePath: null, out _state._expansionSession) == VSConstants.S_OK)
