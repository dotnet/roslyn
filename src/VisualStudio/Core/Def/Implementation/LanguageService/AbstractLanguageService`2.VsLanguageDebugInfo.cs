﻿// Copyright (c) Microsoft.  All Rights Reserved.  Licensed under the Apache License, Version 2.0.  See License.txt in the project root for license information.

using System;
using System.Linq;
using System.Threading;
using Microsoft.CodeAnalysis;
using Microsoft.CodeAnalysis.Editor.Host;
using Microsoft.CodeAnalysis.Editor.Implementation.Debugging;
using Microsoft.CodeAnalysis.Host;
using Microsoft.CodeAnalysis.Internal.Log;
using Microsoft.CodeAnalysis.Text;
using Microsoft.CodeAnalysis.Text.Shared.Extensions;
using Microsoft.VisualStudio.LanguageServices.Implementation.Debugging;
using Microsoft.VisualStudio.LanguageServices.Implementation.Extensions;
using Microsoft.VisualStudio.LanguageServices.Implementation.Utilities;
using Microsoft.VisualStudio.Shell.Interop;
using Roslyn.Utilities;
using IVsDebugName = Microsoft.VisualStudio.TextManager.Interop.IVsDebugName;
using IVsEnumBSTR = Microsoft.VisualStudio.TextManager.Interop.IVsEnumBSTR;
using IVsTextBuffer = Microsoft.VisualStudio.TextManager.Interop.IVsTextBuffer;
using IVsTextLines = Microsoft.VisualStudio.TextManager.Interop.IVsTextLines;
using RESOLVENAMEFLAGS = Microsoft.VisualStudio.TextManager.Interop.RESOLVENAMEFLAGS;
using VsTextSpan = Microsoft.VisualStudio.TextManager.Interop.TextSpan;

namespace Microsoft.VisualStudio.LanguageServices.Implementation.LanguageService
{
    internal abstract partial class AbstractLanguageService<TPackage, TLanguageService>
    {
        internal sealed class VsLanguageDebugInfo
        {
            private readonly Guid _languageId;
            private readonly TLanguageService _languageService;
            private readonly ILanguageDebugInfoService _languageDebugInfo;
            private readonly IBreakpointResolutionService _breakpointService;
            private readonly IProximityExpressionsService _proximityExpressionsService;
            private readonly IWaitIndicator _waitIndicator;
            private readonly CachedProximityExpressionsGetter _cachedProximityExpressionsGetter;

            public VsLanguageDebugInfo(
                Guid languageId,
                TLanguageService languageService,
                HostLanguageServices languageServiceProvider,
                IWaitIndicator waitIndicator)
            {
                Contract.ThrowIfNull(languageService);
                Contract.ThrowIfNull(languageServiceProvider);

                _languageId = languageId;
                _languageService = languageService;
                _languageDebugInfo = languageServiceProvider.GetService<ILanguageDebugInfoService>();
                _breakpointService = languageServiceProvider.GetService<IBreakpointResolutionService>();
                _proximityExpressionsService = languageServiceProvider.GetService<IProximityExpressionsService>();
                _cachedProximityExpressionsGetter = new CachedProximityExpressionsGetter(_proximityExpressionsService);
                _waitIndicator = waitIndicator;
            }

            internal void OnDebugModeChanged(DebugMode debugMode)
            {
                _cachedProximityExpressionsGetter.OnDebugModeChanged(debugMode);
            }

            public int GetLanguageID(IVsTextBuffer pBuffer, int iLine, int iCol, out Guid pguidLanguageID)
            {
                pguidLanguageID = _languageId;
                return VSConstants.S_OK;
            }

            public int GetLocationOfName(string pszName, out string pbstrMkDoc, out VsTextSpan pspanLocation)
            {
                pbstrMkDoc = null;
                pspanLocation = default;
                return VSConstants.E_NOTIMPL;
            }

            public int GetNameOfLocation(IVsTextBuffer pBuffer, int iLine, int iCol, out string pbstrName, out int piLineOffset)
            {
                using (Logger.LogBlock(FunctionId.Debugging_VsLanguageDebugInfo_GetNameOfLocation, CancellationToken.None))
                {
                    string name = null;
                    var lineOffset = 0;
                    var succeeded = false;

                    if (_languageDebugInfo != null)
                    {
                        _waitIndicator.Wait(
                        title: ServicesVSResources.Debugger,
                        message: ServicesVSResources.Determining_breakpoint_location,
                        allowCancel: true,
                        action: waitContext =>
                        {
                            var cancellationToken = waitContext.CancellationToken;
                            var textBuffer = _languageService.EditorAdaptersFactoryService.GetDataBuffer(pBuffer);
                            if (textBuffer != null)
                            {
                                var nullablePoint = textBuffer.CurrentSnapshot.TryGetPoint(iLine, iCol);
                                if (nullablePoint.HasValue)
                                {
                                    var point = nullablePoint.Value;
                                    var document = point.Snapshot.GetDocument();

                                    if (document != null)
                                    {
                                        // NOTE(cyrusn): We have to wait here because the debuggers' 
                                        // GetNameOfLocation is a blocking call.  In the future, it 
                                        // would be nice if they could make it async.
                                        var debugLocationInfo = _languageDebugInfo.GetLocationInfoAsync(document, point, cancellationToken).WaitAndGetResult(cancellationToken);

                                        if (!debugLocationInfo.IsDefault)
                                        {
                                            succeeded = true;
                                            name = debugLocationInfo.Name;
                                            lineOffset = debugLocationInfo.LineOffset;
                                        }
                                    }
                                }
                            }
                        });

                        if (succeeded)
                        {
                            pbstrName = name;
                            piLineOffset = lineOffset;
                            return VSConstants.S_OK;
                        }
                    }

                    // Note(DustinCa): Docs say that GetNameOfLocation should return S_FALSE if a name could not be found.
                    // Also, that's what the old native code does, so we should do it here.
                    pbstrName = null;
                    piLineOffset = 0;
                    return VSConstants.S_FALSE;
                }
            }

            public int GetProximityExpressions(IVsTextBuffer pBuffer, int iLine, int iCol, int cLines, out IVsEnumBSTR ppEnum)
            {
                // NOTE(cyrusn): cLines is ignored.  This is to match existing dev10 behavior.
                using (Logger.LogBlock(FunctionId.Debugging_VsLanguageDebugInfo_GetProximityExpressions, CancellationToken.None))
                {
                    VsEnumBSTR enumBSTR = null;
                    var succeeded = false;
                    _waitIndicator.Wait(
                        title: ServicesVSResources.Debugger,
                        message: ServicesVSResources.Determining_autos,
                        allowCancel: true,
                        action: waitContext =>
                    {
                        var textBuffer = _languageService.EditorAdaptersFactoryService.GetDataBuffer(pBuffer);

                        if (textBuffer != null)
                        {
                            var snapshot = textBuffer.CurrentSnapshot;
                            var nullablePoint = snapshot.TryGetPoint(iLine, iCol);
                            if (nullablePoint.HasValue)
                            {
<<<<<<< HEAD
                                var document = snapshot.GetDocument();
=======
                                var document = snapshot.GetOpenDocumentInCurrentContextWithChanges();
>>>>>>> 6ead316e
                                if (document != null)
                                {
                                    var point = nullablePoint.Value;
                                    var proximityExpressions = _proximityExpressionsService.GetProximityExpressionsAsync(document, point.Position, waitContext.CancellationToken).WaitAndGetResult(waitContext.CancellationToken);

                                    if (proximityExpressions != null)
                                    {
                                        enumBSTR = new VsEnumBSTR(proximityExpressions);
                                        succeeded = true;
                                    }
                                }
                            }
                        }
                    });

                    if (succeeded)
                    {
                        ppEnum = enumBSTR;
                        return VSConstants.S_OK;
                    }

                    ppEnum = null;
                    return VSConstants.E_FAIL;
                }
            }

            public int IsMappedLocation(IVsTextBuffer pBuffer, int iLine, int iCol)
            {
                return VSConstants.E_NOTIMPL;
            }

            public int ResolveName(string pszName, uint dwFlags, out IVsEnumDebugName ppNames)
            {
                using (Logger.LogBlock(FunctionId.Debugging_VsLanguageDebugInfo_ResolveName, CancellationToken.None))
                {
                    // In VS, this method frequently get's called with an empty string to test if the language service
                    // supports this method (some language services, like F#, implement IVsLanguageDebugInfo but don't
                    // implement this method).  In that scenario, there's no sense doing work, so we'll just return
                    // S_FALSE (as the old VB language service did).
                    if (string.IsNullOrEmpty(pszName))
                    {
                        ppNames = null;
                        return VSConstants.S_FALSE;
                    }

                    VsEnumDebugName enumName = null;
                    var succeeded = false;
                    _waitIndicator.Wait(
                        title: ServicesVSResources.Debugger,
                        message: ServicesVSResources.Resolving_breakpoint_location,
                        allowCancel: true,
                        action: waitContext =>
                    {
                        var cancellationToken = waitContext.CancellationToken;
                        if (dwFlags == (uint)RESOLVENAMEFLAGS.RNF_BREAKPOINT)
                        {
                            var solution = _languageService.Workspace.CurrentSolution;

                            // NOTE(cyrusn): We have to wait here because the debuggers' ResolveName
                            // call is synchronous.  In the future it would be nice to make it async.
                            if (_breakpointService != null)
                            {
                                var breakpoints = _breakpointService.ResolveBreakpointsAsync(solution, pszName, cancellationToken).WaitAndGetResult(cancellationToken);
                                var debugNames = breakpoints.Select(bp => CreateDebugName(bp, solution, cancellationToken)).WhereNotNull().ToList();

                                enumName = new VsEnumDebugName(debugNames);
                                succeeded = true;
                            }
                        }
                    });

                    if (succeeded)
                    {
                        ppNames = enumName;
                        return VSConstants.S_OK;
                    }

                    ppNames = null;
                    return VSConstants.E_NOTIMPL;
                }
            }

            private IVsDebugName CreateDebugName(BreakpointResolutionResult breakpoint, Solution solution, CancellationToken cancellationToken)
            {
                var document = breakpoint.Document;
                var filePath = _languageService.Workspace.GetFilePath(document.Id);
                var text = document.GetTextSynchronously(cancellationToken);
                var span = text.GetVsTextSpanForSpan(breakpoint.TextSpan);
                // If we're inside an Venus code nugget, we need to map the span to the surface buffer.
                // Otherwise, we'll just use the original span.
                if (!span.TryMapSpanFromSecondaryBufferToPrimaryBuffer(solution.Workspace, document.Id, out var mappedSpan))
                {
                    mappedSpan = span;
                }

                return new VsDebugName(breakpoint.LocationNameOpt, filePath, mappedSpan);
            }

            public int ValidateBreakpointLocation(IVsTextBuffer pBuffer, int iLine, int iCol, VsTextSpan[] pCodeSpan)
            {
                using (Logger.LogBlock(FunctionId.Debugging_VsLanguageDebugInfo_ValidateBreakpointLocation, CancellationToken.None))
                {
                    var result = VSConstants.E_NOTIMPL;
                    _waitIndicator.Wait(
                        title: ServicesVSResources.Debugger,
                        message: ServicesVSResources.Validating_breakpoint_location,
                        allowCancel: true,
                        action: waitContext =>
                    {
                        result = ValidateBreakpointLocationWorker(pBuffer, iLine, iCol, pCodeSpan, waitContext.CancellationToken);
                    });

                    return result;
                }
            }

            private int ValidateBreakpointLocationWorker(
                IVsTextBuffer pBuffer,
                int iLine,
                int iCol,
                VsTextSpan[] pCodeSpan,
                CancellationToken cancellationToken)
            {
                if (_breakpointService == null)
                {
                    return VSConstants.E_FAIL;
                }

                var textBuffer = _languageService.EditorAdaptersFactoryService.GetDataBuffer(pBuffer);
                if (textBuffer != null)
                {
                    var snapshot = textBuffer.CurrentSnapshot;
                    var nullablePoint = snapshot.TryGetPoint(iLine, iCol);
                    if (nullablePoint == null)
                    {
                        // The point disappeared between sessions. Do not allow a breakpoint here.
                        return VSConstants.E_FAIL;
                    }

                    var document = snapshot.AsText().GetDocumentWithFrozenPartialSemantics(cancellationToken);
                    if (document != null)
                    {
                        var point = nullablePoint.Value;
                        var length = 0;
                        if (pCodeSpan != null && pCodeSpan.Length > 0)
                        {
                            // If we have a non-empty span then it means that the debugger is asking us to adjust an
                            // existing span.  In Everett we didn't do this so we had some good and some bad
                            // behavior.  For example if you had a breakpoint on: "int i = 1;" and you changed it to "int
                            // i = 1, j = 2;", then the breakpoint wouldn't adjust.  That was bad.  However, if you had the
                            // breakpoint on an open or close curly brace then it would always "stick" to that brace
                            // which was good.
                            //
                            // So we want to keep the best parts of both systems.  We want to appropriately "stick"
                            // to tokens and we also want to adjust spans intelligently.
                            //
                            // However, it turns out the latter is hard to do when there are parse errors in the
                            // code.  Things like missing name nodes cause a lot of havoc and make it difficult to
                            // track a closing curly brace.
                            //
                            // So the way we do this is that we default to not intelligently adjusting the spans
                            // while there are parse errors.  But when there are no parse errors then the span is
                            // adjusted.
                            var initialBreakpointSpan = snapshot.GetSpan(pCodeSpan[0]);
                            if (initialBreakpointSpan.Length > 0 && document.SupportsSyntaxTree)
                            {
                                var tree = document.GetSyntaxTreeSynchronously(cancellationToken);
                                if (tree.GetDiagnostics(cancellationToken).Any(d => d.Severity == DiagnosticSeverity.Error))
                                {
                                    // Keep the span as is.
                                    return VSConstants.S_OK;
                                }
                            }

                            // If a span is provided, and the requested position falls in that span, then just
                            // move the requested position to the start of the span.
                            // Length will be used to determine if we need further analysis, which is only required when text spans multiple lines.
                            if (initialBreakpointSpan.Contains(point))
                            {
                                point = initialBreakpointSpan.Start;
                                length = pCodeSpan[0].iEndLine > pCodeSpan[0].iStartLine ? initialBreakpointSpan.Length : 0;
                            }
                        }

                        // NOTE(cyrusn): we need to wait here because ValidateBreakpointLocation is
                        // synchronous.  In the future, it would be nice for the debugger to provide
                        // an async entry point for this.
                        var breakpoint = _breakpointService.ResolveBreakpointAsync(document, new TextSpan(point.Position, length), cancellationToken).WaitAndGetResult(cancellationToken);
                        if (breakpoint == null)
                        {
                            // There should *not* be a breakpoint here.  E_FAIL to let the debugger know
                            // that.
                            return VSConstants.E_FAIL;
                        }

                        if (breakpoint.IsLineBreakpoint)
                        {
                            // Let the debugger take care of this. They'll put a line breakpoint
                            // here. This is useful for when the user does something like put a
                            // breakpoint in inactive code.  We want to allow this as they might
                            // just have different defines during editing versus debugging.

                            // TODO(cyrusn): Do we need to set the pCodeSpan in this case?
                            return VSConstants.E_NOTIMPL;
                        }

                        // There should be a breakpoint at the location passed back.
                        if (pCodeSpan != null && pCodeSpan.Length > 0)
                        {
                            pCodeSpan[0] = breakpoint.TextSpan.ToSnapshotSpan(snapshot).ToVsTextSpan();
                        }

                        return VSConstants.S_OK;
                    }
                }

                return VSConstants.E_NOTIMPL;
            }

            public int GetDataTipText(IVsTextBuffer pBuffer, VsTextSpan[] pSpan, out string pbstrText)
            {
                using (Logger.LogBlock(FunctionId.Debugging_VsLanguageDebugInfo_GetDataTipText, CancellationToken.None))
                {
                    pbstrText = null;
                    if (pSpan == null || pSpan.Length != 1)
                    {
                        return VSConstants.E_INVALIDARG;
                    }

                    var result = VSConstants.E_FAIL;
                    string pbstrTextInternal = null;

                    _waitIndicator.Wait(
                        title: ServicesVSResources.Debugger,
                        message: ServicesVSResources.Getting_DataTip_text,
                        allowCancel: true,
                        action: waitContext =>
                    {
                        var debugger = _languageService.Debugger;
                        var debugMode = new DBGMODE[1];

                        var cancellationToken = waitContext.CancellationToken;
                        if (ErrorHandler.Succeeded(debugger.GetMode(debugMode)) && debugMode[0] != DBGMODE.DBGMODE_Design)
                        {
                            var editorAdapters = _languageService.EditorAdaptersFactoryService;

                            var textSpan = pSpan[0];
                            var subjectBuffer = editorAdapters.GetDataBuffer(pBuffer);

                            var textSnapshot = subjectBuffer.CurrentSnapshot;
                            var document = textSnapshot.GetDocument();

                            if (document != null)
                            {
                                var spanOpt = textSnapshot.TryGetSpan(textSpan);
                                if (spanOpt.HasValue)
                                {
                                    var dataTipInfo = _languageDebugInfo.GetDataTipInfoAsync(document, spanOpt.Value.Start, cancellationToken).WaitAndGetResult(cancellationToken);
                                    if (!dataTipInfo.IsDefault)
                                    {
                                        var resultSpan = dataTipInfo.Span.ToSnapshotSpan(textSnapshot);
                                        var textOpt = dataTipInfo.Text;

                                        pSpan[0] = resultSpan.ToVsTextSpan();
                                        result = debugger.GetDataTipValue((IVsTextLines)pBuffer, pSpan, textOpt, out pbstrTextInternal);
                                    }
                                }
                            }
                        }
                    });

                    pbstrText = pbstrTextInternal;
                    return result;
                }
            }
        }
    }
}<|MERGE_RESOLUTION|>--- conflicted
+++ resolved
@@ -153,11 +153,7 @@
                             var nullablePoint = snapshot.TryGetPoint(iLine, iCol);
                             if (nullablePoint.HasValue)
                             {
-<<<<<<< HEAD
                                 var document = snapshot.GetDocument();
-=======
-                                var document = snapshot.GetOpenDocumentInCurrentContextWithChanges();
->>>>>>> 6ead316e
                                 if (document != null)
                                 {
                                     var point = nullablePoint.Value;
