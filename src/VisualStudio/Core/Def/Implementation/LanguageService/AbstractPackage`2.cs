﻿// Licensed to the .NET Foundation under one or more agreements.
// The .NET Foundation licenses this file to you under the MIT license.
// See the LICENSE file in the project root for more information.

using System;
using System.Collections.Generic;
using System.Threading;
using System.Threading.Tasks;
using Microsoft.CodeAnalysis;
using Microsoft.CodeAnalysis.Packaging;
using Microsoft.CodeAnalysis.SymbolSearch;
using Microsoft.VisualStudio.ComponentModelHost;
using Microsoft.VisualStudio.LanguageServices.Implementation.ProjectSystem;
using Microsoft.VisualStudio.LanguageServices.Implementation.Utilities;
using Microsoft.VisualStudio.LanguageServices.Packaging;
using Microsoft.VisualStudio.LanguageServices.SymbolSearch;
using Microsoft.VisualStudio.Shell;
using Microsoft.VisualStudio.Shell.Interop;
using Microsoft.VisualStudio.Threading;
using Task = System.Threading.Tasks.Task;

namespace Microsoft.VisualStudio.LanguageServices.Implementation.LanguageService
{
    internal abstract partial class AbstractPackage<TPackage, TLanguageService> : AbstractPackage
        where TPackage : AbstractPackage<TPackage, TLanguageService>
        where TLanguageService : AbstractLanguageService<TPackage, TLanguageService>
    {
        private TLanguageService _languageService;

        private PackageInstallerService _packageInstallerService;
        private VisualStudioSymbolSearchService _symbolSearchService;

        public VisualStudioWorkspaceImpl Workspace { get; private set; }

        protected AbstractPackage()
        {
        }

        protected override async Task InitializeAsync(CancellationToken cancellationToken, IProgress<ServiceProgressData> progress)
        {
            await base.InitializeAsync(cancellationToken, progress).ConfigureAwait(true);

            await JoinableTaskFactory.SwitchToMainThreadAsync(cancellationToken);

            var shell = (IVsShell)await GetServiceAsync(typeof(SVsShell)).ConfigureAwait(true);
            var solution = (IVsSolution)await GetServiceAsync(typeof(SVsSolution)).ConfigureAwait(true);
            cancellationToken.ThrowIfCancellationRequested();
            Assumes.Present(shell);
            Assumes.Present(solution);

            foreach (var editorFactory in CreateEditorFactories())
            {
                RegisterEditorFactory(editorFactory);
            }

            RegisterLanguageService(typeof(TLanguageService), async ct =>
            {
                await JoinableTaskFactory.SwitchToMainThreadAsync(ct);

                // Create the language service, tell it to set itself up, then store it in a field
                // so we can notify it that it's time to clean up.
                _languageService = CreateLanguageService();
                _languageService.Setup();
                return _languageService.ComAggregate;
            });

            // Okay, this is also a bit strange.  We need to get our Interop dll into our process,
            // but we're in the GAC.  Ask the base Roslyn Package to load, and it will take care of
            // it for us.
            // * NOTE * workspace should never be created before loading roslyn package since roslyn package
            //          installs a service roslyn visual studio workspace requires
            shell.LoadPackage(Guids.RoslynPackageId, out var setupPackage);

            var miscellaneousFilesWorkspace = this.ComponentModel.GetService<MiscellaneousFilesWorkspace>();
            RegisterMiscellaneousFilesWorkspaceInformation(miscellaneousFilesWorkspace);

            this.Workspace = this.CreateWorkspace();
            if (IsInIdeMode(this.Workspace))
            {
                // not every derived package support object browser and for those languages
                // this is a no op
                await RegisterObjectBrowserLibraryManagerAsync(cancellationToken).ConfigureAwait(true);
            }

            LoadComponentsInUIContextOnceSolutionFullyLoadedAsync(cancellationToken).Forget();
        }

        protected override async Task LoadComponentsAsync(CancellationToken cancellationToken)
        {
            await ThreadHelper.JoinableTaskFactory.SwitchToMainThreadAsync(cancellationToken);

            // Ensure the nuget package services are initialized after we've loaded
            // the solution.
            _packageInstallerService = Workspace.Services.GetService<IPackageInstallerService>() as PackageInstallerService;
            _symbolSearchService = Workspace.Services.GetService<ISymbolSearchService>() as VisualStudioSymbolSearchService;

<<<<<<< HEAD
            _packageInstallerService?.Connect(this.RoslynLanguageName, this.DisposalToken);
            _symbolSearchService?.Connect(this.RoslynLanguageName, this.DisposalToken);

            HACK_AbstractCreateServicesOnUiThread.CreateServicesOnUIThread(ComponentModel, RoslynLanguageName);
=======
            _packageInstallerService?.Connect(this.RoslynLanguageName);
            _symbolSearchService?.Connect(this.RoslynLanguageName);
>>>>>>> 518a02af
        }

        protected abstract VisualStudioWorkspaceImpl CreateWorkspace();

        internal IComponentModel ComponentModel
        {
            get
            {
                ThreadHelper.ThrowIfNotOnUIThread();

                return (IComponentModel)GetService(typeof(SComponentModel));
            }
        }

        protected abstract void RegisterMiscellaneousFilesWorkspaceInformation(MiscellaneousFilesWorkspace miscellaneousFilesWorkspace);

        protected abstract IEnumerable<IVsEditorFactory> CreateEditorFactories();
        protected abstract TLanguageService CreateLanguageService();

        protected void RegisterService<T>(Func<CancellationToken, Task<T>> serviceCreator)
            => AddService(typeof(T), async (container, cancellationToken, type) => await serviceCreator(cancellationToken).ConfigureAwait(true), promote: true);

        // When registering a language service, we need to take its ComAggregate wrapper.
        protected void RegisterLanguageService(Type t, Func<CancellationToken, Task<object>> serviceCreator)
            => AddService(t, async (container, cancellationToken, type) => await serviceCreator(cancellationToken).ConfigureAwait(true), promote: true);

        protected override void Dispose(bool disposing)
        {
            if (disposing)
            {
                if (IsInIdeMode(Workspace))
                {
                    ThreadHelper.JoinableTaskFactory.Run(async () => await UnregisterObjectBrowserLibraryManagerAsync(CancellationToken.None).ConfigureAwait(true));
                }

                // If we've created the language service then tell it it's time to clean itself up now.
                if (_languageService != null)
                {
                    _languageService.TearDown();
                    _languageService = null;
                }
            }

            base.Dispose(disposing);
        }

        protected abstract string RoslynLanguageName { get; }

        protected virtual Task RegisterObjectBrowserLibraryManagerAsync(CancellationToken cancellationToken)
        {
            // it is virtual rather than abstract to not break other languages which derived from our
            // base package implementations
            return Task.CompletedTask;
        }

        protected virtual Task UnregisterObjectBrowserLibraryManagerAsync(CancellationToken cancellationToken)
        {
            // it is virtual rather than abstract to not break other languages which derived from our
            // base package implementations
            return Task.CompletedTask;
        }

        private static bool IsInIdeMode(Workspace workspace)
            => workspace != null && !IVsShellExtensions.IsInCommandLineMode;
    }
}<|MERGE_RESOLUTION|>--- conflicted
+++ resolved
@@ -94,15 +94,8 @@
             _packageInstallerService = Workspace.Services.GetService<IPackageInstallerService>() as PackageInstallerService;
             _symbolSearchService = Workspace.Services.GetService<ISymbolSearchService>() as VisualStudioSymbolSearchService;
 
-<<<<<<< HEAD
-            _packageInstallerService?.Connect(this.RoslynLanguageName, this.DisposalToken);
-            _symbolSearchService?.Connect(this.RoslynLanguageName, this.DisposalToken);
-
-            HACK_AbstractCreateServicesOnUiThread.CreateServicesOnUIThread(ComponentModel, RoslynLanguageName);
-=======
             _packageInstallerService?.Connect(this.RoslynLanguageName);
             _symbolSearchService?.Connect(this.RoslynLanguageName);
->>>>>>> 518a02af
         }
 
         protected abstract VisualStudioWorkspaceImpl CreateWorkspace();
