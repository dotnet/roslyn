--- conflicted
+++ resolved
@@ -36,26 +36,11 @@
 
             _subjectBuffer = subjectBuffer;
             CurrentHandlers = commandHandlerServiceFactory.GetService(subjectBuffer);
-<<<<<<< HEAD
-            // Setup all command handlers migrated to the modern editor commandig to be execited next
-            var componentModel = Shell.ServiceProvider.GlobalProvider.GetService(typeof(SComponentModel)) as IComponentModel;
-            var vsCommandHandlerServiceAdapterFactory = componentModel?.GetService<IVsCommandHandlerServiceAdapterFactory>();
-            if (vsCommandHandlerServiceAdapterFactory != null)
-            {
-                var vsCommandHandlerServiceAdapter = vsCommandHandlerServiceAdapterFactory.Create(wpfTextView, _subjectBuffer, nextCommandTarget);
-                NextCommandTarget = vsCommandHandlerServiceAdapter;
-            }
-            else
-            {
-                NextCommandTarget = nextCommandTarget;
-            }
-=======
             // Chain in editor command handler service. It will execute all our command handlers migrated to the modern editor commanding.
             var componentModel = (IComponentModel)languageService.SystemServiceProvider.GetService(typeof(SComponentModel));
             var vsCommandHandlerServiceAdapterFactory = componentModel.GetService<IVsCommandHandlerServiceAdapterFactory>();
             var vsCommandHandlerServiceAdapter = vsCommandHandlerServiceAdapterFactory.Create(wpfTextView, _subjectBuffer, nextCommandTarget);
             NextCommandTarget = vsCommandHandlerServiceAdapter;
->>>>>>> d90dacbf
         }
 
         protected override ITextBuffer GetSubjectBufferContainingCaret()
