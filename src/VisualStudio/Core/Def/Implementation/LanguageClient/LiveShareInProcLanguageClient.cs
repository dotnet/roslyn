--- conflicted
+++ resolved
@@ -39,11 +39,7 @@
             DefaultCapabilitiesProvider defaultCapabilitiesProvider,
             [Import(typeof(SAsyncServiceProvider))] VSShell.IAsyncServiceProvider asyncServiceProvider,
             IThreadingContext threadingContext)
-<<<<<<< HEAD
-            : base(languageServerProtocol, workspace, diagnosticService, listenerProvider, lspWorkspaceRegistrationService, asyncServiceProvider, threadingContext, diagnosticsClientName: null)
-=======
             : base(csharpVBRequestDispatcherFactory, workspace, diagnosticService, listenerProvider, lspWorkspaceRegistrationService, asyncServiceProvider, threadingContext, diagnosticsClientName: null)
->>>>>>> 3810bcad
         {
             _defaultCapabilitiesProvider = defaultCapabilitiesProvider;
         }
