--- conflicted
+++ resolved
@@ -53,11 +53,7 @@
         [ImportingConstructor]
         [Obsolete(MefConstruction.ImportingConstructorMessage, error: true)]
         public RazorInProcLanguageClient(
-<<<<<<< HEAD
-            LanguageServerProtocol languageServerProtocol,
-=======
             CSharpVisualBasicRequestDispatcherFactory csharpVBRequestDispatcherFactory,
->>>>>>> 3810bcad
             VisualStudioWorkspace workspace,
             IDiagnosticService diagnosticService,
             IAsynchronousOperationListenerProvider listenerProvider,
@@ -65,11 +61,7 @@
             DefaultCapabilitiesProvider defaultCapabilitiesProvider,
             IThreadingContext threadingContext,
             [Import(typeof(SAsyncServiceProvider))] VSShell.IAsyncServiceProvider asyncServiceProvider)
-<<<<<<< HEAD
-            : base(languageServerProtocol, workspace, diagnosticService, listenerProvider, lspWorkspaceRegistrationService, asyncServiceProvider, threadingContext, ClientName)
-=======
             : base(csharpVBRequestDispatcherFactory, workspace, diagnosticService, listenerProvider, lspWorkspaceRegistrationService, asyncServiceProvider, threadingContext, ClientName)
->>>>>>> 3810bcad
         {
             _defaultCapabilitiesProvider = defaultCapabilitiesProvider;
         }
