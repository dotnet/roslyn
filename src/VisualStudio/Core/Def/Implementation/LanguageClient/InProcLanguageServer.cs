﻿// Licensed to the .NET Foundation under one or more agreements.
// The .NET Foundation licenses this file to you under the MIT license.
// See the LICENSE file in the project root for more information.

#nullable enable

using System;
using System.Collections.Generic;
using System.Collections.Immutable;
using System.IO;
using System.Linq;
using System.Threading;
using System.Threading.Tasks;
using Microsoft.CodeAnalysis;
using Microsoft.CodeAnalysis.Diagnostics;
using Microsoft.CodeAnalysis.ErrorReporting;
using Microsoft.CodeAnalysis.Host;
using Microsoft.CodeAnalysis.LanguageServer;
using Microsoft.CodeAnalysis.LanguageServer.Handler;
using Microsoft.CodeAnalysis.LanguageServer.Handler.SemanticTokens;
using Microsoft.CodeAnalysis.Shared.Extensions;
using Microsoft.CodeAnalysis.Shared.TestHooks;
using Microsoft.CodeAnalysis.Text;
using Microsoft.VisualStudio.LanguageServer.Client;
using Microsoft.VisualStudio.LanguageServer.Protocol;
using Microsoft.VisualStudio.Utilities.Internal;
using Roslyn.Utilities;
using StreamJsonRpc;
using LSP = Microsoft.VisualStudio.LanguageServer.Protocol;

namespace Microsoft.VisualStudio.LanguageServices.Implementation.LanguageService
{
    /// <summary>
    /// Defines the language server to be hooked up to an <see cref="ILanguageClient"/> using StreamJsonRpc.
    /// This runs in proc as not all features provided by this server are available out of proc (e.g. some diagnostics).
    /// </summary>
    internal class InProcLanguageServer
    {
        private readonly IDiagnosticService _diagnosticService;
        private readonly IAsynchronousOperationListener _listener;
        private readonly string? _clientName;
        private readonly JsonRpc _jsonRpc;
        private readonly AbstractRequestHandlerProvider _requestHandlerProvider;
        private readonly CodeAnalysis.Workspace _workspace;

        private RequestExecutionQueue _queue;
        private VSClientCapabilities _clientCapabilities;
        private bool _shuttingDown;

        public InProcLanguageServer(Stream inputStream,
            Stream outputStream,
            AbstractRequestHandlerProvider requestHandlerProvider,
            CodeAnalysis.Workspace workspace,
            IDiagnosticService diagnosticService,
            IAsynchronousOperationListenerProvider listenerProvider,
            ILspSolutionProvider solutionProvider,
            string? clientName)
        {
            _requestHandlerProvider = requestHandlerProvider;
            _workspace = workspace;

            var jsonMessageFormatter = new JsonMessageFormatter();
            jsonMessageFormatter.JsonSerializer.Converters.Add(new VSExtensionConverter<TextDocumentIdentifier, VSTextDocumentIdentifier>());
            jsonMessageFormatter.JsonSerializer.Converters.Add(new VSExtensionConverter<ClientCapabilities, VSClientCapabilities>());

            _jsonRpc = new JsonRpc(new HeaderDelimitedMessageHandler(outputStream, inputStream, jsonMessageFormatter));
            _jsonRpc.AddLocalRpcTarget(this);
            _jsonRpc.StartListening();

            _diagnosticService = diagnosticService;
            _listener = listenerProvider.GetListener(FeatureAttribute.LanguageServer);
            _clientName = clientName;
            _diagnosticService.DiagnosticsUpdated += DiagnosticService_DiagnosticsUpdated;

            _clientCapabilities = new VSClientCapabilities();

            _queue = new RequestExecutionQueue(solutionProvider);
            _queue.RequestServerShutdown += RequestExecutionQueue_Errored;
        }

        public bool Running => !_shuttingDown && !_jsonRpc.IsDisposed;

        /// <summary>
        /// Handle the LSP initialize request by storing the client capabilities
        /// and responding with the server capabilities.
        /// The specification assures that the initialize request is sent only once.
        /// </summary>
        [JsonRpcMethod(Methods.InitializeName, UseSingleObjectParameterDeserialization = true)]
        public async Task<InitializeResult> InitializeAsync(InitializeParams initializeParams, CancellationToken cancellationToken)
        {
            _clientCapabilities = (VSClientCapabilities)initializeParams.Capabilities;

            var serverCapabilities = await _requestHandlerProvider.ExecuteRequestAsync<InitializeParams, InitializeResult>(_queue, Methods.InitializeName,
                initializeParams, _clientCapabilities, _clientName, cancellationToken).ConfigureAwait(false);

            // Always support hover - if any LSP client for a content type advertises support,
            // then the liveshare provider is disabled.  So we must provide for both C# and razor
            // until https://devdiv.visualstudio.com/DevDiv/_workitems/edit/1106064/ is fixed
            // or we have different content types.
            serverCapabilities.Capabilities.HoverProvider = true;
            return serverCapabilities;
        }

        [JsonRpcMethod(Methods.InitializedName)]
        public async Task InitializedAsync()
        {
            // Publish diagnostics for all open documents immediately following initialization.
            var solution = _workspace.CurrentSolution;
            var openDocuments = _workspace.GetOpenDocumentIds();
            foreach (var documentId in openDocuments)
            {
                var document = solution.GetDocument(documentId);
                if (document != null)
                {
                    await PublishDiagnosticsAsync(document).ConfigureAwait(false);
                }
            }
        }

        [JsonRpcMethod(Methods.ShutdownName)]
        public Task ShutdownAsync(CancellationToken _)
        {
            Contract.ThrowIfTrue(_shuttingDown, "Shutdown has already been called.");

            _shuttingDown = true;
            _diagnosticService.DiagnosticsUpdated -= DiagnosticService_DiagnosticsUpdated;

            ShutdownRequestQueue();

            return Task.CompletedTask;
        }

        [JsonRpcMethod(Methods.ExitName)]
        public Task ExitAsync(CancellationToken _)
        {
            Contract.ThrowIfFalse(_shuttingDown, "Shutdown has not been called yet.");

            try
            {
                _jsonRpc.Dispose();
            }
            catch (Exception e) when (FatalError.ReportWithoutCrash(e))
            {
                // Swallow exceptions thrown by disposing our JsonRpc object. Disconnected events can potentially throw their own exceptions so
                // we purposefully ignore all of those exceptions in an effort to shutdown gracefully.
            }

            return Task.CompletedTask;
        }

        [JsonRpcMethod(Methods.TextDocumentDefinitionName, UseSingleObjectParameterDeserialization = true)]
        public Task<LSP.Location[]> GetTextDocumentDefinitionAsync(TextDocumentPositionParams textDocumentPositionParams, CancellationToken cancellationToken)
            => _requestHandlerProvider.ExecuteRequestAsync<TextDocumentPositionParams, LSP.Location[]>(_queue, Methods.TextDocumentDefinitionName,
                textDocumentPositionParams, _clientCapabilities, _clientName, cancellationToken);

        [JsonRpcMethod(Methods.TextDocumentRenameName, UseSingleObjectParameterDeserialization = true)]
        public Task<WorkspaceEdit> GetTextDocumentRenameAsync(RenameParams renameParams, CancellationToken cancellationToken)
            => _requestHandlerProvider.ExecuteRequestAsync<RenameParams, WorkspaceEdit>(_queue, Methods.TextDocumentRenameName,
                renameParams, _clientCapabilities, _clientName, cancellationToken);

        [JsonRpcMethod(Methods.TextDocumentReferencesName, UseSingleObjectParameterDeserialization = true)]
        public Task<VSReferenceItem[]> GetTextDocumentReferencesAsync(ReferenceParams referencesParams, CancellationToken cancellationToken)
            => _requestHandlerProvider.ExecuteRequestAsync<ReferenceParams, VSReferenceItem[]>(_queue, Methods.TextDocumentReferencesName,
                referencesParams, _clientCapabilities, _clientName, cancellationToken);

        [JsonRpcMethod(Methods.TextDocumentCodeActionName, UseSingleObjectParameterDeserialization = true)]
        public Task<VSCodeAction[]> GetTextDocumentCodeActionsAsync(CodeActionParams codeActionParams, CancellationToken cancellationToken)
            => _requestHandlerProvider.ExecuteRequestAsync<CodeActionParams, VSCodeAction[]>(_queue, Methods.TextDocumentCodeActionName,
                codeActionParams, _clientCapabilities, _clientName, cancellationToken);

        [JsonRpcMethod(MSLSPMethods.TextDocumentCodeActionResolveName, UseSingleObjectParameterDeserialization = true)]
        public Task<VSCodeAction> ResolveCodeActionAsync(VSCodeAction vsCodeAction, CancellationToken cancellationToken)
            => _requestHandlerProvider.ExecuteRequestAsync<VSCodeAction, VSCodeAction>(_queue, MSLSPMethods.TextDocumentCodeActionResolveName,
                vsCodeAction, _clientCapabilities, _clientName, cancellationToken);

        [JsonRpcMethod(Methods.TextDocumentCompletionName, UseSingleObjectParameterDeserialization = true)]
        public async Task<SumType<CompletionList, CompletionItem[]>> GetTextDocumentCompletionAsync(CompletionParams completionParams, CancellationToken cancellationToken)
            // Convert to sumtype before reporting to work around https://devdiv.visualstudio.com/DevDiv/_workitems/edit/1107698
<<<<<<< HEAD
            => await _requestHandlerProvider.ExecuteRequestAsync<CompletionParams, CompletionItem[]>(_queue, Methods.TextDocumentCompletionName,
=======
            => await _requestHandlerProvider.ExecuteRequestAsync<CompletionParams, CompletionList>(Methods.TextDocumentCompletionName,
>>>>>>> a0024676
                completionParams, _clientCapabilities, _clientName, cancellationToken).ConfigureAwait(false);

        [JsonRpcMethod(Methods.TextDocumentCompletionResolveName, UseSingleObjectParameterDeserialization = true)]
        public Task<CompletionItem> ResolveCompletionItemAsync(CompletionItem completionItem, CancellationToken cancellationToken)
            => _requestHandlerProvider.ExecuteRequestAsync<CompletionItem, CompletionItem>(_queue, Methods.TextDocumentCompletionResolveName,
                completionItem, _clientCapabilities, _clientName, cancellationToken);

        [JsonRpcMethod(Methods.TextDocumentFoldingRangeName, UseSingleObjectParameterDeserialization = true)]
        public Task<FoldingRange[]> GetTextDocumentFoldingRangeAsync(FoldingRangeParams textDocumentFoldingRangeParams, CancellationToken cancellationToken)
            => _requestHandlerProvider.ExecuteRequestAsync<FoldingRangeParams, FoldingRange[]>(_queue, Methods.TextDocumentFoldingRangeName,
                textDocumentFoldingRangeParams, _clientCapabilities, _clientName, cancellationToken);

        [JsonRpcMethod(Methods.TextDocumentDocumentHighlightName, UseSingleObjectParameterDeserialization = true)]
        public Task<DocumentHighlight[]> GetTextDocumentDocumentHighlightsAsync(TextDocumentPositionParams textDocumentPositionParams, CancellationToken cancellationToken)
            => _requestHandlerProvider.ExecuteRequestAsync<TextDocumentPositionParams, DocumentHighlight[]>(_queue, Methods.TextDocumentDocumentHighlightName,
                textDocumentPositionParams, _clientCapabilities, _clientName, cancellationToken);

        [JsonRpcMethod(Methods.TextDocumentHoverName, UseSingleObjectParameterDeserialization = true)]
        public Task<Hover?> GetTextDocumentDocumentHoverAsync(TextDocumentPositionParams textDocumentPositionParams, CancellationToken cancellationToken)
            => _requestHandlerProvider.ExecuteRequestAsync<TextDocumentPositionParams, Hover?>(_queue, Methods.TextDocumentHoverName,
                textDocumentPositionParams, _clientCapabilities, _clientName, cancellationToken);

        [JsonRpcMethod(Methods.TextDocumentDocumentSymbolName, UseSingleObjectParameterDeserialization = true)]
        public Task<object[]> GetTextDocumentDocumentSymbolsAsync(DocumentSymbolParams documentSymbolParams, CancellationToken cancellationToken)
            => _requestHandlerProvider.ExecuteRequestAsync<DocumentSymbolParams, object[]>(_queue, Methods.TextDocumentDocumentSymbolName,
                documentSymbolParams, _clientCapabilities, _clientName, cancellationToken);

        [JsonRpcMethod(Methods.TextDocumentFormattingName, UseSingleObjectParameterDeserialization = true)]
        public Task<TextEdit[]> GetTextDocumentFormattingAsync(DocumentFormattingParams documentFormattingParams, CancellationToken cancellationToken)
            => _requestHandlerProvider.ExecuteRequestAsync<DocumentFormattingParams, TextEdit[]>(_queue, Methods.TextDocumentFormattingName,
                documentFormattingParams, _clientCapabilities, _clientName, cancellationToken);

        [JsonRpcMethod(Methods.TextDocumentOnTypeFormattingName, UseSingleObjectParameterDeserialization = true)]
        public Task<TextEdit[]> GetTextDocumentFormattingOnTypeAsync(DocumentOnTypeFormattingParams documentOnTypeFormattingParams, CancellationToken cancellationToken)
            => _requestHandlerProvider.ExecuteRequestAsync<DocumentOnTypeFormattingParams, TextEdit[]>(_queue, Methods.TextDocumentOnTypeFormattingName,
                documentOnTypeFormattingParams, _clientCapabilities, _clientName, cancellationToken);

        [JsonRpcMethod(Methods.TextDocumentImplementationName, UseSingleObjectParameterDeserialization = true)]
        public Task<LSP.Location[]> GetTextDocumentImplementationsAsync(TextDocumentPositionParams textDocumentPositionParams, CancellationToken cancellationToken)
            => _requestHandlerProvider.ExecuteRequestAsync<TextDocumentPositionParams, LSP.Location[]>(_queue, Methods.TextDocumentImplementationName,
                textDocumentPositionParams, _clientCapabilities, _clientName, cancellationToken);

        [JsonRpcMethod(Methods.TextDocumentRangeFormattingName, UseSingleObjectParameterDeserialization = true)]
        public Task<TextEdit[]> GetTextDocumentRangeFormattingAsync(DocumentRangeFormattingParams documentRangeFormattingParams, CancellationToken cancellationToken)
            => _requestHandlerProvider.ExecuteRequestAsync<DocumentRangeFormattingParams, TextEdit[]>(_queue, Methods.TextDocumentRangeFormattingName,
                documentRangeFormattingParams, _clientCapabilities, _clientName, cancellationToken);

        [JsonRpcMethod(Methods.TextDocumentSignatureHelpName, UseSingleObjectParameterDeserialization = true)]
        public Task<SignatureHelp> GetTextDocumentSignatureHelpAsync(TextDocumentPositionParams textDocumentPositionParams, CancellationToken cancellationToken)
            => _requestHandlerProvider.ExecuteRequestAsync<TextDocumentPositionParams, SignatureHelp>(_queue, Methods.TextDocumentSignatureHelpName,
                textDocumentPositionParams, _clientCapabilities, _clientName, cancellationToken);

        [JsonRpcMethod(Methods.WorkspaceExecuteCommandName, UseSingleObjectParameterDeserialization = true)]
        public Task<object> ExecuteWorkspaceCommandAsync(ExecuteCommandParams executeCommandParams, CancellationToken cancellationToken)
            => _requestHandlerProvider.ExecuteRequestAsync<ExecuteCommandParams, object>(_queue, Methods.WorkspaceExecuteCommandName,
                executeCommandParams, _clientCapabilities, _clientName, cancellationToken);

        [JsonRpcMethod(Methods.WorkspaceSymbolName, UseSingleObjectParameterDeserialization = true)]
        public Task<SymbolInformation[]> GetWorkspaceSymbolsAsync(WorkspaceSymbolParams workspaceSymbolParams, CancellationToken cancellationToken)
            => _requestHandlerProvider.ExecuteRequestAsync<WorkspaceSymbolParams, SymbolInformation[]>(_queue, Methods.WorkspaceSymbolName,
                workspaceSymbolParams, _clientCapabilities, _clientName, cancellationToken);

        [JsonRpcMethod(MSLSPMethods.ProjectContextsName, UseSingleObjectParameterDeserialization = true)]
        public Task<ActiveProjectContexts?> GetProjectContextsAsync(GetTextDocumentWithContextParams textDocumentWithContextParams, CancellationToken cancellationToken)
            => _requestHandlerProvider.ExecuteRequestAsync<GetTextDocumentWithContextParams, ActiveProjectContexts?>(_queue, MSLSPMethods.ProjectContextsName,
                textDocumentWithContextParams, _clientCapabilities, _clientName, cancellationToken);

        [JsonRpcMethod(SemanticTokensMethods.TextDocumentSemanticTokensName, UseSingleObjectParameterDeserialization = true)]
        public Task<SemanticTokens> GetTextDocumentSemanticTokensAsync(SemanticTokensParams semanticTokensParams, CancellationToken cancellationToken)
            => _requestHandlerProvider.ExecuteRequestAsync<SemanticTokensParams, SemanticTokens>(_queue, SemanticTokensMethods.TextDocumentSemanticTokensName,
                semanticTokensParams, _clientCapabilities, _clientName, cancellationToken);

        [JsonRpcMethod(SemanticTokensMethods.TextDocumentSemanticTokensEditsName, UseSingleObjectParameterDeserialization = true)]
        public Task<SumType<SemanticTokens, SemanticTokensEdits>> GetTextDocumentSemanticTokensEditsAsync(SemanticTokensEditsParams semanticTokensEditsParams, CancellationToken cancellationToken)
            => _requestHandlerProvider.ExecuteRequestAsync<SemanticTokensEditsParams, SumType<SemanticTokens, SemanticTokensEdits>>(_queue, SemanticTokensMethods.TextDocumentSemanticTokensEditsName,
                semanticTokensEditsParams, _clientCapabilities, _clientName, cancellationToken);

        // Note: Since a range request is always received in conjunction with a whole document request, we don't need to cache range results.
        [JsonRpcMethod(SemanticTokensMethods.TextDocumentSemanticTokensRangeName, UseSingleObjectParameterDeserialization = true)]
        public Task<SemanticTokens> GetTextDocumentSemanticTokensRangeAsync(SemanticTokensRangeParams semanticTokensRangeParams, CancellationToken cancellationToken)
            => _requestHandlerProvider.ExecuteRequestAsync<SemanticTokensRangeParams, SemanticTokens>(_queue, SemanticTokensMethods.TextDocumentSemanticTokensRangeName,
                semanticTokensRangeParams, _clientCapabilities, _clientName, cancellationToken);

        [JsonRpcMethod(MSLSPMethods.OnAutoInsertName, UseSingleObjectParameterDeserialization = true)]
        public Task<DocumentOnAutoInsertResponseItem[]> GetDocumentOnAutoInsertAsync(DocumentOnAutoInsertParams autoInsertParams, CancellationToken cancellationToken)
            => _requestHandlerProvider.ExecuteRequestAsync<DocumentOnAutoInsertParams, DocumentOnAutoInsertResponseItem[]>(_queue, MSLSPMethods.OnAutoInsertName,
                autoInsertParams, _clientCapabilities, _clientName, cancellationToken);

        private void DiagnosticService_DiagnosticsUpdated(object sender, DiagnosticsUpdatedArgs e)
        {
            // LSP doesnt support diagnostics without a document. So if we get project level diagnostics without a document, ignore them.
            if (e.DocumentId != null && e.Solution != null)
            {
                var document = e.Solution.GetDocument(e.DocumentId);
                if (document == null || document.FilePath == null)
                {
                    return;
                }

                // Only publish document diagnostics for the languages this provider supports.
                if (document.Project.Language != CodeAnalysis.LanguageNames.CSharp && document.Project.Language != CodeAnalysis.LanguageNames.VisualBasic)
                {
                    return;
                }

                // LSP does not currently support publishing diagnostics incrememntally, so we re-publish all diagnostics.
                var asyncToken = _listener.BeginAsyncOperation(nameof(PublishDiagnosticsAsync));
                Task.Run(() => PublishDiagnosticsAsync(document))
                    .CompletesAsyncOperation(asyncToken);
            }
        }

        private void ShutdownRequestQueue()
        {
            _queue.RequestServerShutdown -= RequestExecutionQueue_Errored;
            // if the queue requested shutdown via its event, it will have already shut itself down, but this
            // won't cause any problems calling it again
            _queue.Shutdown();
        }

        private void RequestExecutionQueue_Errored(object sender, RequestShutdownEventArgs e)
        {
            // log message and shut down

            var message = new LogMessageParams()
            {
                MessageType = MessageType.Error,
                Message = e.Message
            };

            var asyncToken = _listener.BeginAsyncOperation(nameof(RequestExecutionQueue_Errored));
            Task.Run(async () =>
            {
                await _jsonRpc.NotifyWithParameterObjectAsync(Methods.WindowLogMessageName, message).ConfigureAwait(false);

                // The "default" here is the cancellation token, which these methods don't use, hence the discard name
                await ShutdownAsync(_: default).ConfigureAwait(false);
                await ExitAsync(_: default).ConfigureAwait(false);
            }).CompletesAsyncOperation(asyncToken);
        }

        /// <summary>
        /// Stores the last published LSP diagnostics with the Roslyn document that they came from.
        /// This is useful in the following scenario.  Imagine we have documentA which has contributions to mapped files m1 and m2.
        /// dA -> m1
        /// And m1 has contributions from documentB.
        /// m1 -> dA, dB
        /// When we query for diagnostic on dA, we get a subset of the diagnostics on m1 (missing the contributions from dB)
        /// Since each publish diagnostics notification replaces diagnostics per document,
        /// we must union the diagnostics contribution from dB and dA to produce all diagnostics for m1 and publish all at once.
        ///
        /// This dictionary stores the previously computed diagnostics for the published file so that we can
        /// union the currently computed diagnostics (e.g. for dA) with previously computed diagnostics (e.g. from dB).
        /// </summary>
        private readonly Dictionary<Uri, Dictionary<DocumentId, ImmutableArray<LanguageServer.Protocol.Diagnostic>>> _publishedFileToDiagnostics =
            new Dictionary<Uri, Dictionary<DocumentId, ImmutableArray<LanguageServer.Protocol.Diagnostic>>>();

        /// <summary>
        /// Stores the mapping of a document to the uri(s) of diagnostics previously produced for this document.
        /// When we get empty diagnostics for the document we need to find the uris we previously published for this document.
        /// Then we can publish the updated diagnostics set for those uris (either empty or the diagnostic contributions from other documents).
        /// We use a sorted set to ensure consistency in the order in which we report URIs.
        /// While it's not necessary to publish a document's mapped file diagnostics in a particular order,
        /// it does make it much easier to write tests and debug issues if we have a consistent ordering.
        /// </summary>
        private readonly Dictionary<DocumentId, ImmutableSortedSet<Uri>> _documentsToPublishedUris = new Dictionary<DocumentId, ImmutableSortedSet<Uri>>();

        /// <summary>
        /// Basic comparer for Uris used by <see cref="_documentsToPublishedUris"/> when publishing notifications.
        /// </summary>
        private static readonly Comparer<Uri> s_uriComparer = Comparer<Uri>.Create((uri1, uri2)
            => Uri.Compare(uri1, uri2, UriComponents.AbsoluteUri, UriFormat.SafeUnescaped, StringComparison.OrdinalIgnoreCase));

        internal async Task PublishDiagnosticsAsync(CodeAnalysis.Document document)
        {
            // Retrieve all diagnostics for the current document grouped by their actual file uri.
            var fileUriToDiagnostics = await GetDiagnosticsAsync(document, CancellationToken.None).ConfigureAwait(false);

            // Get the list of file uris with diagnostics (for the document).
            // We need to join the uris from current diagnostics with those previously published
            // so that we clear out any diagnostics in mapped files that are no longer a part
            // of the current diagnostics set (because the diagnostics were fixed).
            // Use sorted set to have consistent publish ordering for tests and debugging.
            var urisForCurrentDocument = _documentsToPublishedUris.GetValueOrDefault(document.Id, ImmutableSortedSet.Create<Uri>(s_uriComparer)).Union(fileUriToDiagnostics.Keys);

            // Update the mapping for this document to be the uris we're about to publish diagnostics for.
            _documentsToPublishedUris[document.Id] = urisForCurrentDocument;

            // Go through each uri and publish the updated set of diagnostics per uri.
            foreach (var fileUri in urisForCurrentDocument)
            {
                // Get the updated diagnostics for a single uri that were contributed by the current document.
                var diagnostics = fileUriToDiagnostics.GetValueOrDefault(fileUri, ImmutableArray<LanguageServer.Protocol.Diagnostic>.Empty);

                if (_publishedFileToDiagnostics.ContainsKey(fileUri))
                {
                    // Get all previously published diagnostics for this uri excluding those that were contributed from the current document.
                    // We don't need those since we just computed the updated values above.
                    var diagnosticsFromOtherDocuments = _publishedFileToDiagnostics[fileUri].Where(kvp => kvp.Key != document.Id).SelectMany(kvp => kvp.Value);

                    // Since diagnostics are replaced per uri, we must publish both contributions from this document and any other document
                    // that has diagnostic contributions to this uri, so union the two sets.
                    diagnostics = diagnostics.AddRange(diagnosticsFromOtherDocuments);
                }

                await SendDiagnosticsNotificationAsync(fileUri, diagnostics).ConfigureAwait(false);

                // There are three cases here ->
                // 1.  There are no diagnostics to publish for this fileUri.  We no longer need to track the fileUri at all.
                // 2.  There are diagnostics from the current document.  Store the diagnostics for the fileUri and document
                //      so they can be published along with contributions to the fileUri from other documents.
                // 3.  There are no diagnostics contributed by this document to the fileUri (could be some from other documents).
                //     We should clear out the diagnostics for this document for the fileUri.
                if (diagnostics.IsEmpty)
                {
                    // We published an empty set of diagnostics for this uri.  We no longer need to keep track of this mapping
                    // since there will be no previous diagnostics that we need to clear out.
                    _documentsToPublishedUris.MultiRemove(document.Id, fileUri);

                    // There are not any diagnostics to keep track of for this file, so we can stop.
                    _publishedFileToDiagnostics.Remove(fileUri);
                }
                else if (fileUriToDiagnostics.ContainsKey(fileUri))
                {
                    // We do have diagnostics from the current document - update the published diagnostics map
                    // to contain the new diagnostics contributed by this document for this uri.
                    var documentsToPublishedDiagnostics = _publishedFileToDiagnostics.GetOrAdd(fileUri, (_) =>
                        new Dictionary<DocumentId, ImmutableArray<LanguageServer.Protocol.Diagnostic>>());
                    documentsToPublishedDiagnostics[document.Id] = fileUriToDiagnostics[fileUri];
                }
                else
                {
                    // There were diagnostics from other documents, but none from the current document.
                    // If we're tracking the current document, we can stop.
                    _publishedFileToDiagnostics.GetOrDefault(fileUri)?.Remove(document.Id);
                    _documentsToPublishedUris.MultiRemove(document.Id, fileUri);
                }
            }
        }

        private async Task SendDiagnosticsNotificationAsync(Uri uri, ImmutableArray<LanguageServer.Protocol.Diagnostic> diagnostics)
        {
            var publishDiagnosticsParams = new PublishDiagnosticParams { Diagnostics = diagnostics.ToArray(), Uri = uri };
            await _jsonRpc.NotifyWithParameterObjectAsync(Methods.TextDocumentPublishDiagnosticsName, publishDiagnosticsParams).ConfigureAwait(false);
        }

        private async Task<Dictionary<Uri, ImmutableArray<LanguageServer.Protocol.Diagnostic>>> GetDiagnosticsAsync(CodeAnalysis.Document document, CancellationToken cancellationToken)
        {
            var diagnostics = _diagnosticService.GetDiagnostics(document.Project.Solution.Workspace, document.Project.Id, document.Id, null, false, cancellationToken)
                                                .Where(IncludeDiagnostic);

            var text = await document.GetTextAsync(cancellationToken).ConfigureAwait(false);

            // Retrieve diagnostics for the document.  These diagnostics could be for the current document, or they could map
            // to a different location in a different file.  We need to publish the diagnostics for the mapped locations as well.
            // An example of this is razor imports where the generated C# document maps to many razor documents.
            // https://docs.microsoft.com/en-us/aspnet/core/mvc/views/layout?view=aspnetcore-3.1#importing-shared-directives
            // https://docs.microsoft.com/en-us/aspnet/core/blazor/layouts?view=aspnetcore-3.1#centralized-layout-selection
            // So we get the diagnostics and group them by the actual mapped path so we can publish notifications
            // for each mapped file's diagnostics.
            var fileUriToDiagnostics = diagnostics.GroupBy(diagnostic => GetDiagnosticUri(document, diagnostic)).ToDictionary(
                group => group.Key,
                group => group.Select(diagnostic => ConvertToLspDiagnostic(diagnostic, text)).ToImmutableArray());
            return fileUriToDiagnostics;

            static Uri GetDiagnosticUri(Document document, DiagnosticData diagnosticData)
            {
                Contract.ThrowIfNull(diagnosticData.DataLocation, "Diagnostic data location should not be null here");

                var filePath = diagnosticData.DataLocation.MappedFilePath ?? diagnosticData.DataLocation.OriginalFilePath;
                return ProtocolConversions.GetUriFromFilePath(filePath);
            }

            static LanguageServer.Protocol.Diagnostic ConvertToLspDiagnostic(DiagnosticData diagnosticData, SourceText text)
            {
                return new LanguageServer.Protocol.Diagnostic
                {
                    Code = diagnosticData.Id,
                    Message = diagnosticData.Message,
                    Severity = ProtocolConversions.DiagnosticSeverityToLspDiagnositcSeverity(diagnosticData.Severity),
                    Range = GetDiagnosticRange(diagnosticData.DataLocation, text),
                    // Only the unnecessary diagnostic tag is currently supported via LSP.
                    Tags = diagnosticData.CustomTags.Contains(WellKnownDiagnosticTags.Unnecessary)
                        ? new DiagnosticTag[] { DiagnosticTag.Unnecessary }
                        : Array.Empty<DiagnosticTag>()
                };
            }
        }

        // Some diagnostics only apply to certain clients and document types, e.g. Razor.
        // If the DocumentPropertiesService.DiagnosticsLspClientName property exists, we only include the
        // diagnostic if it directly matches the client name.
        // If the DocumentPropertiesService.DiagnosticsLspClientName property doesn't exist,
        // we know that the diagnostic we're working with is contained in a C#/VB file, since
        // if we were working with a non-C#/VB file, then the property should have been populated.
        // In this case, unless we have a null client name, we don't want to publish the diagnostic
        // (since a null client name represents the C#/VB language server).
        private bool IncludeDiagnostic(DiagnosticData diagnostic) =>
            diagnostic.Properties.GetOrDefault(nameof(DocumentPropertiesService.DiagnosticsLspClientName)) == _clientName;

        private static LanguageServer.Protocol.Range? GetDiagnosticRange(DiagnosticDataLocation? diagnosticDataLocation, SourceText text)
        {
            var linePositionSpan = DiagnosticData.GetLinePositionSpan(diagnosticDataLocation, text, useMapped: true);
            return ProtocolConversions.LinePositionToRange(linePositionSpan);
        }

        internal TestAccessor GetTestAccessor() => new TestAccessor(this);

        internal readonly struct TestAccessor
        {
            private readonly InProcLanguageServer _server;

            internal TestAccessor(InProcLanguageServer server)
            {
                _server = server;
            }

            internal ImmutableArray<Uri> GetFileUrisInPublishDiagnostics()
                => _server._publishedFileToDiagnostics.Keys.ToImmutableArray();

            internal ImmutableArray<DocumentId> GetDocumentIdsInPublishedUris()
                => _server._documentsToPublishedUris.Keys.ToImmutableArray();

            internal IImmutableSet<Uri> GetFileUrisForDocument(DocumentId documentId)
                => _server._documentsToPublishedUris.GetValueOrDefault(documentId, ImmutableSortedSet<Uri>.Empty);

            internal ImmutableArray<LanguageServer.Protocol.Diagnostic> GetDiagnosticsForUriAndDocument(DocumentId documentId, Uri uri)
            {
                if (_server._publishedFileToDiagnostics.TryGetValue(uri, out var dict) && dict.TryGetValue(documentId, out var diagnostics))
                {
                    return diagnostics;
                }

                return ImmutableArray<LanguageServer.Protocol.Diagnostic>.Empty;
            }
        }
    }
}<|MERGE_RESOLUTION|>--- conflicted
+++ resolved
@@ -176,11 +176,7 @@
         [JsonRpcMethod(Methods.TextDocumentCompletionName, UseSingleObjectParameterDeserialization = true)]
         public async Task<SumType<CompletionList, CompletionItem[]>> GetTextDocumentCompletionAsync(CompletionParams completionParams, CancellationToken cancellationToken)
             // Convert to sumtype before reporting to work around https://devdiv.visualstudio.com/DevDiv/_workitems/edit/1107698
-<<<<<<< HEAD
-            => await _requestHandlerProvider.ExecuteRequestAsync<CompletionParams, CompletionItem[]>(_queue, Methods.TextDocumentCompletionName,
-=======
             => await _requestHandlerProvider.ExecuteRequestAsync<CompletionParams, CompletionList>(Methods.TextDocumentCompletionName,
->>>>>>> a0024676
                 completionParams, _clientCapabilities, _clientName, cancellationToken).ConfigureAwait(false);
 
         [JsonRpcMethod(Methods.TextDocumentCompletionResolveName, UseSingleObjectParameterDeserialization = true)]
