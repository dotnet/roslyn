--- conflicted
+++ resolved
@@ -82,11 +82,7 @@
             _listener = listenerProvider.GetListener(FeatureAttribute.LanguageServer);
             _clientName = clientName;
 
-<<<<<<< HEAD
-            _queue = new RequestExecutionQueue(lspWorkspaceRegistrationService);
-=======
-            _queue = new RequestExecutionQueue(solutionProvider, languageClient.Name);
->>>>>>> f717f64e
+            _queue = new RequestExecutionQueue(lspWorkspaceRegistrationService, languageClient.Name);
             _queue.RequestServerShutdown += RequestExecutionQueue_Errored;
 
             // Dedupe on DocumentId.  If we hear about the same document multiple times, we only need to process that id once.
