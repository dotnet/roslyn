--- conflicted
+++ resolved
@@ -321,36 +321,38 @@
 
         [JsonRpcMethod(MSLSPMethods.OnAutoInsertName, UseSingleObjectParameterDeserialization = true)]
         public Task<DocumentOnAutoInsertResponseItem[]> GetDocumentOnAutoInsertAsync(DocumentOnAutoInsertParams autoInsertParams, CancellationToken cancellationToken)
-<<<<<<< HEAD
-            => _requestHandlerProvider.ExecuteRequestAsync<DocumentOnAutoInsertParams, DocumentOnAutoInsertResponseItem[]>(_queue, MSLSPMethods.OnAutoInsertName,
+        {
+            Contract.ThrowIfNull(_clientCapabilities, $"{nameof(InitializeAsync)} has not been called.");
+
+            return _requestHandlerProvider.ExecuteRequestAsync<DocumentOnAutoInsertParams, DocumentOnAutoInsertResponseItem[]>(_queue, MSLSPMethods.OnAutoInsertName,
                 autoInsertParams, _clientCapabilities, _clientName, cancellationToken);
+        }
 
         [JsonRpcMethod(Methods.TextDocumentDidChangeName, UseSingleObjectParameterDeserialization = true)]
         public Task<object> HandleDocumentDidChangeAsync(DidChangeTextDocumentParams didChangeParams, CancellationToken cancellationToken)
-            => _requestHandlerProvider.ExecuteRequestAsync<DidChangeTextDocumentParams, object>(_queue, Methods.TextDocumentDidChangeName,
+        {
+            Contract.ThrowIfNull(_clientCapabilities, $"{nameof(InitializeAsync)} has not been called.");
+
+            return _requestHandlerProvider.ExecuteRequestAsync<DidChangeTextDocumentParams, object>(_queue, Methods.TextDocumentDidChangeName,
                 didChangeParams, _clientCapabilities, _clientName, cancellationToken);
+        }
 
         [JsonRpcMethod(Methods.TextDocumentDidOpenName, UseSingleObjectParameterDeserialization = true)]
         public Task<object?> HandleDocumentDidOpenAsync(DidOpenTextDocumentParams didOpenParams, CancellationToken cancellationToken)
-            => _requestHandlerProvider.ExecuteRequestAsync<DidOpenTextDocumentParams, object?>(_queue, Methods.TextDocumentDidOpenName,
+        {
+            Contract.ThrowIfNull(_clientCapabilities, $"{nameof(InitializeAsync)} has not been called.");
+
+            return _requestHandlerProvider.ExecuteRequestAsync<DidOpenTextDocumentParams, object?>(_queue, Methods.TextDocumentDidOpenName,
                 didOpenParams, _clientCapabilities, _clientName, cancellationToken);
+        }
 
         [JsonRpcMethod(Methods.TextDocumentDidCloseName, UseSingleObjectParameterDeserialization = true)]
         public Task<object?> HandleDocumentDidCloseAsync(DidCloseTextDocumentParams didCloseParams, CancellationToken cancellationToken)
-            => _requestHandlerProvider.ExecuteRequestAsync<DidCloseTextDocumentParams, object?>(_queue, Methods.TextDocumentDidCloseName,
+        {
+            Contract.ThrowIfNull(_clientCapabilities, $"{nameof(InitializeAsync)} has not been called.");
+
+            return _requestHandlerProvider.ExecuteRequestAsync<DidCloseTextDocumentParams, object?>(_queue, Methods.TextDocumentDidCloseName,
                 didCloseParams, _clientCapabilities, _clientName, cancellationToken);
-
-        private void DiagnosticService_DiagnosticsUpdated(object _, DiagnosticsUpdatedArgs e)
-            => DiagnosticService_DiagnosticsUpdated(e.Solution, e.DocumentId);
-
-        private void DiagnosticService_DiagnosticsUpdated(Solution? solution, DocumentId? documentId)
-=======
->>>>>>> b02627be
-        {
-            Contract.ThrowIfNull(_clientCapabilities, $"{nameof(InitializeAsync)} has not been called.");
-
-            return _requestHandlerProvider.ExecuteRequestAsync<DocumentOnAutoInsertParams, DocumentOnAutoInsertResponseItem[]>(_queue, MSLSPMethods.OnAutoInsertName,
-                autoInsertParams, _clientCapabilities, _clientName, cancellationToken);
         }
 
         private void ShutdownRequestQueue()
