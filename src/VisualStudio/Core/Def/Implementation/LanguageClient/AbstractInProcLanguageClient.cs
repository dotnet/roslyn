--- conflicted
+++ resolved
@@ -87,11 +87,7 @@
         /// </summary>
         protected internal abstract VSServerCapabilities GetCapabilities();
 
-<<<<<<< HEAD
-        public async Task<Connection> ActivateAsync(CancellationToken token)
-=======
-        public Task<Connection?> ActivateAsync(CancellationToken token)
->>>>>>> c42f3312
+        public async Task<Connection?> ActivateAsync(CancellationToken token)
         {
             if (_languageServer is not null)
             {
@@ -112,11 +108,7 @@
                 _solutionProvider,
                 clientName: _diagnosticsClientName);
 
-<<<<<<< HEAD
             return new Connection(clientStream, clientStream);
-=======
-            return Task.FromResult<Connection?>(new Connection(clientStream, clientStream));
->>>>>>> c42f3312
         }
 
         /// <summary>
