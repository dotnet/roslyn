﻿// Licensed to the .NET Foundation under one or more agreements.
// The .NET Foundation licenses this file to you under the MIT license.
// See the LICENSE file in the project root for more information.

using System;
using System.IO;
using System.Runtime.InteropServices;
using System.Runtime.Versioning;
using System.Threading;
using System.Threading.Tasks;
using Microsoft.CodeAnalysis;
using Microsoft.CodeAnalysis.CodeStyle;
using Microsoft.CodeAnalysis.Editing;
using Microsoft.CodeAnalysis.Editor.Host;
using Microsoft.CodeAnalysis.Editor.Shared.Extensions;
using Microsoft.CodeAnalysis.FileHeaders;
using Microsoft.CodeAnalysis.Formatting;
using Microsoft.CodeAnalysis.Shared.Extensions;
using Microsoft.CodeAnalysis.Shared.Utilities;
using Microsoft.CodeAnalysis.Text;
using Microsoft.VisualStudio.ComponentModelHost;
using Microsoft.VisualStudio.Designer.Interfaces;
using Microsoft.VisualStudio.Editor;
using Microsoft.VisualStudio.LanguageServices.Implementation.ProjectSystem;
using Microsoft.VisualStudio.Shell;
using Microsoft.VisualStudio.Shell.Interop;
using Microsoft.VisualStudio.TextManager.Interop;
using Microsoft.VisualStudio.Utilities;
using Roslyn.Utilities;

namespace Microsoft.VisualStudio.LanguageServices.Implementation
{
    /// <summary>
    /// The base class of both the Roslyn editor factories.
    /// </summary>
    internal abstract class AbstractEditorFactory : IVsEditorFactory, IVsEditorFactory4, IVsEditorFactoryNotify
    {
        private readonly IComponentModel _componentModel;
        private Microsoft.VisualStudio.OLE.Interop.IServiceProvider? _oleServiceProvider;
        private bool _encoding;

        protected AbstractEditorFactory(IComponentModel componentModel)
            => _componentModel = componentModel;

        protected abstract string ContentTypeName { get; }
        protected abstract string LanguageName { get; }
        protected abstract SyntaxGenerator SyntaxGenerator { get; }
<<<<<<< HEAD
=======
        protected abstract SyntaxGeneratorInternal SyntaxGeneratorInternal { get; }
        protected abstract AbstractFileHeaderHelper FileHeaderHelper { get; }
>>>>>>> 672e5655

        public void SetEncoding(bool value)
            => _encoding = value;

        int IVsEditorFactory.Close()
            => VSConstants.S_OK;

        public int CreateEditorInstance(
            uint grfCreateDoc,
            string pszMkDocument,
            string? pszPhysicalView,
            IVsHierarchy vsHierarchy,
            uint itemid,
            IntPtr punkDocDataExisting,
            out IntPtr ppunkDocView,
            out IntPtr ppunkDocData,
            out string pbstrEditorCaption,
            out Guid pguidCmdUI,
            out int pgrfCDW)
        {
            Contract.ThrowIfNull(_oleServiceProvider);

            ppunkDocView = IntPtr.Zero;
            ppunkDocData = IntPtr.Zero;
            pbstrEditorCaption = string.Empty;
            pguidCmdUI = Guid.Empty;
            pgrfCDW = 0;

            var physicalView = pszPhysicalView ?? "Code";
            IVsTextBuffer? textBuffer = null;

            // Is this document already open? If so, let's see if it's a IVsTextBuffer we should re-use. This allows us
            // to properly handle multiple windows open for the same document.
            if (punkDocDataExisting != IntPtr.Zero)
            {
                var docDataExisting = Marshal.GetObjectForIUnknown(punkDocDataExisting);

                textBuffer = docDataExisting as IVsTextBuffer;

                if (textBuffer == null)
                {
                    // We are incompatible with the existing doc data
                    return VSConstants.VS_E_INCOMPATIBLEDOCDATA;
                }
            }

            var editorAdaptersFactoryService = _componentModel.GetService<IVsEditorAdaptersFactoryService>();

            // Do we need to create a text buffer?
            if (textBuffer == null)
            {
                textBuffer = (IVsTextBuffer)GetDocumentData(grfCreateDoc, pszMkDocument, vsHierarchy, itemid);
                Contract.ThrowIfNull(textBuffer, $"Failed to get document data for {pszMkDocument}");
            }

            // If the text buffer is marked as read-only, ensure that the padlock icon is displayed
            // next the new window's title and that [Read Only] is appended to title.
            var readOnlyStatus = READONLYSTATUS.ROSTATUS_NotReadOnly;
            if (ErrorHandler.Succeeded(textBuffer.GetStateFlags(out var textBufferFlags)) &&
                0 != (textBufferFlags & ((uint)BUFFERSTATEFLAGS.BSF_FILESYS_READONLY | (uint)BUFFERSTATEFLAGS.BSF_USER_READONLY)))
            {
                readOnlyStatus = READONLYSTATUS.ROSTATUS_ReadOnly;
            }

            switch (physicalView)
            {
                case "Form":

                    // We must create the WinForms designer here
                    var loaderName = GetWinFormsLoaderName(vsHierarchy);
                    var designerService = (IVSMDDesignerService)_oleServiceProvider.QueryService<SVSMDDesignerService>();
                    var designerLoader = (IVSMDDesignerLoader)designerService.CreateDesignerLoader(loaderName);
                    if (designerLoader is null)
                    {
                        goto case "Code";
                    }

                    try
                    {
                        designerLoader.Initialize(_oleServiceProvider, vsHierarchy, (int)itemid, (IVsTextLines)textBuffer);
                        pbstrEditorCaption = designerLoader.GetEditorCaption((int)readOnlyStatus);

                        var designer = designerService.CreateDesigner(_oleServiceProvider, designerLoader);
                        ppunkDocView = Marshal.GetIUnknownForObject(designer.View);
                        pguidCmdUI = designer.CommandGuid;
                    }
                    catch
                    {
                        // Only dispose the designer loader on failure to create a designer.
                        // The IVSMDDesignerService.CreateDesigner() method in VS passes it into the DesignSurface that gets created
                        // and is used to perform the actual load (and reloads -- which happen during normal designer operation).
                        // http://index/?leftProject=Microsoft.VisualStudio.Design&leftSymbol=n8p1tszkfyz7&file=DesignerActivationService.cs&line=629
                        designerLoader.Dispose();
                        throw;
                    }

                    break;

                case "Code":

                    var codeWindow = editorAdaptersFactoryService.CreateVsCodeWindowAdapter(_oleServiceProvider);
                    codeWindow.SetBuffer((IVsTextLines)textBuffer);

                    codeWindow.GetEditorCaption(readOnlyStatus, out pbstrEditorCaption);

                    ppunkDocView = Marshal.GetIUnknownForObject(codeWindow);
                    pguidCmdUI = VSConstants.GUID_TextEditorFactory;

                    break;

                default:

                    return VSConstants.E_INVALIDARG;
            }

            ppunkDocData = Marshal.GetIUnknownForObject(textBuffer);

            return VSConstants.S_OK;
        }

        public object GetDocumentData(uint grfCreate, string pszMkDocument, IVsHierarchy pHier, uint itemid)
        {
            Contract.ThrowIfNull(_oleServiceProvider);
            var editorAdaptersFactoryService = _componentModel.GetService<IVsEditorAdaptersFactoryService>();
            var contentTypeRegistryService = _componentModel.GetService<IContentTypeRegistryService>();
            var contentType = contentTypeRegistryService.GetContentType(ContentTypeName);
            var textBuffer = editorAdaptersFactoryService.CreateVsTextBufferAdapter(_oleServiceProvider, contentType);

            if (_encoding)
            {
                if (textBuffer is IVsUserData userData)
                {
                    // The editor shims require that the boxed value when setting the PromptOnLoad flag is a uint
                    var hresult = userData.SetData(
                        VSConstants.VsTextBufferUserDataGuid.VsBufferEncodingPromptOnLoad_guid,
                        (uint)__PROMPTONLOADFLAGS.codepagePrompt);

                    Marshal.ThrowExceptionForHR(hresult);
                }
            }

            return textBuffer;
        }

        public object GetDocumentView(uint grfCreate, string pszPhysicalView, IVsHierarchy pHier, IntPtr punkDocData, uint itemid)
        {
            // There is no scenario need currently to implement this method.
            throw new NotImplementedException();
        }

        public string GetEditorCaption(string pszMkDocument, string pszPhysicalView, IVsHierarchy pHier, IntPtr punkDocData, out Guid pguidCmdUI)
        {
            // It is not possible to get this information without initializing the designer.
            // There is no other scenario need currently to implement this method.
            throw new NotImplementedException();
        }

        public bool ShouldDeferUntilIntellisenseIsReady(uint grfCreate, string pszMkDocument, string pszPhysicalView)
        {
            return "Form".Equals(pszPhysicalView, StringComparison.OrdinalIgnoreCase);
        }

        private static string GetWinFormsLoaderName(IVsHierarchy vsHierarchy)
        {
            const string LoaderName = "Microsoft.VisualStudio.Design.Serialization.CodeDom.VSCodeDomDesignerLoader";
            const string NewLoaderName = "Microsoft.VisualStudio.Design.Core.Serialization.CodeDom.VSCodeDomDesignerLoader";

            // If this is a netcoreapp3.0 (or newer), we must create the newer WinForms designer.
            // TODO: This check will eventually move into the WinForms designer itself.
            if (!vsHierarchy.TryGetTargetFrameworkMoniker((uint)VSConstants.VSITEMID.Root, out var targetFrameworkMoniker) ||
                string.IsNullOrWhiteSpace(targetFrameworkMoniker))
            {
                return LoaderName;
            }

            try
            {
                var frameworkName = new FrameworkName(targetFrameworkMoniker);
                if (frameworkName.Identifier == ".NETCoreApp" && frameworkName.Version?.Major >= 3)
                {
                    return NewLoaderName;
                }
            }
            catch
            {
                // Fall back to the old loader name if there are any failures
                // while parsing the TFM.
            }

            return LoaderName;
        }

        public int MapLogicalView(ref Guid rguidLogicalView, out string? pbstrPhysicalView)
        {
            pbstrPhysicalView = null;

            if (rguidLogicalView == VSConstants.LOGVIEWID.Primary_guid ||
                rguidLogicalView == VSConstants.LOGVIEWID.Debugging_guid ||
                rguidLogicalView == VSConstants.LOGVIEWID.Code_guid ||
                rguidLogicalView == VSConstants.LOGVIEWID.TextView_guid)
            {
                return VSConstants.S_OK;
            }
            else if (rguidLogicalView == VSConstants.LOGVIEWID.Designer_guid)
            {
                pbstrPhysicalView = "Form";
                return VSConstants.S_OK;
            }
            else
            {
                return VSConstants.E_NOTIMPL;
            }
        }

        int IVsEditorFactory.SetSite(Microsoft.VisualStudio.OLE.Interop.IServiceProvider psp)
        {
            _oleServiceProvider = psp;
            return VSConstants.S_OK;
        }

        int IVsEditorFactoryNotify.NotifyDependentItemSaved(IVsHierarchy pHier, uint itemidParent, string pszMkDocumentParent, uint itemidDpendent, string pszMkDocumentDependent)
            => VSConstants.S_OK;

        int IVsEditorFactoryNotify.NotifyItemAdded(uint grfEFN, IVsHierarchy pHier, uint itemid, string pszMkDocument)
        {
            // Is this being added from a template?
            if (((__EFNFLAGS)grfEFN & __EFNFLAGS.EFN_ClonedFromTemplate) != 0)
            {
                var waitIndicator = _componentModel.GetService<IWaitIndicator>();
                // TODO(cyrusn): Can this be cancellable?
                waitIndicator.Wait(
                    "Intellisense",
                    allowCancel: false,
                    action: c => FormatDocumentCreatedFromTemplate(pHier, itemid, pszMkDocument, c.CancellationToken));
            }

            return VSConstants.S_OK;
        }

        int IVsEditorFactoryNotify.NotifyItemRenamed(IVsHierarchy pHier, uint itemid, string pszMkDocumentOld, string pszMkDocumentNew)
            => VSConstants.S_OK;

        protected virtual Task<Document> OrganizeUsingsCreatedFromTemplateAsync(Document document, CancellationToken cancellationToken)
            => Formatter.OrganizeImportsAsync(document, cancellationToken);

        private void FormatDocumentCreatedFromTemplate(IVsHierarchy hierarchy, uint itemid, string filePath, CancellationToken cancellationToken)
        {
            // A file has been created on disk which the user added from the "Add Item" dialog. We need
            // to include this in a workspace to figure out the right options it should be formatted with.
            // This requires us to place it in the correct project.
            var workspace = _componentModel.GetService<VisualStudioWorkspace>();
            var solution = workspace.CurrentSolution;

            ProjectId? projectIdToAddTo = null;

            foreach (var projectId in solution.ProjectIds)
            {
                if (workspace.GetHierarchy(projectId) == hierarchy)
                {
                    projectIdToAddTo = projectId;
                    break;
                }
            }

            if (projectIdToAddTo == null)
            {
                // We don't have a project for this, so we'll just make up a fake project altogether
                var temporaryProject = solution.AddProject(
                    name: nameof(FormatDocumentCreatedFromTemplate),
                    assemblyName: nameof(FormatDocumentCreatedFromTemplate),
                    language: LanguageName);

                solution = temporaryProject.Solution;
                projectIdToAddTo = temporaryProject.Id;
            }

            var documentId = DocumentId.CreateNewId(projectIdToAddTo);
            var forkedSolution = solution.AddDocument(DocumentInfo.Create(documentId, filePath, loader: new FileTextLoader(filePath, defaultEncoding: null), filePath: filePath));
            var addedDocument = forkedSolution.GetDocument(documentId)!;

            var rootToFormat = addedDocument.GetSyntaxRootSynchronously(cancellationToken);
            Contract.ThrowIfNull(rootToFormat);
            var documentOptions = ThreadHelper.JoinableTaskFactory.Run(() => addedDocument.GetOptionsAsync(cancellationToken));

            // Apply file header preferences
            var fileHeaderTemplate = documentOptions.GetOption(CodeStyleOptions2.FileHeaderTemplate);
            if (!string.IsNullOrEmpty(fileHeaderTemplate))
            {
                var documentWithFileHeader = ThreadHelper.JoinableTaskFactory.Run(() =>
                {
                    var newLineText = documentOptions.GetOption(FormattingOptions.NewLine, rootToFormat.Language);
                    var newLineTrivia = SyntaxGeneratorInternal.EndOfLine(newLineText);
                    return AbstractFileHeaderCodeFixProvider.GetTransformedSyntaxRootAsync(
                        SyntaxGenerator.SyntaxFacts,
                        newLineTrivia,
                        addedDocument,
                        cancellationToken);
                });

                addedDocument = addedDocument.WithSyntaxRoot(documentWithFileHeader);
                rootToFormat = documentWithFileHeader;
            }

            // Organize using directives
            addedDocument = ThreadHelper.JoinableTaskFactory.Run(() => OrganizeUsingsCreatedFromTemplateAsync(addedDocument, cancellationToken));
            rootToFormat = ThreadHelper.JoinableTaskFactory.Run(() => addedDocument.GetRequiredSyntaxRootAsync(cancellationToken).AsTask());

            // Format document
            var unformattedText = addedDocument.GetTextSynchronously(cancellationToken);
            var formattedRoot = Formatter.Format(rootToFormat, workspace, documentOptions, cancellationToken);
            var formattedText = formattedRoot.GetText(unformattedText.Encoding, unformattedText.ChecksumAlgorithm);

            // Ensure the line endings are normalized. The formatter doesn't touch everything if it doesn't need to.
            var targetLineEnding = documentOptions.GetOption(FormattingOptions.NewLine)!;

            var originalText = formattedText;
            foreach (var originalLine in originalText.Lines)
            {
                var originalNewLine = originalText.ToString(CodeAnalysis.Text.TextSpan.FromBounds(originalLine.End, originalLine.EndIncludingLineBreak));

                // Check if we have a line ending, so we don't go adding one to the end if we don't need to.
                if (originalNewLine.Length > 0 && originalNewLine != targetLineEnding)
                {
                    var currentLine = formattedText.Lines[originalLine.LineNumber];
                    var currentSpan = CodeAnalysis.Text.TextSpan.FromBounds(currentLine.End, currentLine.EndIncludingLineBreak);
                    formattedText = formattedText.WithChanges(new TextChange(currentSpan, targetLineEnding));
                }
            }

            IOUtilities.PerformIO(() =>
            {
                using var textWriter = new StreamWriter(filePath, append: false, encoding: formattedText.Encoding);
                // We pass null here for cancellation, since cancelling in the middle of the file write would leave the file corrupted
                formattedText.Write(textWriter, cancellationToken: CancellationToken.None);
            });
        }
    }
}<|MERGE_RESOLUTION|>--- conflicted
+++ resolved
@@ -45,11 +45,7 @@
         protected abstract string ContentTypeName { get; }
         protected abstract string LanguageName { get; }
         protected abstract SyntaxGenerator SyntaxGenerator { get; }
-<<<<<<< HEAD
-=======
         protected abstract SyntaxGeneratorInternal SyntaxGeneratorInternal { get; }
-        protected abstract AbstractFileHeaderHelper FileHeaderHelper { get; }
->>>>>>> 672e5655
 
         public void SetEncoding(bool value)
             => _encoding = value;
