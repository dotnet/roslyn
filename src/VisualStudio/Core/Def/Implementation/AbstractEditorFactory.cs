--- conflicted
+++ resolved
@@ -4,37 +4,18 @@
 
 using System;
 using System.IO;
-<<<<<<< HEAD
-using System.Linq;
-using System.Runtime.InteropServices;
-using System.Runtime.Remoting.Contexts;
-using System.Runtime.Versioning;
-using System.Threading;
-using System.Threading.Tasks;
-using Microsoft.CodeAnalysis;
-using Microsoft.CodeAnalysis.AddAccessibilityModifiers;
-using Microsoft.CodeAnalysis.CodeStyle;
-using Microsoft.CodeAnalysis.Editing;
-using Microsoft.CodeAnalysis.FileHeaders;
-=======
 using System.Runtime.CompilerServices;
 using System.Runtime.InteropServices;
 using System.Threading;
 using System.Threading.Tasks;
 using Microsoft.CodeAnalysis;
->>>>>>> 67d940c4
 using Microsoft.CodeAnalysis.Formatting;
-using Microsoft.CodeAnalysis.LanguageServices;
 using Microsoft.CodeAnalysis.Shared.Extensions;
 using Microsoft.CodeAnalysis.Shared.Utilities;
 using Microsoft.CodeAnalysis.Text;
 using Microsoft.VisualStudio.ComponentModelHost;
 using Microsoft.VisualStudio.Editor;
-<<<<<<< HEAD
-using Microsoft.VisualStudio.LanguageServices.Implementation.ProjectSystem;
-=======
 using Microsoft.VisualStudio.Shell;
->>>>>>> 67d940c4
 using Microsoft.VisualStudio.Shell.Interop;
 using Microsoft.VisualStudio.TextManager.Interop;
 using Microsoft.VisualStudio.Utilities;
@@ -57,8 +38,6 @@
 
         protected abstract string ContentTypeName { get; }
         protected abstract string LanguageName { get; }
-<<<<<<< HEAD
-=======
 
         /// <summary>
         /// The project that is used to format newly added documents is in an unknown state - it might be
@@ -68,7 +47,6 @@
         /// at least provide that piece of information regardless of anything else.
         /// </summary>
         protected abstract Project GetProjectWithCorrectParseOptionsForProject(Project project, IVsHierarchy hierarchy);
->>>>>>> 67d940c4
 
         public void SetEncoding(bool value)
             => _encoding = value;
@@ -137,13 +115,6 @@
             {
                 case "Form":
 
-<<<<<<< HEAD
-                    // We must create the WinForms designer here
-                    var loaderName = GetWinFormsLoaderName(vsHierarchy);
-                    var designerService = (IVSMDDesignerService)Microsoft.VisualStudio.Shell.PackageUtilities.QueryService<SVSMDDesignerService>(_oleServiceProvider);
-                    var designerLoader = (IVSMDDesignerLoader)designerService.CreateDesignerLoader(loaderName);
-                    if (designerLoader is null)
-=======
                     if (CreateWinFormsEditorInstance(
                         vsHierarchy,
                         itemid,
@@ -152,7 +123,6 @@
                         out ppunkDocView,
                         out pbstrEditorCaption,
                         out pguidCmdUI) == VSConstants.E_FAIL)
->>>>>>> 67d940c4
                     {
                         goto case "Code";
                     }
@@ -280,8 +250,6 @@
             Microsoft.VisualStudio.Shell.ThreadHelper.JoinableTaskFactory.Run(() => FormatDocumentCreatedFromTemplateAsync(hierarchy, itemid, filePath, cancellationToken));
         }
 
-<<<<<<< HEAD
-=======
         // NOTE: This function has been created to hide IWinFormsEditorFactory type in non-WinForms scenarios (e.g. editing .cs or .vb file)
         // so that its corresponding dll doesn't get loaded. Due to this reason, function inlining has been disabled.
         [MethodImpl(MethodImplOptions.NoInlining)]
@@ -313,7 +281,6 @@
                     out pguidCmdUI);
         }
 
->>>>>>> 67d940c4
         private async Task FormatDocumentCreatedFromTemplateAsync(IVsHierarchy hierarchy, uint itemid, string filePath, CancellationToken cancellationToken)
         {
             // A file has been created on disk which the user added from the "Add Item" dialog. We need
@@ -348,14 +315,11 @@
             // for the language version to use.
             projectToAddTo = GetProjectWithCorrectParseOptionsForProject(projectToAddTo, hierarchy);
 
-<<<<<<< HEAD
-=======
             var documentId = DocumentId.CreateNewId(projectToAddTo.Id);
 
             var forkedSolution = projectToAddTo.Solution.AddDocument(DocumentInfo.Create(documentId, filePath, loader: new FileTextLoader(filePath, defaultEncoding: null), filePath: filePath));
             var addedDocument = forkedSolution.GetDocument(documentId)!;
 
->>>>>>> 67d940c4
             // Call out to various new document formatters to tweak what they want
             var formattingService = addedDocument.GetLanguageService<INewDocumentFormattingService>();
             if (formattingService is not null)
