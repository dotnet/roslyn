﻿// Copyright (c) Microsoft.  All Rights Reserved.  Licensed under the Apache License, Version 2.0.  See License.txt in the project root for license information.

using System;
using System.Collections.Generic;
using System.Linq;
using System.Windows;
using System.Windows.Controls;
using System.Windows.Documents;
using System.Windows.Navigation;
using EnvDTE;
using Microsoft.CodeAnalysis.Diagnostics.Log;
using Microsoft.VisualStudio.LanguageServices.Implementation.Utilities;
using Roslyn.Utilities;
using Microsoft.CodeAnalysis.Editor.Implementation.Preview;

namespace Microsoft.VisualStudio.LanguageServices.Implementation.PreviewPane
{
    internal partial class PreviewPane : UserControl, IDisposable
    {
        private const double DefaultWidth = 400;

        private static readonly string s_dummyThreeLineTitle = "A" + Environment.NewLine + "A" + Environment.NewLine + "A";
        private static readonly Size s_infiniteSize = new Size(double.PositiveInfinity, double.PositiveInfinity);

        private readonly string _id;
        private readonly bool _logIdVerbatimInTelemetry;
        private readonly DTE _dte;

        private bool _isExpanded;
        private double _heightForThreeLineTitle;
        private DifferenceViewerPreview _differenceViewerPreview;

        public PreviewPane(
            Image severityIcon,
            string id,
            string title,
            string description,
            Uri helpLink,
            string helpLinkToolTipText,
            IReadOnlyList<object> previewContent,
            bool logIdVerbatimInTelemetry,
<<<<<<< HEAD
            IVsUIShell uiShell,
            Guid optionPageGuid = default)
=======
            DTE dte,
            Guid optionPageGuid = default(Guid))
>>>>>>> 80db2d9f
        {
            InitializeComponent();

            _id = id;
            _logIdVerbatimInTelemetry = logIdVerbatimInTelemetry;
            _dte = dte;

            // Initialize header portion.
            if ((severityIcon != null) && !string.IsNullOrWhiteSpace(id) && !string.IsNullOrWhiteSpace(title))
            {
                HeaderStackPanel.Visibility = Visibility.Visible;

                SeverityIconBorder.Child = severityIcon;

                // Set the initial title text to three lines worth so that we can measure the pixel height
                // that WPF requires to render three lines of text under the current font and DPI settings.
                TitleRun.Text = s_dummyThreeLineTitle;
                TitleTextBlock.Measure(availableSize: s_infiniteSize);
                _heightForThreeLineTitle = TitleTextBlock.DesiredSize.Height;

                // Now set the actual title text.
                TitleRun.Text = title;

                InitializeHyperlinks(helpLink, helpLinkToolTipText);

                if (!string.IsNullOrWhiteSpace(description))
                {
                    DescriptionParagraph.Inlines.Add(description);
                }
            }

            _optionPageGuid = optionPageGuid;

            if (optionPageGuid == default)
            {
                OptionsButton.Visibility = Visibility.Collapsed;
            }

            // Initialize preview (i.e. diff view) portion.
            InitializePreviewElement(previewContent);
        }

        public string AutomationName => ServicesVSResources.Preview_pane;

        private void InitializePreviewElement(IReadOnlyList<object> previewItems)
        {
            var previewElement = CreatePreviewElement(previewItems);

            if (previewElement != null)
            {
                HeaderSeparator.Visibility = Visibility.Visible;
                PreviewDockPanel.Visibility = Visibility.Visible;
                PreviewScrollViewer.Content = previewElement;
                previewElement.VerticalAlignment = VerticalAlignment.Top;
                previewElement.HorizontalAlignment = HorizontalAlignment.Left;
            }

            // 1. Width of the header section should not exceed the width of the preview content.
            // In other words, the text we put in the header at the top of the preview pane
            // should not cause the preview pane itself to grow wider than the width required to
            // display the preview content at the bottom of the pane.
            // 2. Adjust the height of the header section so that it displays only three lines worth
            // by default.
            AdjustWidthAndHeight(previewElement);
        }

        private FrameworkElement CreatePreviewElement(IReadOnlyList<object> previewItems)
        {
            if (previewItems == null || previewItems.Count == 0)
            {
                return null;
            }

            const int MaxItems = 3;
            if (previewItems.Count > MaxItems)
            {
                previewItems = previewItems.Take(MaxItems).Concat("...").ToList();
            }

            var grid = new Grid();

            foreach (var previewItem in previewItems)
            {
                var previewElement = GetPreviewElement(previewItem);

                // no preview element
                if (previewElement == null)
                {
                    continue;
                }

                // the very first preview
                if (grid.RowDefinitions.Count == 0)
                {
                    grid.RowDefinitions.Add(new RowDefinition());
                }
                else
                {
                    grid.RowDefinitions.Add(new RowDefinition() { Height = GridLength.Auto });
                }

                // set row position of the element
                Grid.SetRow(previewElement, grid.RowDefinitions.Count - 1);

                // add the element to the grid
                grid.Children.Add(previewElement);

                // set width of the grid same as the first element
                if (grid.Children.Count == 1)
                {
                    grid.Width = previewElement.Width;
                }
            }

            if (grid.Children.Count == 0)
            {
                // no preview
                return null;
            }

            // if there is only 1 item, just take preview element as it is without grid
            if (grid.Children.Count == 1)
            {
                var preview = grid.Children[0];

                // we need to take it out from visual tree
                grid.Children.Clear();

                return (FrameworkElement)preview;
            }

            return grid;
        }

        private FrameworkElement GetPreviewElement(object previewItem)
        {
            if (previewItem is DifferenceViewerPreview)
            {
                // Contract is there should be only 1 diff viewer, otherwise we leak.
                Contract.ThrowIfFalse(_differenceViewerPreview == null);

                // cache the diff viewer so that we can close it when panel goes away.
                // this is a bit wierd since we are mutating state here.
                _differenceViewerPreview = (DifferenceViewerPreview)previewItem;
                PreviewDockPanel.Background = _differenceViewerPreview.Viewer.InlineView.Background;

                var previewElement = _differenceViewerPreview.Viewer.VisualElement;
                return previewElement;
            }

            if (previewItem is string s)
            {
                return GetPreviewForString(s);
            }

            if (previewItem is FrameworkElement frameworkElement)
            {
                return frameworkElement;
            }

            // preview item we don't know how to show to users
            return null;
        }

        private void InitializeHyperlinks(Uri helpLink, string helpLinkToolTipText)
        {
            IdHyperlink.SetVSHyperLinkStyle();
            LearnMoreHyperlink.SetVSHyperLinkStyle();

            IdHyperlink.Inlines.Add(_id);
            IdHyperlink.NavigateUri = helpLink;
            IdHyperlink.IsEnabled = true;
            IdHyperlink.ToolTip = helpLinkToolTipText;

            LearnMoreHyperlink.Inlines.Add(string.Format(ServicesVSResources.More_about_0, _id));
            LearnMoreHyperlink.NavigateUri = helpLink;
            LearnMoreHyperlink.ToolTip = helpLinkToolTipText;
        }

        private static FrameworkElement GetPreviewForString(string previewContent)
        {
            return new TextBlock()
            {
                Margin = new Thickness(5),
                VerticalAlignment = VerticalAlignment.Center,
                Text = previewContent,
                TextWrapping = TextWrapping.Wrap,
            };
        }

        // This method adjusts the width of the header section to match that of the preview content
        // thereby ensuring that the preview pane itself is never wider than the preview content.
        // This method also adjusts the height of the header section so that it displays only three lines
        // worth by default.
        private void AdjustWidthAndHeight(FrameworkElement previewElement)
        {
            var headerStackPanelWidth = double.PositiveInfinity;
            var titleTextBlockHeight = double.PositiveInfinity;
            if (previewElement == null)
            {
                HeaderStackPanel.Measure(availableSize: s_infiniteSize);
                headerStackPanelWidth = HeaderStackPanel.DesiredSize.Width;

                TitleTextBlock.Measure(availableSize: s_infiniteSize);
                titleTextBlockHeight = TitleTextBlock.DesiredSize.Height;
            }
            else
            {
                PreviewDockPanel.Measure(availableSize: new Size(
                    double.IsNaN(previewElement.Width) ? DefaultWidth : previewElement.Width,
                    double.PositiveInfinity));
                headerStackPanelWidth = PreviewDockPanel.DesiredSize.Width;
                if (IsNormal(headerStackPanelWidth))
                {
                    TitleTextBlock.Measure(availableSize: new Size(headerStackPanelWidth, double.PositiveInfinity));
                    titleTextBlockHeight = TitleTextBlock.DesiredSize.Height;
                }
            }

            if (IsNormal(headerStackPanelWidth))
            {
                HeaderStackPanel.Width = headerStackPanelWidth;
            }

            // If the pixel height required to render the complete title in the
            // TextBlock is larger than that required to render three lines worth,
            // then trim the contents of the TextBlock with an ellipsis at the end and
            // display the expander button that will allow users to view the full text.
            if (HasDescription || (IsNormal(titleTextBlockHeight) && (titleTextBlockHeight > _heightForThreeLineTitle)))
            {
                TitleTextBlock.MaxHeight = _heightForThreeLineTitle;
                TitleTextBlock.TextTrimming = TextTrimming.CharacterEllipsis;

                ExpanderToggleButton.Visibility = Visibility.Visible;

                if (_isExpanded)
                {
                    ExpanderToggleButton.IsChecked = true;
                }
            }
        }

        private static bool IsNormal(double size)
        {
            return size > 0 && !double.IsNaN(size) && !double.IsInfinity(size);
        }

        private bool HasDescription
        {
            get
            {
                return DescriptionParagraph.Inlines.Count > 0;
            }
        }

        private readonly Guid _optionPageGuid;
        void IDisposable.Dispose()
        {
            // VS editor will call Dispose at which point we should Close() the embedded IWpfDifferenceViewer.
            _differenceViewerPreview?.Dispose();
            _differenceViewerPreview = null;
        }

        private void LearnMoreHyperlink_RequestNavigate(object sender, RequestNavigateEventArgs e)
        {
            if (e.Uri == null)
            {
                return;
            }

            BrowserHelper.StartBrowser(e.Uri);
            e.Handled = true;

            var hyperlink = sender as Hyperlink;
            if (hyperlink == null)
            {
                return;
            }

            DiagnosticLogger.LogHyperlink(hyperlink.Name ?? "Preview", _id, HasDescription, _logIdVerbatimInTelemetry, e.Uri.AbsoluteUri);
        }

        private void ExpanderToggleButton_CheckedChanged(object sender, RoutedEventArgs e)
        {
            if (ExpanderToggleButton.IsChecked ?? false)
            {
                TitleTextBlock.MaxHeight = double.PositiveInfinity;
                TitleTextBlock.TextTrimming = TextTrimming.None;

                if (HasDescription)
                {
                    DescriptionDockPanel.Visibility = Visibility.Visible;

                    if (LearnMoreHyperlink.NavigateUri != null)
                    {
                        LearnMoreTextBlock.Visibility = Visibility.Visible;
                        LearnMoreHyperlink.IsEnabled = true;
                    }
                }

                _isExpanded = true;
            }
            else
            {
                TitleTextBlock.MaxHeight = _heightForThreeLineTitle;
                TitleTextBlock.TextTrimming = TextTrimming.CharacterEllipsis;

                DescriptionDockPanel.Visibility = Visibility.Collapsed;

                _isExpanded = false;
            }
        }

        private void OptionsButton_Click(object sender, RoutedEventArgs e)
        {
            if (_optionPageGuid != default)
            {
                _dte.ExecuteCommand("Tools.Options", _optionPageGuid.ToString());
            }
        }
    }
}<|MERGE_RESOLUTION|>--- conflicted
+++ resolved
@@ -39,13 +39,8 @@
             string helpLinkToolTipText,
             IReadOnlyList<object> previewContent,
             bool logIdVerbatimInTelemetry,
-<<<<<<< HEAD
-            IVsUIShell uiShell,
+            DTE dte,
             Guid optionPageGuid = default)
-=======
-            DTE dte,
-            Guid optionPageGuid = default(Guid))
->>>>>>> 80db2d9f
         {
             InitializeComponent();
 
