﻿// Licensed to the .NET Foundation under one or more agreements.
// The .NET Foundation licenses this file to you under the MIT license.
// See the LICENSE file in the project root for more information.

using System;
using System.Collections.Immutable;
using System.ComponentModel;
using Microsoft.CodeAnalysis;
using Microsoft.CodeAnalysis.LanguageServices;
using Microsoft.VisualStudio.Imaging;
using Microsoft.VisualStudio.Imaging.Interop;
using Microsoft.VisualStudio.LanguageServices.Implementation.MoveStaticMembers;
using Microsoft.VisualStudio.LanguageServices.Implementation.Utilities;

namespace Microsoft.VisualStudio.LanguageServices.Implementation.MoveStaticMembers
{
    internal class MoveStaticMembersDialogViewModel : AbstractNotifyPropertyChanged
    {
        public StaticMemberSelectionViewModel MemberSelectionViewModel { get; }

        private readonly ISyntaxFacts _syntaxFacts;

        private readonly string _sourceTypeName;

        public MoveStaticMembersDialogViewModel(
            StaticMemberSelectionViewModel memberSelectionViewModel,
            string defaultType,
<<<<<<< HEAD
            ImmutableArray<TypeNameItem> availableTypes,
            string sourceTypeName,
=======
            ImmutableArray<string> existingNames,
            string prependedNamespace,
>>>>>>> ec019370
            ISyntaxFacts syntaxFacts)
        {
            MemberSelectionViewModel = memberSelectionViewModel;
            _syntaxFacts = syntaxFacts ?? throw new ArgumentNullException(nameof(syntaxFacts));
<<<<<<< HEAD
            _searchText = defaultType;
            AvailableTypes = availableTypes;
            _destinationName = new TypeNameItem(defaultType);
            _sourceTypeName = sourceTypeName;
=======
            _destinationName = defaultType;
            _existingNames = existingNames;
            PrependedNamespace = string.IsNullOrEmpty(prependedNamespace) ? prependedNamespace : prependedNamespace + ".";
>>>>>>> ec019370

            PropertyChanged += MoveMembersToTypeDialogViewModel_PropertyChanged;
            // Set message and icon + shownTypes
            OnSearchTextUpdated();
            OnDestinationUpdated();
        }

        private void MoveMembersToTypeDialogViewModel_PropertyChanged(object sender, PropertyChangedEventArgs e)
        {
            switch (e.PropertyName)
            {
                case nameof(DestinationName):
                    OnDestinationUpdated();
                    break;
                case nameof(SearchText):
                    OnSearchTextUpdated();
                    break;
                case nameof(SelectedIndex):
                    OnSelectedIdnexUpdated();
                    break;
            }
        }

        private void OnSelectedIdnexUpdated()
        {
            // User changed their selection in the dropdown
            if (SelectedIndex == -1)
            {
                // removed selection, search text will handle the dropdown
                // even if the text hasn't changed
                OnSearchTextUpdated();
            }
            else
            {
                DestinationName = ShownTypes[SelectedIndex];
            }
        }

        private void OnSearchTextUpdated()
        {
            if (SelectedIndex != -1 && SearchText == ShownTypes[SelectedIndex].TypeName)
            {
                DestinationName = ShownTypes[SelectedIndex];
            }
            else
            {
                // Search text is not selecting anything, create a destination for the
                // contents of the text.
                DestinationName = new TypeNameItem(SearchText);
                ShownTypes = AvailableTypes.WhereAsArray(t => t.TypeName.Contains(SearchText));
                if (_isValidName)
                {
                    ShownTypes = ShownTypes.Insert(0, DestinationName);
                }
            }
        }

        private void OnDestinationUpdated()
        {
<<<<<<< HEAD
            var isNewType = DestinationName.IsNew;
            _isValidName = !isNewType || IsValidType(DestinationName!.TypeName);
=======
            // TODO change once we allow movement to existing types
            var fullyQualifiedTypeName = PrependedNamespace + DestinationName;
            var isNewType = !_existingNames.Contains(fullyQualifiedTypeName);
            _isValidName = isNewType && IsValidType(fullyQualifiedTypeName);
>>>>>>> ec019370

            if (_isValidName && isNewType)
            {
                Icon = KnownMonikers.StatusInformation;
                Message = ServicesVSResources.New_Type_Name_colon;
                ShowMessage = true;
            }
            else if (!_isValidName)
            {
                Icon = KnownMonikers.StatusInvalid;
                Message = ServicesVSResources.Invalid_type_name;
                ShowMessage = true;
            }
            else
            {
                ShowMessage = false;
            }
        }

        private bool IsValidType(string typeName)
        {
            if (string.IsNullOrEmpty(typeName) ||typeName == _sourceTypeName)
            {
                return false;
            }

            foreach (var identifier in typeName.Split('.'))
            {
                if (_syntaxFacts.IsValidIdentifier(identifier))
                {
                    continue;
                }

                return false;
            }

            return true;
        }

<<<<<<< HEAD
        private TypeNameItem _destinationName;
        public TypeNameItem DestinationName
=======
        public string PrependedNamespace { get; }

        private string _destinationName;
        public string DestinationName
>>>>>>> ec019370
        {
            get => _destinationName;
            set => SetProperty(ref _destinationName, value);
        }

        private int _selectedIndex = -1;
        public int SelectedIndex
        {
            get => _selectedIndex;
            set => SetProperty(ref _selectedIndex, value);
        }

        private string _searchText;
        public string SearchText
        {
            get => _searchText;
            set => SetProperty(ref _searchText, value);
        }

        private ImmutableArray<TypeNameItem> _shownTypes;
        public ImmutableArray<TypeNameItem> ShownTypes
        {
            get => _shownTypes;
            private set
            {
                SetProperty(ref _shownTypes, value);
            }
        }

        public ImmutableArray<TypeNameItem> AvailableTypes { get; }

        private ImageMoniker _icon;
        public ImageMoniker Icon
        {
            get => _icon;
            private set => SetProperty(ref _icon, value);
        }

        private string? _message;
        public string? Message
        {
            get => _message;
            private set => SetProperty(ref _message, value);
        }

        private bool _showMessage = false;
        public bool ShowMessage
        {
            get => _showMessage;
            private set => SetProperty(ref _showMessage, value);
        }

        private bool _isValidName = true;
        public bool CanSubmit
        {
            get => _isValidName && MemberSelectionViewModel.CheckedMembers.Length > 0;
        }
    }
}<|MERGE_RESOLUTION|>--- conflicted
+++ resolved
@@ -9,7 +9,6 @@
 using Microsoft.CodeAnalysis.LanguageServices;
 using Microsoft.VisualStudio.Imaging;
 using Microsoft.VisualStudio.Imaging.Interop;
-using Microsoft.VisualStudio.LanguageServices.Implementation.MoveStaticMembers;
 using Microsoft.VisualStudio.LanguageServices.Implementation.Utilities;
 
 namespace Microsoft.VisualStudio.LanguageServices.Implementation.MoveStaticMembers
@@ -25,27 +24,16 @@
         public MoveStaticMembersDialogViewModel(
             StaticMemberSelectionViewModel memberSelectionViewModel,
             string defaultType,
-<<<<<<< HEAD
             ImmutableArray<TypeNameItem> availableTypes,
             string sourceTypeName,
-=======
-            ImmutableArray<string> existingNames,
-            string prependedNamespace,
->>>>>>> ec019370
             ISyntaxFacts syntaxFacts)
         {
             MemberSelectionViewModel = memberSelectionViewModel;
             _syntaxFacts = syntaxFacts ?? throw new ArgumentNullException(nameof(syntaxFacts));
-<<<<<<< HEAD
             _searchText = defaultType;
             AvailableTypes = availableTypes;
             _destinationName = new TypeNameItem(defaultType);
             _sourceTypeName = sourceTypeName;
-=======
-            _destinationName = defaultType;
-            _existingNames = existingNames;
-            PrependedNamespace = string.IsNullOrEmpty(prependedNamespace) ? prependedNamespace : prependedNamespace + ".";
->>>>>>> ec019370
 
             PropertyChanged += MoveMembersToTypeDialogViewModel_PropertyChanged;
             // Set message and icon + shownTypes
@@ -105,15 +93,8 @@
 
         private void OnDestinationUpdated()
         {
-<<<<<<< HEAD
             var isNewType = DestinationName.IsNew;
             _isValidName = !isNewType || IsValidType(DestinationName!.TypeName);
-=======
-            // TODO change once we allow movement to existing types
-            var fullyQualifiedTypeName = PrependedNamespace + DestinationName;
-            var isNewType = !_existingNames.Contains(fullyQualifiedTypeName);
-            _isValidName = isNewType && IsValidType(fullyQualifiedTypeName);
->>>>>>> ec019370
 
             if (_isValidName && isNewType)
             {
@@ -153,15 +134,8 @@
             return true;
         }
 
-<<<<<<< HEAD
         private TypeNameItem _destinationName;
         public TypeNameItem DestinationName
-=======
-        public string PrependedNamespace { get; }
-
-        private string _destinationName;
-        public string DestinationName
->>>>>>> ec019370
         {
             get => _destinationName;
             set => SetProperty(ref _destinationName, value);
