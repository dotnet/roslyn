--- conflicted
+++ resolved
@@ -6,10 +6,6 @@
 using System.Collections.Generic;
 using System.Collections.Immutable;
 using System.Composition;
-<<<<<<< HEAD
-=======
-using System.IO;
->>>>>>> ec019370
 using System.Linq;
 using System.Threading;
 using Microsoft.CodeAnalysis;
@@ -97,16 +93,12 @@
             using var cancellationTokenSource = new CancellationTokenSource();
             var memberToDependentsMap = SymbolDependentsBuilder.FindMemberToDependentsMap(membersInType, document.Project, cancellationTokenSource.Token);
 
-<<<<<<< HEAD
             var existingTypeNames = MakeTypeNameItems(
                 selectedType.ContainingNamespace,
                 selectedType,
                 document,
                 cancellationTokenSource.Token);
 
-=======
-            var existingTypeNames = selectedType.ContainingNamespace.GetAllTypes(cancellationTokenSource.Token).SelectAsArray(t => t.ToDisplayString());
->>>>>>> ec019370
             var candidateName = selectedType.Name + "Helpers";
             var defaultTypeName = NameGenerator.GenerateUniqueName(candidateName, name => !existingTypeNames.Contains(tName => tName.TypeName == name));
 
@@ -122,11 +114,7 @@
             return new MoveStaticMembersDialogViewModel(selectMembersViewModel,
                 defaultTypeName,
                 existingTypeNames,
-<<<<<<< HEAD
-                selectedType.Name,
-=======
                 containingNamespaceDisplay,
->>>>>>> ec019370
                 document.GetRequiredLanguageService<ISyntaxFactsService>());
         }
 
