﻿<vs:DialogWindow
    xmlns:vs="clr-namespace:Microsoft.VisualStudio.PlatformUI;assembly=Microsoft.VisualStudio.Shell.15.0"
    xmlns="http://schemas.microsoft.com/winfx/2006/xaml/presentation"
    xmlns:x="http://schemas.microsoft.com/winfx/2006/xaml"
    xmlns:mc="http://schemas.openxmlformats.org/markup-compatibility/2006"
    xmlns:d="http://schemas.microsoft.com/expression/blend/2008"
    xmlns:sys="clr-namespace:System;assembly=mscorlib"
    xmlns:imaging="clr-namespace:Microsoft.VisualStudio.Imaging;assembly=Microsoft.VisualStudio.Imaging"
    xmlns:imagecatalog="clr-namespace:Microsoft.VisualStudio.Imaging;assembly=Microsoft.VisualStudio.ImageCatalog"
    xmlns:movestaticmembers="clr-namespace:Microsoft.VisualStudio.LanguageServices.Implementation.MoveStaticMembers" 
    d:DataContext="{d:DesignInstance Type=movestaticmembers:MoveStaticMembersDialogViewModel}"
    x:Uid="MoveStaticMembersDialog"
    x:Name="dialog"
    x:Class="Microsoft.VisualStudio.LanguageServices.Implementation.MoveStaticMembers.MoveStaticMembersDialog"
    x:ClassModifier="internal"
    mc:Ignorable="d"
    WindowStartupLocation="CenterOwner"
    Height="398"
    Width="500"
    MinHeight="298"
    MinWidth="210"
    HasDialogFrame="True"
    ShowInTaskbar="False"
    ResizeMode="CanResize"
    Title="{Binding MoveStaticMembersDialogTitle, ElementName=dialog}">
    <vs:DialogWindow.Resources>
        <Thickness x:Key="ButtonPadding">9, 2, 9, 2</Thickness>
        <sys:Double x:Key="ButtonWidth">73</sys:Double>
        <sys:Double x:Key="ButtonHeight">21</sys:Double>
        <Thickness x:Key="verticalLabelMargin">0, 0, 0, 5</Thickness>
        <Thickness x:Key="messageMargin">0, 9, 0, 0</Thickness>
        <BooleanToVisibilityConverter x:Key="BooleanToVisibilityConverter" />
    </vs:DialogWindow.Resources>
    <Grid Margin="11,6,11,11">
        <Grid.RowDefinitions>
            <RowDefinition Height="Auto"/>
            <RowDefinition/>
            <RowDefinition Height="Auto"/>
        </Grid.RowDefinitions>
        <StackPanel Orientation="Vertical" Grid.Row="0">
            <Label x:Uid="DestinationLabel" 
                       x:Name="DestinationLabel"
                       Margin="{StaticResource verticalLabelMargin}"
                       Content="{Binding ElementName=dialog, Path=DestinationLabelText}"
                       Target="{Binding ElementName=DestinationTextBox}" />
            <ComboBox
                x:Uid="DestinationBox"
                Name="DestinationBox"
                IsEditable="True"
                IsReadOnly="False"
                AutomationProperties.LabeledBy="{Binding ElementName=DestinationLabel}"
                Text="{Binding SearchText, Mode=TwoWay}"
                SelectedIndex="{Binding SelectedIndex, Mode=TwoWay}"
                ItemsSource="{Binding ShownTypes, Mode=OneWay}"
                BorderThickness="1" 
                Margin="0 0 20 0"
                MaxDropDownHeight="150">
                <ComboBox.ItemContainerStyle>
                    <Style TargetType="{x:Type ComboBoxItem}">
                        <Setter Property="HorizontalContentAlignment" Value="Stretch"/>
                    </Style>
                </ComboBox.ItemContainerStyle>
                <ComboBox.ItemTemplate>
                    <DataTemplate DataType="Microsoft.VisualStudio.LanguageServices.Implementation.MoveMembersToType.TypeNameItem">
                        <Grid>
                            <Grid.ColumnDefinitions>
                                <ColumnDefinition Width="Auto"/>
                                <ColumnDefinition Width="Auto"/>
                                <ColumnDefinition Width="Auto"/>
                                <ColumnDefinition Width="*"/>
                            </Grid.ColumnDefinitions>
                            <imaging:CrispImage
                                Grid.Column="0"
                                Visibility="{Binding IsFromHistory, Converter={StaticResource BooleanToVisibilityConverter}}" 
                                Margin="0 0 5 0" 
                                Moniker="{x:Static imagecatalog:KnownMonikers.History}" />
                            <imaging:CrispImage
                                Grid.Column="1"
                                Visibility="{Binding IsNew, Converter={StaticResource BooleanToVisibilityConverter}}"
                                Margin="0 0 5 0"
                                Moniker="{x:Static imagecatalog:KnownMonikers.Add}"/>
                            <TextBlock
                                Grid.Column="3"
                                HorizontalAlignment="Left"
                                TextTrimming="CharacterEllipsis"
                                Text="{Binding TypeName}"/>
                            <TextBlock
                                Grid.Column="4"
                                HorizontalAlignment="Right"
                                Text="{Binding DeclarationFile}"/>
                        </Grid>
                    </DataTemplate>
                </ComboBox.ItemTemplate>
            </ComboBox>


<<<<<<< HEAD
            <GroupBox
                BorderThickness="0">
                <GroupBox.Style>
                    <Style TargetType="GroupBox">
                        <Setter Property="Foreground" Value="{DynamicResource {x:Static vs:EnvironmentColors.ToolWindowTextBrushKey}}"/>
                    </Style>
                </GroupBox.Style>
=======
            <GroupBox>
>>>>>>> d87b4f7a
                <GroupBox.Header>
                    <StackPanel 
                    Orientation="Horizontal"  
                    Visibility="{Binding ShowMessage, Converter={StaticResource BooleanToVisibilityConverter}}"
                    Margin="{StaticResource messageMargin}">
                        <imaging:CrispImage 
                            Name="MessageIcon"
                            Moniker="{Binding Icon}" 
                            Height="16"
                            Width="16"
                            VerticalAlignment="Top" />

                        <vs:LiveTextBlock 
                            x:Name="MessageText"
                            Text="{Binding Message}"
                            Margin="7, 0, 0, 0"/>
                    </StackPanel>
                </GroupBox.Header>

                <Grid 
                    Margin="{StaticResource messageMargin}"
                    HorizontalAlignment="Left"
                    Visibility="{Binding ShowMessage, Converter={StaticResource BooleanToVisibilityConverter}}">
                    <Grid.ColumnDefinitions>
                        <ColumnDefinition Width="*"/>
                        <ColumnDefinition Width="Auto"/>
                    </Grid.ColumnDefinitions>
                    <vs:LiveTextBlock 
                        Grid.Column="0"
                        HorizontalAlignment="Right"
                        x:Name="Namespace"
                        Text="{Binding PrependedNamespace}"
                        TextTrimming="CharacterEllipsis"/>

                    <vs:LiveTextBlock 
                        Grid.Column="1"
                        x:Name="TypeName"
<<<<<<< HEAD
                        Text="{Binding DestinationName.TypeName}"/>
=======
                        Text="{Binding DestinationName}"/>
>>>>>>> d87b4f7a
                </Grid>
            </GroupBox>
        </StackPanel>

<<<<<<< HEAD
=======


>>>>>>> d87b4f7a
        <GroupBox 
            x:Uid="MemberSelectionGroupBox"
            x:Name="MemberSelectionGroupBox"
            Margin="0, 20, 0, 0"
            Grid.Row="1"
            Header="{Binding ElementName=dialog, Path=SelectMembers}"
            BorderThickness="1">

            <ContentPresenter Content="{Binding ElementName=dialog, Path=MemberSelectionControl}" />
        </GroupBox>
        <StackPanel Grid.Row="2"
                    HorizontalAlignment="Right" 
                    Margin="0, 11, 0, 0"
                    Orientation="Horizontal">
            <Button x:Uid="OkButton" 
                    Name="OKButton"
                    Content="{Binding ElementName=dialog, Path=OK}" 
                    Margin="0, 0, 0, 0" 
                    Padding="{StaticResource ResourceKey=ButtonPadding}"
                    Click="OK_Click" 
                    IsDefault="True"
                    MinWidth="73"
                    MinHeight="21"
                    IsEnabled="{Binding CanSubmit}"/>
            <Button x:Uid="CancelButton" 
                    Name="CancelButton"
                    Content="{Binding ElementName=dialog, Path=Cancel}"
                    Margin="7, 0, 0, 0" 
                    Padding="{StaticResource ResourceKey=ButtonPadding}"
                    Click="Cancel_Click"
                    IsCancel="True"
                    MinWidth="73"
                    MinHeight="21"/>
        </StackPanel>
    </Grid>
</vs:DialogWindow><|MERGE_RESOLUTION|>--- conflicted
+++ resolved
@@ -94,17 +94,7 @@
             </ComboBox>
 
 
-<<<<<<< HEAD
-            <GroupBox
-                BorderThickness="0">
-                <GroupBox.Style>
-                    <Style TargetType="GroupBox">
-                        <Setter Property="Foreground" Value="{DynamicResource {x:Static vs:EnvironmentColors.ToolWindowTextBrushKey}}"/>
-                    </Style>
-                </GroupBox.Style>
-=======
             <GroupBox>
->>>>>>> d87b4f7a
                 <GroupBox.Header>
                     <StackPanel 
                     Orientation="Horizontal"  
@@ -142,20 +132,11 @@
                     <vs:LiveTextBlock 
                         Grid.Column="1"
                         x:Name="TypeName"
-<<<<<<< HEAD
                         Text="{Binding DestinationName.TypeName}"/>
-=======
-                        Text="{Binding DestinationName}"/>
->>>>>>> d87b4f7a
                 </Grid>
             </GroupBox>
         </StackPanel>
 
-<<<<<<< HEAD
-=======
-
-
->>>>>>> d87b4f7a
         <GroupBox 
             x:Uid="MemberSelectionGroupBox"
             x:Name="MemberSelectionGroupBox"
