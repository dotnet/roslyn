﻿// Copyright (c) Microsoft.  All Rights Reserved.  Licensed under the Apache License, Version 2.0.  See License.txt in the project root for license information.

using System;
using System.Collections.Generic;
using System.Collections.Immutable;
using System.ComponentModel.Composition;
using System.Linq;
using System.Threading;
using System.Threading.Tasks;
using Microsoft.CodeAnalysis;
using Microsoft.CodeAnalysis.CodeActions;
using Microsoft.CodeAnalysis.CodeFixes;
using Microsoft.CodeAnalysis.CodeFixes.Suppression;
using Microsoft.CodeAnalysis.Diagnostics;
using Microsoft.CodeAnalysis.Editor;
using Microsoft.CodeAnalysis.Editor.Host;
using Microsoft.CodeAnalysis.Editor.Implementation.Suggestions;
using Microsoft.VisualStudio.LanguageServices.Implementation.ProjectSystem;
using Microsoft.VisualStudio.LanguageServices.Implementation.TableDataSource;
using Microsoft.VisualStudio.LanguageServices.Implementation.TaskList;
using Microsoft.VisualStudio.Shell;
using Microsoft.VisualStudio.Shell.Interop;
using Microsoft.VisualStudio.Shell.TableControl;
using Roslyn.Utilities;
namespace Microsoft.VisualStudio.LanguageServices.Implementation.Suppression
{
    /// <summary>
    /// Service to compute and apply bulk suppression fixes.
    /// </summary>
    [Export(typeof(IVisualStudioSuppressionFixService))]
    internal sealed class VisualStudioSuppressionFixService : IVisualStudioSuppressionFixService
    {
        private readonly VisualStudioWorkspaceImpl _workspace;
        private readonly IWpfTableControl _tableControl;
        private readonly IDiagnosticAnalyzerService _diagnosticService;
        private readonly ExternalErrorDiagnosticUpdateSource _buildErrorDiagnosticService;
        private readonly ICodeFixService _codeFixService;
        private readonly IFixMultipleOccurrencesService _fixMultipleOccurencesService;
        private readonly ICodeActionEditHandlerService _editHandlerService;
        private readonly VisualStudioDiagnosticListSuppressionStateService _suppressionStateService;
        private readonly IWaitIndicator _waitIndicator;

        [ImportingConstructor]
        public VisualStudioSuppressionFixService(
            SVsServiceProvider serviceProvider,
            VisualStudioWorkspaceImpl workspace,
            IDiagnosticAnalyzerService diagnosticService,
            ExternalErrorDiagnosticUpdateSource buildErrorDiagnosticService,
            ICodeFixService codeFixService,
            ICodeActionEditHandlerService editHandlerService,
            IVisualStudioDiagnosticListSuppressionStateService suppressionStateService,
            IWaitIndicator waitIndicator)
        {
            _workspace = workspace;
            _diagnosticService = diagnosticService;
            _buildErrorDiagnosticService = buildErrorDiagnosticService;
            _codeFixService = codeFixService;
            _suppressionStateService = (VisualStudioDiagnosticListSuppressionStateService)suppressionStateService;
            _editHandlerService = editHandlerService;
            _waitIndicator = waitIndicator;
            _fixMultipleOccurencesService = workspace.Services.GetService<IFixMultipleOccurrencesService>();

            var errorList = serviceProvider.GetService(typeof(SVsErrorList)) as IErrorList;
            _tableControl = errorList?.TableControl;
        }

        public bool AddSuppressions(IVsHierarchy projectHierarchyOpt)
        {
            if (_tableControl == null)
            {
                return false;
            }

            Func<Project, bool> shouldFixInProject = GetShouldFixInProjectDelegate(_workspace, projectHierarchyOpt);

            // Apply suppressions fix in global suppressions file for non-compiler diagnostics and
            // in source only for compiler diagnostics.
            var diagnosticsToFix = GetDiagnosticsToFix(shouldFixInProject, selectedEntriesOnly: false, isAddSuppression: true);
            if (!ApplySuppressionFix(diagnosticsToFix, shouldFixInProject, filterStaleDiagnostics: false, isAddSuppression: true, isSuppressionInSource: false, onlyCompilerDiagnostics: false, showPreviewChangesDialog: false))
            {
                return false;
            }

            return ApplySuppressionFix(diagnosticsToFix, shouldFixInProject, filterStaleDiagnostics: false, isAddSuppression: true, isSuppressionInSource: true, onlyCompilerDiagnostics: true, showPreviewChangesDialog: false);
        }

        public bool AddSuppressions(bool selectedErrorListEntriesOnly, bool suppressInSource, IVsHierarchy projectHierarchyOpt)
        {
            if (_tableControl == null)
            {
                return false;
            }

            Func<Project, bool> shouldFixInProject = GetShouldFixInProjectDelegate(_workspace, projectHierarchyOpt);
            return ApplySuppressionFix(shouldFixInProject, selectedErrorListEntriesOnly, isAddSuppression: true, isSuppressionInSource: suppressInSource, onlyCompilerDiagnostics: false, showPreviewChangesDialog: true);
        }

        public bool RemoveSuppressions(bool selectedErrorListEntriesOnly, IVsHierarchy projectHierarchyOpt)
        {
            if (_tableControl == null)
            {
                return false;
            }

            Func<Project, bool> shouldFixInProject = GetShouldFixInProjectDelegate(_workspace, projectHierarchyOpt);
            return ApplySuppressionFix(shouldFixInProject, selectedErrorListEntriesOnly, isAddSuppression: false, isSuppressionInSource: false, onlyCompilerDiagnostics: false, showPreviewChangesDialog: true);
        }

        private static Func<Project, bool> GetShouldFixInProjectDelegate(VisualStudioWorkspaceImpl workspace, IVsHierarchy projectHierarchyOpt)
        {
            if (projectHierarchyOpt == null)
            {
                return p => true;
            }
            else
            {
                var projectIdsForHierarchy = workspace.ProjectTracker.Projects
                    .Where(p => p.Language == LanguageNames.CSharp || p.Language == LanguageNames.VisualBasic)
                    .Where(p => p.Hierarchy == projectHierarchyOpt)
                    .Select(p => workspace.CurrentSolution.GetProject(p.Id).Id)
                    .ToImmutableHashSet();
                return p => projectIdsForHierarchy.Contains(p.Id);
            }
        }

        private ImmutableArray<DiagnosticData> GetAllBuildDiagnostics(Func<Project, bool> shouldFixInProject, CancellationToken cancellationToken)
        {
            var builder = ImmutableArray.CreateBuilder<DiagnosticData>();
            var buildDiagnostics = _buildErrorDiagnosticService.GetBuildErrors().Where(d => d.ProjectId != null && d.Severity != DiagnosticSeverity.Hidden);
            var solution = _workspace.CurrentSolution;
            foreach (var diagnosticsByProject in buildDiagnostics.GroupBy(d => d.ProjectId))
            {
                cancellationToken.ThrowIfCancellationRequested();

                var project = solution.GetProject(diagnosticsByProject.Key);
                if (project != null && shouldFixInProject(project))
                {
                    builder.AddRange(diagnosticsByProject);
                }
            }

            return builder.ToImmutable();
        }

        private static string GetFixTitle(bool isAddSuppression)
        {
            return isAddSuppression ? ServicesVSResources.SuppressMultipleOccurrences : ServicesVSResources.RemoveSuppressMultipleOccurrences;
        }

        private static string GetWaitDialogMessage(bool isAddSuppression)
        {
            return isAddSuppression ? ServicesVSResources.ComputingSuppressionFix : ServicesVSResources.ComputingRemoveSuppressionFix;
        }

        private IEnumerable<DiagnosticData> GetDiagnosticsToFix(Func<Project, bool> shouldFixInProject, bool selectedEntriesOnly, bool isAddSuppression)
        {
            var diagnosticsToFix = SpecializedCollections.EmptyEnumerable<DiagnosticData>();
            Action<CancellationToken> computeDiagnosticsToFix = cancellationToken =>
            {
                // If we are fixing selected diagnostics in error list, then get the diagnostics from error list entry snapshots.
                // Otherwise, get all build diagnostics from the error list.
                diagnosticsToFix = selectedEntriesOnly ?
                    _suppressionStateService.GetSelectedItemsAsync(isAddSuppression, cancellationToken).WaitAndGetResult(cancellationToken) :
                    GetAllBuildDiagnostics(shouldFixInProject, cancellationToken);
            };

            var title = GetFixTitle(isAddSuppression);
            var waitDialogMessage = GetWaitDialogMessage(isAddSuppression);
            var result = InvokeWithWaitDialog(computeDiagnosticsToFix, title, waitDialogMessage);

            // Bail out if the user cancelled.
            if (result == WaitIndicatorResult.Canceled)
            {
                return null;
            }

            return diagnosticsToFix;
        }

        private bool ApplySuppressionFix(Func<Project, bool> shouldFixInProject, bool selectedEntriesOnly, bool isAddSuppression, bool isSuppressionInSource, bool onlyCompilerDiagnostics, bool showPreviewChangesDialog)
        {
            var diagnosticsToFix = GetDiagnosticsToFix(shouldFixInProject, selectedEntriesOnly, isAddSuppression);
            return ApplySuppressionFix(diagnosticsToFix, shouldFixInProject, selectedEntriesOnly, isAddSuppression, isSuppressionInSource, onlyCompilerDiagnostics, showPreviewChangesDialog);
        }

        private bool ApplySuppressionFix(IEnumerable<DiagnosticData> diagnosticsToFix, Func<Project, bool> shouldFixInProject, bool filterStaleDiagnostics, bool isAddSuppression, bool isSuppressionInSource, bool onlyCompilerDiagnostics, bool showPreviewChangesDialog)
        {
            if (diagnosticsToFix == null)
            {
                return false;
            }

            diagnosticsToFix = FilterDiagnostics(diagnosticsToFix, isAddSuppression, isSuppressionInSource, onlyCompilerDiagnostics);
            if (diagnosticsToFix.IsEmpty())
            {
                // Nothing to fix.
                return true;
            }

            ImmutableDictionary<Document, ImmutableArray<Diagnostic>> documentDiagnosticsToFixMap = null;
            ImmutableDictionary<Project, ImmutableArray<Diagnostic>> projectDiagnosticsToFixMap = null;

            var title = GetFixTitle(isAddSuppression);
            var waitDialogMessage = GetWaitDialogMessage(isAddSuppression);
            var noDiagnosticsToFix = false;
            var cancelled = false;
            var newSolution = _workspace.CurrentSolution;
            HashSet<string> languages = null;

            Action<CancellationToken> computeDiagnosticsAndFix = cancellationToken =>
            {
                cancellationToken.ThrowIfCancellationRequested();
                documentDiagnosticsToFixMap = GetDocumentDiagnosticsToFixAsync(diagnosticsToFix, shouldFixInProject, filterStaleDiagnostics: filterStaleDiagnostics, cancellationToken: cancellationToken)
                    .WaitAndGetResult(cancellationToken);

                cancellationToken.ThrowIfCancellationRequested();
                projectDiagnosticsToFixMap = isSuppressionInSource ?
                    ImmutableDictionary<Project, ImmutableArray<Diagnostic>>.Empty :
                    GetProjectDiagnosticsToFixAsync(diagnosticsToFix, shouldFixInProject, filterStaleDiagnostics: filterStaleDiagnostics, cancellationToken: cancellationToken)
                        .WaitAndGetResult(cancellationToken);

                if (documentDiagnosticsToFixMap == null ||
                    projectDiagnosticsToFixMap == null ||
                    (documentDiagnosticsToFixMap.IsEmpty && projectDiagnosticsToFixMap.IsEmpty))
                {
                    // Nothing to fix.
                    noDiagnosticsToFix = true;
                    return;
                }

                cancellationToken.ThrowIfCancellationRequested();

                // Equivalence key determines what fix will be applied.
                // Make sure we don't include any specific diagnostic ID, as we want all of the given diagnostics (which can have varied ID) to be fixed.
                var equivalenceKey = isAddSuppression ?
                    (isSuppressionInSource ? FeaturesResources.SuppressWithPragma : FeaturesResources.SuppressWithGlobalSuppressMessage) :
                    FeaturesResources.RemoveSuppressionEquivalenceKeyPrefix;

                // We have different suppression fixers for every language.
                // So we need to group diagnostics by the containing project language and apply fixes separately.
                languages = new HashSet<string>(projectDiagnosticsToFixMap.Keys.Select(p => p.Language).Concat(documentDiagnosticsToFixMap.Select(kvp => kvp.Key.Project.Language)));

                foreach (var language in languages)
                {
                    // Use the Fix multiple occurrences service to compute a bulk suppression fix for the specified document and project diagnostics,
                    // show a preview changes dialog and then apply the fix to the workspace.

                    cancellationToken.ThrowIfCancellationRequested();

                    var documentDiagnosticsPerLanguage = GetDocumentDiagnosticsMappedToNewSolution(documentDiagnosticsToFixMap, newSolution, language);
                    if (!documentDiagnosticsPerLanguage.IsEmpty)
                    {
                        var suppressionFixer = GetSuppressionFixer(documentDiagnosticsPerLanguage.SelectMany(kvp => kvp.Value), language, _codeFixService);
                        if (suppressionFixer != null)
                        {
                            var suppressionFixAllProvider = suppressionFixer.GetFixAllProvider();
                            newSolution = _fixMultipleOccurencesService.GetFix(
                                documentDiagnosticsPerLanguage,
                                _workspace,
                                suppressionFixer,
                                suppressionFixAllProvider,
                                equivalenceKey,
                                title,
                                waitDialogMessage,
                                cancellationToken);
                            if (newSolution == null)
                            {
                                // User cancelled or fixer threw an exception, so we just bail out.
                                cancelled = true;
                                return;
                            }
                        }
                    }

                    var projectDiagnosticsPerLanguage = GetProjectDiagnosticsMappedToNewSolution(projectDiagnosticsToFixMap, newSolution, language);
                    if (!projectDiagnosticsPerLanguage.IsEmpty)
                    {
                        var suppressionFixer = GetSuppressionFixer(projectDiagnosticsPerLanguage.SelectMany(kvp => kvp.Value), language, _codeFixService);
                        if (suppressionFixer != null)
                        {
                            var suppressionFixAllProvider = suppressionFixer.GetFixAllProvider();
                            newSolution = _fixMultipleOccurencesService.GetFix(
                                 projectDiagnosticsPerLanguage,
                                 _workspace,
                                 suppressionFixer,
                                 suppressionFixAllProvider,
                                 equivalenceKey,
                                 title,
                                 waitDialogMessage,
                                 cancellationToken);
                            if (newSolution == null)
                            {
                                // User cancelled or fixer threw an exception, so we just bail out.
                                cancelled = true;
                                return;
                            }
                        }
                    }
                }
            };

            var result = InvokeWithWaitDialog(computeDiagnosticsAndFix, title, waitDialogMessage);

            // Bail out if the user cancelled.
            if (cancelled || result == WaitIndicatorResult.Canceled)
            {
                return false;
            }
            else if (noDiagnosticsToFix || newSolution == _workspace.CurrentSolution)
            {
                // No changes.
                return true;
            }

            if (showPreviewChangesDialog)
            {
                newSolution = FixAllGetFixesService.PreviewChanges(
                    _workspace.CurrentSolution,
                    newSolution,
                    fixAllPreviewChangesTitle: title,
                    fixAllTopLevelHeader: title,
                    languageOpt: languages?.Count == 1 ? languages.Single() : null,
                    workspace: _workspace);
                if (newSolution == null)
                {
                    return false;
                }
            }

            waitDialogMessage = isAddSuppression ? ServicesVSResources.ApplyingSuppressionFix : ServicesVSResources.ApplyingRemoveSuppressionFix;
            Action<CancellationToken> applyFix = cancellationToken =>
            {
                var operations = SpecializedCollections.SingletonEnumerable<CodeActionOperation>(new ApplyChangesOperation(newSolution));
                _editHandlerService.Apply(
                    _workspace,
                    fromDocument: null,
                    operations: operations,
                    title: title,
                    cancellationToken: cancellationToken);
            };

            result = InvokeWithWaitDialog(applyFix, title, waitDialogMessage);
            return result == WaitIndicatorResult.Completed;
        }

        private static IEnumerable<DiagnosticData> FilterDiagnostics(IEnumerable<DiagnosticData> diagnostics, bool isAddSuppression, bool isSuppressionInSource, bool onlyCompilerDiagnostics)
        {
            foreach (var diagnostic in diagnostics)
            {
                var isCompilerDiagnostic = SuppressionHelpers.IsCompilerDiagnostic(diagnostic);
                if (onlyCompilerDiagnostics && !isCompilerDiagnostic)
                {
                    continue;
                }

                if (isAddSuppression)
                {
                    // Compiler diagnostics can only be suppressed in source.
                    if (!diagnostic.IsSuppressed &&
                        (isSuppressionInSource || !isCompilerDiagnostic))
                    {
                        yield return diagnostic;
                    }
                }
                else if (diagnostic.IsSuppressed)
                {
                    yield return diagnostic;
                }
            }
        }

        private WaitIndicatorResult InvokeWithWaitDialog(Action<CancellationToken> action, string waitDialogTitle, string waitDialogMessage)
        {
            var cancelled = false;
            var result = _waitIndicator.Wait(
                waitDialogTitle,
                waitDialogMessage,
                allowCancel: true,
                action: waitContext =>
                {
                    try
                    {
                        action(waitContext.CancellationToken);
                    }
                    catch (OperationCanceledException)
                    {
                        cancelled = true;
                    }
                });

            return cancelled ? WaitIndicatorResult.Canceled : result;
        }

        private static ImmutableDictionary<Document, ImmutableArray<Diagnostic>> GetDocumentDiagnosticsMappedToNewSolution(ImmutableDictionary<Document, ImmutableArray<Diagnostic>> documentDiagnosticsToFixMap, Solution newSolution, string language)
        {
            ImmutableDictionary<Document, ImmutableArray<Diagnostic>>.Builder builder = null;
            foreach (var kvp in documentDiagnosticsToFixMap)
            {
                if (kvp.Key.Project.Language != language)
                {
                    continue;
                }

                var document = newSolution.GetDocument(kvp.Key.Id);
                if (document != null)
                {
                    builder = builder ?? ImmutableDictionary.CreateBuilder<Document, ImmutableArray<Diagnostic>>();
                    builder.Add(document, kvp.Value);
                }
            }

            return builder != null ? builder.ToImmutable() : ImmutableDictionary<Document, ImmutableArray<Diagnostic>>.Empty;
        }

        private static ImmutableDictionary<Project, ImmutableArray<Diagnostic>> GetProjectDiagnosticsMappedToNewSolution(ImmutableDictionary<Project, ImmutableArray<Diagnostic>> projectDiagnosticsToFixMap, Solution newSolution, string language)
        {
            ImmutableDictionary<Project, ImmutableArray<Diagnostic>>.Builder projectDiagsBuilder = null;
            foreach (var kvp in projectDiagnosticsToFixMap)
            {
                if (kvp.Key.Language != language)
                {
                    continue;
                }

                var project = newSolution.GetProject(kvp.Key.Id);
                if (project != null)
                {
                    projectDiagsBuilder = projectDiagsBuilder ?? ImmutableDictionary.CreateBuilder<Project, ImmutableArray<Diagnostic>>();
                    projectDiagsBuilder.Add(project, kvp.Value);
                }
            }

            return projectDiagsBuilder != null ? projectDiagsBuilder.ToImmutable() : ImmutableDictionary<Project, ImmutableArray<Diagnostic>>.Empty;
        }

        private static CodeFixProvider GetSuppressionFixer(IEnumerable<Diagnostic> diagnostics, string language, ICodeFixService codeFixService)
        {
            // Fetch the suppression fixer to apply the fix.
<<<<<<< HEAD
            return codeFixService.GetSuppressionFixer(language, diagnostics.ToImmutableArray());
=======
            return codeFixService.GetSuppressionFixer(language, diagnostics.Select(d => d.Id));
>>>>>>> 3db8d29e
        }

        private async Task<ImmutableDictionary<Document, ImmutableArray<Diagnostic>>> GetDocumentDiagnosticsToFixAsync(IEnumerable<DiagnosticData> diagnosticsToFix, Func<Project, bool> shouldFixInProject, bool filterStaleDiagnostics, CancellationToken cancellationToken)
        {
            Func<DiagnosticData, bool> isDocumentDiagnostic = d => d.DataLocation != null && d.HasTextSpan;

            var builder = ImmutableDictionary.CreateBuilder<DocumentId, List<DiagnosticData>>();
            foreach (var diagnosticData in diagnosticsToFix.Where(isDocumentDiagnostic))
            {
                List<DiagnosticData> diagnosticsPerDocument;
                if (!builder.TryGetValue(diagnosticData.DocumentId, out diagnosticsPerDocument))
                {
                    diagnosticsPerDocument = new List<DiagnosticData>();
                    builder[diagnosticData.DocumentId] = diagnosticsPerDocument;
                }

                diagnosticsPerDocument.Add(diagnosticData);
            }

            if (builder.Count == 0)
            {
                return ImmutableDictionary<Document, ImmutableArray<Diagnostic>>.Empty;
            }

            var finalBuilder = ImmutableDictionary.CreateBuilder<Document, ImmutableArray<Diagnostic>>();
            var latestDocumentDiagnosticsMapOpt = filterStaleDiagnostics ? new Dictionary<DocumentId, ImmutableHashSet<DiagnosticData>>() : null;
            foreach (var group in builder.GroupBy(kvp => kvp.Key.ProjectId))
            {
                var projectId = group.Key;
                var project = _workspace.CurrentSolution.GetProject(projectId);
                if (project == null || !shouldFixInProject(project))
                {
                    continue;
                }

                if (filterStaleDiagnostics)
                {
                    var uniqueDiagnosticIds = group.SelectMany(kvp => kvp.Value.Select(d => d.Id)).ToImmutableHashSet();
                    var latestProjectDiagnostics = (await _diagnosticService.GetDiagnosticsForIdsAsync(project.Solution, project.Id, diagnosticIds: uniqueDiagnosticIds, includeSuppressedDiagnostics: true, cancellationToken: cancellationToken)
                        .ConfigureAwait(false)).Where(isDocumentDiagnostic);

                    latestDocumentDiagnosticsMapOpt.Clear();
                    foreach (var kvp in latestProjectDiagnostics.Where(d => d.DocumentId != null).GroupBy(d => d.DocumentId))
                    {
                        latestDocumentDiagnosticsMapOpt.Add(kvp.Key, kvp.ToImmutableHashSet());
                    }
                }

                foreach (var documentDiagnostics in group)
                {
                    var document = project.GetDocument(documentDiagnostics.Key);
                    if (document == null)
                    {
                        continue;
                    }

                    IEnumerable<DiagnosticData> documentDiagnosticsToFix;
                    if (filterStaleDiagnostics)
                    {
                        ImmutableHashSet<DiagnosticData> latestDocumentDiagnostics;
                        if (!latestDocumentDiagnosticsMapOpt.TryGetValue(document.Id, out latestDocumentDiagnostics))
                        {
                            // Ignore stale diagnostics in error list.
                            latestDocumentDiagnostics = ImmutableHashSet<DiagnosticData>.Empty;
                        }

                        // Filter out stale diagnostics in error list.
                        documentDiagnosticsToFix = documentDiagnostics.Value.Where(d => latestDocumentDiagnostics.Contains(d) || SuppressionHelpers.IsSynthesizedExternalSourceDiagnostic(d));
                    }
                    else
                    {
                        documentDiagnosticsToFix = documentDiagnostics.Value;
                    }

                    if (documentDiagnosticsToFix.Any())
                    {
                        var diagnostics = await documentDiagnosticsToFix.ToDiagnosticsAsync(project, cancellationToken).ConfigureAwait(false);
                        finalBuilder.Add(document, diagnostics.ToImmutableArray());
                    }
                }
            }

            return finalBuilder.ToImmutableDictionary();
        }

        private async Task<ImmutableDictionary<Project, ImmutableArray<Diagnostic>>> GetProjectDiagnosticsToFixAsync(IEnumerable<DiagnosticData> diagnosticsToFix, Func<Project, bool> shouldFixInProject, bool filterStaleDiagnostics, CancellationToken cancellationToken)
        {
            Func<DiagnosticData, bool> isProjectDiagnostic = d => d.DataLocation == null && d.ProjectId != null;
            var builder = ImmutableDictionary.CreateBuilder<ProjectId, List<DiagnosticData>>();
            foreach (var diagnosticData in diagnosticsToFix.Where(isProjectDiagnostic))
            {
                List<DiagnosticData> diagnosticsPerProject;
                if (!builder.TryGetValue(diagnosticData.ProjectId, out diagnosticsPerProject))
                {
                    diagnosticsPerProject = new List<DiagnosticData>();
                    builder[diagnosticData.ProjectId] = diagnosticsPerProject;
                }

                diagnosticsPerProject.Add(diagnosticData);
            }

            if (builder.Count == 0)
            {
                return ImmutableDictionary<Project, ImmutableArray<Diagnostic>>.Empty;
            }

            var finalBuilder = ImmutableDictionary.CreateBuilder<Project, ImmutableArray<Diagnostic>>();
            var latestDiagnosticsToFixOpt = filterStaleDiagnostics ? new HashSet<DiagnosticData>() : null;
            foreach (var kvp in builder)
            {
                var projectId = kvp.Key;
                var project = _workspace.CurrentSolution.GetProject(projectId);
                if (project == null || !shouldFixInProject(project))
                {
                    continue;
                }

                var diagnostics = kvp.Value;
                IEnumerable<DiagnosticData> projectDiagnosticsToFix;
                if (filterStaleDiagnostics)
                {
                    var uniqueDiagnosticIds = diagnostics.Select(d => d.Id).ToImmutableHashSet();
                    var latestDiagnosticsFromDiagnosticService = (await _diagnosticService.GetDiagnosticsForIdsAsync(project.Solution, project.Id, diagnosticIds: uniqueDiagnosticIds, includeSuppressedDiagnostics: true, cancellationToken: cancellationToken)
                        .ConfigureAwait(false));

                    latestDiagnosticsToFixOpt.Clear();
                    latestDiagnosticsToFixOpt.AddRange(latestDiagnosticsFromDiagnosticService.Where(isProjectDiagnostic));

                    // Filter out stale diagnostics in error list.
                    projectDiagnosticsToFix = diagnostics.Where(d => latestDiagnosticsFromDiagnosticService.Contains(d) || SuppressionHelpers.IsSynthesizedExternalSourceDiagnostic(d));
                }
                else
                {
                    projectDiagnosticsToFix = diagnostics;
                }

                if (projectDiagnosticsToFix.Any())
                {
                    var projectDiagnostics = await projectDiagnosticsToFix.ToDiagnosticsAsync(project, cancellationToken).ConfigureAwait(false);
                    finalBuilder.Add(project, projectDiagnostics.ToImmutableArray());
                }
            }

            return finalBuilder.ToImmutableDictionary();
        }
    }
}<|MERGE_RESOLUTION|>--- conflicted
+++ resolved
@@ -436,11 +436,7 @@
         private static CodeFixProvider GetSuppressionFixer(IEnumerable<Diagnostic> diagnostics, string language, ICodeFixService codeFixService)
         {
             // Fetch the suppression fixer to apply the fix.
-<<<<<<< HEAD
-            return codeFixService.GetSuppressionFixer(language, diagnostics.ToImmutableArray());
-=======
             return codeFixService.GetSuppressionFixer(language, diagnostics.Select(d => d.Id));
->>>>>>> 3db8d29e
         }
 
         private async Task<ImmutableDictionary<Document, ImmutableArray<Diagnostic>>> GetDocumentDiagnosticsToFixAsync(IEnumerable<DiagnosticData> diagnosticsToFix, Func<Project, bool> shouldFixInProject, bool filterStaleDiagnostics, CancellationToken cancellationToken)
