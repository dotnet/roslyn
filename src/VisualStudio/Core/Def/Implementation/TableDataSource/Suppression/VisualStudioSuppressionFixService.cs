--- conflicted
+++ resolved
@@ -73,7 +73,7 @@
             // Apply suppressions fix in global suppressions file for non-compiler diagnostics.
             Func<Project, bool> shouldFixInProject = GetShouldFixInProjectDelegate(_workspace, projectHierarchyOpt);
             return ApplySuppressionFix(shouldFixInProject, selectedEntriesOnly: false, isAddSuppression: true, isSuppressionInSource: false);
-        }
+            }
 
         public bool AddSuppressions(bool selectedErrorListEntriesOnly, bool suppressInSource, IVsHierarchy projectHierarchyOpt)
         {
@@ -125,7 +125,7 @@
                     var diagnostics = await _diagnosticService.GetDiagnosticsAsync(solution, project.Id, includeSuppressedDiagnostics: true, cancellationToken: cancellationToken).ConfigureAwait(false);
                     builder.AddRange(diagnostics.Where(d => d.Severity != DiagnosticSeverity.Hidden));
                 }
-            }
+                        }
 
             return builder.ToImmutable();
         }
@@ -144,11 +144,7 @@
                 // Otherwise, get all diagnostics from the diagnostic service.
                 var diagnosticsToFixTask = selectedEntriesOnly ?
                     _suppressionStateService.GetSelectedItemsAsync(isAddSuppression, cancellationToken) :
-<<<<<<< HEAD
                     GetAllDiagnosticsAsync(shouldFixInProject, cancellationToken);
-=======
-                    GetAllBuildDiagnosticsAsync(shouldFixInProject, cancellationToken);
->>>>>>> f398c8a7
 
                 diagnosticsToFix = diagnosticsToFixTask.WaitAndGetResult(cancellationToken).ToImmutableHashSet();
             };
@@ -300,17 +296,17 @@
                 return true;
             }
 
-            newSolution = FixAllGetFixesService.PreviewChanges(
+                newSolution = FixAllGetFixesService.PreviewChanges(
                     _workspace.CurrentSolution,
                     newSolution,
                     fixAllPreviewChangesTitle: title,
                     fixAllTopLevelHeader: title,
                     languageOpt: languages?.Count == 1 ? languages.Single() : null,
                     workspace: _workspace);
-            if (newSolution == null)
-            {
-                return false;
-            }
+                if (newSolution == null)
+                {
+                    return false;
+                }
 
             waitDialogMessage = ServicesVSResources.ApplyingFix;
             Action<CancellationToken> applyFix = cancellationToken =>
