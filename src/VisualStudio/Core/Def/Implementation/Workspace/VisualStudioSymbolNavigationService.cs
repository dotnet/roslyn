--- conflicted
+++ resolved
@@ -134,19 +134,13 @@
 
             var documentCookie = vsRunningDocumentTable4.GetDocumentCookie(result.FilePath);
 
-<<<<<<< HEAD
-            // The cast from dynamic to object doesn't change semantics, but avoids loading the dynamic binder
-            // which saves us JIT time in this method.
-            var vsTextBuffer = (IVsTextBuffer)(object)vsRunningDocumentTable4.GetDocumentData(documentCookie);
+            var vsTextBuffer = (IVsTextBuffer)vsRunningDocumentTable4.GetDocumentData(documentCookie);
 
             // Set the buffer to read only, just in case the file isn't
             ErrorHandler.ThrowOnFailure(vsTextBuffer.GetStateFlags(out var flags));
             flags |= (int)BUFFERSTATEFLAGS.BSF_USER_READONLY;
             ErrorHandler.ThrowOnFailure(vsTextBuffer.SetStateFlags(flags));
 
-=======
-            var vsTextBuffer = (IVsTextBuffer)vsRunningDocumentTable4.GetDocumentData(documentCookie);
->>>>>>> 7612e24a
             var textBuffer = _editorAdaptersFactory.GetDataBuffer(vsTextBuffer);
 
             if (!fileAlreadyOpen)
