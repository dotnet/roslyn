﻿using System;
using System.ComponentModel.Composition;
using System.Threading.Tasks;
using Microsoft.CodeAnalysis.Editor.Shared.Utilities;
using Microsoft.VisualStudio.Shell;
using Microsoft.VisualStudio.Shell.Interop;
using IVsAsyncFileChangeEx = Microsoft.VisualStudio.Shell.IVsAsyncFileChangeEx;

namespace Microsoft.VisualStudio.LanguageServices.Implementation.ProjectSystem
{
    [Export(typeof(FileChangeWatcherProvider))]
    internal sealed class FileChangeWatcherProvider
    {
        private readonly TaskCompletionSource<IVsAsyncFileChangeEx> _fileChangeService = new TaskCompletionSource<IVsAsyncFileChangeEx>(TaskCreationOptions.RunContinuationsAsynchronously);
<<<<<<< HEAD
        private readonly Lazy<FileChangeWatcher> _fileChangeWatcher;
=======
>>>>>>> 7976137d

        [ImportingConstructor]
        public FileChangeWatcherProvider(IThreadingContext threadingContext, [Import(typeof(SVsServiceProvider))] Shell.IAsyncServiceProvider serviceProvider)
        {
            // We do not want background work to implicitly block on the availability of the SVsFileChangeEx to avoid any deadlock risk,
            // since the first fetch for a file watcher might end up happening on the background.
            Watcher = new FileChangeWatcher(_fileChangeService.Task);

            System.Threading.Tasks.Task.Run(async () =>
                {
                    await threadingContext.JoinableTaskFactory.SwitchToMainThreadAsync();

<<<<<<< HEAD
        internal void SetFileChangeService(IVsAsyncFileChangeEx fileChangeService)
        {
            _fileChangeService.TrySetResult(fileChangeService);
=======
                    var fileChangeService = (IVsAsyncFileChangeEx)await serviceProvider.GetServiceAsync(typeof(SVsFileChangeEx)).ConfigureAwait(true);
                    _fileChangeService.SetResult(fileChangeService);
                });
>>>>>>> 7976137d
        }

        public FileChangeWatcher Watcher { get; }
    }
}<|MERGE_RESOLUTION|>--- conflicted
+++ resolved
@@ -12,10 +12,6 @@
     internal sealed class FileChangeWatcherProvider
     {
         private readonly TaskCompletionSource<IVsAsyncFileChangeEx> _fileChangeService = new TaskCompletionSource<IVsAsyncFileChangeEx>(TaskCreationOptions.RunContinuationsAsynchronously);
-<<<<<<< HEAD
-        private readonly Lazy<FileChangeWatcher> _fileChangeWatcher;
-=======
->>>>>>> 7976137d
 
         [ImportingConstructor]
         public FileChangeWatcherProvider(IThreadingContext threadingContext, [Import(typeof(SVsServiceProvider))] Shell.IAsyncServiceProvider serviceProvider)
@@ -28,15 +24,9 @@
                 {
                     await threadingContext.JoinableTaskFactory.SwitchToMainThreadAsync();
 
-<<<<<<< HEAD
-        internal void SetFileChangeService(IVsAsyncFileChangeEx fileChangeService)
-        {
-            _fileChangeService.TrySetResult(fileChangeService);
-=======
                     var fileChangeService = (IVsAsyncFileChangeEx)await serviceProvider.GetServiceAsync(typeof(SVsFileChangeEx)).ConfigureAwait(true);
                     _fileChangeService.SetResult(fileChangeService);
                 });
->>>>>>> 7976137d
         }
 
         public FileChangeWatcher Watcher { get; }
