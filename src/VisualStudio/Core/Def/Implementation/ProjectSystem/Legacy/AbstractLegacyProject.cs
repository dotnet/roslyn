--- conflicted
+++ resolved
@@ -65,20 +65,7 @@
         protected void AddFile(string filename, SourceCodeKind sourceCodeKind)
         {
             bool getIsCurrentContext(IVisualStudioHostDocument document) => LinkedFileUtilities.IsCurrentContextHierarchy(document, RunningDocumentTable);
-<<<<<<< HEAD
-            var itemid = Hierarchy?.TryGetItemId(filename) ?? VSConstants.VSITEMID_NIL;
-
-            var folderNames = ImmutableArray<string>.Empty;
-
-            if (itemid != VSConstants.VSITEMID_NIL)
-            {
-                folderNames = GetFolderNamesFromHierarchy(itemid);
-            }
-
-            AddFile(filename, sourceCodeKind, getIsCurrentContext, folderNames);
-=======
             AddFile(filename, sourceCodeKind, getIsCurrentContext, GetFolderNamesFromHierarchy, documentServiceFactory: null);
->>>>>>> 82050259
         }
 
         protected void SetOutputPathAndRelatedData(string objOutputPath)
