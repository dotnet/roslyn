﻿// Copyright (c) Microsoft.  All Rights Reserved.  Licensed under the Apache License, Version 2.0.  See License.txt in the project root for license information.

using System;
using System.Collections.Generic;
using System.Collections.Immutable;
using System.IO;
using System.Linq;
using Microsoft.CodeAnalysis;
using Microsoft.CodeAnalysis.Editor.Shared.Utilities;
using Microsoft.CodeAnalysis.Host;
using Microsoft.VisualStudio.ComponentModelHost;
using Microsoft.VisualStudio.LanguageServices.Implementation.CodeModel;
using Microsoft.VisualStudio.LanguageServices.Implementation.EditAndContinue;
using Microsoft.VisualStudio.LanguageServices.Implementation.TaskList;
using Microsoft.VisualStudio.Shell;
using Microsoft.VisualStudio.Shell.Interop;
using Roslyn.Utilities;

namespace Microsoft.VisualStudio.LanguageServices.Implementation.ProjectSystem.Legacy
{
    /// <summary>
    /// Base type for legacy C# and VB project system shim implementations.
    /// These legacy shims are based on legacy project system interfaces defined in csproj/msvbprj.
    /// </summary>
    internal abstract partial class AbstractLegacyProject : ForegroundThreadAffinitizedObject
    {
        public IVsHierarchy Hierarchy { get; }
        protected VisualStudioProject VisualStudioProject { get; }
        internal VisualStudioProjectOptionsProcessor VisualStudioProjectOptionsProcessor { get; set; }
        protected IProjectCodeModel ProjectCodeModel { get; set; }
        protected VisualStudioWorkspace Workspace { get; }

        internal VisualStudioProject Test_VisualStudioProject => VisualStudioProject;

        /// <summary>
        /// The path to the directory of the project. Read-only, since although you can rename
        /// a project in Visual Studio you can't change the folder of a project without an
        /// unload/reload.
        /// </summary>
        private readonly string _projectDirectory = null;

        private static readonly char[] PathSeparatorCharacters = { Path.DirectorySeparatorChar, Path.AltDirectorySeparatorChar };

        #region Mutable fields that should only be used from the UI thread

        private readonly SolutionEventsBatchScopeCreator _batchScopeCreator;

        #endregion

        public AbstractLegacyProject(
            string projectSystemName,
            IVsHierarchy hierarchy,
            string language,
            IServiceProvider serviceProvider,
            IThreadingContext threadingContext,
            string externalErrorReportingPrefix,
            HostDiagnosticUpdateSource hostDiagnosticUpdateSourceOpt,
            ICommandLineParserService commandLineParserServiceOpt)
            : base(threadingContext)
        {
            Contract.ThrowIfNull(hierarchy);

            var componentModel = (IComponentModel)serviceProvider.GetService(typeof(SComponentModel));
            Workspace = componentModel.GetService<VisualStudioWorkspace>();

            var projectFilePath = hierarchy.TryGetProjectFilePath();

            if (projectFilePath != null && !File.Exists(projectFilePath))
            {
                projectFilePath = null;
            }

            if (projectFilePath != null)
            {
                _projectDirectory = Path.GetDirectoryName(projectFilePath);
            }

            var projectFactory = componentModel.GetService<VisualStudioProjectFactory>();
            VisualStudioProject = projectFactory.CreateAndAddToWorkspace(
                projectSystemName,
                language,
                new VisualStudioProjectCreationInfo
                {
                    // The workspace requires an assembly name so we can make compilations. We'll use
                    // projectSystemName because they'll have a better one eventually.
                    AssemblyName = projectSystemName,
                    FilePath = projectFilePath,
                    Hierarchy = hierarchy,
                    ProjectGuid = GetProjectIDGuid(hierarchy),
                });

            ((VisualStudioWorkspaceImpl)Workspace).AddProjectRuleSetFileToInternalMaps(
                VisualStudioProject,
                () => VisualStudioProjectOptionsProcessor.EffectiveRuleSetFilePath);

            // Right now VB doesn't have the concept of "default namespace". But we conjure one in workspace 
            // by assigning the value of the project's root namespace to it. So various feature can choose to 
            // use it for their own purpose.
            // In the future, we might consider officially exposing "default namespace" for VB project 
            // (e.g. through a <defaultnamespace> msbuild property)
            VisualStudioProject.DefaultNamespace = GetRootNamespacePropertyValue(hierarchy);

            Hierarchy = hierarchy;
            ConnectHierarchyEvents();
            RefreshBinOutputPath();

            // TODO: https://github.com/dotnet/roslyn/issues/36065
            // The ctor of ExternalErrorDiagnosticUpdateSource throws when running in tests since UIContextImpl calls:
            //   (IVsMonitorSelection)ServiceProvider.GlobalProvider.GetService(typeof(IVsMonitorSelection))),
            // which returns null.
            try
            {
<<<<<<< HEAD
                _externalErrorReporter = new ProjectExternalErrorReporter(VisualStudioProject.Id, externalErrorReportingPrefix, (VisualStudioWorkspaceImpl)Workspace);
                _editAndContinueProject = new VsENCRebuildableProjectImpl(Workspace, VisualStudioProject, serviceProvider);
=======
                _externalErrorReporter = new ProjectExternalErrorReporter(VisualStudioProject.Id, externalErrorReportingPrefix, Workspace, componentModel.GetService<ExternalErrorDiagnosticUpdateSource>());
>>>>>>> 6b46f9a3
            }
            catch (Exception)
            {
            }

            _batchScopeCreator = componentModel.GetService<SolutionEventsBatchScopeCreator>();
            _batchScopeCreator.StartTrackingProject(VisualStudioProject, Hierarchy);
        }

        public string AssemblyName => VisualStudioProject.AssemblyName;

        public string GetOutputFileName()
            => VisualStudioProject.IntermediateOutputFilePath;

        public virtual void Disconnect()
        {
            _batchScopeCreator.StopTrackingProject(VisualStudioProject);

            VisualStudioProjectOptionsProcessor?.Dispose();
            ProjectCodeModel.OnProjectClosed();
            VisualStudioProject.RemoveFromWorkspace();

            // Unsubscribe IVsHierarchyEvents
            DisconnectHierarchyEvents();
        }

        protected void AddFile(
            string filename,
            SourceCodeKind sourceCodeKind)
        {
            AssertIsForeground();

            // We have tests that assert that XOML files should not get added; this was similar
            // behavior to how ASP.NET projects would add .aspx files even though we ultimately ignored
            // them. XOML support is planned to go away for Dev16, but for now leave the logic there.
            if (filename.EndsWith(".xoml"))
            {
                return;
            }

            ImmutableArray<string> folders = default;

            var itemid = Hierarchy.TryGetItemId(filename);
            if (itemid != VSConstants.VSITEMID_NIL)
            {
                folders = GetFolderNamesForDocument(itemid);
            }

            VisualStudioProject.AddSourceFile(filename, sourceCodeKind, folders);
        }

        protected void AddFile(
            string filename,
            string linkMetadata,
            SourceCodeKind sourceCodeKind)
        {
            // We have tests that assert that XOML files should not get added; this was similar
            // behavior to how ASP.NET projects would add .aspx files even though we ultimately ignored
            // them. XOML support is planned to go away for Dev16, but for now leave the logic there.
            if (filename.EndsWith(".xoml"))
            {
                return;
            }

            var folders = ImmutableArray<string>.Empty;
            if (!string.IsNullOrEmpty(linkMetadata))
            {
                var linkFolderPath = Path.GetDirectoryName(linkMetadata);
                folders = linkFolderPath.Split(PathSeparatorCharacters, StringSplitOptions.RemoveEmptyEntries).ToImmutableArray();
            }
            else if (!string.IsNullOrEmpty(VisualStudioProject.FilePath))
            {
                var relativePath = PathUtilities.GetRelativePath(_projectDirectory, filename);
                var relativePathParts = relativePath.Split(PathSeparatorCharacters);
                folders = ImmutableArray.Create(relativePathParts, start: 0, length: relativePathParts.Length - 1);
            }

            VisualStudioProject.AddSourceFile(filename, sourceCodeKind, folders);
        }

        protected void RemoveFile(string filename)
        {
            // We have tests that assert that XOML files should not get added; this was similar
            // behavior to how ASP.NET projects would add .aspx files even though we ultimately ignored
            // them. XOML support is planned to go away for Dev16, but for now leave the logic there.
            if (filename.EndsWith(".xoml"))
            {
                return;
            }

            VisualStudioProject.RemoveSourceFile(filename);
            ProjectCodeModel.OnSourceFileRemoved(filename);
        }

        protected void RefreshBinOutputPath()
        {
            if (!(Hierarchy is IVsBuildPropertyStorage storage))
            {
                return;
            }

            if (ErrorHandler.Failed(storage.GetPropertyValue("OutDir", null, (uint)_PersistStorageType.PST_PROJECT_FILE, out var outputDirectory)) ||
                ErrorHandler.Failed(storage.GetPropertyValue("TargetFileName", null, (uint)_PersistStorageType.PST_PROJECT_FILE, out var targetFileName)))
            {
                return;
            }

            if (targetFileName == null)
            {
                return;
            }

            // web app case
            if (!PathUtilities.IsAbsolute(outputDirectory))
            {
                if (VisualStudioProject.FilePath == null)
                {
                    return;
                }

                outputDirectory = FileUtilities.ResolveRelativePath(outputDirectory, Path.GetDirectoryName(VisualStudioProject.FilePath));
            }

            if (outputDirectory == null)
            {
                return;
            }

            VisualStudioProject.OutputFilePath = FileUtilities.NormalizeAbsolutePath(Path.Combine(outputDirectory, targetFileName));

            if (ErrorHandler.Succeeded(storage.GetPropertyValue("TargetRefPath", null, (uint)_PersistStorageType.PST_PROJECT_FILE, out var targetRefPath)) && !string.IsNullOrEmpty(targetRefPath))
            {
                VisualStudioProject.OutputRefFilePath = targetRefPath;
            }
            else
            {
                VisualStudioProject.OutputRefFilePath = null;
            }
        }

        private static Guid GetProjectIDGuid(IVsHierarchy hierarchy)
        {
            if (hierarchy.TryGetGuidProperty(__VSHPROPID.VSHPROPID_ProjectIDGuid, out var guid))
            {
                return guid;
            }

            return Guid.Empty;
        }

        private static bool GetIsWebsiteProject(IVsHierarchy hierarchy)
        {
            try
            {
                if (hierarchy.TryGetProject(out var project))
                {
                    return project.Kind == VsWebSite.PrjKind.prjKindVenusProject;
                }
            }
            catch (Exception)
            {
            }

            return false;
        }

        /// <summary>
        /// Map of folder item IDs in the workspace to the string version of their path.
        /// </summary>
        /// <remarks>Using item IDs as a key like this in a long-lived way is considered unsupported by CPS and other
        /// IVsHierarchy providers, but this code (which is fairly old) still makes the assumptions anyways.</remarks>
        private readonly Dictionary<uint, ImmutableArray<string>> _folderNameMap = new Dictionary<uint, ImmutableArray<string>>();

        private ImmutableArray<string> GetFolderNamesForDocument(uint documentItemID)
        {
            AssertIsForeground();

            if (documentItemID != (uint)VSConstants.VSITEMID.Nil && Hierarchy.GetProperty(documentItemID, (int)VsHierarchyPropID.Parent, out var parentObj) == VSConstants.S_OK)
            {
                var parentID = UnboxVSItemId(parentObj);
                if (parentID != (uint)VSConstants.VSITEMID.Nil && parentID != (uint)VSConstants.VSITEMID.Root)
                {
                    return GetFolderNamesForFolder(parentID);
                }
            }

            return ImmutableArray<string>.Empty;
        }

        private ImmutableArray<string> GetFolderNamesForFolder(uint folderItemID)
        {
            AssertIsForeground();

            using var pooledObject = SharedPools.Default<List<string>>().GetPooledObject();

            var newFolderNames = pooledObject.Object;

            if (!_folderNameMap.TryGetValue(folderItemID, out var folderNames))
            {
                ComputeFolderNames(folderItemID, newFolderNames, Hierarchy);
                folderNames = newFolderNames.ToImmutableArray();
                _folderNameMap.Add(folderItemID, folderNames);
            }
            else
            {
                // verify names, and change map if we get a different set.
                // this is necessary because we only get document adds/removes from the project system
                // when a document name or folder name changes.
                ComputeFolderNames(folderItemID, newFolderNames, Hierarchy);
                if (!Enumerable.SequenceEqual(folderNames, newFolderNames))
                {
                    folderNames = newFolderNames.ToImmutableArray();
                    _folderNameMap[folderItemID] = folderNames;
                }
            }

            return folderNames;
        }

        // Different hierarchies are inconsistent on whether they return ints or uints for VSItemIds.
        // Technically it should be a uint.  However, there's no enforcement of this, and marshalling
        // from native to managed can end up resulting in boxed ints instead.  Handle both here so 
        // we're resilient to however the IVsHierarchy was actually implemented.
        private static uint UnboxVSItemId(object id)
        {
            return id is uint ? (uint)id : unchecked((uint)(int)id);
        }

        private static void ComputeFolderNames(uint folderItemID, List<string> names, IVsHierarchy hierarchy)
        {
            if (hierarchy.GetProperty((uint)folderItemID, (int)VsHierarchyPropID.Name, out var nameObj) == VSConstants.S_OK)
            {
                // For 'Shared' projects, IVSHierarchy returns a hierarchy item with < character in its name (i.e. <SharedProjectName>)
                // as a child of the root item. There is no such item in the 'visual' hierarchy in solution explorer and no such folder
                // is present on disk either. Since this is not a real 'folder', we exclude it from the contents of Document.Folders.
                // Note: The parent of the hierarchy item that contains < character in its name is VSITEMID.Root. So we don't need to
                // worry about accidental propagation out of the Shared project to any containing 'Solution' folders - the check for
                // VSITEMID.Root below already takes care of that.
                var name = (string)nameObj;
                if (!name.StartsWith("<", StringComparison.OrdinalIgnoreCase))
                {
                    names.Insert(0, name);
                }
            }

            if (hierarchy.GetProperty((uint)folderItemID, (int)VsHierarchyPropID.Parent, out var parentObj) == VSConstants.S_OK)
            {
                var parentID = UnboxVSItemId(parentObj);
                if (parentID != (uint)VSConstants.VSITEMID.Nil && parentID != (uint)VSConstants.VSITEMID.Root)
                {
                    ComputeFolderNames(parentID, names, hierarchy);
                }
            }
        }

        /// <summary>
        /// Get the value of "rootnamespace" property of the project ("" if not defined, which means global namespace),
        /// or null if it is unknown or not applicable. 
        /// </summary>
        /// <remarks>
        /// This property has different meaning between C# and VB, each project type can decide how to interpret the value.
        /// </remarks>>
        private static string GetRootNamespacePropertyValue(IVsHierarchy hierarchy)
        {
            // While both csproj and vbproj might define <rootnamespace> property in the project file, 
            // they are very different things.
            // 
            // In C#, it's called default namespace (even though we got the value from rootnamespace property),
            // and it doesn't affect the semantic of the code in anyway, just something used by VS.
            // For example, when you create a new class, the namespace for the new class is based on it. 
            // Therefore, we can't get this info from compiler.
            // 
            // However, in VB, it's actually called root namespace, and that info is part of the VB compilation 
            // (parsed from arguments), because VB compiler needs it to determine the root of all the namespace 
            // declared in the compilation.
            // 
            // Unfortunately, although being different concepts, default namespace and root namespace are almost
            // used interchangebly in VS. For example, (1) the value is define in "rootnamespace" property in project 
            // files and, (2) the property name we use to call into hierarchy below to retrieve the value is 
            // called "DefaultNamespace".

            if (hierarchy.TryGetProperty(__VSHPROPID.VSHPROPID_DefaultNamespace, out string value))
            {
                return value;
            }

            return null;
        }
    }
}<|MERGE_RESOLUTION|>--- conflicted
+++ resolved
@@ -110,12 +110,7 @@
             // which returns null.
             try
             {
-<<<<<<< HEAD
-                _externalErrorReporter = new ProjectExternalErrorReporter(VisualStudioProject.Id, externalErrorReportingPrefix, (VisualStudioWorkspaceImpl)Workspace);
-                _editAndContinueProject = new VsENCRebuildableProjectImpl(Workspace, VisualStudioProject, serviceProvider);
-=======
                 _externalErrorReporter = new ProjectExternalErrorReporter(VisualStudioProject.Id, externalErrorReportingPrefix, Workspace, componentModel.GetService<ExternalErrorDiagnosticUpdateSource>());
->>>>>>> 6b46f9a3
             }
             catch (Exception)
             {
