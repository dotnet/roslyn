--- conflicted
+++ resolved
@@ -529,14 +529,12 @@
 
                     ClearAndZeroCapacity(_projectPropertyModificationsInBatch);
 
-<<<<<<< HEAD
                     // Command line options, solution will remain the same if the command line options didn't change.
-                    solution = solution.WithProjectCommandLineOptions(Id, _commandLineOptions);
-
-                    return solution;
-=======
+                    solutionChanges.UpdateSolutionForProjectAction(
+                        Id,
+                        newSolution: solutionChanges.Solution.WithProjectCommandLineOptions(Id, _commandLineOptions));
+                    
                     return solutionChanges;
->>>>>>> 7989a52d
                 });
 
                 foreach (var (documentId, textContainer) in documentsToOpen)
