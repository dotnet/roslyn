--- conflicted
+++ resolved
@@ -219,26 +219,10 @@
                 return;
             }
 
-<<<<<<< HEAD
-                // We only log telemetry during solution open
-                if (logThrowAwayTelemetry && _telemetryService.HasActiveSession && !_workspaceStatusService.IsFullyLoaded)
-                {
-                    TryReportCompilationThrownAway(_workspace.CurrentSolution.State, Id);
-                }
-=======
             field = newValue;
 
-            // Importantly, we do not await/wait on the fullyLoadedStateTask.  We do not want to ever be waiting on work
-            // that may end up touching the UI thread (As we can deadlock if GetTagsSynchronous waits on us).  Instead,
-            // we only check if the Task is completed.  Prior to that we will assume we are still loading.  Once this
-            // task is completed, we know that the WaitUntilFullyLoadedAsync call will have actually finished and we're
-            // fully loaded.
-            var isFullyLoadedTask = _workspaceStatusService?.IsFullyLoadedAsync(CancellationToken.None);
-            var isFullyLoaded = isFullyLoadedTask is { IsCompleted: true } && isFullyLoadedTask.GetAwaiter().GetResult();
->>>>>>> 1138ef8a
-
             // We only log telemetry during solution open
-            if (logThrowAwayTelemetry && _telemetryService?.HasActiveSession == true && !isFullyLoaded)
+            if (logThrowAwayTelemetry && _telemetryService.HasActiveSession && !_workspaceStatusService.IsFullyLoaded)
             {
                 TryReportCompilationThrownAway(_workspace.CurrentSolution.State, Id);
             }
