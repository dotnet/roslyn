﻿// Copyright (c) Microsoft.  All Rights Reserved.  Licensed under the Apache License, Version 2.0.  See License.txt in the project root for license information.

using System;
using System.Collections.Immutable;
using System.Diagnostics;
using System.IO;
using System.Linq;
using Microsoft.CodeAnalysis;
using Microsoft.CodeAnalysis.Diagnostics;
using Microsoft.CodeAnalysis.Editor.Shared.Options;
using Microsoft.CodeAnalysis.Editor.Shared.Utilities;
using Microsoft.CodeAnalysis.ErrorReporting;
using Microsoft.CodeAnalysis.Host;
using Microsoft.CodeAnalysis.Internal.Log;
using Microsoft.CodeAnalysis.PooledObjects;
using Microsoft.CodeAnalysis.Text;
using Microsoft.VisualStudio.LanguageServices.Implementation.CodeModel;
using Microsoft.VisualStudio.LanguageServices.Implementation.EditAndContinue;
using Microsoft.VisualStudio.LanguageServices.Implementation.TaskList;
using Microsoft.VisualStudio.LanguageServices.Implementation.Venus;
using Microsoft.VisualStudio.Shell.Interop;
using Microsoft.VisualStudio.TextManager.Interop;
using Roslyn.Utilities;

namespace Microsoft.VisualStudio.LanguageServices.Implementation.ProjectSystem
{
    using Workspace = Microsoft.CodeAnalysis.Workspace;

    // NOTE: Microsoft.VisualStudio.LanguageServices.TypeScript.TypeScriptProject derives from AbstractProject.
#pragma warning disable CS0618 // IVisualStudioHostProject is obsolete
    internal abstract partial class AbstractProject : ForegroundThreadAffinitizedObject, IVisualStudioHostProject
#pragma warning restore CS0618 // IVisualStudioHostProject is obsolete
    {
        internal const string ProjectGuidPropertyName = "ProjectGuid";

        internal static object RuleSetErrorId = new object();

        private string _displayName;
        private readonly VisualStudioWorkspace _visualStudioWorkspace;

        private readonly DiagnosticDescriptor _errorReadingRulesetRule = new DiagnosticDescriptor(
            id: IDEDiagnosticIds.ErrorReadingRulesetId,
            title: ServicesVSResources.ErrorReadingRuleset,
            messageFormat: ServicesVSResources.Error_reading_ruleset_file_0_1,
            category: FeaturesResources.Roslyn_HostError,
            defaultSeverity: DiagnosticSeverity.Error,
            isEnabledByDefault: true);


        public AbstractProject(
            VisualStudioProjectTracker projectTracker,
            Func<ProjectId, IVsReportExternalErrors> reportExternalErrorCreatorOpt,
            string projectSystemName,
            string projectFilePath,
            IVsHierarchy hierarchy,
            string language,
            Guid projectGuid,
            IServiceProvider serviceProviderNotUsed, // not used, but left for compat with TypeScript
            VisualStudioWorkspaceImpl workspace,
            HostDiagnosticUpdateSource hostDiagnosticUpdateSourceOpt,
            ICommandLineParserService commandLineParserServiceOpt = null)
            : base(projectTracker.ThreadingContext)
        {
            Hierarchy = hierarchy;
            Guid = projectGuid;
            Language = language;
            _visualStudioWorkspace = workspace;

<<<<<<< HEAD
            var componentModel = (IComponentModel)serviceProvider.GetService(typeof(SComponentModel));
            ContentTypeRegistryService = componentModel.GetService<IContentTypeRegistryService>();

            this.RunningDocumentTable = (IVsRunningDocumentTable4)serviceProvider.GetService(typeof(SVsRunningDocumentTable));

            var displayName = hierarchy != null && hierarchy.TryGetName(out var name) ? name : projectSystemName;
            this.DisplayName = displayName;

            this.DefaultNamespace = GetDefaultNamespace(hierarchy);

            this.ProjectTracker = projectTracker;
=======
            this.DisplayName = hierarchy != null && hierarchy.TryGetName(out var name) ? name : projectSystemName;
>>>>>>> 98737be0

            ProjectSystemName = projectSystemName;
            HostDiagnosticUpdateSource = hostDiagnosticUpdateSourceOpt;

            // Set the default value for last design time build result to be true, until the project system lets us know that it failed.
            LastDesignTimeBuildSucceeded = true;

            if (projectFilePath != null && File.Exists(projectFilePath))
            {
                ProjectFilePath = projectFilePath;
            }

            if (ProjectFilePath != null)
            {
                Version = VersionStamp.Create(File.GetLastWriteTimeUtc(ProjectFilePath));
            }
            else
            {
                Version = VersionStamp.Create();
            }

            if (reportExternalErrorCreatorOpt != null)
            {
                ExternalErrorReporter = reportExternalErrorCreatorOpt(Id);
            }
        }

        /// <summary>
        /// A full path to the project bin output binary, or null if the project doesn't have an bin output binary.
        /// </summary>
        // FYI: this can't be made virtual because there are calls to this where a 'call' instead of 'callvirt' is being used to call
        // the method.
        internal string BinOutputPath => GetOutputFilePath();

        protected virtual string GetOutputFilePath()
        {
            return VisualStudioProject.OutputFilePath;
        }

        public IReferenceCountedDisposable<IRuleSetFile> RuleSetFile { get; private set; }

        protected IVsReportExternalErrors ExternalErrorReporter { get; }

        internal HostDiagnosticUpdateSource HostDiagnosticUpdateSource { get; }

        public virtual ProjectId Id => VisualStudioProject.Id;

        public string Language { get; }

        /// <summary>
        /// The <see cref="IVsHierarchy"/> for this project.  NOTE: May be null in Deferred Project Load cases.
        /// </summary>
        public IVsHierarchy Hierarchy { get; }

        /// <summary>
        /// Guid of the project
        /// 
        /// it is not readonly since it can be changed while loading project
        /// </summary>
        public Guid Guid { get; protected set; }

        public Workspace Workspace { get; }

        public VersionStamp Version { get; }

        public IProjectCodeModel ProjectCodeModel { get; protected set; }

        /// <summary>
        /// The containing directory of the project. Null if none exists (consider Venus.)
        /// </summary>
        protected string ContainingDirectoryPathOpt
        {
            get
            {
                var projectFilePath = this.ProjectFilePath;
                if (projectFilePath != null)
                {
                    return Path.GetDirectoryName(projectFilePath);
                }
                else
                {
                    return null;
                }
            }
        }

        /// <summary>
        /// The full path of the project file. Null if none exists (consider Venus.)
        /// Note that the project file path might change with project file rename.
        /// If you need the folder of the project, just use <see cref="ContainingDirectoryPathOpt" /> which doesn't change for a project.
        /// </summary>
        public string ProjectFilePath { get; private set; }

        /// <summary>
        /// The public display name of the project. This name is not unique and may be shared
        /// between multiple projects, especially in cases like Venus where the intellisense
        /// projects will match the name of their logical parent project.
        /// </summary>
        public string DisplayName
        {
            get => _displayName;
            set
            {
                _displayName = value;

                UpdateVisualStudioProjectProperties();
            }
        }

        internal string AssemblyName { get; private set; }

        /// <summary>
        /// The name of the project according to the project system. In "regular" projects this is
        /// equivalent to <see cref="DisplayName"/>, but in Venus cases these will differ. The
        /// ProjectSystemName is the 2_Default.aspx project name, whereas the regular display name
        /// matches the display name of the project the user actually sees in the solution explorer.
        /// These can be assumed to be unique within the Visual Studio workspace.
        /// </summary>
        public string ProjectSystemName { get; }

<<<<<<< HEAD
        public string DefaultNamespace { get; }

        protected DocumentProvider DocumentProvider => this.ProjectTracker.DocumentProvider;

        protected VisualStudioMetadataReferenceManager MetadataReferenceProvider => this.ProjectTracker.MetadataReferenceProvider;

        protected IContentTypeRegistryService ContentTypeRegistryService { get; }

=======
>>>>>>> 98737be0
        /// <summary>
        /// Flag indicating if the latest design time build has succeeded for current project state.
        /// </summary>
        /// <remarks>Default value is true.</remarks>
        protected bool LastDesignTimeBuildSucceeded { get; private set; }

<<<<<<< HEAD
        internal VsENCRebuildableProjectImpl EditAndContinueImplOpt { get; private set; }

        public ProjectInfo CreateProjectInfoForCurrentState()
        {
            lock (_gate)
            {
                var info = ProjectInfo.Create(
                    this.Id,
                    this.Version,
                    this.DisplayName,
                    this.AssemblyName ?? this.ProjectSystemName,
                    this.Language,
                    filePath: this.ProjectFilePath,
                    outputFilePath: this.ObjOutputPath,
                    compilationOptions: this.CurrentCompilationOptions,
                    parseOptions: this.CurrentParseOptions,
                    documents: _documents.Values.Select(d => d.GetInitialState()),
                    metadataReferences: _metadataReferences.Select(r => r.CurrentSnapshot),
                    projectReferences: _projectReferences,
                    analyzerReferences: _analyzers.Values.Select(a => a.GetReference()),
                    additionalDocuments: _additionalDocuments.Values.Select(d => d.GetInitialState()));

                return info
                    .WithHasAllInformation(hasAllInformation: LastDesignTimeBuildSucceeded)
                    .WithDefaultNamespace(this.DefaultNamespace);
            }
        }

        protected void SetIntellisenseBuildResultAndNotifyWorkspace(bool succeeded)
        {
            // set IntelliSense related info
            LastDesignTimeBuildSucceeded = succeeded;

            Logger.Log(FunctionId.AbstractProject_SetIntelliSenseBuild,
                KeyValueLogMessage.Create(LogType.Trace, m =>
                {
                    m[ProjectGuidPropertyName] = Guid;
                    m[nameof(LastDesignTimeBuildSucceeded)] = LastDesignTimeBuildSucceeded;

                    // Use old name for consistency
                    m["PushingChangesToWorkspaceHosts"] = PushingChangesToWorkspace;
                }));

            if (PushingChangesToWorkspace)
            {
                // set workspace reference info
                ProjectTracker.NotifyWorkspace(workspace => workspace.OnHasAllInformationChanged(Id, succeeded));
            }
        }

        protected ImmutableArray<string> GetStrongNameKeyPaths()
        {
            var outputPath = this.ObjOutputPath;

            if (this.ContainingDirectoryPathOpt == null && outputPath == null)
            {
                return ImmutableArray<string>.Empty;
            }

            var builder = ArrayBuilder<string>.GetInstance();
            if (this.ContainingDirectoryPathOpt != null)
            {
                builder.Add(this.ContainingDirectoryPathOpt);
            }

            if (outputPath != null)
            {
                builder.Add(Path.GetDirectoryName(outputPath));
            }

            return builder.ToImmutableAndFree();
        }

        public ImmutableArray<ProjectReference> GetCurrentProjectReferences()
        {
            lock (_gate)
            {
                return ImmutableArray.CreateRange(_projectReferences);
            }
        }

        public ImmutableArray<VisualStudioMetadataReference> GetCurrentMetadataReferences()
        {
            lock (_gate)
            {
                return ImmutableArray.CreateRange(_metadataReferences);
            }
        }

        public ImmutableArray<VisualStudioAnalyzer> GetCurrentAnalyzers()
        {
            lock (_gate)
            {
                return ImmutableArray.CreateRange(_analyzers.Values);
            }
        }

        public IVisualStudioHostDocument GetDocumentOrAdditionalDocument(DocumentId id)
        {
            lock (_gate)
            {
                _documents.TryGetValue(id, out var doc);
                if (doc == null)
                {
                    _additionalDocuments.TryGetValue(id, out doc);
                }

                return doc;
            }
        }

        public ImmutableArray<IVisualStudioHostDocument> GetCurrentDocuments()
        {
            lock (_gate)
            {
                return _documents.Values.ToImmutableArrayOrEmpty();
            }
        }

        public ImmutableArray<IVisualStudioHostDocument> GetCurrentAdditionalDocuments()
        {
            lock (_gate)
            {
                return _additionalDocuments.Values.ToImmutableArrayOrEmpty();
            }
        }

        public bool ContainsFile(string moniker)
        {
            lock (_gate)
            {
                return _documentMonikers.ContainsKey(moniker);
            }
        }

        public IVisualStudioHostDocument GetCurrentDocumentFromPath(string filePath)
        {
            lock (_gate)
            {
                _documentMonikers.TryGetValue(filePath, out var document);
                return document;
            }
        }

        public bool HasMetadataReference(string filename)
        {
            lock (_gate)
            {
                return _metadataReferences.Any(r => StringComparer.OrdinalIgnoreCase.Equals(r.FilePath, filename));
            }
        }

        public VisualStudioMetadataReference TryGetCurrentMetadataReference(string filename)
        {
            // We must normalize the file path, since the paths we're comparing to are always normalized
            filename = FileUtilities.NormalizeAbsolutePath(filename);

            lock (_gate)
            {
                return _metadataReferences.SingleOrDefault(r => StringComparer.OrdinalIgnoreCase.Equals(r.FilePath, filename));
            }
        }

        public bool CurrentProjectReferencesContains(ProjectId projectId)
        {
            lock (_gate)
            {
                return _projectReferences.Any(r => r.ProjectId == projectId);
            }
        }

        private bool TryGetAnalyzer(string analyzerAssemblyFullPath, out VisualStudioAnalyzer analyzer)
        {
            lock (_gate)
            {
                return _analyzers.TryGetValue(analyzerAssemblyFullPath, out analyzer);
            }
        }
=======
        public VisualStudioProject VisualStudioProject { get; internal set; }
>>>>>>> 98737be0

        internal void UpdateVisualStudioProjectProperties()
        {
            if (VisualStudioProject != null)
            {
                VisualStudioProject.DisplayName = this.DisplayName;
            }
        }

        [Obsolete("This is a compatibility shim for TypeScript; please do not use it.")]
        protected void UpdateProjectDisplayName(string displayName)
        {
            this.DisplayName = displayName;
        }

        [Obsolete("This is a compatibility shim for TypeScript; please do not use it.")]
        internal void AddDocument(IVisualStudioHostDocument document, bool isCurrentContext, bool hookupHandlers)
        {
            var shimDocument = (DocumentProvider.ShimDocument)document;

            VisualStudioProject.AddSourceFile(shimDocument.FilePath, shimDocument.SourceCodeKind);
        }

        [Obsolete("This is a compatibility shim for TypeScript; please do not use it.")]
        internal void RemoveDocument(IVisualStudioHostDocument document)
        {
            var shimDocument = (DocumentProvider.ShimDocument)document;

            var containedDocument = ContainedDocument.TryGetContainedDocument(document.Id);
            if (containedDocument != null)
            {
                VisualStudioProject.RemoveSourceTextContainer(containedDocument.SubjectBuffer.AsTextContainer());
                containedDocument.Dispose();
            }
            else
            {
                VisualStudioProject.RemoveSourceFile(shimDocument.FilePath);
            }
        }

        [Obsolete("This is a compatibility shim for TypeScript; please do not use it.")]
        internal IVisualStudioHostDocument GetCurrentDocumentFromPath(string filePath)
        {
            var id = _visualStudioWorkspace.CurrentSolution.GetDocumentIdsWithFilePath(filePath).FirstOrDefault(d => d.ProjectId == Id);

            if (id != null)
            {
                return new DocumentProvider.ShimDocument(this, id, filePath);
            }
            else
            {
                return null;
            }
        }

        [Obsolete("This is a compatibility shim for TypeScript; please do not use it.")]
        internal ImmutableArray<IVisualStudioHostDocument> GetCurrentDocuments()
        {
            return _visualStudioWorkspace.CurrentSolution.GetProject(Id).Documents.SelectAsArray(
                d => (IVisualStudioHostDocument)new DocumentProvider.ShimDocument(this, d.Id, d.FilePath, d.SourceCodeKind));
        }
<<<<<<< HEAD
        #endregion

        /// <summary>
        /// Get the default namespace of the project ("" if not defined, which means global namespace),
        /// or null if it is unknown or not applicable. Default namespace is a C# only concept, where
        /// the value is defined in "rootnamespace" property in the project file.
        /// </summary>
        private string GetDefaultNamespace(IVsHierarchy hierarchy)
        {
            /* While both csproj and vbproj use <rootnamespace> property to define , they are very different things.
             * 
             * In C#, it's called default namespace (even though we got the value from rootnamespace property),
             * and it doesn't affect the semantic of the code in anyway, pretty much just something used by VS.
             * For example, when you create a new class, the namespace for the new class is based on it. 
             * Therefore, we can't get this info from compiler.
             * 
             * However, in VB, it's actually called root namespace, and that info is part of the VB compilation 
             * (parsed from arguments), because VB compiler needs it to determine the root of all the namespace 
             * declared in the compilation.
             * 
             * Unfortuantely, although being different concepts, default namespace and root namespace are almost
             * used interchangebly in VS. For example, (1) the value is define in "rootnamespace" property in project 
             * files and, (2) the property name we use to call into DTE project below to retrieve the value is 
             * called "DefaultNamespace".
             */
            this.AssertIsForeground();

            if (hierarchy != null || Language == LanguageNames.CSharp)
            {
                if (hierarchy.TryGetProject(out var dteProject))
                {
                    try
                    {
                        return (string)dteProject.ProjectItems.ContainingProject.Properties.Item("DefaultNamespace").Value; // Do not Localize
                    }
                    catch (ArgumentException)
                    {
                        // DefaultNamespace does not exist for this project.
                    }
                }

                return string.Empty;
            }

            return null;
        }
=======
>>>>>>> 98737be0
    }
}<|MERGE_RESOLUTION|>--- conflicted
+++ resolved
@@ -66,21 +66,7 @@
             Language = language;
             _visualStudioWorkspace = workspace;
 
-<<<<<<< HEAD
-            var componentModel = (IComponentModel)serviceProvider.GetService(typeof(SComponentModel));
-            ContentTypeRegistryService = componentModel.GetService<IContentTypeRegistryService>();
-
-            this.RunningDocumentTable = (IVsRunningDocumentTable4)serviceProvider.GetService(typeof(SVsRunningDocumentTable));
-
-            var displayName = hierarchy != null && hierarchy.TryGetName(out var name) ? name : projectSystemName;
-            this.DisplayName = displayName;
-
-            this.DefaultNamespace = GetDefaultNamespace(hierarchy);
-
-            this.ProjectTracker = projectTracker;
-=======
             this.DisplayName = hierarchy != null && hierarchy.TryGetName(out var name) ? name : projectSystemName;
->>>>>>> 98737be0
 
             ProjectSystemName = projectSystemName;
             HostDiagnosticUpdateSource = hostDiagnosticUpdateSourceOpt;
@@ -201,205 +187,13 @@
         /// </summary>
         public string ProjectSystemName { get; }
 
-<<<<<<< HEAD
-        public string DefaultNamespace { get; }
-
-        protected DocumentProvider DocumentProvider => this.ProjectTracker.DocumentProvider;
-
-        protected VisualStudioMetadataReferenceManager MetadataReferenceProvider => this.ProjectTracker.MetadataReferenceProvider;
-
-        protected IContentTypeRegistryService ContentTypeRegistryService { get; }
-
-=======
->>>>>>> 98737be0
         /// <summary>
         /// Flag indicating if the latest design time build has succeeded for current project state.
         /// </summary>
         /// <remarks>Default value is true.</remarks>
         protected bool LastDesignTimeBuildSucceeded { get; private set; }
 
-<<<<<<< HEAD
-        internal VsENCRebuildableProjectImpl EditAndContinueImplOpt { get; private set; }
-
-        public ProjectInfo CreateProjectInfoForCurrentState()
-        {
-            lock (_gate)
-            {
-                var info = ProjectInfo.Create(
-                    this.Id,
-                    this.Version,
-                    this.DisplayName,
-                    this.AssemblyName ?? this.ProjectSystemName,
-                    this.Language,
-                    filePath: this.ProjectFilePath,
-                    outputFilePath: this.ObjOutputPath,
-                    compilationOptions: this.CurrentCompilationOptions,
-                    parseOptions: this.CurrentParseOptions,
-                    documents: _documents.Values.Select(d => d.GetInitialState()),
-                    metadataReferences: _metadataReferences.Select(r => r.CurrentSnapshot),
-                    projectReferences: _projectReferences,
-                    analyzerReferences: _analyzers.Values.Select(a => a.GetReference()),
-                    additionalDocuments: _additionalDocuments.Values.Select(d => d.GetInitialState()));
-
-                return info
-                    .WithHasAllInformation(hasAllInformation: LastDesignTimeBuildSucceeded)
-                    .WithDefaultNamespace(this.DefaultNamespace);
-            }
-        }
-
-        protected void SetIntellisenseBuildResultAndNotifyWorkspace(bool succeeded)
-        {
-            // set IntelliSense related info
-            LastDesignTimeBuildSucceeded = succeeded;
-
-            Logger.Log(FunctionId.AbstractProject_SetIntelliSenseBuild,
-                KeyValueLogMessage.Create(LogType.Trace, m =>
-                {
-                    m[ProjectGuidPropertyName] = Guid;
-                    m[nameof(LastDesignTimeBuildSucceeded)] = LastDesignTimeBuildSucceeded;
-
-                    // Use old name for consistency
-                    m["PushingChangesToWorkspaceHosts"] = PushingChangesToWorkspace;
-                }));
-
-            if (PushingChangesToWorkspace)
-            {
-                // set workspace reference info
-                ProjectTracker.NotifyWorkspace(workspace => workspace.OnHasAllInformationChanged(Id, succeeded));
-            }
-        }
-
-        protected ImmutableArray<string> GetStrongNameKeyPaths()
-        {
-            var outputPath = this.ObjOutputPath;
-
-            if (this.ContainingDirectoryPathOpt == null && outputPath == null)
-            {
-                return ImmutableArray<string>.Empty;
-            }
-
-            var builder = ArrayBuilder<string>.GetInstance();
-            if (this.ContainingDirectoryPathOpt != null)
-            {
-                builder.Add(this.ContainingDirectoryPathOpt);
-            }
-
-            if (outputPath != null)
-            {
-                builder.Add(Path.GetDirectoryName(outputPath));
-            }
-
-            return builder.ToImmutableAndFree();
-        }
-
-        public ImmutableArray<ProjectReference> GetCurrentProjectReferences()
-        {
-            lock (_gate)
-            {
-                return ImmutableArray.CreateRange(_projectReferences);
-            }
-        }
-
-        public ImmutableArray<VisualStudioMetadataReference> GetCurrentMetadataReferences()
-        {
-            lock (_gate)
-            {
-                return ImmutableArray.CreateRange(_metadataReferences);
-            }
-        }
-
-        public ImmutableArray<VisualStudioAnalyzer> GetCurrentAnalyzers()
-        {
-            lock (_gate)
-            {
-                return ImmutableArray.CreateRange(_analyzers.Values);
-            }
-        }
-
-        public IVisualStudioHostDocument GetDocumentOrAdditionalDocument(DocumentId id)
-        {
-            lock (_gate)
-            {
-                _documents.TryGetValue(id, out var doc);
-                if (doc == null)
-                {
-                    _additionalDocuments.TryGetValue(id, out doc);
-                }
-
-                return doc;
-            }
-        }
-
-        public ImmutableArray<IVisualStudioHostDocument> GetCurrentDocuments()
-        {
-            lock (_gate)
-            {
-                return _documents.Values.ToImmutableArrayOrEmpty();
-            }
-        }
-
-        public ImmutableArray<IVisualStudioHostDocument> GetCurrentAdditionalDocuments()
-        {
-            lock (_gate)
-            {
-                return _additionalDocuments.Values.ToImmutableArrayOrEmpty();
-            }
-        }
-
-        public bool ContainsFile(string moniker)
-        {
-            lock (_gate)
-            {
-                return _documentMonikers.ContainsKey(moniker);
-            }
-        }
-
-        public IVisualStudioHostDocument GetCurrentDocumentFromPath(string filePath)
-        {
-            lock (_gate)
-            {
-                _documentMonikers.TryGetValue(filePath, out var document);
-                return document;
-            }
-        }
-
-        public bool HasMetadataReference(string filename)
-        {
-            lock (_gate)
-            {
-                return _metadataReferences.Any(r => StringComparer.OrdinalIgnoreCase.Equals(r.FilePath, filename));
-            }
-        }
-
-        public VisualStudioMetadataReference TryGetCurrentMetadataReference(string filename)
-        {
-            // We must normalize the file path, since the paths we're comparing to are always normalized
-            filename = FileUtilities.NormalizeAbsolutePath(filename);
-
-            lock (_gate)
-            {
-                return _metadataReferences.SingleOrDefault(r => StringComparer.OrdinalIgnoreCase.Equals(r.FilePath, filename));
-            }
-        }
-
-        public bool CurrentProjectReferencesContains(ProjectId projectId)
-        {
-            lock (_gate)
-            {
-                return _projectReferences.Any(r => r.ProjectId == projectId);
-            }
-        }
-
-        private bool TryGetAnalyzer(string analyzerAssemblyFullPath, out VisualStudioAnalyzer analyzer)
-        {
-            lock (_gate)
-            {
-                return _analyzers.TryGetValue(analyzerAssemblyFullPath, out analyzer);
-            }
-        }
-=======
         public VisualStudioProject VisualStudioProject { get; internal set; }
->>>>>>> 98737be0
 
         internal void UpdateVisualStudioProjectProperties()
         {
@@ -461,54 +255,5 @@
             return _visualStudioWorkspace.CurrentSolution.GetProject(Id).Documents.SelectAsArray(
                 d => (IVisualStudioHostDocument)new DocumentProvider.ShimDocument(this, d.Id, d.FilePath, d.SourceCodeKind));
         }
-<<<<<<< HEAD
-        #endregion
-
-        /// <summary>
-        /// Get the default namespace of the project ("" if not defined, which means global namespace),
-        /// or null if it is unknown or not applicable. Default namespace is a C# only concept, where
-        /// the value is defined in "rootnamespace" property in the project file.
-        /// </summary>
-        private string GetDefaultNamespace(IVsHierarchy hierarchy)
-        {
-            /* While both csproj and vbproj use <rootnamespace> property to define , they are very different things.
-             * 
-             * In C#, it's called default namespace (even though we got the value from rootnamespace property),
-             * and it doesn't affect the semantic of the code in anyway, pretty much just something used by VS.
-             * For example, when you create a new class, the namespace for the new class is based on it. 
-             * Therefore, we can't get this info from compiler.
-             * 
-             * However, in VB, it's actually called root namespace, and that info is part of the VB compilation 
-             * (parsed from arguments), because VB compiler needs it to determine the root of all the namespace 
-             * declared in the compilation.
-             * 
-             * Unfortuantely, although being different concepts, default namespace and root namespace are almost
-             * used interchangebly in VS. For example, (1) the value is define in "rootnamespace" property in project 
-             * files and, (2) the property name we use to call into DTE project below to retrieve the value is 
-             * called "DefaultNamespace".
-             */
-            this.AssertIsForeground();
-
-            if (hierarchy != null || Language == LanguageNames.CSharp)
-            {
-                if (hierarchy.TryGetProject(out var dteProject))
-                {
-                    try
-                    {
-                        return (string)dteProject.ProjectItems.ContainingProject.Properties.Item("DefaultNamespace").Value; // Do not Localize
-                    }
-                    catch (ArgumentException)
-                    {
-                        // DefaultNamespace does not exist for this project.
-                    }
-                }
-
-                return string.Empty;
-            }
-
-            return null;
-        }
-=======
->>>>>>> 98737be0
     }
 }