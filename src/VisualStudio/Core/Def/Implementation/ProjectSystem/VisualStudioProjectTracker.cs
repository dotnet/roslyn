﻿// Copyright (c) Microsoft.  All Rights Reserved.  Licensed under the Apache License, Version 2.0.  See License.txt in the project root for license information.

using System;
using System.Collections.Generic;
using System.Collections.Immutable;
using System.Linq;
using System.Runtime.CompilerServices;
using System.Threading.Tasks;
using System.Windows.Threading;
using Microsoft.CodeAnalysis;
using Microsoft.CodeAnalysis.Editor.Shared.Utilities;
using Microsoft.Internal.VisualStudio.Shell.Interop;
using Microsoft.VisualStudio.Shell.Interop;
using Roslyn.Utilities;

namespace Microsoft.VisualStudio.LanguageServices.Implementation.ProjectSystem
{
    internal sealed partial class VisualStudioProjectTracker : ForegroundThreadAffinitizedObject, IDisposable, IVisualStudioHostProjectContainer
    {
        #region Readonly fields
        private static readonly ConditionalWeakTable<SolutionId, string> s_workingFolderPathMap = new ConditionalWeakTable<SolutionId, string>();

        private readonly IServiceProvider _serviceProvider;
        private readonly IVsSolution _vsSolution;
        private readonly IVsRunningDocumentTable4 _runningDocumentTable;
        private readonly object _gate = new object();
        #endregion

        #region Mutable fields accessed only from foreground thread - don't need locking for access (all accessing methods must have AssertIsForeground).
        private readonly List<WorkspaceHostState> _workspaceHosts;

        /// <summary>
        /// The list of projects loaded in this batch between <see cref="IVsSolutionLoadEvents.OnBeforeLoadProjectBatch" /> and
        /// <see cref="IVsSolutionLoadEvents.OnAfterLoadProjectBatch(bool)"/>.
        /// </summary>
        private readonly List<AbstractProject> _projectsLoadedThisBatch = new List<AbstractProject>();

        /// <summary>
        /// Set to true while the solution is in the process of closing. That is, between
        /// <see cref="IVsSolutionEvents.OnBeforeCloseSolution"/> and <see cref="IVsSolutionEvents.OnAfterCloseSolution"/>.
        /// </summary>
        private bool _solutionIsClosing = false;

        /// <summary>
        /// Set to true once the solution has already been completely loaded and all future changes
        /// should be pushed immediately to the workspace hosts. This may not actually result in changes
        /// being pushed to a particular host if <see cref="WorkspaceHostState.HostReadyForEvents"/> isn't true yet.
        /// </summary>
        private bool _solutionLoadComplete = false;

        private uint? _solutionEventsCookie;
        #endregion

        #region Mutable fields accessed from foreground or background threads - need locking for access.
        /// <summary>
        /// This is a multi-map, only so we don't have any edge cases if people have two projects with
        /// the same output path. It makes state tracking notably easier.
        /// </summary>
        private readonly Dictionary<string, ImmutableArray<AbstractProject>> _projectsByBinPath = new Dictionary<string, ImmutableArray<AbstractProject>>(StringComparer.OrdinalIgnoreCase);

        /// <summary>
        /// Holds the task with continuations to sequentially execute all the foreground affinitized actions on the foreground task scheduler.
        /// </summary>
        private Task _taskForForegroundAffinitizedActions = Task.CompletedTask;

        private readonly Dictionary<ProjectId, AbstractProject> _projectMap;
        private readonly Dictionary<string, ProjectId> _projectPathToIdMap;
        #endregion

        internal ImmutableArray<AbstractProject> Projects
        {
            get
            {
                lock (_gate)
                {
                    return _projectMap.Values.ToImmutableArray();
                }
            }
        }

        IEnumerable<IVisualStudioHostProject> IVisualStudioHostProjectContainer.GetProjects() => this.Projects;

        void IVisualStudioHostProjectContainer.NotifyNonDocumentOpenedForProject(IVisualStudioHostProject project)
        {
            AssertIsForeground();

            var abstractProject = (AbstractProject)project;
            StartPushingToWorkspaceAndNotifyOfOpenDocuments(SpecializedCollections.SingletonEnumerable(abstractProject));
        }

        public VisualStudioProjectTracker(IServiceProvider serviceProvider)
            : base(assertIsForeground: true)
        {
            _projectMap = new Dictionary<ProjectId, AbstractProject>();
            _projectPathToIdMap = new Dictionary<string, ProjectId>(StringComparer.OrdinalIgnoreCase);

            _serviceProvider = serviceProvider;
            _workspaceHosts = new List<WorkspaceHostState>(capacity: 1);

            _vsSolution = (IVsSolution)serviceProvider.GetService(typeof(SVsSolution));
            _runningDocumentTable = (IVsRunningDocumentTable4)serviceProvider.GetService(typeof(SVsRunningDocumentTable));

            uint solutionEventsCookie;
            _vsSolution.AdviseSolutionEvents(this, out solutionEventsCookie);
            _solutionEventsCookie = solutionEventsCookie;

            // It's possible that we're loading after the solution has already fully loaded, so see if we missed the event
            var shellMonitorSelection = (IVsMonitorSelection)serviceProvider.GetService(typeof(SVsShellMonitorSelection));

            uint fullyLoadedContextCookie;
            if (ErrorHandler.Succeeded(shellMonitorSelection.GetCmdUIContextCookie(VSConstants.UICONTEXT.SolutionExistsAndFullyLoaded_guid, out fullyLoadedContextCookie)))
            {
                int fActive;
                if (ErrorHandler.Succeeded(shellMonitorSelection.IsCmdUIContextActive(fullyLoadedContextCookie, out fActive)) && fActive != 0)
                {
                    _solutionLoadComplete = true;
                }
            }
        }

        private void WaitForScheduledForegroundAffinitizedActions()
        {
            AssertIsForeground();

            lock (_gate)
            {
                _taskForForegroundAffinitizedActions.Wait();
            }
        }

        private void ScheduleForegroundAffinitizedAction(Action action)
        {
            AssertIsBackground();

            lock (_gate)
            {
                _taskForForegroundAffinitizedActions = _taskForForegroundAffinitizedActions.SafeContinueWith(_ => action(), ForegroundTaskScheduler);
            }
        }

        /// <summary>
        /// If invoked on the foreground thread, the action is executed right away.
        /// Otherwise, the action is scheduled on foreground task scheduler.
        /// </summary>
        /// <param name="action">Action that needs to be executed on a foreground thread.</param>
        private void ExecuteOrScheduleForegroundAffinitizedAction(Action action)
        {
            if (IsForeground())
            {
                // We are already on the foreground thread, execute the given action.
                action();
            }
            else
            {
                // Schedule the update on the foreground task scheduler.
                ScheduleForegroundAffinitizedAction(action);
            }
        }

        public void RegisterSolutionProperties(SolutionId solutionId)
        {
            AssertIsForeground();

            try
            {
                var solutionWorkingFolder = (IVsSolutionWorkingFolders)_vsSolution;

                bool temporary;
                string workingFolderPath;
                solutionWorkingFolder.GetFolder(
                    (uint)__SolutionWorkingFolder.SlnWF_StatePersistence, Guid.Empty, fVersionSpecific: true, fEnsureCreated: true,
                    pfIsTemporary: out temporary, pszBstrFullPath: out workingFolderPath);

                if (!temporary && !string.IsNullOrWhiteSpace(workingFolderPath))
                {
                    s_workingFolderPathMap.Add(solutionId, workingFolderPath);
                }
            }
            catch
            {
                // don't crash just because solution having problem getting working folder information
            }
        }

        public void UpdateSolutionProperties(SolutionId solutionId)
        {
            AssertIsForeground();

            s_workingFolderPathMap.Remove(solutionId);

            RegisterSolutionProperties(solutionId);
        }

        public string GetWorkingFolderPath(Solution solution)
        {
            string workingFolderPath;
            if (s_workingFolderPathMap.TryGetValue(solution.Id, out workingFolderPath))
            {
                return workingFolderPath;
            }

            return null;
        }

        public void RegisterWorkspaceHost(IVisualStudioWorkspaceHost host)
        {
            AssertIsForeground();

            lock (_gate)
            {
                if (_workspaceHosts.Any(hostState => hostState.Host == host))
                {
                    throw new ArgumentException("The workspace host is already registered.", nameof(host));
                }

                _workspaceHosts.Add(new WorkspaceHostState(this, host));
            }
        }

        public void StartSendingEventsToWorkspaceHost(IVisualStudioWorkspaceHost host)
        {
            AssertIsForeground();

            // Wait for all the scheduled foreground requests to complete (these might add/remove projects).
            WaitForScheduledForegroundAffinitizedActions();

            var hostData = _workspaceHosts.FirstOrDefault(s => s.Host == host);
            if (hostData == null)
            {
                throw new ArgumentException("The workspace host not registered", nameof(host));
            }

            // This method is idempotent.
            if (hostData.HostReadyForEvents)
            {
                return;
            }

            hostData.HostReadyForEvents = true;

            // If any of the projects are already interactive, then we better catch up the host.
            var interactiveProjects = this.Projects.Where(p => p.PushingChangesToWorkspaceHosts);

            if (interactiveProjects.Any())
            {
                hostData.StartPushingToWorkspaceAndNotifyOfOpenDocuments(interactiveProjects);
            }
        }

        public void InitializeProviders(DocumentProvider documentProvider, VisualStudioMetadataReferenceManager metadataReferenceProvider, VisualStudioRuleSetManager ruleSetFileProvider)
        {
            AssertIsForeground();

            Contract.ThrowIfFalse(DocumentProvider == null);
            Contract.ThrowIfFalse(MetadataReferenceProvider == null);
            Contract.ThrowIfFalse(RuleSetFileProvider == null);

            DocumentProvider = documentProvider;
            MetadataReferenceProvider = metadataReferenceProvider;
            RuleSetFileProvider = ruleSetFileProvider;
        }

        public DocumentProvider DocumentProvider { get; private set; }
        public VisualStudioMetadataReferenceManager MetadataReferenceProvider { get; private set; }
        public VisualStudioRuleSetManager RuleSetFileProvider { get; private set; }

        public void Dispose()
        {
            if (_solutionEventsCookie.HasValue)
            {
                _vsSolution.UnadviseSolutionEvents(_solutionEventsCookie.Value);
                _solutionEventsCookie = null;
            }

            if (this.RuleSetFileProvider != null)
            {
                this.RuleSetFileProvider.Dispose();
            }
        }

        internal AbstractProject GetProject(ProjectId id)
        {
            lock (_gate)
            {
                AbstractProject project;
                _projectMap.TryGetValue(id, out project);
                return project;
            }
        }

        /// <summary>
        /// Add a project to the workspace.
        /// If invoked on the foreground thread, the add is executed right away.
        /// Otherwise, the add is scheduled on foreground task scheduler.
        /// </summary>
        /// <remarks>This method may be called on a background thread.</remarks>
        internal void AddProject(AbstractProject project)
        {
            ExecuteOrScheduleForegroundAffinitizedAction(() => AddProject_Foreground(project));
        }

        private void AddProject_Foreground(AbstractProject project)
        {
            AssertIsForeground();

            lock (_gate)
            {
                _projectMap.Add(project.Id, project);
            }

            UpdateProjectBinPath_Foreground(project, null, project.BinOutputPath);

            if (_solutionLoadComplete)
            {
                StartPushingToWorkspaceAndNotifyOfOpenDocuments_Foreground(SpecializedCollections.SingletonEnumerable(project));
            }
            else
            {
                _projectsLoadedThisBatch.Add(project);
            }
        }

        /// <summary>
        /// Starts pushing events from the given projects to the workspace hosts and notifies about open documents.
        /// If invoked on the foreground thread, it is executed right away.
        /// Otherwise, it is scheduled on foreground task scheduler.
        /// </summary>
        /// <remarks>This method may be called on a background thread.</remarks>
        internal void StartPushingToWorkspaceAndNotifyOfOpenDocuments(IEnumerable<AbstractProject> projects)
        {
            ExecuteOrScheduleForegroundAffinitizedAction(() => StartPushingToWorkspaceAndNotifyOfOpenDocuments_Foreground(projects));
        }

        private void StartPushingToWorkspaceAndNotifyOfOpenDocuments_Foreground(IEnumerable<AbstractProject> projects)
        {
            AssertIsForeground();

            using (Dispatcher.CurrentDispatcher.DisableProcessing())
            {
                foreach (var hostState in _workspaceHosts)
                {
                    hostState.StartPushingToWorkspaceAndNotifyOfOpenDocuments(projects);
                }
            }
        }

        /// <summary>
        /// Remove a project from the workspace.
        /// </summary>
        internal void RemoveProject(AbstractProject project)
        {
            ExecuteOrScheduleForegroundAffinitizedAction(() => RemoveProject_Foreground(project));
        }

        /// <summary>
        /// Remove a project from the workspace.
        /// </summary>
        private void RemoveProject_Foreground(AbstractProject project)
        {
            AssertIsForeground();

            lock (_gate)
            {
                Contract.ThrowIfFalse(_projectMap.Remove(project.Id));
            }

            UpdateProjectBinPath_Foreground(project, project.BinOutputPath, null);

            using (Dispatcher.CurrentDispatcher.DisableProcessing())
            {
<<<<<<< HEAD
                NotifyWorkspaceHosts_Foreground(host => host.OnProjectRemoved(project.Id));
=======
                foreach (var hostState in _workspaceHosts)
                {
                    hostState.RemoveProject(project);
                }
>>>>>>> e773aec9
            }
        }

        /// <summary>
        /// Updates the project tracker and referencing projects for binary output path change for the given project.
        /// If invoked on the foreground thread, the update is executed right away.
        /// Otherwise, update is scheduled on foreground task scheduler.
        /// </summary>
        /// <remarks>This method may be called on a background thread.</remarks>
        internal void UpdateProjectBinPath(AbstractProject project, string oldBinPathOpt, string newBinPathOpt)
        {
            ExecuteOrScheduleForegroundAffinitizedAction(() => UpdateProjectBinPath_Foreground(project, oldBinPathOpt, newBinPathOpt));
        }

        internal void UpdateProjectBinPath_Foreground(AbstractProject project, string oldBinPathOpt, string newBinPathOpt)
        {
            AssertIsForeground();

            if (oldBinPathOpt != null)
            {
                UpdateReferencesForBinPathChange(oldBinPathOpt, () => RemoveProjectByBinPath(oldBinPathOpt, project));
            }

            if (newBinPathOpt != null)
            {
                UpdateReferencesForBinPathChange(newBinPathOpt, () => AddProjectByBinPath(newBinPathOpt, project));
            }
        }

        private void UpdateReferencesForBinPathChange(string path, Action updateProjects)
        {
            AssertIsForeground();

            // If we already have a single project that points to this path, we'll either be:
            // 
            // (1) removing it, where it no longer exists, or
            // (2) adding another path, where it's now ambiguous
            //
            // in either case, we want to undo file-to-P2P reference conversion
            ImmutableArray<AbstractProject> existingProjects;

            if (TryGetProjectsByBinPath(path, out existingProjects))
            {
                if (existingProjects.Length == 1)
                {
                    foreach (var projectToUpdate in Projects)
                    {
                        projectToUpdate.UndoProjectReferenceConversionForDisappearingOutputPath(path);
                    }
                }
            }

            updateProjects();

            if (TryGetProjectsByBinPath(path, out existingProjects))
            {
                if (existingProjects.Length == 1)
                {
                    foreach (var projectToUpdate in Projects)
                    {
                        projectToUpdate.TryProjectConversionForIntroducedOutputPath(path, existingProjects[0]);
                    }
                }
            }
        }

        /// <summary>
        /// Gets or creates a project ID for the given project file path and display name.
        /// </summary>
        /// <remarks>This method may be called on a background thread.</remarks>
        internal ProjectId GetOrCreateProjectIdForPath(string projectPath, string projectSystemName)
        {
            lock (_gate)
            {
                string key = projectPath + projectSystemName;
                ProjectId id;
                if (!_projectPathToIdMap.TryGetValue(key, out id))
                {
                    id = ProjectId.CreateNewId(debugName: projectPath);
                    _projectPathToIdMap[key] = id;
                }

                return id;
            }
        }

        /// <summary>
        /// Notifies the workspace host about the given action.
        /// If invoked on the foreground thread, the action is executed right away.
        /// Otherwise, the action is scheduled on foreground task scheduler.
        /// </summary>
        /// <remarks>This method may be called on a background thread.</remarks>
        internal void NotifyWorkspaceHosts(Action<IVisualStudioWorkspaceHost> action)
        {
            ExecuteOrScheduleForegroundAffinitizedAction(() => NotifyWorkspaceHosts_Foreground(action));
        }

        internal void NotifyWorkspaceHosts_Foreground(Action<IVisualStudioWorkspaceHost> action)
        {
            AssertIsForeground();

            // We do not want to allow message pumping/reentrancy when processing project system changes.
            using (Dispatcher.CurrentDispatcher.DisableProcessing())
            {
                foreach (var workspaceHost in _workspaceHosts)
                {
                    if (workspaceHost.HostReadyForEvents)
                    {
                        action(workspaceHost.Host);
                    }
                }
            }
        }

        /// <summary>
        /// Attempts to get single project by given output binary filePath.
        /// </summary>
        /// <remarks>This method may be called on a background thread.</remarks>
        internal bool TryGetProjectByBinPath(string filePath, out AbstractProject project)
        {
            lock (_projectsByBinPath)
            {
                project = null;

                ImmutableArray<AbstractProject> projects;
                if (_projectsByBinPath.TryGetValue(filePath, out projects))
                {
                    // If for some reason we have more than one referencing project, it's ambiguous so bail
                    if (projects.Length == 1)
                    {
                        project = projects[0];
                        return true;
                    }
                }

                return false;
            }
        }

        /// <summary>
        /// Attempts to get the projects by given output binary filePath.
        /// </summary>
        /// <remarks>This method may be called on a background thread.</remarks>
        internal bool TryGetProjectsByBinPath(string filePath, out ImmutableArray<AbstractProject> projects)
        {
            lock (_projectsByBinPath)
            {
                if (_projectsByBinPath.TryGetValue(filePath, out projects))
                {
                    return true;
                }

                projects = ImmutableArray<AbstractProject>.Empty;
                return false;
            }
        }

        internal void AddProjectByBinPath(string filePath, AbstractProject project)
        {
            lock (_projectsByBinPath)
            {
                ImmutableArray<AbstractProject> projects;
                if (!_projectsByBinPath.TryGetValue(filePath, out projects))
                {
                    projects = ImmutableArray<AbstractProject>.Empty;
                }

                _projectsByBinPath[filePath] = projects.Add(project);
            }
        }

        internal void RemoveProjectByBinPath(string filePath, AbstractProject project)
        {
            lock (_projectsByBinPath)
            {
                ImmutableArray<AbstractProject> projects;
                if (_projectsByBinPath.TryGetValue(filePath, out projects) && projects.Contains(project))
                {
                    if (projects.Length == 1)
                    {
                        _projectsByBinPath.Remove(filePath);
                    }
                    else
                    {
                        _projectsByBinPath[filePath] = projects.Remove(project);
                    }
                }
            }
        }
    }
}<|MERGE_RESOLUTION|>--- conflicted
+++ resolved
@@ -368,14 +368,10 @@
 
             using (Dispatcher.CurrentDispatcher.DisableProcessing())
             {
-<<<<<<< HEAD
-                NotifyWorkspaceHosts_Foreground(host => host.OnProjectRemoved(project.Id));
-=======
                 foreach (var hostState in _workspaceHosts)
                 {
                     hostState.RemoveProject(project);
                 }
->>>>>>> e773aec9
             }
         }
 
