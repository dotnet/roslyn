--- conflicted
+++ resolved
@@ -382,13 +382,6 @@
 
         protected override void Dispose(bool finalize)
         {
-<<<<<<< HEAD
-            var runningDocumentTableForEvents = (IVsRunningDocumentTable)_runningDocumentTable;
-            runningDocumentTableForEvents.UnadviseRunningDocTableEvents(_runningDocumentTableEventsCookie);
-            _runningDocumentTableEventsCookie = 0;
-=======
-            StopSolutionCrawler();
->>>>>>> d5b8d64b
             base.Dispose(finalize);
         }
 
