--- conflicted
+++ resolved
@@ -1272,12 +1272,7 @@
                     $"This Workspace does not support changing a document's {nameof(document.Id)}.");
             }
 
-<<<<<<< HEAD
-            if (document.Folders != updatedInfo.Folders &&
-                !document.Folders.SequenceEqual(updatedInfo.Folders))
-=======
             if (document.Folders != updatedInfo.Folders && !document.Folders.SequenceEqual(updatedInfo.Folders))
->>>>>>> dee05ddd
             {
                 throw new InvalidOperationException(
                     $"This Workspace does not support changing a document's {nameof(document.Folders)}.");
