--- conflicted
+++ resolved
@@ -21,11 +21,7 @@
 
         private readonly UIContext _solutionClosingContext = UIContext.FromUIContextGuid(VSConstants.UICONTEXT.SolutionClosing_guid);
         private readonly IGlobalOperationNotificationService _notificationService;
-<<<<<<< HEAD
-        private readonly Dictionary<string, GlobalOperationRegistration> _operations = new();
-=======
         private readonly Dictionary<string, IDisposable> _operations = new();
->>>>>>> 80a8ce8d
 
         public SolutionEventMonitor(VisualStudioWorkspace workspace)
         {
