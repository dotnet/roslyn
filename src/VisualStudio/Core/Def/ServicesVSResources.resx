--- conflicted
+++ resolved
@@ -1947,15 +1947,13 @@
     <value>{0} ({1})</value>
     <comment>Used to show a symbol name, followed by the project name it came from</comment>
   </data>
-<<<<<<< HEAD
+  <data name="Prefer_UTF8_string_literals" xml:space="preserve">
+    <value>Prefer UTF-8 string literals</value>
+  </data>
   <data name="Collapse_metadata_on_file_open" xml:space="preserve">
     <value>Collapse metadata implementations on file open</value>
   </data>
   <data name="Collapse_regions_on_file_open" xml:space="preserve">
     <value>Collapse #regions on file open</value>
-=======
-  <data name="Prefer_UTF8_string_literals" xml:space="preserve">
-    <value>Prefer UTF-8 string literals</value>
->>>>>>> 090b4186
   </data>
 </root>