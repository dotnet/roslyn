<?xml version="1.0" encoding="utf-8"?>
<root>
  <!-- 
    Microsoft ResX Schema 
    
    Version 2.0
    
    The primary goals of this format is to allow a simple XML format 
    that is mostly human readable. The generation and parsing of the 
    various data types are done through the TypeConverter classes 
    associated with the data types.
    
    Example:
    
    ... ado.net/XML headers & schema ...
    <resheader name="resmimetype">text/microsoft-resx</resheader>
    <resheader name="version">2.0</resheader>
    <resheader name="reader">System.Resources.ResXResourceReader, System.Windows.Forms, ...</resheader>
    <resheader name="writer">System.Resources.ResXResourceWriter, System.Windows.Forms, ...</resheader>
    <data name="Name1"><value>this is my long string</value><comment>this is a comment</comment></data>
    <data name="Color1" type="System.Drawing.Color, System.Drawing">Blue</data>
    <data name="Bitmap1" mimetype="application/x-microsoft.net.object.binary.base64">
        <value>[base64 mime encoded serialized .NET Framework object]</value>
    </data>
    <data name="Icon1" type="System.Drawing.Icon, System.Drawing" mimetype="application/x-microsoft.net.object.bytearray.base64">
        <value>[base64 mime encoded string representing a byte array form of the .NET Framework object]</value>
        <comment>This is a comment</comment>
    </data>
                
    There are any number of "resheader" rows that contain simple 
    name/value pairs.
    
    Each data row contains a name, and value. The row also contains a 
    type or mimetype. Type corresponds to a .NET class that support 
    text/value conversion through the TypeConverter architecture. 
    Classes that don't support this are serialized and stored with the 
    mimetype set.
    
    The mimetype is used for serialized objects, and tells the 
    ResXResourceReader how to depersist the object. This is currently not 
    extensible. For a given mimetype the value must be set accordingly:
    
    Note - application/x-microsoft.net.object.binary.base64 is the format 
    that the ResXResourceWriter will generate, however the reader can 
    read any of the formats listed below.
    
    mimetype: application/x-microsoft.net.object.binary.base64
    value   : The object must be serialized with 
            : System.Runtime.Serialization.Formatters.Binary.BinaryFormatter
            : and then encoded with base64 encoding.
    
    mimetype: application/x-microsoft.net.object.soap.base64
    value   : The object must be serialized with 
            : System.Runtime.Serialization.Formatters.Soap.SoapFormatter
            : and then encoded with base64 encoding.

    mimetype: application/x-microsoft.net.object.bytearray.base64
    value   : The object must be serialized into a byte array 
            : using a System.ComponentModel.TypeConverter
            : and then encoded with base64 encoding.
    -->
  <xsd:schema id="root" xmlns="" xmlns:xsd="http://www.w3.org/2001/XMLSchema" xmlns:msdata="urn:schemas-microsoft-com:xml-msdata">
    <xsd:import namespace="http://www.w3.org/XML/1998/namespace" />
    <xsd:element name="root" msdata:IsDataSet="true">
      <xsd:complexType>
        <xsd:choice maxOccurs="unbounded">
          <xsd:element name="metadata">
            <xsd:complexType>
              <xsd:sequence>
                <xsd:element name="value" type="xsd:string" minOccurs="0" />
              </xsd:sequence>
              <xsd:attribute name="name" use="required" type="xsd:string" />
              <xsd:attribute name="type" type="xsd:string" />
              <xsd:attribute name="mimetype" type="xsd:string" />
              <xsd:attribute ref="xml:space" />
            </xsd:complexType>
          </xsd:element>
          <xsd:element name="assembly">
            <xsd:complexType>
              <xsd:attribute name="alias" type="xsd:string" />
              <xsd:attribute name="name" type="xsd:string" />
            </xsd:complexType>
          </xsd:element>
          <xsd:element name="data">
            <xsd:complexType>
              <xsd:sequence>
                <xsd:element name="value" type="xsd:string" minOccurs="0" msdata:Ordinal="1" />
                <xsd:element name="comment" type="xsd:string" minOccurs="0" msdata:Ordinal="2" />
              </xsd:sequence>
              <xsd:attribute name="name" type="xsd:string" use="required" msdata:Ordinal="1" />
              <xsd:attribute name="type" type="xsd:string" msdata:Ordinal="3" />
              <xsd:attribute name="mimetype" type="xsd:string" msdata:Ordinal="4" />
              <xsd:attribute ref="xml:space" />
            </xsd:complexType>
          </xsd:element>
          <xsd:element name="resheader">
            <xsd:complexType>
              <xsd:sequence>
                <xsd:element name="value" type="xsd:string" minOccurs="0" msdata:Ordinal="1" />
              </xsd:sequence>
              <xsd:attribute name="name" type="xsd:string" use="required" />
            </xsd:complexType>
          </xsd:element>
        </xsd:choice>
      </xsd:complexType>
    </xsd:element>
  </xsd:schema>
  <resheader name="resmimetype">
    <value>text/microsoft-resx</value>
  </resheader>
  <resheader name="version">
    <value>2.0</value>
  </resheader>
  <resheader name="reader">
    <value>System.Resources.ResXResourceReader, System.Windows.Forms, Version=4.0.0.0, Culture=neutral, PublicKeyToken=b77a5c561934e089</value>
  </resheader>
  <resheader name="writer">
    <value>System.Resources.ResXResourceWriter, System.Windows.Forms, Version=4.0.0.0, Culture=neutral, PublicKeyToken=b77a5c561934e089</value>
  </resheader>
  <data name="Element_is_not_valid" xml:space="preserve">
    <value>Element is not valid.</value>
  </data>
  <data name="You_must_select_at_least_one_member" xml:space="preserve">
    <value>You must select at least one member.</value>
  </data>
  <data name="Name_conflicts_with_an_existing_type_name" xml:space="preserve">
    <value>Name conflicts with an existing type name.</value>
  </data>
  <data name="Name_is_not_a_valid_0_identifier" xml:space="preserve">
    <value>Name is not a valid {0} identifier.</value>
  </data>
  <data name="Illegal_characters_in_path" xml:space="preserve">
    <value>Illegal characters in path.</value>
  </data>
  <data name="File_name_must_have_the_0_extension" xml:space="preserve">
    <value>File name must have the "{0}" extension.</value>
  </data>
  <data name="Debugger" xml:space="preserve">
    <value>Debugger</value>
  </data>
  <data name="Determining_breakpoint_location" xml:space="preserve">
    <value>Determining breakpoint location...</value>
  </data>
  <data name="Determining_autos" xml:space="preserve">
    <value>Determining autos...</value>
  </data>
  <data name="Resolving_breakpoint_location" xml:space="preserve">
    <value>Resolving breakpoint location...</value>
  </data>
  <data name="Validating_breakpoint_location" xml:space="preserve">
    <value>Validating breakpoint location...</value>
  </data>
  <data name="Getting_DataTip_text" xml:space="preserve">
    <value>Getting DataTip text...</value>
  </data>
  <data name="Preview_unavailable" xml:space="preserve">
    <value>Preview unavailable</value>
  </data>
  <data name="Overrides_" xml:space="preserve">
    <value>Overrides</value>
  </data>
  <data name="Overridden_By" xml:space="preserve">
    <value>Overridden By</value>
  </data>
  <data name="Inherits_" xml:space="preserve">
    <value>Inherits</value>
  </data>
  <data name="Inherited_By" xml:space="preserve">
    <value>Inherited By</value>
  </data>
  <data name="Implements_" xml:space="preserve">
    <value>Implements</value>
  </data>
  <data name="Implemented_By" xml:space="preserve">
    <value>Implemented By</value>
  </data>
  <data name="Maximum_number_of_documents_are_open" xml:space="preserve">
    <value>Maximum number of documents are open.</value>
  </data>
  <data name="Failed_to_create_document_in_miscellaneous_files_project" xml:space="preserve">
    <value>Failed to create document in miscellaneous files project.</value>
  </data>
  <data name="Invalid_access" xml:space="preserve">
    <value>Invalid access.</value>
  </data>
  <data name="The_following_references_were_not_found_0_Please_locate_and_add_them_manually" xml:space="preserve">
    <value>The following references were not found. {0}Please locate and add them manually.</value>
  </data>
  <data name="End_position_must_be_start_position" xml:space="preserve">
    <value>End position must be &gt;= start position</value>
  </data>
  <data name="Not_a_valid_value" xml:space="preserve">
    <value>Not a valid value</value>
  </data>
  <data name="given_workspace_doesn_t_support_undo" xml:space="preserve">
    <value>given workspace doesn't support undo</value>
  </data>
  <data name="Add_a_reference_to_0" xml:space="preserve">
    <value>Add a reference to '{0}'</value>
  </data>
  <data name="Event_type_is_invalid" xml:space="preserve">
    <value>Event type is invalid</value>
  </data>
  <data name="Can_t_find_where_to_insert_member" xml:space="preserve">
    <value>Can't find where to insert member</value>
  </data>
  <data name="Can_t_rename_other_elements" xml:space="preserve">
    <value>Can't rename 'other' elements</value>
  </data>
  <data name="Unknown_rename_type" xml:space="preserve">
    <value>Unknown rename type</value>
  </data>
  <data name="IDs_are_not_supported_for_this_symbol_type" xml:space="preserve">
    <value>IDs are not supported for this symbol type.</value>
  </data>
  <data name="Can_t_create_a_node_id_for_this_symbol_kind_colon_0" xml:space="preserve">
    <value>Can't create a node id for this symbol kind: '{0}'</value>
  </data>
  <data name="Project_References" xml:space="preserve">
    <value>Project References</value>
  </data>
  <data name="Base_Types" xml:space="preserve">
    <value>Base Types</value>
  </data>
  <data name="Could_not_find_project_0" xml:space="preserve">
    <value>Could not find project '{0}'</value>
  </data>
  <data name="Could_not_find_location_of_folder_on_disk" xml:space="preserve">
    <value>Could not find location of folder on disk</value>
  </data>
  <data name="Assembly" xml:space="preserve">
    <value>Assembly </value>
  </data>
  <data name="Exceptions_colon" xml:space="preserve">
    <value>Exceptions:</value>
  </data>
  <data name="Member_of_0" xml:space="preserve">
    <value>Member of {0}</value>
  </data>
  <data name="Parameters_colon1" xml:space="preserve">
    <value>Parameters:</value>
  </data>
  <data name="Project" xml:space="preserve">
    <value>Project </value>
  </data>
  <data name="Remarks_colon" xml:space="preserve">
    <value>Remarks:</value>
  </data>
  <data name="Returns_colon" xml:space="preserve">
    <value>Returns:</value>
  </data>
  <data name="Summary_colon" xml:space="preserve">
    <value>Summary:</value>
  </data>
  <data name="Type_Parameters_colon" xml:space="preserve">
    <value>Type Parameters:</value>
  </data>
  <data name="File_already_exists" xml:space="preserve">
    <value>File already exists</value>
  </data>
  <data name="File_path_cannot_use_reserved_keywords" xml:space="preserve">
    <value>File path cannot use reserved keywords</value>
  </data>
  <data name="DocumentPath_is_illegal" xml:space="preserve">
    <value>DocumentPath is illegal</value>
  </data>
  <data name="Project_Path_is_illegal" xml:space="preserve">
    <value>Project Path is illegal</value>
  </data>
  <data name="Path_cannot_have_empty_filename" xml:space="preserve">
    <value>Path cannot have empty filename</value>
  </data>
  <data name="The_given_DocumentId_did_not_come_from_the_Visual_Studio_workspace" xml:space="preserve">
    <value>The given DocumentId did not come from the Visual Studio workspace.</value>
  </data>
  <data name="Project_colon_0_1_Use_the_dropdown_to_view_and_switch_to_other_projects_this_file_may_belong_to" xml:space="preserve">
    <value>Project: {0} ({1})

Use the dropdown to view and switch to other projects this file may belong to.</value>
  </data>
  <data name="_0_Use_the_dropdown_to_view_and_navigate_to_other_items_in_this_file" xml:space="preserve">
    <value>{0}

Use the dropdown to view and navigate to other items in this file.</value>
  </data>
  <data name="Project_colon_0_Use_the_dropdown_to_view_and_switch_to_other_projects_this_file_may_belong_to" xml:space="preserve">
    <value>Project: {0}

Use the dropdown to view and switch to other projects this file may belong to.</value>
  </data>
  <data name="AnalyzerChangedOnDisk" xml:space="preserve">
    <value>AnalyzerChangedOnDisk</value>
  </data>
  <data name="The_analyzer_assembly_0_has_changed_Diagnostics_may_be_incorrect_until_Visual_Studio_is_restarted" xml:space="preserve">
    <value>The analyzer assembly '{0}' has changed. Diagnostics may be incorrect until Visual Studio is restarted.</value>
  </data>
  <data name="CSharp_VB_Diagnostics_Table_Data_Source" xml:space="preserve">
    <value>C#/VB Diagnostics Table Data Source</value>
  </data>
  <data name="CSharp_VB_Todo_List_Table_Data_Source" xml:space="preserve">
    <value>C#/VB Todo List Table Data Source</value>
  </data>
  <data name="Cancel" xml:space="preserve">
    <value>Cancel</value>
  </data>
  <data name="Deselect_All" xml:space="preserve">
    <value>_Deselect All</value>
  </data>
  <data name="Extract_Interface" xml:space="preserve">
    <value>Extract Interface</value>
  </data>
  <data name="Generated_name_colon" xml:space="preserve">
    <value>Generated name:</value>
  </data>
  <data name="New_file_name_colon" xml:space="preserve">
    <value>New _file name:</value>
  </data>
  <data name="New_interface_name_colon" xml:space="preserve">
    <value>New _interface name:</value>
  </data>
  <data name="OK" xml:space="preserve">
    <value>OK</value>
  </data>
  <data name="Select_All" xml:space="preserve">
    <value>_Select All</value>
  </data>
  <data name="Select_public_members_to_form_interface" xml:space="preserve">
    <value>Select public _members to form interface</value>
  </data>
  <data name="Access_colon" xml:space="preserve">
    <value>_Access:</value>
  </data>
  <data name="Add_to_existing_file" xml:space="preserve">
    <value>Add to _existing file</value>
  </data>
  <data name="Add_to_current_file" xml:space="preserve">
    <value>Add to _current file</value>
  </data>
  <data name="Change_Signature" xml:space="preserve">
    <value>Change Signature</value>
  </data>
  <data name="Create_new_file" xml:space="preserve">
    <value>_Create new file</value>
  </data>
  <data name="Default_" xml:space="preserve">
    <value>Default</value>
  </data>
  <data name="File_Name_colon" xml:space="preserve">
    <value>File Name:</value>
  </data>
  <data name="Generate_Type" xml:space="preserve">
    <value>Generate Type</value>
  </data>
  <data name="Kind_colon" xml:space="preserve">
    <value>_Kind:</value>
  </data>
  <data name="Location_colon" xml:space="preserve">
    <value>Location:</value>
  </data>
  <data name="Select_destination" xml:space="preserve">
    <value>Select destination</value>
  </data>
  <data name="Modifier" xml:space="preserve">
    <value>Modifier</value>
  </data>
  <data name="Name_colon1" xml:space="preserve">
    <value>Name:</value>
  </data>
  <data name="Parameter" xml:space="preserve">
    <value>Parameter</value>
  </data>
  <data name="Parameters_colon2" xml:space="preserve">
    <value>Parameters:</value>
  </data>
  <data name="Preview_method_signature_colon" xml:space="preserve">
    <value>Preview method signature:</value>
  </data>
  <data name="Preview_reference_changes" xml:space="preserve">
    <value>Preview reference changes</value>
  </data>
  <data name="Project_colon" xml:space="preserve">
    <value>_Project:</value>
  </data>
  <data name="Type" xml:space="preserve">
    <value>Type</value>
  </data>
  <data name="Type_Details_colon" xml:space="preserve">
    <value>Type Details:</value>
  </data>
  <data name="Re_move" xml:space="preserve">
    <value>Re_move</value>
  </data>
  <data name="Restore" xml:space="preserve">
    <value>_Restore</value>
  </data>
  <data name="More_about_0" xml:space="preserve">
    <value>More about {0}</value>
  </data>
  <data name="Navigation_must_be_performed_on_the_foreground_thread" xml:space="preserve">
    <value>Navigation must be performed on the foreground thread.</value>
  </data>
  <data name="bracket_plus_bracket" xml:space="preserve">
    <value>[+] </value>
  </data>
  <data name="bracket_bracket" xml:space="preserve">
    <value>[-] </value>
  </data>
  <data name="Reference_to_0_in_project_1" xml:space="preserve">
    <value>Reference to '{0}' in project '{1}'</value>
  </data>
  <data name="Unknown1" xml:space="preserve">
    <value>&lt;Unknown&gt;</value>
  </data>
  <data name="Analyzer_reference_to_0_in_project_1" xml:space="preserve">
    <value>Analyzer reference to '{0}' in project '{1}'</value>
  </data>
  <data name="Project_reference_to_0_in_project_1" xml:space="preserve">
    <value>Project reference to '{0}' in project '{1}'</value>
  </data>
  <data name="AnalyzerDependencyConflict" xml:space="preserve">
    <value>AnalyzerDependencyConflict</value>
  </data>
  <data name="Analyzer_assemblies_0_and_1_both_have_identity_2_but_different_contents_Only_one_will_be_loaded_and_analyzers_using_these_assemblies_may_not_run_correctly" xml:space="preserve">
    <value>Analyzer assemblies '{0}' and '{1}' both have identity '{2}' but different contents. Only one will be loaded and analyzers using these assemblies may not run correctly.</value>
  </data>
  <data name="_0_references" xml:space="preserve">
    <value>{0} references</value>
  </data>
  <data name="_1_reference" xml:space="preserve">
    <value>1 reference</value>
  </data>
  <data name="_0_encountered_an_error_and_has_been_disabled" xml:space="preserve">
    <value>'{0}' encountered an error and has been disabled.</value>
  </data>
  <data name="Enable" xml:space="preserve">
    <value>Enable</value>
  </data>
  <data name="Enable_and_ignore_future_errors" xml:space="preserve">
    <value>Enable and ignore future errors</value>
  </data>
  <data name="No_Changes" xml:space="preserve">
    <value>No Changes</value>
  </data>
  <data name="Current_block" xml:space="preserve">
    <value>Current block</value>
  </data>
  <data name="Determining_current_block" xml:space="preserve">
    <value>Determining current block.</value>
  </data>
  <data name="IntelliSense" xml:space="preserve">
    <value>IntelliSense</value>
  </data>
  <data name="CSharp_VB_Build_Table_Data_Source" xml:space="preserve">
    <value>C#/VB Build Table Data Source</value>
  </data>
  <data name="MissingAnalyzerReference" xml:space="preserve">
    <value>MissingAnalyzerReference</value>
  </data>
  <data name="Analyzer_assembly_0_depends_on_1_but_it_was_not_found_Analyzers_may_not_run_correctly_unless_the_missing_assembly_is_added_as_an_analyzer_reference_as_well" xml:space="preserve">
    <value>Analyzer assembly '{0}' depends on '{1}' but it was not found. Analyzers may not run correctly unless the missing assembly is added as an analyzer reference as well.</value>
  </data>
  <data name="Suppress_diagnostics" xml:space="preserve">
    <value>Suppress diagnostics</value>
  </data>
  <data name="Computing_suppressions_fix" xml:space="preserve">
    <value>Computing suppressions fix...</value>
  </data>
  <data name="Applying_suppressions_fix" xml:space="preserve">
    <value>Applying suppressions fix...</value>
  </data>
  <data name="Remove_suppressions" xml:space="preserve">
    <value>Remove suppressions</value>
  </data>
  <data name="Computing_remove_suppressions_fix" xml:space="preserve">
    <value>Computing remove suppressions fix...</value>
  </data>
  <data name="Applying_remove_suppressions_fix" xml:space="preserve">
    <value>Applying remove suppressions fix...</value>
  </data>
  <data name="This_workspace_only_supports_opening_documents_on_the_UI_thread" xml:space="preserve">
    <value>This workspace only supports opening documents on the UI thread.</value>
  </data>
  <data name="This_workspace_does_not_support_updating_Visual_Basic_compilation_options" xml:space="preserve">
    <value>This workspace does not support updating Visual Basic compilation options.</value>
  </data>
  <data name="This_workspace_does_not_support_updating_Visual_Basic_parse_options" xml:space="preserve">
    <value>This workspace does not support updating Visual Basic parse options.</value>
  </data>
  <data name="Synchronize_0" xml:space="preserve">
    <value>Synchronize {0}</value>
  </data>
  <data name="Synchronizing_with_0" xml:space="preserve">
    <value>Synchronizing with {0}...</value>
  </data>
  <data name="Visual_Studio_has_suspended_some_advanced_features_to_improve_performance" xml:space="preserve">
    <value>Visual Studio has suspended some advanced features to improve performance.</value>
  </data>
  <data name="Installing_0" xml:space="preserve">
    <value>Installing '{0}'</value>
  </data>
  <data name="Installing_0_completed" xml:space="preserve">
    <value>Installing '{0}' completed</value>
  </data>
  <data name="Package_install_failed_colon_0" xml:space="preserve">
    <value>Package install failed: {0}</value>
  </data>
  <data name="Unknown2" xml:space="preserve">
    <value>&lt;Unknown&gt;</value>
  </data>
  <data name="No" xml:space="preserve">
    <value>No</value>
  </data>
  <data name="Yes" xml:space="preserve">
    <value>Yes</value>
  </data>
  <data name="Choose_a_Symbol_Specification_and_a_Naming_Style" xml:space="preserve">
    <value>Choose a Symbol Specification and a Naming Style.</value>
  </data>
  <data name="Enter_a_title_for_this_Naming_Rule" xml:space="preserve">
    <value>Enter a title for this Naming Rule.</value>
  </data>
  <data name="Enter_a_title_for_this_Naming_Style" xml:space="preserve">
    <value>Enter a title for this Naming Style.</value>
  </data>
  <data name="Enter_a_title_for_this_Symbol_Specification" xml:space="preserve">
    <value>Enter a title for this Symbol Specification.</value>
  </data>
  <data name="Accessibilities_can_match_any" xml:space="preserve">
    <value>Accessibilities (can match any)</value>
  </data>
  <data name="Capitalization_colon" xml:space="preserve">
    <value>Capitalization:</value>
  </data>
  <data name="all_lower" xml:space="preserve">
    <value>all lower</value>
  </data>
  <data name="ALL_UPPER" xml:space="preserve">
    <value>ALL UPPER</value>
  </data>
  <data name="camel_Case_Name" xml:space="preserve">
    <value>camel Case Name</value>
  </data>
  <data name="First_word_upper" xml:space="preserve">
    <value>First word upper</value>
  </data>
  <data name="Pascal_Case_Name" xml:space="preserve">
    <value>Pascal Case Name</value>
  </data>
  <data name="Severity_colon" xml:space="preserve">
    <value>Severity:</value>
  </data>
  <data name="Modifiers_must_match_all" xml:space="preserve">
    <value>Modifiers (must match all)</value>
  </data>
  <data name="Name_colon2" xml:space="preserve">
    <value>Name:</value>
  </data>
  <data name="Naming_Rule" xml:space="preserve">
    <value>Naming Rule</value>
  </data>
  <data name="Naming_Style" xml:space="preserve">
    <value>Naming Style</value>
  </data>
  <data name="Naming_Style_colon" xml:space="preserve">
    <value>Naming Style:</value>
  </data>
  <data name="Naming_Rules_allow_you_to_define_how_particular_sets_of_symbols_should_be_named_and_how_incorrectly_named_symbols_should_be_handled" xml:space="preserve">
    <value>Naming Rules allow you to define how particular sets of symbols should be named and how incorrectly-named symbols should be handled.</value>
  </data>
  <data name="The_first_matching_top_level_Naming_Rule_is_used_by_default_when_naming_a_symbol_while_any_special_cases_are_handled_by_a_matching_child_rule" xml:space="preserve">
    <value>The first matching top-level Naming Rule is used by default when naming a symbol, while any special cases are handled by a matching child rule.</value>
  </data>
  <data name="Naming_Style_Title_colon" xml:space="preserve">
    <value>Naming Style Title:</value>
  </data>
  <data name="Parent_Rule_colon" xml:space="preserve">
    <value>Parent Rule:</value>
  </data>
  <data name="Required_Prefix_colon" xml:space="preserve">
    <value>Required Prefix:</value>
  </data>
  <data name="Required_Suffix_colon" xml:space="preserve">
    <value>Required Suffix:</value>
  </data>
  <data name="Sample_Identifier_colon" xml:space="preserve">
    <value>Sample Identifier:</value>
  </data>
  <data name="Symbol_Kinds_can_match_any" xml:space="preserve">
    <value>Symbol Kinds (can match any)</value>
  </data>
  <data name="Symbol_Specification" xml:space="preserve">
    <value>Symbol Specification</value>
  </data>
  <data name="Symbol_Specification_colon" xml:space="preserve">
    <value>Symbol Specification:</value>
  </data>
  <data name="Symbol_Specification_Title_colon" xml:space="preserve">
    <value>Symbol Specification Title:</value>
  </data>
  <data name="Word_Separator_colon" xml:space="preserve">
    <value>Word Separator:</value>
  </data>
  <data name="example" xml:space="preserve">
    <value>example</value>
    <comment>IdentifierWord_Example and IdentifierWord_Identifier are combined (with prefixes, suffixes, and word separators) into an example identifier name in the NamingStyle UI.</comment>
  </data>
  <data name="identifier" xml:space="preserve">
    <value>identifier</value>
    <comment>IdentifierWord_Example and IdentifierWord_Identifier are combined (with prefixes, suffixes, and word separators) into an example identifier name in the NamingStyle UI.</comment>
  </data>
  <data name="Install_0" xml:space="preserve">
    <value>Install '{0}'</value>
  </data>
  <data name="Uninstalling_0" xml:space="preserve">
    <value>Uninstalling '{0}'</value>
  </data>
  <data name="Uninstalling_0_completed" xml:space="preserve">
    <value>Uninstalling '{0}' completed</value>
  </data>
  <data name="Uninstall_0" xml:space="preserve">
    <value>Uninstall '{0}'</value>
  </data>
  <data name="Package_uninstall_failed_colon_0" xml:space="preserve">
    <value>Package uninstall failed: {0}</value>
  </data>
  <data name="Error_encountered_while_loading_the_project_Some_project_features_such_as_full_solution_analysis_for_the_failed_project_and_projects_that_depend_on_it_have_been_disabled" xml:space="preserve">
    <value>Error encountered while loading the project. Some project features, such as full solution analysis for the failed project and projects that depend on it, have been disabled.</value>
  </data>
  <data name="Project_loading_failed" xml:space="preserve">
    <value>Project loading failed.</value>
  </data>
  <data name="To_see_what_caused_the_issue_please_try_below_1_Close_Visual_Studio_long_paragraph_follows" xml:space="preserve">
    <value>To see what caused the issue, please try below.

1. Close Visual Studio
2. Open a Visual Studio Developer Command Prompt
3. Set environment variable “TraceDesignTime” to true (set TraceDesignTime=true)
4. Delete .vs directory/.suo file
5. Restart VS from the command prompt you set the environment variable (devenv)
6. Open the solution
7. Check '{0}' and look for the failed tasks (FAILED)</value>
  </data>
  <data name="Additional_information_colon" xml:space="preserve">
    <value>Additional information:</value>
  </data>
  <data name="Installing_0_failed_Additional_information_colon_1" xml:space="preserve">
    <value>Installing '{0}' failed.

Additional information: {1}</value>
  </data>
  <data name="Uninstalling_0_failed_Additional_information_colon_1" xml:space="preserve">
    <value>Uninstalling '{0}' failed.

Additional information: {1}</value>
  </data>
  <data name="Move_0_below_1" xml:space="preserve">
    <value>Move {0} below {1}</value>
    <comment>{0} and {1} are parameter descriptions</comment>
  </data>
  <data name="Move_0_above_1" xml:space="preserve">
    <value>Move {0} above {1}</value>
    <comment>{0} and {1} are parameter descriptions</comment>
  </data>
  <data name="Remove_0" xml:space="preserve">
    <value>Remove {0}</value>
    <comment>{0} is a parameter description</comment>
  </data>
  <data name="Restore_0" xml:space="preserve">
    <value>Restore {0}</value>
    <comment>{0} is a parameter description</comment>
  </data>
  <data name="Re_enable" xml:space="preserve">
    <value>Re-enable</value>
  </data>
  <data name="Learn_more" xml:space="preserve">
    <value>Learn more</value>
  </data>
  <data name="Build_plus_live_analysis_NuGet_package" xml:space="preserve">
    <value>Build + live analysis (NuGet package)</value>
  </data>
  <data name="Live_analysis_VSIX_extension" xml:space="preserve">
    <value>Live analysis (VSIX extension)</value>
  </data>
  <data name="Prefer_framework_type" xml:space="preserve">
    <value>Prefer framework type</value>
  </data>
  <data name="Prefer_predefined_type" xml:space="preserve">
    <value>Prefer predefined type</value>
  </data>
  <data name="Copy_to_Clipboard" xml:space="preserve">
    <value>Copy to Clipboard</value>
  </data>
  <data name="Close" xml:space="preserve">
    <value>Close</value>
  </data>
  <data name="Unknown_parameters" xml:space="preserve">
    <value>&lt;Unknown Parameters&gt;</value>
  </data>
  <data name="End_of_inner_exception_stack" xml:space="preserve">
    <value>--- End of inner exception stack trace ---</value>
  </data>
  <data name="For_locals_parameters_and_members" xml:space="preserve">
    <value>For locals, parameters and members</value>
  </data>
  <data name="For_member_access_expressions" xml:space="preserve">
    <value>For member access expressions</value>
  </data>
  <data name="Prefer_object_initializer" xml:space="preserve">
    <value>Prefer object initializer</value>
  </data>
  <data name="Expression_preferences_colon" xml:space="preserve">
    <value>Expression preferences:</value>
  </data>
  <data name="Block_Structure_Guides" xml:space="preserve">
    <value>Block Structure Guides</value>
  </data>
  <data name="Outlining" xml:space="preserve">
    <value>Outlining</value>
  </data>
  <data name="Show_guides_for_code_level_constructs" xml:space="preserve">
    <value>Show guides for code level constructs</value>
  </data>
  <data name="Show_guides_for_comments_and_preprocessor_regions" xml:space="preserve">
    <value>Show guides for comments and preprocessor regions</value>
  </data>
  <data name="Show_guides_for_declaration_level_constructs" xml:space="preserve">
    <value>Show guides for declaration level constructs</value>
  </data>
  <data name="Show_outlining_for_code_level_constructs" xml:space="preserve">
    <value>Show outlining for code level constructs</value>
  </data>
  <data name="Show_outlining_for_comments_and_preprocessor_regions" xml:space="preserve">
    <value>Show outlining for comments and preprocessor regions</value>
  </data>
  <data name="Show_outlining_for_declaration_level_constructs" xml:space="preserve">
    <value>Show outlining for declaration level constructs</value>
  </data>
  <data name="Variable_preferences_colon" xml:space="preserve">
    <value>Variable preferences:</value>
  </data>
  <data name="Prefer_inlined_variable_declaration" xml:space="preserve">
    <value>Prefer inlined variable declaration</value>
  </data>
  <data name="Use_expression_body_for_methods" xml:space="preserve">
    <value>Use expression body for methods</value>
  </data>
  <data name="Code_block_preferences_colon" xml:space="preserve">
    <value>Code block preferences:</value>
  </data>
  <data name="Use_expression_body_for_accessors" xml:space="preserve">
    <value>Use expression body for accessors</value>
  </data>
  <data name="Use_expression_body_for_constructors" xml:space="preserve">
    <value>Use expression body for constructors</value>
  </data>
  <data name="Use_expression_body_for_indexers" xml:space="preserve">
    <value>Use expression body for indexers</value>
  </data>
  <data name="Use_expression_body_for_operators" xml:space="preserve">
    <value>Use expression body for operators</value>
  </data>
  <data name="Use_expression_body_for_properties" xml:space="preserve">
    <value>Use expression body for properties</value>
  </data>
  <data name="Some_naming_rules_are_incomplete_Please_complete_or_remove_them" xml:space="preserve">
    <value>Some naming rules are incomplete. Please complete or remove them.</value>
  </data>
  <data name="Manage_specifications" xml:space="preserve">
    <value>Manage specifications</value>
  </data>
  <data name="Manage_naming_styles" xml:space="preserve">
    <value>Manage naming styles</value>
  </data>
  <data name="Reorder" xml:space="preserve">
    <value>Reorder</value>
  </data>
  <data name="Severity" xml:space="preserve">
    <value>Severity</value>
  </data>
  <data name="Specification" xml:space="preserve">
    <value>Specification</value>
  </data>
  <data name="Required_Style" xml:space="preserve">
    <value>Required Style</value>
  </data>
  <data name="This_item_cannot_be_deleted_because_it_is_used_by_an_existing_Naming_Rule" xml:space="preserve">
    <value>This item cannot be deleted because it is used by an existing Naming Rule.</value>
  </data>
  <data name="Prefer_collection_initializer" xml:space="preserve">
    <value>Prefer collection initializer</value>
  </data>
  <data name="Prefer_coalesce_expression" xml:space="preserve">
    <value>Prefer coalesce expression</value>
  </data>
  <data name="Collapse_regions_when_collapsing_to_definitions" xml:space="preserve">
    <value>Collapse #regions when collapsing to definitions</value>
  </data>
  <data name="Prefer_null_propagation" xml:space="preserve">
    <value>Prefer null propagation</value>
  </data>
  <data name="Prefer_explicit_tuple_name" xml:space="preserve">
    <value>Prefer explicit tuple name</value>
  </data>
  <data name="Description" xml:space="preserve">
    <value>Description</value>
  </data>
  <data name="Preference" xml:space="preserve">
    <value>Preference</value>
  </data>
  <data name="Implement_Interface_or_Abstract_Class" xml:space="preserve">
    <value>Implement Interface or Abstract Class</value>
  </data>
  <data name="For_a_given_symbol_only_the_topmost_rule_with_a_matching_Specification_will_be_applied_Violation_of_that_rules_Required_Style_will_be_reported_at_the_chosen_Severity_level" xml:space="preserve">
    <value>For a given symbol, only the topmost rule with a matching 'Specification' will be applied. Violation of that rule's 'Required Style' will be reported at the chosen 'Severity' level.</value>
  </data>
  <data name="at_the_end" xml:space="preserve">
    <value>at the end</value>
  </data>
  <data name="When_inserting_properties_events_and_methods_place_them" xml:space="preserve">
    <value>When inserting properties, events and methods, place them:</value>
  </data>
  <data name="with_other_members_of_the_same_kind" xml:space="preserve">
    <value>with other members of the same kind</value>
  </data>
  <data name="Prefer_braces" xml:space="preserve">
    <value>Prefer braces</value>
  </data>
  <data name="Over_colon" xml:space="preserve">
    <value>Over:</value>
  </data>
  <data name="Prefer_colon" xml:space="preserve">
    <value>Prefer:</value>
  </data>
  <data name="or" xml:space="preserve">
    <value>or</value>
  </data>
  <data name="built_in_types" xml:space="preserve">
    <value>built-in types</value>
  </data>
  <data name="everywhere_else" xml:space="preserve">
    <value>everywhere else</value>
  </data>
  <data name="type_is_apparent_from_assignment_expression" xml:space="preserve">
    <value>type is apparent from assignment expression</value>
  </data>
  <data name="Move_down" xml:space="preserve">
    <value>Move down</value>
  </data>
  <data name="Move_up" xml:space="preserve">
    <value>Move up</value>
  </data>
  <data name="Remove" xml:space="preserve">
    <value>Remove</value>
  </data>
  <data name="Pick_members" xml:space="preserve">
    <value>Pick members</value>
  </data>
  <data name="analyzer_Prefer_auto_properties" xml:space="preserve">
    <value>Prefer auto properties</value>
  </data>
  <data name="Add_a_symbol_specification" xml:space="preserve">
    <value>Add a symbol specification</value>
  </data>
  <data name="Remove_symbol_specification" xml:space="preserve">
    <value>Remove symbol specification</value>
  </data>
  <data name="Add_item" xml:space="preserve">
    <value>Add item</value>
  </data>
  <data name="Edit_item" xml:space="preserve">
    <value>Edit item</value>
  </data>
  <data name="Remove_item" xml:space="preserve">
    <value>Remove item</value>
  </data>
  <data name="Add_a_naming_rule" xml:space="preserve">
    <value>Add a naming rule</value>
  </data>
  <data name="Remove_naming_rule" xml:space="preserve">
    <value>Remove naming rule</value>
  </data>
  <data name="VisualStudioWorkspace_TryApplyChanges_cannot_be_called_from_a_background_thread" xml:space="preserve">
    <value>VisualStudioWorkspace.TryApplyChanges cannot be called from a background thread.</value>
  </data>
  <data name="codegen_prefer_auto_properties" xml:space="preserve">
    <value>prefer auto properties</value>
  </data>
  <data name="prefer_throwing_properties" xml:space="preserve">
    <value>prefer throwing properties</value>
  </data>
  <data name="When_generating_properties" xml:space="preserve">
    <value>When generating properties:</value>
  </data>
  <data name="Options" xml:space="preserve">
    <value>Options</value>
  </data>
  <data name="Install_Microsoft_recommended_Roslyn_analyzers_which_provide_additional_diagnostics_and_fixes_for_common_API_design_security_performance_and_reliability_issues" xml:space="preserve">
    <value>Install Microsoft-recommended Roslyn analyzers, which provide additional diagnostics and fixes for common API design, security, performance, and reliability issues</value>
  </data>
  <data name="Never_show_this_again" xml:space="preserve">
    <value>Never show this again</value>
  </data>
  <data name="Prefer_simple_default_expression" xml:space="preserve">
    <value>Prefer simple 'default' expression</value>
  </data>
  <data name="Prefer_inferred_tuple_names" xml:space="preserve">
    <value>Prefer inferred tuple element names</value>
  </data>
  <data name="Prefer_inferred_anonymous_type_member_names" xml:space="preserve">
    <value>Prefer inferred anonymous type member names</value>
  </data>
  <data name="Preview_pane" xml:space="preserve">
    <value>Preview pane</value>
  </data>
  <data name="Analysis" xml:space="preserve">
    <value>Analysis</value>
  </data>
  <data name="Fade_out_unreachable_code" xml:space="preserve">
    <value>Fade out unreachable code</value>
  </data>
  <data name="Fading" xml:space="preserve">
    <value>Fading</value>
  </data>
  <data name="Prefer_local_function_over_anonymous_function" xml:space="preserve">
    <value>Prefer local function over anonymous function</value>
  </data>
  <data name="Keep_all_parentheses_in_colon" xml:space="preserve">
    <value>Keep all parentheses in:</value>
  </data>
  <data name="In_other_operators" xml:space="preserve">
    <value>In other operators</value>
  </data>
  <data name="Never_if_unnecessary" xml:space="preserve">
    <value>Never if unnecessary</value>
  </data>
  <data name="Always_for_clarity" xml:space="preserve">
    <value>Always for clarity</value>
  </data>
  <data name="Parentheses_preferences_colon" xml:space="preserve">
    <value>Parentheses preferences:</value>
  </data>
  <data name="ModuleHasBeenUnloaded" xml:space="preserve">
    <value>Module has been unloaded.</value>
  </data>
  <data name="Prefer_deconstructed_variable_declaration" xml:space="preserve">
    <value>Prefer deconstructed variable declaration</value>
  </data>
  <data name="External_reference_found" xml:space="preserve">
    <value>External reference found</value>
  </data>
  <data name="No_references_found_to_0" xml:space="preserve">
    <value>No references found to '{0}'</value>
  </data>
  <data name="Search_found_no_results" xml:space="preserve">
    <value>Search found no results</value>
  </data>
  <data name="Sync_Class_View" xml:space="preserve">
    <value>Sync Class View</value>
  </data>
  <data name="Reset_Visual_Studio_default_keymapping" xml:space="preserve">
    <value>Reset Visual Studio default keymapping</value>
  </data>
  <data name="Enable_navigation_to_decompiled_sources" xml:space="preserve">
    <value>Enable navigation to decompiled sources</value>
  </data>
  <data name="Colorize_regular_expressions" xml:space="preserve">
    <value>Colorize regular expressions</value>
  </data>
  <data name="Highlight_related_components_under_cursor" xml:space="preserve">
    <value>Highlight related components under cursor</value>
  </data>
  <data name="Regular_Expressions" xml:space="preserve">
    <value>Regular Expressions</value>
  </data>
  <data name="Report_invalid_regular_expressions" xml:space="preserve">
    <value>Report invalid regular expressions</value>
  </data>
  <data name="Colorize_JSON_strings" xml:space="preserve">
    <value>Colorize JSON strings</value>
  </data>
  <data name="JSON_strings" xml:space="preserve">
    <value>JSON strings</value>
  </data>
  <data name="Report_invalid_JSON_strings" xml:space="preserve">
    <value>Report invalid JSON strings</value>
  </data>
  <data name="Code_style_header_use_editor_config" xml:space="preserve">
    <value>Your .editorconfig file might override the local settings configured on this page which only apply to your machine. To configure these settings to travel with your solution use EditorConfig files. More info</value>
  </data>
  <data name="Modifier_preferences_colon" xml:space="preserve">
    <value>Modifier preferences:</value>
  </data>
  <data name="Prefer_readonly_fields" xml:space="preserve">
    <value>Prefer readonly fields</value>
  </data>
  <data name="Analyzing_0" xml:space="preserve">
    <value>Analyzing '{0}'</value>
  </data>
  <data name="Prefer_conditional_expression_over_if_with_assignments" xml:space="preserve">
    <value>Prefer conditional expression over 'if' with assignments</value>
  </data>
  <data name="Prefer_conditional_expression_over_if_with_returns" xml:space="preserve">
    <value>Prefer conditional expression over 'if' with returns</value>
  </data>
  <data name="Apply_0_keymapping_scheme" xml:space="preserve">
    <value>Apply '{0}' keymapping scheme</value>
  </data>
  <data name="We_notice_you_suspended_0_Reset_keymappings_to_continue_to_navigate_and_refactor" xml:space="preserve">
    <value>We notice you suspended '{0}'. Reset keymappings to continue to navigate and refactor.</value>
  </data>
  <data name="Use_expression_body_for_lambdas" xml:space="preserve">
    <value>Use expression body for lambdas</value>
  </data>
  <data name="Prefer_compound_assignments" xml:space="preserve">
    <value>Prefer compound assignments</value>
  </data>
  <data name="Generate_dot_editorconfig_file_from_settings" xml:space="preserve">
    <value>Generate .editorconfig file from settings</value>
  </data>
  <data name="Save_dot_editorconfig_file" xml:space="preserve">
    <value>Save .editorconfig file</value>
  </data>
  <data name="Kind" xml:space="preserve">
    <value>Kind</value>
  </data>
  <data name="Prefer_index_operator" xml:space="preserve">
    <value>Prefer index operator</value>
  </data>
  <data name="Prefer_range_operator" xml:space="preserve">
    <value>Prefer range operator</value>
  </data>
  <data name="All_methods" xml:space="preserve">
    <value>All methods</value>
  </data>
  <data name="Avoid_expression_statements_that_implicitly_ignore_value" xml:space="preserve">
    <value>Avoid expression statements that implicitly ignore value</value>
  </data>
  <data name="Avoid_unused_parameters" xml:space="preserve">
    <value>Avoid unused parameters</value>
  </data>
  <data name="Avoid_unused_value_assignments" xml:space="preserve">
    <value>Avoid unused value assignments</value>
  </data>
  <data name="Parameter_name_contains_invalid_characters" xml:space="preserve">
    <value>Parameter name contains invalid character(s).</value>
  </data>
  <data name="Parameter_preferences_colon" xml:space="preserve">
    <value>Parameter preferences:</value>
  </data>
  <data name="Parameter_type_contains_invalid_characters" xml:space="preserve">
    <value>Parameter type contains invalid character(s).</value>
  </data>
  <data name="Non_public_methods" xml:space="preserve">
    <value>Non-public methods</value>
  </data>
  <data name="Unused_value_is_explicitly_assigned_to_an_unused_local" xml:space="preserve">
    <value>Unused value is explicitly assigned to an unused local</value>
  </data>
  <data name="Unused_value_is_explicitly_assigned_to_discard" xml:space="preserve">
    <value>Unused value is explicitly assigned to discard</value>
  </data>
  <data name="Value_assigned_here_is_never_used" xml:space="preserve">
    <value>Value assigned here is never used</value>
  </data>
  <data name="Value_returned_by_invocation_is_implicitly_ignored" xml:space="preserve">
    <value>Value returned by invocation is implicitly ignored</value>
  </data>
  <data name="Back" xml:space="preserve">
    <value>Back</value>
  </data>
  <data name="Finish" xml:space="preserve">
    <value>Finish</value>
  </data>
  <data name="Interface_cannot_have_field" xml:space="preserve">
    <value>Interface cannot have field.</value>
  </data>
  <data name="Make_abstract" xml:space="preserve">
    <value>Make abstract</value>
  </data>
  <data name="Members" xml:space="preserve">
    <value>Members</value>
  </data>
  <data name="Namespace_0" xml:space="preserve">
    <value>Namespace: '{0}'</value>
  </data>
  <data name="Pull_Members_Up" xml:space="preserve">
    <value>Pull Members Up</value>
  </data>
  <data name="Additional_changes_are_needed_to_complete_the_refactoring_Review_changes_below" xml:space="preserve">
    <value>Additional changes are needed to complete the refactoring. Review changes below.</value>
  </data>
  <data name="Select_Dependents" xml:space="preserve">
    <value>Select _Dependents</value>
  </data>
  <data name="Select_destination_and_members_to_pull_up" xml:space="preserve">
    <value>Select destination and members to pull up.</value>
  </data>
  <data name="Select_members_colon" xml:space="preserve">
    <value>Select members:</value>
  </data>
  <data name="Select_Public" xml:space="preserve">
    <value>Select _Public</value>
  </data>
  <data name="_0_will_be_changed_to_abstract" xml:space="preserve">
    <value>'{0}' will be changed to abstract.</value>
  </data>
  <data name="_0_will_be_changed_to_non_static" xml:space="preserve">
    <value>'{0}' will be changed to non-static.</value>
  </data>
  <data name="_0_will_be_changed_to_public" xml:space="preserve">
    <value>'{0}' will be changed to public.</value>
  </data>
  <data name="Calculating_dependents" xml:space="preserve">
    <value>Calculating dependents...</value>
  </data>
  <data name="Select_destination_colon" xml:space="preserve">
    <value>Select destination:</value>
  </data>
  <data name="Use_expression_body_for_local_functions" xml:space="preserve">
    <value>Use expression body for local functions</value>
  </data>
  <data name="Allow_colon" xml:space="preserve">
    <value>Allow:</value>
  </data>
  <data name="Make_0_abstract" xml:space="preserve">
    <value>Make '{0}' abstract</value>
  </data>
  <data name="Review_Changes" xml:space="preserve">
    <value>Review Changes</value>
  </data>
  <data name="Select_member" xml:space="preserve">
    <value>Select member</value>
  </data>
  <data name="Prefer_static_local_functions" xml:space="preserve">
    <value>Prefer static local functions</value>
  </data>
  <data name="Prefer_simple_using_statement" xml:space="preserve">
    <value>Prefer simple 'using' statement</value>
  </data>
  <data name="Show_completion_list" xml:space="preserve">
    <value>Show completion list</value>
  </data>
  <data name="Move_to_namespace" xml:space="preserve">
    <value>Move to Namespace</value>
  </data>
  <data name="Namespace" xml:space="preserve">
    <value>Namespace</value>
  </data>
  <data name="Target_Namespace_colon" xml:space="preserve">
    <value>Target Namespace:</value>
  </data>
  <data name="This_is_an_invalid_namespace" xml:space="preserve">
    <value>This is an invalid namespace</value>
  </data>
  <data name="A_new_namespace_will_be_created" xml:space="preserve">
    <value>A new namespace will be created</value>
  </data>
  <data name="A_type_and_name_must_be_provided" xml:space="preserve">
    <value>A type and name must be provided.</value>
  </data>
  <data name="Rename_0_to_1" xml:space="preserve">
    <value>Rename {0} to {1}</value>
  </data>
  <data name="NamingSpecification_CSharp_Class" xml:space="preserve">
    <value>class</value>
    <comment>{Locked} This string can be found under "Tools | Options | Text Editor | C# | Code Style | Naming | Manage Specifications | + | Symbol kinds". All of the "NamingSpecification_CSharp_*" strings represent language constructs, and some of them are also actual keywords (including this one).</comment>
  </data>
  <data name="NamingSpecification_CSharp_Delegate" xml:space="preserve">
    <value>delegate</value>
    <comment>{Locked} This string can be found under "Tools | Options | Text Editor | C# | Code Style | Naming | Manage Specifications | + | Symbol kinds". All of the "NamingSpecification_CSharp_*" strings represent language constructs, and some of them are also actual keywords (including this one).</comment>
  </data>
  <data name="NamingSpecification_CSharp_Enum" xml:space="preserve">
    <value>enum</value>
    <comment>{Locked} This string can be found under "Tools | Options | Text Editor | C# | Code Style | Naming | Manage Specifications | + | Symbol kinds". All of the "NamingSpecification_CSharp_*" strings represent language constructs, and some of them are also actual keywords (including this one).</comment>
  </data>
  <data name="NamingSpecification_CSharp_Event" xml:space="preserve">
    <value>event</value>
    <comment>{Locked} This string can be found under "Tools | Options | Text Editor | C# | Code Style | Naming | Manage Specifications | + | Symbol kinds". All of the "NamingSpecification_CSharp_*" strings represent language constructs, and some of them are also actual keywords (including this one).</comment>
  </data>
  <data name="NamingSpecification_CSharp_Field" xml:space="preserve">
    <value>field</value>
    <comment>This string can be found under "Tools | Options | Text Editor | C# | Code Style | Naming | Manage Specifications | + | Symbol kinds". All of the "NamingSpecification_CSharp_*" strings represent language constructs, and some of them are also actual keywords (NOT this one). Refers to the C# programming language concept of a "field" (which stores data).</comment>
  </data>
  <data name="NamingSpecification_CSharp_Interface" xml:space="preserve">
    <value>interface</value>
    <comment>{Locked} This string can be found under "Tools | Options | Text Editor | C# | Code Style | Naming | Manage Specifications | + | Symbol kinds". All of the "NamingSpecification_CSharp_*" strings represent language constructs, and some of them are also actual keywords (including this one).</comment>
  </data>
  <data name="NamingSpecification_CSharp_Local" xml:space="preserve">
    <value>local</value>
    <comment>This string can be found under "Tools | Options | Text Editor | C# | Code Style | Naming | Manage Specifications | + | Symbol kinds". All of the "NamingSpecification_CSharp_*" strings represent language constructs, and some of them are also actual keywords (NOT this one). Refers to the C# language concept of a "local variable".</comment>
  </data>
  <data name="NamingSpecification_CSharp_LocalFunction" xml:space="preserve">
    <value>local function</value>
    <comment>This string can be found under "Tools | Options | Text Editor | C# | Code Style | Naming | Manage Specifications | + | Symbol kinds". All of the "NamingSpecification_CSharp_*" strings represent language constructs, and some of them are also actual keywords (NOT this one). Refers to the C# language concept of a "local function" that exists locally within another function.</comment>
  </data>
  <data name="NamingSpecification_CSharp_Method" xml:space="preserve">
    <value>method</value>
    <comment>This string can be found under "Tools | Options | Text Editor | C# | Code Style | Naming | Manage Specifications | + | Symbol kinds". All of the "NamingSpecification_CSharp_*" strings represent language constructs, and some of them are also actual keywords (NOT this one). Refers to the C# language concept of a "method" that can be called by other code.</comment>
  </data>
  <data name="NamingSpecification_CSharp_Namespace" xml:space="preserve">
    <value>namespace</value>
    <comment>{Locked} This string can be found under "Tools | Options | Text Editor | C# | Code Style | Naming | Manage Specifications | + | Symbol kinds". All of the "NamingSpecification_CSharp_*" strings represent language constructs, and some of them are also actual keywords (including this one).</comment>
  </data>
  <data name="NamingSpecification_CSharp_Parameter" xml:space="preserve">
    <value>parameter</value>
    <comment>This string can be found under "Tools | Options | Text Editor | C# | Code Style | Naming | Manage Specifications | + | Symbol kinds". All of the "NamingSpecification_CSharp_*" strings represent language constructs, and some of them are also actual keywords (NOT this one). Refers to the C# language concept of a "parameter" being passed to a method.</comment>
  </data>
  <data name="NamingSpecification_CSharp_Property" xml:space="preserve">
    <value>property</value>
    <comment>This string can be found under "Tools | Options | Text Editor | C# | Code Style | Naming | Manage Specifications | + | Symbol kinds". All of the "NamingSpecification_CSharp_*" strings represent language constructs, and some of them are also actual keywords (NOT this one). Refers to the C# language concept of a "property" (which allows for the retrieval of data).</comment>
  </data>
  <data name="NamingSpecification_CSharp_Struct" xml:space="preserve">
    <value>struct</value>
    <comment>{Locked} This string can be found under "Tools | Options | Text Editor | C# | Code Style | Naming | Manage Specifications | + | Symbol kinds". All of the "NamingSpecification_CSharp_*" strings represent language constructs, and some of them are also actual keywords (including this one).</comment>
  </data>
  <data name="NamingSpecification_CSharp_TypeParameter" xml:space="preserve">
    <value>type parameter</value>
    <comment>This string can be found under "Tools | Options | Text Editor | C# | Code Style | Naming | Manage Specifications | + | Symbol kinds". All of the "NamingSpecification_CSharp_*" strings represent language constructs, and some of them are also actual keywords (NOT this one). Refers to the C# language concept of a "type parameter".</comment>
  </data>
  <data name="NamingSpecification_VisualBasic_Class" xml:space="preserve">
    <value>Class</value>
    <comment>{Locked} This string can be found under "Tools | Options | Text Editor | Basic | Code Style | Naming | Manage Specifications | + | Symbol kinds". All of the "NamingSpecification_VisualBasic_*" strings represent language constructs, and some of them are also actual keywords (including this one).</comment>
  </data>
  <data name="NamingSpecification_VisualBasic_Delegate" xml:space="preserve">
    <value>Delegate</value>
    <comment>{Locked} This string can be found under "Tools | Options | Text Editor | Basic | Code Style | Naming | Manage Specifications | + | Symbol kinds". All of the "NamingSpecification_VisualBasic_*" strings represent language constructs, and some of them are also actual keywords (including this one).</comment>
  </data>
  <data name="NamingSpecification_VisualBasic_Enum" xml:space="preserve">
    <value>Enum</value>
    <comment>{Locked} This string can be found under "Tools | Options | Text Editor | Basic | Code Style | Naming | Manage Specifications | + | Symbol kinds". All of the "NamingSpecification_VisualBasic_*" strings represent language constructs, and some of them are also actual keywords (including this one).</comment>
  </data>
  <data name="NamingSpecification_VisualBasic_Event" xml:space="preserve">
    <value>Event</value>
    <comment>{Locked} This string can be found under "Tools | Options | Text Editor | Basic | Code Style | Naming | Manage Specifications | + | Symbol kinds". All of the "NamingSpecification_VisualBasic_*" strings represent language constructs, and some of them are also actual keywords (including this one).</comment>
  </data>
  <data name="NamingSpecification_VisualBasic_Field" xml:space="preserve">
    <value>Field</value>
    <comment>This string can be found under "Tools | Options | Text Editor | Basic | Code Style | Naming | Manage Specifications | + | Symbol kinds". All of the "NamingSpecification_VisualBasic_*" strings represent language constructs, and some of them are also actual keywords (NOT this one). Refers to the Visual Basic language concept of a "field" (which stores data).</comment>
  </data>
  <data name="NamingSpecification_VisualBasic_Interface" xml:space="preserve">
    <value>Interface</value>
    <comment>{Locked} This string can be found under "Tools | Options | Text Editor | Basic | Code Style | Naming | Manage Specifications | + | Symbol kinds". All of the "NamingSpecification_VisualBasic_*" strings represent language constructs, and some of them are also actual keywords (including this one).</comment>
  </data>
  <data name="NamingSpecification_VisualBasic_Local" xml:space="preserve">
    <value>Local</value>
    <comment>This string can be found under "Tools | Options | Text Editor | Basic | Code Style | Naming | Manage Specifications | + | Symbol kinds". All of the "NamingSpecification_VisualBasic_*" strings represent language constructs, and some of them are also actual keywords (NOT this one). Refers to the Visual Basic language concept of a "local variable".</comment>
  </data>
  <data name="NamingSpecification_VisualBasic_Method" xml:space="preserve">
    <value>Method</value>
    <comment>This string can be found under "Tools | Options | Text Editor | Basic | Code Style | Naming | Manage Specifications | + | Symbol kinds". All of the "NamingSpecification_VisualBasic_*" strings represent language constructs, and some of them are also actual keywords (NOT this one). Refers to the Visual Basic language concept of a "method".</comment>
  </data>
  <data name="NamingSpecification_VisualBasic_Module" xml:space="preserve">
    <value>Module</value>
    <comment>{Locked} This string can be found under "Tools | Options | Text Editor | Basic | Code Style | Naming | Manage Specifications | + | Symbol kinds". All of the "NamingSpecification_VisualBasic_*" strings represent language constructs, and some of them are also actual keywords (including this one).</comment>
  </data>
  <data name="NamingSpecification_VisualBasic_Namespace" xml:space="preserve">
    <value>Namespace</value>
    <comment>{Locked} This string can be found under "Tools | Options | Text Editor | Basic | Code Style | Naming | Manage Specifications | + | Symbol kinds". All of the "NamingSpecification_VisualBasic_*" strings represent language constructs, and some of them are also actual keywords (including this one).</comment>
  </data>
  <data name="NamingSpecification_VisualBasic_Parameter" xml:space="preserve">
    <value>Parameter</value>
    <comment>This string can be found under "Tools | Options | Text Editor | Basic | Code Style | Naming | Manage Specifications | + | Symbol kinds". All of the "NamingSpecification_VisualBasic_*" strings represent language constructs, and some of them are also actual keywords (NOT this one). Refers to the Visual Basic language concept of a "parameter" which can be passed to a method.</comment>
  </data>
  <data name="NamingSpecification_VisualBasic_Property" xml:space="preserve">
    <value>Property</value>
    <comment>{Locked} This string can be found under "Tools | Options | Text Editor | Basic | Code Style | Naming | Manage Specifications | + | Symbol kinds". All of the "NamingSpecification_VisualBasic_*" strings represent language constructs, and some of them are also actual keywords (including this one).</comment>
  </data>
  <data name="NamingSpecification_VisualBasic_Structure" xml:space="preserve">
    <value>Structure</value>
    <comment>{Locked} This string can be found under "Tools | Options | Text Editor | Basic | Code Style | Naming | Manage Specifications | + | Symbol kinds". All of the "NamingSpecification_VisualBasic_*" strings represent language constructs, and some of them are also actual keywords (including this one).</comment>
  </data>
  <data name="NamingSpecification_VisualBasic_TypeParameter" xml:space="preserve">
    <value>Type Parameter</value>
    <comment>This string can be found under "Tools | Options | Text Editor | Basic | Code Style | Naming | Manage Specifications | + | Symbol kinds". All of the "NamingSpecification_VisualBasic_*" strings represent language constructs, and some of them are also actual keywords (NOT this one). Refers to the Visual Basic language concept of a "type parameter".</comment>
  </data>
  <data name="Containing_member" xml:space="preserve">
    <value>Containing Member</value>
  </data>
  <data name="Containing_type" xml:space="preserve">
    <value>Containing Type</value>
  </data>
  <data name="Running_low_priority_background_processes" xml:space="preserve">
    <value>Running low priority background processes</value>
  </data>
  <data name="Evaluating_0_tasks_in_queue" xml:space="preserve">
    <value>Evaluating ({0} tasks in queue)</value>
  </data>
  <data name="Paused_0_tasks_in_queue" xml:space="preserve">
    <value>Paused ({0} tasks in queue)</value>
  </data>
  <data name="Naming_rules" xml:space="preserve">
    <value>Naming rules</value>
  </data>
  <data name="Updating_severity" xml:space="preserve">
    <value>Updating severity</value>
  </data>
  <data name="Prefer_System_HashCode_in_GetHashCode" xml:space="preserve">
    <value>Prefer 'System.HashCode' in 'GetHashCode'</value>
  </data>
  <data name="Requires_System_HashCode_be_present_in_project" xml:space="preserve">
    <value>Requires 'System.HashCode' be present in project</value>
  </data>
  <data name="Run_Code_Analysis_on_0" xml:space="preserve">
    <value>Run Code Analysis on {0}</value>
  </data>
  <data name="Running_code_analysis_for_0" xml:space="preserve">
    <value>Running code analysis for '{0}'...</value>
  </data>
  <data name="Running_code_analysis_for_Solution" xml:space="preserve">
    <value>Running code analysis for Solution...</value>
  </data>
  <data name="Code_analysis_completed_for_0" xml:space="preserve">
    <value>Code analysis completed for '{0}'.</value>
  </data>
  <data name="Code_analysis_completed_for_Solution" xml:space="preserve">
    <value>Code analysis completed for Solution.</value>
  </data>
  <data name="Code_analysis_terminated_before_completion_for_0" xml:space="preserve">
    <value>Code analysis terminated before completion for '{0}'.</value>
  </data>
  <data name="Code_analysis_terminated_before_completion_for_Solution" xml:space="preserve">
    <value>Code analysis terminated before completion for Solution.</value>
  </data>
  <data name="Run_background_code_analysis_for_colon" xml:space="preserve">
    <value>Run background code analysis for:</value>
  </data>
  <data name="Current_document" xml:space="preserve">
    <value>Current document</value>
  </data>
  <data name="Open_documents" xml:space="preserve">
    <value>Open documents</value>
  </data>
  <data name="Entire_solution" xml:space="preserve">
    <value>Entire solution</value>
  </data>
  <data name="Show_compiler_errors_and_warnings_for_colon" xml:space="preserve">
    <value>Show compiler errors and warnings for:</value>
  </data>
  <data name="Edit" xml:space="preserve">
    <value>_Edit</value>
  </data>
  <data name="Edit_0" xml:space="preserve">
    <value>Edit {0}</value>
    <comment>{0} is a parameter description</comment>
  </data>
  <data name="Parameter_Details" xml:space="preserve">
    <value>Parameter Details</value>
  </data>
  <data name="Add" xml:space="preserve">
    <value>_Add</value>
    <comment>Adding an element to a list</comment>
  </data>
  <data name="Callsite" xml:space="preserve">
    <value>Call site</value>
  </data>
  <data name="Add_Parameter" xml:space="preserve">
    <value>Add Parameter</value>
  </data>
  <data name="Call_site_value" xml:space="preserve">
    <value>Call site value:</value>
  </data>
  <data name="Parameter_Name" xml:space="preserve">
    <value>Parameter name:</value>
  </data>
  <data name="Type_Name" xml:space="preserve">
    <value>Type name:</value>
  </data>
  <data name="You_must_change_the_signature" xml:space="preserve">
    <value>You must change the signature</value>
    <comment>"signature" here means the definition of a method</comment>
  </data>
  <data name="Added_Parameter" xml:space="preserve">
    <value>Added parameter.</value>
  </data>
  <data name="Inserting_call_site_value_0" xml:space="preserve">
    <value>Inserting call site value '{0}'</value>
  </data>
  <data name="Index" xml:space="preserve">
    <value>Index</value>
    <comment>Index of parameter in original signature</comment>
  </data>
  <data name="IntroduceUndefinedTodoVariables" xml:space="preserve">
    <value>Introduce undefined TODO variables</value>
    <comment>"TODO" is an indicator that more work should be done at the location where the TODO is inserted</comment>
  </data>
  <data name="Omit_only_for_optional_parameters" xml:space="preserve">
    <value>Omit (only for optional parameters)</value>
  </data>
  <data name="Optional_with_default_value_colon" xml:space="preserve">
    <value>Optional with default value:</value>
  </data>
  <data name="Parameter_kind" xml:space="preserve">
    <value>Parameter kind</value>
  </data>
  <data name="Required" xml:space="preserve">
    <value>Required</value>
  </data>
  <data name="Use_named_argument" xml:space="preserve">
    <value>Use named argument</value>
    <comment>"argument" is a programming term for a value passed to a function</comment>
  </data>
  <data name="Value_to_inject_at_call_sites" xml:space="preserve">
    <value>Value to inject at call sites</value>
  </data>
  <data name="Value_colon" xml:space="preserve">
    <value>Value:</value>
  </data>
  <data name="Editor_Color_Scheme" xml:space="preserve">
    <value>Editor Color Scheme</value>
  </data>
  <data name="Visual_Studio_2019" xml:space="preserve">
    <value>Visual Studio 2019</value>
  </data>
  <data name="Visual_Studio_2017" xml:space="preserve">
    <value>Visual Studio 2017</value>
  </data>
  <data name="Editor_color_scheme_options_are_only_available_when_using_a_color_theme_bundled_with_Visual_Studio_The_color_theme_can_be_configured_from_the_Environment_General_options_page" xml:space="preserve">
    <value>Editor color scheme options are only available when using a color theme bundled with Visual Studio. The color theme can be configured from the Environment &gt; General options page.</value>
  </data>
  <data name="Some_color_scheme_colors_are_being_overridden_by_changes_made_in_the_Environment_Fonts_and_Colors_options_page_Choose_Use_Defaults_in_the_Fonts_and_Colors_page_to_revert_all_customizations" xml:space="preserve">
    <value>Some color scheme colors are being overridden by changes made in the Environment &gt; Fonts and Colors options page. Choose `Use Defaults` in the Fonts and Colors page to revert all customizations.</value>
  </data>
  <data name="Prefer_simplified_boolean_expressions" xml:space="preserve">
    <value>Prefer simplified boolean expressions</value>
  </data>
  <data name="All_sources" xml:space="preserve">
    <value>All sources</value>
  </data>
  <data name="Entire_repository" xml:space="preserve">
    <value>Entire repository</value>
  </data>
  <data name="Indexed_in_organization" xml:space="preserve">
    <value>Indexed in organization</value>
  </data>
  <data name="Indexed_in_repo" xml:space="preserve">
    <value>Indexed in repo</value>
  </data>
  <data name="Item_origin" xml:space="preserve">
    <value>Item origin</value>
  </data>
  <data name="Loaded_items" xml:space="preserve">
    <value>Loaded items</value>
  </data>
  <data name="Loaded_solution" xml:space="preserve">
    <value>Loaded solution</value>
  </data>
  <data name="Local" xml:space="preserve">
    <value>Local</value>
  </data>
  <data name="Local_metadata" xml:space="preserve">
    <value>Local metadata</value>
  </data>
  <data name="Other" xml:space="preserve">
    <value>Others</value>
  </data>
  <data name="Repository" xml:space="preserve">
    <value>Repository</value>
  </data>
  <data name="Type_name_has_a_syntax_error" xml:space="preserve">
    <value>Type name has a syntax error</value>
    <comment>"Type" is the programming language concept</comment>
  </data>
  <data name="Type_name_is_not_recognized" xml:space="preserve">
    <value>Type name is not recognized</value>
    <comment>"Type" is the programming language concept</comment>
  </data>
  <data name="Type_name_is_recognized" xml:space="preserve">
    <value>Type name is recognized</value>
    <comment>"Type" is the programming language concept</comment>
  </data>
  <data name="Please_enter_a_type_name" xml:space="preserve">
    <value>Please enter a type name</value>
    <comment>"Type" is the programming language concept</comment>
  </data>
  <data name="Enter_a_call_site_value_or_choose_a_different_value_injection_kind" xml:space="preserve">
    <value>Enter a call site value or choose a different value injection kind</value>
  </data>
  <data name="Optional_parameters_must_provide_a_default_value" xml:space="preserve">
    <value>Optional parameters must provide a default value</value>
  </data>
  <data name="Parameter_information" xml:space="preserve">
    <value>Parameter information</value>
  </data>
  <data name="Infer_from_context" xml:space="preserve">
    <value>Infer from context</value>
  </data>
  <data name="None" xml:space="preserve">
    <value>None</value>
  </data>
  <data name="Warning_colon_duplicate_parameter_name" xml:space="preserve">
    <value>Warning: duplicate parameter name</value>
  </data>
  <data name="Warning_colon_type_does_not_bind" xml:space="preserve">
    <value>Warning: type does not bind</value>
  </data>
  <data name="Display_inline_parameter_name_hints" xml:space="preserve">
    <value>Disp_lay inline parameter name hints</value>
  </data>
  <data name="Current_parameter" xml:space="preserve">
    <value>Current parameter</value>
  </data>
  <data name="Bitness32" xml:space="preserve">
    <value>32-bit</value>
  </data>
  <data name="Bitness64" xml:space="preserve">
    <value>64-bit</value>
  </data>
  <data name="Extract_Base_Class" xml:space="preserve">
    <value>Extract Base Class</value>
  </data>
  <data name="This_file_is_autogenerated_by_0_and_cannot_be_edited" xml:space="preserve">
    <value>This file is auto-generated by the generator '{0}' and cannot be edited.</value>
  </data>
  <data name="generated_by_0_suffix" xml:space="preserve">
    <value>[generated by {0}]</value>
    <comment>{0} is the name of a generator.</comment>
  </data>
  <data name="generated_suffix" xml:space="preserve">
    <value>[generated]</value>
  </data>
  <data name="The_generator_0_that_generated_this_file_has_been_removed_from_the_project" xml:space="preserve">
    <value>The generator '{0}' that generated this file has been removed from the project; this file is no longer being included in your project.</value>
  </data>
  <data name="The_generator_0_that_generated_this_file_has_stopped_generating_this_file" xml:space="preserve">
    <value>The generator '{0}' that generated this file has stopped generating this file; this file is no longer being included in your project.</value>
  </data>
  <data name="Comments" xml:space="preserve">
    <value>Comments</value>
  </data>
  <data name="Inline_Hints" xml:space="preserve">
    <value>Inline Hints</value>
  </data>
  <data name="Show_hints_for_everything_else" xml:space="preserve">
    <value>Show hints for everything else</value>
  </data>
  <data name="Show_hints_for_literals" xml:space="preserve">
    <value>Show hints for literals</value>
  </data>
  <data name="Suppress_hints_when_parameter_name_matches_the_method_s_intent" xml:space="preserve">
    <value>Suppress hints when parameter name matches the method's intent</value>
  </data>
  <data name="Suppress_hints_when_parameter_names_differ_only_by_suffix" xml:space="preserve">
    <value>Suppress hints when parameter names differ only by suffix</value>
  </data>
  <data name="Display_inline_type_hints" xml:space="preserve">
    <value>Display inline type hints</value>
  </data>
  <data name="Show_hints_for_lambda_parameter_types" xml:space="preserve">
    <value>Show hints for lambda parameter types</value>
  </data>
  <data name="Show_hints_for_implicit_object_creation" xml:space="preserve">
    <value>Show hints for implicit object creation</value>
  </data>
  <data name="Show_hints_for_variables_with_inferred_types" xml:space="preserve">
    <value>Show hints for variables with inferred types</value>
  </data>
  <data name="Color_hints" xml:space="preserve">
    <value>Color hints</value>
  </data>
  <data name="Display_all_hints_while_pressing_Alt_F1" xml:space="preserve">
    <value>Display all hints while pressing Alt+F1</value>
  </data>
  <data name="Enable_pull_diagnostics_experimental_requires_restart" xml:space="preserve">
    <value>Enable 'pull' diagnostics (experimental, requires restart)</value>
  </data>
  <data name="Enable_Razor_pull_diagnostics_experimental_requires_restart" xml:space="preserve">
    <value>Enable Razor 'pull' diagnostics (experimental, requires restart)</value>
  </data>
  <data name="CSharp_Visual_Basic_Diagnostics_Language_Client" xml:space="preserve">
    <value>C#/Visual Basic Diagnostics Language Client</value>
  </data>
  <data name="New_Type_Name_colon" xml:space="preserve">
    <value>New Type Name:</value>
  </data>
  <data name="Format_document" xml:space="preserve">
    <value>Format document</value>
  </data>
  <data name="New_line_preferences_experimental_colon" xml:space="preserve">
    <value>New line preferences (experimental):</value>
  </data>
  <data name="Require_colon" xml:space="preserve">
    <value>Require:</value>
  </data>
  <data name="Allow_multiple_blank_lines" xml:space="preserve">
    <value>Allow multiple blank lines</value>
  </data>
  <data name="Allow_statement_immediately_after_block" xml:space="preserve">
    <value>Allow statement immediately after block</value>
  </data>
  <data name="Symbols_without_references" xml:space="preserve">
    <value>Symbols without references</value>
  </data>
  <data name="Tab_twice_to_insert_arguments" xml:space="preserve">
    <value>Tab twice to insert arguments (experimental)</value>
  </data>
  <data name="Apply" xml:space="preserve">
    <value>Apply</value>
  </data>
  <data name="Remove_All" xml:space="preserve">
    <value>Remove All</value>
  </data>
  <data name="Action" xml:space="preserve">
    <value>Action</value>
    <comment>Action to perform on an unused reference, such as remove or keep</comment>
  </data>
  <data name="Assemblies" xml:space="preserve">
    <value>Assemblies</value>
  </data>
  <data name="Choose_which_action_you_would_like_to_perform_on_the_unused_references" xml:space="preserve">
    <value>Choose which action you would like to perform on the unused references.</value>
  </data>
  <data name="Keep" xml:space="preserve">
    <value>Keep</value>
  </data>
  <data name="Packages" xml:space="preserve">
    <value>Packages</value>
  </data>
  <data name="Projects" xml:space="preserve">
    <value>Projects</value>
  </data>
  <data name="Reference" xml:space="preserve">
    <value>Reference</value>
  </data>
  <data name="Enable_all_features_in_opened_files_from_source_generators_experimental" xml:space="preserve">
    <value>Enable all features in opened files from source generators (experimental)</value>
  </data>
  <data name="Remove_Unused_References" xml:space="preserve">
    <value>Remove Unused References</value>
  </data>
  <data name="Analyzing_project_references" xml:space="preserve">
    <value>Analyzing project references...</value>
  </data>
  <data name="Updating_project_references" xml:space="preserve">
    <value>Updating project references...</value>
  </data>
  <data name="No_unused_references_were_found" xml:space="preserve">
    <value>No unused references were found.</value>
  </data>
  <data name="Show_Remove_Unused_References_command_in_Solution_Explorer_experimental" xml:space="preserve">
    <value>Show "Remove Unused References" command in Solution Explorer (experimental)</value>
  </data>
  <data name="Enable_file_logging_for_diagnostics" xml:space="preserve">
    <value>Enable file logging for diagnostics (logged in '%Temp%\Roslyn' folder)</value>
  </data>
  <data name="Skip_analyzers_for_implicitly_triggered_builds" xml:space="preserve">
    <value>Skip analyzers for implicitly triggered builds</value>
  </data>
  <data name="This_action_cannot_be_undone_Do_you_wish_to_continue" xml:space="preserve">
    <value>This action cannot be undone. Do you wish to continue?</value>
  </data>
  <data name="Show_inheritance_margin" xml:space="preserve">
    <value>Show inheritance margin</value>
  </data>
  <data name="Include_global_imports" xml:space="preserve">
    <value>Include global imports</value>
  </data>
  <data name="Inheritance_Margin" xml:space="preserve">
    <value>Inheritance Margin</value>
  </data>
  <data name="Analyzers" xml:space="preserve">
    <value>Analyzers</value>
  </data>
  <data name="Carriage_Return_Newline_rn" xml:space="preserve">
    <value>Carriage Return + Newline (\r\n)</value>
  </data>
  <data name="Carriage_Return_r" xml:space="preserve">
    <value>Carriage Return (\r)</value>
  </data>
  <data name="Category" xml:space="preserve">
    <value>Category</value>
  </data>
  <data name="Code_Style" xml:space="preserve">
    <value>Code Style</value>
  </data>
  <data name="Disabled" xml:space="preserve">
    <value>Disabled</value>
  </data>
  <data name="Enabled" xml:space="preserve">
    <value>Enabled</value>
  </data>
  <data name="Error" xml:space="preserve">
    <value>Error</value>
  </data>
  <data name="Whitespace" xml:space="preserve">
    <value>Whitespace</value>
  </data>
  <data name="Id" xml:space="preserve">
    <value>Id</value>
  </data>
  <data name="Newline_n" xml:space="preserve">
    <value>Newline (\\n)</value>
  </data>
  <data name="Refactoring_Only" xml:space="preserve">
    <value>Refactoring Only</value>
  </data>
  <data name="Suggestion" xml:space="preserve">
    <value>Suggestion</value>
  </data>
  <data name="Title" xml:space="preserve">
    <value>Title</value>
  </data>
  <data name="Value" xml:space="preserve">
    <value>Value</value>
  </data>
  <data name="Warning" xml:space="preserve">
    <value>Warning</value>
  </data>
  <data name="Search_Settings" xml:space="preserve">
    <value>Search Settings</value>
  </data>
  <data name="This_rule_is_not_configurable" xml:space="preserve">
    <value>This rule is not configurable</value>
  </data>
  <data name="Inline_Diagnostics_experimental" xml:space="preserve">
    <value>Inline Diagnostics (experimental)</value>
  </data>
  <data name="Display_diagnostics_inline_experimental" xml:space="preserve">
    <value>Display diagnostics inline (experimental)</value>
  </data>
  <data name="at_the_end_of_the_line_of_code" xml:space="preserve">
    <value>at the end of the line of code</value>
  </data>
  <data name="on_the_right_edge_of_the_editor_window" xml:space="preserve">
    <value>on the right edge of the editor window</value>
  </data>
  <data name="Multiple_members_are_inherited" xml:space="preserve">
    <value>Multiple members are inherited</value>
  </data>
  <data name="_0_is_inherited" xml:space="preserve">
    <value>'{0}' is inherited</value>
  </data>
  <data name="Navigate_to_0" xml:space="preserve">
    <value>Navigate to '{0}'</value>
  </data>
  <data name="Multiple_members_are_inherited_on_line_0" xml:space="preserve">
    <value>Multiple members are inherited on line {0}</value>
    <comment>Line number info is needed for accessibility purpose.</comment>
  </data>
  <data name="Implemented_members" xml:space="preserve">
    <value>Implemented members</value>
  </data>
  <data name="Implementing_members" xml:space="preserve">
    <value>Implementing members</value>
  </data>
  <data name="Overriding_members" xml:space="preserve">
    <value>Overriding members</value>
  </data>
  <data name="Overridden_members" xml:space="preserve">
    <value>Overridden members</value>
  </data>
  <data name="Value_Tracking" xml:space="preserve">
    <value>Value Tracking</value>
    <comment>Title of the "Value Tracking" tool window. "Value" is the variable/symbol and "Tracking" is the action the tool is doing to follow where the value can originate from.</comment>
  </data>
  <data name="Calculating" xml:space="preserve">
    <value>Calculating...</value>
    <comment>Used in UI to represent progress in the context of loading items. </comment>
  </data>
  <data name="Derived_types" xml:space="preserve">
    <value>Derived types</value>
  </data>
  <data name="Implemented_interfaces" xml:space="preserve">
    <value>Implemented interfaces</value>
  </data>
  <data name="Implementing_types" xml:space="preserve">
    <value>Implementing types</value>
  </data>
  <data name="Inherited_interfaces" xml:space="preserve">
    <value>Inherited interfaces</value>
  </data>
  <data name="Invalid_type_name" xml:space="preserve">
    <value>Invalid type name</value>
  </data>
  <data name="Move_static_members_to_another_type_colon" xml:space="preserve">
    <value>Move Static Members to Another Type:</value>
  </data>
  <data name="Select_an_appropriate_symbol_to_start_value_tracking" xml:space="preserve">
    <value>Select an appropriate symbol to start value tracking</value>
  </data>
  <data name="Namespace_declarations" xml:space="preserve">
    <value>Namespace declarations</value>
  </data>
  <data name="Error_updating_suppressions_0" xml:space="preserve">
    <value>Error updating suppressions: {0}</value>
  </data>
  <data name="Underline_reassigned_variables" xml:space="preserve">
    <value>Underline reassigned variables</value>
  </data>
  <data name="Analyzer_Defaults" xml:space="preserve">
    <value>Analyzer Defaults</value>
  </data>
  <data name="Location" xml:space="preserve">
    <value>Location</value>
  </data>
  <data name="Visual_Studio_Settings" xml:space="preserve">
    <value>Visual Studio Settings</value>
  </data>
  <data name="Show_hints_for_indexers" xml:space="preserve">
    <value>Show hints for indexers</value>
  </data>
  <data name="Sync_Namespaces" xml:space="preserve">
    <value>Sync Namespaces</value>
    <comment>"Namespaces" is the programming language concept</comment>
  </data>
  <data name="Updating_namspaces" xml:space="preserve">
    <value>Updating namespaces...</value>
    <comment>"namespaces" is the programming language concept</comment>
  </data>
  <data name="Namespaces_have_been_updated" xml:space="preserve">
    <value>Namespaces have been updated.</value>
    <comment>"Namespaces" is the programming language concept</comment>
  </data>
  <data name="No_namespaces_needed_updating" xml:space="preserve">
    <value>No namespaces needed updating.</value>
    <comment>"Namespaces" is the programming language concept</comment>
  </data>
  <data name="Run_code_analysis_in_separate_process_requires_restart" xml:space="preserve">
    <value>Run code analysis in separate process (requires restart)</value>
  </data>
  <data name="Compute_Quick_Actions_asynchronously_experimental" xml:space="preserve">
    <value>Compute Quick Actions asynchronously (experimental, requires restart)</value>
  </data>
  <data name="Quick_Actions" xml:space="preserve">
    <value>Quick Actions</value>
  </data>
  <data name="Combine_inheritance_margin_with_indicator_margin" xml:space="preserve">
    <value>Combine inheritance margin with indicator margin</value>
  </data>
  <data name="Default_Current_Document" xml:space="preserve">
    <value>Default (Current Document)</value>
    <comment>This text is a menu command</comment>
  </data>
  <data name="Default_Entire_Solution" xml:space="preserve">
    <value>Default (Entire Solution)</value>
    <comment>This text is a menu command</comment>
  </data>
  <data name="Default_Open_Documents" xml:space="preserve">
    <value>Default (Open Documents)</value>
    <comment>This text is a menu command</comment>
  </data>
  <data name="Default_None" xml:space="preserve">
    <value>Default (None)</value>
    <comment>This text is a menu command</comment>
  </data>
  <data name="Suppress_hints_when_argument_matches_parameter_name" xml:space="preserve">
    <value>Suppress hints when argument matches parameter name</value>
  </data>
  <data name="Package_install_canceled" xml:space="preserve">
    <value>Package install canceled</value>
  </data>
  <data name="Package_uninstall_canceled" xml:space="preserve">
    <value>Package uninstall canceled</value>
  </data>
  <data name="Prefer_tuple_swap" xml:space="preserve">
    <value>Prefer tuple swap</value>
  </data>
  <data name="Always" xml:space="preserve">
    <value>Always</value>
  </data>
  <data name="For_non_interface_members" xml:space="preserve">
    <value>For non interface members</value>
  </data>
  <data name="Never" xml:space="preserve">
    <value>Never</value>
  </data>
  <data name="Omit_if_default" xml:space="preserve">
    <value>Omit if default</value>
  </data>
  <data name="Operator_placement_when_wrapping" xml:space="preserve">
    <value>Operator placement when wrapping</value>
  </data>
  <data name="Prefer_namespace_and_folder_match_structure" xml:space="preserve">
    <value>Prefer namespace and folder match structure</value>
  </data>
  <data name="Prefer_simplified_interpolation" xml:space="preserve">
    <value>Prefer simplified interpolation</value>
  </data>
  <data name="Require_accessibility_modifiers" xml:space="preserve">
    <value>Require accessibility modifiers</value>
  </data>
  <data name="Beginning_of_line" xml:space="preserve">
    <value>Beginning of line</value>
  </data>
  <data name="End_of_line" xml:space="preserve">
    <value>End of line</value>
  </data>
  <data name="Paste_valid_stack_trace" xml:space="preserve">
    <value>Paste a stack trace to view and navigate its values.</value>
    <comment>"Stack Trace" is a language term and should be kept the same. </comment>
  </data>
  <data name="Stack_Trace_Explorer" xml:space="preserve">
    <value>Stack Trace Explorer</value>
    <comment>"Stack Trace" is a language term and should be kept the same. This is for viewing/exploring stack traces</comment>
  </data>
  <data name="Clear" xml:space="preserve">
    <value>Clear</value>
    <comment>Clear content action</comment>
  </data>
  <data name="Close_tab" xml:space="preserve">
    <value>Close Tab</value>
  </data>
  <data name="Paste" xml:space="preserve">
    <value>Paste</value>
  </data>
  <data name="Stack_trace_0" xml:space="preserve">
    <value>Stack Trace {0}</value>
    <comment>Header for numbered stack trace view tabs</comment>
  </data>
  <data name="Remove_unnecessary_usings" xml:space="preserve">
    <value>Remove unnecessary usings</value>
  </data>
  <data name="Sort_usings" xml:space="preserve">
    <value>Sort usings</value>
  </data>
  <data name="Navigate_to_external_sources" xml:space="preserve">
    <value>Navigate to External Sources</value>
  </data>
  <data name="Automatically_open_stack_trace_explorer_on_focus" xml:space="preserve">
    <value>Automatically open Stack Trace Explorer on focus</value>
    <comment>"Stack Trace Explorer" is a tool window that is owned by the Roslyn package</comment>
  </data>
  <data name="Prefer_method_group_conversion" xml:space="preserve">
    <value>Prefer method group conversion</value>
  </data>
  <data name="Entire_solution_and_external_sources" xml:space="preserve">
    <value>Entire Solution and External Sources</value>
  </data>
  <data name="External_sources" xml:space="preserve">
    <value>External Sources</value>
  </data>
<<<<<<< HEAD
=======
  <data name="Call_Hierarchy" xml:space="preserve">
    <value>Call Hierarchy</value>
  </data>
  <data name="Navigating" xml:space="preserve">
    <value>Navigating</value>
  </data>
  <data name="Fix_text_pasted_into_string_literals_experimental" xml:space="preserve">
    <value>Fix text pasted into string literals (experimental)</value>
  </data>
  <data name="Go_To_Definition" xml:space="preserve">
    <value>Go To Definition</value>
  </data>
  <data name="Navigate_asynchronously_exerimental" xml:space="preserve">
    <value>Navigate asynchronously (experimental)</value>
  </data>
  <data name="Always_use_default_symbol_servers_for_navigation" xml:space="preserve">
    <value>Always use default symbol servers for navigation</value>
  </data>
  <data name="Prefer_top_level_statements" xml:space="preserve">
    <value>Prefer top-level statements</value>
  </data>
  <data name="_0_1" xml:space="preserve">
    <value>{0} ({1})</value>
    <comment>Used to show a symbol name, followed by the project name it came from</comment>
  </data>
  <data name="Prefer_Utf8_string_literals" xml:space="preserve">
    <value>Prefer UTF-8 string literals</value>
  </data>
  <data name="Collapse_regions_on_file_open" xml:space="preserve">
    <value>Collapse #regions on file open</value>
  </data>
  <data name="Collapse_metadata_signature_files_on_open" xml:space="preserve">
    <value>Collapse metadata signature files to definitions on file open</value>
  </data>
  <data name="Collapse_sourcelink_embedded_decompiled_files_on_open" xml:space="preserve">
    <value>Collapse Source Link, Embedded, and Decompiled source to definitions on file open</value>
  </data>
  <data name="Rename" xml:space="preserve">
    <value>Rename</value>
  </data>
  <data name="Rename_asynchronously_experimental" xml:space="preserve">
    <value>Rename asynchronously experimental</value>
  </data>
  <data name="Fix_analyzer_warnings_and_errors" xml:space="preserve">
    <value>Fix analyzer warnings and errors</value>
  </data>
  <data name="Fix_analyzer_warnings_and_errors_set_in_EditorConfig" xml:space="preserve">
    <value>Fix analyzer warnings and errors set in EditorConfig</value>
  </data>
  <data name="Fix_all_warnings_and_errors_set_in_EditorConfig" xml:space="preserve">
    <value>Fix all warnings and errors set in EditorConfig</value>
  </data>
  <data name="Stack_Trace" xml:space="preserve">
    <value>Stack Trace</value>
  </data>
>>>>>>> 80a8ce8d
</root><|MERGE_RESOLUTION|>--- conflicted
+++ resolved
@@ -1928,8 +1928,6 @@
   <data name="External_sources" xml:space="preserve">
     <value>External Sources</value>
   </data>
-<<<<<<< HEAD
-=======
   <data name="Call_Hierarchy" xml:space="preserve">
     <value>Call Hierarchy</value>
   </data>
@@ -1985,5 +1983,4 @@
   <data name="Stack_Trace" xml:space="preserve">
     <value>Stack Trace</value>
   </data>
->>>>>>> 80a8ce8d
 </root>