--- conflicted
+++ resolved
@@ -1186,25 +1186,6 @@
   <data name="Select_member" xml:space="preserve">
     <value>Select member</value>
   </data>
-<<<<<<< HEAD
-  <data name="method" xml:space="preserve">
-    <value>method</value>
-  </data>
-  <data name="property" xml:space="preserve">
-    <value>property</value>
-  </data>
-  <data name="References" xml:space="preserve">
-    <value>References</value>
-  </data>
-  <data name="This_0_has_1_references" xml:space="preserve">
-    <value>This {0} has {1} reference(s)</value>
-  </data>
-  <data name="type1" xml:space="preserve">
-    <value>type</value>
-  </data>
-  <data name="_0_reference" xml:space="preserve">
-    <value>{0} reference</value>
-=======
   <data name="Classifications" xml:space="preserve">
     <value>Classifications</value>
   </data>
@@ -1219,6 +1200,5 @@
   </data>
   <data name="Show_completion_list" xml:space="preserve">
     <value>Show completion list</value>
->>>>>>> 636f48a2
   </data>
 </root>