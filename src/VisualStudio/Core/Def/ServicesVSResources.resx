﻿<?xml version="1.0" encoding="utf-8"?>
<root>
  <!-- 
    Microsoft ResX Schema 
    
    Version 2.0
    
    The primary goals of this format is to allow a simple XML format 
    that is mostly human readable. The generation and parsing of the 
    various data types are done through the TypeConverter classes 
    associated with the data types.
    
    Example:
    
    ... ado.net/XML headers & schema ...
    <resheader name="resmimetype">text/microsoft-resx</resheader>
    <resheader name="version">2.0</resheader>
    <resheader name="reader">System.Resources.ResXResourceReader, System.Windows.Forms, ...</resheader>
    <resheader name="writer">System.Resources.ResXResourceWriter, System.Windows.Forms, ...</resheader>
    <data name="Name1"><value>this is my long string</value><comment>this is a comment</comment></data>
    <data name="Color1" type="System.Drawing.Color, System.Drawing">Blue</data>
    <data name="Bitmap1" mimetype="application/x-microsoft.net.object.binary.base64">
        <value>[base64 mime encoded serialized .NET Framework object]</value>
    </data>
    <data name="Icon1" type="System.Drawing.Icon, System.Drawing" mimetype="application/x-microsoft.net.object.bytearray.base64">
        <value>[base64 mime encoded string representing a byte array form of the .NET Framework object]</value>
        <comment>This is a comment</comment>
    </data>
                
    There are any number of "resheader" rows that contain simple 
    name/value pairs.
    
    Each data row contains a name, and value. The row also contains a 
    type or mimetype. Type corresponds to a .NET class that support 
    text/value conversion through the TypeConverter architecture. 
    Classes that don't support this are serialized and stored with the 
    mimetype set.
    
    The mimetype is used for serialized objects, and tells the 
    ResXResourceReader how to depersist the object. This is currently not 
    extensible. For a given mimetype the value must be set accordingly:
    
    Note - application/x-microsoft.net.object.binary.base64 is the format 
    that the ResXResourceWriter will generate, however the reader can 
    read any of the formats listed below.
    
    mimetype: application/x-microsoft.net.object.binary.base64
    value   : The object must be serialized with 
            : System.Runtime.Serialization.Formatters.Binary.BinaryFormatter
            : and then encoded with base64 encoding.
    
    mimetype: application/x-microsoft.net.object.soap.base64
    value   : The object must be serialized with 
            : System.Runtime.Serialization.Formatters.Soap.SoapFormatter
            : and then encoded with base64 encoding.

    mimetype: application/x-microsoft.net.object.bytearray.base64
    value   : The object must be serialized into a byte array 
            : using a System.ComponentModel.TypeConverter
            : and then encoded with base64 encoding.
    -->
  <xsd:schema id="root" xmlns="" xmlns:xsd="http://www.w3.org/2001/XMLSchema" xmlns:msdata="urn:schemas-microsoft-com:xml-msdata">
    <xsd:import namespace="http://www.w3.org/XML/1998/namespace" />
    <xsd:element name="root" msdata:IsDataSet="true">
      <xsd:complexType>
        <xsd:choice maxOccurs="unbounded">
          <xsd:element name="metadata">
            <xsd:complexType>
              <xsd:sequence>
                <xsd:element name="value" type="xsd:string" minOccurs="0" />
              </xsd:sequence>
              <xsd:attribute name="name" use="required" type="xsd:string" />
              <xsd:attribute name="type" type="xsd:string" />
              <xsd:attribute name="mimetype" type="xsd:string" />
              <xsd:attribute ref="xml:space" />
            </xsd:complexType>
          </xsd:element>
          <xsd:element name="assembly">
            <xsd:complexType>
              <xsd:attribute name="alias" type="xsd:string" />
              <xsd:attribute name="name" type="xsd:string" />
            </xsd:complexType>
          </xsd:element>
          <xsd:element name="data">
            <xsd:complexType>
              <xsd:sequence>
                <xsd:element name="value" type="xsd:string" minOccurs="0" msdata:Ordinal="1" />
                <xsd:element name="comment" type="xsd:string" minOccurs="0" msdata:Ordinal="2" />
              </xsd:sequence>
              <xsd:attribute name="name" type="xsd:string" use="required" msdata:Ordinal="1" />
              <xsd:attribute name="type" type="xsd:string" msdata:Ordinal="3" />
              <xsd:attribute name="mimetype" type="xsd:string" msdata:Ordinal="4" />
              <xsd:attribute ref="xml:space" />
            </xsd:complexType>
          </xsd:element>
          <xsd:element name="resheader">
            <xsd:complexType>
              <xsd:sequence>
                <xsd:element name="value" type="xsd:string" minOccurs="0" msdata:Ordinal="1" />
              </xsd:sequence>
              <xsd:attribute name="name" type="xsd:string" use="required" />
            </xsd:complexType>
          </xsd:element>
        </xsd:choice>
      </xsd:complexType>
    </xsd:element>
  </xsd:schema>
  <resheader name="resmimetype">
    <value>text/microsoft-resx</value>
  </resheader>
  <resheader name="version">
    <value>2.0</value>
  </resheader>
  <resheader name="reader">
    <value>System.Resources.ResXResourceReader, System.Windows.Forms, Version=4.0.0.0, Culture=neutral, PublicKeyToken=b77a5c561934e089</value>
  </resheader>
  <resheader name="writer">
    <value>System.Resources.ResXResourceWriter, System.Windows.Forms, Version=4.0.0.0, Culture=neutral, PublicKeyToken=b77a5c561934e089</value>
  </resheader>
  <data name="Element_is_not_valid" xml:space="preserve">
    <value>Element is not valid.</value>
  </data>
  <data name="You_must_select_at_least_one_member" xml:space="preserve">
    <value>You must select at least one member.</value>
  </data>
  <data name="Interface_name_conflicts_with_an_existing_type_name" xml:space="preserve">
    <value>Interface name conflicts with an existing type name.</value>
  </data>
  <data name="Interface_name_is_not_a_valid_0_identifier" xml:space="preserve">
    <value>Interface name is not a valid {0} identifier.</value>
  </data>
  <data name="Illegal_characters_in_path" xml:space="preserve">
    <value>Illegal characters in path.</value>
  </data>
  <data name="File_name_must_have_the_0_extension" xml:space="preserve">
    <value>File name must have the "{0}" extension.</value>
  </data>
  <data name="Debugger" xml:space="preserve">
    <value>Debugger</value>
  </data>
  <data name="Determining_breakpoint_location" xml:space="preserve">
    <value>Determining breakpoint location...</value>
  </data>
  <data name="Determining_autos" xml:space="preserve">
    <value>Determining autos...</value>
  </data>
  <data name="Resolving_breakpoint_location" xml:space="preserve">
    <value>Resolving breakpoint location...</value>
  </data>
  <data name="Validating_breakpoint_location" xml:space="preserve">
    <value>Validating breakpoint location...</value>
  </data>
  <data name="Getting_DataTip_text" xml:space="preserve">
    <value>Getting DataTip text...</value>
  </data>
  <data name="Preview_unavailable" xml:space="preserve">
    <value>Preview unavailable</value>
  </data>
  <data name="Overrides_" xml:space="preserve">
    <value>Overrides</value>
  </data>
  <data name="Overridden_By" xml:space="preserve">
    <value>Overridden By</value>
  </data>
  <data name="Inherits_" xml:space="preserve">
    <value>Inherits</value>
  </data>
  <data name="Inherited_By" xml:space="preserve">
    <value>Inherited By</value>
  </data>
  <data name="Implements_" xml:space="preserve">
    <value>Implements</value>
  </data>
  <data name="Implemented_By" xml:space="preserve">
    <value>Implemented By</value>
  </data>
  <data name="Maximum_number_of_documents_are_open" xml:space="preserve">
    <value>Maximum number of documents are open.</value>
  </data>
  <data name="Failed_to_create_document_in_miscellaneous_files_project" xml:space="preserve">
    <value>Failed to create document in miscellaneous files project.</value>
  </data>
  <data name="Invalid_access" xml:space="preserve">
    <value>Invalid access.</value>
  </data>
  <data name="The_following_references_were_not_found_0_Please_locate_and_add_them_manually" xml:space="preserve">
    <value>The following references were not found. {0}Please locate and add them manually.</value>
  </data>
  <data name="End_position_must_be_start_position" xml:space="preserve">
    <value>End position must be &gt;= start position</value>
  </data>
  <data name="Not_a_valid_value" xml:space="preserve">
    <value>Not a valid value</value>
  </data>
  <data name="given_workspace_doesn_t_support_undo" xml:space="preserve">
    <value>given workspace doesn't support undo</value>
  </data>
  <data name="Add_a_reference_to_0" xml:space="preserve">
    <value>Add a reference to '{0}'</value>
  </data>
  <data name="Event_type_is_invalid" xml:space="preserve">
    <value>Event type is invalid</value>
  </data>
  <data name="Can_t_find_where_to_insert_member" xml:space="preserve">
    <value>Can't find where to insert member</value>
  </data>
  <data name="Can_t_rename_other_elements" xml:space="preserve">
    <value>Can't rename 'other' elements</value>
  </data>
  <data name="Unknown_rename_type" xml:space="preserve">
    <value>Unknown rename type</value>
  </data>
  <data name="IDs_are_not_supported_for_this_symbol_type" xml:space="preserve">
    <value>IDs are not supported for this symbol type.</value>
  </data>
  <data name="Can_t_create_a_node_id_for_this_symbol_kind_colon_0" xml:space="preserve">
    <value>Can't create a node id for this symbol kind: '{0}'</value>
  </data>
  <data name="Project_References" xml:space="preserve">
    <value>Project References</value>
  </data>
  <data name="Base_Types" xml:space="preserve">
    <value>Base Types</value>
  </data>
  <data name="Miscellaneous_Files" xml:space="preserve">
    <value>Miscellaneous Files</value>
  </data>
  <data name="Could_not_find_project_0" xml:space="preserve">
    <value>Could not find project '{0}'</value>
  </data>
  <data name="Could_not_find_location_of_folder_on_disk" xml:space="preserve">
    <value>Could not find location of folder on disk</value>
  </data>
  <data name="ErrorReadingFile" xml:space="preserve">
    <value>Error while reading file '{0}': {1}</value>
  </data>
  <data name="Assembly" xml:space="preserve">
    <value>Assembly </value>
  </data>
  <data name="Exceptions_colon" xml:space="preserve">
    <value>Exceptions:</value>
  </data>
  <data name="Member_of_0" xml:space="preserve">
    <value>Member of {0}</value>
  </data>
  <data name="Parameters_colon1" xml:space="preserve">
    <value>Parameters:</value>
  </data>
  <data name="Project" xml:space="preserve">
    <value>Project </value>
  </data>
  <data name="Remarks_colon" xml:space="preserve">
    <value>Remarks:</value>
  </data>
  <data name="Returns_colon" xml:space="preserve">
    <value>Returns:</value>
  </data>
  <data name="Summary_colon" xml:space="preserve">
    <value>Summary:</value>
  </data>
  <data name="Type_Parameters_colon" xml:space="preserve">
    <value>Type Parameters:</value>
  </data>
  <data name="File_already_exists" xml:space="preserve">
    <value>File already exists</value>
  </data>
  <data name="File_path_cannot_use_reserved_keywords" xml:space="preserve">
    <value>File path cannot use reserved keywords</value>
  </data>
  <data name="DocumentPath_is_illegal" xml:space="preserve">
    <value>DocumentPath is illegal</value>
  </data>
  <data name="Project_Path_is_illegal" xml:space="preserve">
    <value>Project Path is illegal</value>
  </data>
  <data name="Path_cannot_have_empty_filename" xml:space="preserve">
    <value>Path cannot have empty filename</value>
  </data>
  <data name="The_given_DocumentId_did_not_come_from_the_Visual_Studio_workspace" xml:space="preserve">
    <value>The given DocumentId did not come from the Visual Studio workspace.</value>
  </data>
  <data name="Project_colon_0_1_Use_the_dropdown_to_view_and_switch_to_other_projects_this_file_may_belong_to" xml:space="preserve">
    <value>Project: {0} ({1})

Use the dropdown to view and switch to other projects this file may belong to.</value>
  </data>
  <data name="_0_Use_the_dropdown_to_view_and_navigate_to_other_items_in_this_file" xml:space="preserve">
    <value>{0}

Use the dropdown to view and navigate to other items in this file.</value>
  </data>
  <data name="Project_colon_0_Use_the_dropdown_to_view_and_switch_to_other_projects_this_file_may_belong_to" xml:space="preserve">
    <value>Project: {0}

Use the dropdown to view and switch to other projects this file may belong to.</value>
  </data>
  <data name="ErrorReadingRuleset" xml:space="preserve">
    <value>ErrorReadingRuleset</value>
  </data>
  <data name="Error_reading_ruleset_file_0_1" xml:space="preserve">
    <value>Error reading ruleset file {0} - {1}</value>
  </data>
  <data name="AnalyzerChangedOnDisk" xml:space="preserve">
    <value>AnalyzerChangedOnDisk</value>
  </data>
  <data name="The_analyzer_assembly_0_has_changed_Diagnostics_may_be_incorrect_until_Visual_Studio_is_restarted" xml:space="preserve">
    <value>The analyzer assembly '{0}' has changed. Diagnostics may be incorrect until Visual Studio is restarted.</value>
  </data>
  <data name="CSharp_VB_Diagnostics_Table_Data_Source" xml:space="preserve">
    <value>C#/VB Diagnostics Table Data Source</value>
  </data>
  <data name="CSharp_VB_Todo_List_Table_Data_Source" xml:space="preserve">
    <value>C#/VB Todo List Table Data Source</value>
  </data>
  <data name="Cancel" xml:space="preserve">
    <value>Cancel</value>
  </data>
  <data name="Deselect_All" xml:space="preserve">
    <value>_Deselect All</value>
  </data>
  <data name="Extract_Interface" xml:space="preserve">
    <value>Extract Interface</value>
  </data>
  <data name="Generated_name_colon" xml:space="preserve">
    <value>Generated name:</value>
  </data>
  <data name="New_file_name_colon" xml:space="preserve">
    <value>New _file name:</value>
  </data>
  <data name="New_interface_name_colon" xml:space="preserve">
    <value>New _interface name:</value>
  </data>
  <data name="OK" xml:space="preserve">
    <value>OK</value>
  </data>
  <data name="Select_All" xml:space="preserve">
    <value>_Select All</value>
  </data>
  <data name="Select_public_members_to_form_interface" xml:space="preserve">
    <value>Select public _members to form interface</value>
  </data>
  <data name="Access_colon" xml:space="preserve">
    <value>_Access:</value>
  </data>
  <data name="Add_to_existing_file" xml:space="preserve">
    <value>Add to _existing file</value>
  </data>
  <data name="Change_Signature" xml:space="preserve">
    <value>Change Signature</value>
  </data>
  <data name="Create_new_file" xml:space="preserve">
    <value>_Create new file</value>
  </data>
  <data name="Default_" xml:space="preserve">
    <value>Default</value>
  </data>
  <data name="File_Name_colon" xml:space="preserve">
    <value>File Name:</value>
  </data>
  <data name="Generate_Type" xml:space="preserve">
    <value>Generate Type</value>
  </data>
  <data name="Kind_colon" xml:space="preserve">
    <value>_Kind:</value>
  </data>
  <data name="Location_colon" xml:space="preserve">
    <value>Location:</value>
  </data>
  <data name="Modifier" xml:space="preserve">
    <value>Modifier</value>
  </data>
  <data name="Name_colon1" xml:space="preserve">
    <value>Name:</value>
  </data>
  <data name="Parameter" xml:space="preserve">
    <value>Parameter</value>
  </data>
  <data name="Parameters_colon2" xml:space="preserve">
    <value>Parameters:</value>
  </data>
  <data name="Preview_method_signature_colon" xml:space="preserve">
    <value>Preview method signature:</value>
  </data>
  <data name="Preview_reference_changes" xml:space="preserve">
    <value>Preview reference changes</value>
  </data>
  <data name="Project_colon" xml:space="preserve">
    <value>_Project:</value>
  </data>
  <data name="Type" xml:space="preserve">
    <value>Type</value>
  </data>
  <data name="Type_Details_colon" xml:space="preserve">
    <value>Type Details:</value>
  </data>
  <data name="Re_move" xml:space="preserve">
    <value>Re_move</value>
  </data>
  <data name="Restore" xml:space="preserve">
    <value>_Restore</value>
  </data>
  <data name="More_about_0" xml:space="preserve">
    <value>More about {0}</value>
  </data>
  <data name="Navigation_must_be_performed_on_the_foreground_thread" xml:space="preserve">
    <value>Navigation must be performed on the foreground thread.</value>
  </data>
  <data name="bracket_plus_bracket" xml:space="preserve">
    <value>[+] </value>
  </data>
  <data name="bracket_bracket" xml:space="preserve">
    <value>[-] </value>
  </data>
  <data name="Reference_to_0_in_project_1" xml:space="preserve">
    <value>Reference to '{0}' in project '{1}'</value>
  </data>
  <data name="Unknown1" xml:space="preserve">
    <value>&lt;Unknown&gt;</value>
  </data>
  <data name="Analyzer_reference_to_0_in_project_1" xml:space="preserve">
    <value>Analyzer reference to '{0}' in project '{1}'</value>
  </data>
  <data name="Project_reference_to_0_in_project_1" xml:space="preserve">
    <value>Project reference to '{0}' in project '{1}'</value>
  </data>
  <data name="AnalyzerDependencyConflict" xml:space="preserve">
    <value>AnalyzerDependencyConflict</value>
  </data>
  <data name="Analyzer_assemblies_0_and_1_both_have_identity_2_but_different_contents_Only_one_will_be_loaded_and_analyzers_using_these_assemblies_may_not_run_correctly" xml:space="preserve">
    <value>Analyzer assemblies '{0}' and '{1}' both have identity '{2}' but different contents. Only one will be loaded and analyzers using these assemblies may not run correctly.</value>
  </data>
  <data name="_0_references" xml:space="preserve">
    <value>{0} references</value>
  </data>
  <data name="_1_reference" xml:space="preserve">
    <value>1 reference</value>
  </data>
  <data name="_0_encountered_an_error_and_has_been_disabled" xml:space="preserve">
    <value>'{0}' encountered an error and has been disabled.</value>
  </data>
  <data name="Enable" xml:space="preserve">
    <value>Enable</value>
  </data>
  <data name="Enable_and_ignore_future_errors" xml:space="preserve">
    <value>Enable and ignore future errors</value>
  </data>
  <data name="No_Changes" xml:space="preserve">
    <value>No Changes</value>
  </data>
  <data name="Current_block" xml:space="preserve">
    <value>Current block</value>
  </data>
  <data name="Determining_current_block" xml:space="preserve">
    <value>Determining current block.</value>
  </data>
  <data name="IntelliSense" xml:space="preserve">
    <value>IntelliSense</value>
  </data>
  <data name="CSharp_VB_Build_Table_Data_Source" xml:space="preserve">
    <value>C#/VB Build Table Data Source</value>
  </data>
  <data name="MissingAnalyzerReference" xml:space="preserve">
    <value>MissingAnalyzerReference</value>
  </data>
  <data name="Analyzer_assembly_0_depends_on_1_but_it_was_not_found_Analyzers_may_not_run_correctly_unless_the_missing_assembly_is_added_as_an_analyzer_reference_as_well" xml:space="preserve">
    <value>Analyzer assembly '{0}' depends on '{1}' but it was not found. Analyzers may not run correctly unless the missing assembly is added as an analyzer reference as well.</value>
  </data>
  <data name="Suppression_State" xml:space="preserve">
    <value>Suppression State</value>
  </data>
  <data name="Active" xml:space="preserve">
    <value>Active</value>
  </data>
  <data name="Suppressed" xml:space="preserve">
    <value>Suppressed</value>
  </data>
  <data name="NotApplicable" xml:space="preserve">
    <value>N/A</value>
  </data>
  <data name="SuppressionNotSupportedToolTip" xml:space="preserve">
    <value>Suppression state is supported only for intellisense diagnostics, which are for the current solution snapshot. Switch to 'Intellisense' diagnostics for suppression.</value>
  </data>
  <data name="Suppress_diagnostics" xml:space="preserve">
    <value>Suppress diagnostics</value>
  </data>
  <data name="Computing_suppressions_fix" xml:space="preserve">
    <value>Computing suppressions fix...</value>
  </data>
  <data name="Applying_suppressions_fix" xml:space="preserve">
    <value>Applying suppressions fix...</value>
  </data>
  <data name="Remove_suppressions" xml:space="preserve">
    <value>Remove suppressions</value>
  </data>
  <data name="Computing_remove_suppressions_fix" xml:space="preserve">
    <value>Computing remove suppressions fix...</value>
  </data>
  <data name="Applying_remove_suppressions_fix" xml:space="preserve">
    <value>Applying remove suppressions fix...</value>
  </data>
  <data name="This_workspace_only_supports_opening_documents_on_the_UI_thread" xml:space="preserve">
    <value>This workspace only supports opening documents on the UI thread.</value>
  </data>
  <data name="This_workspace_does_not_support_updating_Visual_Basic_parse_options" xml:space="preserve">
    <value>This workspace does not support updating Visual Basic parse options.</value>
  </data>
  <data name="Synchronize_0" xml:space="preserve">
    <value>Synchronize {0}</value>
  </data>
  <data name="Synchronizing_with_0" xml:space="preserve">
    <value>Synchronizing with {0}...</value>
  </data>
  <data name="Visual_Studio_has_suspended_some_advanced_features_to_improve_performance" xml:space="preserve">
    <value>Visual Studio has suspended some advanced features to improve performance.</value>
  </data>
  <data name="Installing_0" xml:space="preserve">
    <value>Installing '{0}'</value>
  </data>
  <data name="Installing_0_completed" xml:space="preserve">
    <value>Installing '{0}' completed</value>
  </data>
  <data name="Package_install_failed_colon_0" xml:space="preserve">
    <value>Package install failed: {0}</value>
  </data>
  <data name="Unknown2" xml:space="preserve">
    <value>&lt;Unknown&gt;</value>
  </data>
  <data name="No" xml:space="preserve">
    <value>No</value>
  </data>
  <data name="Yes" xml:space="preserve">
    <value>Yes</value>
  </data>
  <data name="Choose_a_Symbol_Specification_and_a_Naming_Style" xml:space="preserve">
    <value>Choose a Symbol Specification and a Naming Style.</value>
  </data>
  <data name="Enter_a_title_for_this_Naming_Rule" xml:space="preserve">
    <value>Enter a title for this Naming Rule.</value>
  </data>
  <data name="Enter_a_title_for_this_Naming_Style" xml:space="preserve">
    <value>Enter a title for this Naming Style.</value>
  </data>
  <data name="Enter_a_title_for_this_Symbol_Specification" xml:space="preserve">
    <value>Enter a title for this Symbol Specification.</value>
  </data>
  <data name="Accessibilities_can_match_any" xml:space="preserve">
    <value>Accessibilities (can match any)</value>
  </data>
  <data name="Capitalization_colon" xml:space="preserve">
    <value>Capitalization:</value>
  </data>
  <data name="all_lower" xml:space="preserve">
    <value>all lower</value>
  </data>
  <data name="ALL_UPPER" xml:space="preserve">
    <value>ALL UPPER</value>
  </data>
  <data name="camel_Case_Name" xml:space="preserve">
    <value>camel Case Name</value>
  </data>
  <data name="First_word_upper" xml:space="preserve">
    <value>First word upper</value>
  </data>
  <data name="Pascal_Case_Name" xml:space="preserve">
    <value>Pascal Case Name</value>
  </data>
  <data name="Severity_colon" xml:space="preserve">
    <value>Severity:</value>
  </data>
  <data name="Modifiers_must_match_all" xml:space="preserve">
    <value>Modifiers (must match all)</value>
  </data>
  <data name="Name_colon2" xml:space="preserve">
    <value>Name:</value>
  </data>
  <data name="Naming_Rule" xml:space="preserve">
    <value>Naming Rule</value>
  </data>
  <data name="Naming_Style" xml:space="preserve">
    <value>Naming Style</value>
  </data>
  <data name="Naming_Style_colon" xml:space="preserve">
    <value>Naming Style:</value>
  </data>
  <data name="Naming_Rules_allow_you_to_define_how_particular_sets_of_symbols_should_be_named_and_how_incorrectly_named_symbols_should_be_handled" xml:space="preserve">
    <value>Naming Rules allow you to define how particular sets of symbols should be named and how incorrectly-named symbols should be handled.</value>
  </data>
  <data name="The_first_matching_top_level_Naming_Rule_is_used_by_default_when_naming_a_symbol_while_any_special_cases_are_handled_by_a_matching_child_rule" xml:space="preserve">
    <value>The first matching top-level Naming Rule is used by default when naming a symbol, while any special cases are handled by a matching child rule.</value>
  </data>
  <data name="Naming_Style_Title_colon" xml:space="preserve">
    <value>Naming Style Title:</value>
  </data>
  <data name="Parent_Rule_colon" xml:space="preserve">
    <value>Parent Rule:</value>
  </data>
  <data name="Required_Prefix_colon" xml:space="preserve">
    <value>Required Prefix:</value>
  </data>
  <data name="Required_Suffix_colon" xml:space="preserve">
    <value>Required Suffix:</value>
  </data>
  <data name="Sample_Identifier_colon" xml:space="preserve">
    <value>Sample Identifier:</value>
  </data>
  <data name="Symbol_Kinds_can_match_any" xml:space="preserve">
    <value>Symbol Kinds (can match any)</value>
  </data>
  <data name="Symbol_Specification" xml:space="preserve">
    <value>Symbol Specification</value>
  </data>
  <data name="Symbol_Specification_colon" xml:space="preserve">
    <value>Symbol Specification:</value>
  </data>
  <data name="Symbol_Specification_Title_colon" xml:space="preserve">
    <value>Symbol Specification Title:</value>
  </data>
  <data name="Word_Separator_colon" xml:space="preserve">
    <value>Word Separator:</value>
  </data>
  <data name="example" xml:space="preserve">
    <value>example</value>
    <comment>IdentifierWord_Example and IdentifierWord_Identifier are combined (with prefixes, suffixes, and word separators) into an example identifier name in the NamingStyle UI.</comment>
  </data>
  <data name="identifier" xml:space="preserve">
    <value>identifier</value>
    <comment>IdentifierWord_Example and IdentifierWord_Identifier are combined (with prefixes, suffixes, and word separators) into an example identifier name in the NamingStyle UI.</comment>
  </data>
  <data name="Install_0" xml:space="preserve">
    <value>Install '{0}'</value>
  </data>
  <data name="Uninstalling_0" xml:space="preserve">
    <value>Uninstalling '{0}'</value>
  </data>
  <data name="Uninstalling_0_completed" xml:space="preserve">
    <value>Uninstalling '{0}' completed</value>
  </data>
  <data name="Uninstall_0" xml:space="preserve">
    <value>Uninstall '{0}'</value>
  </data>
  <data name="Package_uninstall_failed_colon_0" xml:space="preserve">
    <value>Package uninstall failed: {0}</value>
  </data>
  <data name="Error_encountered_while_loading_the_project_Some_project_features_such_as_full_solution_analysis_for_the_failed_project_and_projects_that_depend_on_it_have_been_disabled" xml:space="preserve">
    <value>Error encountered while loading the project. Some project features, such as full solution analysis for the failed project and projects that depend on it, have been disabled.</value>
  </data>
  <data name="Project_loading_failed" xml:space="preserve">
    <value>Project loading failed.</value>
  </data>
  <data name="To_see_what_caused_the_issue_please_try_below_1_Close_Visual_Studio_long_paragraph_follows" xml:space="preserve">
    <value>To see what caused the issue, please try below.

1. Close Visual Studio
2. Open a Visual Studio Developer Command Prompt
3. Set environment variable “TraceDesignTime” to true (set TraceDesignTime=true)
4. Delete .vs directory/.suo file
5. Restart VS from the command prompt you set the environment variable (devenv)
6. Open the solution
7. Check '{0}' and look for the failed tasks (FAILED)</value>
  </data>
  <data name="Additional_information_colon" xml:space="preserve">
    <value>Additional information:</value>
  </data>
  <data name="Installing_0_failed_Additional_information_colon_1" xml:space="preserve">
    <value>Installing '{0}' failed.

Additional information: {1}</value>
  </data>
  <data name="Uninstalling_0_failed_Additional_information_colon_1" xml:space="preserve">
    <value>Uninstalling '{0}' failed.

Additional information: {1}</value>
  </data>
  <data name="Move_0_below_1" xml:space="preserve">
    <value>Move {0} below {1}</value>
    <comment>{0} and {1} are parameter descriptions</comment>
  </data>
  <data name="Move_0_above_1" xml:space="preserve">
    <value>Move {0} above {1}</value>
    <comment>{0} and {1} are parameter descriptions</comment>
  </data>
  <data name="Remove_0" xml:space="preserve">
    <value>Remove {0}</value>
    <comment>{0} is a parameter description</comment>
  </data>
  <data name="Restore_0" xml:space="preserve">
    <value>Restore {0}</value>
    <comment>{0} is a parameter description</comment>
  </data>
  <data name="Re_enable" xml:space="preserve">
    <value>Re-enable</value>
  </data>
  <data name="Learn_more" xml:space="preserve">
    <value>Learn more</value>
  </data>
  <data name="Prefer_framework_type" xml:space="preserve">
    <value>Prefer framework type</value>
  </data>
  <data name="Prefer_predefined_type" xml:space="preserve">
    <value>Prefer predefined type</value>
  </data>
  <data name="Copy_to_Clipboard" xml:space="preserve">
    <value>Copy to Clipboard</value>
  </data>
  <data name="Close" xml:space="preserve">
    <value>Close</value>
  </data>
  <data name="Unknown_parameters" xml:space="preserve">
    <value>&lt;Unknown Parameters&gt;</value>
  </data>
  <data name="End_of_inner_exception_stack" xml:space="preserve">
    <value>--- End of inner exception stack trace ---</value>
  </data>
  <data name="For_locals_parameters_and_members" xml:space="preserve">
    <value>For locals, parameters and members</value>
  </data>
  <data name="For_member_access_expressions" xml:space="preserve">
    <value>For member access expressions</value>
  </data>
  <data name="Prefer_object_initializer" xml:space="preserve">
    <value>Prefer object initializer</value>
  </data>
  <data name="Expression_preferences_colon" xml:space="preserve">
    <value>Expression preferences:</value>
  </data>
  <data name="Block_Structure_Guides" xml:space="preserve">
    <value>Block Structure Guides</value>
  </data>
  <data name="Outlining" xml:space="preserve">
    <value>Outlining</value>
  </data>
  <data name="Show_guides_for_code_level_constructs" xml:space="preserve">
    <value>Show guides for code level constructs</value>
  </data>
  <data name="Show_guides_for_comments_and_preprocessor_regions" xml:space="preserve">
    <value>Show guides for comments and preprocessor regions</value>
  </data>
  <data name="Show_guides_for_declaration_level_constructs" xml:space="preserve">
    <value>Show guides for declaration level constructs</value>
  </data>
  <data name="Show_outlining_for_code_level_constructs" xml:space="preserve">
    <value>Show outlining for code level constructs</value>
  </data>
  <data name="Show_outlining_for_comments_and_preprocessor_regions" xml:space="preserve">
    <value>Show outlining for comments and preprocessor regions</value>
  </data>
  <data name="Show_outlining_for_declaration_level_constructs" xml:space="preserve">
    <value>Show outlining for declaration level constructs</value>
  </data>
  <data name="Variable_preferences_colon" xml:space="preserve">
    <value>Variable preferences:</value>
  </data>
  <data name="Prefer_inlined_variable_declaration" xml:space="preserve">
    <value>Prefer inlined variable declaration</value>
  </data>
  <data name="Use_expression_body_for_methods" xml:space="preserve">
    <value>Use expression body for methods</value>
  </data>
  <data name="Code_block_preferences_colon" xml:space="preserve">
    <value>Code block preferences:</value>
  </data>
  <data name="Use_expression_body_for_accessors" xml:space="preserve">
    <value>Use expression body for accessors</value>
  </data>
  <data name="Use_expression_body_for_constructors" xml:space="preserve">
    <value>Use expression body for constructors</value>
  </data>
  <data name="Use_expression_body_for_indexers" xml:space="preserve">
    <value>Use expression body for indexers</value>
  </data>
  <data name="Use_expression_body_for_operators" xml:space="preserve">
    <value>Use expression body for operators</value>
  </data>
  <data name="Use_expression_body_for_properties" xml:space="preserve">
    <value>Use expression body for properties</value>
  </data>
  <data name="Some_naming_rules_are_incomplete_Please_complete_or_remove_them" xml:space="preserve">
    <value>Some naming rules are incomplete. Please complete or remove them.</value>
  </data>
  <data name="Manage_specifications" xml:space="preserve">
    <value>Manage specifications</value>
  </data>
  <data name="Manage_styles" xml:space="preserve">
    <value>Manage styles</value>
  </data>
  <data name="Reorder" xml:space="preserve">
    <value>Reorder</value>
  </data>
  <data name="Severity" xml:space="preserve">
    <value>Severity</value>
  </data>
  <data name="Specification" xml:space="preserve">
    <value>Specification</value>
  </data>
  <data name="Required_Style" xml:space="preserve">
    <value>Required Style</value>
  </data>
  <data name="This_item_cannot_be_deleted_because_it_is_used_by_an_existing_Naming_Rule" xml:space="preserve">
    <value>This item cannot be deleted because it is used by an existing Naming Rule.</value>
  </data>
  <data name="Prefer_collection_initializer" xml:space="preserve">
    <value>Prefer collection initializer</value>
  </data>
  <data name="Prefer_coalesce_expression" xml:space="preserve">
    <value>Prefer coalesce expression</value>
  </data>
  <data name="Collapse_regions_when_collapsing_to_definitions" xml:space="preserve">
    <value>Collapse #regions when collapsing to definitions</value>
  </data>
  <data name="Prefer_null_propagation" xml:space="preserve">
    <value>Prefer null propagation</value>
  </data>
  <data name="Prefer_explicit_tuple_name" xml:space="preserve">
    <value>Prefer explicit tuple name</value>
  </data>
  <data name="Description" xml:space="preserve">
    <value>Description</value>
  </data>
  <data name="Preference" xml:space="preserve">
    <value>Preference</value>
  </data>
  <data name="Implement_Interface_or_Abstract_Class" xml:space="preserve">
    <value>Implement Interface or Abstract Class</value>
  </data>
  <data name="For_a_given_symbol_only_the_topmost_rule_with_a_matching_Specification_will_be_applied_Violation_of_that_rules_Required_Style_will_be_reported_at_the_chosen_Severity_level" xml:space="preserve">
    <value>For a given symbol, only the topmost rule with a matching 'Specification' will be applied. Violation of that rule's 'Required Style' will be reported at the chosen 'Severity' level.</value>
  </data>
  <data name="at_the_end" xml:space="preserve">
    <value>at the end</value>
  </data>
  <data name="When_inserting_properties_events_and_methods_place_them" xml:space="preserve">
    <value>When inserting properties, events and methods, place them:</value>
  </data>
  <data name="with_other_members_of_the_same_kind" xml:space="preserve">
    <value>with other members of the same kind</value>
  </data>
  <data name="Prefer_braces" xml:space="preserve">
    <value>Prefer braces</value>
  </data>
  <data name="Over_colon" xml:space="preserve">
    <value>Over:</value>
  </data>
  <data name="Prefer_colon" xml:space="preserve">
    <value>Prefer:</value>
  </data>
  <data name="or" xml:space="preserve">
    <value>or</value>
  </data>
  <data name="built_in_types" xml:space="preserve">
    <value>built-in types</value>
  </data>
  <data name="everywhere_else" xml:space="preserve">
    <value>everywhere else</value>
  </data>
  <data name="type_is_apparent_from_assignment_expression" xml:space="preserve">
    <value>type is apparent from assignment expression</value>
  </data>
  <data name="Get_help_for_0" xml:space="preserve">
    <value>Get help for '{0}'</value>
  </data>
  <data name="Get_help_for_0_from_Bing" xml:space="preserve">
    <value>Get help for '{0}' from Bing</value>
  </data>
  <data name="Move_down" xml:space="preserve">
    <value>Move down</value>
  </data>
  <data name="Move_up" xml:space="preserve">
    <value>Move up</value>
  </data>
  <data name="Remove" xml:space="preserve">
    <value>Remove</value>
  </data>
  <data name="Pick_members" xml:space="preserve">
    <value>Pick members</value>
  </data>
  <data name="Unfortunately_a_process_used_by_Visual_Studio_has_encountered_an_unrecoverable_error_We_recommend_saving_your_work_and_then_closing_and_restarting_Visual_Studio" xml:space="preserve">
    <value>Unfortunately, a process used by Visual Studio has encountered an unrecoverable error.  We recommend saving your work, and then closing and restarting Visual Studio.</value>
  </data>
  <data name="analyzer_Prefer_auto_properties" xml:space="preserve">
    <value>Prefer auto properties</value>
  </data>
  <data name="Add_a_symbol_specification" xml:space="preserve">
    <value>Add a symbol specification</value>
  </data>
  <data name="Remove_symbol_specification" xml:space="preserve">
    <value>Remove symbol specification</value>
  </data>
  <data name="Add_item" xml:space="preserve">
    <value>Add item</value>
  </data>
  <data name="Edit_item" xml:space="preserve">
    <value>Edit item</value>
  </data>
  <data name="Remove_item" xml:space="preserve">
    <value>Remove item</value>
  </data>
  <data name="Add_a_naming_rule" xml:space="preserve">
    <value>Add a naming rule</value>
  </data>
  <data name="Remove_naming_rule" xml:space="preserve">
    <value>Remove naming rule</value>
  </data>
  <data name="VisualStudioWorkspace_TryApplyChanges_cannot_be_called_from_a_background_thread" xml:space="preserve">
    <value>VisualStudioWorkspace.TryApplyChanges cannot be called from a background thread.</value>
  </data>
  <data name="codegen_prefer_auto_properties" xml:space="preserve">
    <value>prefer auto properties</value>
  </data>
  <data name="prefer_throwing_properties" xml:space="preserve">
    <value>prefer throwing properties</value>
  </data>
  <data name="When_generating_properties" xml:space="preserve">
    <value>When generating properties:</value>
  </data>
  <data name="Options" xml:space="preserve">
    <value>Options</value>
  </data>
  <data name="Try_the_preview_version_of_our_live_code_analysis_extension_which_provides_more_fixes_for_common_API_design_naming_performance_and_reliability_issues" xml:space="preserve">
    <value>Try the preview version of our live code analysis extension, which provides more fixes for common API design, naming, performance, and reliability issues</value>
  </data>
  <data name="Never_show_this_again" xml:space="preserve">
    <value>Never show this again</value>
  </data>
  <data name="Prefer_simple_default_expression" xml:space="preserve">
    <value>Prefer simple 'default' expression</value>
  </data>
  <data name="Prefer_inferred_tuple_names" xml:space="preserve">
    <value>Prefer inferred tuple element names</value>
  </data>
  <data name="Prefer_inferred_anonymous_type_member_names" xml:space="preserve">
    <value>Prefer inferred anonymous type member names</value>
  </data>
  <data name="Preview_pane" xml:space="preserve">
    <value>Preview pane</value>
  </data>
  <data name="Analysis" xml:space="preserve">
    <value>Analysis</value>
  </data>
  <data name="Enable_full_solution_analysis" xml:space="preserve">
    <value>Enable full solution _analysis</value>
  </data>
  <data name="Perform_editor_feature_analysis_in_external_process" xml:space="preserve">
    <value>Perform editor _feature analysis in external process (experimental)</value>
  </data>
  <data name="Fade_out_unreachable_code" xml:space="preserve">
    <value>Fade out unreachable code</value>
  </data>
  <data name="Fading" xml:space="preserve">
    <value>Fading</value>
  </data>
  <data name="ChangesNotAllowedIFAssemblyHasNotBeenLoaded" xml:space="preserve">
    <value>Changes are not allowed if the assembly has not been loaded.</value>
  </data>
  <data name="ChangesNotAllowedIfProjectWasntBuildWhenDebuggingStarted" xml:space="preserve">
    <value>Changes are not allowed if the project wasn't built when debugging started.</value>
  </data>
  <data name="ChangesNotAllowedIfProjectWasntLoadedWhileDebugging" xml:space="preserve">
    <value>Changes are not allowed if the project wasn't loaded and built when debugging started.

'Lightweight solution load' is enabled for the current solution. Disable it to ensure that all projects are loaded when debugging starts.</value>
  </data>
  <data name="ChangesNotAllowedWhileCodeIsRunning" xml:space="preserve">
    <value>Changes are not allowed while code is running.</value>
  </data>
  <data name="Prefer_local_function_over_anonymous_function" xml:space="preserve">
    <value>Prefer local function over anonymous function</value>
  </data>
  <data name="ModuleHasBeenUnloaded" xml:space="preserve">
    <value>Module has been unloaded.</value>
  </data>
  <data name="CantApplyChangesModuleHasBeenUnloaded" xml:space="preserve">
    <value>Can't apply changes -- module '{0}' has been unloaded.</value>
  </data>
  <data name="CantApplyChangesUnexpectedError" xml:space="preserve">
    <value>Can't apply changes -- unexpected error: '{0}'</value>
  </data>
  <data name="Prefer_deconstructed_variable_declaration" xml:space="preserve">
    <value>Prefer deconstructed variable declaration</value>
  </data>
  <data name="External_reference_found" xml:space="preserve">
    <value>External reference found</value>
  </data>
  <data name="No_references_found_to_0" xml:space="preserve">
    <value>No references found to '{0}'</value>
  </data>
  <data name="Search_found_no_results" xml:space="preserve">
    <value>Search found no results</value>
  </data>
<<<<<<< HEAD
  <data name="Sync_Class_View" xml:space="preserve">
    <value>Sync Class View</value>
=======
  <data name="Snippet_Command_Handler" xml:space="preserve">
    <value>Snippet Command Handler</value>
  </data>
  <data name="Sync_Class_View_Command_Handler" xml:space="preserve">
    <value>Sync Class View Command Handler</value>
>>>>>>> 10177d01
  </data>
  <data name="Restore_Visual_Studio_keybindings" xml:space="preserve">
    <value>Restore Visual Studio keybindings</value>
  </data>
  <data name="Use_Keybindings_for_extensions" xml:space="preserve">
    <value>Use keybindings for ReSharper/IntelliJ/Vim/etc.</value>
  </data>
  <data name="Enable_navigation_to_decompiled_sources" xml:space="preserve">
    <value>Enable navigation to decompiled sources (experimental)</value>
  </data>
  <data name="Decompiler_Legal_Notice_Message" xml:space="preserve">
    <value>IMPORTANT: Visual Studio includes decompiling functionality (“Decompiler”) that enables reproducing source code from binary code. By accessing and using the Decompiler, you agree to the Visual Studio license terms and the terms for the Decompiler below. If you do not agree with these combined terms, do not access or use the Decompiler.
 
You acknowledge that binary code and source code might be protected by copyright and trademark laws.  Before using the Decompiler on any binary code, you need to first:  
(i) confirm that the license terms governing your use of the binary code do not contain a provision which prohibits you from decompiling the software; or
(ii) obtain permission to decompile the binary code from the owner of the software.
 
Your use of the Decompiler is optional.  Microsoft is not responsible and disclaims all liability for your use of the Decompiler that violates any laws or any software license terms which prohibit decompiling of the software.

I agree to all of the foregoing:</value>
  </data>
  <data name="Decompiler_Legal_Notice_Title" xml:space="preserve">
    <value>Decompiler Legal Notice</value>
  </data>
  <data name="Disabling_the_extension_0_unbound_your_keyboard_bindings" xml:space="preserve">
    <value>Disabling the extension '{0}' unbound your keyboard bindings.</value>
    <comment>0 is an extension name</comment>
  </data>
  <data name="Code_style_header_use_editor_config" xml:space="preserve">
    <value>The settings configured here only apply to your machine. To configure these settings to travel with your solution, use .editorconfig files.</value>
  </data>
  <data name="Analyzing_0" xml:space="preserve">
    <value>Analyzing '{0}'</value>
  </data>
  <data name="Live_code_analysis" xml:space="preserve">
    <value>Live code analysis</value>
  </data>
</root><|MERGE_RESOLUTION|>--- conflicted
+++ resolved
@@ -986,16 +986,8 @@
   <data name="Search_found_no_results" xml:space="preserve">
     <value>Search found no results</value>
   </data>
-<<<<<<< HEAD
   <data name="Sync_Class_View" xml:space="preserve">
     <value>Sync Class View</value>
-=======
-  <data name="Snippet_Command_Handler" xml:space="preserve">
-    <value>Snippet Command Handler</value>
-  </data>
-  <data name="Sync_Class_View_Command_Handler" xml:space="preserve">
-    <value>Sync Class View Command Handler</value>
->>>>>>> 10177d01
   </data>
   <data name="Restore_Visual_Studio_keybindings" xml:space="preserve">
     <value>Restore Visual Studio keybindings</value>
