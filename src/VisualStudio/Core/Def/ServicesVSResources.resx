--- conflicted
+++ resolved
@@ -1940,12 +1940,10 @@
   <data name="Show_hints_for_collection_expressions" xml:space="preserve">
     <value>Show hints for collection expressions</value>
   </data>
-<<<<<<< HEAD
   <data name="Inline_diagnostics_location" xml:space="preserve">
     <value>Inline diagnostics location</value>
-=======
+  </data>
   <data name="Automatically_reload_updated_analyzers_and_generators" xml:space="preserve">
     <value>Automatically reload updated analyzers and generators (requires restart)</value>
->>>>>>> 543cb456
   </data>
 </root>