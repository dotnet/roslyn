<?xml version="1.0" encoding="utf-8"?>
<root>
  <!-- 
    Microsoft ResX Schema 
    
    Version 2.0
    
    The primary goals of this format is to allow a simple XML format 
    that is mostly human readable. The generation and parsing of the 
    various data types are done through the TypeConverter classes 
    associated with the data types.
    
    Example:
    
    ... ado.net/XML headers & schema ...
    <resheader name="resmimetype">text/microsoft-resx</resheader>
    <resheader name="version">2.0</resheader>
    <resheader name="reader">System.Resources.ResXResourceReader, System.Windows.Forms, ...</resheader>
    <resheader name="writer">System.Resources.ResXResourceWriter, System.Windows.Forms, ...</resheader>
    <data name="Name1"><value>this is my long string</value><comment>this is a comment</comment></data>
    <data name="Color1" type="System.Drawing.Color, System.Drawing">Blue</data>
    <data name="Bitmap1" mimetype="application/x-microsoft.net.object.binary.base64">
        <value>[base64 mime encoded serialized .NET Framework object]</value>
    </data>
    <data name="Icon1" type="System.Drawing.Icon, System.Drawing" mimetype="application/x-microsoft.net.object.bytearray.base64">
        <value>[base64 mime encoded string representing a byte array form of the .NET Framework object]</value>
        <comment>This is a comment</comment>
    </data>
                
    There are any number of "resheader" rows that contain simple 
    name/value pairs.
    
    Each data row contains a name, and value. The row also contains a 
    type or mimetype. Type corresponds to a .NET class that support 
    text/value conversion through the TypeConverter architecture. 
    Classes that don't support this are serialized and stored with the 
    mimetype set.
    
    The mimetype is used for serialized objects, and tells the 
    ResXResourceReader how to depersist the object. This is currently not 
    extensible. For a given mimetype the value must be set accordingly:
    
    Note - application/x-microsoft.net.object.binary.base64 is the format 
    that the ResXResourceWriter will generate, however the reader can 
    read any of the formats listed below.
    
    mimetype: application/x-microsoft.net.object.binary.base64
    value   : The object must be serialized with 
            : System.Runtime.Serialization.Formatters.Binary.BinaryFormatter
            : and then encoded with base64 encoding.
    
    mimetype: application/x-microsoft.net.object.soap.base64
    value   : The object must be serialized with 
            : System.Runtime.Serialization.Formatters.Soap.SoapFormatter
            : and then encoded with base64 encoding.

    mimetype: application/x-microsoft.net.object.bytearray.base64
    value   : The object must be serialized into a byte array 
            : using a System.ComponentModel.TypeConverter
            : and then encoded with base64 encoding.
    -->
  <xsd:schema id="root" xmlns="" xmlns:xsd="http://www.w3.org/2001/XMLSchema" xmlns:msdata="urn:schemas-microsoft-com:xml-msdata">
    <xsd:import namespace="http://www.w3.org/XML/1998/namespace" />
    <xsd:element name="root" msdata:IsDataSet="true">
      <xsd:complexType>
        <xsd:choice maxOccurs="unbounded">
          <xsd:element name="metadata">
            <xsd:complexType>
              <xsd:sequence>
                <xsd:element name="value" type="xsd:string" minOccurs="0" />
              </xsd:sequence>
              <xsd:attribute name="name" use="required" type="xsd:string" />
              <xsd:attribute name="type" type="xsd:string" />
              <xsd:attribute name="mimetype" type="xsd:string" />
              <xsd:attribute ref="xml:space" />
            </xsd:complexType>
          </xsd:element>
          <xsd:element name="assembly">
            <xsd:complexType>
              <xsd:attribute name="alias" type="xsd:string" />
              <xsd:attribute name="name" type="xsd:string" />
            </xsd:complexType>
          </xsd:element>
          <xsd:element name="data">
            <xsd:complexType>
              <xsd:sequence>
                <xsd:element name="value" type="xsd:string" minOccurs="0" msdata:Ordinal="1" />
                <xsd:element name="comment" type="xsd:string" minOccurs="0" msdata:Ordinal="2" />
              </xsd:sequence>
              <xsd:attribute name="name" type="xsd:string" use="required" msdata:Ordinal="1" />
              <xsd:attribute name="type" type="xsd:string" msdata:Ordinal="3" />
              <xsd:attribute name="mimetype" type="xsd:string" msdata:Ordinal="4" />
              <xsd:attribute ref="xml:space" />
            </xsd:complexType>
          </xsd:element>
          <xsd:element name="resheader">
            <xsd:complexType>
              <xsd:sequence>
                <xsd:element name="value" type="xsd:string" minOccurs="0" msdata:Ordinal="1" />
              </xsd:sequence>
              <xsd:attribute name="name" type="xsd:string" use="required" />
            </xsd:complexType>
          </xsd:element>
        </xsd:choice>
      </xsd:complexType>
    </xsd:element>
  </xsd:schema>
  <resheader name="resmimetype">
    <value>text/microsoft-resx</value>
  </resheader>
  <resheader name="version">
    <value>2.0</value>
  </resheader>
  <resheader name="reader">
    <value>System.Resources.ResXResourceReader, System.Windows.Forms, Version=4.0.0.0, Culture=neutral, PublicKeyToken=b77a5c561934e089</value>
  </resheader>
  <resheader name="writer">
    <value>System.Resources.ResXResourceWriter, System.Windows.Forms, Version=4.0.0.0, Culture=neutral, PublicKeyToken=b77a5c561934e089</value>
  </resheader>
  <data name="Element_is_not_valid" xml:space="preserve">
    <value>Element is not valid.</value>
  </data>
  <data name="You_must_select_at_least_one_member" xml:space="preserve">
    <value>You must select at least one member.</value>
  </data>
  <data name="Name_conflicts_with_an_existing_type_name" xml:space="preserve">
    <value>Name conflicts with an existing type name.</value>
  </data>
  <data name="Name_is_not_a_valid_0_identifier" xml:space="preserve">
    <value>Name is not a valid {0} identifier.</value>
  </data>
  <data name="Illegal_characters_in_path" xml:space="preserve">
    <value>Illegal characters in path.</value>
  </data>
  <data name="File_name_must_have_the_0_extension" xml:space="preserve">
    <value>File name must have the "{0}" extension.</value>
  </data>
  <data name="Debugger" xml:space="preserve">
    <value>Debugger</value>
  </data>
  <data name="Determining_breakpoint_location" xml:space="preserve">
    <value>Determining breakpoint location...</value>
  </data>
  <data name="Determining_autos" xml:space="preserve">
    <value>Determining autos...</value>
  </data>
  <data name="Resolving_breakpoint_location" xml:space="preserve">
    <value>Resolving breakpoint location...</value>
  </data>
  <data name="Validating_breakpoint_location" xml:space="preserve">
    <value>Validating breakpoint location...</value>
  </data>
  <data name="Getting_DataTip_text" xml:space="preserve">
    <value>Getting DataTip text...</value>
  </data>
  <data name="Preview_unavailable" xml:space="preserve">
    <value>Preview unavailable</value>
  </data>
  <data name="Overrides_" xml:space="preserve">
    <value>Overrides</value>
  </data>
  <data name="Overridden_By" xml:space="preserve">
    <value>Overridden By</value>
  </data>
  <data name="Inherits_" xml:space="preserve">
    <value>Inherits</value>
  </data>
  <data name="Inherited_By" xml:space="preserve">
    <value>Inherited By</value>
  </data>
  <data name="Implements_" xml:space="preserve">
    <value>Implements</value>
  </data>
  <data name="Implemented_By" xml:space="preserve">
    <value>Implemented By</value>
  </data>
  <data name="Maximum_number_of_documents_are_open" xml:space="preserve">
    <value>Maximum number of documents are open.</value>
  </data>
  <data name="Failed_to_create_document_in_miscellaneous_files_project" xml:space="preserve">
    <value>Failed to create document in miscellaneous files project.</value>
  </data>
  <data name="Invalid_access" xml:space="preserve">
    <value>Invalid access.</value>
  </data>
  <data name="The_following_references_were_not_found_0_Please_locate_and_add_them_manually" xml:space="preserve">
    <value>The following references were not found. {0}Please locate and add them manually.</value>
  </data>
  <data name="End_position_must_be_start_position" xml:space="preserve">
    <value>End position must be &gt;= start position</value>
  </data>
  <data name="Not_a_valid_value" xml:space="preserve">
    <value>Not a valid value</value>
  </data>
  <data name="given_workspace_doesn_t_support_undo" xml:space="preserve">
    <value>given workspace doesn't support undo</value>
  </data>
  <data name="Add_a_reference_to_0" xml:space="preserve">
    <value>Add a reference to '{0}'</value>
  </data>
  <data name="Event_type_is_invalid" xml:space="preserve">
    <value>Event type is invalid</value>
  </data>
  <data name="Can_t_find_where_to_insert_member" xml:space="preserve">
    <value>Can't find where to insert member</value>
  </data>
  <data name="Can_t_rename_other_elements" xml:space="preserve">
    <value>Can't rename 'other' elements</value>
  </data>
  <data name="Unknown_rename_type" xml:space="preserve">
    <value>Unknown rename type</value>
  </data>
  <data name="IDs_are_not_supported_for_this_symbol_type" xml:space="preserve">
    <value>IDs are not supported for this symbol type.</value>
  </data>
  <data name="Can_t_create_a_node_id_for_this_symbol_kind_colon_0" xml:space="preserve">
    <value>Can't create a node id for this symbol kind: '{0}'</value>
  </data>
  <data name="Project_References" xml:space="preserve">
    <value>Project References</value>
  </data>
  <data name="Base_Types" xml:space="preserve">
    <value>Base Types</value>
  </data>
  <data name="Miscellaneous_Files" xml:space="preserve">
    <value>Miscellaneous Files</value>
  </data>
  <data name="Could_not_find_project_0" xml:space="preserve">
    <value>Could not find project '{0}'</value>
  </data>
  <data name="Could_not_find_location_of_folder_on_disk" xml:space="preserve">
    <value>Could not find location of folder on disk</value>
  </data>
  <data name="Assembly" xml:space="preserve">
    <value>Assembly </value>
  </data>
  <data name="Exceptions_colon" xml:space="preserve">
    <value>Exceptions:</value>
  </data>
  <data name="Member_of_0" xml:space="preserve">
    <value>Member of {0}</value>
  </data>
  <data name="Parameters_colon1" xml:space="preserve">
    <value>Parameters:</value>
  </data>
  <data name="Project" xml:space="preserve">
    <value>Project </value>
  </data>
  <data name="Remarks_colon" xml:space="preserve">
    <value>Remarks:</value>
  </data>
  <data name="Returns_colon" xml:space="preserve">
    <value>Returns:</value>
  </data>
  <data name="Summary_colon" xml:space="preserve">
    <value>Summary:</value>
  </data>
  <data name="Type_Parameters_colon" xml:space="preserve">
    <value>Type Parameters:</value>
  </data>
  <data name="File_already_exists" xml:space="preserve">
    <value>File already exists</value>
  </data>
  <data name="File_path_cannot_use_reserved_keywords" xml:space="preserve">
    <value>File path cannot use reserved keywords</value>
  </data>
  <data name="DocumentPath_is_illegal" xml:space="preserve">
    <value>DocumentPath is illegal</value>
  </data>
  <data name="Project_Path_is_illegal" xml:space="preserve">
    <value>Project Path is illegal</value>
  </data>
  <data name="Path_cannot_have_empty_filename" xml:space="preserve">
    <value>Path cannot have empty filename</value>
  </data>
  <data name="The_given_DocumentId_did_not_come_from_the_Visual_Studio_workspace" xml:space="preserve">
    <value>The given DocumentId did not come from the Visual Studio workspace.</value>
  </data>
  <data name="Project_colon_0_1_Use_the_dropdown_to_view_and_switch_to_other_projects_this_file_may_belong_to" xml:space="preserve">
    <value>Project: {0} ({1})

Use the dropdown to view and switch to other projects this file may belong to.</value>
  </data>
  <data name="_0_Use_the_dropdown_to_view_and_navigate_to_other_items_in_this_file" xml:space="preserve">
    <value>{0}

Use the dropdown to view and navigate to other items in this file.</value>
  </data>
  <data name="Project_colon_0_Use_the_dropdown_to_view_and_switch_to_other_projects_this_file_may_belong_to" xml:space="preserve">
    <value>Project: {0}

Use the dropdown to view and switch to other projects this file may belong to.</value>
  </data>
  <data name="AnalyzerChangedOnDisk" xml:space="preserve">
    <value>AnalyzerChangedOnDisk</value>
  </data>
  <data name="The_analyzer_assembly_0_has_changed_Diagnostics_may_be_incorrect_until_Visual_Studio_is_restarted" xml:space="preserve">
    <value>The analyzer assembly '{0}' has changed. Diagnostics may be incorrect until Visual Studio is restarted.</value>
  </data>
  <data name="CSharp_VB_Diagnostics_Table_Data_Source" xml:space="preserve">
    <value>C#/VB Diagnostics Table Data Source</value>
  </data>
  <data name="CSharp_VB_Todo_List_Table_Data_Source" xml:space="preserve">
    <value>C#/VB Todo List Table Data Source</value>
  </data>
  <data name="Cancel" xml:space="preserve">
    <value>Cancel</value>
  </data>
  <data name="Deselect_All" xml:space="preserve">
    <value>_Deselect All</value>
  </data>
  <data name="Extract_Interface" xml:space="preserve">
    <value>Extract Interface</value>
  </data>
  <data name="Generated_name_colon" xml:space="preserve">
    <value>Generated name:</value>
  </data>
  <data name="New_file_name_colon" xml:space="preserve">
    <value>New _file name:</value>
  </data>
  <data name="New_interface_name_colon" xml:space="preserve">
    <value>New _interface name:</value>
  </data>
  <data name="OK" xml:space="preserve">
    <value>OK</value>
  </data>
  <data name="Select_All" xml:space="preserve">
    <value>_Select All</value>
  </data>
  <data name="Select_public_members_to_form_interface" xml:space="preserve">
    <value>Select public _members to form interface</value>
  </data>
  <data name="Access_colon" xml:space="preserve">
    <value>_Access:</value>
  </data>
  <data name="Add_to_existing_file" xml:space="preserve">
    <value>Add to _existing file</value>
  </data>
  <data name="Add_to_current_file" xml:space="preserve">
    <value>Add to _current file</value>
  </data>
  <data name="Change_Signature" xml:space="preserve">
    <value>Change Signature</value>
  </data>
  <data name="Create_new_file" xml:space="preserve">
    <value>_Create new file</value>
  </data>
  <data name="Default_" xml:space="preserve">
    <value>Default</value>
  </data>
  <data name="File_Name_colon" xml:space="preserve">
    <value>File Name:</value>
  </data>
  <data name="Generate_Type" xml:space="preserve">
    <value>Generate Type</value>
  </data>
  <data name="Kind_colon" xml:space="preserve">
    <value>_Kind:</value>
  </data>
  <data name="Location_colon" xml:space="preserve">
    <value>Location:</value>
  </data>
  <data name="Select_destination" xml:space="preserve">
    <value>Select destination</value>
  </data>
  <data name="Modifier" xml:space="preserve">
    <value>Modifier</value>
  </data>
  <data name="Name_colon1" xml:space="preserve">
    <value>Name:</value>
  </data>
  <data name="Parameter" xml:space="preserve">
    <value>Parameter</value>
  </data>
  <data name="Parameters_colon2" xml:space="preserve">
    <value>Parameters:</value>
  </data>
  <data name="Preview_method_signature_colon" xml:space="preserve">
    <value>Preview method signature:</value>
  </data>
  <data name="Preview_reference_changes" xml:space="preserve">
    <value>Preview reference changes</value>
  </data>
  <data name="Project_colon" xml:space="preserve">
    <value>_Project:</value>
  </data>
  <data name="Type" xml:space="preserve">
    <value>Type</value>
  </data>
  <data name="Type_Details_colon" xml:space="preserve">
    <value>Type Details:</value>
  </data>
  <data name="Re_move" xml:space="preserve">
    <value>Re_move</value>
  </data>
  <data name="Restore" xml:space="preserve">
    <value>_Restore</value>
  </data>
  <data name="More_about_0" xml:space="preserve">
    <value>More about {0}</value>
  </data>
  <data name="Navigation_must_be_performed_on_the_foreground_thread" xml:space="preserve">
    <value>Navigation must be performed on the foreground thread.</value>
  </data>
  <data name="bracket_plus_bracket" xml:space="preserve">
    <value>[+] </value>
  </data>
  <data name="bracket_bracket" xml:space="preserve">
    <value>[-] </value>
  </data>
  <data name="Reference_to_0_in_project_1" xml:space="preserve">
    <value>Reference to '{0}' in project '{1}'</value>
  </data>
  <data name="Unknown1" xml:space="preserve">
    <value>&lt;Unknown&gt;</value>
  </data>
  <data name="Analyzer_reference_to_0_in_project_1" xml:space="preserve">
    <value>Analyzer reference to '{0}' in project '{1}'</value>
  </data>
  <data name="Project_reference_to_0_in_project_1" xml:space="preserve">
    <value>Project reference to '{0}' in project '{1}'</value>
  </data>
  <data name="AnalyzerDependencyConflict" xml:space="preserve">
    <value>AnalyzerDependencyConflict</value>
  </data>
  <data name="Analyzer_assemblies_0_and_1_both_have_identity_2_but_different_contents_Only_one_will_be_loaded_and_analyzers_using_these_assemblies_may_not_run_correctly" xml:space="preserve">
    <value>Analyzer assemblies '{0}' and '{1}' both have identity '{2}' but different contents. Only one will be loaded and analyzers using these assemblies may not run correctly.</value>
  </data>
  <data name="_0_references" xml:space="preserve">
    <value>{0} references</value>
  </data>
  <data name="_1_reference" xml:space="preserve">
    <value>1 reference</value>
  </data>
  <data name="_0_encountered_an_error_and_has_been_disabled" xml:space="preserve">
    <value>'{0}' encountered an error and has been disabled.</value>
  </data>
  <data name="Enable" xml:space="preserve">
    <value>Enable</value>
  </data>
  <data name="Enable_and_ignore_future_errors" xml:space="preserve">
    <value>Enable and ignore future errors</value>
  </data>
  <data name="No_Changes" xml:space="preserve">
    <value>No Changes</value>
  </data>
  <data name="Current_block" xml:space="preserve">
    <value>Current block</value>
  </data>
  <data name="Determining_current_block" xml:space="preserve">
    <value>Determining current block.</value>
  </data>
  <data name="IntelliSense" xml:space="preserve">
    <value>IntelliSense</value>
  </data>
  <data name="CSharp_VB_Build_Table_Data_Source" xml:space="preserve">
    <value>C#/VB Build Table Data Source</value>
  </data>
  <data name="MissingAnalyzerReference" xml:space="preserve">
    <value>MissingAnalyzerReference</value>
  </data>
  <data name="Analyzer_assembly_0_depends_on_1_but_it_was_not_found_Analyzers_may_not_run_correctly_unless_the_missing_assembly_is_added_as_an_analyzer_reference_as_well" xml:space="preserve">
    <value>Analyzer assembly '{0}' depends on '{1}' but it was not found. Analyzers may not run correctly unless the missing assembly is added as an analyzer reference as well.</value>
  </data>
  <data name="Suppress_diagnostics" xml:space="preserve">
    <value>Suppress diagnostics</value>
  </data>
  <data name="Computing_suppressions_fix" xml:space="preserve">
    <value>Computing suppressions fix...</value>
  </data>
  <data name="Applying_suppressions_fix" xml:space="preserve">
    <value>Applying suppressions fix...</value>
  </data>
  <data name="Remove_suppressions" xml:space="preserve">
    <value>Remove suppressions</value>
  </data>
  <data name="Computing_remove_suppressions_fix" xml:space="preserve">
    <value>Computing remove suppressions fix...</value>
  </data>
  <data name="Applying_remove_suppressions_fix" xml:space="preserve">
    <value>Applying remove suppressions fix...</value>
  </data>
  <data name="This_workspace_only_supports_opening_documents_on_the_UI_thread" xml:space="preserve">
    <value>This workspace only supports opening documents on the UI thread.</value>
  </data>
  <data name="This_workspace_does_not_support_updating_Visual_Basic_compilation_options" xml:space="preserve">
    <value>This workspace does not support updating Visual Basic compilation options.</value>
  </data>
  <data name="This_workspace_does_not_support_updating_Visual_Basic_parse_options" xml:space="preserve">
    <value>This workspace does not support updating Visual Basic parse options.</value>
  </data>
  <data name="Synchronize_0" xml:space="preserve">
    <value>Synchronize {0}</value>
  </data>
  <data name="Synchronizing_with_0" xml:space="preserve">
    <value>Synchronizing with {0}...</value>
  </data>
  <data name="Visual_Studio_has_suspended_some_advanced_features_to_improve_performance" xml:space="preserve">
    <value>Visual Studio has suspended some advanced features to improve performance.</value>
  </data>
  <data name="Installing_0" xml:space="preserve">
    <value>Installing '{0}'</value>
  </data>
  <data name="Installing_0_completed" xml:space="preserve">
    <value>Installing '{0}' completed</value>
  </data>
  <data name="Package_install_failed_colon_0" xml:space="preserve">
    <value>Package install failed: {0}</value>
  </data>
  <data name="Unknown2" xml:space="preserve">
    <value>&lt;Unknown&gt;</value>
  </data>
  <data name="No" xml:space="preserve">
    <value>No</value>
  </data>
  <data name="Yes" xml:space="preserve">
    <value>Yes</value>
  </data>
  <data name="Choose_a_Symbol_Specification_and_a_Naming_Style" xml:space="preserve">
    <value>Choose a Symbol Specification and a Naming Style.</value>
  </data>
  <data name="Enter_a_title_for_this_Naming_Rule" xml:space="preserve">
    <value>Enter a title for this Naming Rule.</value>
  </data>
  <data name="Enter_a_title_for_this_Naming_Style" xml:space="preserve">
    <value>Enter a title for this Naming Style.</value>
  </data>
  <data name="Enter_a_title_for_this_Symbol_Specification" xml:space="preserve">
    <value>Enter a title for this Symbol Specification.</value>
  </data>
  <data name="Accessibilities_can_match_any" xml:space="preserve">
    <value>Accessibilities (can match any)</value>
  </data>
  <data name="Capitalization_colon" xml:space="preserve">
    <value>Capitalization:</value>
  </data>
  <data name="all_lower" xml:space="preserve">
    <value>all lower</value>
  </data>
  <data name="ALL_UPPER" xml:space="preserve">
    <value>ALL UPPER</value>
  </data>
  <data name="camel_Case_Name" xml:space="preserve">
    <value>camel Case Name</value>
  </data>
  <data name="First_word_upper" xml:space="preserve">
    <value>First word upper</value>
  </data>
  <data name="Pascal_Case_Name" xml:space="preserve">
    <value>Pascal Case Name</value>
  </data>
  <data name="Severity_colon" xml:space="preserve">
    <value>Severity:</value>
  </data>
  <data name="Modifiers_must_match_all" xml:space="preserve">
    <value>Modifiers (must match all)</value>
  </data>
  <data name="Name_colon2" xml:space="preserve">
    <value>Name:</value>
  </data>
  <data name="Naming_Rule" xml:space="preserve">
    <value>Naming Rule</value>
  </data>
  <data name="Naming_Style" xml:space="preserve">
    <value>Naming Style</value>
  </data>
  <data name="Naming_Style_colon" xml:space="preserve">
    <value>Naming Style:</value>
  </data>
  <data name="Naming_Rules_allow_you_to_define_how_particular_sets_of_symbols_should_be_named_and_how_incorrectly_named_symbols_should_be_handled" xml:space="preserve">
    <value>Naming Rules allow you to define how particular sets of symbols should be named and how incorrectly-named symbols should be handled.</value>
  </data>
  <data name="The_first_matching_top_level_Naming_Rule_is_used_by_default_when_naming_a_symbol_while_any_special_cases_are_handled_by_a_matching_child_rule" xml:space="preserve">
    <value>The first matching top-level Naming Rule is used by default when naming a symbol, while any special cases are handled by a matching child rule.</value>
  </data>
  <data name="Naming_Style_Title_colon" xml:space="preserve">
    <value>Naming Style Title:</value>
  </data>
  <data name="Parent_Rule_colon" xml:space="preserve">
    <value>Parent Rule:</value>
  </data>
  <data name="Required_Prefix_colon" xml:space="preserve">
    <value>Required Prefix:</value>
  </data>
  <data name="Required_Suffix_colon" xml:space="preserve">
    <value>Required Suffix:</value>
  </data>
  <data name="Sample_Identifier_colon" xml:space="preserve">
    <value>Sample Identifier:</value>
  </data>
  <data name="Symbol_Kinds_can_match_any" xml:space="preserve">
    <value>Symbol Kinds (can match any)</value>
  </data>
  <data name="Symbol_Specification" xml:space="preserve">
    <value>Symbol Specification</value>
  </data>
  <data name="Symbol_Specification_colon" xml:space="preserve">
    <value>Symbol Specification:</value>
  </data>
  <data name="Symbol_Specification_Title_colon" xml:space="preserve">
    <value>Symbol Specification Title:</value>
  </data>
  <data name="Word_Separator_colon" xml:space="preserve">
    <value>Word Separator:</value>
  </data>
  <data name="example" xml:space="preserve">
    <value>example</value>
    <comment>IdentifierWord_Example and IdentifierWord_Identifier are combined (with prefixes, suffixes, and word separators) into an example identifier name in the NamingStyle UI.</comment>
  </data>
  <data name="identifier" xml:space="preserve">
    <value>identifier</value>
    <comment>IdentifierWord_Example and IdentifierWord_Identifier are combined (with prefixes, suffixes, and word separators) into an example identifier name in the NamingStyle UI.</comment>
  </data>
  <data name="Install_0" xml:space="preserve">
    <value>Install '{0}'</value>
  </data>
  <data name="Uninstalling_0" xml:space="preserve">
    <value>Uninstalling '{0}'</value>
  </data>
  <data name="Uninstalling_0_completed" xml:space="preserve">
    <value>Uninstalling '{0}' completed</value>
  </data>
  <data name="Uninstall_0" xml:space="preserve">
    <value>Uninstall '{0}'</value>
  </data>
  <data name="Package_uninstall_failed_colon_0" xml:space="preserve">
    <value>Package uninstall failed: {0}</value>
  </data>
  <data name="Error_encountered_while_loading_the_project_Some_project_features_such_as_full_solution_analysis_for_the_failed_project_and_projects_that_depend_on_it_have_been_disabled" xml:space="preserve">
    <value>Error encountered while loading the project. Some project features, such as full solution analysis for the failed project and projects that depend on it, have been disabled.</value>
  </data>
  <data name="Project_loading_failed" xml:space="preserve">
    <value>Project loading failed.</value>
  </data>
  <data name="To_see_what_caused_the_issue_please_try_below_1_Close_Visual_Studio_long_paragraph_follows" xml:space="preserve">
    <value>To see what caused the issue, please try below.

1. Close Visual Studio
2. Open a Visual Studio Developer Command Prompt
3. Set environment variable “TraceDesignTime” to true (set TraceDesignTime=true)
4. Delete .vs directory/.suo file
5. Restart VS from the command prompt you set the environment variable (devenv)
6. Open the solution
7. Check '{0}' and look for the failed tasks (FAILED)</value>
  </data>
  <data name="Additional_information_colon" xml:space="preserve">
    <value>Additional information:</value>
  </data>
  <data name="Installing_0_failed_Additional_information_colon_1" xml:space="preserve">
    <value>Installing '{0}' failed.

Additional information: {1}</value>
  </data>
  <data name="Uninstalling_0_failed_Additional_information_colon_1" xml:space="preserve">
    <value>Uninstalling '{0}' failed.

Additional information: {1}</value>
  </data>
  <data name="Move_0_below_1" xml:space="preserve">
    <value>Move {0} below {1}</value>
    <comment>{0} and {1} are parameter descriptions</comment>
  </data>
  <data name="Move_0_above_1" xml:space="preserve">
    <value>Move {0} above {1}</value>
    <comment>{0} and {1} are parameter descriptions</comment>
  </data>
  <data name="Remove_0" xml:space="preserve">
    <value>Remove {0}</value>
    <comment>{0} is a parameter description</comment>
  </data>
  <data name="Restore_0" xml:space="preserve">
    <value>Restore {0}</value>
    <comment>{0} is a parameter description</comment>
  </data>
  <data name="Re_enable" xml:space="preserve">
    <value>Re-enable</value>
  </data>
  <data name="Learn_more" xml:space="preserve">
    <value>Learn more</value>
  </data>
  <data name="Build_plus_live_analysis_NuGet_package" xml:space="preserve">
    <value>Build + live analysis (NuGet package)</value>
  </data>
  <data name="Live_analysis_VSIX_extension" xml:space="preserve">
    <value>Live analysis (VSIX extension)</value>
  </data>
  <data name="Prefer_framework_type" xml:space="preserve">
    <value>Prefer framework type</value>
  </data>
  <data name="Prefer_predefined_type" xml:space="preserve">
    <value>Prefer predefined type</value>
  </data>
  <data name="Copy_to_Clipboard" xml:space="preserve">
    <value>Copy to Clipboard</value>
  </data>
  <data name="Close" xml:space="preserve">
    <value>Close</value>
  </data>
  <data name="Unknown_parameters" xml:space="preserve">
    <value>&lt;Unknown Parameters&gt;</value>
  </data>
  <data name="End_of_inner_exception_stack" xml:space="preserve">
    <value>--- End of inner exception stack trace ---</value>
  </data>
  <data name="For_locals_parameters_and_members" xml:space="preserve">
    <value>For locals, parameters and members</value>
  </data>
  <data name="For_member_access_expressions" xml:space="preserve">
    <value>For member access expressions</value>
  </data>
  <data name="Prefer_object_initializer" xml:space="preserve">
    <value>Prefer object initializer</value>
  </data>
  <data name="Expression_preferences_colon" xml:space="preserve">
    <value>Expression preferences:</value>
  </data>
  <data name="Block_Structure_Guides" xml:space="preserve">
    <value>Block Structure Guides</value>
  </data>
  <data name="Outlining" xml:space="preserve">
    <value>Outlining</value>
  </data>
  <data name="Show_guides_for_code_level_constructs" xml:space="preserve">
    <value>Show guides for code level constructs</value>
  </data>
  <data name="Show_guides_for_comments_and_preprocessor_regions" xml:space="preserve">
    <value>Show guides for comments and preprocessor regions</value>
  </data>
  <data name="Show_guides_for_declaration_level_constructs" xml:space="preserve">
    <value>Show guides for declaration level constructs</value>
  </data>
  <data name="Show_outlining_for_code_level_constructs" xml:space="preserve">
    <value>Show outlining for code level constructs</value>
  </data>
  <data name="Show_outlining_for_comments_and_preprocessor_regions" xml:space="preserve">
    <value>Show outlining for comments and preprocessor regions</value>
  </data>
  <data name="Show_outlining_for_declaration_level_constructs" xml:space="preserve">
    <value>Show outlining for declaration level constructs</value>
  </data>
  <data name="Variable_preferences_colon" xml:space="preserve">
    <value>Variable preferences:</value>
  </data>
  <data name="Prefer_inlined_variable_declaration" xml:space="preserve">
    <value>Prefer inlined variable declaration</value>
  </data>
  <data name="Use_expression_body_for_methods" xml:space="preserve">
    <value>Use expression body for methods</value>
  </data>
  <data name="Code_block_preferences_colon" xml:space="preserve">
    <value>Code block preferences:</value>
  </data>
  <data name="Use_expression_body_for_accessors" xml:space="preserve">
    <value>Use expression body for accessors</value>
  </data>
  <data name="Use_expression_body_for_constructors" xml:space="preserve">
    <value>Use expression body for constructors</value>
  </data>
  <data name="Use_expression_body_for_indexers" xml:space="preserve">
    <value>Use expression body for indexers</value>
  </data>
  <data name="Use_expression_body_for_operators" xml:space="preserve">
    <value>Use expression body for operators</value>
  </data>
  <data name="Use_expression_body_for_properties" xml:space="preserve">
    <value>Use expression body for properties</value>
  </data>
  <data name="Some_naming_rules_are_incomplete_Please_complete_or_remove_them" xml:space="preserve">
    <value>Some naming rules are incomplete. Please complete or remove them.</value>
  </data>
  <data name="Manage_specifications" xml:space="preserve">
    <value>Manage specifications</value>
  </data>
  <data name="Manage_naming_styles" xml:space="preserve">
    <value>Manage naming styles</value>
  </data>
  <data name="Reorder" xml:space="preserve">
    <value>Reorder</value>
  </data>
  <data name="Severity" xml:space="preserve">
    <value>Severity</value>
  </data>
  <data name="Specification" xml:space="preserve">
    <value>Specification</value>
  </data>
  <data name="Required_Style" xml:space="preserve">
    <value>Required Style</value>
  </data>
  <data name="This_item_cannot_be_deleted_because_it_is_used_by_an_existing_Naming_Rule" xml:space="preserve">
    <value>This item cannot be deleted because it is used by an existing Naming Rule.</value>
  </data>
  <data name="Prefer_collection_initializer" xml:space="preserve">
    <value>Prefer collection initializer</value>
  </data>
  <data name="Prefer_coalesce_expression" xml:space="preserve">
    <value>Prefer coalesce expression</value>
  </data>
  <data name="Collapse_regions_when_collapsing_to_definitions" xml:space="preserve">
    <value>Collapse #regions when collapsing to definitions</value>
  </data>
  <data name="Prefer_null_propagation" xml:space="preserve">
    <value>Prefer null propagation</value>
  </data>
  <data name="Prefer_explicit_tuple_name" xml:space="preserve">
    <value>Prefer explicit tuple name</value>
  </data>
  <data name="Description" xml:space="preserve">
    <value>Description</value>
  </data>
  <data name="Preference" xml:space="preserve">
    <value>Preference</value>
  </data>
  <data name="Implement_Interface_or_Abstract_Class" xml:space="preserve">
    <value>Implement Interface or Abstract Class</value>
  </data>
  <data name="For_a_given_symbol_only_the_topmost_rule_with_a_matching_Specification_will_be_applied_Violation_of_that_rules_Required_Style_will_be_reported_at_the_chosen_Severity_level" xml:space="preserve">
    <value>For a given symbol, only the topmost rule with a matching 'Specification' will be applied. Violation of that rule's 'Required Style' will be reported at the chosen 'Severity' level.</value>
  </data>
  <data name="at_the_end" xml:space="preserve">
    <value>at the end</value>
  </data>
  <data name="When_inserting_properties_events_and_methods_place_them" xml:space="preserve">
    <value>When inserting properties, events and methods, place them:</value>
  </data>
  <data name="with_other_members_of_the_same_kind" xml:space="preserve">
    <value>with other members of the same kind</value>
  </data>
  <data name="Prefer_braces" xml:space="preserve">
    <value>Prefer braces</value>
  </data>
  <data name="Over_colon" xml:space="preserve">
    <value>Over:</value>
  </data>
  <data name="Prefer_colon" xml:space="preserve">
    <value>Prefer:</value>
  </data>
  <data name="or" xml:space="preserve">
    <value>or</value>
  </data>
  <data name="built_in_types" xml:space="preserve">
    <value>built-in types</value>
  </data>
  <data name="everywhere_else" xml:space="preserve">
    <value>everywhere else</value>
  </data>
  <data name="type_is_apparent_from_assignment_expression" xml:space="preserve">
    <value>type is apparent from assignment expression</value>
  </data>
  <data name="Move_down" xml:space="preserve">
    <value>Move down</value>
  </data>
  <data name="Move_up" xml:space="preserve">
    <value>Move up</value>
  </data>
  <data name="Remove" xml:space="preserve">
    <value>Remove</value>
  </data>
  <data name="Pick_members" xml:space="preserve">
    <value>Pick members</value>
  </data>
  <data name="Unfortunately_a_process_used_by_Visual_Studio_has_encountered_an_unrecoverable_error_We_recommend_saving_your_work_and_then_closing_and_restarting_Visual_Studio" xml:space="preserve">
    <value>Unfortunately, a process used by Visual Studio has encountered an unrecoverable error.  We recommend saving your work, and then closing and restarting Visual Studio.</value>
  </data>
  <data name="analyzer_Prefer_auto_properties" xml:space="preserve">
    <value>Prefer auto properties</value>
  </data>
  <data name="Add_a_symbol_specification" xml:space="preserve">
    <value>Add a symbol specification</value>
  </data>
  <data name="Remove_symbol_specification" xml:space="preserve">
    <value>Remove symbol specification</value>
  </data>
  <data name="Add_item" xml:space="preserve">
    <value>Add item</value>
  </data>
  <data name="Edit_item" xml:space="preserve">
    <value>Edit item</value>
  </data>
  <data name="Remove_item" xml:space="preserve">
    <value>Remove item</value>
  </data>
  <data name="Add_a_naming_rule" xml:space="preserve">
    <value>Add a naming rule</value>
  </data>
  <data name="Remove_naming_rule" xml:space="preserve">
    <value>Remove naming rule</value>
  </data>
  <data name="VisualStudioWorkspace_TryApplyChanges_cannot_be_called_from_a_background_thread" xml:space="preserve">
    <value>VisualStudioWorkspace.TryApplyChanges cannot be called from a background thread.</value>
  </data>
  <data name="codegen_prefer_auto_properties" xml:space="preserve">
    <value>prefer auto properties</value>
  </data>
  <data name="prefer_throwing_properties" xml:space="preserve">
    <value>prefer throwing properties</value>
  </data>
  <data name="When_generating_properties" xml:space="preserve">
    <value>When generating properties:</value>
  </data>
  <data name="Options" xml:space="preserve">
    <value>Options</value>
  </data>
  <data name="Install_Microsoft_recommended_Roslyn_analyzers_which_provide_additional_diagnostics_and_fixes_for_common_API_design_security_performance_and_reliability_issues" xml:space="preserve">
    <value>Install Microsoft-recommended Roslyn analyzers, which provide additional diagnostics and fixes for common API design, security, performance, and reliability issues</value>
  </data>
  <data name="Never_show_this_again" xml:space="preserve">
    <value>Never show this again</value>
  </data>
  <data name="Prefer_simple_default_expression" xml:space="preserve">
    <value>Prefer simple 'default' expression</value>
  </data>
  <data name="Prefer_inferred_tuple_names" xml:space="preserve">
    <value>Prefer inferred tuple element names</value>
  </data>
  <data name="Prefer_inferred_anonymous_type_member_names" xml:space="preserve">
    <value>Prefer inferred anonymous type member names</value>
  </data>
  <data name="Preview_pane" xml:space="preserve">
    <value>Preview pane</value>
  </data>
  <data name="Analysis" xml:space="preserve">
    <value>Analysis</value>
  </data>
  <data name="Fade_out_unreachable_code" xml:space="preserve">
    <value>Fade out unreachable code</value>
  </data>
  <data name="Fading" xml:space="preserve">
    <value>Fading</value>
  </data>
  <data name="Prefer_local_function_over_anonymous_function" xml:space="preserve">
    <value>Prefer local function over anonymous function</value>
  </data>
  <data name="Keep_all_parentheses_in_colon" xml:space="preserve">
    <value>Keep all parentheses in:</value>
  </data>
  <data name="In_other_operators" xml:space="preserve">
    <value>In other operators</value>
  </data>
  <data name="Never_if_unnecessary" xml:space="preserve">
    <value>Never if unnecessary</value>
  </data>
  <data name="Always_for_clarity" xml:space="preserve">
    <value>Always for clarity</value>
  </data>
  <data name="Parentheses_preferences_colon" xml:space="preserve">
    <value>Parentheses preferences:</value>
  </data>
  <data name="ModuleHasBeenUnloaded" xml:space="preserve">
    <value>Module has been unloaded.</value>
  </data>
  <data name="Prefer_deconstructed_variable_declaration" xml:space="preserve">
    <value>Prefer deconstructed variable declaration</value>
  </data>
  <data name="External_reference_found" xml:space="preserve">
    <value>External reference found</value>
  </data>
  <data name="No_references_found_to_0" xml:space="preserve">
    <value>No references found to '{0}'</value>
  </data>
  <data name="Search_found_no_results" xml:space="preserve">
    <value>Search found no results</value>
  </data>
  <data name="Sync_Class_View" xml:space="preserve">
    <value>Sync Class View</value>
  </data>
  <data name="Reset_Visual_Studio_default_keymapping" xml:space="preserve">
    <value>Reset Visual Studio default keymapping</value>
  </data>
  <data name="Enable_navigation_to_decompiled_sources" xml:space="preserve">
    <value>Enable navigation to decompiled sources (experimental)</value>
  </data>
  <data name="Decompiler_Legal_Notice_Message" xml:space="preserve">
    <value>IMPORTANT: Visual Studio includes decompiling functionality (“Decompiler”) that enables reproducing source code from binary code. By accessing and using the Decompiler, you agree to the Visual Studio license terms and the terms for the Decompiler below. If you do not agree with these combined terms, do not access or use the Decompiler.

You acknowledge that binary code and source code might be protected by copyright and trademark laws.  Before using the Decompiler on any binary code, you need to first:
(i) confirm that the license terms governing your use of the binary code do not contain a provision which prohibits you from decompiling the software; or
(ii) obtain permission to decompile the binary code from the owner of the software.

Your use of the Decompiler is optional.  Microsoft is not responsible and disclaims all liability for your use of the Decompiler that violates any laws or any software license terms which prohibit decompiling of the software.

I agree to all of the foregoing:</value>
  </data>
  <data name="Decompiler_Legal_Notice_Title" xml:space="preserve">
    <value>Decompiler Legal Notice</value>
  </data>
  <data name="Colorize_regular_expressions" xml:space="preserve">
    <value>Colorize regular expressions</value>
  </data>
  <data name="Highlight_related_components_under_cursor" xml:space="preserve">
    <value>Highlight related components under cursor</value>
  </data>
  <data name="Regular_Expressions" xml:space="preserve">
    <value>Regular Expressions</value>
  </data>
  <data name="Report_invalid_regular_expressions" xml:space="preserve">
    <value>Report invalid regular expressions</value>
  </data>
  <data name="Code_style_header_use_editor_config" xml:space="preserve">
    <value>Your .editorconfig file might override the local settings configured on this page which only apply to your machine. To configure these settings to travel with your solution use EditorConfig files. More info</value>
  </data>
  <data name="Modifier_preferences_colon" xml:space="preserve">
    <value>Modifier preferences:</value>
  </data>
  <data name="Prefer_readonly_fields" xml:space="preserve">
    <value>Prefer readonly fields</value>
  </data>
  <data name="Analyzing_0" xml:space="preserve">
    <value>Analyzing '{0}'</value>
  </data>
  <data name="Prefer_conditional_expression_over_if_with_assignments" xml:space="preserve">
    <value>Prefer conditional expression over 'if' with assignments</value>
  </data>
  <data name="Prefer_conditional_expression_over_if_with_returns" xml:space="preserve">
    <value>Prefer conditional expression over 'if' with returns</value>
  </data>
  <data name="Apply_0_keymapping_scheme" xml:space="preserve">
    <value>Apply '{0}' keymapping scheme</value>
  </data>
  <data name="We_notice_you_suspended_0_Reset_keymappings_to_continue_to_navigate_and_refactor" xml:space="preserve">
    <value>We notice you suspended '{0}'. Reset keymappings to continue to navigate and refactor.</value>
  </data>
  <data name="Use_expression_body_for_lambdas" xml:space="preserve">
    <value>Use expression body for lambdas</value>
  </data>
  <data name="Prefer_compound_assignments" xml:space="preserve">
    <value>Prefer compound assignments</value>
  </data>
  <data name="Generate_dot_editorconfig_file_from_settings" xml:space="preserve">
    <value>Generate .editorconfig file from settings</value>
  </data>
  <data name="Save_dot_editorconfig_file" xml:space="preserve">
    <value>Save .editorconfig file</value>
  </data>
  <data name="Kind" xml:space="preserve">
    <value>Kind</value>
  </data>
  <data name="Prefer_index_operator" xml:space="preserve">
    <value>Prefer index operator</value>
  </data>
  <data name="Prefer_range_operator" xml:space="preserve">
    <value>Prefer range operator</value>
  </data>
  <data name="All_methods" xml:space="preserve">
    <value>All methods</value>
  </data>
  <data name="Avoid_expression_statements_that_implicitly_ignore_value" xml:space="preserve">
    <value>Avoid expression statements that implicitly ignore value</value>
  </data>
  <data name="Avoid_unused_parameters" xml:space="preserve">
    <value>Avoid unused parameters</value>
  </data>
  <data name="Avoid_unused_value_assignments" xml:space="preserve">
    <value>Avoid unused value assignments</value>
  </data>
  <data name="Parameter_name_contains_invalid_characters" xml:space="preserve">
    <value>Parameter name contains invalid character(s).</value>
  </data>
  <data name="Parameter_preferences_colon" xml:space="preserve">
    <value>Parameter preferences:</value>
  </data>
  <data name="Parameter_type_contains_invalid_characters" xml:space="preserve">
    <value>Parameter type contains invalid character(s).</value>
  </data>
  <data name="Non_public_methods" xml:space="preserve">
    <value>Non-public methods</value>
  </data>
  <data name="Unused_value_is_explicitly_assigned_to_an_unused_local" xml:space="preserve">
    <value>Unused value is explicitly assigned to an unused local</value>
  </data>
  <data name="Unused_value_is_explicitly_assigned_to_discard" xml:space="preserve">
    <value>Unused value is explicitly assigned to discard</value>
  </data>
  <data name="Value_assigned_here_is_never_used" xml:space="preserve">
    <value>Value assigned here is never used</value>
  </data>
  <data name="Value_returned_by_invocation_is_implicitly_ignored" xml:space="preserve">
    <value>Value returned by invocation is implicitly ignored</value>
  </data>
  <data name="Back" xml:space="preserve">
    <value>Back</value>
  </data>
  <data name="Finish" xml:space="preserve">
    <value>Finish</value>
  </data>
  <data name="Interface_cannot_have_field" xml:space="preserve">
    <value>Interface cannot have field.</value>
  </data>
  <data name="Make_abstract" xml:space="preserve">
    <value>Make abstract</value>
  </data>
  <data name="Members" xml:space="preserve">
    <value>Members</value>
  </data>
  <data name="Namespace_0" xml:space="preserve">
    <value>Namespace: '{0}'</value>
  </data>
  <data name="Pull_Members_Up" xml:space="preserve">
    <value>Pull Members Up</value>
  </data>
  <data name="Additional_changes_are_needed_to_complete_the_refactoring_Review_changes_below" xml:space="preserve">
    <value>Additional changes are needed to complete the refactoring. Review changes below.</value>
  </data>
  <data name="Select_Dependents" xml:space="preserve">
    <value>Select _Dependents</value>
  </data>
  <data name="Select_destination_and_members_to_pull_up" xml:space="preserve">
    <value>Select destination and members to pull up.</value>
  </data>
  <data name="Select_members_colon" xml:space="preserve">
    <value>Select members:</value>
  </data>
  <data name="Select_Public" xml:space="preserve">
    <value>Select _Public</value>
  </data>
  <data name="_0_will_be_changed_to_abstract" xml:space="preserve">
    <value>'{0}' will be changed to abstract.</value>
  </data>
  <data name="_0_will_be_changed_to_non_static" xml:space="preserve">
    <value>'{0}' will be changed to non-static.</value>
  </data>
  <data name="_0_will_be_changed_to_public" xml:space="preserve">
    <value>'{0}' will be changed to public.</value>
  </data>
  <data name="Calculating_dependents" xml:space="preserve">
    <value>Calculating dependents...</value>
  </data>
  <data name="Select_destination_colon" xml:space="preserve">
    <value>Select destination:</value>
  </data>
  <data name="Use_expression_body_for_local_functions" xml:space="preserve">
    <value>Use expression body for local functions</value>
  </data>
  <data name="Allow_colon" xml:space="preserve">
    <value>Allow:</value>
  </data>
  <data name="Make_0_abstract" xml:space="preserve">
    <value>Make '{0}' abstract</value>
  </data>
  <data name="Review_Changes" xml:space="preserve">
    <value>Review Changes</value>
  </data>
  <data name="Select_member" xml:space="preserve">
    <value>Select member</value>
  </data>
  <data name="Prefer_static_local_functions" xml:space="preserve">
    <value>Prefer static local functions</value>
  </data>
  <data name="Prefer_simple_using_statement" xml:space="preserve">
    <value>Prefer simple 'using' statement</value>
  </data>
  <data name="Show_completion_list" xml:space="preserve">
    <value>Show completion list</value>
  </data>
  <data name="Move_to_namespace" xml:space="preserve">
    <value>Move to Namespace</value>
  </data>
  <data name="Namespace" xml:space="preserve">
    <value>Namespace</value>
  </data>
  <data name="Target_Namespace_colon" xml:space="preserve">
    <value>Target Namespace:</value>
  </data>
  <data name="This_is_an_invalid_namespace" xml:space="preserve">
    <value>This is an invalid namespace</value>
  </data>
  <data name="A_new_namespace_will_be_created" xml:space="preserve">
    <value>A new namespace will be created</value>
  </data>
  <data name="A_type_and_name_must_be_provided" xml:space="preserve">
    <value>A type and name must be provided.</value>
  </data>
  <data name="Rename_0_to_1" xml:space="preserve">
    <value>Rename {0} to {1}</value>
  </data>
  <data name="NamingSpecification_CSharp_Class" xml:space="preserve">
    <value>class</value>
    <comment>{Locked} This string can be found under "Tools | Options | Text Editor | C# | Code Style | Naming | Manage Specifications | + | Symbol kinds". All of the "NamingSpecification_CSharp_*" strings represent language constructs, and some of them are also actual keywords (including this one).</comment>
  </data>
  <data name="NamingSpecification_CSharp_Delegate" xml:space="preserve">
    <value>delegate</value>
    <comment>{Locked} This string can be found under "Tools | Options | Text Editor | C# | Code Style | Naming | Manage Specifications | + | Symbol kinds". All of the "NamingSpecification_CSharp_*" strings represent language constructs, and some of them are also actual keywords (including this one).</comment>
  </data>
  <data name="NamingSpecification_CSharp_Enum" xml:space="preserve">
    <value>enum</value>
    <comment>{Locked} This string can be found under "Tools | Options | Text Editor | C# | Code Style | Naming | Manage Specifications | + | Symbol kinds". All of the "NamingSpecification_CSharp_*" strings represent language constructs, and some of them are also actual keywords (including this one).</comment>
  </data>
  <data name="NamingSpecification_CSharp_Event" xml:space="preserve">
    <value>event</value>
    <comment>{Locked} This string can be found under "Tools | Options | Text Editor | C# | Code Style | Naming | Manage Specifications | + | Symbol kinds". All of the "NamingSpecification_CSharp_*" strings represent language constructs, and some of them are also actual keywords (including this one).</comment>
  </data>
  <data name="NamingSpecification_CSharp_Field" xml:space="preserve">
    <value>field</value>
    <comment>This string can be found under "Tools | Options | Text Editor | C# | Code Style | Naming | Manage Specifications | + | Symbol kinds". All of the "NamingSpecification_CSharp_*" strings represent language constructs, and some of them are also actual keywords (NOT this one). Refers to the C# programming language concept of a "field" (which stores data).</comment>
  </data>
  <data name="NamingSpecification_CSharp_Interface" xml:space="preserve">
    <value>interface</value>
    <comment>{Locked} This string can be found under "Tools | Options | Text Editor | C# | Code Style | Naming | Manage Specifications | + | Symbol kinds". All of the "NamingSpecification_CSharp_*" strings represent language constructs, and some of them are also actual keywords (including this one).</comment>
  </data>
  <data name="NamingSpecification_CSharp_Local" xml:space="preserve">
    <value>local</value>
    <comment>This string can be found under "Tools | Options | Text Editor | C# | Code Style | Naming | Manage Specifications | + | Symbol kinds". All of the "NamingSpecification_CSharp_*" strings represent language constructs, and some of them are also actual keywords (NOT this one). Refers to the C# language concept of a "local variable".</comment>
  </data>
  <data name="NamingSpecification_CSharp_LocalFunction" xml:space="preserve">
    <value>local function</value>
    <comment>This string can be found under "Tools | Options | Text Editor | C# | Code Style | Naming | Manage Specifications | + | Symbol kinds". All of the "NamingSpecification_CSharp_*" strings represent language constructs, and some of them are also actual keywords (NOT this one). Refers to the C# language concept of a "local function" that exists locally within another function.</comment>
  </data>
  <data name="NamingSpecification_CSharp_Method" xml:space="preserve">
    <value>method</value>
    <comment>This string can be found under "Tools | Options | Text Editor | C# | Code Style | Naming | Manage Specifications | + | Symbol kinds". All of the "NamingSpecification_CSharp_*" strings represent language constructs, and some of them are also actual keywords (NOT this one). Refers to the C# language concept of a "method" that can be called by other code.</comment>
  </data>
  <data name="NamingSpecification_CSharp_Namespace" xml:space="preserve">
    <value>namespace</value>
    <comment>{Locked} This string can be found under "Tools | Options | Text Editor | C# | Code Style | Naming | Manage Specifications | + | Symbol kinds". All of the "NamingSpecification_CSharp_*" strings represent language constructs, and some of them are also actual keywords (including this one).</comment>
  </data>
  <data name="NamingSpecification_CSharp_Parameter" xml:space="preserve">
    <value>parameter</value>
    <comment>This string can be found under "Tools | Options | Text Editor | C# | Code Style | Naming | Manage Specifications | + | Symbol kinds". All of the "NamingSpecification_CSharp_*" strings represent language constructs, and some of them are also actual keywords (NOT this one). Refers to the C# language concept of a "parameter" being passed to a method.</comment>
  </data>
  <data name="NamingSpecification_CSharp_Property" xml:space="preserve">
    <value>property</value>
    <comment>This string can be found under "Tools | Options | Text Editor | C# | Code Style | Naming | Manage Specifications | + | Symbol kinds". All of the "NamingSpecification_CSharp_*" strings represent language constructs, and some of them are also actual keywords (NOT this one). Refers to the C# language concept of a "property" (which allows for the retrieval of data).</comment>
  </data>
  <data name="NamingSpecification_CSharp_Struct" xml:space="preserve">
    <value>struct</value>
    <comment>{Locked} This string can be found under "Tools | Options | Text Editor | C# | Code Style | Naming | Manage Specifications | + | Symbol kinds". All of the "NamingSpecification_CSharp_*" strings represent language constructs, and some of them are also actual keywords (including this one).</comment>
  </data>
  <data name="NamingSpecification_CSharp_TypeParameter" xml:space="preserve">
    <value>type parameter</value>
    <comment>This string can be found under "Tools | Options | Text Editor | C# | Code Style | Naming | Manage Specifications | + | Symbol kinds". All of the "NamingSpecification_CSharp_*" strings represent language constructs, and some of them are also actual keywords (NOT this one). Refers to the C# language concept of a "type parameter".</comment>
  </data>
  <data name="NamingSpecification_VisualBasic_Class" xml:space="preserve">
    <value>Class</value>
    <comment>{Locked} This string can be found under "Tools | Options | Text Editor | Basic | Code Style | Naming | Manage Specifications | + | Symbol kinds". All of the "NamingSpecification_VisualBasic_*" strings represent language constructs, and some of them are also actual keywords (including this one).</comment>
  </data>
  <data name="NamingSpecification_VisualBasic_Delegate" xml:space="preserve">
    <value>Delegate</value>
    <comment>{Locked} This string can be found under "Tools | Options | Text Editor | Basic | Code Style | Naming | Manage Specifications | + | Symbol kinds". All of the "NamingSpecification_VisualBasic_*" strings represent language constructs, and some of them are also actual keywords (including this one).</comment>
  </data>
  <data name="NamingSpecification_VisualBasic_Enum" xml:space="preserve">
    <value>Enum</value>
    <comment>{Locked} This string can be found under "Tools | Options | Text Editor | Basic | Code Style | Naming | Manage Specifications | + | Symbol kinds". All of the "NamingSpecification_VisualBasic_*" strings represent language constructs, and some of them are also actual keywords (including this one).</comment>
  </data>
  <data name="NamingSpecification_VisualBasic_Event" xml:space="preserve">
    <value>Event</value>
    <comment>{Locked} This string can be found under "Tools | Options | Text Editor | Basic | Code Style | Naming | Manage Specifications | + | Symbol kinds". All of the "NamingSpecification_VisualBasic_*" strings represent language constructs, and some of them are also actual keywords (including this one).</comment>
  </data>
  <data name="NamingSpecification_VisualBasic_Field" xml:space="preserve">
    <value>Field</value>
    <comment>This string can be found under "Tools | Options | Text Editor | Basic | Code Style | Naming | Manage Specifications | + | Symbol kinds". All of the "NamingSpecification_VisualBasic_*" strings represent language constructs, and some of them are also actual keywords (NOT this one). Refers to the Visual Basic language concept of a "field" (which stores data).</comment>
  </data>
  <data name="NamingSpecification_VisualBasic_Interface" xml:space="preserve">
    <value>Interface</value>
    <comment>{Locked} This string can be found under "Tools | Options | Text Editor | Basic | Code Style | Naming | Manage Specifications | + | Symbol kinds". All of the "NamingSpecification_VisualBasic_*" strings represent language constructs, and some of them are also actual keywords (including this one).</comment>
  </data>
  <data name="NamingSpecification_VisualBasic_Local" xml:space="preserve">
    <value>Local</value>
    <comment>This string can be found under "Tools | Options | Text Editor | Basic | Code Style | Naming | Manage Specifications | + | Symbol kinds". All of the "NamingSpecification_VisualBasic_*" strings represent language constructs, and some of them are also actual keywords (NOT this one). Refers to the Visual Basic language concept of a "local variable".</comment>
  </data>
  <data name="NamingSpecification_VisualBasic_Method" xml:space="preserve">
    <value>Method</value>
    <comment>This string can be found under "Tools | Options | Text Editor | Basic | Code Style | Naming | Manage Specifications | + | Symbol kinds". All of the "NamingSpecification_VisualBasic_*" strings represent language constructs, and some of them are also actual keywords (NOT this one). Refers to the Visual Basic language concept of a "method".</comment>
  </data>
  <data name="NamingSpecification_VisualBasic_Module" xml:space="preserve">
    <value>Module</value>
    <comment>{Locked} This string can be found under "Tools | Options | Text Editor | Basic | Code Style | Naming | Manage Specifications | + | Symbol kinds". All of the "NamingSpecification_VisualBasic_*" strings represent language constructs, and some of them are also actual keywords (including this one).</comment>
  </data>
  <data name="NamingSpecification_VisualBasic_Namespace" xml:space="preserve">
    <value>Namespace</value>
    <comment>{Locked} This string can be found under "Tools | Options | Text Editor | Basic | Code Style | Naming | Manage Specifications | + | Symbol kinds". All of the "NamingSpecification_VisualBasic_*" strings represent language constructs, and some of them are also actual keywords (including this one).</comment>
  </data>
  <data name="NamingSpecification_VisualBasic_Parameter" xml:space="preserve">
    <value>Parameter</value>
    <comment>This string can be found under "Tools | Options | Text Editor | Basic | Code Style | Naming | Manage Specifications | + | Symbol kinds". All of the "NamingSpecification_VisualBasic_*" strings represent language constructs, and some of them are also actual keywords (NOT this one). Refers to the Visual Basic language concept of a "parameter" which can be passed to a method.</comment>
  </data>
  <data name="NamingSpecification_VisualBasic_Property" xml:space="preserve">
    <value>Property</value>
    <comment>{Locked} This string can be found under "Tools | Options | Text Editor | Basic | Code Style | Naming | Manage Specifications | + | Symbol kinds". All of the "NamingSpecification_VisualBasic_*" strings represent language constructs, and some of them are also actual keywords (including this one).</comment>
  </data>
  <data name="NamingSpecification_VisualBasic_Structure" xml:space="preserve">
    <value>Structure</value>
    <comment>{Locked} This string can be found under "Tools | Options | Text Editor | Basic | Code Style | Naming | Manage Specifications | + | Symbol kinds". All of the "NamingSpecification_VisualBasic_*" strings represent language constructs, and some of them are also actual keywords (including this one).</comment>
  </data>
  <data name="NamingSpecification_VisualBasic_TypeParameter" xml:space="preserve">
    <value>Type Parameter</value>
    <comment>This string can be found under "Tools | Options | Text Editor | Basic | Code Style | Naming | Manage Specifications | + | Symbol kinds". All of the "NamingSpecification_VisualBasic_*" strings represent language constructs, and some of them are also actual keywords (NOT this one). Refers to the Visual Basic language concept of a "type parameter".</comment>
  </data>
  <data name="Containing_member" xml:space="preserve">
    <value>Containing Member</value>
  </data>
  <data name="Containing_type" xml:space="preserve">
    <value>Containing Type</value>
  </data>
  <data name="Running_low_priority_background_processes" xml:space="preserve">
    <value>Running low priority background processes</value>
  </data>
  <data name="Evaluating_0_tasks_in_queue" xml:space="preserve">
    <value>Evaluating ({0} tasks in queue)</value>
  </data>
  <data name="Paused_0_tasks_in_queue" xml:space="preserve">
    <value>Paused ({0} tasks in queue)</value>
  </data>
  <data name="Naming_rules" xml:space="preserve">
    <value>Naming rules</value>
  </data>
  <data name="Updating_severity" xml:space="preserve">
    <value>Updating severity</value>
  </data>
  <data name="Prefer_System_HashCode_in_GetHashCode" xml:space="preserve">
    <value>Prefer 'System.HashCode' in 'GetHashCode'</value>
  </data>
  <data name="Requires_System_HashCode_be_present_in_project" xml:space="preserve">
    <value>Requires 'System.HashCode' be present in project</value>
  </data>
  <data name="A_new_editorconfig_file_was_detected_at_the_root_of_your_solution_Would_you_like_to_make_it_a_solution_item" xml:space="preserve">
    <value>A new .editorconfig file was detected at the root of your solution. Would you like to make it a solution item?</value>
  </data>
  <data name="Run_Code_Analysis_on_0" xml:space="preserve">
    <value>Run Code Analysis on {0}</value>
  </data>
  <data name="Running_code_analysis_for_0" xml:space="preserve">
    <value>Running code analysis for '{0}'...</value>
  </data>
  <data name="Running_code_analysis_for_Solution" xml:space="preserve">
    <value>Running code analysis for Solution...</value>
  </data>
  <data name="Code_analysis_completed_for_0" xml:space="preserve">
    <value>Code analysis completed for '{0}'.</value>
  </data>
  <data name="Code_analysis_completed_for_Solution" xml:space="preserve">
    <value>Code analysis completed for Solution.</value>
  </data>
  <data name="Code_analysis_terminated_before_completion_for_0" xml:space="preserve">
    <value>Code analysis terminated before completion for '{0}'.</value>
  </data>
  <data name="Code_analysis_terminated_before_completion_for_Solution" xml:space="preserve">
    <value>Code analysis terminated before completion for Solution.</value>
  </data>
  <data name="Background_analysis_scope_colon" xml:space="preserve">
    <value>Background analysis scope:</value>
  </data>
  <data name="Current_document" xml:space="preserve">
    <value>Current document</value>
  </data>
  <data name="Open_documents" xml:space="preserve">
    <value>Open documents</value>
  </data>
  <data name="Entire_solution" xml:space="preserve">
    <value>Entire solution</value>
  </data>
  <data name="Edit" xml:space="preserve">
    <value>_Edit</value>
  </data>
  <data name="Edit_0" xml:space="preserve">
    <value>Edit {0}</value>
    <comment>{0} is a parameter description</comment>
  </data>
  <data name="Parameter_Details" xml:space="preserve">
    <value>Parameter Details</value>
  </data>
  <data name="Add" xml:space="preserve">
    <value>_Add</value>
    <comment>Adding an element to a list</comment>
  </data>
  <data name="Callsite" xml:space="preserve">
    <value>Call site</value>
  </data>
  <data name="Add_Parameter" xml:space="preserve">
    <value>Add Parameter</value>
  </data>
  <data name="Call_site_value" xml:space="preserve">
    <value>Call site value:</value>
  </data>
  <data name="Parameter_Name" xml:space="preserve">
    <value>Parameter name:</value>
  </data>
  <data name="Type_Name" xml:space="preserve">
    <value>Type name:</value>
  </data>
  <data name="You_must_change_the_signature" xml:space="preserve">
    <value>You must change the signature</value>
    <comment>"signature" here means the definition of a method</comment>
  </data>
  <data name="Added_Parameter" xml:space="preserve">
    <value>Added parameter.</value>
  </data>
  <data name="Inserting_call_site_value_0" xml:space="preserve">
    <value>Inserting call site value '{0}'</value>
  </data>
  <data name="Index" xml:space="preserve">
    <value>Index</value>
    <comment>Index of parameter in original signature</comment>
  </data>
  <data name="IntroduceUndefinedTodoVariables" xml:space="preserve">
    <value>Introduce undefined TODO variables</value>
    <comment>"TODO" is an indicator that more work should be done at the location where the TODO is inserted</comment>
  </data>
  <data name="Omit_only_for_optional_parameters" xml:space="preserve">
    <value>Omit (only for optional parameters)</value>
  </data>
  <data name="Optional_with_default_value_colon" xml:space="preserve">
    <value>Optional with default value:</value>
  </data>
  <data name="Parameter_kind" xml:space="preserve">
    <value>Parameter kind</value>
  </data>
  <data name="Required" xml:space="preserve">
    <value>Required</value>
  </data>
  <data name="Use_named_argument" xml:space="preserve">
    <value>Use named argument</value>
    <comment>"argument" is a programming term for a value passed to a function</comment>
  </data>
  <data name="Value_to_inject_at_call_sites" xml:space="preserve">
    <value>Value to inject at call sites</value>
  </data>
  <data name="Value_colon" xml:space="preserve">
    <value>Value:</value>
  </data>
  <data name="Editor_Color_Scheme" xml:space="preserve">
    <value>Editor Color Scheme</value>
  </data>
  <data name="Visual_Studio_2019" xml:space="preserve">
    <value>Visual Studio 2019</value>
  </data>
  <data name="Visual_Studio_2017" xml:space="preserve">
    <value>Visual Studio 2017</value>
  </data>
  <data name="Editor_color_scheme_options_are_only_available_when_using_a_color_theme_bundled_with_Visual_Studio_The_color_theme_can_be_configured_from_the_Environment_General_options_page" xml:space="preserve">
    <value>Editor color scheme options are only available when using a color theme bundled with Visual Studio. The color theme can be configured from the Environment &gt; General options page.</value>
  </data>
  <data name="Some_color_scheme_colors_are_being_overridden_by_changes_made_in_the_Environment_Fonts_and_Colors_options_page_Choose_Use_Defaults_in_the_Fonts_and_Colors_page_to_revert_all_customizations" xml:space="preserve">
    <value>Some color scheme colors are being overridden by changes made in the Environment &gt; Fonts and Colors options page. Choose `Use Defaults` in the Fonts and Colors page to revert all customizations.</value>
  </data>
  <data name="Prefer_simplified_boolean_expressions" xml:space="preserve">
    <value>Prefer simplified boolean expressions</value>
  </data>
  <data name="All_sources" xml:space="preserve">
    <value>All sources</value>
  </data>
  <data name="Entire_repository" xml:space="preserve">
    <value>Entire repository</value>
  </data>
  <data name="Indexed_in_organization" xml:space="preserve">
    <value>Indexed in organization</value>
  </data>
  <data name="Indexed_in_repo" xml:space="preserve">
    <value>Indexed in repo</value>
  </data>
  <data name="Item_origin" xml:space="preserve">
    <value>Item origin</value>
  </data>
  <data name="Loaded_items" xml:space="preserve">
    <value>Loaded items</value>
  </data>
  <data name="Loaded_solution" xml:space="preserve">
    <value>Loaded solution</value>
  </data>
  <data name="Local" xml:space="preserve">
    <value>Local</value>
  </data>
  <data name="Local_metadata" xml:space="preserve">
    <value>Local metadata</value>
  </data>
  <data name="Other" xml:space="preserve">
    <value>Others</value>
  </data>
  <data name="Repository" xml:space="preserve">
    <value>Repository</value>
  </data>
  <data name="Type_name_has_a_syntax_error" xml:space="preserve">
    <value>Type name has a syntax error</value>
    <comment>"Type" is the programming language concept</comment>
  </data>
  <data name="Type_name_is_not_recognized" xml:space="preserve">
    <value>Type name is not recognized</value>
    <comment>"Type" is the programming language concept</comment>
  </data>
  <data name="Type_name_is_recognized" xml:space="preserve">
    <value>Type name is recognized</value>
    <comment>"Type" is the programming language concept</comment>
  </data>
  <data name="Please_enter_a_type_name" xml:space="preserve">
    <value>Please enter a type name</value>
    <comment>"Type" is the programming language concept</comment>
  </data>
  <data name="Enter_a_call_site_value_or_choose_a_different_value_injection_kind" xml:space="preserve">
    <value>Enter a call site value or choose a different value injection kind</value>
  </data>
  <data name="Optional_parameters_must_provide_a_default_value" xml:space="preserve">
    <value>Optional parameters must provide a default value</value>
  </data>
  <data name="Parameter_information" xml:space="preserve">
    <value>Parameter information</value>
  </data>
  <data name="Infer_from_context" xml:space="preserve">
    <value>Infer from context</value>
  </data>
  <data name="None" xml:space="preserve">
    <value>None</value>
  </data>
  <data name="Warning_colon_duplicate_parameter_name" xml:space="preserve">
    <value>Warning: duplicate parameter name</value>
  </data>
  <data name="Warning_colon_type_does_not_bind" xml:space="preserve">
    <value>Warning: type does not bind</value>
  </data>
  <data name="Display_inline_parameter_name_hints" xml:space="preserve">
    <value>Disp_lay inline parameter name hints</value>
  </data>
  <data name="Current_parameter" xml:space="preserve">
    <value>Current parameter</value>
  </data>
  <data name="Bitness32" xml:space="preserve">
    <value>32-bit</value>
  </data>
  <data name="Bitness64" xml:space="preserve">
    <value>64-bit</value>
  </data>
  <data name="Use_64_bit_process_for_code_analysis_requires_restart" xml:space="preserve">
    <value>Use 64-bit process for code analysis (requires restart)</value>
  </data>
  <data name="Extract_Base_Class" xml:space="preserve">
    <value>Extract Base Class</value>
  </data>
  <data name="This_file_is_autogenerated_by_0_and_cannot_be_edited" xml:space="preserve">
    <value>This file is auto-generated by the generator '{0}' and cannot be edited.</value>
  </data>
  <data name="generated_by_0_suffix" xml:space="preserve">
    <value>[generated by {0}]</value>
    <comment>{0} is the name of a generator.</comment>
  </data>
  <data name="generated_suffix" xml:space="preserve">
    <value>[generated]</value>
  </data>
  <data name="The_generator_0_that_generated_this_file_has_been_removed_from_the_project" xml:space="preserve">
    <value>The generator '{0}' that generated this file has been removed from the project; this file is no longer being included in your project.</value>
  </data>
  <data name="The_generator_0_that_generated_this_file_has_stopped_generating_this_file" xml:space="preserve">
    <value>The generator '{0}' that generated this file has stopped generating this file; this file is no longer being included in your project.</value>
  </data>
  <data name="Comments" xml:space="preserve">
    <value>Comments</value>
  </data>
  <data name="Inline_Hints_experimental" xml:space="preserve">
    <value>Inline Hints (experimental)</value>
  </data>
  <data name="Show_hints_for_everything_else" xml:space="preserve">
    <value>Show hints for everything else</value>
  </data>
  <data name="Show_hints_for_literals" xml:space="preserve">
    <value>Show hints for literals</value>
  </data>
  <data name="Suppress_hints_when_parameter_name_matches_the_method_s_intent" xml:space="preserve">
    <value>Suppress hints when parameter name matches the method's intent</value>
  </data>
  <data name="Suppress_hints_when_parameter_names_differ_only_by_suffix" xml:space="preserve">
    <value>Suppress hints when parameter names differ only by suffix</value>
  </data>
  <data name="Display_inline_type_hints" xml:space="preserve">
    <value>Display inline type hints</value>
  </data>
  <data name="Show_hints_for_lambda_parameter_types" xml:space="preserve">
    <value>Show hints for lambda parameter types</value>
  </data>
  <data name="Show_hints_for_implicit_object_creation" xml:space="preserve">
    <value>Show hints for implicit object creation</value>
  </data>
  <data name="Show_hints_for_variables_with_inferred_types" xml:space="preserve">
    <value>Show hints for variables with inferred types</value>
  </data>
  <data name="Color_hints" xml:space="preserve">
    <value>Color hints</value>
  </data>
  <data name="Display_all_hints_while_pressing_Alt_F1" xml:space="preserve">
    <value>Display all hints while pressing Alt+F1</value>
  </data>
  <data name="Enable_pull_diagnostics_experimental_requires_restart" xml:space="preserve">
    <value>Enable 'pull' diagnostics (experimental, requires restart)</value>
  </data>
  <data name="Enable_Razor_pull_diagnostics_experimental_requires_restart" xml:space="preserve">
    <value>Enable Razor 'pull' diagnostics (experimental, requires restart)</value>
  </data>
  <data name="CSharp_Visual_Basic_Diagnostics_Language_Client" xml:space="preserve">
    <value>C#/Visual Basic Diagnostics Language Client</value>
  </data>
  <data name="New_Type_Name_colon" xml:space="preserve">
    <value>New Type Name:</value>
  </data>
  <data name="Format_document" xml:space="preserve">
    <value>Format document</value>
  </data>
  <data name="New_line_preferences_experimental_colon" xml:space="preserve">
    <value>New line preferences (experimental):</value>
  </data>
  <data name="Require_colon" xml:space="preserve">
    <value>Require:</value>
  </data>
  <data name="Allow_multiple_blank_lines" xml:space="preserve">
    <value>Allow multiple blank lines</value>
  </data>
  <data name="Allow_statement_immediately_after_block" xml:space="preserve">
    <value>Allow statement immediately after block</value>
  </data>
  <data name="Symbols_without_references" xml:space="preserve">
    <value>Symbols without references</value>
  </data>
  <data name="Tab_twice_to_insert_arguments" xml:space="preserve">
    <value>Tab twice to insert arguments (experimental)</value>
  </data>
  <data name="Apply" xml:space="preserve">
    <value>Apply</value>
  </data>
  <data name="Remove_All" xml:space="preserve">
    <value>Remove All</value>
  </data>
  <data name="Action" xml:space="preserve">
    <value>Action</value>
    <comment>Action to perform on an unused reference, such as remove or keep</comment>
  </data>
  <data name="Assemblies" xml:space="preserve">
    <value>Assemblies</value>
  </data>
  <data name="Choose_which_action_you_would_like_to_perform_on_the_unused_references" xml:space="preserve">
    <value>Choose which action you would like to perform on the unused references.</value>
  </data>
  <data name="Keep" xml:space="preserve">
    <value>Keep</value>
  </data>
  <data name="Packages" xml:space="preserve">
    <value>Packages</value>
  </data>
  <data name="Projects" xml:space="preserve">
    <value>Projects</value>
  </data>
  <data name="Reference" xml:space="preserve">
    <value>Reference</value>
  </data>
  <data name="Enable_all_features_in_opened_files_from_source_generators_experimental" xml:space="preserve">
    <value>Enable all features in opened files from source generators (experimental)</value>
  </data>
  <data name="Remove_Unused_References" xml:space="preserve">
    <value>Remove Unused References</value>
  </data>
  <data name="Analyzing_project_references" xml:space="preserve">
    <value>Analyzing project references...</value>
  </data>
  <data name="Updating_project_references" xml:space="preserve">
    <value>Updating project references...</value>
  </data>
  <data name="No_unused_references_were_found" xml:space="preserve">
    <value>No unused references were found.</value>
  </data>
  <data name="Show_Remove_Unused_References_command_in_Solution_Explorer_experimental" xml:space="preserve">
    <value>Show "Remove Unused References" command in Solution Explorer (experimental)</value>
  </data>
  <data name="Enable_file_logging_for_diagnostics" xml:space="preserve">
    <value>Enable file logging for diagnostics (logged in '%Temp%\Roslyn' folder)</value>
  </data>
  <data name="Skip_analyzers_for_implicitly_triggered_builds" xml:space="preserve">
    <value>Skip analyzers for implicitly triggered builds</value>
  </data>
  <data name="This_action_cannot_be_undone_Do_you_wish_to_continue" xml:space="preserve">
    <value>This action cannot be undone. Do you wish to continue?</value>
  </data>
  <data name="Show_inheritance_margin" xml:space="preserve">
    <value>Show inheritance margin</value>
  </data>
  <data name="Inheritance_Margin_experimental" xml:space="preserve">
    <value>Inheritance Margin (experimental)</value>
  </data>
  <data name="Analyzers" xml:space="preserve">
    <value>Analyzers</value>
  </data>
  <data name="Carriage_Return_Newline_rn" xml:space="preserve">
    <value>Carriage Return + Newline (\r\n)</value>
  </data>
  <data name="Carriage_Return_r" xml:space="preserve">
    <value>Carriage Return (\r)</value>
  </data>
  <data name="Category" xml:space="preserve">
    <value>Category</value>
  </data>
  <data name="Code_Style" xml:space="preserve">
    <value>Code Style</value>
  </data>
  <data name="Disabled" xml:space="preserve">
    <value>Disabled</value>
  </data>
  <data name="Enabled" xml:space="preserve">
    <value>Enabled</value>
  </data>
  <data name="Error" xml:space="preserve">
    <value>Error</value>
  </data>
  <data name="Formatting" xml:space="preserve">
    <value>Formatting</value>
  </data>
  <data name="Id" xml:space="preserve">
    <value>Id</value>
  </data>
  <data name="Newline_n" xml:space="preserve">
    <value>Newline (\\n)</value>
  </data>
  <data name="Refactoring_Only" xml:space="preserve">
    <value>Refactoring Only</value>
  </data>
  <data name="Suggestion" xml:space="preserve">
    <value>Suggestion</value>
  </data>
  <data name="Title" xml:space="preserve">
    <value>Title</value>
  </data>
  <data name="Value" xml:space="preserve">
    <value>Value</value>
  </data>
  <data name="Warning" xml:space="preserve">
    <value>Warning</value>
  </data>
  <data name="Search_Settings" xml:space="preserve">
    <value>Search Settings</value>
  </data>
<<<<<<< HEAD
=======
  <data name="Error_updating_suppressions_0" xml:space="preserve">
    <value>Error updating suppressions: {0}</value>
  </data>
  <data name="Inline_Diagnostics_experimental" xml:space="preserve">
    <value>Inline Diagnostics (experimental)</value>
  </data>
  <data name="Display_diagnostics_inline_experimental" xml:space="preserve">
    <value>Display diagnostics inline (experimental)</value>
  </data>
  <data name="at_the_end_of_the_line_of_code" xml:space="preserve">
    <value>at the end of the line of code</value>
  </data>
  <data name="on_the_right_edge_of_the_editor_window" xml:space="preserve">
    <value>on the right edge of the editor window</value>
  </data>
  <data name="Underline_reassigned_variables" xml:space="preserve">
    <value>Underline reassigned variables</value>
  </data>
>>>>>>> 71a1b183
  <data name="Multiple_members_are_inherited" xml:space="preserve">
    <value>Multiple members are inherited</value>
  </data>
  <data name="_0_is_inherited" xml:space="preserve">
    <value>'{0}' is inherited</value>
  </data>
  <data name="Navigate_to_0" xml:space="preserve">
    <value>Navigate to '{0}'</value>
  </data>
  <data name="Multiple_members_are_inherited_on_line_0" xml:space="preserve">
    <value>Multiple members are inherited on line {0}</value>
    <comment>Line number info is needed for accessibility purpose.</comment>
  </data>
  <data name="Implemented_members" xml:space="preserve">
    <value>Implemented members</value>
  </data>
  <data name="Implementing_members" xml:space="preserve">
    <value>Implementing members</value>
  </data>
  <data name="Overriding_members" xml:space="preserve">
    <value>Overriding members</value>
  </data>
  <data name="Overridden_members" xml:space="preserve">
    <value>Overridden members</value>
  </data>
  <data name="Value_Tracking" xml:space="preserve">
    <value>Value Tracking</value>
    <comment>Title of the "Value Tracking" tool window. "Value" is the variable/symbol and "Tracking" is the action the tool is doing to follow where the value can originate from.</comment>
  </data>
  <data name="Calculating" xml:space="preserve">
    <value>Calculating...</value>
    <comment>Used in UI to represent progress in the context of loading items. </comment>
  </data>
  <data name="Derived_types" xml:space="preserve">
    <value>Derived types</value>
  </data>
  <data name="Implemented_interfaces" xml:space="preserve">
    <value>Implemented interfaces</value>
  </data>
  <data name="Implementing_types" xml:space="preserve">
    <value>Implementing types</value>
  </data>
  <data name="Inherited_interfaces" xml:space="preserve">
    <value>Inherited interfaces</value>
  </data>
  <data name="Select_an_appropriate_symbol_to_start_value_tracking" xml:space="preserve">
    <value>Select an appropriate symbol to start value tracking</value>
  </data>
  <data name="Error_updating_suppressions_0" xml:space="preserve">
    <value>Error updating suppressions: {0}</value>
  </data>
  <data name="Underline_reassigned_variables" xml:space="preserve">
    <value>Underline reassigned variables</value>
  </data>
</root><|MERGE_RESOLUTION|>--- conflicted
+++ resolved
@@ -1719,8 +1719,6 @@
   <data name="Search_Settings" xml:space="preserve">
     <value>Search Settings</value>
   </data>
-<<<<<<< HEAD
-=======
   <data name="Error_updating_suppressions_0" xml:space="preserve">
     <value>Error updating suppressions: {0}</value>
   </data>
@@ -1739,7 +1737,6 @@
   <data name="Underline_reassigned_variables" xml:space="preserve">
     <value>Underline reassigned variables</value>
   </data>
->>>>>>> 71a1b183
   <data name="Multiple_members_are_inherited" xml:space="preserve">
     <value>Multiple members are inherited</value>
   </data>
