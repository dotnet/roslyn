﻿<?xml version="1.0" encoding="utf-8"?>
<root>
  <!-- 
    Microsoft ResX Schema 
    
    Version 2.0
    
    The primary goals of this format is to allow a simple XML format 
    that is mostly human readable. The generation and parsing of the 
    various data types are done through the TypeConverter classes 
    associated with the data types.
    
    Example:
    
    ... ado.net/XML headers & schema ...
    <resheader name="resmimetype">text/microsoft-resx</resheader>
    <resheader name="version">2.0</resheader>
    <resheader name="reader">System.Resources.ResXResourceReader, System.Windows.Forms, ...</resheader>
    <resheader name="writer">System.Resources.ResXResourceWriter, System.Windows.Forms, ...</resheader>
    <data name="Name1"><value>this is my long string</value><comment>this is a comment</comment></data>
    <data name="Color1" type="System.Drawing.Color, System.Drawing">Blue</data>
    <data name="Bitmap1" mimetype="application/x-microsoft.net.object.binary.base64">
        <value>[base64 mime encoded serialized .NET Framework object]</value>
    </data>
    <data name="Icon1" type="System.Drawing.Icon, System.Drawing" mimetype="application/x-microsoft.net.object.bytearray.base64">
        <value>[base64 mime encoded string representing a byte array form of the .NET Framework object]</value>
        <comment>This is a comment</comment>
    </data>
                
    There are any number of "resheader" rows that contain simple 
    name/value pairs.
    
    Each data row contains a name, and value. The row also contains a 
    type or mimetype. Type corresponds to a .NET class that support 
    text/value conversion through the TypeConverter architecture. 
    Classes that don't support this are serialized and stored with the 
    mimetype set.
    
    The mimetype is used for serialized objects, and tells the 
    ResXResourceReader how to depersist the object. This is currently not 
    extensible. For a given mimetype the value must be set accordingly:
    
    Note - application/x-microsoft.net.object.binary.base64 is the format 
    that the ResXResourceWriter will generate, however the reader can 
    read any of the formats listed below.
    
    mimetype: application/x-microsoft.net.object.binary.base64
    value   : The object must be serialized with 
            : System.Runtime.Serialization.Formatters.Binary.BinaryFormatter
            : and then encoded with base64 encoding.
    
    mimetype: application/x-microsoft.net.object.soap.base64
    value   : The object must be serialized with 
            : System.Runtime.Serialization.Formatters.Soap.SoapFormatter
            : and then encoded with base64 encoding.

    mimetype: application/x-microsoft.net.object.bytearray.base64
    value   : The object must be serialized into a byte array 
            : using a System.ComponentModel.TypeConverter
            : and then encoded with base64 encoding.
    -->
  <xsd:schema id="root" xmlns="" xmlns:xsd="http://www.w3.org/2001/XMLSchema" xmlns:msdata="urn:schemas-microsoft-com:xml-msdata">
    <xsd:import namespace="http://www.w3.org/XML/1998/namespace" />
    <xsd:element name="root" msdata:IsDataSet="true">
      <xsd:complexType>
        <xsd:choice maxOccurs="unbounded">
          <xsd:element name="metadata">
            <xsd:complexType>
              <xsd:sequence>
                <xsd:element name="value" type="xsd:string" minOccurs="0" />
              </xsd:sequence>
              <xsd:attribute name="name" use="required" type="xsd:string" />
              <xsd:attribute name="type" type="xsd:string" />
              <xsd:attribute name="mimetype" type="xsd:string" />
              <xsd:attribute ref="xml:space" />
            </xsd:complexType>
          </xsd:element>
          <xsd:element name="assembly">
            <xsd:complexType>
              <xsd:attribute name="alias" type="xsd:string" />
              <xsd:attribute name="name" type="xsd:string" />
            </xsd:complexType>
          </xsd:element>
          <xsd:element name="data">
            <xsd:complexType>
              <xsd:sequence>
                <xsd:element name="value" type="xsd:string" minOccurs="0" msdata:Ordinal="1" />
                <xsd:element name="comment" type="xsd:string" minOccurs="0" msdata:Ordinal="2" />
              </xsd:sequence>
              <xsd:attribute name="name" type="xsd:string" use="required" msdata:Ordinal="1" />
              <xsd:attribute name="type" type="xsd:string" msdata:Ordinal="3" />
              <xsd:attribute name="mimetype" type="xsd:string" msdata:Ordinal="4" />
              <xsd:attribute ref="xml:space" />
            </xsd:complexType>
          </xsd:element>
          <xsd:element name="resheader">
            <xsd:complexType>
              <xsd:sequence>
                <xsd:element name="value" type="xsd:string" minOccurs="0" msdata:Ordinal="1" />
              </xsd:sequence>
              <xsd:attribute name="name" type="xsd:string" use="required" />
            </xsd:complexType>
          </xsd:element>
        </xsd:choice>
      </xsd:complexType>
    </xsd:element>
  </xsd:schema>
  <resheader name="resmimetype">
    <value>text/microsoft-resx</value>
  </resheader>
  <resheader name="version">
    <value>2.0</value>
  </resheader>
  <resheader name="reader">
    <value>System.Resources.ResXResourceReader, System.Windows.Forms, Version=4.0.0.0, Culture=neutral, PublicKeyToken=b77a5c561934e089</value>
  </resheader>
  <resheader name="writer">
    <value>System.Resources.ResXResourceWriter, System.Windows.Forms, Version=4.0.0.0, Culture=neutral, PublicKeyToken=b77a5c561934e089</value>
  </resheader>
  <data name="Element_is_not_valid" xml:space="preserve">
    <value>Element is not valid.</value>
  </data>
  <data name="You_must_select_at_least_one_member" xml:space="preserve">
    <value>You must select at least one member.</value>
  </data>
  <data name="Interface_name_conflicts_with_an_existing_type_name" xml:space="preserve">
    <value>Interface name conflicts with an existing type name.</value>
  </data>
  <data name="Interface_name_is_not_a_valid_0_identifier" xml:space="preserve">
    <value>Interface name is not a valid {0} identifier.</value>
  </data>
  <data name="Illegal_characters_in_path" xml:space="preserve">
    <value>Illegal characters in path.</value>
  </data>
  <data name="File_name_must_have_the_0_extension" xml:space="preserve">
    <value>File name must have the "{0}" extension.</value>
  </data>
  <data name="Debugger" xml:space="preserve">
    <value>Debugger</value>
  </data>
  <data name="Determining_breakpoint_location" xml:space="preserve">
    <value>Determining breakpoint location...</value>
  </data>
  <data name="Determining_autos" xml:space="preserve">
    <value>Determining autos...</value>
  </data>
  <data name="Resolving_breakpoint_location" xml:space="preserve">
    <value>Resolving breakpoint location...</value>
  </data>
  <data name="Validating_breakpoint_location" xml:space="preserve">
    <value>Validating breakpoint location...</value>
  </data>
  <data name="Getting_DataTip_text" xml:space="preserve">
    <value>Getting DataTip text...</value>
  </data>
  <data name="Preview_unavailable" xml:space="preserve">
    <value>Preview unavailable</value>
  </data>
  <data name="Overrides_" xml:space="preserve">
    <value>Overrides</value>
  </data>
  <data name="Overridden_By" xml:space="preserve">
    <value>Overridden By</value>
  </data>
  <data name="Inherits_" xml:space="preserve">
    <value>Inherits</value>
  </data>
  <data name="Inherited_By" xml:space="preserve">
    <value>Inherited By</value>
  </data>
  <data name="Implements_" xml:space="preserve">
    <value>Implements</value>
  </data>
  <data name="Implemented_By" xml:space="preserve">
    <value>Implemented By</value>
  </data>
  <data name="Maximum_number_of_documents_are_open" xml:space="preserve">
    <value>Maximum number of documents are open.</value>
  </data>
  <data name="Failed_to_create_document_in_miscellaneous_files_project" xml:space="preserve">
    <value>Failed to create document in miscellaneous files project.</value>
  </data>
  <data name="Invalid_access" xml:space="preserve">
    <value>Invalid access.</value>
  </data>
  <data name="The_following_references_were_not_found_0_Please_locate_and_add_them_manually" xml:space="preserve">
    <value>The following references were not found. {0}Please locate and add them manually.</value>
  </data>
  <data name="End_position_must_be_start_position" xml:space="preserve">
    <value>End position must be &gt;= start position</value>
  </data>
  <data name="Not_a_valid_value" xml:space="preserve">
    <value>Not a valid value</value>
  </data>
  <data name="given_workspace_doesn_t_support_undo" xml:space="preserve">
    <value>given workspace doesn't support undo</value>
  </data>
  <data name="Add_a_reference_to_0" xml:space="preserve">
    <value>Add a reference to '{0}'</value>
  </data>
  <data name="Event_type_is_invalid" xml:space="preserve">
    <value>Event type is invalid</value>
  </data>
  <data name="Can_t_find_where_to_insert_member" xml:space="preserve">
    <value>Can't find where to insert member</value>
  </data>
  <data name="Can_t_rename_other_elements" xml:space="preserve">
    <value>Can't rename 'other' elements</value>
  </data>
  <data name="Unknown_rename_type" xml:space="preserve">
    <value>Unknown rename type</value>
  </data>
  <data name="IDs_are_not_supported_for_this_symbol_type" xml:space="preserve">
    <value>IDs are not supported for this symbol type.</value>
  </data>
  <data name="Can_t_create_a_node_id_for_this_symbol_kind_colon_0" xml:space="preserve">
    <value>Can't create a node id for this symbol kind: '{0}'</value>
  </data>
  <data name="Project_References" xml:space="preserve">
    <value>Project References</value>
  </data>
  <data name="Base_Types" xml:space="preserve">
    <value>Base Types</value>
  </data>
  <data name="Miscellaneous_Files" xml:space="preserve">
    <value>Miscellaneous Files</value>
  </data>
  <data name="Could_not_find_project_0" xml:space="preserve">
    <value>Could not find project '{0}'</value>
  </data>
  <data name="Could_not_find_location_of_folder_on_disk" xml:space="preserve">
    <value>Could not find location of folder on disk</value>
  </data>
  <data name="ErrorReadingFile" xml:space="preserve">
    <value>Error while reading file '{0}': {1}</value>
  </data>
  <data name="Assembly" xml:space="preserve">
    <value>Assembly </value>
  </data>
  <data name="Exceptions_colon" xml:space="preserve">
    <value>Exceptions:</value>
  </data>
  <data name="Member_of_0" xml:space="preserve">
    <value>Member of {0}</value>
  </data>
  <data name="Parameters_colon1" xml:space="preserve">
    <value>Parameters:</value>
  </data>
  <data name="Project" xml:space="preserve">
    <value>Project </value>
  </data>
  <data name="Remarks_colon" xml:space="preserve">
    <value>Remarks:</value>
  </data>
  <data name="Returns_colon" xml:space="preserve">
    <value>Returns:</value>
  </data>
  <data name="Summary_colon" xml:space="preserve">
    <value>Summary:</value>
  </data>
  <data name="Type_Parameters_colon" xml:space="preserve">
    <value>Type Parameters:</value>
  </data>
  <data name="File_already_exists" xml:space="preserve">
    <value>File already exists</value>
  </data>
  <data name="File_path_cannot_use_reserved_keywords" xml:space="preserve">
    <value>File path cannot use reserved keywords</value>
  </data>
  <data name="DocumentPath_is_illegal" xml:space="preserve">
    <value>DocumentPath is illegal</value>
  </data>
  <data name="Project_Path_is_illegal" xml:space="preserve">
    <value>Project Path is illegal</value>
  </data>
  <data name="Path_cannot_have_empty_filename" xml:space="preserve">
    <value>Path cannot have empty filename</value>
  </data>
  <data name="The_given_DocumentId_did_not_come_from_the_Visual_Studio_workspace" xml:space="preserve">
    <value>The given DocumentId did not come from the Visual Studio workspace.</value>
  </data>
  <data name="Project_colon_0_1_Use_the_dropdown_to_view_and_switch_to_other_projects_this_file_may_belong_to" xml:space="preserve">
    <value>Project: {0} ({1})

Use the dropdown to view and switch to other projects this file may belong to.</value>
  </data>
  <data name="_0_Use_the_dropdown_to_view_and_navigate_to_other_items_in_this_file" xml:space="preserve">
    <value>{0}

Use the dropdown to view and navigate to other items in this file.</value>
  </data>
  <data name="Project_colon_0_Use_the_dropdown_to_view_and_switch_to_other_projects_this_file_may_belong_to" xml:space="preserve">
    <value>Project: {0}

Use the dropdown to view and switch to other projects this file may belong to.</value>
  </data>
  <data name="ErrorReadingRuleset" xml:space="preserve">
    <value>ErrorReadingRuleset</value>
  </data>
  <data name="Error_reading_ruleset_file_0_1" xml:space="preserve">
    <value>Error reading ruleset file {0} - {1}</value>
  </data>
  <data name="AnalyzerChangedOnDisk" xml:space="preserve">
    <value>AnalyzerChangedOnDisk</value>
  </data>
  <data name="The_analyzer_assembly_0_has_changed_Diagnostics_may_be_incorrect_until_Visual_Studio_is_restarted" xml:space="preserve">
    <value>The analyzer assembly '{0}' has changed. Diagnostics may be incorrect until Visual Studio is restarted.</value>
  </data>
  <data name="CSharp_VB_Diagnostics_Table_Data_Source" xml:space="preserve">
    <value>C#/VB Diagnostics Table Data Source</value>
  </data>
  <data name="CSharp_VB_Todo_List_Table_Data_Source" xml:space="preserve">
    <value>C#/VB Todo List Table Data Source</value>
  </data>
  <data name="Cancel" xml:space="preserve">
    <value>Cancel</value>
  </data>
  <data name="Deselect_All" xml:space="preserve">
    <value>_Deselect All</value>
  </data>
  <data name="Extract_Interface" xml:space="preserve">
    <value>Extract Interface</value>
  </data>
  <data name="Generated_name_colon" xml:space="preserve">
    <value>Generated name:</value>
  </data>
  <data name="New_file_name_colon" xml:space="preserve">
    <value>New _file name:</value>
  </data>
  <data name="New_interface_name_colon" xml:space="preserve">
    <value>New _interface name:</value>
  </data>
  <data name="OK" xml:space="preserve">
    <value>OK</value>
  </data>
  <data name="Select_All" xml:space="preserve">
    <value>_Select All</value>
  </data>
  <data name="Select_public_members_to_form_interface" xml:space="preserve">
    <value>Select public _members to form interface</value>
  </data>
  <data name="Access_colon" xml:space="preserve">
    <value>_Access:</value>
  </data>
  <data name="Add_to_existing_file" xml:space="preserve">
    <value>Add to _existing file</value>
  </data>
  <data name="Add_to_current_file" xml:space="preserve">
    <value>Add to _current file</value>
  </data>
  <data name="Change_Signature" xml:space="preserve">
    <value>Change Signature</value>
  </data>
  <data name="Create_new_file" xml:space="preserve">
    <value>_Create new file</value>
  </data>
  <data name="Default_" xml:space="preserve">
    <value>Default</value>
  </data>
  <data name="File_Name_colon" xml:space="preserve">
    <value>File Name:</value>
  </data>
  <data name="Generate_Type" xml:space="preserve">
    <value>Generate Type</value>
  </data>
  <data name="Kind_colon" xml:space="preserve">
    <value>_Kind:</value>
  </data>
  <data name="Location_colon" xml:space="preserve">
    <value>Location:</value>
  </data>
  <data name="Select_destination" xml:space="preserve">
    <value>Select destination</value>
  </data>
  <data name="Modifier" xml:space="preserve">
    <value>Modifier</value>
  </data>
  <data name="Name_colon1" xml:space="preserve">
    <value>Name:</value>
  </data>
  <data name="Parameter" xml:space="preserve">
    <value>Parameter</value>
  </data>
  <data name="Parameters_colon2" xml:space="preserve">
    <value>Parameters:</value>
  </data>
  <data name="Preview_method_signature_colon" xml:space="preserve">
    <value>Preview method signature:</value>
  </data>
  <data name="Preview_reference_changes" xml:space="preserve">
    <value>Preview reference changes</value>
  </data>
  <data name="Project_colon" xml:space="preserve">
    <value>_Project:</value>
  </data>
  <data name="Type" xml:space="preserve">
    <value>Type</value>
  </data>
  <data name="Type_Details_colon" xml:space="preserve">
    <value>Type Details:</value>
  </data>
  <data name="Re_move" xml:space="preserve">
    <value>Re_move</value>
  </data>
  <data name="Restore" xml:space="preserve">
    <value>_Restore</value>
  </data>
  <data name="More_about_0" xml:space="preserve">
    <value>More about {0}</value>
  </data>
  <data name="Navigation_must_be_performed_on_the_foreground_thread" xml:space="preserve">
    <value>Navigation must be performed on the foreground thread.</value>
  </data>
  <data name="bracket_plus_bracket" xml:space="preserve">
    <value>[+] </value>
  </data>
  <data name="bracket_bracket" xml:space="preserve">
    <value>[-] </value>
  </data>
  <data name="Reference_to_0_in_project_1" xml:space="preserve">
    <value>Reference to '{0}' in project '{1}'</value>
  </data>
  <data name="Unknown1" xml:space="preserve">
    <value>&lt;Unknown&gt;</value>
  </data>
  <data name="Analyzer_reference_to_0_in_project_1" xml:space="preserve">
    <value>Analyzer reference to '{0}' in project '{1}'</value>
  </data>
  <data name="Project_reference_to_0_in_project_1" xml:space="preserve">
    <value>Project reference to '{0}' in project '{1}'</value>
  </data>
  <data name="AnalyzerDependencyConflict" xml:space="preserve">
    <value>AnalyzerDependencyConflict</value>
  </data>
  <data name="Analyzer_assemblies_0_and_1_both_have_identity_2_but_different_contents_Only_one_will_be_loaded_and_analyzers_using_these_assemblies_may_not_run_correctly" xml:space="preserve">
    <value>Analyzer assemblies '{0}' and '{1}' both have identity '{2}' but different contents. Only one will be loaded and analyzers using these assemblies may not run correctly.</value>
  </data>
  <data name="_0_references" xml:space="preserve">
    <value>{0} references</value>
  </data>
  <data name="_1_reference" xml:space="preserve">
    <value>1 reference</value>
  </data>
  <data name="_0_encountered_an_error_and_has_been_disabled" xml:space="preserve">
    <value>'{0}' encountered an error and has been disabled.</value>
  </data>
  <data name="Enable" xml:space="preserve">
    <value>Enable</value>
  </data>
  <data name="Enable_and_ignore_future_errors" xml:space="preserve">
    <value>Enable and ignore future errors</value>
  </data>
  <data name="No_Changes" xml:space="preserve">
    <value>No Changes</value>
  </data>
  <data name="Current_block" xml:space="preserve">
    <value>Current block</value>
  </data>
  <data name="Determining_current_block" xml:space="preserve">
    <value>Determining current block.</value>
  </data>
  <data name="IntelliSense" xml:space="preserve">
    <value>IntelliSense</value>
  </data>
  <data name="CSharp_VB_Build_Table_Data_Source" xml:space="preserve">
    <value>C#/VB Build Table Data Source</value>
  </data>
  <data name="MissingAnalyzerReference" xml:space="preserve">
    <value>MissingAnalyzerReference</value>
  </data>
  <data name="Analyzer_assembly_0_depends_on_1_but_it_was_not_found_Analyzers_may_not_run_correctly_unless_the_missing_assembly_is_added_as_an_analyzer_reference_as_well" xml:space="preserve">
    <value>Analyzer assembly '{0}' depends on '{1}' but it was not found. Analyzers may not run correctly unless the missing assembly is added as an analyzer reference as well.</value>
  </data>
  <data name="Suppression_State" xml:space="preserve">
    <value>Suppression State</value>
  </data>
  <data name="Active" xml:space="preserve">
    <value>Active</value>
  </data>
  <data name="Suppressed" xml:space="preserve">
    <value>Suppressed</value>
  </data>
  <data name="NotApplicable" xml:space="preserve">
    <value>N/A</value>
  </data>
  <data name="SuppressionNotSupportedToolTip" xml:space="preserve">
    <value>Suppression state is supported only for intellisense diagnostics, which are for the current solution snapshot. Switch to 'Intellisense' diagnostics for suppression.</value>
  </data>
  <data name="Suppress_diagnostics" xml:space="preserve">
    <value>Suppress diagnostics</value>
  </data>
  <data name="Computing_suppressions_fix" xml:space="preserve">
    <value>Computing suppressions fix...</value>
  </data>
  <data name="Applying_suppressions_fix" xml:space="preserve">
    <value>Applying suppressions fix...</value>
  </data>
  <data name="Remove_suppressions" xml:space="preserve">
    <value>Remove suppressions</value>
  </data>
  <data name="Computing_remove_suppressions_fix" xml:space="preserve">
    <value>Computing remove suppressions fix...</value>
  </data>
  <data name="Applying_remove_suppressions_fix" xml:space="preserve">
    <value>Applying remove suppressions fix...</value>
  </data>
  <data name="This_workspace_only_supports_opening_documents_on_the_UI_thread" xml:space="preserve">
    <value>This workspace only supports opening documents on the UI thread.</value>
  </data>
  <data name="This_workspace_does_not_support_updating_Visual_Basic_parse_options" xml:space="preserve">
    <value>This workspace does not support updating Visual Basic parse options.</value>
  </data>
  <data name="Synchronize_0" xml:space="preserve">
    <value>Synchronize {0}</value>
  </data>
  <data name="Synchronizing_with_0" xml:space="preserve">
    <value>Synchronizing with {0}...</value>
  </data>
  <data name="Visual_Studio_has_suspended_some_advanced_features_to_improve_performance" xml:space="preserve">
    <value>Visual Studio has suspended some advanced features to improve performance.</value>
  </data>
  <data name="Installing_0" xml:space="preserve">
    <value>Installing '{0}'</value>
  </data>
  <data name="Installing_0_completed" xml:space="preserve">
    <value>Installing '{0}' completed</value>
  </data>
  <data name="Package_install_failed_colon_0" xml:space="preserve">
    <value>Package install failed: {0}</value>
  </data>
  <data name="Unknown2" xml:space="preserve">
    <value>&lt;Unknown&gt;</value>
  </data>
  <data name="No" xml:space="preserve">
    <value>No</value>
  </data>
  <data name="Yes" xml:space="preserve">
    <value>Yes</value>
  </data>
  <data name="Choose_a_Symbol_Specification_and_a_Naming_Style" xml:space="preserve">
    <value>Choose a Symbol Specification and a Naming Style.</value>
  </data>
  <data name="Enter_a_title_for_this_Naming_Rule" xml:space="preserve">
    <value>Enter a title for this Naming Rule.</value>
  </data>
  <data name="Enter_a_title_for_this_Naming_Style" xml:space="preserve">
    <value>Enter a title for this Naming Style.</value>
  </data>
  <data name="Enter_a_title_for_this_Symbol_Specification" xml:space="preserve">
    <value>Enter a title for this Symbol Specification.</value>
  </data>
  <data name="Accessibilities_can_match_any" xml:space="preserve">
    <value>Accessibilities (can match any)</value>
  </data>
  <data name="Capitalization_colon" xml:space="preserve">
    <value>Capitalization:</value>
  </data>
  <data name="all_lower" xml:space="preserve">
    <value>all lower</value>
  </data>
  <data name="ALL_UPPER" xml:space="preserve">
    <value>ALL UPPER</value>
  </data>
  <data name="camel_Case_Name" xml:space="preserve">
    <value>camel Case Name</value>
  </data>
  <data name="First_word_upper" xml:space="preserve">
    <value>First word upper</value>
  </data>
  <data name="Pascal_Case_Name" xml:space="preserve">
    <value>Pascal Case Name</value>
  </data>
  <data name="Severity_colon" xml:space="preserve">
    <value>Severity:</value>
  </data>
  <data name="Modifiers_must_match_all" xml:space="preserve">
    <value>Modifiers (must match all)</value>
  </data>
  <data name="Name_colon2" xml:space="preserve">
    <value>Name:</value>
  </data>
  <data name="Naming_Rule" xml:space="preserve">
    <value>Naming Rule</value>
  </data>
  <data name="Naming_Style" xml:space="preserve">
    <value>Naming Style</value>
  </data>
  <data name="Naming_Style_colon" xml:space="preserve">
    <value>Naming Style:</value>
  </data>
  <data name="Naming_Rules_allow_you_to_define_how_particular_sets_of_symbols_should_be_named_and_how_incorrectly_named_symbols_should_be_handled" xml:space="preserve">
    <value>Naming Rules allow you to define how particular sets of symbols should be named and how incorrectly-named symbols should be handled.</value>
  </data>
  <data name="The_first_matching_top_level_Naming_Rule_is_used_by_default_when_naming_a_symbol_while_any_special_cases_are_handled_by_a_matching_child_rule" xml:space="preserve">
    <value>The first matching top-level Naming Rule is used by default when naming a symbol, while any special cases are handled by a matching child rule.</value>
  </data>
  <data name="Naming_Style_Title_colon" xml:space="preserve">
    <value>Naming Style Title:</value>
  </data>
  <data name="Parent_Rule_colon" xml:space="preserve">
    <value>Parent Rule:</value>
  </data>
  <data name="Required_Prefix_colon" xml:space="preserve">
    <value>Required Prefix:</value>
  </data>
  <data name="Required_Suffix_colon" xml:space="preserve">
    <value>Required Suffix:</value>
  </data>
  <data name="Sample_Identifier_colon" xml:space="preserve">
    <value>Sample Identifier:</value>
  </data>
  <data name="Symbol_Kinds_can_match_any" xml:space="preserve">
    <value>Symbol Kinds (can match any)</value>
  </data>
  <data name="Symbol_Specification" xml:space="preserve">
    <value>Symbol Specification</value>
  </data>
  <data name="Symbol_Specification_colon" xml:space="preserve">
    <value>Symbol Specification:</value>
  </data>
  <data name="Symbol_Specification_Title_colon" xml:space="preserve">
    <value>Symbol Specification Title:</value>
  </data>
  <data name="Word_Separator_colon" xml:space="preserve">
    <value>Word Separator:</value>
  </data>
  <data name="example" xml:space="preserve">
    <value>example</value>
    <comment>IdentifierWord_Example and IdentifierWord_Identifier are combined (with prefixes, suffixes, and word separators) into an example identifier name in the NamingStyle UI.</comment>
  </data>
  <data name="identifier" xml:space="preserve">
    <value>identifier</value>
    <comment>IdentifierWord_Example and IdentifierWord_Identifier are combined (with prefixes, suffixes, and word separators) into an example identifier name in the NamingStyle UI.</comment>
  </data>
  <data name="Install_0" xml:space="preserve">
    <value>Install '{0}'</value>
  </data>
  <data name="Uninstalling_0" xml:space="preserve">
    <value>Uninstalling '{0}'</value>
  </data>
  <data name="Uninstalling_0_completed" xml:space="preserve">
    <value>Uninstalling '{0}' completed</value>
  </data>
  <data name="Uninstall_0" xml:space="preserve">
    <value>Uninstall '{0}'</value>
  </data>
  <data name="Package_uninstall_failed_colon_0" xml:space="preserve">
    <value>Package uninstall failed: {0}</value>
  </data>
  <data name="Error_encountered_while_loading_the_project_Some_project_features_such_as_full_solution_analysis_for_the_failed_project_and_projects_that_depend_on_it_have_been_disabled" xml:space="preserve">
    <value>Error encountered while loading the project. Some project features, such as full solution analysis for the failed project and projects that depend on it, have been disabled.</value>
  </data>
  <data name="Project_loading_failed" xml:space="preserve">
    <value>Project loading failed.</value>
  </data>
  <data name="To_see_what_caused_the_issue_please_try_below_1_Close_Visual_Studio_long_paragraph_follows" xml:space="preserve">
    <value>To see what caused the issue, please try below.

1. Close Visual Studio
2. Open a Visual Studio Developer Command Prompt
3. Set environment variable “TraceDesignTime” to true (set TraceDesignTime=true)
4. Delete .vs directory/.suo file
5. Restart VS from the command prompt you set the environment variable (devenv)
6. Open the solution
7. Check '{0}' and look for the failed tasks (FAILED)</value>
  </data>
  <data name="Additional_information_colon" xml:space="preserve">
    <value>Additional information:</value>
  </data>
  <data name="Installing_0_failed_Additional_information_colon_1" xml:space="preserve">
    <value>Installing '{0}' failed.

Additional information: {1}</value>
  </data>
  <data name="Uninstalling_0_failed_Additional_information_colon_1" xml:space="preserve">
    <value>Uninstalling '{0}' failed.

Additional information: {1}</value>
  </data>
  <data name="Move_0_below_1" xml:space="preserve">
    <value>Move {0} below {1}</value>
    <comment>{0} and {1} are parameter descriptions</comment>
  </data>
  <data name="Move_0_above_1" xml:space="preserve">
    <value>Move {0} above {1}</value>
    <comment>{0} and {1} are parameter descriptions</comment>
  </data>
  <data name="Remove_0" xml:space="preserve">
    <value>Remove {0}</value>
    <comment>{0} is a parameter description</comment>
  </data>
  <data name="Restore_0" xml:space="preserve">
    <value>Restore {0}</value>
    <comment>{0} is a parameter description</comment>
  </data>
  <data name="Re_enable" xml:space="preserve">
    <value>Re-enable</value>
  </data>
  <data name="Learn_more" xml:space="preserve">
    <value>Learn more</value>
  </data>
  <data name="Prefer_framework_type" xml:space="preserve">
    <value>Prefer framework type</value>
  </data>
  <data name="Prefer_predefined_type" xml:space="preserve">
    <value>Prefer predefined type</value>
  </data>
  <data name="Copy_to_Clipboard" xml:space="preserve">
    <value>Copy to Clipboard</value>
  </data>
  <data name="Close" xml:space="preserve">
    <value>Close</value>
  </data>
  <data name="Unknown_parameters" xml:space="preserve">
    <value>&lt;Unknown Parameters&gt;</value>
  </data>
  <data name="End_of_inner_exception_stack" xml:space="preserve">
    <value>--- End of inner exception stack trace ---</value>
  </data>
  <data name="For_locals_parameters_and_members" xml:space="preserve">
    <value>For locals, parameters and members</value>
  </data>
  <data name="For_member_access_expressions" xml:space="preserve">
    <value>For member access expressions</value>
  </data>
  <data name="Prefer_object_initializer" xml:space="preserve">
    <value>Prefer object initializer</value>
  </data>
  <data name="Expression_preferences_colon" xml:space="preserve">
    <value>Expression preferences:</value>
  </data>
  <data name="Block_Structure_Guides" xml:space="preserve">
    <value>Block Structure Guides</value>
  </data>
  <data name="Outlining" xml:space="preserve">
    <value>Outlining</value>
  </data>
  <data name="Show_guides_for_code_level_constructs" xml:space="preserve">
    <value>Show guides for code level constructs</value>
  </data>
  <data name="Show_guides_for_comments_and_preprocessor_regions" xml:space="preserve">
    <value>Show guides for comments and preprocessor regions</value>
  </data>
  <data name="Show_guides_for_declaration_level_constructs" xml:space="preserve">
    <value>Show guides for declaration level constructs</value>
  </data>
  <data name="Show_outlining_for_code_level_constructs" xml:space="preserve">
    <value>Show outlining for code level constructs</value>
  </data>
  <data name="Show_outlining_for_comments_and_preprocessor_regions" xml:space="preserve">
    <value>Show outlining for comments and preprocessor regions</value>
  </data>
  <data name="Show_outlining_for_declaration_level_constructs" xml:space="preserve">
    <value>Show outlining for declaration level constructs</value>
  </data>
  <data name="Variable_preferences_colon" xml:space="preserve">
    <value>Variable preferences:</value>
  </data>
  <data name="Prefer_inlined_variable_declaration" xml:space="preserve">
    <value>Prefer inlined variable declaration</value>
  </data>
  <data name="Use_expression_body_for_methods" xml:space="preserve">
    <value>Use expression body for methods</value>
  </data>
  <data name="Code_block_preferences_colon" xml:space="preserve">
    <value>Code block preferences:</value>
  </data>
  <data name="Use_expression_body_for_accessors" xml:space="preserve">
    <value>Use expression body for accessors</value>
  </data>
  <data name="Use_expression_body_for_constructors" xml:space="preserve">
    <value>Use expression body for constructors</value>
  </data>
  <data name="Use_expression_body_for_indexers" xml:space="preserve">
    <value>Use expression body for indexers</value>
  </data>
  <data name="Use_expression_body_for_operators" xml:space="preserve">
    <value>Use expression body for operators</value>
  </data>
  <data name="Use_expression_body_for_properties" xml:space="preserve">
    <value>Use expression body for properties</value>
  </data>
  <data name="Some_naming_rules_are_incomplete_Please_complete_or_remove_them" xml:space="preserve">
    <value>Some naming rules are incomplete. Please complete or remove them.</value>
  </data>
  <data name="Manage_specifications" xml:space="preserve">
    <value>Manage specifications</value>
  </data>
  <data name="Manage_naming_styles" xml:space="preserve">
    <value>Manage naming styles</value>
  </data>
  <data name="Reorder" xml:space="preserve">
    <value>Reorder</value>
  </data>
  <data name="Severity" xml:space="preserve">
    <value>Severity</value>
  </data>
  <data name="Specification" xml:space="preserve">
    <value>Specification</value>
  </data>
  <data name="Required_Style" xml:space="preserve">
    <value>Required Style</value>
  </data>
  <data name="This_item_cannot_be_deleted_because_it_is_used_by_an_existing_Naming_Rule" xml:space="preserve">
    <value>This item cannot be deleted because it is used by an existing Naming Rule.</value>
  </data>
  <data name="Prefer_collection_initializer" xml:space="preserve">
    <value>Prefer collection initializer</value>
  </data>
  <data name="Prefer_coalesce_expression" xml:space="preserve">
    <value>Prefer coalesce expression</value>
  </data>
  <data name="Collapse_regions_when_collapsing_to_definitions" xml:space="preserve">
    <value>Collapse #regions when collapsing to definitions</value>
  </data>
  <data name="Prefer_null_propagation" xml:space="preserve">
    <value>Prefer null propagation</value>
  </data>
  <data name="Prefer_explicit_tuple_name" xml:space="preserve">
    <value>Prefer explicit tuple name</value>
  </data>
  <data name="Description" xml:space="preserve">
    <value>Description</value>
  </data>
  <data name="Preference" xml:space="preserve">
    <value>Preference</value>
  </data>
  <data name="Implement_Interface_or_Abstract_Class" xml:space="preserve">
    <value>Implement Interface or Abstract Class</value>
  </data>
  <data name="For_a_given_symbol_only_the_topmost_rule_with_a_matching_Specification_will_be_applied_Violation_of_that_rules_Required_Style_will_be_reported_at_the_chosen_Severity_level" xml:space="preserve">
    <value>For a given symbol, only the topmost rule with a matching 'Specification' will be applied. Violation of that rule's 'Required Style' will be reported at the chosen 'Severity' level.</value>
  </data>
  <data name="at_the_end" xml:space="preserve">
    <value>at the end</value>
  </data>
  <data name="When_inserting_properties_events_and_methods_place_them" xml:space="preserve">
    <value>When inserting properties, events and methods, place them:</value>
  </data>
  <data name="with_other_members_of_the_same_kind" xml:space="preserve">
    <value>with other members of the same kind</value>
  </data>
  <data name="Prefer_braces" xml:space="preserve">
    <value>Prefer braces</value>
  </data>
  <data name="Over_colon" xml:space="preserve">
    <value>Over:</value>
  </data>
  <data name="Prefer_colon" xml:space="preserve">
    <value>Prefer:</value>
  </data>
  <data name="or" xml:space="preserve">
    <value>or</value>
  </data>
  <data name="built_in_types" xml:space="preserve">
    <value>built-in types</value>
  </data>
  <data name="everywhere_else" xml:space="preserve">
    <value>everywhere else</value>
  </data>
  <data name="type_is_apparent_from_assignment_expression" xml:space="preserve">
    <value>type is apparent from assignment expression</value>
  </data>
  <data name="Get_help_for_0" xml:space="preserve">
    <value>Get help for '{0}'</value>
  </data>
  <data name="Get_help_for_0_from_Bing" xml:space="preserve">
    <value>Get help for '{0}' from Bing</value>
  </data>
  <data name="Move_down" xml:space="preserve">
    <value>Move down</value>
  </data>
  <data name="Move_up" xml:space="preserve">
    <value>Move up</value>
  </data>
  <data name="Remove" xml:space="preserve">
    <value>Remove</value>
  </data>
  <data name="Pick_members" xml:space="preserve">
    <value>Pick members</value>
  </data>
  <data name="Unfortunately_a_process_used_by_Visual_Studio_has_encountered_an_unrecoverable_error_We_recommend_saving_your_work_and_then_closing_and_restarting_Visual_Studio" xml:space="preserve">
    <value>Unfortunately, a process used by Visual Studio has encountered an unrecoverable error.  We recommend saving your work, and then closing and restarting Visual Studio.</value>
  </data>
  <data name="analyzer_Prefer_auto_properties" xml:space="preserve">
    <value>Prefer auto properties</value>
  </data>
  <data name="Add_a_symbol_specification" xml:space="preserve">
    <value>Add a symbol specification</value>
  </data>
  <data name="Remove_symbol_specification" xml:space="preserve">
    <value>Remove symbol specification</value>
  </data>
  <data name="Add_item" xml:space="preserve">
    <value>Add item</value>
  </data>
  <data name="Edit_item" xml:space="preserve">
    <value>Edit item</value>
  </data>
  <data name="Remove_item" xml:space="preserve">
    <value>Remove item</value>
  </data>
  <data name="Add_a_naming_rule" xml:space="preserve">
    <value>Add a naming rule</value>
  </data>
  <data name="Remove_naming_rule" xml:space="preserve">
    <value>Remove naming rule</value>
  </data>
  <data name="VisualStudioWorkspace_TryApplyChanges_cannot_be_called_from_a_background_thread" xml:space="preserve">
    <value>VisualStudioWorkspace.TryApplyChanges cannot be called from a background thread.</value>
  </data>
  <data name="codegen_prefer_auto_properties" xml:space="preserve">
    <value>prefer auto properties</value>
  </data>
  <data name="prefer_throwing_properties" xml:space="preserve">
    <value>prefer throwing properties</value>
  </data>
  <data name="When_generating_properties" xml:space="preserve">
    <value>When generating properties:</value>
  </data>
  <data name="Options" xml:space="preserve">
    <value>Options</value>
  </data>
  <data name="Try_the_preview_version_of_our_live_code_analysis_extension_which_provides_more_fixes_for_common_API_design_naming_performance_and_reliability_issues" xml:space="preserve">
    <value>Try the preview version of our live code analysis extension, which provides more fixes for common API design, naming, performance, and reliability issues</value>
  </data>
  <data name="Never_show_this_again" xml:space="preserve">
    <value>Never show this again</value>
  </data>
  <data name="Prefer_simple_default_expression" xml:space="preserve">
    <value>Prefer simple 'default' expression</value>
  </data>
  <data name="Prefer_inferred_tuple_names" xml:space="preserve">
    <value>Prefer inferred tuple element names</value>
  </data>
  <data name="Prefer_inferred_anonymous_type_member_names" xml:space="preserve">
    <value>Prefer inferred anonymous type member names</value>
  </data>
  <data name="Preview_pane" xml:space="preserve">
    <value>Preview pane</value>
  </data>
  <data name="Analysis" xml:space="preserve">
    <value>Analysis</value>
  </data>
  <data name="Enable_full_solution_analysis" xml:space="preserve">
    <value>Enable full solution _analysis</value>
  </data>
  <data name="Perform_editor_feature_analysis_in_external_process" xml:space="preserve">
    <value>Perform editor _feature analysis in external process (experimental)</value>
  </data>
  <data name="Fade_out_unreachable_code" xml:space="preserve">
    <value>Fade out unreachable code</value>
  </data>
  <data name="Fading" xml:space="preserve">
    <value>Fading</value>
  </data>
  <data name="ChangesNotAllowedIFAssemblyHasNotBeenLoaded" xml:space="preserve">
    <value>Changes are not allowed if the assembly has not been loaded.</value>
  </data>
  <data name="ChangesNotAllowedIfProjectWasntBuildWhenDebuggingStarted" xml:space="preserve">
    <value>Changes are not allowed if the project wasn't built when debugging started.</value>
  </data>
  <data name="ChangesNotAllowedIfProjectWasntLoadedWhileDebugging" xml:space="preserve">
    <value>Changes are not allowed if the project wasn't loaded and built when debugging started.

'Lightweight solution load' is enabled for the current solution. Disable it to ensure that all projects are loaded when debugging starts.</value>
  </data>
  <data name="ChangesNotAllowedWhileCodeIsRunning" xml:space="preserve">
    <value>Changes are not allowed while code is running.</value>
  </data>
  <data name="Prefer_local_function_over_anonymous_function" xml:space="preserve">
    <value>Prefer local function over anonymous function</value>
  </data>
  <data name="Keep_all_parentheses_in_colon" xml:space="preserve">
    <value>Keep all parentheses in:</value>
  </data>
  <data name="In_other_operators" xml:space="preserve">
    <value>In other operators</value>
  </data>
  <data name="Never_if_unnecessary" xml:space="preserve">
    <value>Never if unnecessary</value>
  </data>
  <data name="Always_for_clarity" xml:space="preserve">
    <value>Always for clarity</value>
  </data>
  <data name="Parentheses_preferences_colon" xml:space="preserve">
    <value>Parentheses preferences:</value>
  </data>
  <data name="ModuleHasBeenUnloaded" xml:space="preserve">
    <value>Module has been unloaded.</value>
  </data>
  <data name="CantApplyChangesModuleHasBeenUnloaded" xml:space="preserve">
    <value>Can't apply changes -- module '{0}' has been unloaded.</value>
  </data>
  <data name="CantApplyChangesUnexpectedError" xml:space="preserve">
    <value>Can't apply changes -- unexpected error: '{0}'</value>
  </data>
  <data name="Prefer_deconstructed_variable_declaration" xml:space="preserve">
    <value>Prefer deconstructed variable declaration</value>
  </data>
  <data name="External_reference_found" xml:space="preserve">
    <value>External reference found</value>
  </data>
  <data name="No_references_found_to_0" xml:space="preserve">
    <value>No references found to '{0}'</value>
  </data>
  <data name="Search_found_no_results" xml:space="preserve">
    <value>Search found no results</value>
  </data>
  <data name="Sync_Class_View" xml:space="preserve">
    <value>Sync Class View</value>
  </data>
  <data name="Reset_Visual_Studio_default_keymapping" xml:space="preserve">
    <value>Reset Visual Studio default keymapping</value>
  </data>
  <data name="Enable_navigation_to_decompiled_sources" xml:space="preserve">
    <value>Enable navigation to decompiled sources (experimental)</value>
  </data>
  <data name="Decompiler_Legal_Notice_Message" xml:space="preserve">
    <value>IMPORTANT: Visual Studio includes decompiling functionality (“Decompiler”) that enables reproducing source code from binary code. By accessing and using the Decompiler, you agree to the Visual Studio license terms and the terms for the Decompiler below. If you do not agree with these combined terms, do not access or use the Decompiler.
 
You acknowledge that binary code and source code might be protected by copyright and trademark laws.  Before using the Decompiler on any binary code, you need to first:  
(i) confirm that the license terms governing your use of the binary code do not contain a provision which prohibits you from decompiling the software; or
(ii) obtain permission to decompile the binary code from the owner of the software.
 
Your use of the Decompiler is optional.  Microsoft is not responsible and disclaims all liability for your use of the Decompiler that violates any laws or any software license terms which prohibit decompiling of the software.

I agree to all of the foregoing:</value>
  </data>
  <data name="Decompiler_Legal_Notice_Title" xml:space="preserve">
    <value>Decompiler Legal Notice</value>
  </data>
  <data name="Colorize_regular_expressions" xml:space="preserve">
    <value>Colorize regular expressions</value>
  </data>
  <data name="Highlight_related_components_under_cursor" xml:space="preserve">
    <value>Highlight related components under cursor</value>
  </data>
  <data name="Regular_Expressions" xml:space="preserve">
    <value>Regular Expressions</value>
  </data>
  <data name="Report_invalid_regular_expressions" xml:space="preserve">
    <value>Report invalid regular expressions</value>
  </data>
  <data name="Code_style_header_use_editor_config" xml:space="preserve">
    <value>The settings configured here only apply to your machine. To configure these settings to travel with your solution, use .editorconfig files.</value>
  </data>
  <data name="Field_preferences_colon" xml:space="preserve">
    <value>Field preferences:</value>
  </data>
  <data name="Prefer_readonly" xml:space="preserve">
    <value>Prefer readonly</value>
  </data>
  <data name="Analyzing_0" xml:space="preserve">
    <value>Analyzing '{0}'</value>
  </data>
  <data name="Live_code_analysis" xml:space="preserve">
    <value>Live code analysis</value>
  </data>
  <data name="Prefer_conditional_expression_over_if_with_assignments" xml:space="preserve">
    <value>Prefer conditional expression over 'if' with assignments</value>
  </data>
  <data name="Prefer_conditional_expression_over_if_with_returns" xml:space="preserve">
    <value>Prefer conditional expression over 'if' with returns</value>
  </data>
  <data name="Apply_0_keymapping_scheme" xml:space="preserve">
    <value>Apply '{0}' keymapping scheme</value>
  </data>
  <data name="We_notice_you_suspended_0_Reset_keymappings_to_continue_to_navigate_and_refactor" xml:space="preserve">
    <value>We notice you suspended '{0}'. Reset keymappings to continue to navigate and refactor.</value>
  </data>
  <data name="Use_expression_body_for_lambdas" xml:space="preserve">
    <value>Use expression body for lambdas</value>
  </data>
  <data name="Prefer_compound_assignments" xml:space="preserve">
    <value>Prefer compound assignments</value>
  </data>
  <data name="Generate_dot_editorconfig_file_from_settings" xml:space="preserve">
    <value>Generate .editorconfig file from settings</value>
  </data>
  <data name="Save_dot_editorconfig_file" xml:space="preserve">
    <value>Save .editorconfig file</value>
  </data>
  <data name="Kind" xml:space="preserve">
    <value>Kind</value>
  </data>
  <data name="Prefer_index_operator" xml:space="preserve">
    <value>Prefer index operator</value>
  </data>
  <data name="Prefer_range_operator" xml:space="preserve">
    <value>Prefer range operator</value>
  </data>
  <data name="All_methods" xml:space="preserve">
    <value>All methods</value>
  </data>
  <data name="Avoid_expression_statements_that_implicitly_ignore_value" xml:space="preserve">
    <value>Avoid expression statements that implicitly ignore value</value>
  </data>
  <data name="Avoid_unused_parameters" xml:space="preserve">
    <value>Avoid unused parameters</value>
  </data>
  <data name="Avoid_unused_value_assignments" xml:space="preserve">
    <value>Avoid unused value assignments</value>
  </data>
  <data name="Parameter_preferences_colon" xml:space="preserve">
    <value>Parameter preferences:</value>
  </data>
  <data name="Non_public_methods" xml:space="preserve">
    <value>Non-public methods</value>
  </data>
  <data name="Unused_value_is_explicitly_assigned_to_an_unused_local" xml:space="preserve">
    <value>Unused value is explicitly assigned to an unused local</value>
  </data>
  <data name="Unused_value_is_explicitly_assigned_to_discard" xml:space="preserve">
    <value>Unused value is explicitly assigned to discard</value>
  </data>
  <data name="Value_assigned_here_is_never_used" xml:space="preserve">
    <value>Value assigned here is never used</value>
  </data>
  <data name="Value_returned_by_invocation_is_implicitly_ignored" xml:space="preserve">
    <value>Value returned by invocation is implicitly ignored</value>
  </data>
<<<<<<< HEAD
  <data name="Back" xml:space="preserve">
    <value>Back</value>
  </data>
  <data name="Finish" xml:space="preserve">
    <value>Finish</value>
  </data>
  <data name="Found_problems_colon" xml:space="preserve">
    <value>Found problems:</value>
  </data>
  <data name="Interface_cannot_have_field" xml:space="preserve">
    <value>Interface cannot have field.</value>
  </data>
  <data name="Make_abstract" xml:space="preserve">
    <value>Make abstract</value>
  </data>
  <data name="Members" xml:space="preserve">
    <value>Members</value>
  </data>
  <data name="Namespace_0" xml:space="preserve">
    <value>Namespace: {0}</value>
  </data>
  <data name="Pull_Members_Up" xml:space="preserve">
    <value>Pull Members Up</value>
  </data>
  <data name="Review_problems_below" xml:space="preserve">
    <value>Review problems below.</value>
  </data>
  <data name="Select_Dependents" xml:space="preserve">
    <value>_Select Dependents</value>
  </data>
  <data name="Select_destination_and_members_to_pull_up" xml:space="preserve">
    <value>Select destination and members to pull up.</value>
  </data>
  <data name="Select_members_colon" xml:space="preserve">
    <value>Select members:</value>
  </data>
  <data name="Select_Public" xml:space="preserve">
    <value>_Select Public</value>
  </data>
  <data name="_0_will_be_changed_to_abstract" xml:space="preserve">
    <value>{0} will be changed to abstract.</value>
  </data>
  <data name="_0_will_be_changed_to_non_static" xml:space="preserve">
    <value>{0} will be changed to non-static.</value>
  </data>
  <data name="_0_will_be_changed_to_public" xml:space="preserve">
    <value>{0} will be changed to public.</value>
  </data>
  <data name="Calculating_dependents" xml:space="preserve">
    <value>Calculating dependents...</value>
  </data>
  <data name="Select_destination_colon" xml:space="preserve">
    <value>Select destination:</value>
  </data>
  <data name="Make_0_abstract" xml:space="preserve">
    <value>Make '{0}' abstract</value>
=======
  <data name="Use_expression_body_for_local_functions" xml:space="preserve">
    <value>Use expression body for local functions</value>
  </data>
  <data name="Allow_colon" xml:space="preserve">
    <value>Allow:</value>
>>>>>>> 68417b03
  </data>
</root><|MERGE_RESOLUTION|>--- conflicted
+++ resolved
@@ -1120,7 +1120,6 @@
   <data name="Value_returned_by_invocation_is_implicitly_ignored" xml:space="preserve">
     <value>Value returned by invocation is implicitly ignored</value>
   </data>
-<<<<<<< HEAD
   <data name="Back" xml:space="preserve">
     <value>Back</value>
   </data>
@@ -1177,12 +1176,10 @@
   </data>
   <data name="Make_0_abstract" xml:space="preserve">
     <value>Make '{0}' abstract</value>
-=======
   <data name="Use_expression_body_for_local_functions" xml:space="preserve">
     <value>Use expression body for local functions</value>
   </data>
   <data name="Allow_colon" xml:space="preserve">
     <value>Allow:</value>
->>>>>>> 68417b03
   </data>
 </root>