--- conflicted
+++ resolved
@@ -5,10 +5,7 @@
 using System;
 using System.Collections.Immutable;
 using System.ComponentModel;
-<<<<<<< HEAD
-=======
 using System.Linq;
->>>>>>> 719d0651
 using Microsoft.CodeAnalysis;
 using Microsoft.CodeAnalysis.LanguageServices;
 using Microsoft.VisualStudio.Imaging;
@@ -57,9 +54,6 @@
 
         public void OnDestinationUpdated()
         {
-<<<<<<< HEAD
-            CanSubmit = _destinationName.IsNew && IsValidType(_destinationName.TypeName);
-=======
             if (!_destinationName.IsNew)
             {
                 CanSubmit = true;
@@ -68,7 +62,6 @@
             }
 
             CanSubmit = IsValidType(_destinationName.TypeName);
->>>>>>> 719d0651
 
             if (CanSubmit)
             {
