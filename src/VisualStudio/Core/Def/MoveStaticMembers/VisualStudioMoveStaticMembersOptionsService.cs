--- conflicted
+++ resolved
@@ -3,10 +3,7 @@
 // See the LICENSE file in the project root for more information.
 
 using System;
-<<<<<<< HEAD
-=======
 using System.Collections.Generic;
->>>>>>> f2a7b933
 using System.Collections.Immutable;
 using System.Composition;
 using System.Diagnostics;
@@ -50,11 +47,7 @@
 
         public MoveStaticMembersOptions GetMoveMembersToTypeOptions(Document document, INamedTypeSymbol selectedType, ImmutableArray<ISymbol> selectedNodeSymbols)
         {
-<<<<<<< HEAD
-            var viewModel = GetViewModel(document, selectedType, selectedNodeSymbols, _glyphService, _uiThreadOperationExecutor);
-=======
-            var viewModel = GetViewModel(document, selectedType, selectedNodeSymbol, History, _glyphService, _uiThreadOperationExecutor);
->>>>>>> f2a7b933
+            var viewModel = GetViewModel(document, selectedType, selectedNodeSymbols, History, _glyphService, _uiThreadOperationExecutor);
 
             var dialog = new MoveStaticMembersDialog(viewModel);
 
@@ -101,12 +94,8 @@
         internal static MoveStaticMembersDialogViewModel GetViewModel(
             Document document,
             INamedTypeSymbol selectedType,
-<<<<<<< HEAD
             ImmutableArray<ISymbol> selectedNodeSymbols,
-=======
-            ISymbol? selectedNodeSymbol,
             LinkedList<INamedTypeSymbol> history,
->>>>>>> f2a7b933
             IGlyphService? glyphService,
             IUIThreadOperationExecutor uiThreadOperationExecutor)
         {
