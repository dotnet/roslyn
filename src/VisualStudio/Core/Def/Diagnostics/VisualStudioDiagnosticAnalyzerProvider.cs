﻿// Licensed to the .NET Foundation under one or more agreements.
// The .NET Foundation licenses this file to you under the MIT license.
// See the LICENSE file in the project root for more information.

using System;
using System.Collections.Generic;
using System.Collections.Immutable;
using System.Linq;
using System.Reflection;
using Microsoft.CodeAnalysis;
using Microsoft.CodeAnalysis.Diagnostics;
using Microsoft.CodeAnalysis.PooledObjects;
using Microsoft.CodeAnalysis.Workspaces.ProjectSystem;
using Roslyn.Utilities;

namespace Microsoft.VisualStudio.LanguageServices.Implementation.Diagnostics;

/// <summary>
/// This service provides diagnostic analyzers from the analyzer assets specified in the manifest files of installed VSIX extensions.
/// These analyzers are used across this workspace session.
/// </summary>
internal sealed partial class VisualStudioDiagnosticAnalyzerProvider
{
    private const string AnalyzerContentTypeName = "Microsoft.VisualStudio.Analyzer";

    internal const string RazorContentTypeName = "Microsoft.VisualStudio.RazorAssembly";

    /// <summary>
    /// Loader for VSIX-based analyzers.
    /// </summary>
    public static readonly IAnalyzerAssemblyLoader AnalyzerAssemblyLoader = new Loader();

    private readonly object _extensionManager;
    private readonly Type _typeIExtensionContent;

    private readonly Lazy<ImmutableArray<(AnalyzerFileReference reference, string extensionId)>> _lazyAnalyzerReferences;
    private readonly Lazy<ImmutableArray<(string path, string extensionId)>> _lazyRazorReferences;

    // internal for testing
    internal VisualStudioDiagnosticAnalyzerProvider(object extensionManager, Type typeIExtensionContent)
    {
        Contract.ThrowIfNull(extensionManager);
        Contract.ThrowIfNull(typeIExtensionContent);

        _extensionManager = extensionManager;
        _typeIExtensionContent = typeIExtensionContent;
        _lazyAnalyzerReferences = new Lazy<ImmutableArray<(AnalyzerFileReference, string)>>(() => GetExtensionContent(AnalyzerContentTypeName).SelectAsArray(c => (new AnalyzerFileReference(c.path, AnalyzerAssemblyLoader), c.extensionId)));
<<<<<<< HEAD
        _lazyRazorReferences = new Lazy<ImmutableArray<(string, string)>>(() => GetExtensionContent(RazorContentTypeName));
=======
>>>>>>> 37a47b7e
    }

    public ImmutableArray<(AnalyzerFileReference reference, string extensionId)> GetAnalyzerReferencesInExtensions()
        => _lazyAnalyzerReferences.Value;

<<<<<<< HEAD
    public ImmutableArray<(string path, string extensionId)> GetRazorAssembliesInExtensions()
        => _lazyRazorReferences.Value;

=======
>>>>>>> 37a47b7e
    private ImmutableArray<(string path, string extensionId)> GetExtensionContent(string contentTypeName)
    {
        try
        {
            // dynamic is weird. it can't see internal type with public interface even if callee is
            // implementation of the public interface in internal type. so we can't use dynamic here
            var _ = PooledDictionary<string, string>.GetInstance(out var analyzePaths);

            // var enabledExtensions = extensionManager.GetEnabledExtensions(contentTypeName);
            var extensionManagerType = _extensionManager.GetType();
            var extensionManager_GetEnabledExtensionsMethod = extensionManagerType.GetRuntimeMethod("GetEnabledExtensions", [typeof(string)]);
            var enabledExtensions = (IEnumerable<object>)extensionManager_GetEnabledExtensionsMethod.Invoke(_extensionManager, [contentTypeName]);

            foreach (var extension in enabledExtensions)
            {
                var extensionType = extension.GetType();
                var extensionType_HeaderProperty = extensionType.GetRuntimeProperty("Header");
                var extension_Header = extensionType_HeaderProperty.GetValue(extension);
                var extension_HeaderType = extension_Header.GetType();
                var extension_HeaderType_Identifier = extension_HeaderType.GetRuntimeProperty("Identifier");
                var identifier = (string)extension_HeaderType_Identifier.GetValue(extension_Header);

                var extensionType_ContentProperty = extensionType.GetRuntimeProperty("Content");
                var extension_Content = (IEnumerable<object>)extensionType_ContentProperty.GetValue(extension);

                foreach (var content in extension_Content)
                {
                    if (!ShouldInclude(content, contentTypeName))
                    {
                        continue;
                    }

                    var extensionType_GetContentMethod = extensionType.GetRuntimeMethod("GetContentLocation", [_typeIExtensionContent]);
                    if (extensionType_GetContentMethod?.Invoke(extension, [content]) is not string assemblyPath ||
                        string.IsNullOrEmpty(assemblyPath))
                    {
                        continue;
                    }

                    analyzePaths.Add(assemblyPath, identifier);
                }
            }

            // make sure enabled extensions are alive in memory
            // so that we can debug it through if mandatory analyzers are missing
            GC.KeepAlive(enabledExtensions);

            // Order for deterministic result.
            return analyzePaths.OrderBy((x, y) => string.CompareOrdinal(x.Key, y.Key)).SelectAsArray(entry => (entry.Key, entry.Value));
        }
        catch (TargetInvocationException ex) when (ex.InnerException is InvalidOperationException)
        {
            // this can be called from any thread, and extension manager could be disposed in the middle of us using it since
            // now all these are free-threaded and there is no central coordinator, or API or state is immutable that prevent states from
            // changing in the middle of others using it.
            //
            // fortunately, this only happens on disposing at shutdown, so we just catch the exception and silently swallow it. 
            // we are about to shutdown anyway.
            return [];
        }
    }

    private static bool ShouldInclude(object content, string contentTypeName)
    {
        // var content_ContentTypeName = content.ContentTypeName;
        var contentType = content.GetType();
        var contentType_ContentTypeNameProperty = contentType.GetRuntimeProperty("ContentTypeName");
        var content_ContentTypeName = contentType_ContentTypeNameProperty.GetValue(content) as string;

        return string.Equals(content_ContentTypeName, contentTypeName, StringComparison.InvariantCultureIgnoreCase);
    }
}<|MERGE_RESOLUTION|>--- conflicted
+++ resolved
@@ -45,21 +45,14 @@
         _extensionManager = extensionManager;
         _typeIExtensionContent = typeIExtensionContent;
         _lazyAnalyzerReferences = new Lazy<ImmutableArray<(AnalyzerFileReference, string)>>(() => GetExtensionContent(AnalyzerContentTypeName).SelectAsArray(c => (new AnalyzerFileReference(c.path, AnalyzerAssemblyLoader), c.extensionId)));
-<<<<<<< HEAD
-        _lazyRazorReferences = new Lazy<ImmutableArray<(string, string)>>(() => GetExtensionContent(RazorContentTypeName));
-=======
->>>>>>> 37a47b7e
     }
 
     public ImmutableArray<(AnalyzerFileReference reference, string extensionId)> GetAnalyzerReferencesInExtensions()
         => _lazyAnalyzerReferences.Value;
 
-<<<<<<< HEAD
     public ImmutableArray<(string path, string extensionId)> GetRazorAssembliesInExtensions()
         => _lazyRazorReferences.Value;
 
-=======
->>>>>>> 37a47b7e
     private ImmutableArray<(string path, string extensionId)> GetExtensionContent(string contentTypeName)
     {
         try
