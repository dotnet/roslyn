﻿<?xml version="1.0" encoding="utf-8"?>
<xliff xmlns="urn:oasis:names:tc:xliff:document:1.2" xmlns:xsi="http://www.w3.org/2001/XMLSchema-instance" version="1.2" xsi:schemaLocation="urn:oasis:names:tc:xliff:document:1.2 xliff-core-1.2-transitional.xsd">
  <file datatype="xml" source-language="en" target-language="ru" original="../Commands.vsct">
    <body>
      <trans-unit id="ECMD_RUNFXCOPSEL|ButtonText">
        <source>Run Code &amp;Analysis on Selection</source>
        <target state="translated">Выполнить &amp;анализ кода в выделенном фрагменте</target>
        <note />
      </trans-unit>
      <trans-unit id="cmdIdShowStackTraceExplorer|ButtonText">
        <source>Stack Trace Explorer</source>
        <target state="translated">Обозреватель трассировки стека</target>
        <note />
      </trans-unit>
      <trans-unit id="cmdIdShowStackTraceExplorer|CommandName">
        <source>ShowStackTraceExplorerCommandName</source>
        <target state="translated">ShowStackTraceExplorerCommandName</target>
        <note />
      </trans-unit>
      <trans-unit id="cmdIdShowStackTraceExplorer|LocCanonicalName">
        <source>ShowStackTraceExplorer</source>
        <target state="translated">ShowStackTraceExplorer</target>
        <note />
      </trans-unit>
      <trans-unit id="cmdidAnalysisScopeCurrentFile|ButtonText">
        <source>&amp;Current Document</source>
        <target state="translated">Текущий документ</target>
        <note />
      </trans-unit>
      <trans-unit id="cmdidAnalysisScopeCurrentFile|CommandName">
        <source>AnalysisScopeCurrentDocument</source>
        <target state="translated">AnalysisScopeCurrentDocument</target>
        <note />
      </trans-unit>
      <trans-unit id="cmdidAnalysisScopeCurrentFile|LocCanonicalName">
        <source>Current Document</source>
        <target state="translated">Текущий документ</target>
        <note />
      </trans-unit>
      <trans-unit id="cmdidAnalysisScopeDefault|ButtonText">
        <source>&amp;Default</source>
        <target state="translated">По умолчанию</target>
        <note />
      </trans-unit>
      <trans-unit id="cmdidAnalysisScopeDefault|CommandName">
        <source>AnalysisScopeDefault</source>
        <target state="translated">AnalysisScopeDefault</target>
        <note />
      </trans-unit>
      <trans-unit id="cmdidAnalysisScopeDefault|LocCanonicalName">
        <source>Default</source>
        <target state="translated">По умолчанию</target>
        <note />
      </trans-unit>
      <trans-unit id="cmdidAnalysisScopeEntireSolution|ButtonText">
        <source>&amp;Entire Solution</source>
        <target state="translated">Все решение</target>
        <note />
      </trans-unit>
      <trans-unit id="cmdidAnalysisScopeEntireSolution|CommandName">
        <source>AnalysisScopeEntireSolution</source>
        <target state="translated">AnalysisScopeEntireSolution</target>
        <note />
      </trans-unit>
      <trans-unit id="cmdidAnalysisScopeEntireSolution|LocCanonicalName">
        <source>Entire Solution</source>
        <target state="translated">Все решение</target>
        <note />
      </trans-unit>
      <trans-unit id="cmdidAnalysisScopeNone|ButtonText">
        <source>&amp;None</source>
<<<<<<< HEAD
        <target state="new">&amp;None</target>
=======
        <target state="translated">&amp;Нет</target>
>>>>>>> 80a8ce8d
        <note />
      </trans-unit>
      <trans-unit id="cmdidAnalysisScopeNone|CommandName">
        <source>AnalysisScopeNone</source>
<<<<<<< HEAD
        <target state="new">AnalysisScopeNone</target>
=======
        <target state="translated">AnalysisScopeNone</target>
>>>>>>> 80a8ce8d
        <note />
      </trans-unit>
      <trans-unit id="cmdidAnalysisScopeNone|LocCanonicalName">
        <source>None</source>
<<<<<<< HEAD
        <target state="new">None</target>
=======
        <target state="translated">Нет</target>
>>>>>>> 80a8ce8d
        <note />
      </trans-unit>
      <trans-unit id="cmdidAnalysisScopeOpenFiles|ButtonText">
        <source>&amp;Open Documents</source>
        <target state="translated">Открыть документы</target>
        <note />
      </trans-unit>
      <trans-unit id="cmdidAnalysisScopeOpenFiles|CommandName">
        <source>AnalysisScopeOpenDocuments</source>
        <target state="translated">AnalysisScopeOpenDocuments</target>
        <note />
      </trans-unit>
      <trans-unit id="cmdidAnalysisScopeOpenFiles|LocCanonicalName">
        <source>Open Documents</source>
        <target state="translated">Открыть документы</target>
        <note />
      </trans-unit>
      <trans-unit id="cmdidAnalysisScopeSubMenu|ButtonText">
        <source>Set Analysis Scope</source>
        <target state="translated">Задать область анализа</target>
        <note />
      </trans-unit>
      <trans-unit id="cmdidAnalysisScopeSubMenu|CommandName">
        <source>Set Analysis Scope</source>
        <target state="translated">Задать область анализа</target>
        <note />
      </trans-unit>
      <trans-unit id="cmdidAnalysisScopeSubMenu|LocCanonicalName">
        <source>SetAnalysisScope</source>
        <target state="translated">SetAnalysisScope</target>
        <note />
      </trans-unit>
      <trans-unit id="cmdidCSharpOrganizeSortUsings|ButtonText">
        <source>Sort &amp;Usings</source>
        <target state="translated">Сортировать д&amp;ирективы using</target>
        <note />
      </trans-unit>
      <trans-unit id="cmdidCSharpOrganizeSortUsings|LocCanonicalName">
        <source>SortUsings</source>
        <target state="translated">SortUsings</target>
        <note />
      </trans-unit>
      <trans-unit id="cmdidContextOrganizeRemoveAndSort|ButtonText">
        <source>Remove &amp;and Sort</source>
        <target state="translated">Удалить &amp;и упорядочить</target>
        <note />
      </trans-unit>
      <trans-unit id="cmdidContextOrganizeRemoveAndSort|LocCanonicalName">
        <source>RemoveAndSort</source>
        <target state="translated">RemoveAndSort</target>
        <note />
      </trans-unit>
      <trans-unit id="cmdidCSharpOrganizeRemoveAndSort|ButtonText">
        <source>Remove &amp;and Sort</source>
        <target state="translated">Удалить &amp;и упорядочить</target>
        <note />
      </trans-unit>
      <trans-unit id="cmdidCSharpOrganizeRemoveAndSort|LocCanonicalName">
        <source>RemoveAndSort</source>
        <target state="translated">RemoveAndSort</target>
        <note />
      </trans-unit>
      <trans-unit id="cmdidErrorListSetSeverityDefault|ButtonText">
        <source>&amp;Default</source>
        <target state="new">&amp;Default</target>
        <note />
      </trans-unit>
      <trans-unit id="cmdidErrorListSetSeverityDefault|CommandName">
        <source>ErrorListSetSeverityDefault</source>
        <target state="new">ErrorListSetSeverityDefault</target>
        <note />
      </trans-unit>
      <trans-unit id="cmdidErrorListSetSeverityDefault|LocCanonicalName">
        <source>Default</source>
        <target state="new">Default</target>
        <note />
      </trans-unit>
      <trans-unit id="cmdidErrorListSetSeverityError|ButtonText">
        <source>&amp;Error</source>
        <target state="new">&amp;Error</target>
        <note />
      </trans-unit>
      <trans-unit id="cmdidErrorListSetSeverityError|CommandName">
        <source>ErrorListSetSeverityError</source>
        <target state="new">ErrorListSetSeverityError</target>
        <note />
      </trans-unit>
      <trans-unit id="cmdidErrorListSetSeverityError|LocCanonicalName">
        <source>Error</source>
        <target state="new">Error</target>
        <note />
      </trans-unit>
      <trans-unit id="cmdidErrorListSetSeverityHidden|ButtonText">
        <source>&amp;Silent</source>
        <target state="new">&amp;Silent</target>
        <note />
      </trans-unit>
      <trans-unit id="cmdidErrorListSetSeverityHidden|CommandName">
        <source>ErrorListSetSeverityHidden</source>
        <target state="new">ErrorListSetSeverityHidden</target>
        <note />
      </trans-unit>
      <trans-unit id="cmdidErrorListSetSeverityHidden|LocCanonicalName">
        <source>Silent</source>
        <target state="new">Silent</target>
        <note />
      </trans-unit>
      <trans-unit id="cmdidErrorListSetSeverityInfo|ButtonText">
        <source>&amp;Suggestion</source>
        <target state="new">&amp;Suggestion</target>
        <note />
      </trans-unit>
      <trans-unit id="cmdidErrorListSetSeverityInfo|CommandName">
        <source>ErrorListSetSeverityInfo</source>
        <target state="new">ErrorListSetSeverityInfo</target>
        <note />
      </trans-unit>
      <trans-unit id="cmdidErrorListSetSeverityInfo|LocCanonicalName">
        <source>Suggestion</source>
        <target state="new">Suggestion</target>
        <note />
      </trans-unit>
      <trans-unit id="cmdidErrorListSetSeverityNone|ButtonText">
        <source>&amp;None</source>
        <target state="new">&amp;None</target>
        <note />
      </trans-unit>
      <trans-unit id="cmdidErrorListSetSeverityNone|CommandName">
        <source>ErrorListSetSeverityNone</source>
        <target state="new">ErrorListSetSeverityNone</target>
        <note />
      </trans-unit>
      <trans-unit id="cmdidErrorListSetSeverityNone|LocCanonicalName">
        <source>None</source>
        <target state="new">None</target>
        <note />
      </trans-unit>
      <trans-unit id="cmdidErrorListSetSeveritySubMenu|ButtonText">
        <source>Set severity</source>
        <target state="new">Set severity</target>
        <note />
      </trans-unit>
      <trans-unit id="cmdidErrorListSetSeveritySubMenu|CommandName">
        <source>Set severity</source>
        <target state="new">Set severity</target>
        <note />
      </trans-unit>
      <trans-unit id="cmdidErrorListSetSeveritySubMenu|LocCanonicalName">
        <source>Set severity</source>
        <target state="new">Set severity</target>
        <note />
      </trans-unit>
      <trans-unit id="cmdidErrorListSetSeverityWarning|ButtonText">
        <source>&amp;Warning</source>
        <target state="new">&amp;Warning</target>
        <note />
      </trans-unit>
      <trans-unit id="cmdidErrorListSetSeverityWarning|CommandName">
        <source>ErrorListSetSeverityWarning</source>
        <target state="new">ErrorListSetSeverityWarning</target>
        <note />
      </trans-unit>
      <trans-unit id="cmdidErrorListSetSeverityWarning|LocCanonicalName">
        <source>Warning</source>
        <target state="new">Warning</target>
        <note />
      </trans-unit>
      <trans-unit id="cmdidProjectContextAddAnalyzer|ButtonText">
        <source>&amp;Analyzer...</source>
        <target state="translated">&amp;Анализатор...</target>
        <note />
      </trans-unit>
      <trans-unit id="cmdidProjectContextAddAnalyzer|LocCanonicalName">
        <source>AddAnalyzer</source>
        <target state="translated">AddAnalyzer</target>
        <note />
      </trans-unit>
      <trans-unit id="cmdidProjectAddAnalyzer|ButtonText">
        <source>Add &amp;Analyzer...</source>
        <target state="translated">Добавить &amp;анализатор...</target>
        <note />
      </trans-unit>
      <trans-unit id="cmdidProjectAddAnalyzer|LocCanonicalName">
        <source>AddAnalyzer</source>
        <target state="translated">AddAnalyzer</target>
        <note />
      </trans-unit>
      <trans-unit id="cmdidReferencesContextAddAnalyzer|ButtonText">
        <source>Add &amp;Analyzer...</source>
        <target state="translated">Добавить &amp;анализатор...</target>
        <note />
      </trans-unit>
      <trans-unit id="cmdidReferencesContextAddAnalyzer|LocCanonicalName">
        <source>AddAnalyzer</source>
        <target state="translated">AddAnalyzer</target>
        <note />
      </trans-unit>
      <trans-unit id="cmdidAddAnalyzer|ButtonText">
        <source>Add &amp;Analyzer...</source>
        <target state="translated">Добавить &amp;анализатор...</target>
        <note />
      </trans-unit>
      <trans-unit id="cmdidAddAnalyzer|LocCanonicalName">
        <source>AddAnalyzer</source>
        <target state="translated">AddAnalyzer</target>
        <note />
      </trans-unit>
      <trans-unit id="cmdidRemoveAnalyzer|ButtonText">
        <source>&amp;Remove</source>
        <target state="translated">&amp;Удалить</target>
        <note />
      </trans-unit>
      <trans-unit id="cmdidRemoveAnalyzer|LocCanonicalName">
        <source>RemoveAnalyzer</source>
        <target state="translated">RemoveAnalyzer</target>
        <note />
      </trans-unit>
      <trans-unit id="cmdidRemoveAnalyzer|CommandName">
        <source>RemoveAnalyzer</source>
        <target state="translated">RemoveAnalyzer</target>
        <note />
      </trans-unit>
      <trans-unit id="cmdidOpenRuleSet|ButtonText">
        <source>&amp;Open Active Rule Set</source>
        <target state="translated">&amp;Открыть активный набор правил</target>
        <note />
      </trans-unit>
      <trans-unit id="cmdidOpenRuleSet|LocCanonicalName">
        <source>OpenActiveRuleSet</source>
        <target state="translated">OpenActiveRuleSet</target>
        <note />
      </trans-unit>
      <trans-unit id="cmdidOpenRuleSet|CommandName">
        <source>OpenActiveRuleSet</source>
        <target state="translated">OpenActiveRuleSet</target>
        <note />
      </trans-unit>
      <trans-unit id="cmdidRemoveUnusedReferences|ButtonText">
        <source>Remove Unused References...</source>
        <target state="translated">Удалить неиспользуемые ссылки…</target>
        <note />
      </trans-unit>
      <trans-unit id="cmdidRemoveUnusedReferences|CommandName">
        <source>RemoveUnusedReferences</source>
        <target state="translated">RemoveUnusedReferences</target>
        <note />
      </trans-unit>
      <trans-unit id="cmdidRemoveUnusedReferences|LocCanonicalName">
        <source>RemoveUnusedReferences</source>
        <target state="translated">RemoveUnusedReferences</target>
        <note />
      </trans-unit>
      <trans-unit id="cmdidRunCodeAnalysisForProject|ButtonText">
        <source>Run C&amp;ode Analysis</source>
        <target state="translated">&amp;Запустить анализ кода</target>
        <note />
      </trans-unit>
      <trans-unit id="cmdidRunCodeAnalysisForProject|CommandName">
        <source>RunCodeAnalysisForProject</source>
        <target state="translated">RunCodeAnalysisForProject</target>
        <note />
      </trans-unit>
      <trans-unit id="cmdidRunCodeAnalysisForProject|LocCanonicalName">
        <source>RunCodeAnalysisForProject</source>
        <target state="translated">RunCodeAnalysisForProject</target>
        <note />
      </trans-unit>
      <trans-unit id="cmdidSetSeverityDefault|ButtonText">
        <source>&amp;Default</source>
        <target state="translated">&amp;По умолчанию</target>
        <note />
      </trans-unit>
      <trans-unit id="cmdidSetSeverityDefault|LocCanonicalName">
        <source>Default</source>
        <target state="translated">По умолчанию</target>
        <note />
      </trans-unit>
      <trans-unit id="cmdidSetSeverityDefault|CommandName">
        <source>SetSeverityDefault</source>
        <target state="translated">SetSeverityDefault</target>
        <note />
      </trans-unit>
      <trans-unit id="cmdidSetSeverityError|ButtonText">
        <source>&amp;Error</source>
        <target state="translated">&amp;Ошибка</target>
        <note />
      </trans-unit>
      <trans-unit id="cmdidSetSeverityError|LocCanonicalName">
        <source>Error</source>
        <target state="translated">Ошибка</target>
        <note />
      </trans-unit>
      <trans-unit id="cmdidSetSeverityError|CommandName">
        <source>SetSeverityError</source>
        <target state="translated">SetSeverityError</target>
        <note />
      </trans-unit>
      <trans-unit id="cmdidSetSeverityWarning|ButtonText">
        <source>&amp;Warning</source>
        <target state="translated">&amp;Предупреждение</target>
        <note />
      </trans-unit>
      <trans-unit id="cmdidSetSeverityWarning|LocCanonicalName">
        <source>Warning</source>
        <target state="translated">Предупреждение</target>
        <note />
      </trans-unit>
      <trans-unit id="cmdidSetSeverityWarning|CommandName">
        <source>SetSeverityWarning</source>
        <target state="translated">SetSeverityWarning</target>
        <note />
      </trans-unit>
      <trans-unit id="cmdidSetSeverityInfo|ButtonText">
        <source>&amp;Suggestion</source>
        <target state="translated">Рекоменд&amp;ация</target>
        <note />
      </trans-unit>
      <trans-unit id="cmdidSetSeverityInfo|LocCanonicalName">
        <source>Suggestion</source>
        <target state="translated">Рекомендация</target>
        <note />
      </trans-unit>
      <trans-unit id="cmdidSetSeverityInfo|CommandName">
        <source>SetSeverityInfo</source>
        <target state="translated">SetSeverityInfo</target>
        <note />
      </trans-unit>
      <trans-unit id="cmdidSetSeverityHidden|ButtonText">
        <source>&amp;Silent</source>
        <target state="translated">&amp;Автоматически</target>
        <note />
      </trans-unit>
      <trans-unit id="cmdidSetSeverityHidden|LocCanonicalName">
        <source>Silent</source>
        <target state="translated">Автоматически</target>
        <note />
      </trans-unit>
      <trans-unit id="cmdidSetSeverityHidden|CommandName">
        <source>SetSeverityHidden</source>
        <target state="translated">SetSeverityHidden</target>
        <note />
      </trans-unit>
      <trans-unit id="cmdidSetSeverityNone|ButtonText">
        <source>&amp;None</source>
        <target state="translated">&amp;Нет</target>
        <note />
      </trans-unit>
      <trans-unit id="cmdidSetSeverityNone|LocCanonicalName">
        <source>None</source>
        <target state="translated">NONE</target>
        <note />
      </trans-unit>
      <trans-unit id="cmdidSetSeverityNone|CommandName">
        <source>SetSeverityNone</source>
        <target state="translated">SetSeverityNone</target>
        <note />
      </trans-unit>
      <trans-unit id="cmdidOpenDiagnosticHelpLink|ButtonText">
        <source>&amp;View Help...</source>
        <target state="translated">&amp;Перейти в справку...</target>
        <note />
      </trans-unit>
      <trans-unit id="cmdidOpenDiagnosticHelpLink|LocCanonicalName">
        <source>ViewHelp</source>
        <target state="translated">ViewHelp</target>
        <note />
      </trans-unit>
      <trans-unit id="cmdidOpenDiagnosticHelpLink|CommandName">
        <source>ViewHelp</source>
        <target state="translated">ViewHelp</target>
        <note />
      </trans-unit>
      <trans-unit id="cmdidSetActiveRuleSet|ButtonText">
        <source>&amp;Set as Active Rule Set</source>
        <target state="translated">&amp;Установить как активный набор правил</target>
        <note />
      </trans-unit>
      <trans-unit id="cmdidSetActiveRuleSet|LocCanonicalName">
        <source>SetAsActiveRuleSet</source>
        <target state="translated">SetAsActiveRuleSet</target>
        <note />
      </trans-unit>
      <trans-unit id="cmdidSetActiveRuleSet|CommandName">
        <source>SetAsActiveRuleSet</source>
        <target state="translated">SetAsActiveRuleSet</target>
        <note />
      </trans-unit>
      <trans-unit id="cmdidRemoveSuppressions|ButtonText">
        <source>Remove&amp; Suppression(s)</source>
        <target state="translated">Удалит&amp;ь подавления</target>
        <note />
      </trans-unit>
      <trans-unit id="cmdidRemoveSuppressions|LocCanonicalName">
        <source>RemoveSuppressions</source>
        <target state="translated">RemoveSuppressions</target>
        <note />
      </trans-unit>
      <trans-unit id="cmdidRemoveSuppressions|CommandName">
        <source>RemoveSuppressions</source>
        <target state="translated">RemoveSuppressions</target>
        <note />
      </trans-unit>
      <trans-unit id="cmdidAddSuppressionsInSource|ButtonText">
        <source>In &amp;Source</source>
        <target state="translated">В &amp;источнике</target>
        <note />
      </trans-unit>
      <trans-unit id="cmdidAddSuppressionsInSource|LocCanonicalName">
        <source>AddSuppressionsInSource</source>
        <target state="translated">AddSuppressionsInSource</target>
        <note />
      </trans-unit>
      <trans-unit id="cmdidAddSuppressionsInSource|CommandName">
        <source>AddSuppressionsInSource</source>
        <target state="translated">AddSuppressionsInSource</target>
        <note />
      </trans-unit>
      <trans-unit id="cmdidAddSuppressionsInSuppressionFile|ButtonText">
        <source>In&amp; Suppression File</source>
        <target state="translated">В файле &amp;блокируемых предупреждений</target>
        <note />
      </trans-unit>
      <trans-unit id="cmdidAddSuppressionsInSuppressionFile|LocCanonicalName">
        <source>AddSuppressionsInSuppressionFile</source>
        <target state="translated">AddSuppressionsInSuppressionFile</target>
        <note />
      </trans-unit>
      <trans-unit id="cmdidAddSuppressionsInSuppressionFile|CommandName">
        <source>AddSuppressionsInSuppressionFile</source>
        <target state="translated">AddSuppressionsInSuppressionFile</target>
        <note />
      </trans-unit>
      <trans-unit id="cmdidGoToImplementation|ButtonText">
        <source>Go To Implementation</source>
        <target state="translated">Перейти к реализации</target>
        <note />
      </trans-unit>
      <trans-unit id="cmdidGoToImplementation|LocCanonicalName">
        <source>GoToImplementation</source>
        <target state="translated">GoToImplementation</target>
        <note />
      </trans-unit>
      <trans-unit id="cmdidGoToImplementation|CommandName">
        <source>Go To Implementation</source>
        <target state="translated">Перейти к реализации</target>
        <note />
      </trans-unit>
      <trans-unit id="cmdidSyncNamespaces|ButtonText">
        <source>Sync &amp;Namespaces</source>
        <target state="translated">Синхронизация пространства имен</target>
        <note />
      </trans-unit>
      <trans-unit id="cmdidSyncNamespaces|CommandName">
        <source>SyncNamespaces</source>
        <target state="translated">SyncNamespaces</target>
        <note />
      </trans-unit>
      <trans-unit id="cmdidSyncNamespaces|LocCanonicalName">
        <source>SyncNamespaces</source>
        <target state="translated">SyncNamespaces</target>
        <note />
      </trans-unit>
      <trans-unit id="cmdidshowValueTracking|ButtonText">
        <source>Track Value Source</source>
        <target state="translated">Отслеживать источник значения</target>
        <note />
      </trans-unit>
      <trans-unit id="cmdidshowValueTracking|CommandName">
        <source>ShowValueTrackingCommandName</source>
        <target state="translated">ShowValueTrackingCommandName</target>
        <note />
      </trans-unit>
      <trans-unit id="cmdidshowValueTracking|LocCanonicalName">
        <source>ShowValueTracking</source>
        <target state="translated">ShowValueTracking</target>
        <note />
      </trans-unit>
      <trans-unit id="guidCSharpInteractiveCommandSet|cmdidResetInteractiveFromProject|ButtonText">
        <source>Initialize Interactive with Project</source>
        <target state="translated">Инициализировать интерактивное окно с проектом</target>
        <note />
      </trans-unit>
      <trans-unit id="guidCSharpInteractiveCommandSet|cmdidResetInteractiveFromProject|LocCanonicalName">
        <source>ResetC#InteractiveFromProject</source>
        <target state="translated">ResetC#InteractiveFromProject</target>
        <note />
      </trans-unit>
      <trans-unit id="guidVisualBasicInteractiveCommandSet|cmdidResetInteractiveFromProject|ButtonText">
        <source>Reset Visual Basic Interactive from Project</source>
        <target state="translated">Сбросить интерактивное окно Visual Basic из проекта</target>
        <note />
      </trans-unit>
      <trans-unit id="guidVisualBasicInteractiveCommandSet|cmdidResetInteractiveFromProject|LocCanonicalName">
        <source>ResetVisualBasicInteractiveFromProject</source>
        <target state="translated">ResetVisualBasicInteractiveFromProject</target>
        <note />
      </trans-unit>
      <trans-unit id="cmdidAnalyzerContextMenu|ButtonText">
        <source>Analyzer</source>
        <target state="translated">Анализатор</target>
        <note />
      </trans-unit>
      <trans-unit id="cmdidAnalyzerContextMenu|LocCanonicalName">
        <source>Analyzer</source>
        <target state="translated">Анализатор</target>
        <note />
      </trans-unit>
      <trans-unit id="cmdidAnalyzerFolderContextMenu|ButtonText">
        <source>Analyzers</source>
        <target state="translated">Анализаторы</target>
        <note />
      </trans-unit>
      <trans-unit id="cmdidAnalyzerFolderContextMenu|LocCanonicalName">
        <source>Analyzers</source>
        <target state="translated">Анализаторы</target>
        <note />
      </trans-unit>
      <trans-unit id="cmdidDiagnosticContextMenu|ButtonText">
        <source>Diagnostic</source>
        <target state="translated">Диагностика</target>
        <note />
      </trans-unit>
      <trans-unit id="cmdidDiagnosticContextMenu|LocCanonicalName">
        <source>Diagnostic</source>
        <target state="translated">Диагностика</target>
        <note />
      </trans-unit>
      <trans-unit id="cmdidSetSeveritySubMenu|ButtonText">
        <source>Set severity</source>
        <target state="translated">Задать серьезность</target>
        <note />
      </trans-unit>
      <trans-unit id="cmdidSetSeveritySubMenu|CommandName">
        <source>Set severity</source>
        <target state="translated">Задать серьезность</target>
        <note />
      </trans-unit>
      <trans-unit id="cmdidSetSeveritySubMenu|LocCanonicalName">
        <source>Set severity</source>
        <target state="translated">Задать серьезность</target>
        <note />
      </trans-unit>
      <trans-unit id="cmdidAddSuppressionsContextMenu|ButtonText">
        <source>S&amp;uppress</source>
        <target state="translated">&amp;Подавить</target>
        <note />
      </trans-unit>
      <trans-unit id="cmdidAddSuppressionsContextMenu|LocCanonicalName">
        <source>S&amp;uppress</source>
        <target state="translated">&amp;Подавить</target>
        <note />
      </trans-unit>
      <trans-unit id="cmdidAddSuppressionsContextMenu|CommandName">
        <source>S&amp;uppress</source>
        <target state="translated">&amp;Подавить</target>
        <note />
      </trans-unit>
    </body>
  </file>
</xliff><|MERGE_RESOLUTION|>--- conflicted
+++ resolved
@@ -69,29 +69,17 @@
       </trans-unit>
       <trans-unit id="cmdidAnalysisScopeNone|ButtonText">
         <source>&amp;None</source>
-<<<<<<< HEAD
-        <target state="new">&amp;None</target>
-=======
         <target state="translated">&amp;Нет</target>
->>>>>>> 80a8ce8d
         <note />
       </trans-unit>
       <trans-unit id="cmdidAnalysisScopeNone|CommandName">
         <source>AnalysisScopeNone</source>
-<<<<<<< HEAD
-        <target state="new">AnalysisScopeNone</target>
-=======
         <target state="translated">AnalysisScopeNone</target>
->>>>>>> 80a8ce8d
         <note />
       </trans-unit>
       <trans-unit id="cmdidAnalysisScopeNone|LocCanonicalName">
         <source>None</source>
-<<<<<<< HEAD
-        <target state="new">None</target>
-=======
         <target state="translated">Нет</target>
->>>>>>> 80a8ce8d
         <note />
       </trans-unit>
       <trans-unit id="cmdidAnalysisScopeOpenFiles|ButtonText">
