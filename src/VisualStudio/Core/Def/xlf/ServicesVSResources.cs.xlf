--- conflicted
+++ resolved
@@ -1493,7 +1493,6 @@
         <target state="translated">Nastavení nakonfigurovaná zde platí pouze pro váš počítač. Pokud je chcete nakonfigurovat tak, aby byla součástí vašeho řešení a přecházela mezi zařízeními, použijte soubory .editorconfig.</target>
         <note />
       </trans-unit>
-<<<<<<< HEAD
       <trans-unit id="Sync_Class_View">
         <source>Sync Class View</source>
         <target state="new">Sync Class View</target>
@@ -1502,15 +1501,6 @@
       <trans-unit id="CantApplyChangesUnexpectedError">
         <source>Can't apply changes -- unexpected error: '{0}'</source>
         <target state="new">Can't apply changes -- unexpected error: '{0}'</target>
-=======
-      <trans-unit id="Snippet_Command_Handler">
-        <source>Snippet Command Handler</source>
-        <target state="new">Snippet Command Handler</target>
-        <note />
-      </trans-unit>
-      <trans-unit id="Sync_Class_View_Command_Handler">
-        <source>Sync Class View Command Handler</source>
-        <target state="new">Sync Class View Command Handler</target>
         <note />
       </trans-unit>
       <trans-unit id="Analyzing_0">
@@ -1521,7 +1511,6 @@
       <trans-unit id="Live_code_analysis">
         <source>Live code analysis</source>
         <target state="new">Live code analysis</target>
->>>>>>> 10177d01
         <note />
       </trans-unit>
     </body>
