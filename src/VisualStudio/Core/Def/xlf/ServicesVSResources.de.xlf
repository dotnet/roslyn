--- conflicted
+++ resolved
@@ -2,169 +2,59 @@
 <xliff xmlns="urn:oasis:names:tc:xliff:document:1.2" xmlns:xsi="http://www.w3.org/2001/XMLSchema-instance" version="1.2" xsi:schemaLocation="urn:oasis:names:tc:xliff:document:1.2 xliff-core-1.2-transitional.xsd">
   <file datatype="xml" source-language="en" target-language="de" original="../ServicesVSResources.resx">
     <body>
-      <trans-unit id="ALL_UPPER">
-        <source>ALL UPPER</source>
-        <target state="new">ALL UPPER</target>
-        <note />
-      </trans-unit>
       <trans-unit id="A_new_namespace_will_be_created">
         <source>A new namespace will be created</source>
         <target state="translated">Ein neuer Namespace wird erstellt.</target>
         <note />
       </trans-unit>
-      <trans-unit id="Access_colon">
-        <source>_Access:</source>
-        <target state="new">_Access:</target>
-        <note />
-      </trans-unit>
-      <trans-unit id="Accessibilities_can_match_any">
-        <source>Accessibilities (can match any)</source>
-        <target state="new">Accessibilities (can match any)</target>
-        <note />
-      </trans-unit>
-      <trans-unit id="Active">
-        <source>Active</source>
-        <target state="new">Active</target>
-        <note />
-      </trans-unit>
-      <trans-unit id="Add_a_naming_rule">
-        <source>Add a naming rule</source>
-        <target state="new">Add a naming rule</target>
-        <note />
-      </trans-unit>
-      <trans-unit id="Add_a_reference_to_0">
-        <source>Add a reference to '{0}'</source>
-        <target state="new">Add a reference to '{0}'</target>
-        <note />
-      </trans-unit>
-      <trans-unit id="Add_a_symbol_specification">
-        <source>Add a symbol specification</source>
-        <target state="new">Add a symbol specification</target>
-        <note />
-      </trans-unit>
-      <trans-unit id="Add_item">
-        <source>Add item</source>
-        <target state="new">Add item</target>
-        <note />
-      </trans-unit>
       <trans-unit id="Add_to_current_file">
         <source>Add to _current file</source>
-        <target state="new">Add to _current file</target>
-        <note />
-      </trans-unit>
-      <trans-unit id="Add_to_existing_file">
-        <source>Add to _existing file</source>
-        <target state="new">Add to _existing file</target>
+        <target state="translated">Zu a_ktueller Datei hinzufügen</target>
         <note />
       </trans-unit>
       <trans-unit id="Additional_changes_are_needed_to_complete_the_refactoring_Review_changes_below">
         <source>Additional changes are needed to complete the refactoring. Review changes below.</source>
-        <target state="new">Additional changes are needed to complete the refactoring. Review changes below.</target>
-        <note />
-      </trans-unit>
-      <trans-unit id="Additional_information_colon">
-        <source>Additional information:</source>
-        <target state="new">Additional information:</target>
+        <target state="translated">Es sind weitere Änderungen erforderlich, um das Refactoring abzuschließen. Prüfen Sie die unten aufgeführten Änderungen.</target>
         <note />
       </trans-unit>
       <trans-unit id="All_methods">
         <source>All methods</source>
-        <target state="new">All methods</target>
+        <target state="translated">Alle Methoden</target>
         <note />
       </trans-unit>
       <trans-unit id="Allow_colon">
         <source>Allow:</source>
-        <target state="new">Allow:</target>
+        <target state="translated">Zulassen:</target>
         <note />
       </trans-unit>
       <trans-unit id="Always_for_clarity">
         <source>Always for clarity</source>
-        <target state="new">Always for clarity</target>
-        <note />
-      </trans-unit>
-      <trans-unit id="Analysis">
-        <source>Analysis</source>
-        <target state="new">Analysis</target>
-        <note />
-      </trans-unit>
-      <trans-unit id="AnalyzerChangedOnDisk">
-        <source>AnalyzerChangedOnDisk</source>
-        <target state="new">AnalyzerChangedOnDisk</target>
-        <note />
-      </trans-unit>
-      <trans-unit id="AnalyzerDependencyConflict">
-        <source>AnalyzerDependencyConflict</source>
-        <target state="new">AnalyzerDependencyConflict</target>
-        <note />
-      </trans-unit>
-      <trans-unit id="Analyzer_assemblies_0_and_1_both_have_identity_2_but_different_contents_Only_one_will_be_loaded_and_analyzers_using_these_assemblies_may_not_run_correctly">
-        <source>Analyzer assemblies '{0}' and '{1}' both have identity '{2}' but different contents. Only one will be loaded and analyzers using these assemblies may not run correctly.</source>
-        <target state="new">Analyzer assemblies '{0}' and '{1}' both have identity '{2}' but different contents. Only one will be loaded and analyzers using these assemblies may not run correctly.</target>
-        <note />
-      </trans-unit>
-      <trans-unit id="Analyzer_assembly_0_depends_on_1_but_it_was_not_found_Analyzers_may_not_run_correctly_unless_the_missing_assembly_is_added_as_an_analyzer_reference_as_well">
-        <source>Analyzer assembly '{0}' depends on '{1}' but it was not found. Analyzers may not run correctly unless the missing assembly is added as an analyzer reference as well.</source>
-        <target state="new">Analyzer assembly '{0}' depends on '{1}' but it was not found. Analyzers may not run correctly unless the missing assembly is added as an analyzer reference as well.</target>
-        <note />
-      </trans-unit>
-      <trans-unit id="Analyzer_reference_to_0_in_project_1">
-        <source>Analyzer reference to '{0}' in project '{1}'</source>
-        <target state="new">Analyzer reference to '{0}' in project '{1}'</target>
-        <note />
-      </trans-unit>
-      <trans-unit id="Analyzing_0">
-        <source>Analyzing '{0}'</source>
-        <target state="new">Analyzing '{0}'</target>
+        <target state="translated">Immer zur besseren Unterscheidung</target>
         <note />
       </trans-unit>
       <trans-unit id="Apply_0_keymapping_scheme">
         <source>Apply '{0}' keymapping scheme</source>
-        <target state="new">Apply '{0}' keymapping scheme</target>
-        <note />
-      </trans-unit>
-      <trans-unit id="Applying_remove_suppressions_fix">
-        <source>Applying remove suppressions fix...</source>
-        <target state="new">Applying remove suppressions fix...</target>
-        <note />
-      </trans-unit>
-      <trans-unit id="Applying_suppressions_fix">
-        <source>Applying suppressions fix...</source>
-        <target state="new">Applying suppressions fix...</target>
-        <note />
-      </trans-unit>
-      <trans-unit id="Assembly">
-        <source>Assembly </source>
-        <target state="new">Assembly </target>
+        <target state="translated">Tastenzuordnungsschema "{0}" anwenden</target>
         <note />
       </trans-unit>
       <trans-unit id="Avoid_expression_statements_that_implicitly_ignore_value">
         <source>Avoid expression statements that implicitly ignore value</source>
-        <target state="new">Avoid expression statements that implicitly ignore value</target>
+        <target state="translated">Ausdrucksanweisungen vermeiden, die implizit Werte ignorieren</target>
         <note />
       </trans-unit>
       <trans-unit id="Avoid_unused_parameters">
         <source>Avoid unused parameters</source>
-        <target state="new">Avoid unused parameters</target>
+        <target state="translated">Nicht verwendete Parameter vermeiden</target>
         <note />
       </trans-unit>
       <trans-unit id="Avoid_unused_value_assignments">
         <source>Avoid unused value assignments</source>
-        <target state="new">Avoid unused value assignments</target>
+        <target state="translated">Zuweisungen nicht verwendeter Werte vermeiden</target>
         <note />
       </trans-unit>
       <trans-unit id="Back">
         <source>Back</source>
-        <target state="new">Back</target>
-        <note />
-      </trans-unit>
-      <trans-unit id="Base_Types">
-        <source>Base Types</source>
-        <target state="new">Base Types</target>
-        <note />
-      </trans-unit>
-      <trans-unit id="Block_Structure_Guides">
-        <source>Block Structure Guides</source>
-        <target state="new">Block Structure Guides</target>
+        <target state="translated">Zurück</target>
         <note />
       </trans-unit>
       <trans-unit id="Build_plus_live_analysis_NuGet_package">
@@ -172,25 +62,19 @@
         <target state="translated">Build + Liveanalyse (NuGet-Paket)</target>
         <note />
       </trans-unit>
-      <trans-unit id="CSharp_VB_Build_Table_Data_Source">
-        <source>C#/VB Build Table Data Source</source>
-        <target state="new">C#/VB Build Table Data Source</target>
-        <note />
-      </trans-unit>
-<<<<<<< HEAD
-      <trans-unit id="CSharp_VB_Diagnostics_Table_Data_Source">
-        <source>C#/VB Diagnostics Table Data Source</source>
-        <target state="new">C#/VB Diagnostics Table Data Source</target>
-=======
+      <trans-unit id="Calculating_dependents">
+        <source>Calculating dependents...</source>
+        <target state="translated">Abhängige Objekte werden berechnet...</target>
+        <note />
+      </trans-unit>
       <trans-unit id="Classifications">
         <source>Classifications</source>
         <target state="translated">Klassifizierungen</target>
->>>>>>> b3ee8c23
-        <note />
-      </trans-unit>
-      <trans-unit id="CSharp_VB_Todo_List_Table_Data_Source">
-        <source>C#/VB Todo List Table Data Source</source>
-        <target state="new">C#/VB Todo List Table Data Source</target>
+        <note />
+      </trans-unit>
+      <trans-unit id="Colorize_regular_expressions">
+        <source>Colorize regular expressions</source>
+        <target state="translated">Reguläre Ausdrücke farbig hervorheben</target>
         <note />
       </trans-unit>
       <trans-unit id="Containing_member">
@@ -203,123 +87,91 @@
         <target state="new">Containing Type</target>
         <note />
       </trans-unit>
+      <trans-unit id="Disable_analyzers">
+        <source>Disable analyzers</source>
+        <target state="new">Disable analyzers</target>
+        <note />
+      </trans-unit>
       <trans-unit id="Element_is_not_valid">
         <source>Element is not valid.</source>
         <target state="translated">Das Element ist ungültig.</target>
         <note />
       </trans-unit>
-<<<<<<< HEAD
-      <trans-unit id="Calculating_dependents">
-        <source>Calculating dependents...</source>
-        <target state="new">Calculating dependents...</target>
-        <note />
-      </trans-unit>
-      <trans-unit id="Can_t_create_a_node_id_for_this_symbol_kind_colon_0">
-        <source>Can't create a node id for this symbol kind: '{0}'</source>
-        <target state="new">Can't create a node id for this symbol kind: '{0}'</target>
-=======
       <trans-unit id="Enable_nullable_reference_analysis_IDE_features">
         <source>Enable nullable reference analysis IDE features</source>
         <target state="translated">IDE-Features zur Analyse von Nullable-Verweisen aktivieren</target>
         <note />
       </trans-unit>
+      <trans-unit id="Enable_power_save_mode">
+        <source>Enable power save mode (disables all background analysis)</source>
+        <target state="new">Enable power save mode (disables all background analysis)</target>
+        <note />
+      </trans-unit>
       <trans-unit id="Evaluating_0_tasks_in_queue">
         <source>Evaluating ({0} tasks in queue)</source>
         <target state="translated">Auswertung ({0} Tasks in der Warteschlange)</target>
->>>>>>> b3ee8c23
-        <note />
-      </trans-unit>
-      <trans-unit id="Can_t_find_where_to_insert_member">
-        <source>Can't find where to insert member</source>
-        <target state="new">Can't find where to insert member</target>
-        <note />
-      </trans-unit>
-      <trans-unit id="Can_t_rename_other_elements">
-        <source>Can't rename 'other' elements</source>
-        <target state="new">Can't rename 'other' elements</target>
-        <note />
-      </trans-unit>
-      <trans-unit id="Cancel">
-        <source>Cancel</source>
-        <target state="new">Cancel</target>
-        <note />
-      </trans-unit>
-      <trans-unit id="CantApplyChangesModuleHasBeenUnloaded">
-        <source>Can't apply changes -- module '{0}' has been unloaded.</source>
-        <target state="new">Can't apply changes -- module '{0}' has been unloaded.</target>
-        <note />
-      </trans-unit>
-<<<<<<< HEAD
-      <trans-unit id="CantApplyChangesUnexpectedError">
-        <source>Can't apply changes -- unexpected error: '{0}'</source>
-        <target state="new">Can't apply changes -- unexpected error: '{0}'</target>
-=======
+        <note />
+      </trans-unit>
+      <trans-unit id="Finish">
+        <source>Finish</source>
+        <target state="translated">Beenden</target>
+        <note />
+      </trans-unit>
+      <trans-unit id="Generate_dot_editorconfig_file_from_settings">
+        <source>Generate .editorconfig file from settings</source>
+        <target state="translated">EDITORCONFIG-Datei aus Einstellungen generieren</target>
+        <note />
+      </trans-unit>
+      <trans-unit id="Highlight_related_components_under_cursor">
+        <source>Highlight related components under cursor</source>
+        <target state="translated">Zugehörige Komponenten unter dem Cursor markieren</target>
+        <note />
+      </trans-unit>
+      <trans-unit id="In_other_operators">
+        <source>In other operators</source>
+        <target state="translated">In anderen Operatoren</target>
+        <note />
+      </trans-unit>
       <trans-unit id="Install_Microsoft_recommended_Roslyn_analyzers_which_provide_additional_diagnostics_and_fixes_for_common_API_design_security_performance_and_reliability_issues">
         <source>Install Microsoft-recommended Roslyn analyzers, which provide additional diagnostics and fixes for common API design, security, performance, and reliability issues</source>
         <target state="translated">Installieren Sie von Microsoft empfohlene Roslyn-Analysetools, die zusätzliche Diagnosen und Fixes für allgemeine Design-, Sicherheits-, Leistungs- und Zuverlässigkeitsprobleme bei APIs bereitstellen.</target>
->>>>>>> b3ee8c23
-        <note />
-      </trans-unit>
-      <trans-unit id="Capitalization_colon">
-        <source>Capitalization:</source>
-        <target state="new">Capitalization:</target>
-        <note />
-      </trans-unit>
-      <trans-unit id="Change_Signature">
-        <source>Change Signature</source>
-        <target state="new">Change Signature</target>
-        <note />
-      </trans-unit>
-      <trans-unit id="ChangesNotAllowedIFAssemblyHasNotBeenLoaded">
-        <source>Changes are not allowed if the assembly has not been loaded.</source>
-        <target state="new">Changes are not allowed if the assembly has not been loaded.</target>
-        <note />
-      </trans-unit>
-<<<<<<< HEAD
-      <trans-unit id="ChangesNotAllowedIfProjectWasntBuildWhenDebuggingStarted">
-        <source>Changes are not allowed if the project wasn't built when debugging started.</source>
-        <target state="new">Changes are not allowed if the project wasn't built when debugging started.</target>
-=======
+        <note />
+      </trans-unit>
+      <trans-unit id="Interface_cannot_have_field">
+        <source>Interface cannot have field.</source>
+        <target state="translated">Die Schnittstelle kann kein Feld aufweisen.</target>
+        <note />
+      </trans-unit>
+      <trans-unit id="Keep_all_parentheses_in_colon">
+        <source>Keep all parentheses in:</source>
+        <target state="translated">Alle Klammern beibehalten in:</target>
+        <note />
+      </trans-unit>
+      <trans-unit id="Kind">
+        <source>Kind</source>
+        <target state="translated">Art</target>
+        <note />
+      </trans-unit>
       <trans-unit id="Live_analysis_VSIX_extension">
         <source>Live analysis (VSIX extension)</source>
         <target state="translated">Liveanalyse (VSIX-Erweiterung)</target>
->>>>>>> b3ee8c23
-        <note />
-      </trans-unit>
-      <trans-unit id="ChangesNotAllowedIfProjectWasntLoadedWhileDebugging">
-        <source>Changes are not allowed if the project wasn't loaded and built when debugging started.
-
-'Lightweight solution load' is enabled for the current solution. Disable it to ensure that all projects are loaded when debugging starts.</source>
-        <target state="new">Changes are not allowed if the project wasn't loaded and built when debugging started.
-
-'Lightweight solution load' is enabled for the current solution. Disable it to ensure that all projects are loaded when debugging starts.</target>
-        <note />
-      </trans-unit>
-      <trans-unit id="ChangesNotAllowedWhileCodeIsRunning">
-        <source>Changes are not allowed while code is running.</source>
-        <target state="new">Changes are not allowed while code is running.</target>
-        <note />
-      </trans-unit>
-      <trans-unit id="Choose_a_Symbol_Specification_and_a_Naming_Style">
-        <source>Choose a Symbol Specification and a Naming Style.</source>
-        <target state="new">Choose a Symbol Specification and a Naming Style.</target>
-        <note />
-      </trans-unit>
-<<<<<<< HEAD
-      <trans-unit id="Classifications">
-        <source>Classifications</source>
-        <target state="new">Classifications</target>
-        <note />
-      </trans-unit>
-      <trans-unit id="Close">
-        <source>Close</source>
-        <target state="new">Close</target>
-        <note />
-      </trans-unit>
-      <trans-unit id="Code_block_preferences_colon">
-        <source>Code block preferences:</source>
-        <target state="new">Code block preferences:</target>
-=======
+        <note />
+      </trans-unit>
+      <trans-unit id="Make_0_abstract">
+        <source>Make '{0}' abstract</source>
+        <target state="translated">"{0}" als abstrakt festlegen</target>
+        <note />
+      </trans-unit>
+      <trans-unit id="Make_abstract">
+        <source>Make abstract</source>
+        <target state="translated">Als abstrakt festlegen</target>
+        <note />
+      </trans-unit>
+      <trans-unit id="Members">
+        <source>Members</source>
+        <target state="translated">Member</target>
+        <note />
+      </trans-unit>
       <trans-unit id="Modifier_preferences_colon">
         <source>Modifier preferences:</source>
         <target state="translated">Einstellungen für Modifizierer:</target>
@@ -333,62 +185,43 @@
       <trans-unit id="Namespace">
         <source>Namespace</source>
         <target state="translated">Namespace</target>
->>>>>>> b3ee8c23
-        <note />
-      </trans-unit>
-      <trans-unit id="Code_style_header_use_editor_config">
-        <source>Your .editorconfig file might override the local settings configured on this page which only apply to your machine. To configure these settings to travel with your solution use EditorConfig files. More info</source>
-        <target state="new">Your .editorconfig file might override the local settings configured on this page which only apply to your machine. To configure these settings to travel with your solution use EditorConfig files. More info</target>
-        <note />
-      </trans-unit>
-      <trans-unit id="Collapse_regions_when_collapsing_to_definitions">
-        <source>Collapse #regions when collapsing to definitions</source>
-        <target state="new">Collapse #regions when collapsing to definitions</target>
-        <note />
-      </trans-unit>
-      <trans-unit id="Colorize_regular_expressions">
-        <source>Colorize regular expressions</source>
-        <target state="new">Colorize regular expressions</target>
-        <note />
-      </trans-unit>
-      <trans-unit id="Computing_remove_suppressions_fix">
-        <source>Computing remove suppressions fix...</source>
-        <target state="new">Computing remove suppressions fix...</target>
-        <note />
-      </trans-unit>
-<<<<<<< HEAD
-      <trans-unit id="Computing_suppressions_fix">
-        <source>Computing suppressions fix...</source>
-        <target state="new">Computing suppressions fix...</target>
-        <note />
-=======
+        <note />
+      </trans-unit>
+      <trans-unit id="Namespace_0">
+        <source>Namespace: '{0}'</source>
+        <target state="translated">Namespace: {0}</target>
+        <note />
+      </trans-unit>
+      <trans-unit id="NamingSpecification_CSharp_Class">
+        <source>class</source>
+        <target state="new">class</target>
+        <note>{Locked} This string can be found under "Tools | Options | Text Editor | C# | Code Style | Naming | Manage Specifications | + | Symbol kinds". All of the "NamingSpecification_CSharp_*" strings represent language constructs, and some of them are also actual keywords (including this one).</note>
+      </trans-unit>
+      <trans-unit id="NamingSpecification_CSharp_Delegate">
+        <source>delegate</source>
+        <target state="new">delegate</target>
+        <note>{Locked} This string can be found under "Tools | Options | Text Editor | C# | Code Style | Naming | Manage Specifications | + | Symbol kinds". All of the "NamingSpecification_CSharp_*" strings represent language constructs, and some of them are also actual keywords (including this one).</note>
+      </trans-unit>
+      <trans-unit id="NamingSpecification_CSharp_Enum">
+        <source>enum</source>
+        <target state="new">enum</target>
+        <note>{Locked} This string can be found under "Tools | Options | Text Editor | C# | Code Style | Naming | Manage Specifications | + | Symbol kinds". All of the "NamingSpecification_CSharp_*" strings represent language constructs, and some of them are also actual keywords (including this one).</note>
+      </trans-unit>
+      <trans-unit id="NamingSpecification_CSharp_Event">
+        <source>event</source>
+        <target state="new">event</target>
+        <note>{Locked} This string can be found under "Tools | Options | Text Editor | C# | Code Style | Naming | Manage Specifications | + | Symbol kinds". All of the "NamingSpecification_CSharp_*" strings represent language constructs, and some of them are also actual keywords (including this one).</note>
+      </trans-unit>
       <trans-unit id="NamingSpecification_CSharp_Field">
         <source>field</source>
         <target state="translated">Feld</target>
         <note>This string can be found under "Tools | Options | Text Editor | C# | Code Style | Naming | Manage Specifications | + | Symbol kinds". All of the "NamingSpecification_CSharp_*" strings represent language constructs, and some of them are also actual keywords (NOT this one). Refers to the C# programming language concept of a "field" (which stores data).</note>
->>>>>>> b3ee8c23
-      </trans-unit>
-      <trans-unit id="Copy_to_Clipboard">
-        <source>Copy to Clipboard</source>
-        <target state="new">Copy to Clipboard</target>
-        <note />
-      </trans-unit>
-<<<<<<< HEAD
-      <trans-unit id="Could_not_find_location_of_folder_on_disk">
-        <source>Could not find location of folder on disk</source>
-        <target state="new">Could not find location of folder on disk</target>
-        <note />
-      </trans-unit>
-      <trans-unit id="Could_not_find_project_0">
-        <source>Could not find project '{0}'</source>
-        <target state="new">Could not find project '{0}'</target>
-        <note />
-      </trans-unit>
-      <trans-unit id="Create_new_file">
-        <source>_Create new file</source>
-        <target state="new">_Create new file</target>
-        <note />
-=======
+      </trans-unit>
+      <trans-unit id="NamingSpecification_CSharp_Interface">
+        <source>interface</source>
+        <target state="new">interface</target>
+        <note>{Locked} This string can be found under "Tools | Options | Text Editor | C# | Code Style | Naming | Manage Specifications | + | Symbol kinds". All of the "NamingSpecification_CSharp_*" strings represent language constructs, and some of them are also actual keywords (including this one).</note>
+      </trans-unit>
       <trans-unit id="NamingSpecification_CSharp_Local">
         <source>local</source>
         <target state="translated">lokal</target>
@@ -403,17 +236,1686 @@
         <source>method</source>
         <target state="translated">Methode</target>
         <note>This string can be found under "Tools | Options | Text Editor | C# | Code Style | Naming | Manage Specifications | + | Symbol kinds". All of the "NamingSpecification_CSharp_*" strings represent language constructs, and some of them are also actual keywords (NOT this one). Refers to the C# language concept of a "method" that can be called by other code.</note>
->>>>>>> b3ee8c23
+      </trans-unit>
+      <trans-unit id="NamingSpecification_CSharp_Namespace">
+        <source>namespace</source>
+        <target state="new">namespace</target>
+        <note>{Locked} This string can be found under "Tools | Options | Text Editor | C# | Code Style | Naming | Manage Specifications | + | Symbol kinds". All of the "NamingSpecification_CSharp_*" strings represent language constructs, and some of them are also actual keywords (including this one).</note>
+      </trans-unit>
+      <trans-unit id="NamingSpecification_CSharp_Parameter">
+        <source>parameter</source>
+        <target state="translated">Parameter</target>
+        <note>This string can be found under "Tools | Options | Text Editor | C# | Code Style | Naming | Manage Specifications | + | Symbol kinds". All of the "NamingSpecification_CSharp_*" strings represent language constructs, and some of them are also actual keywords (NOT this one). Refers to the C# language concept of a "parameter" being passed to a method.</note>
+      </trans-unit>
+      <trans-unit id="NamingSpecification_CSharp_Property">
+        <source>property</source>
+        <target state="translated">Eigenschaft</target>
+        <note>This string can be found under "Tools | Options | Text Editor | C# | Code Style | Naming | Manage Specifications | + | Symbol kinds". All of the "NamingSpecification_CSharp_*" strings represent language constructs, and some of them are also actual keywords (NOT this one). Refers to the C# language concept of a "property" (which allows for the retrieval of data).</note>
+      </trans-unit>
+      <trans-unit id="NamingSpecification_CSharp_Struct">
+        <source>struct</source>
+        <target state="new">struct</target>
+        <note>{Locked} This string can be found under "Tools | Options | Text Editor | C# | Code Style | Naming | Manage Specifications | + | Symbol kinds". All of the "NamingSpecification_CSharp_*" strings represent language constructs, and some of them are also actual keywords (including this one).</note>
+      </trans-unit>
+      <trans-unit id="NamingSpecification_CSharp_TypeParameter">
+        <source>type parameter</source>
+        <target state="translated">Typparameter</target>
+        <note>This string can be found under "Tools | Options | Text Editor | C# | Code Style | Naming | Manage Specifications | + | Symbol kinds". All of the "NamingSpecification_CSharp_*" strings represent language constructs, and some of them are also actual keywords (NOT this one). Refers to the C# language concept of a "type parameter".</note>
+      </trans-unit>
+      <trans-unit id="NamingSpecification_VisualBasic_Class">
+        <source>Class</source>
+        <target state="new">Class</target>
+        <note>{Locked} This string can be found under "Tools | Options | Text Editor | Basic | Code Style | Naming | Manage Specifications | + | Symbol kinds". All of the "NamingSpecification_VisualBasic_*" strings represent language constructs, and some of them are also actual keywords (including this one).</note>
+      </trans-unit>
+      <trans-unit id="NamingSpecification_VisualBasic_Delegate">
+        <source>Delegate</source>
+        <target state="new">Delegate</target>
+        <note>{Locked} This string can be found under "Tools | Options | Text Editor | Basic | Code Style | Naming | Manage Specifications | + | Symbol kinds". All of the "NamingSpecification_VisualBasic_*" strings represent language constructs, and some of them are also actual keywords (including this one).</note>
+      </trans-unit>
+      <trans-unit id="NamingSpecification_VisualBasic_Enum">
+        <source>Enum</source>
+        <target state="new">Enum</target>
+        <note>{Locked} This string can be found under "Tools | Options | Text Editor | Basic | Code Style | Naming | Manage Specifications | + | Symbol kinds". All of the "NamingSpecification_VisualBasic_*" strings represent language constructs, and some of them are also actual keywords (including this one).</note>
+      </trans-unit>
+      <trans-unit id="NamingSpecification_VisualBasic_Event">
+        <source>Event</source>
+        <target state="new">Event</target>
+        <note>{Locked} This string can be found under "Tools | Options | Text Editor | Basic | Code Style | Naming | Manage Specifications | + | Symbol kinds". All of the "NamingSpecification_VisualBasic_*" strings represent language constructs, and some of them are also actual keywords (including this one).</note>
+      </trans-unit>
+      <trans-unit id="NamingSpecification_VisualBasic_Field">
+        <source>Field</source>
+        <target state="translated">Feld</target>
+        <note>This string can be found under "Tools | Options | Text Editor | Basic | Code Style | Naming | Manage Specifications | + | Symbol kinds". All of the "NamingSpecification_VisualBasic_*" strings represent language constructs, and some of them are also actual keywords (NOT this one). Refers to the Visual Basic language concept of a "field" (which stores data).</note>
+      </trans-unit>
+      <trans-unit id="NamingSpecification_VisualBasic_Interface">
+        <source>Interface</source>
+        <target state="new">Interface</target>
+        <note>{Locked} This string can be found under "Tools | Options | Text Editor | Basic | Code Style | Naming | Manage Specifications | + | Symbol kinds". All of the "NamingSpecification_VisualBasic_*" strings represent language constructs, and some of them are also actual keywords (including this one).</note>
+      </trans-unit>
+      <trans-unit id="NamingSpecification_VisualBasic_Local">
+        <source>Local</source>
+        <target state="translated">Lokal</target>
+        <note>This string can be found under "Tools | Options | Text Editor | Basic | Code Style | Naming | Manage Specifications | + | Symbol kinds". All of the "NamingSpecification_VisualBasic_*" strings represent language constructs, and some of them are also actual keywords (NOT this one). Refers to the Visual Basic language concept of a "local variable".</note>
+      </trans-unit>
+      <trans-unit id="NamingSpecification_VisualBasic_Method">
+        <source>Method</source>
+        <target state="translated">Methode</target>
+        <note>This string can be found under "Tools | Options | Text Editor | Basic | Code Style | Naming | Manage Specifications | + | Symbol kinds". All of the "NamingSpecification_VisualBasic_*" strings represent language constructs, and some of them are also actual keywords (NOT this one). Refers to the Visual Basic language concept of a "method".</note>
+      </trans-unit>
+      <trans-unit id="NamingSpecification_VisualBasic_Module">
+        <source>Module</source>
+        <target state="new">Module</target>
+        <note>{Locked} This string can be found under "Tools | Options | Text Editor | Basic | Code Style | Naming | Manage Specifications | + | Symbol kinds". All of the "NamingSpecification_VisualBasic_*" strings represent language constructs, and some of them are also actual keywords (including this one).</note>
+      </trans-unit>
+      <trans-unit id="NamingSpecification_VisualBasic_Namespace">
+        <source>Namespace</source>
+        <target state="new">Namespace</target>
+        <note>{Locked} This string can be found under "Tools | Options | Text Editor | Basic | Code Style | Naming | Manage Specifications | + | Symbol kinds". All of the "NamingSpecification_VisualBasic_*" strings represent language constructs, and some of them are also actual keywords (including this one).</note>
+      </trans-unit>
+      <trans-unit id="NamingSpecification_VisualBasic_Parameter">
+        <source>Parameter</source>
+        <target state="translated">Parameter</target>
+        <note>This string can be found under "Tools | Options | Text Editor | Basic | Code Style | Naming | Manage Specifications | + | Symbol kinds". All of the "NamingSpecification_VisualBasic_*" strings represent language constructs, and some of them are also actual keywords (NOT this one). Refers to the Visual Basic language concept of a "parameter" which can be passed to a method.</note>
+      </trans-unit>
+      <trans-unit id="NamingSpecification_VisualBasic_Property">
+        <source>Property</source>
+        <target state="new">Property</target>
+        <note>{Locked} This string can be found under "Tools | Options | Text Editor | Basic | Code Style | Naming | Manage Specifications | + | Symbol kinds". All of the "NamingSpecification_VisualBasic_*" strings represent language constructs, and some of them are also actual keywords (including this one).</note>
+      </trans-unit>
+      <trans-unit id="NamingSpecification_VisualBasic_Structure">
+        <source>Structure</source>
+        <target state="new">Structure</target>
+        <note>{Locked} This string can be found under "Tools | Options | Text Editor | Basic | Code Style | Naming | Manage Specifications | + | Symbol kinds". All of the "NamingSpecification_VisualBasic_*" strings represent language constructs, and some of them are also actual keywords (including this one).</note>
+      </trans-unit>
+      <trans-unit id="NamingSpecification_VisualBasic_TypeParameter">
+        <source>Type Parameter</source>
+        <target state="translated">Typparameter</target>
+        <note>This string can be found under "Tools | Options | Text Editor | Basic | Code Style | Naming | Manage Specifications | + | Symbol kinds". All of the "NamingSpecification_VisualBasic_*" strings represent language constructs, and some of them are also actual keywords (NOT this one). Refers to the Visual Basic language concept of a "type parameter".</note>
+      </trans-unit>
+      <trans-unit id="Naming_rules">
+        <source>Naming rules</source>
+        <target state="new">Naming rules</target>
+        <note />
+      </trans-unit>
+      <trans-unit id="Never_if_unnecessary">
+        <source>Never if unnecessary</source>
+        <target state="translated">Nie, wenn nicht erforderlich</target>
+        <note />
+      </trans-unit>
+      <trans-unit id="Non_public_methods">
+        <source>Non-public methods</source>
+        <target state="translated">Nicht öffentliche Methoden</target>
+        <note />
+      </trans-unit>
+      <trans-unit id="Parameter_preferences_colon">
+        <source>Parameter preferences:</source>
+        <target state="translated">Parametereinstellungen:</target>
+        <note />
+      </trans-unit>
+      <trans-unit id="Parentheses_preferences_colon">
+        <source>Parentheses preferences:</source>
+        <target state="translated">Voreinstellungen für Klammern:</target>
+        <note />
+      </trans-unit>
+      <trans-unit id="Paused_0_tasks_in_queue">
+        <source>Paused ({0} tasks in queue)</source>
+        <target state="translated">Angehalten ({0} Tasks in der Warteschlange)</target>
+        <note />
+      </trans-unit>
+      <trans-unit id="Prefer_compound_assignments">
+        <source>Prefer compound assignments</source>
+        <target state="translated">Zusammengesetzte Zuweisungen bevorzugen</target>
+        <note />
+      </trans-unit>
+      <trans-unit id="Prefer_index_operator">
+        <source>Prefer index operator</source>
+        <target state="translated">Indexoperator bevorzugen</target>
+        <note />
+      </trans-unit>
+      <trans-unit id="Prefer_range_operator">
+        <source>Prefer range operator</source>
+        <target state="translated">Bereichsoperator bevorzugen</target>
+        <note />
+      </trans-unit>
+      <trans-unit id="Prefer_readonly_fields">
+        <source>Prefer readonly fields</source>
+        <target state="translated">readonly-Felder bevorzugen</target>
+        <note />
+      </trans-unit>
+      <trans-unit id="Prefer_simple_using_statement">
+        <source>Prefer simple 'using' statement</source>
+        <target state="translated">Einfache using-Anweisung bevorzugen</target>
+        <note />
+      </trans-unit>
+      <trans-unit id="Prefer_static_local_functions">
+        <source>Prefer static local functions</source>
+        <target state="translated">Statische lokale Funktionen bevorzugen</target>
+        <note />
+      </trans-unit>
+      <trans-unit id="Pull_Members_Up">
+        <source>Pull Members Up</source>
+        <target state="translated">Member nach oben ziehen</target>
+        <note />
+      </trans-unit>
+      <trans-unit id="Regular_Expressions">
+        <source>Regular Expressions</source>
+        <target state="translated">Reguläre Ausdrücke</target>
+        <note />
+      </trans-unit>
+      <trans-unit id="Rename_0_to_1">
+        <source>Rename {0} to {1}</source>
+        <target state="translated">"{0}" in "{1}" umbenennen</target>
+        <note />
+      </trans-unit>
+      <trans-unit id="Report_invalid_regular_expressions">
+        <source>Report invalid regular expressions</source>
+        <target state="translated">Ungültige reguläre Ausdrücke melden</target>
+        <note />
+      </trans-unit>
+      <trans-unit id="Reset_Visual_Studio_default_keymapping">
+        <source>Reset Visual Studio default keymapping</source>
+        <target state="translated">Visual Studio-Standardtastenzuordnung zurücksetzen</target>
+        <note />
+      </trans-unit>
+      <trans-unit id="Review_Changes">
+        <source>Review Changes</source>
+        <target state="translated">Änderungen überprüfen</target>
+        <note />
+      </trans-unit>
+      <trans-unit id="Running_low_priority_background_processes">
+        <source>Running low priority background processes</source>
+        <target state="translated">Hintergrundprozesse mit niedriger Priorität werden ausgeführt.</target>
+        <note />
+      </trans-unit>
+      <trans-unit id="Save_dot_editorconfig_file">
+        <source>Save .editorconfig file</source>
+        <target state="translated">EDITORCONFIG-Datei speichern</target>
+        <note />
+      </trans-unit>
+      <trans-unit id="Select_destination">
+        <source>Select destination</source>
+        <target state="translated">Ziel auswählen</target>
+        <note />
+      </trans-unit>
+      <trans-unit id="Select_Dependents">
+        <source>Select _Dependents</source>
+        <target state="translated">Abhängige _Objekte auswählen</target>
+        <note />
+      </trans-unit>
+      <trans-unit id="Select_Public">
+        <source>Select _Public</source>
+        <target state="translated">Öffentliche _auswählen</target>
+        <note />
+      </trans-unit>
+      <trans-unit id="Select_destination_and_members_to_pull_up">
+        <source>Select destination and members to pull up.</source>
+        <target state="translated">Wählen Sie das Ziel und die nach oben zu ziehenden Member aus.</target>
+        <note />
+      </trans-unit>
+      <trans-unit id="Select_destination_colon">
+        <source>Select destination:</source>
+        <target state="translated">Ziel auswählen:</target>
+        <note />
+      </trans-unit>
+      <trans-unit id="Select_member">
+        <source>Select member</source>
+        <target state="translated">Member auswählen</target>
+        <note />
+      </trans-unit>
+      <trans-unit id="Select_members_colon">
+        <source>Select members:</source>
+        <target state="translated">Member auswählen:</target>
+        <note />
+      </trans-unit>
+      <trans-unit id="Show_completion_list">
+        <source>Show completion list</source>
+        <target state="translated">Vervollständigungsliste anzeigen</target>
+        <note />
+      </trans-unit>
+      <trans-unit id="Target_Namespace_colon">
+        <source>Target Namespace:</source>
+        <target state="translated">Zielnamespace:</target>
+        <note />
+      </trans-unit>
+      <trans-unit id="This_is_an_invalid_namespace">
+        <source>This is an invalid namespace</source>
+        <target state="translated">Dies ist ein ungültiger Namespace.</target>
+        <note />
+      </trans-unit>
+      <trans-unit id="Unused_value_is_explicitly_assigned_to_an_unused_local">
+        <source>Unused value is explicitly assigned to an unused local</source>
+        <target state="translated">Der nicht verwendete Wert wird explizit einer nicht verwendeten lokalen Variablen zugewiesen.</target>
+        <note />
+      </trans-unit>
+      <trans-unit id="Unused_value_is_explicitly_assigned_to_discard">
+        <source>Unused value is explicitly assigned to discard</source>
+        <target state="translated">Der nicht verwendete Wert wird explizit verworfen.</target>
+        <note />
+      </trans-unit>
+      <trans-unit id="Updating_severity">
+        <source>Updating severity</source>
+        <target state="new">Updating severity</target>
+        <note />
+      </trans-unit>
+      <trans-unit id="Use_editorconfig_compatibility_mode">
+        <source>Use .editorconfig compatibility mode (requires restart)</source>
+        <target state="translated">.EDITORCONFIG-Kompatibilitätsmodus verwenden (Neustart erforderlich)</target>
+        <note />
+      </trans-unit>
+      <trans-unit id="Use_enhanced_colors_for_C_and_Basic">
+        <source>Use enhanced colors for C# and Basic</source>
+        <target state="translated">Erweiterte Farben für C# und Basic verwenden</target>
+        <note />
+      </trans-unit>
+      <trans-unit id="Use_expression_body_for_lambdas">
+        <source>Use expression body for lambdas</source>
+        <target state="translated">Ausdruckskörper für Lambdaausdrücke verwenden</target>
+        <note />
+      </trans-unit>
+      <trans-unit id="Use_expression_body_for_local_functions">
+        <source>Use expression body for local functions</source>
+        <target state="translated">Ausdruckskörper für lokale Funktionen verwenden</target>
+        <note />
+      </trans-unit>
+      <trans-unit id="Value_assigned_here_is_never_used">
+        <source>Value assigned here is never used</source>
+        <target state="translated">Der hier zugewiesene Wert wird nie verwendet.</target>
+        <note />
+      </trans-unit>
+      <trans-unit id="Value_returned_by_invocation_is_implicitly_ignored">
+        <source>Value returned by invocation is implicitly ignored</source>
+        <target state="translated">Der vom Aufruf zurückgegebene Wert wird implizit ignoriert.</target>
+        <note />
+      </trans-unit>
+      <trans-unit id="We_notice_you_suspended_0_Reset_keymappings_to_continue_to_navigate_and_refactor">
+        <source>We notice you suspended '{0}'. Reset keymappings to continue to navigate and refactor.</source>
+        <target state="translated">Wir haben festgestellt, dass Sie "{0}" angehalten haben. Setzen Sie die Tastenzuordnungen zurück, um Navigation und Umgestaltung fortzusetzen.</target>
+        <note />
+      </trans-unit>
+      <trans-unit id="This_workspace_does_not_support_updating_Visual_Basic_compilation_options">
+        <source>This workspace does not support updating Visual Basic compilation options.</source>
+        <target state="translated">Das Aktualisieren von Visual Basic-Kompilierungsoptionen wird von diesem Arbeitsbereich nicht unterstützt.</target>
+        <note />
+      </trans-unit>
+      <trans-unit id="You_must_select_at_least_one_member">
+        <source>You must select at least one member.</source>
+        <target state="translated">Sie müssen mindestens einen Member auswählen.</target>
+        <note />
+      </trans-unit>
+      <trans-unit id="Interface_name_conflicts_with_an_existing_type_name">
+        <source>Interface name conflicts with an existing type name.</source>
+        <target state="translated">Der Schnittstellenname verursacht einen Konflikt mit einem vorhandenen Typnamen.</target>
+        <note />
+      </trans-unit>
+      <trans-unit id="Interface_name_is_not_a_valid_0_identifier">
+        <source>Interface name is not a valid {0} identifier.</source>
+        <target state="translated">Der Schnittstellenname ist kein gültiger {0}-Bezeichner.</target>
+        <note />
+      </trans-unit>
+      <trans-unit id="Illegal_characters_in_path">
+        <source>Illegal characters in path.</source>
+        <target state="translated">Unzulässige Zeichen in Pfad.</target>
+        <note />
+      </trans-unit>
+      <trans-unit id="File_name_must_have_the_0_extension">
+        <source>File name must have the "{0}" extension.</source>
+        <target state="translated">Der Dateiname muss die Erweiterung "{0}" aufweisen.</target>
+        <note />
+      </trans-unit>
+      <trans-unit id="Debugger">
+        <source>Debugger</source>
+        <target state="translated">Debugger</target>
+        <note />
+      </trans-unit>
+      <trans-unit id="Determining_breakpoint_location">
+        <source>Determining breakpoint location...</source>
+        <target state="translated">Haltepunktposition wird ermittelt...</target>
+        <note />
+      </trans-unit>
+      <trans-unit id="Determining_autos">
+        <source>Determining autos...</source>
+        <target state="translated">Automatische Vorgänge werden ermittelt...</target>
+        <note />
+      </trans-unit>
+      <trans-unit id="Resolving_breakpoint_location">
+        <source>Resolving breakpoint location...</source>
+        <target state="translated">Haltepunktposition wird aufgelöst...</target>
+        <note />
+      </trans-unit>
+      <trans-unit id="Validating_breakpoint_location">
+        <source>Validating breakpoint location...</source>
+        <target state="translated">Haltepunktposition wird validiert...</target>
+        <note />
+      </trans-unit>
+      <trans-unit id="Getting_DataTip_text">
+        <source>Getting DataTip text...</source>
+        <target state="translated">DataTip-Text abrufen...</target>
+        <note />
+      </trans-unit>
+      <trans-unit id="Preview_unavailable">
+        <source>Preview unavailable</source>
+        <target state="translated">Vorschau nicht verfügbar.</target>
+        <note />
+      </trans-unit>
+      <trans-unit id="Overrides_">
+        <source>Overrides</source>
+        <target state="translated">Überschreibungen</target>
+        <note />
+      </trans-unit>
+      <trans-unit id="Overridden_By">
+        <source>Overridden By</source>
+        <target state="translated">Überschrieben von</target>
+        <note />
+      </trans-unit>
+      <trans-unit id="Inherits_">
+        <source>Inherits</source>
+        <target state="translated">Erbt</target>
+        <note />
+      </trans-unit>
+      <trans-unit id="Inherited_By">
+        <source>Inherited By</source>
+        <target state="translated">Geerbt durch</target>
+        <note />
+      </trans-unit>
+      <trans-unit id="Implements_">
+        <source>Implements</source>
+        <target state="translated">Implementiert</target>
+        <note />
+      </trans-unit>
+      <trans-unit id="Implemented_By">
+        <source>Implemented By</source>
+        <target state="translated">Implementiert von</target>
+        <note />
+      </trans-unit>
+      <trans-unit id="Maximum_number_of_documents_are_open">
+        <source>Maximum number of documents are open.</source>
+        <target state="translated">Die maximale Anzahl von Dokumenten ist geöffnet.</target>
+        <note />
+      </trans-unit>
+      <trans-unit id="Failed_to_create_document_in_miscellaneous_files_project">
+        <source>Failed to create document in miscellaneous files project.</source>
+        <target state="translated">Das Dokument im Projekt "Sonstige Dateien" konnte nicht erstellt werden.</target>
+        <note />
+      </trans-unit>
+      <trans-unit id="Invalid_access">
+        <source>Invalid access.</source>
+        <target state="translated">Ungültiger Zugriff.</target>
+        <note />
+      </trans-unit>
+      <trans-unit id="The_following_references_were_not_found_0_Please_locate_and_add_them_manually">
+        <source>The following references were not found. {0}Please locate and add them manually.</source>
+        <target state="translated">Die folgenden Verweise wurden nicht gefunden. {0}Suchen Sie nach den Verweisen, und fügen Sie sie manuell hinzu.</target>
+        <note />
+      </trans-unit>
+      <trans-unit id="End_position_must_be_start_position">
+        <source>End position must be &gt;= start position</source>
+        <target state="translated">Endposition muss &gt;= Startposition sein</target>
+        <note />
+      </trans-unit>
+      <trans-unit id="Not_a_valid_value">
+        <source>Not a valid value</source>
+        <target state="translated">Kein gültiger Wert.</target>
+        <note />
+      </trans-unit>
+      <trans-unit id="_0_will_be_changed_to_abstract">
+        <source>'{0}' will be changed to abstract.</source>
+        <target state="translated">"{0}" wird in abstrakten Wert geändert.</target>
+        <note />
+      </trans-unit>
+      <trans-unit id="_0_will_be_changed_to_non_static">
+        <source>'{0}' will be changed to non-static.</source>
+        <target state="translated">"{0}" wird in nicht statischen Wert geändert.</target>
+        <note />
+      </trans-unit>
+      <trans-unit id="_0_will_be_changed_to_public">
+        <source>'{0}' will be changed to public.</source>
+        <target state="translated">"{0}" wird in öffentlichen Wert geändert.</target>
+        <note />
+      </trans-unit>
+      <trans-unit id="given_workspace_doesn_t_support_undo">
+        <source>given workspace doesn't support undo</source>
+        <target state="translated">Der angegebene Arbeitsbereich unterstützt die Funktion "Rückgängig" nicht.</target>
+        <note />
+      </trans-unit>
+      <trans-unit id="Add_a_reference_to_0">
+        <source>Add a reference to '{0}'</source>
+        <target state="translated">Verweis auf "{0}" hinzufügen</target>
+        <note />
+      </trans-unit>
+      <trans-unit id="Event_type_is_invalid">
+        <source>Event type is invalid</source>
+        <target state="translated">Der Ereignistyp ist ungültig.</target>
+        <note />
+      </trans-unit>
+      <trans-unit id="Can_t_find_where_to_insert_member">
+        <source>Can't find where to insert member</source>
+        <target state="translated">Position zum Einfügen des Members nicht gefunden.</target>
+        <note />
+      </trans-unit>
+      <trans-unit id="Can_t_rename_other_elements">
+        <source>Can't rename 'other' elements</source>
+        <target state="translated">Umbenennen von other-Elementen nicht möglich.</target>
+        <note />
+      </trans-unit>
+      <trans-unit id="Unknown_rename_type">
+        <source>Unknown rename type</source>
+        <target state="translated">Unbekannter Umbenennungstyp.</target>
+        <note />
+      </trans-unit>
+      <trans-unit id="IDs_are_not_supported_for_this_symbol_type">
+        <source>IDs are not supported for this symbol type.</source>
+        <target state="translated">IDs werden für diesen Symboltyp nicht unterstützt.</target>
+        <note />
+      </trans-unit>
+      <trans-unit id="Can_t_create_a_node_id_for_this_symbol_kind_colon_0">
+        <source>Can't create a node id for this symbol kind: '{0}'</source>
+        <target state="translated">Für diese Symbolart kann keine Knoten-ID erstellt werden: "{0}"</target>
+        <note />
+      </trans-unit>
+      <trans-unit id="Project_References">
+        <source>Project References</source>
+        <target state="translated">Projektverweise</target>
+        <note />
+      </trans-unit>
+      <trans-unit id="Base_Types">
+        <source>Base Types</source>
+        <target state="translated">Basistypen</target>
+        <note />
+      </trans-unit>
+      <trans-unit id="Miscellaneous_Files">
+        <source>Miscellaneous Files</source>
+        <target state="translated">Sonstige Dateien</target>
+        <note />
+      </trans-unit>
+      <trans-unit id="Could_not_find_project_0">
+        <source>Could not find project '{0}'</source>
+        <target state="translated">Das Projekt "{0}" wurde nicht gefunden.</target>
+        <note />
+      </trans-unit>
+      <trans-unit id="Could_not_find_location_of_folder_on_disk">
+        <source>Could not find location of folder on disk</source>
+        <target state="translated">Speicherort des Ordners wurde nicht auf dem Datenträger gefunden.</target>
+        <note />
+      </trans-unit>
+      <trans-unit id="Assembly">
+        <source>Assembly </source>
+        <target state="translated">Assembly </target>
+        <note />
+      </trans-unit>
+      <trans-unit id="Exceptions_colon">
+        <source>Exceptions:</source>
+        <target state="translated">Ausnahmen:</target>
+        <note />
+      </trans-unit>
+      <trans-unit id="Member_of_0">
+        <source>Member of {0}</source>
+        <target state="translated">Member von "{0}"</target>
+        <note />
+      </trans-unit>
+      <trans-unit id="Parameters_colon1">
+        <source>Parameters:</source>
+        <target state="translated">Parameter:</target>
+        <note />
+      </trans-unit>
+      <trans-unit id="Project">
+        <source>Project </source>
+        <target state="translated">Projekt </target>
+        <note />
+      </trans-unit>
+      <trans-unit id="Remarks_colon">
+        <source>Remarks:</source>
+        <target state="translated">Hinweise:</target>
+        <note />
+      </trans-unit>
+      <trans-unit id="Returns_colon">
+        <source>Returns:</source>
+        <target state="translated">Rückgabewerte:</target>
+        <note />
+      </trans-unit>
+      <trans-unit id="Summary_colon">
+        <source>Summary:</source>
+        <target state="translated">Zusammenfassung:</target>
+        <note />
+      </trans-unit>
+      <trans-unit id="Type_Parameters_colon">
+        <source>Type Parameters:</source>
+        <target state="translated">Typparameter:</target>
+        <note />
+      </trans-unit>
+      <trans-unit id="File_already_exists">
+        <source>File already exists</source>
+        <target state="translated">Die Datei ist bereits vorhanden.</target>
+        <note />
+      </trans-unit>
+      <trans-unit id="File_path_cannot_use_reserved_keywords">
+        <source>File path cannot use reserved keywords</source>
+        <target state="translated">Im Dateipfad dürfen keine reservierten Schlüsselwörter verwendet werden.</target>
+        <note />
+      </trans-unit>
+      <trans-unit id="DocumentPath_is_illegal">
+        <source>DocumentPath is illegal</source>
+        <target state="translated">DocumentPath ist unzulässig.</target>
+        <note />
+      </trans-unit>
+      <trans-unit id="Project_Path_is_illegal">
+        <source>Project Path is illegal</source>
+        <target state="translated">Der Projektpfad ist unzulässig.</target>
+        <note />
+      </trans-unit>
+      <trans-unit id="Path_cannot_have_empty_filename">
+        <source>Path cannot have empty filename</source>
+        <target state="translated">Der Pfad darf keinen leeren Dateinamen enthalten.</target>
+        <note />
+      </trans-unit>
+      <trans-unit id="The_given_DocumentId_did_not_come_from_the_Visual_Studio_workspace">
+        <source>The given DocumentId did not come from the Visual Studio workspace.</source>
+        <target state="translated">Die angegebene DocumentId stammt nicht aus dem Visual Studio-Arbeitsbereich.</target>
+        <note />
+      </trans-unit>
+      <trans-unit id="Project_colon_0_1_Use_the_dropdown_to_view_and_switch_to_other_projects_this_file_may_belong_to">
+        <source>Project: {0} ({1})
+
+Use the dropdown to view and switch to other projects this file may belong to.</source>
+        <target state="translated">Projekt: {0} ({1})
+
+Verwenden Sie die Dropdownliste, um weitere zu dieser Datei gehörige Projekte anzuzeigen und zu diesen zu wechseln.</target>
+        <note />
+      </trans-unit>
+      <trans-unit id="_0_Use_the_dropdown_to_view_and_navigate_to_other_items_in_this_file">
+        <source>{0}
+
+Use the dropdown to view and navigate to other items in this file.</source>
+        <target state="translated">{0}
+
+Verwenden Sie die Dropdownliste, um weitere Elemente in dieser Datei anzuzeigen und zu diesen zu wechseln.</target>
+        <note />
+      </trans-unit>
+      <trans-unit id="Project_colon_0_Use_the_dropdown_to_view_and_switch_to_other_projects_this_file_may_belong_to">
+        <source>Project: {0}
+
+Use the dropdown to view and switch to other projects this file may belong to.</source>
+        <target state="translated">Projekt: {0}
+
+Verwenden Sie die Dropdownliste, um weitere zu dieser Datei gehörige Projekte anzuzeigen und zu diesen zu wechseln.</target>
+        <note />
+      </trans-unit>
+      <trans-unit id="ErrorReadingRuleset">
+        <source>ErrorReadingRuleset</source>
+        <target state="translated">ErrorReadingRuleset</target>
+        <note />
+      </trans-unit>
+      <trans-unit id="Error_reading_ruleset_file_0_1">
+        <source>Error reading ruleset file {0} - {1}</source>
+        <target state="translated">Fehler beim Lesen der RULESET-Datei "{0}": {1}</target>
+        <note />
+      </trans-unit>
+      <trans-unit id="AnalyzerChangedOnDisk">
+        <source>AnalyzerChangedOnDisk</source>
+        <target state="translated">AnalyzerChangedOnDisk</target>
+        <note />
+      </trans-unit>
+      <trans-unit id="The_analyzer_assembly_0_has_changed_Diagnostics_may_be_incorrect_until_Visual_Studio_is_restarted">
+        <source>The analyzer assembly '{0}' has changed. Diagnostics may be incorrect until Visual Studio is restarted.</source>
+        <target state="translated">Die Analysetoolassembly "{0}" wurde geändert. Die Diagnose ist bis zu einem Neustart von Visual Studio möglicherweise nicht korrekt.</target>
+        <note />
+      </trans-unit>
+      <trans-unit id="CSharp_VB_Diagnostics_Table_Data_Source">
+        <source>C#/VB Diagnostics Table Data Source</source>
+        <target state="translated">Datenquelle der C#/VB-Diagnosetabelle</target>
+        <note />
+      </trans-unit>
+      <trans-unit id="CSharp_VB_Todo_List_Table_Data_Source">
+        <source>C#/VB Todo List Table Data Source</source>
+        <target state="translated">Datenquelle der C#/VB-Aufgabenliste</target>
+        <note />
+      </trans-unit>
+      <trans-unit id="Cancel">
+        <source>Cancel</source>
+        <target state="translated">Abbrechen</target>
+        <note />
+      </trans-unit>
+      <trans-unit id="Deselect_All">
+        <source>_Deselect All</source>
+        <target state="translated">Auswahl _aufheben</target>
+        <note />
+      </trans-unit>
+      <trans-unit id="Extract_Interface">
+        <source>Extract Interface</source>
+        <target state="translated">Schnittstelle extrahieren</target>
+        <note />
+      </trans-unit>
+      <trans-unit id="Generated_name_colon">
+        <source>Generated name:</source>
+        <target state="translated">Generierter Name:</target>
+        <note />
+      </trans-unit>
+      <trans-unit id="New_file_name_colon">
+        <source>New _file name:</source>
+        <target state="translated">Neuer _Dateiname:</target>
+        <note />
+      </trans-unit>
+      <trans-unit id="New_interface_name_colon">
+        <source>New _interface name:</source>
+        <target state="translated">Name der neuen _Schnittstelle:</target>
+        <note />
+      </trans-unit>
+      <trans-unit id="OK">
+        <source>OK</source>
+        <target state="translated">OK</target>
+        <note />
+      </trans-unit>
+      <trans-unit id="Select_All">
+        <source>_Select All</source>
+        <target state="translated">_Alle auswählen</target>
+        <note />
+      </trans-unit>
+      <trans-unit id="Select_public_members_to_form_interface">
+        <source>Select public _members to form interface</source>
+        <target state="translated">Öffentliche _Member zum Bilden einer Schnittstelle auswählen</target>
+        <note />
+      </trans-unit>
+      <trans-unit id="Access_colon">
+        <source>_Access:</source>
+        <target state="translated">_Zugriff:</target>
+        <note />
+      </trans-unit>
+      <trans-unit id="Add_to_existing_file">
+        <source>Add to _existing file</source>
+        <target state="translated">Zu _vorhandener Datei hinzufügen</target>
+        <note />
+      </trans-unit>
+      <trans-unit id="Change_Signature">
+        <source>Change Signature</source>
+        <target state="translated">Signatur ändern</target>
+        <note />
+      </trans-unit>
+      <trans-unit id="Create_new_file">
+        <source>_Create new file</source>
+        <target state="translated">Neue Datei _erstellen</target>
+        <note />
+      </trans-unit>
+      <trans-unit id="Default_">
+        <source>Default</source>
+        <target state="translated">Standard</target>
+        <note />
+      </trans-unit>
+      <trans-unit id="File_Name_colon">
+        <source>File Name:</source>
+        <target state="translated">Dateiname:</target>
+        <note />
+      </trans-unit>
+      <trans-unit id="Generate_Type">
+        <source>Generate Type</source>
+        <target state="translated">Typ generieren</target>
+        <note />
+      </trans-unit>
+      <trans-unit id="Kind_colon">
+        <source>_Kind:</source>
+        <target state="translated">_Art:</target>
+        <note />
+      </trans-unit>
+      <trans-unit id="Location_colon">
+        <source>Location:</source>
+        <target state="translated">Speicherort:</target>
+        <note />
+      </trans-unit>
+      <trans-unit id="Modifier">
+        <source>Modifier</source>
+        <target state="translated">Modifizierer</target>
+        <note />
+      </trans-unit>
+      <trans-unit id="Name_colon1">
+        <source>Name:</source>
+        <target state="translated">Name:</target>
+        <note />
+      </trans-unit>
+      <trans-unit id="Parameter">
+        <source>Parameter</source>
+        <target state="translated">Parameter</target>
+        <note />
+      </trans-unit>
+      <trans-unit id="Parameters_colon2">
+        <source>Parameters:</source>
+        <target state="translated">Parameter:</target>
+        <note />
+      </trans-unit>
+      <trans-unit id="Preview_method_signature_colon">
+        <source>Preview method signature:</source>
+        <target state="translated">Vorschau der Methodensignatur:</target>
+        <note />
+      </trans-unit>
+      <trans-unit id="Preview_reference_changes">
+        <source>Preview reference changes</source>
+        <target state="translated">Vorschau der Verweisänderungen</target>
+        <note />
+      </trans-unit>
+      <trans-unit id="Project_colon">
+        <source>_Project:</source>
+        <target state="translated">_Projekt:</target>
+        <note />
+      </trans-unit>
+      <trans-unit id="Type">
+        <source>Type</source>
+        <target state="translated">Typ</target>
+        <note />
+      </trans-unit>
+      <trans-unit id="Type_Details_colon">
+        <source>Type Details:</source>
+        <target state="translated">Typdetails:</target>
+        <note />
+      </trans-unit>
+      <trans-unit id="Re_move">
+        <source>Re_move</source>
+        <target state="translated">Ent_fernen</target>
+        <note />
+      </trans-unit>
+      <trans-unit id="Restore">
+        <source>_Restore</source>
+        <target state="translated">_Wiederherstellen</target>
+        <note />
+      </trans-unit>
+      <trans-unit id="More_about_0">
+        <source>More about {0}</source>
+        <target state="translated">Weitere Informationen zu "{0}"</target>
+        <note />
+      </trans-unit>
+      <trans-unit id="Navigation_must_be_performed_on_the_foreground_thread">
+        <source>Navigation must be performed on the foreground thread.</source>
+        <target state="translated">Die Navigation muss im Vordergrundthread ausgeführt werden.</target>
+        <note />
+      </trans-unit>
+      <trans-unit id="bracket_plus_bracket">
+        <source>[+] </source>
+        <target state="translated">[+] </target>
+        <note />
+      </trans-unit>
+      <trans-unit id="bracket_bracket">
+        <source>[-] </source>
+        <target state="translated">[-] </target>
+        <note />
+      </trans-unit>
+      <trans-unit id="Reference_to_0_in_project_1">
+        <source>Reference to '{0}' in project '{1}'</source>
+        <target state="translated">Verweis auf "{0}" in Projekt "{1}"</target>
+        <note />
+      </trans-unit>
+      <trans-unit id="Unknown1">
+        <source>&lt;Unknown&gt;</source>
+        <target state="translated">&lt;Unbekannt&gt;</target>
+        <note />
+      </trans-unit>
+      <trans-unit id="Analyzer_reference_to_0_in_project_1">
+        <source>Analyzer reference to '{0}' in project '{1}'</source>
+        <target state="translated">Analysetoolverweis auf "{0}" in Projekt "{1}"</target>
+        <note />
+      </trans-unit>
+      <trans-unit id="Project_reference_to_0_in_project_1">
+        <source>Project reference to '{0}' in project '{1}'</source>
+        <target state="translated">Projektverweis auf "{0}" in Projekt "{1}"</target>
+        <note />
+      </trans-unit>
+      <trans-unit id="AnalyzerDependencyConflict">
+        <source>AnalyzerDependencyConflict</source>
+        <target state="translated">AnalyzerDependencyConflict</target>
+        <note />
+      </trans-unit>
+      <trans-unit id="Analyzer_assemblies_0_and_1_both_have_identity_2_but_different_contents_Only_one_will_be_loaded_and_analyzers_using_these_assemblies_may_not_run_correctly">
+        <source>Analyzer assemblies '{0}' and '{1}' both have identity '{2}' but different contents. Only one will be loaded and analyzers using these assemblies may not run correctly.</source>
+        <target state="translated">Die Assemblys "{0}" des Analysetools und "{1}" weisen beide die Identität "{2}", aber unterschiedliche Inhalte auf. Nur eine Assembly wird geladen, und Analysetools, die diese Assemblys verwenden, werden möglicherweise nicht ordnungsgemäß ausgeführt.</target>
+        <note />
+      </trans-unit>
+      <trans-unit id="_0_references">
+        <source>{0} references</source>
+        <target state="translated">{0} Verweise</target>
+        <note />
+      </trans-unit>
+      <trans-unit id="_1_reference">
+        <source>1 reference</source>
+        <target state="translated">1 Verweis</target>
+        <note />
+      </trans-unit>
+      <trans-unit id="_0_encountered_an_error_and_has_been_disabled">
+        <source>'{0}' encountered an error and has been disabled.</source>
+        <target state="translated">"{0}" hat einen Fehler festgestellt und wurde deaktiviert.</target>
+        <note />
+      </trans-unit>
+      <trans-unit id="Enable">
+        <source>Enable</source>
+        <target state="translated">Aktivieren</target>
+        <note />
+      </trans-unit>
+      <trans-unit id="Enable_and_ignore_future_errors">
+        <source>Enable and ignore future errors</source>
+        <target state="translated">Aktivieren und weitere Fehler ignorieren</target>
+        <note />
+      </trans-unit>
+      <trans-unit id="No_Changes">
+        <source>No Changes</source>
+        <target state="translated">Keine Änderungen</target>
+        <note />
       </trans-unit>
       <trans-unit id="Current_block">
         <source>Current block</source>
-        <target state="new">Current block</target>
-        <note />
-      </trans-unit>
-<<<<<<< HEAD
-      <trans-unit id="Debugger">
-        <source>Debugger</source>
-        <target state="new">Debugger</target>
+        <target state="translated">Aktueller Block</target>
+        <note />
+      </trans-unit>
+      <trans-unit id="Determining_current_block">
+        <source>Determining current block.</source>
+        <target state="translated">Der aktuelle Block wird bestimmt.</target>
+        <note />
+      </trans-unit>
+      <trans-unit id="IntelliSense">
+        <source>IntelliSense</source>
+        <target state="translated">IntelliSense</target>
+        <note />
+      </trans-unit>
+      <trans-unit id="CSharp_VB_Build_Table_Data_Source">
+        <source>C#/VB Build Table Data Source</source>
+        <target state="translated">Datenquelle der C#/VB-Buildtabelle</target>
+        <note />
+      </trans-unit>
+      <trans-unit id="MissingAnalyzerReference">
+        <source>MissingAnalyzerReference</source>
+        <target state="translated">MissingAnalyzerReference</target>
+        <note />
+      </trans-unit>
+      <trans-unit id="Analyzer_assembly_0_depends_on_1_but_it_was_not_found_Analyzers_may_not_run_correctly_unless_the_missing_assembly_is_added_as_an_analyzer_reference_as_well">
+        <source>Analyzer assembly '{0}' depends on '{1}' but it was not found. Analyzers may not run correctly unless the missing assembly is added as an analyzer reference as well.</source>
+        <target state="translated">Die Assembly "{0}" des Analysetools hängt von "{1}" ab, diese Assembly wurde aber nicht gefunden. Analysetools werden möglicherweise nicht ordnungsgemäß ausgeführt, wenn die fehlende Assembly nicht als Analysetoolverweis hinzugefügt wird.</target>
+        <note />
+      </trans-unit>
+      <trans-unit id="Suppress_diagnostics">
+        <source>Suppress diagnostics</source>
+        <target state="translated">Diagnose unterdrücken</target>
+        <note />
+      </trans-unit>
+      <trans-unit id="Computing_suppressions_fix">
+        <source>Computing suppressions fix...</source>
+        <target state="translated">Behebung von Unterdrückungen wird berechnet...</target>
+        <note />
+      </trans-unit>
+      <trans-unit id="Applying_suppressions_fix">
+        <source>Applying suppressions fix...</source>
+        <target state="translated">Behebung von Unterdrückungen wird angewendet...</target>
+        <note />
+      </trans-unit>
+      <trans-unit id="Remove_suppressions">
+        <source>Remove suppressions</source>
+        <target state="translated">Unterdrückungen entfernen</target>
+        <note />
+      </trans-unit>
+      <trans-unit id="Computing_remove_suppressions_fix">
+        <source>Computing remove suppressions fix...</source>
+        <target state="translated">Entfernen der Behebung von Unterdrückungen wird berechnet...</target>
+        <note />
+      </trans-unit>
+      <trans-unit id="Applying_remove_suppressions_fix">
+        <source>Applying remove suppressions fix...</source>
+        <target state="translated">Entfernen der Behebung von Unterdrückungen wird angewendet...</target>
+        <note />
+      </trans-unit>
+      <trans-unit id="This_workspace_only_supports_opening_documents_on_the_UI_thread">
+        <source>This workspace only supports opening documents on the UI thread.</source>
+        <target state="translated">Dieser Arbeitsbereich unterstützt nur das Öffnen von Dokumenten für den UI-Thread.</target>
+        <note />
+      </trans-unit>
+      <trans-unit id="This_workspace_does_not_support_updating_Visual_Basic_parse_options">
+        <source>This workspace does not support updating Visual Basic parse options.</source>
+        <target state="translated">Das Aktualisieren von Visual Basic-Analyseoptionen wird von diesem Arbeitsbereich nicht unterstützt.</target>
+        <note />
+      </trans-unit>
+      <trans-unit id="Synchronize_0">
+        <source>Synchronize {0}</source>
+        <target state="translated">"{0}" synchronisieren</target>
+        <note />
+      </trans-unit>
+      <trans-unit id="Synchronizing_with_0">
+        <source>Synchronizing with {0}...</source>
+        <target state="translated">Synchronisierung mit "{0}" wird durchgeführt...</target>
+        <note />
+      </trans-unit>
+      <trans-unit id="Visual_Studio_has_suspended_some_advanced_features_to_improve_performance">
+        <source>Visual Studio has suspended some advanced features to improve performance.</source>
+        <target state="translated">Visual Studio hat einige erweiterte Features angehalten, um die Leistung zu verbessern.</target>
+        <note />
+      </trans-unit>
+      <trans-unit id="Installing_0">
+        <source>Installing '{0}'</source>
+        <target state="translated">"{0}" wird installiert</target>
+        <note />
+      </trans-unit>
+      <trans-unit id="Installing_0_completed">
+        <source>Installing '{0}' completed</source>
+        <target state="translated">Installation von "{0}" abgeschlossen</target>
+        <note />
+      </trans-unit>
+      <trans-unit id="Package_install_failed_colon_0">
+        <source>Package install failed: {0}</source>
+        <target state="translated">Fehler bei der Paketinstallation: {0}</target>
+        <note />
+      </trans-unit>
+      <trans-unit id="Unknown2">
+        <source>&lt;Unknown&gt;</source>
+        <target state="translated">&lt;Unbekannt&gt;</target>
+        <note />
+      </trans-unit>
+      <trans-unit id="No">
+        <source>No</source>
+        <target state="translated">Nein</target>
+        <note />
+      </trans-unit>
+      <trans-unit id="Yes">
+        <source>Yes</source>
+        <target state="translated">Ja</target>
+        <note />
+      </trans-unit>
+      <trans-unit id="Choose_a_Symbol_Specification_and_a_Naming_Style">
+        <source>Choose a Symbol Specification and a Naming Style.</source>
+        <target state="translated">Wählen Sie eine Symbolspezifikation und einen Benennungsstil aus.</target>
+        <note />
+      </trans-unit>
+      <trans-unit id="Enter_a_title_for_this_Naming_Rule">
+        <source>Enter a title for this Naming Rule.</source>
+        <target state="translated">Geben Sie einen Titel für diese Benennungsregel ein.</target>
+        <note />
+      </trans-unit>
+      <trans-unit id="Enter_a_title_for_this_Naming_Style">
+        <source>Enter a title for this Naming Style.</source>
+        <target state="translated">Geben Sie einen Titel für diesen Benennungsstil ein.</target>
+        <note />
+      </trans-unit>
+      <trans-unit id="Enter_a_title_for_this_Symbol_Specification">
+        <source>Enter a title for this Symbol Specification.</source>
+        <target state="translated">Geben Sie einen Titel für diese Symbolspezifikation ein.</target>
+        <note />
+      </trans-unit>
+      <trans-unit id="Accessibilities_can_match_any">
+        <source>Accessibilities (can match any)</source>
+        <target state="translated">Zugriffsebenen (beliebige Übereinstimmung)</target>
+        <note />
+      </trans-unit>
+      <trans-unit id="Capitalization_colon">
+        <source>Capitalization:</source>
+        <target state="translated">Großschreibung:</target>
+        <note />
+      </trans-unit>
+      <trans-unit id="all_lower">
+        <source>all lower</source>
+        <target state="translated">Nur Kleinbuchstaben</target>
+        <note />
+      </trans-unit>
+      <trans-unit id="ALL_UPPER">
+        <source>ALL UPPER</source>
+        <target state="translated">Nur Großbuchstaben</target>
+        <note />
+      </trans-unit>
+      <trans-unit id="camel_Case_Name">
+        <source>camel Case Name</source>
+        <target state="translated">Name mit gemischter Groß-/Kleinschreibung</target>
+        <note />
+      </trans-unit>
+      <trans-unit id="First_word_upper">
+        <source>First word upper</source>
+        <target state="translated">Erstes Wort in Großschreibung</target>
+        <note />
+      </trans-unit>
+      <trans-unit id="Pascal_Case_Name">
+        <source>Pascal Case Name</source>
+        <target state="translated">Name in Pascal-Schreibweise</target>
+        <note />
+      </trans-unit>
+      <trans-unit id="Severity_colon">
+        <source>Severity:</source>
+        <target state="translated">Schweregrad:</target>
+        <note />
+      </trans-unit>
+      <trans-unit id="Modifiers_must_match_all">
+        <source>Modifiers (must match all)</source>
+        <target state="translated">Modifizierer (muss mit allen übereinstimmen)</target>
+        <note />
+      </trans-unit>
+      <trans-unit id="Name_colon2">
+        <source>Name:</source>
+        <target state="translated">Name:</target>
+        <note />
+      </trans-unit>
+      <trans-unit id="Naming_Rule">
+        <source>Naming Rule</source>
+        <target state="translated">Benennungsregel</target>
+        <note />
+      </trans-unit>
+      <trans-unit id="Naming_Style">
+        <source>Naming Style</source>
+        <target state="translated">Benennungsstil</target>
+        <note />
+      </trans-unit>
+      <trans-unit id="Naming_Style_colon">
+        <source>Naming Style:</source>
+        <target state="translated">Benennungsstil:</target>
+        <note />
+      </trans-unit>
+      <trans-unit id="Naming_Rules_allow_you_to_define_how_particular_sets_of_symbols_should_be_named_and_how_incorrectly_named_symbols_should_be_handled">
+        <source>Naming Rules allow you to define how particular sets of symbols should be named and how incorrectly-named symbols should be handled.</source>
+        <target state="translated">Mithilfe von Benennungsregeln können Sie definieren, wie bestimmte Symbolsätze benannt und wie falsch benannte Symbole behandelt werden sollen.</target>
+        <note />
+      </trans-unit>
+      <trans-unit id="The_first_matching_top_level_Naming_Rule_is_used_by_default_when_naming_a_symbol_while_any_special_cases_are_handled_by_a_matching_child_rule">
+        <source>The first matching top-level Naming Rule is used by default when naming a symbol, while any special cases are handled by a matching child rule.</source>
+        <target state="translated">Die erste übereinstimmende Benennungsregel oberster Ebene wird standardmäßig zum Benennen eines Symbols verwendet, während Sonderfälle durch eine übereinstimmende untergeordnete Regel verarbeitet werden.</target>
+        <note />
+      </trans-unit>
+      <trans-unit id="Naming_Style_Title_colon">
+        <source>Naming Style Title:</source>
+        <target state="translated">Titel des Benennungsstils:</target>
+        <note />
+      </trans-unit>
+      <trans-unit id="Parent_Rule_colon">
+        <source>Parent Rule:</source>
+        <target state="translated">Übergeordnete Regel:</target>
+        <note />
+      </trans-unit>
+      <trans-unit id="Required_Prefix_colon">
+        <source>Required Prefix:</source>
+        <target state="translated">Erforderliches Präfix:</target>
+        <note />
+      </trans-unit>
+      <trans-unit id="Required_Suffix_colon">
+        <source>Required Suffix:</source>
+        <target state="translated">Erforderliches Suffix:</target>
+        <note />
+      </trans-unit>
+      <trans-unit id="Sample_Identifier_colon">
+        <source>Sample Identifier:</source>
+        <target state="translated">Stichprobenbezeichner:</target>
+        <note />
+      </trans-unit>
+      <trans-unit id="Symbol_Kinds_can_match_any">
+        <source>Symbol Kinds (can match any)</source>
+        <target state="translated">Symbolarten (beliebige Übereinstimmung)</target>
+        <note />
+      </trans-unit>
+      <trans-unit id="Symbol_Specification">
+        <source>Symbol Specification</source>
+        <target state="translated">Symbolspezifikation</target>
+        <note />
+      </trans-unit>
+      <trans-unit id="Symbol_Specification_colon">
+        <source>Symbol Specification:</source>
+        <target state="translated">Symbolspezifikation:</target>
+        <note />
+      </trans-unit>
+      <trans-unit id="Symbol_Specification_Title_colon">
+        <source>Symbol Specification Title:</source>
+        <target state="translated">Titel der Symbolspezifikation:</target>
+        <note />
+      </trans-unit>
+      <trans-unit id="Word_Separator_colon">
+        <source>Word Separator:</source>
+        <target state="translated">Worttrennzeichen:</target>
+        <note />
+      </trans-unit>
+      <trans-unit id="example">
+        <source>example</source>
+        <target state="translated">Beispiel</target>
+        <note>IdentifierWord_Example and IdentifierWord_Identifier are combined (with prefixes, suffixes, and word separators) into an example identifier name in the NamingStyle UI.</note>
+      </trans-unit>
+      <trans-unit id="identifier">
+        <source>identifier</source>
+        <target state="translated">Bezeichner</target>
+        <note>IdentifierWord_Example and IdentifierWord_Identifier are combined (with prefixes, suffixes, and word separators) into an example identifier name in the NamingStyle UI.</note>
+      </trans-unit>
+      <trans-unit id="Install_0">
+        <source>Install '{0}'</source>
+        <target state="translated">"{0}" installieren</target>
+        <note />
+      </trans-unit>
+      <trans-unit id="Uninstalling_0">
+        <source>Uninstalling '{0}'</source>
+        <target state="translated">"{0}" wird deinstalliert</target>
+        <note />
+      </trans-unit>
+      <trans-unit id="Uninstalling_0_completed">
+        <source>Uninstalling '{0}' completed</source>
+        <target state="translated">Deinstallation von "{0}" abgeschlossen</target>
+        <note />
+      </trans-unit>
+      <trans-unit id="Uninstall_0">
+        <source>Uninstall '{0}'</source>
+        <target state="translated">"{0}" deinstallieren</target>
+        <note />
+      </trans-unit>
+      <trans-unit id="Package_uninstall_failed_colon_0">
+        <source>Package uninstall failed: {0}</source>
+        <target state="translated">Fehler bei der Paketdeinstallation: {0}</target>
+        <note />
+      </trans-unit>
+      <trans-unit id="Error_encountered_while_loading_the_project_Some_project_features_such_as_full_solution_analysis_for_the_failed_project_and_projects_that_depend_on_it_have_been_disabled">
+        <source>Error encountered while loading the project. Some project features, such as full solution analysis for the failed project and projects that depend on it, have been disabled.</source>
+        <target state="translated">Fehler beim Laden des Projekts. Einige Projektfeatures (z. B. die vollständige Projektmappenanalyse für das fehlerhafte Projekt und davon abhängige Projekte) wurden deaktiviert.</target>
+        <note />
+      </trans-unit>
+      <trans-unit id="Project_loading_failed">
+        <source>Project loading failed.</source>
+        <target state="translated">Fehler beim Laden des Projekts.</target>
+        <note />
+      </trans-unit>
+      <trans-unit id="To_see_what_caused_the_issue_please_try_below_1_Close_Visual_Studio_long_paragraph_follows">
+        <source>To see what caused the issue, please try below.
+
+1. Close Visual Studio
+2. Open a Visual Studio Developer Command Prompt
+3. Set environment variable “TraceDesignTime” to true (set TraceDesignTime=true)
+4. Delete .vs directory/.suo file
+5. Restart VS from the command prompt you set the environment variable (devenv)
+6. Open the solution
+7. Check '{0}' and look for the failed tasks (FAILED)</source>
+        <target state="translated">Führen Sie die unten aufgeführten Aktionen aus, um die Ursache des Problems zu ermitteln.
+
+1. Schließen Sie Visual Studio.
+2. Öffnen Sie eine Visual Studio Developer-Eingabeaufforderung.
+3. Legen Sie die Umgebungsvariable "TraceDesignTime" auf TRUE fest (set TraceDesignTime=true).
+4. Löschen Sie die Datei ".vs directory/.suo".
+5. Starten Sie VS über die Eingabeaufforderung neu, in der Sie die Umgebungsvariable festgelegt haben (devenv).
+6. Öffnen Sie die Projektmappe.
+7. Überprüfen Sie "{0}", und ermitteln Sie die fehlerhaften Tasks (FAILED).</target>
+        <note />
+      </trans-unit>
+      <trans-unit id="Additional_information_colon">
+        <source>Additional information:</source>
+        <target state="translated">Zusätzliche Informationen:</target>
+        <note />
+      </trans-unit>
+      <trans-unit id="Installing_0_failed_Additional_information_colon_1">
+        <source>Installing '{0}' failed.
+
+Additional information: {1}</source>
+        <target state="translated">Fehler bei der Installation von "{0}".
+
+Zusätzliche Informationen: {1}</target>
+        <note />
+      </trans-unit>
+      <trans-unit id="Uninstalling_0_failed_Additional_information_colon_1">
+        <source>Uninstalling '{0}' failed.
+
+Additional information: {1}</source>
+        <target state="translated">Fehler bei der Deinstallation von "{0}".
+
+Zusätzliche Informationen: {1}</target>
+        <note />
+      </trans-unit>
+      <trans-unit id="Move_0_below_1">
+        <source>Move {0} below {1}</source>
+        <target state="translated">"{0}" unterhalb von "{1}" platzieren</target>
+        <note>{0} and {1} are parameter descriptions</note>
+      </trans-unit>
+      <trans-unit id="Move_0_above_1">
+        <source>Move {0} above {1}</source>
+        <target state="translated">"{0}" oberhalb von "{1}" platzieren</target>
+        <note>{0} and {1} are parameter descriptions</note>
+      </trans-unit>
+      <trans-unit id="Remove_0">
+        <source>Remove {0}</source>
+        <target state="translated">"{0}" entfernen</target>
+        <note>{0} is a parameter description</note>
+      </trans-unit>
+      <trans-unit id="Restore_0">
+        <source>Restore {0}</source>
+        <target state="translated">"{0}" wiederherstellen</target>
+        <note>{0} is a parameter description</note>
+      </trans-unit>
+      <trans-unit id="Re_enable">
+        <source>Re-enable</source>
+        <target state="translated">Erneut aktivieren</target>
+        <note />
+      </trans-unit>
+      <trans-unit id="Learn_more">
+        <source>Learn more</source>
+        <target state="translated">Weitere Informationen</target>
+        <note />
+      </trans-unit>
+      <trans-unit id="Prefer_framework_type">
+        <source>Prefer framework type</source>
+        <target state="translated">Frameworktyp vorziehen</target>
+        <note />
+      </trans-unit>
+      <trans-unit id="Prefer_predefined_type">
+        <source>Prefer predefined type</source>
+        <target state="translated">Vordefinierten Typ vorziehen</target>
+        <note />
+      </trans-unit>
+      <trans-unit id="Copy_to_Clipboard">
+        <source>Copy to Clipboard</source>
+        <target state="translated">In Zwischenablage kopieren</target>
+        <note />
+      </trans-unit>
+      <trans-unit id="Close">
+        <source>Close</source>
+        <target state="translated">Schließen</target>
+        <note />
+      </trans-unit>
+      <trans-unit id="Unknown_parameters">
+        <source>&lt;Unknown Parameters&gt;</source>
+        <target state="translated">&lt;Unbekannte Parameter&gt;</target>
+        <note />
+      </trans-unit>
+      <trans-unit id="End_of_inner_exception_stack">
+        <source>--- End of inner exception stack trace ---</source>
+        <target state="translated">--- Ende der inneren Ausnahmestapelüberwachung ---</target>
+        <note />
+      </trans-unit>
+      <trans-unit id="For_locals_parameters_and_members">
+        <source>For locals, parameters and members</source>
+        <target state="translated">Für lokale Elemente, Parameter und Member</target>
+        <note />
+      </trans-unit>
+      <trans-unit id="For_member_access_expressions">
+        <source>For member access expressions</source>
+        <target state="translated">Für Memberzugriffsausdrücke</target>
+        <note />
+      </trans-unit>
+      <trans-unit id="Prefer_object_initializer">
+        <source>Prefer object initializer</source>
+        <target state="translated">Objektinitialisierer vorziehen</target>
+        <note />
+      </trans-unit>
+      <trans-unit id="Expression_preferences_colon">
+        <source>Expression preferences:</source>
+        <target state="translated">Ausdruckseinstellungen:</target>
+        <note />
+      </trans-unit>
+      <trans-unit id="Block_Structure_Guides">
+        <source>Block Structure Guides</source>
+        <target state="translated">Führungslinien für Blockstruktur</target>
+        <note />
+      </trans-unit>
+      <trans-unit id="Outlining">
+        <source>Outlining</source>
+        <target state="translated">Gliederung</target>
+        <note />
+      </trans-unit>
+      <trans-unit id="Show_guides_for_code_level_constructs">
+        <source>Show guides for code level constructs</source>
+        <target state="translated">Führungslinien für Konstrukte auf Codeebene anzeigen</target>
+        <note />
+      </trans-unit>
+      <trans-unit id="Show_guides_for_comments_and_preprocessor_regions">
+        <source>Show guides for comments and preprocessor regions</source>
+        <target state="translated">Führungslinien für Kommentare und Präprozessorregionen anzeigen</target>
+        <note />
+      </trans-unit>
+      <trans-unit id="Show_guides_for_declaration_level_constructs">
+        <source>Show guides for declaration level constructs</source>
+        <target state="translated">Führungslinien für Konstrukte auf Deklarationsebene anzeigen</target>
+        <note />
+      </trans-unit>
+      <trans-unit id="Show_outlining_for_code_level_constructs">
+        <source>Show outlining for code level constructs</source>
+        <target state="translated">Gliederung für Konstrukte auf Codeebene anzeigen</target>
+        <note />
+      </trans-unit>
+      <trans-unit id="Show_outlining_for_comments_and_preprocessor_regions">
+        <source>Show outlining for comments and preprocessor regions</source>
+        <target state="translated">Gliederung für Kommentare und Präprozessorregionen anzeigen</target>
+        <note />
+      </trans-unit>
+      <trans-unit id="Show_outlining_for_declaration_level_constructs">
+        <source>Show outlining for declaration level constructs</source>
+        <target state="translated">Gliederung für Konstrukte auf Deklarationsebene anzeigen</target>
+        <note />
+      </trans-unit>
+      <trans-unit id="Variable_preferences_colon">
+        <source>Variable preferences:</source>
+        <target state="translated">Variableneinstellungen:</target>
+        <note />
+      </trans-unit>
+      <trans-unit id="Prefer_inlined_variable_declaration">
+        <source>Prefer inlined variable declaration</source>
+        <target state="translated">Inlinevariablendeklaration vorziehen</target>
+        <note />
+      </trans-unit>
+      <trans-unit id="Use_expression_body_for_methods">
+        <source>Use expression body for methods</source>
+        <target state="translated">Ausdruckskörper für Methoden verwenden</target>
+        <note />
+      </trans-unit>
+      <trans-unit id="Code_block_preferences_colon">
+        <source>Code block preferences:</source>
+        <target state="translated">Codeblockeinstellungen:</target>
+        <note />
+      </trans-unit>
+      <trans-unit id="Use_expression_body_for_accessors">
+        <source>Use expression body for accessors</source>
+        <target state="translated">Ausdruckskörper für Accessoren verwenden</target>
+        <note />
+      </trans-unit>
+      <trans-unit id="Use_expression_body_for_constructors">
+        <source>Use expression body for constructors</source>
+        <target state="translated">Ausdruckskörper für Konstruktoren verwenden</target>
+        <note />
+      </trans-unit>
+      <trans-unit id="Use_expression_body_for_indexers">
+        <source>Use expression body for indexers</source>
+        <target state="translated">Ausdruckskörper für Indexer verwenden</target>
+        <note />
+      </trans-unit>
+      <trans-unit id="Use_expression_body_for_operators">
+        <source>Use expression body for operators</source>
+        <target state="translated">Ausdruckskörper für Operatoren verwenden</target>
+        <note />
+      </trans-unit>
+      <trans-unit id="Use_expression_body_for_properties">
+        <source>Use expression body for properties</source>
+        <target state="translated">Ausdruckskörper für Eigenschaften verwenden</target>
+        <note />
+      </trans-unit>
+      <trans-unit id="Some_naming_rules_are_incomplete_Please_complete_or_remove_them">
+        <source>Some naming rules are incomplete. Please complete or remove them.</source>
+        <target state="translated">Einige Benennungsregeln sind unvollständig. Vervollständigen oder entfernen Sie die Regeln.</target>
+        <note />
+      </trans-unit>
+      <trans-unit id="Manage_specifications">
+        <source>Manage specifications</source>
+        <target state="translated">Spezifikationen verwalten</target>
+        <note />
+      </trans-unit>
+      <trans-unit id="Reorder">
+        <source>Reorder</source>
+        <target state="translated">Neu anordnen</target>
+        <note />
+      </trans-unit>
+      <trans-unit id="Severity">
+        <source>Severity</source>
+        <target state="translated">Schweregrad</target>
+        <note />
+      </trans-unit>
+      <trans-unit id="Specification">
+        <source>Specification</source>
+        <target state="translated">Spezifikation</target>
+        <note />
+      </trans-unit>
+      <trans-unit id="Required_Style">
+        <source>Required Style</source>
+        <target state="translated">Erforderlicher Stil</target>
+        <note />
+      </trans-unit>
+      <trans-unit id="This_item_cannot_be_deleted_because_it_is_used_by_an_existing_Naming_Rule">
+        <source>This item cannot be deleted because it is used by an existing Naming Rule.</source>
+        <target state="translated">Dieses Element kann nicht gelöscht werden, weil es von einer vorhandenen Benennungsregel verwendet wird.</target>
+        <note />
+      </trans-unit>
+      <trans-unit id="Prefer_collection_initializer">
+        <source>Prefer collection initializer</source>
+        <target state="translated">Auflistungsinitialisierer vorziehen</target>
+        <note />
+      </trans-unit>
+      <trans-unit id="Prefer_coalesce_expression">
+        <source>Prefer coalesce expression</source>
+        <target state="translated">COALESCE-Ausdruck vorziehen</target>
+        <note />
+      </trans-unit>
+      <trans-unit id="Collapse_regions_when_collapsing_to_definitions">
+        <source>Collapse #regions when collapsing to definitions</source>
+        <target state="translated">#regions beim Reduzieren auf Definitionen zuklappen</target>
+        <note />
+      </trans-unit>
+      <trans-unit id="Prefer_null_propagation">
+        <source>Prefer null propagation</source>
+        <target state="translated">NULL-Verteilung vorziehen</target>
+        <note />
+      </trans-unit>
+      <trans-unit id="Prefer_explicit_tuple_name">
+        <source>Prefer explicit tuple name</source>
+        <target state="translated">Expliziten Tupelnamen bevorzugen</target>
+        <note />
+      </trans-unit>
+      <trans-unit id="Description">
+        <source>Description</source>
+        <target state="translated">Beschreibung</target>
+        <note />
+      </trans-unit>
+      <trans-unit id="Preference">
+        <source>Preference</source>
+        <target state="translated">Einstellung</target>
+        <note />
+      </trans-unit>
+      <trans-unit id="Implement_Interface_or_Abstract_Class">
+        <source>Implement Interface or Abstract Class</source>
+        <target state="translated">Schnittstelle oder abstrakte Klasse implementieren</target>
+        <note />
+      </trans-unit>
+      <trans-unit id="For_a_given_symbol_only_the_topmost_rule_with_a_matching_Specification_will_be_applied_Violation_of_that_rules_Required_Style_will_be_reported_at_the_chosen_Severity_level">
+        <source>For a given symbol, only the topmost rule with a matching 'Specification' will be applied. Violation of that rule's 'Required Style' will be reported at the chosen 'Severity' level.</source>
+        <target state="translated">Für ein vorgegebenes Symbol wird nur die oberste Regel mit einer übereinstimmenden Spezifikation angewendet. Eine Verletzung des erforderlichen Stils für diese Regel wird mit dem gewählten Schweregrad gemeldet.</target>
+        <note />
+      </trans-unit>
+      <trans-unit id="at_the_end">
+        <source>at the end</source>
+        <target state="translated">am Ende</target>
+        <note />
+      </trans-unit>
+      <trans-unit id="When_inserting_properties_events_and_methods_place_them">
+        <source>When inserting properties, events and methods, place them:</source>
+        <target state="translated">Eingefügte Eigenschaften, Ereignisse und Methoden hier ablegen:</target>
+        <note />
+      </trans-unit>
+      <trans-unit id="with_other_members_of_the_same_kind">
+        <source>with other members of the same kind</source>
+        <target state="translated">mit anderen Mitgliedern derselben Art</target>
+        <note />
+      </trans-unit>
+      <trans-unit id="Prefer_braces">
+        <source>Prefer braces</source>
+        <target state="translated">Geschweifte Klammern bevorzugen</target>
+        <note />
+      </trans-unit>
+      <trans-unit id="Over_colon">
+        <source>Over:</source>
+        <target state="translated">Gegenüber:</target>
+        <note />
+      </trans-unit>
+      <trans-unit id="Prefer_colon">
+        <source>Prefer:</source>
+        <target state="translated">Bevorzugen:</target>
+        <note />
+      </trans-unit>
+      <trans-unit id="or">
+        <source>or</source>
+        <target state="translated">oder</target>
+        <note />
+      </trans-unit>
+      <trans-unit id="built_in_types">
+        <source>built-in types</source>
+        <target state="translated">integrierte Typen</target>
+        <note />
+      </trans-unit>
+      <trans-unit id="everywhere_else">
+        <source>everywhere else</source>
+        <target state="translated">überall sonst</target>
+        <note />
+      </trans-unit>
+      <trans-unit id="type_is_apparent_from_assignment_expression">
+        <source>type is apparent from assignment expression</source>
+        <target state="translated">Typ geht aus Zuweisungsausdruck hervor</target>
+        <note />
+      </trans-unit>
+      <trans-unit id="Get_help_for_0">
+        <source>Get help for '{0}'</source>
+        <target state="translated">Hilfe zu "{0}" abrufen</target>
+        <note />
+      </trans-unit>
+      <trans-unit id="Get_help_for_0_from_Bing">
+        <source>Get help for '{0}' from Bing</source>
+        <target state="translated">Hilfe zu "{0}" von Bing abrufen</target>
+        <note />
+      </trans-unit>
+      <trans-unit id="Move_down">
+        <source>Move down</source>
+        <target state="translated">Nach unten</target>
+        <note />
+      </trans-unit>
+      <trans-unit id="Move_up">
+        <source>Move up</source>
+        <target state="translated">Nach oben</target>
+        <note />
+      </trans-unit>
+      <trans-unit id="Remove">
+        <source>Remove</source>
+        <target state="translated">Entfernen</target>
+        <note />
+      </trans-unit>
+      <trans-unit id="Pick_members">
+        <source>Pick members</source>
+        <target state="translated">Member auswählen</target>
+        <note />
+      </trans-unit>
+      <trans-unit id="Unfortunately_a_process_used_by_Visual_Studio_has_encountered_an_unrecoverable_error_We_recommend_saving_your_work_and_then_closing_and_restarting_Visual_Studio">
+        <source>Unfortunately, a process used by Visual Studio has encountered an unrecoverable error.  We recommend saving your work, and then closing and restarting Visual Studio.</source>
+        <target state="translated">Leider ist bei einem von Visual Studio verwendeten Prozess ein nicht behebbarer Fehler aufgetreten. Wir empfehlen Ihnen, Ihre Arbeit zu speichern, und Visual Studio anschließend zu schließen und neu zu starten.</target>
+        <note />
+      </trans-unit>
+      <trans-unit id="Add_a_symbol_specification">
+        <source>Add a symbol specification</source>
+        <target state="translated">Symbolspezifikation hinzufügen</target>
+        <note />
+      </trans-unit>
+      <trans-unit id="Remove_symbol_specification">
+        <source>Remove symbol specification</source>
+        <target state="translated">Symbolspezifikation entfernen</target>
+        <note />
+      </trans-unit>
+      <trans-unit id="Add_item">
+        <source>Add item</source>
+        <target state="translated">Element hinzufügen</target>
+        <note />
+      </trans-unit>
+      <trans-unit id="Edit_item">
+        <source>Edit item</source>
+        <target state="translated">Element bearbeiten</target>
+        <note />
+      </trans-unit>
+      <trans-unit id="Remove_item">
+        <source>Remove item</source>
+        <target state="translated">Element entfernen</target>
+        <note />
+      </trans-unit>
+      <trans-unit id="Add_a_naming_rule">
+        <source>Add a naming rule</source>
+        <target state="translated">Benennungsregel hinzufügen</target>
+        <note />
+      </trans-unit>
+      <trans-unit id="Remove_naming_rule">
+        <source>Remove naming rule</source>
+        <target state="translated">Benennungsregel entfernen</target>
+        <note />
+      </trans-unit>
+      <trans-unit id="VisualStudioWorkspace_TryApplyChanges_cannot_be_called_from_a_background_thread">
+        <source>VisualStudioWorkspace.TryApplyChanges cannot be called from a background thread.</source>
+        <target state="translated">"VisualStudioWorkspace.TryApplyChanges" kann von einem Hintergrundthread nicht aufgerufen werden.</target>
+        <note />
+      </trans-unit>
+      <trans-unit id="prefer_throwing_properties">
+        <source>prefer throwing properties</source>
+        <target state="translated">ausgelöste Eigenschaften bevorzugen</target>
+        <note />
+      </trans-unit>
+      <trans-unit id="When_generating_properties">
+        <source>When generating properties:</source>
+        <target state="translated">Beim Generieren von Eigenschaften:</target>
+        <note />
+      </trans-unit>
+      <trans-unit id="Options">
+        <source>Options</source>
+        <target state="translated">Optionen</target>
+        <note />
+      </trans-unit>
+      <trans-unit id="Never_show_this_again">
+        <source>Never show this again</source>
+        <target state="translated">Nicht mehr anzeigen</target>
+        <note />
+      </trans-unit>
+      <trans-unit id="Prefer_simple_default_expression">
+        <source>Prefer simple 'default' expression</source>
+        <target state="translated">Einfachen "default"-Ausdruck bevorzugen</target>
+        <note />
+      </trans-unit>
+      <trans-unit id="Prefer_inferred_tuple_names">
+        <source>Prefer inferred tuple element names</source>
+        <target state="translated">Abgeleitete Tupelelementnamen bevorzugen</target>
+        <note />
+      </trans-unit>
+      <trans-unit id="Prefer_inferred_anonymous_type_member_names">
+        <source>Prefer inferred anonymous type member names</source>
+        <target state="translated">Abgeleitete Membernamen vom anonymen Typ bevorzugen</target>
+        <note />
+      </trans-unit>
+      <trans-unit id="Preview_pane">
+        <source>Preview pane</source>
+        <target state="translated">Vorschaubereich</target>
+        <note />
+      </trans-unit>
+      <trans-unit id="Analysis">
+        <source>Analysis</source>
+        <target state="translated">Analyse</target>
+        <note />
+      </trans-unit>
+      <trans-unit id="Enable_full_solution_analysis">
+        <source>Enable full solution _analysis</source>
+        <target state="translated">Vollständige Lösungs_analyse aktivieren</target>
+        <note />
+      </trans-unit>
+      <trans-unit id="Fade_out_unreachable_code">
+        <source>Fade out unreachable code</source>
+        <target state="translated">Unerreichbaren Code ausblenden</target>
+        <note />
+      </trans-unit>
+      <trans-unit id="Fading">
+        <source>Fading</source>
+        <target state="translated">Ausblenden</target>
+        <note />
+      </trans-unit>
+      <trans-unit id="Prefer_local_function_over_anonymous_function">
+        <source>Prefer local function over anonymous function</source>
+        <target state="translated">Lokale Funktion gegenüber anonymer Funktion bevorzugen</target>
+        <note />
+      </trans-unit>
+      <trans-unit id="Prefer_deconstructed_variable_declaration">
+        <source>Prefer deconstructed variable declaration</source>
+        <target state="translated">Dekonstruierte Variablendeklaration vorziehen</target>
+        <note />
+      </trans-unit>
+      <trans-unit id="External_reference_found">
+        <source>External reference found</source>
+        <target state="translated">Es wurde ein externer Verweis gefunden.</target>
+        <note />
+      </trans-unit>
+      <trans-unit id="No_references_found_to_0">
+        <source>No references found to '{0}'</source>
+        <target state="translated">Es wurden keine Verweise auf "{0}" gefunden.</target>
+        <note />
+      </trans-unit>
+      <trans-unit id="Search_found_no_results">
+        <source>Search found no results</source>
+        <target state="translated">Es liegen keine Suchergebnisse vor.</target>
+        <note />
+      </trans-unit>
+      <trans-unit id="analyzer_Prefer_auto_properties">
+        <source>Prefer auto properties</source>
+        <target state="translated">Automatische Eigenschaften bevorzugen</target>
+        <note />
+      </trans-unit>
+      <trans-unit id="codegen_prefer_auto_properties">
+        <source>prefer auto properties</source>
+        <target state="translated">automatische Eigenschaften bevorzugen</target>
+        <note />
+      </trans-unit>
+      <trans-unit id="ModuleHasBeenUnloaded">
+        <source>Module has been unloaded.</source>
+        <target state="translated">Das Modul wurde entladen.</target>
+        <note />
+      </trans-unit>
+      <trans-unit id="Enable_navigation_to_decompiled_sources">
+        <source>Enable navigation to decompiled sources (experimental)</source>
+        <target state="translated">Aktivieren der Navigation zu dekompilierten Quellen (experimentell)</target>
         <note />
       </trans-unit>
       <trans-unit id="Decompiler_Legal_Notice_Message">
@@ -426,1884 +1928,50 @@
 Your use of the Decompiler is optional.  Microsoft is not responsible and disclaims all liability for your use of the Decompiler that violates any laws or any software license terms which prohibit decompiling of the software.
 
 I agree to all of the foregoing:</source>
-        <target state="new">IMPORTANT: Visual Studio includes decompiling functionality (“Decompiler”) that enables reproducing source code from binary code. By accessing and using the Decompiler, you agree to the Visual Studio license terms and the terms for the Decompiler below. If you do not agree with these combined terms, do not access or use the Decompiler.
- 
-You acknowledge that binary code and source code might be protected by copyright and trademark laws.  Before using the Decompiler on any binary code, you need to first:  
-(i) confirm that the license terms governing your use of the binary code do not contain a provision which prohibits you from decompiling the software; or
-(ii) obtain permission to decompile the binary code from the owner of the software.
- 
-Your use of the Decompiler is optional.  Microsoft is not responsible and disclaims all liability for your use of the Decompiler that violates any laws or any software license terms which prohibit decompiling of the software.
+        <target state="translated">WICHTIG: Visual Studio umfasst eine Funktionalität für die Dekompilierung ("Decompiler"), der das Reproduzieren von Quellcode aus Binärcode ermöglicht. Indem Sie auf den Decompiler zugreifen und ihn verwenden, stimmen Sie den nachstehend aufgeführten Visual Studio-Lizenzbedingungen und den Bedingungen für den Decompiler zu. Wenn Sie diesen kombinierten Nutzungsbedingungen nicht zustimmen, greifen Sie nicht auf den Decompiler zu, und verwenden Sie ihn nicht.
 
-I agree to all of the foregoing:</target>
-=======
-      <trans-unit id="NamingSpecification_CSharp_Parameter">
-        <source>parameter</source>
-        <target state="translated">Parameter</target>
-        <note>This string can be found under "Tools | Options | Text Editor | C# | Code Style | Naming | Manage Specifications | + | Symbol kinds". All of the "NamingSpecification_CSharp_*" strings represent language constructs, and some of them are also actual keywords (NOT this one). Refers to the C# language concept of a "parameter" being passed to a method.</note>
-      </trans-unit>
-      <trans-unit id="NamingSpecification_CSharp_Property">
-        <source>property</source>
-        <target state="translated">Eigenschaft</target>
-        <note>This string can be found under "Tools | Options | Text Editor | C# | Code Style | Naming | Manage Specifications | + | Symbol kinds". All of the "NamingSpecification_CSharp_*" strings represent language constructs, and some of them are also actual keywords (NOT this one). Refers to the C# language concept of a "property" (which allows for the retrieval of data).</note>
-      </trans-unit>
-      <trans-unit id="NamingSpecification_CSharp_Struct">
-        <source>struct</source>
-        <target state="new">struct</target>
-        <note>{Locked} This string can be found under "Tools | Options | Text Editor | C# | Code Style | Naming | Manage Specifications | + | Symbol kinds". All of the "NamingSpecification_CSharp_*" strings represent language constructs, and some of them are also actual keywords (including this one).</note>
-      </trans-unit>
-      <trans-unit id="NamingSpecification_CSharp_TypeParameter">
-        <source>type parameter</source>
-        <target state="translated">Typparameter</target>
-        <note>This string can be found under "Tools | Options | Text Editor | C# | Code Style | Naming | Manage Specifications | + | Symbol kinds". All of the "NamingSpecification_CSharp_*" strings represent language constructs, and some of them are also actual keywords (NOT this one). Refers to the C# language concept of a "type parameter".</note>
-      </trans-unit>
-      <trans-unit id="NamingSpecification_VisualBasic_Class">
-        <source>Class</source>
-        <target state="new">Class</target>
-        <note>{Locked} This string can be found under "Tools | Options | Text Editor | Basic | Code Style | Naming | Manage Specifications | + | Symbol kinds". All of the "NamingSpecification_VisualBasic_*" strings represent language constructs, and some of them are also actual keywords (including this one).</note>
-      </trans-unit>
-      <trans-unit id="NamingSpecification_VisualBasic_Delegate">
-        <source>Delegate</source>
-        <target state="new">Delegate</target>
-        <note>{Locked} This string can be found under "Tools | Options | Text Editor | Basic | Code Style | Naming | Manage Specifications | + | Symbol kinds". All of the "NamingSpecification_VisualBasic_*" strings represent language constructs, and some of them are also actual keywords (including this one).</note>
-      </trans-unit>
-      <trans-unit id="NamingSpecification_VisualBasic_Enum">
-        <source>Enum</source>
-        <target state="new">Enum</target>
-        <note>{Locked} This string can be found under "Tools | Options | Text Editor | Basic | Code Style | Naming | Manage Specifications | + | Symbol kinds". All of the "NamingSpecification_VisualBasic_*" strings represent language constructs, and some of them are also actual keywords (including this one).</note>
-      </trans-unit>
-      <trans-unit id="NamingSpecification_VisualBasic_Event">
-        <source>Event</source>
-        <target state="new">Event</target>
-        <note>{Locked} This string can be found under "Tools | Options | Text Editor | Basic | Code Style | Naming | Manage Specifications | + | Symbol kinds". All of the "NamingSpecification_VisualBasic_*" strings represent language constructs, and some of them are also actual keywords (including this one).</note>
-      </trans-unit>
-      <trans-unit id="NamingSpecification_VisualBasic_Field">
-        <source>Field</source>
-        <target state="translated">Feld</target>
-        <note>This string can be found under "Tools | Options | Text Editor | Basic | Code Style | Naming | Manage Specifications | + | Symbol kinds". All of the "NamingSpecification_VisualBasic_*" strings represent language constructs, and some of them are also actual keywords (NOT this one). Refers to the Visual Basic language concept of a "field" (which stores data).</note>
-      </trans-unit>
-      <trans-unit id="NamingSpecification_VisualBasic_Interface">
-        <source>Interface</source>
-        <target state="new">Interface</target>
-        <note>{Locked} This string can be found under "Tools | Options | Text Editor | Basic | Code Style | Naming | Manage Specifications | + | Symbol kinds". All of the "NamingSpecification_VisualBasic_*" strings represent language constructs, and some of them are also actual keywords (including this one).</note>
-      </trans-unit>
-      <trans-unit id="NamingSpecification_VisualBasic_Local">
-        <source>Local</source>
-        <target state="translated">Lokal</target>
-        <note>This string can be found under "Tools | Options | Text Editor | Basic | Code Style | Naming | Manage Specifications | + | Symbol kinds". All of the "NamingSpecification_VisualBasic_*" strings represent language constructs, and some of them are also actual keywords (NOT this one). Refers to the Visual Basic language concept of a "local variable".</note>
-      </trans-unit>
-      <trans-unit id="NamingSpecification_VisualBasic_Method">
-        <source>Method</source>
-        <target state="translated">Methode</target>
-        <note>This string can be found under "Tools | Options | Text Editor | Basic | Code Style | Naming | Manage Specifications | + | Symbol kinds". All of the "NamingSpecification_VisualBasic_*" strings represent language constructs, and some of them are also actual keywords (NOT this one). Refers to the Visual Basic language concept of a "method".</note>
-      </trans-unit>
-      <trans-unit id="NamingSpecification_VisualBasic_Module">
-        <source>Module</source>
-        <target state="new">Module</target>
-        <note>{Locked} This string can be found under "Tools | Options | Text Editor | Basic | Code Style | Naming | Manage Specifications | + | Symbol kinds". All of the "NamingSpecification_VisualBasic_*" strings represent language constructs, and some of them are also actual keywords (including this one).</note>
-      </trans-unit>
-      <trans-unit id="NamingSpecification_VisualBasic_Namespace">
-        <source>Namespace</source>
-        <target state="new">Namespace</target>
-        <note>{Locked} This string can be found under "Tools | Options | Text Editor | Basic | Code Style | Naming | Manage Specifications | + | Symbol kinds". All of the "NamingSpecification_VisualBasic_*" strings represent language constructs, and some of them are also actual keywords (including this one).</note>
-      </trans-unit>
-      <trans-unit id="NamingSpecification_VisualBasic_Parameter">
-        <source>Parameter</source>
-        <target state="translated">Parameter</target>
-        <note>This string can be found under "Tools | Options | Text Editor | Basic | Code Style | Naming | Manage Specifications | + | Symbol kinds". All of the "NamingSpecification_VisualBasic_*" strings represent language constructs, and some of them are also actual keywords (NOT this one). Refers to the Visual Basic language concept of a "parameter" which can be passed to a method.</note>
-      </trans-unit>
-      <trans-unit id="NamingSpecification_VisualBasic_Property">
-        <source>Property</source>
-        <target state="new">Property</target>
-        <note>{Locked} This string can be found under "Tools | Options | Text Editor | Basic | Code Style | Naming | Manage Specifications | + | Symbol kinds". All of the "NamingSpecification_VisualBasic_*" strings represent language constructs, and some of them are also actual keywords (including this one).</note>
-      </trans-unit>
-      <trans-unit id="NamingSpecification_VisualBasic_Structure">
-        <source>Structure</source>
-        <target state="new">Structure</target>
-        <note>{Locked} This string can be found under "Tools | Options | Text Editor | Basic | Code Style | Naming | Manage Specifications | + | Symbol kinds". All of the "NamingSpecification_VisualBasic_*" strings represent language constructs, and some of them are also actual keywords (including this one).</note>
-      </trans-unit>
-      <trans-unit id="NamingSpecification_VisualBasic_TypeParameter">
-        <source>Type Parameter</source>
-        <target state="translated">Typparameter</target>
-        <note>This string can be found under "Tools | Options | Text Editor | Basic | Code Style | Naming | Manage Specifications | + | Symbol kinds". All of the "NamingSpecification_VisualBasic_*" strings represent language constructs, and some of them are also actual keywords (NOT this one). Refers to the Visual Basic language concept of a "type parameter".</note>
-      </trans-unit>
-      <trans-unit id="Naming_rules">
-        <source>Naming rules</source>
-        <target state="new">Naming rules</target>
->>>>>>> b3ee8c23
+Sie erkennen an, dass der Binärcode und der Quellcode möglicherweise durch Urheberrechts- und Markengesetze geschützt sind. Bevor Sie den Compiler für Binärcode einsetzen, müssen Sie Folgendes sicherstellen: 
+(i) Vergewissern Sie sich, dass die Lizenzbedingungen zur Verwendung des Binärcodes keine Klausel enthalten, die das Dekompilieren der Software verbietet. Oder: 
+(ii) Holen Sie beim Besitzer der Software eine Genehmigung zum Dekompilieren des Binärcodes ein.
+
+Die Verwendung des Decompilers ist optional. Microsoft übernimmt keine Verantwortung und lehnt jede Haftung für Ihre Nutzung des Decompilers ab, die gegen Gesetze oder Softwarelizenzbedingungen verstößt, die das Dekompilieren der Software verbieten.
+
+Ich stimme allen vorstehenden Bedingungen zu:</target>
         <note />
       </trans-unit>
       <trans-unit id="Decompiler_Legal_Notice_Title">
         <source>Decompiler Legal Notice</source>
-        <target state="new">Decompiler Legal Notice</target>
-        <note />
-      </trans-unit>
-      <trans-unit id="Default_">
-        <source>Default</source>
-        <target state="new">Default</target>
-        <note />
-      </trans-unit>
-      <trans-unit id="Description">
-        <source>Description</source>
-        <target state="new">Description</target>
-        <note />
-      </trans-unit>
-      <trans-unit id="Deselect_All">
-        <source>_Deselect All</source>
-        <target state="new">_Deselect All</target>
-        <note />
-      </trans-unit>
-<<<<<<< HEAD
-      <trans-unit id="Determining_autos">
-        <source>Determining autos...</source>
-        <target state="new">Determining autos...</target>
-=======
-      <trans-unit id="Paused_0_tasks_in_queue">
-        <source>Paused ({0} tasks in queue)</source>
-        <target state="translated">Angehalten ({0} Tasks in der Warteschlange)</target>
->>>>>>> b3ee8c23
-        <note />
-      </trans-unit>
-      <trans-unit id="Determining_breakpoint_location">
-        <source>Determining breakpoint location...</source>
-        <target state="new">Determining breakpoint location...</target>
-        <note />
-      </trans-unit>
-      <trans-unit id="Determining_current_block">
-        <source>Determining current block.</source>
-        <target state="new">Determining current block.</target>
-        <note />
-      </trans-unit>
-      <trans-unit id="Disable_analyzers">
-        <source>Disable analyzers</source>
-        <target state="new">Disable analyzers</target>
-        <note />
-      </trans-unit>
-<<<<<<< HEAD
-      <trans-unit id="DocumentPath_is_illegal">
-        <source>DocumentPath is illegal</source>
-        <target state="new">DocumentPath is illegal</target>
-        <note />
-      </trans-unit>
-      <trans-unit id="Edit_item">
-        <source>Edit item</source>
-        <target state="new">Edit item</target>
-        <note />
-      </trans-unit>
-      <trans-unit id="Enable">
-        <source>Enable</source>
-        <target state="new">Enable</target>
-=======
-      <trans-unit id="Prefer_readonly_fields">
-        <source>Prefer readonly fields</source>
-        <target state="translated">readonly-Felder bevorzugen</target>
-        <note />
-      </trans-unit>
-      <trans-unit id="Prefer_simple_using_statement">
-        <source>Prefer simple 'using' statement</source>
-        <target state="translated">Einfache using-Anweisung bevorzugen</target>
-        <note />
-      </trans-unit>
-      <trans-unit id="Prefer_static_local_functions">
-        <source>Prefer static local functions</source>
-        <target state="translated">Statische lokale Funktionen bevorzugen</target>
->>>>>>> b3ee8c23
-        <note />
-      </trans-unit>
-      <trans-unit id="Enable_and_ignore_future_errors">
-        <source>Enable and ignore future errors</source>
-        <target state="new">Enable and ignore future errors</target>
-        <note />
-      </trans-unit>
-      <trans-unit id="Enable_full_solution_analysis">
-        <source>Enable full solution _analysis</source>
-        <target state="new">Enable full solution _analysis</target>
-        <note />
-      </trans-unit>
-      <trans-unit id="Enable_navigation_to_decompiled_sources">
-        <source>Enable navigation to decompiled sources (experimental)</source>
-        <target state="new">Enable navigation to decompiled sources (experimental)</target>
-        <note />
-      </trans-unit>
-      <trans-unit id="Enable_nullable_reference_analysis_IDE_features">
-        <source>Enable nullable reference analysis IDE features</source>
-        <target state="new">Enable nullable reference analysis IDE features</target>
-        <note />
-      </trans-unit>
-      <trans-unit id="Enable_power_save_mode">
-        <source>Enable power save mode (disables all background analysis)</source>
-        <target state="new">Enable power save mode (disables all background analysis)</target>
-        <note />
-      </trans-unit>
-      <trans-unit id="End_of_inner_exception_stack">
-        <source>--- End of inner exception stack trace ---</source>
-        <target state="new">--- End of inner exception stack trace ---</target>
-        <note />
-      </trans-unit>
-<<<<<<< HEAD
-      <trans-unit id="End_position_must_be_start_position">
-        <source>End position must be &gt;= start position</source>
-        <target state="new">End position must be &gt;= start position</target>
-=======
-      <trans-unit id="Running_low_priority_background_processes">
-        <source>Running low priority background processes</source>
-        <target state="translated">Hintergrundprozesse mit niedriger Priorität werden ausgeführt.</target>
->>>>>>> b3ee8c23
-        <note />
-      </trans-unit>
-      <trans-unit id="Enter_a_title_for_this_Naming_Rule">
-        <source>Enter a title for this Naming Rule.</source>
-        <target state="new">Enter a title for this Naming Rule.</target>
-        <note />
-      </trans-unit>
-      <trans-unit id="Enter_a_title_for_this_Naming_Style">
-        <source>Enter a title for this Naming Style.</source>
-        <target state="new">Enter a title for this Naming Style.</target>
-        <note />
-      </trans-unit>
-<<<<<<< HEAD
-      <trans-unit id="Enter_a_title_for_this_Symbol_Specification">
-        <source>Enter a title for this Symbol Specification.</source>
-        <target state="new">Enter a title for this Symbol Specification.</target>
-        <note />
-      </trans-unit>
-      <trans-unit id="ErrorReadingFile">
-        <source>Error while reading file '{0}': {1}</source>
-        <target state="new">Error while reading file '{0}': {1}</target>
-=======
-      <trans-unit id="Select_Dependents">
-        <source>Select _Dependents</source>
-        <target state="translated">Abhängige _Objekte auswählen</target>
-        <note />
-      </trans-unit>
-      <trans-unit id="Select_Public">
-        <source>Select _Public</source>
-        <target state="translated">Öffentliche _auswählen</target>
->>>>>>> b3ee8c23
-        <note />
-      </trans-unit>
-      <trans-unit id="ErrorReadingRuleset">
-        <source>ErrorReadingRuleset</source>
-        <target state="new">ErrorReadingRuleset</target>
-        <note />
-      </trans-unit>
-      <trans-unit id="Error_encountered_while_loading_the_project_Some_project_features_such_as_full_solution_analysis_for_the_failed_project_and_projects_that_depend_on_it_have_been_disabled">
-        <source>Error encountered while loading the project. Some project features, such as full solution analysis for the failed project and projects that depend on it, have been disabled.</source>
-        <target state="new">Error encountered while loading the project. Some project features, such as full solution analysis for the failed project and projects that depend on it, have been disabled.</target>
-        <note />
-      </trans-unit>
-      <trans-unit id="Error_reading_ruleset_file_0_1">
-        <source>Error reading ruleset file {0} - {1}</source>
-        <target state="new">Error reading ruleset file {0} - {1}</target>
-        <note />
-      </trans-unit>
-      <trans-unit id="Evaluating_0_tasks_in_queue">
-        <source>Evaluating ({0} tasks in queue)</source>
-        <target state="new">Evaluating ({0} tasks in queue)</target>
-        <note />
-      </trans-unit>
-      <trans-unit id="Event_type_is_invalid">
-        <source>Event type is invalid</source>
-        <target state="new">Event type is invalid</target>
-        <note />
-      </trans-unit>
-<<<<<<< HEAD
-      <trans-unit id="Exceptions_colon">
-        <source>Exceptions:</source>
-        <target state="new">Exceptions:</target>
-        <note />
-      </trans-unit>
-      <trans-unit id="Expression_preferences_colon">
-        <source>Expression preferences:</source>
-        <target state="new">Expression preferences:</target>
-=======
-      <trans-unit id="Target_Namespace_colon">
-        <source>Target Namespace:</source>
-        <target state="translated">Zielnamespace:</target>
-        <note />
-      </trans-unit>
-      <trans-unit id="This_is_an_invalid_namespace">
-        <source>This is an invalid namespace</source>
-        <target state="translated">Dies ist ein ungültiger Namespace.</target>
->>>>>>> b3ee8c23
-        <note />
-      </trans-unit>
-      <trans-unit id="External_reference_found">
-        <source>External reference found</source>
-        <target state="new">External reference found</target>
-        <note />
-      </trans-unit>
-      <trans-unit id="Extract_Interface">
-        <source>Extract Interface</source>
-        <target state="new">Extract Interface</target>
-        <note />
-      </trans-unit>
-<<<<<<< HEAD
-      <trans-unit id="Fade_out_unreachable_code">
-        <source>Fade out unreachable code</source>
-        <target state="new">Fade out unreachable code</target>
-=======
-      <trans-unit id="Updating_severity">
-        <source>Updating severity</source>
-        <target state="new">Updating severity</target>
-        <note />
-      </trans-unit>
-      <trans-unit id="Use_editorconfig_compatibility_mode">
-        <source>Use .editorconfig compatibility mode (requires restart)</source>
-        <target state="translated">.EDITORCONFIG-Kompatibilitätsmodus verwenden (Neustart erforderlich)</target>
->>>>>>> b3ee8c23
-        <note />
-      </trans-unit>
-      <trans-unit id="Fading">
-        <source>Fading</source>
-        <target state="new">Fading</target>
-        <note />
-      </trans-unit>
-      <trans-unit id="Failed_to_create_document_in_miscellaneous_files_project">
-        <source>Failed to create document in miscellaneous files project.</source>
-        <target state="new">Failed to create document in miscellaneous files project.</target>
-        <note />
-      </trans-unit>
-      <trans-unit id="File_Name_colon">
-        <source>File Name:</source>
-        <target state="new">File Name:</target>
-        <note />
-      </trans-unit>
-      <trans-unit id="File_already_exists">
-        <source>File already exists</source>
-        <target state="new">File already exists</target>
-        <note />
-      </trans-unit>
-      <trans-unit id="File_name_must_have_the_0_extension">
-        <source>File name must have the "{0}" extension.</source>
-        <target state="new">File name must have the "{0}" extension.</target>
-        <note />
-      </trans-unit>
-<<<<<<< HEAD
-      <trans-unit id="File_path_cannot_use_reserved_keywords">
-        <source>File path cannot use reserved keywords</source>
-        <target state="new">File path cannot use reserved keywords</target>
-=======
-      <trans-unit id="We_notice_you_suspended_0_Reset_keymappings_to_continue_to_navigate_and_refactor">
-        <source>We notice you suspended '{0}'. Reset keymappings to continue to navigate and refactor.</source>
-        <target state="translated">Wir haben festgestellt, dass Sie "{0}" angehalten haben. Setzen Sie die Tastenzuordnungen zurück, um Navigation und Umgestaltung fortzusetzen.</target>
-        <note />
-      </trans-unit>
-      <trans-unit id="This_workspace_does_not_support_updating_Visual_Basic_compilation_options">
-        <source>This workspace does not support updating Visual Basic compilation options.</source>
-        <target state="translated">Das Aktualisieren von Visual Basic-Kompilierungsoptionen wird von diesem Arbeitsbereich nicht unterstützt.</target>
->>>>>>> b3ee8c23
-        <note />
-      </trans-unit>
-      <trans-unit id="Finish">
-        <source>Finish</source>
-        <target state="new">Finish</target>
-        <note />
-      </trans-unit>
-      <trans-unit id="First_word_upper">
-        <source>First word upper</source>
-        <target state="new">First word upper</target>
-        <note />
-      </trans-unit>
-      <trans-unit id="For_a_given_symbol_only_the_topmost_rule_with_a_matching_Specification_will_be_applied_Violation_of_that_rules_Required_Style_will_be_reported_at_the_chosen_Severity_level">
-        <source>For a given symbol, only the topmost rule with a matching 'Specification' will be applied. Violation of that rule's 'Required Style' will be reported at the chosen 'Severity' level.</source>
-        <target state="new">For a given symbol, only the topmost rule with a matching 'Specification' will be applied. Violation of that rule's 'Required Style' will be reported at the chosen 'Severity' level.</target>
-        <note />
-      </trans-unit>
-      <trans-unit id="For_locals_parameters_and_members">
-        <source>For locals, parameters and members</source>
-        <target state="new">For locals, parameters and members</target>
-        <note />
-      </trans-unit>
-      <trans-unit id="For_member_access_expressions">
-        <source>For member access expressions</source>
-        <target state="new">For member access expressions</target>
-        <note />
-      </trans-unit>
-      <trans-unit id="Generate_Type">
-        <source>Generate Type</source>
-        <target state="new">Generate Type</target>
-        <note />
-      </trans-unit>
-      <trans-unit id="Generate_dot_editorconfig_file_from_settings">
-        <source>Generate .editorconfig file from settings</source>
-        <target state="new">Generate .editorconfig file from settings</target>
-        <note />
-      </trans-unit>
-      <trans-unit id="Generated_name_colon">
-        <source>Generated name:</source>
-        <target state="new">Generated name:</target>
-        <note />
-      </trans-unit>
-      <trans-unit id="Get_help_for_0">
-        <source>Get help for '{0}'</source>
-        <target state="new">Get help for '{0}'</target>
-        <note />
-      </trans-unit>
-      <trans-unit id="Get_help_for_0_from_Bing">
-        <source>Get help for '{0}' from Bing</source>
-        <target state="new">Get help for '{0}' from Bing</target>
-        <note />
-      </trans-unit>
-      <trans-unit id="Getting_DataTip_text">
-        <source>Getting DataTip text...</source>
-        <target state="new">Getting DataTip text...</target>
-        <note />
-      </trans-unit>
-      <trans-unit id="Highlight_related_components_under_cursor">
-        <source>Highlight related components under cursor</source>
-        <target state="new">Highlight related components under cursor</target>
-        <note />
-      </trans-unit>
-      <trans-unit id="IDs_are_not_supported_for_this_symbol_type">
-        <source>IDs are not supported for this symbol type.</source>
-        <target state="new">IDs are not supported for this symbol type.</target>
-        <note />
-      </trans-unit>
-      <trans-unit id="Illegal_characters_in_path">
-        <source>Illegal characters in path.</source>
-        <target state="new">Illegal characters in path.</target>
-        <note />
-      </trans-unit>
-      <trans-unit id="Implement_Interface_or_Abstract_Class">
-        <source>Implement Interface or Abstract Class</source>
-        <target state="new">Implement Interface or Abstract Class</target>
-        <note />
-      </trans-unit>
-      <trans-unit id="Implemented_By">
-        <source>Implemented By</source>
-        <target state="new">Implemented By</target>
-        <note />
-      </trans-unit>
-      <trans-unit id="Implements_">
-        <source>Implements</source>
-        <target state="new">Implements</target>
-        <note />
-      </trans-unit>
-      <trans-unit id="In_other_operators">
-        <source>In other operators</source>
-        <target state="new">In other operators</target>
-        <note />
-      </trans-unit>
-      <trans-unit id="Inherited_By">
-        <source>Inherited By</source>
-        <target state="new">Inherited By</target>
-        <note />
-      </trans-unit>
-      <trans-unit id="Inherits_">
-        <source>Inherits</source>
-        <target state="new">Inherits</target>
-        <note />
-      </trans-unit>
-      <trans-unit id="Install_0">
-        <source>Install '{0}'</source>
-        <target state="new">Install '{0}'</target>
-        <note />
-      </trans-unit>
-      <trans-unit id="Install_Microsoft_recommended_Roslyn_analyzers_which_provide_additional_diagnostics_and_fixes_for_common_API_design_security_performance_and_reliability_issues">
-        <source>Install Microsoft-recommended Roslyn analyzers, which provide additional diagnostics and fixes for common API design, security, performance, and reliability issues</source>
-        <target state="new">Install Microsoft-recommended Roslyn analyzers, which provide additional diagnostics and fixes for common API design, security, performance, and reliability issues</target>
-        <note />
-      </trans-unit>
-      <trans-unit id="Installing_0">
-        <source>Installing '{0}'</source>
-        <target state="new">Installing '{0}'</target>
-        <note />
-      </trans-unit>
-      <trans-unit id="Installing_0_completed">
-        <source>Installing '{0}' completed</source>
-        <target state="new">Installing '{0}' completed</target>
-        <note />
-      </trans-unit>
-      <trans-unit id="Installing_0_failed_Additional_information_colon_1">
-        <source>Installing '{0}' failed.
-
-Additional information: {1}</source>
-        <target state="new">Installing '{0}' failed.
-
-Additional information: {1}</target>
-        <note />
-      </trans-unit>
-      <trans-unit id="IntelliSense">
-        <source>IntelliSense</source>
-        <target state="new">IntelliSense</target>
-        <note />
-      </trans-unit>
-      <trans-unit id="Interface_cannot_have_field">
-        <source>Interface cannot have field.</source>
-        <target state="new">Interface cannot have field.</target>
-        <note />
-      </trans-unit>
-      <trans-unit id="Interface_name_conflicts_with_an_existing_type_name">
-        <source>Interface name conflicts with an existing type name.</source>
-        <target state="new">Interface name conflicts with an existing type name.</target>
-        <note />
-      </trans-unit>
-      <trans-unit id="Interface_name_is_not_a_valid_0_identifier">
-        <source>Interface name is not a valid {0} identifier.</source>
-        <target state="new">Interface name is not a valid {0} identifier.</target>
-        <note />
-      </trans-unit>
-      <trans-unit id="Invalid_access">
-        <source>Invalid access.</source>
-        <target state="new">Invalid access.</target>
-        <note />
-      </trans-unit>
-      <trans-unit id="Keep_all_parentheses_in_colon">
-        <source>Keep all parentheses in:</source>
-        <target state="new">Keep all parentheses in:</target>
-        <note />
-      </trans-unit>
-      <trans-unit id="Kind">
-        <source>Kind</source>
-        <target state="new">Kind</target>
-        <note />
-      </trans-unit>
-      <trans-unit id="Kind_colon">
-        <source>_Kind:</source>
-        <target state="new">_Kind:</target>
-        <note />
-      </trans-unit>
-      <trans-unit id="Learn_more">
-        <source>Learn more</source>
-        <target state="new">Learn more</target>
-        <note />
-      </trans-unit>
-      <trans-unit id="Live_analysis_VSIX_extension">
-        <source>Live analysis (VSIX extension)</source>
-        <target state="new">Live analysis (VSIX extension)</target>
-        <note />
-      </trans-unit>
-      <trans-unit id="Location_colon">
-        <source>Location:</source>
-        <target state="new">Location:</target>
-        <note />
-      </trans-unit>
-      <trans-unit id="Make_0_abstract">
-        <source>Make '{0}' abstract</source>
-        <target state="new">Make '{0}' abstract</target>
-        <note />
-      </trans-unit>
-      <trans-unit id="Make_abstract">
-        <source>Make abstract</source>
-        <target state="new">Make abstract</target>
-        <note />
-      </trans-unit>
-      <trans-unit id="Manage_naming_styles">
-        <source>Manage naming styles</source>
-        <target state="new">Manage naming styles</target>
-        <note />
-      </trans-unit>
-      <trans-unit id="Manage_specifications">
-        <source>Manage specifications</source>
-        <target state="new">Manage specifications</target>
-        <note />
-      </trans-unit>
-      <trans-unit id="Maximum_number_of_documents_are_open">
-        <source>Maximum number of documents are open.</source>
-        <target state="new">Maximum number of documents are open.</target>
-        <note />
-      </trans-unit>
-      <trans-unit id="Member_of_0">
-        <source>Member of {0}</source>
-        <target state="new">Member of {0}</target>
-        <note />
-      </trans-unit>
-      <trans-unit id="Members">
-        <source>Members</source>
-        <target state="new">Members</target>
-        <note />
-      </trans-unit>
-      <trans-unit id="Miscellaneous_Files">
-        <source>Miscellaneous Files</source>
-        <target state="new">Miscellaneous Files</target>
-        <note />
-      </trans-unit>
-      <trans-unit id="MissingAnalyzerReference">
-        <source>MissingAnalyzerReference</source>
-        <target state="new">MissingAnalyzerReference</target>
-        <note />
-      </trans-unit>
-      <trans-unit id="Modifier">
-        <source>Modifier</source>
-        <target state="new">Modifier</target>
-        <note />
-      </trans-unit>
-      <trans-unit id="Modifier_preferences_colon">
-        <source>Modifier preferences:</source>
-        <target state="new">Modifier preferences:</target>
-        <note />
-      </trans-unit>
-      <trans-unit id="Modifiers_must_match_all">
-        <source>Modifiers (must match all)</source>
-        <target state="new">Modifiers (must match all)</target>
-        <note />
-      </trans-unit>
-      <trans-unit id="ModuleHasBeenUnloaded">
-        <source>Module has been unloaded.</source>
-        <target state="new">Module has been unloaded.</target>
-        <note />
-      </trans-unit>
-      <trans-unit id="More_about_0">
-        <source>More about {0}</source>
-        <target state="new">More about {0}</target>
-        <note />
-      </trans-unit>
-      <trans-unit id="Move_0_above_1">
-        <source>Move {0} above {1}</source>
-        <target state="new">Move {0} above {1}</target>
-        <note>{0} and {1} are parameter descriptions</note>
-      </trans-unit>
-      <trans-unit id="Move_0_below_1">
-        <source>Move {0} below {1}</source>
-        <target state="new">Move {0} below {1}</target>
-        <note>{0} and {1} are parameter descriptions</note>
-      </trans-unit>
-      <trans-unit id="Move_down">
-        <source>Move down</source>
-        <target state="new">Move down</target>
-        <note />
-      </trans-unit>
-      <trans-unit id="Move_to_namespace">
-        <source>Move to Namespace</source>
-        <target state="new">Move to Namespace</target>
-        <note />
-      </trans-unit>
-      <trans-unit id="Move_up">
-        <source>Move up</source>
-        <target state="new">Move up</target>
-        <note />
-      </trans-unit>
-      <trans-unit id="Name_colon1">
-        <source>Name:</source>
-        <target state="new">Name:</target>
-        <note />
-      </trans-unit>
-      <trans-unit id="Name_colon2">
-        <source>Name:</source>
-        <target state="new">Name:</target>
-        <note />
-      </trans-unit>
-      <trans-unit id="Namespace">
-        <source>Namespace</source>
-        <target state="new">Namespace</target>
-        <note />
-      </trans-unit>
-      <trans-unit id="Namespace_0">
-        <source>Namespace: '{0}'</source>
-        <target state="new">Namespace: '{0}'</target>
-        <note />
-      </trans-unit>
-      <trans-unit id="NamingSpecification_CSharp_Class">
-        <source>class</source>
-        <target state="new">class</target>
-        <note>{Locked} This string can be found under "Tools | Options | Text Editor | C# | Code Style | Naming | Manage Specifications | + | Symbol kinds". All of the "NamingSpecification_CSharp_*" strings represent language constructs, and some of them are also actual keywords (including this one).</note>
-      </trans-unit>
-      <trans-unit id="NamingSpecification_CSharp_Delegate">
-        <source>delegate</source>
-        <target state="new">delegate</target>
-        <note>{Locked} This string can be found under "Tools | Options | Text Editor | C# | Code Style | Naming | Manage Specifications | + | Symbol kinds". All of the "NamingSpecification_CSharp_*" strings represent language constructs, and some of them are also actual keywords (including this one).</note>
-      </trans-unit>
-      <trans-unit id="NamingSpecification_CSharp_Enum">
-        <source>enum</source>
-        <target state="new">enum</target>
-        <note>{Locked} This string can be found under "Tools | Options | Text Editor | C# | Code Style | Naming | Manage Specifications | + | Symbol kinds". All of the "NamingSpecification_CSharp_*" strings represent language constructs, and some of them are also actual keywords (including this one).</note>
-      </trans-unit>
-      <trans-unit id="NamingSpecification_CSharp_Event">
-        <source>event</source>
-        <target state="new">event</target>
-        <note>{Locked} This string can be found under "Tools | Options | Text Editor | C# | Code Style | Naming | Manage Specifications | + | Symbol kinds". All of the "NamingSpecification_CSharp_*" strings represent language constructs, and some of them are also actual keywords (including this one).</note>
-      </trans-unit>
-      <trans-unit id="NamingSpecification_CSharp_Field">
-        <source>field</source>
-        <target state="new">field</target>
-        <note>This string can be found under "Tools | Options | Text Editor | C# | Code Style | Naming | Manage Specifications | + | Symbol kinds". All of the "NamingSpecification_CSharp_*" strings represent language constructs, and some of them are also actual keywords (NOT this one). Refers to the C# programming language concept of a "field" (which stores data).</note>
-      </trans-unit>
-      <trans-unit id="NamingSpecification_CSharp_Interface">
-        <source>interface</source>
-        <target state="new">interface</target>
-        <note>{Locked} This string can be found under "Tools | Options | Text Editor | C# | Code Style | Naming | Manage Specifications | + | Symbol kinds". All of the "NamingSpecification_CSharp_*" strings represent language constructs, and some of them are also actual keywords (including this one).</note>
-      </trans-unit>
-      <trans-unit id="NamingSpecification_CSharp_Local">
-        <source>local</source>
-        <target state="new">local</target>
-        <note>This string can be found under "Tools | Options | Text Editor | C# | Code Style | Naming | Manage Specifications | + | Symbol kinds". All of the "NamingSpecification_CSharp_*" strings represent language constructs, and some of them are also actual keywords (NOT this one). Refers to the C# language concept of a "local variable".</note>
-      </trans-unit>
-      <trans-unit id="NamingSpecification_CSharp_LocalFunction">
-        <source>local function</source>
-        <target state="new">local function</target>
-        <note>This string can be found under "Tools | Options | Text Editor | C# | Code Style | Naming | Manage Specifications | + | Symbol kinds". All of the "NamingSpecification_CSharp_*" strings represent language constructs, and some of them are also actual keywords (NOT this one). Refers to the C# language concept of a "local function" that exists locally within another function.</note>
-      </trans-unit>
-      <trans-unit id="NamingSpecification_CSharp_Method">
-        <source>method</source>
-        <target state="new">method</target>
-        <note>This string can be found under "Tools | Options | Text Editor | C# | Code Style | Naming | Manage Specifications | + | Symbol kinds". All of the "NamingSpecification_CSharp_*" strings represent language constructs, and some of them are also actual keywords (NOT this one). Refers to the C# language concept of a "method" that can be called by other code.</note>
-      </trans-unit>
-      <trans-unit id="NamingSpecification_CSharp_Namespace">
-        <source>namespace</source>
-        <target state="new">namespace</target>
-        <note>{Locked} This string can be found under "Tools | Options | Text Editor | C# | Code Style | Naming | Manage Specifications | + | Symbol kinds". All of the "NamingSpecification_CSharp_*" strings represent language constructs, and some of them are also actual keywords (including this one).</note>
-      </trans-unit>
-      <trans-unit id="NamingSpecification_CSharp_Parameter">
-        <source>parameter</source>
-        <target state="new">parameter</target>
-        <note>This string can be found under "Tools | Options | Text Editor | C# | Code Style | Naming | Manage Specifications | + | Symbol kinds". All of the "NamingSpecification_CSharp_*" strings represent language constructs, and some of them are also actual keywords (NOT this one). Refers to the C# language concept of a "parameter" being passed to a method.</note>
-      </trans-unit>
-      <trans-unit id="NamingSpecification_CSharp_Property">
-        <source>property</source>
-        <target state="new">property</target>
-        <note>This string can be found under "Tools | Options | Text Editor | C# | Code Style | Naming | Manage Specifications | + | Symbol kinds". All of the "NamingSpecification_CSharp_*" strings represent language constructs, and some of them are also actual keywords (NOT this one). Refers to the C# language concept of a "property" (which allows for the retrieval of data).</note>
-      </trans-unit>
-      <trans-unit id="NamingSpecification_CSharp_Struct">
-        <source>struct</source>
-        <target state="new">struct</target>
-        <note>{Locked} This string can be found under "Tools | Options | Text Editor | C# | Code Style | Naming | Manage Specifications | + | Symbol kinds". All of the "NamingSpecification_CSharp_*" strings represent language constructs, and some of them are also actual keywords (including this one).</note>
-      </trans-unit>
-      <trans-unit id="NamingSpecification_CSharp_TypeParameter">
-        <source>type parameter</source>
-        <target state="new">type parameter</target>
-        <note>This string can be found under "Tools | Options | Text Editor | C# | Code Style | Naming | Manage Specifications | + | Symbol kinds". All of the "NamingSpecification_CSharp_*" strings represent language constructs, and some of them are also actual keywords (NOT this one). Refers to the C# language concept of a "type parameter".</note>
-      </trans-unit>
-      <trans-unit id="NamingSpecification_VisualBasic_Class">
-        <source>Class</source>
-        <target state="new">Class</target>
-        <note>{Locked} This string can be found under "Tools | Options | Text Editor | Basic | Code Style | Naming | Manage Specifications | + | Symbol kinds". All of the "NamingSpecification_VisualBasic_*" strings represent language constructs, and some of them are also actual keywords (including this one).</note>
-      </trans-unit>
-      <trans-unit id="NamingSpecification_VisualBasic_Delegate">
-        <source>Delegate</source>
-        <target state="new">Delegate</target>
-        <note>{Locked} This string can be found under "Tools | Options | Text Editor | Basic | Code Style | Naming | Manage Specifications | + | Symbol kinds". All of the "NamingSpecification_VisualBasic_*" strings represent language constructs, and some of them are also actual keywords (including this one).</note>
-      </trans-unit>
-      <trans-unit id="NamingSpecification_VisualBasic_Enum">
-        <source>Enum</source>
-        <target state="new">Enum</target>
-        <note>{Locked} This string can be found under "Tools | Options | Text Editor | Basic | Code Style | Naming | Manage Specifications | + | Symbol kinds". All of the "NamingSpecification_VisualBasic_*" strings represent language constructs, and some of them are also actual keywords (including this one).</note>
-      </trans-unit>
-      <trans-unit id="NamingSpecification_VisualBasic_Event">
-        <source>Event</source>
-        <target state="new">Event</target>
-        <note>{Locked} This string can be found under "Tools | Options | Text Editor | Basic | Code Style | Naming | Manage Specifications | + | Symbol kinds". All of the "NamingSpecification_VisualBasic_*" strings represent language constructs, and some of them are also actual keywords (including this one).</note>
-      </trans-unit>
-      <trans-unit id="NamingSpecification_VisualBasic_Field">
-        <source>Field</source>
-        <target state="new">Field</target>
-        <note>This string can be found under "Tools | Options | Text Editor | Basic | Code Style | Naming | Manage Specifications | + | Symbol kinds". All of the "NamingSpecification_VisualBasic_*" strings represent language constructs, and some of them are also actual keywords (NOT this one). Refers to the Visual Basic language concept of a "field" (which stores data).</note>
-      </trans-unit>
-      <trans-unit id="NamingSpecification_VisualBasic_Interface">
-        <source>Interface</source>
-        <target state="new">Interface</target>
-        <note>{Locked} This string can be found under "Tools | Options | Text Editor | Basic | Code Style | Naming | Manage Specifications | + | Symbol kinds". All of the "NamingSpecification_VisualBasic_*" strings represent language constructs, and some of them are also actual keywords (including this one).</note>
-      </trans-unit>
-      <trans-unit id="NamingSpecification_VisualBasic_Local">
-        <source>Local</source>
-        <target state="new">Local</target>
-        <note>This string can be found under "Tools | Options | Text Editor | Basic | Code Style | Naming | Manage Specifications | + | Symbol kinds". All of the "NamingSpecification_VisualBasic_*" strings represent language constructs, and some of them are also actual keywords (NOT this one). Refers to the Visual Basic language concept of a "local variable".</note>
-      </trans-unit>
-      <trans-unit id="NamingSpecification_VisualBasic_Method">
-        <source>Method</source>
-        <target state="new">Method</target>
-        <note>This string can be found under "Tools | Options | Text Editor | Basic | Code Style | Naming | Manage Specifications | + | Symbol kinds". All of the "NamingSpecification_VisualBasic_*" strings represent language constructs, and some of them are also actual keywords (NOT this one). Refers to the Visual Basic language concept of a "method".</note>
-      </trans-unit>
-      <trans-unit id="NamingSpecification_VisualBasic_Module">
-        <source>Module</source>
-        <target state="new">Module</target>
-        <note>{Locked} This string can be found under "Tools | Options | Text Editor | Basic | Code Style | Naming | Manage Specifications | + | Symbol kinds". All of the "NamingSpecification_VisualBasic_*" strings represent language constructs, and some of them are also actual keywords (including this one).</note>
-      </trans-unit>
-      <trans-unit id="NamingSpecification_VisualBasic_Namespace">
-        <source>Namespace</source>
-        <target state="new">Namespace</target>
-        <note>{Locked} This string can be found under "Tools | Options | Text Editor | Basic | Code Style | Naming | Manage Specifications | + | Symbol kinds". All of the "NamingSpecification_VisualBasic_*" strings represent language constructs, and some of them are also actual keywords (including this one).</note>
-      </trans-unit>
-      <trans-unit id="NamingSpecification_VisualBasic_Parameter">
-        <source>Parameter</source>
-        <target state="new">Parameter</target>
-        <note>This string can be found under "Tools | Options | Text Editor | Basic | Code Style | Naming | Manage Specifications | + | Symbol kinds". All of the "NamingSpecification_VisualBasic_*" strings represent language constructs, and some of them are also actual keywords (NOT this one). Refers to the Visual Basic language concept of a "parameter" which can be passed to a method.</note>
-      </trans-unit>
-      <trans-unit id="NamingSpecification_VisualBasic_Property">
-        <source>Property</source>
-        <target state="new">Property</target>
-        <note>{Locked} This string can be found under "Tools | Options | Text Editor | Basic | Code Style | Naming | Manage Specifications | + | Symbol kinds". All of the "NamingSpecification_VisualBasic_*" strings represent language constructs, and some of them are also actual keywords (including this one).</note>
-      </trans-unit>
-      <trans-unit id="NamingSpecification_VisualBasic_Structure">
-        <source>Structure</source>
-        <target state="new">Structure</target>
-        <note>{Locked} This string can be found under "Tools | Options | Text Editor | Basic | Code Style | Naming | Manage Specifications | + | Symbol kinds". All of the "NamingSpecification_VisualBasic_*" strings represent language constructs, and some of them are also actual keywords (including this one).</note>
-      </trans-unit>
-      <trans-unit id="NamingSpecification_VisualBasic_TypeParameter">
-        <source>Type Parameter</source>
-        <target state="new">Type Parameter</target>
-        <note>This string can be found under "Tools | Options | Text Editor | Basic | Code Style | Naming | Manage Specifications | + | Symbol kinds". All of the "NamingSpecification_VisualBasic_*" strings represent language constructs, and some of them are also actual keywords (NOT this one). Refers to the Visual Basic language concept of a "type parameter".</note>
-      </trans-unit>
-      <trans-unit id="Naming_Rule">
-        <source>Naming Rule</source>
-        <target state="new">Naming Rule</target>
-        <note />
-      </trans-unit>
-      <trans-unit id="Naming_Rules_allow_you_to_define_how_particular_sets_of_symbols_should_be_named_and_how_incorrectly_named_symbols_should_be_handled">
-        <source>Naming Rules allow you to define how particular sets of symbols should be named and how incorrectly-named symbols should be handled.</source>
-        <target state="new">Naming Rules allow you to define how particular sets of symbols should be named and how incorrectly-named symbols should be handled.</target>
-        <note />
-      </trans-unit>
-      <trans-unit id="Naming_Style">
-        <source>Naming Style</source>
-        <target state="new">Naming Style</target>
-        <note />
-      </trans-unit>
-      <trans-unit id="Naming_Style_Title_colon">
-        <source>Naming Style Title:</source>
-        <target state="new">Naming Style Title:</target>
-        <note />
-      </trans-unit>
-      <trans-unit id="Naming_Style_colon">
-        <source>Naming Style:</source>
-        <target state="new">Naming Style:</target>
-        <note />
-      </trans-unit>
-      <trans-unit id="Naming_rules">
-        <source>Naming rules</source>
-        <target state="new">Naming rules</target>
-        <note />
-      </trans-unit>
-      <trans-unit id="Navigation_must_be_performed_on_the_foreground_thread">
-        <source>Navigation must be performed on the foreground thread.</source>
-        <target state="new">Navigation must be performed on the foreground thread.</target>
-        <note />
-      </trans-unit>
-      <trans-unit id="Never_if_unnecessary">
-        <source>Never if unnecessary</source>
-        <target state="new">Never if unnecessary</target>
-        <note />
-      </trans-unit>
-      <trans-unit id="Never_show_this_again">
-        <source>Never show this again</source>
-        <target state="new">Never show this again</target>
-        <note />
-      </trans-unit>
-      <trans-unit id="New_file_name_colon">
-        <source>New _file name:</source>
-        <target state="new">New _file name:</target>
-        <note />
-      </trans-unit>
-      <trans-unit id="New_interface_name_colon">
-        <source>New _interface name:</source>
-        <target state="new">New _interface name:</target>
-        <note />
-      </trans-unit>
-      <trans-unit id="No">
-        <source>No</source>
-        <target state="new">No</target>
-        <note />
-      </trans-unit>
-      <trans-unit id="No_Changes">
-        <source>No Changes</source>
-        <target state="new">No Changes</target>
-        <note />
-      </trans-unit>
-      <trans-unit id="No_references_found_to_0">
-        <source>No references found to '{0}'</source>
-        <target state="new">No references found to '{0}'</target>
-        <note />
-      </trans-unit>
-      <trans-unit id="Non_public_methods">
-        <source>Non-public methods</source>
-        <target state="new">Non-public methods</target>
-        <note />
-      </trans-unit>
-      <trans-unit id="NotApplicable">
-        <source>N/A</source>
-        <target state="new">N/A</target>
-        <note />
-      </trans-unit>
-      <trans-unit id="Not_a_valid_value">
-        <source>Not a valid value</source>
-        <target state="new">Not a valid value</target>
-        <note />
-      </trans-unit>
-      <trans-unit id="OK">
-        <source>OK</source>
-        <target state="new">OK</target>
-        <note />
-      </trans-unit>
-      <trans-unit id="Options">
-        <source>Options</source>
-        <target state="new">Options</target>
-        <note />
-      </trans-unit>
-      <trans-unit id="Outlining">
-        <source>Outlining</source>
-        <target state="new">Outlining</target>
-        <note />
-      </trans-unit>
-      <trans-unit id="Over_colon">
-        <source>Over:</source>
-        <target state="new">Over:</target>
-        <note />
-      </trans-unit>
-      <trans-unit id="Overridden_By">
-        <source>Overridden By</source>
-        <target state="new">Overridden By</target>
-        <note />
-      </trans-unit>
-      <trans-unit id="Overrides_">
-        <source>Overrides</source>
-        <target state="new">Overrides</target>
-        <note />
-      </trans-unit>
-      <trans-unit id="Package_install_failed_colon_0">
-        <source>Package install failed: {0}</source>
-        <target state="new">Package install failed: {0}</target>
-        <note />
-      </trans-unit>
-<<<<<<< HEAD
-      <trans-unit id="Package_uninstall_failed_colon_0">
-        <source>Package uninstall failed: {0}</source>
-        <target state="new">Package uninstall failed: {0}</target>
-        <note />
-      </trans-unit>
-      <trans-unit id="Parameter">
-        <source>Parameter</source>
-        <target state="new">Parameter</target>
-        <note />
-      </trans-unit>
-      <trans-unit id="Parameter_preferences_colon">
-        <source>Parameter preferences:</source>
-        <target state="new">Parameter preferences:</target>
-        <note />
-      </trans-unit>
-      <trans-unit id="Parameters_colon1">
-        <source>Parameters:</source>
-        <target state="new">Parameters:</target>
-        <note />
-      </trans-unit>
-      <trans-unit id="Parameters_colon2">
-        <source>Parameters:</source>
-        <target state="new">Parameters:</target>
-        <note />
-      </trans-unit>
-      <trans-unit id="Parent_Rule_colon">
-        <source>Parent Rule:</source>
-        <target state="new">Parent Rule:</target>
-=======
-      <trans-unit id="Suppress_diagnostics">
-        <source>Suppress diagnostics</source>
-        <target state="translated">Diagnose unterdrücken</target>
->>>>>>> b3ee8c23
-        <note />
-      </trans-unit>
-      <trans-unit id="Parentheses_preferences_colon">
-        <source>Parentheses preferences:</source>
-        <target state="new">Parentheses preferences:</target>
-        <note />
-      </trans-unit>
-      <trans-unit id="Pascal_Case_Name">
-        <source>Pascal Case Name</source>
-        <target state="new">Pascal Case Name</target>
-        <note />
-      </trans-unit>
-      <trans-unit id="Path_cannot_have_empty_filename">
-        <source>Path cannot have empty filename</source>
-        <target state="new">Path cannot have empty filename</target>
-        <note />
-      </trans-unit>
-      <trans-unit id="Paused_0_tasks_in_queue">
-        <source>Paused ({0} tasks in queue)</source>
-        <target state="new">Paused ({0} tasks in queue)</target>
-        <note />
-      </trans-unit>
-      <trans-unit id="Pick_members">
-        <source>Pick members</source>
-        <target state="new">Pick members</target>
-        <note />
-      </trans-unit>
-      <trans-unit id="Prefer_braces">
-        <source>Prefer braces</source>
-        <target state="new">Prefer braces</target>
-        <note />
-      </trans-unit>
-      <trans-unit id="Prefer_coalesce_expression">
-        <source>Prefer coalesce expression</source>
-        <target state="new">Prefer coalesce expression</target>
-        <note />
-      </trans-unit>
-      <trans-unit id="Prefer_collection_initializer">
-        <source>Prefer collection initializer</source>
-        <target state="new">Prefer collection initializer</target>
-        <note />
-      </trans-unit>
-      <trans-unit id="Prefer_colon">
-        <source>Prefer:</source>
-        <target state="new">Prefer:</target>
-        <note />
-      </trans-unit>
-      <trans-unit id="Prefer_compound_assignments">
-        <source>Prefer compound assignments</source>
-        <target state="new">Prefer compound assignments</target>
-        <note />
-      </trans-unit>
-      <trans-unit id="Prefer_conditional_expression_over_if_with_assignments">
-        <source>Prefer conditional expression over 'if' with assignments</source>
-        <target state="new">Prefer conditional expression over 'if' with assignments</target>
-        <note />
-      </trans-unit>
-      <trans-unit id="Prefer_conditional_expression_over_if_with_returns">
-        <source>Prefer conditional expression over 'if' with returns</source>
-        <target state="new">Prefer conditional expression over 'if' with returns</target>
-        <note />
-      </trans-unit>
-      <trans-unit id="Prefer_deconstructed_variable_declaration">
-        <source>Prefer deconstructed variable declaration</source>
-        <target state="new">Prefer deconstructed variable declaration</target>
-        <note />
-      </trans-unit>
-      <trans-unit id="Prefer_explicit_tuple_name">
-        <source>Prefer explicit tuple name</source>
-        <target state="new">Prefer explicit tuple name</target>
-        <note />
-      </trans-unit>
-      <trans-unit id="Prefer_framework_type">
-        <source>Prefer framework type</source>
-        <target state="new">Prefer framework type</target>
-        <note />
-      </trans-unit>
-      <trans-unit id="Prefer_index_operator">
-        <source>Prefer index operator</source>
-        <target state="new">Prefer index operator</target>
-        <note />
-      </trans-unit>
-      <trans-unit id="Prefer_inferred_anonymous_type_member_names">
-        <source>Prefer inferred anonymous type member names</source>
-        <target state="new">Prefer inferred anonymous type member names</target>
-        <note />
-      </trans-unit>
-      <trans-unit id="Prefer_inferred_tuple_names">
-        <source>Prefer inferred tuple element names</source>
-        <target state="new">Prefer inferred tuple element names</target>
-        <note />
-      </trans-unit>
-      <trans-unit id="Prefer_inlined_variable_declaration">
-        <source>Prefer inlined variable declaration</source>
-        <target state="new">Prefer inlined variable declaration</target>
-        <note />
-      </trans-unit>
-      <trans-unit id="Prefer_local_function_over_anonymous_function">
-        <source>Prefer local function over anonymous function</source>
-        <target state="new">Prefer local function over anonymous function</target>
-        <note />
-      </trans-unit>
-      <trans-unit id="Prefer_null_propagation">
-        <source>Prefer null propagation</source>
-        <target state="new">Prefer null propagation</target>
-        <note />
-      </trans-unit>
-      <trans-unit id="Prefer_object_initializer">
-        <source>Prefer object initializer</source>
-        <target state="new">Prefer object initializer</target>
-        <note />
-      </trans-unit>
-      <trans-unit id="Prefer_predefined_type">
-        <source>Prefer predefined type</source>
-        <target state="new">Prefer predefined type</target>
-        <note />
-      </trans-unit>
-      <trans-unit id="Prefer_range_operator">
-        <source>Prefer range operator</source>
-        <target state="new">Prefer range operator</target>
-        <note />
-      </trans-unit>
-      <trans-unit id="Prefer_readonly_fields">
-        <source>Prefer readonly fields</source>
-        <target state="new">Prefer readonly fields</target>
-        <note />
-      </trans-unit>
-      <trans-unit id="Prefer_simple_default_expression">
-        <source>Prefer simple 'default' expression</source>
-        <target state="new">Prefer simple 'default' expression</target>
-        <note />
-      </trans-unit>
-      <trans-unit id="Prefer_simple_using_statement">
-        <source>Prefer simple 'using' statement</source>
-        <target state="new">Prefer simple 'using' statement</target>
-        <note />
-      </trans-unit>
-      <trans-unit id="Prefer_static_local_functions">
-        <source>Prefer static local functions</source>
-        <target state="new">Prefer static local functions</target>
-        <note />
-      </trans-unit>
-      <trans-unit id="Preference">
-        <source>Preference</source>
-        <target state="new">Preference</target>
-        <note />
-      </trans-unit>
-      <trans-unit id="Preview_method_signature_colon">
-        <source>Preview method signature:</source>
-        <target state="new">Preview method signature:</target>
-        <note />
-      </trans-unit>
-      <trans-unit id="Preview_pane">
-        <source>Preview pane</source>
-        <target state="new">Preview pane</target>
-        <note />
-      </trans-unit>
-      <trans-unit id="Preview_reference_changes">
-        <source>Preview reference changes</source>
-        <target state="new">Preview reference changes</target>
-        <note />
-      </trans-unit>
-      <trans-unit id="Preview_unavailable">
-        <source>Preview unavailable</source>
-        <target state="new">Preview unavailable</target>
-        <note />
-      </trans-unit>
-      <trans-unit id="Project">
-        <source>Project </source>
-        <target state="new">Project </target>
-        <note />
-      </trans-unit>
-      <trans-unit id="Project_Path_is_illegal">
-        <source>Project Path is illegal</source>
-        <target state="new">Project Path is illegal</target>
-        <note />
-      </trans-unit>
-      <trans-unit id="Project_References">
-        <source>Project References</source>
-        <target state="new">Project References</target>
-        <note />
-      </trans-unit>
-      <trans-unit id="Project_colon">
-        <source>_Project:</source>
-        <target state="new">_Project:</target>
-        <note />
-      </trans-unit>
-      <trans-unit id="Project_colon_0_1_Use_the_dropdown_to_view_and_switch_to_other_projects_this_file_may_belong_to">
-        <source>Project: {0} ({1})
-
-Use the dropdown to view and switch to other projects this file may belong to.</source>
-        <target state="new">Project: {0} ({1})
-
-Use the dropdown to view and switch to other projects this file may belong to.</target>
-        <note />
-      </trans-unit>
-      <trans-unit id="Project_colon_0_Use_the_dropdown_to_view_and_switch_to_other_projects_this_file_may_belong_to">
-        <source>Project: {0}
-
-Use the dropdown to view and switch to other projects this file may belong to.</source>
-        <target state="new">Project: {0}
-
-Use the dropdown to view and switch to other projects this file may belong to.</target>
-        <note />
-      </trans-unit>
-      <trans-unit id="Project_loading_failed">
-        <source>Project loading failed.</source>
-        <target state="new">Project loading failed.</target>
-        <note />
-      </trans-unit>
-      <trans-unit id="Project_reference_to_0_in_project_1">
-        <source>Project reference to '{0}' in project '{1}'</source>
-        <target state="new">Project reference to '{0}' in project '{1}'</target>
-        <note />
-      </trans-unit>
-      <trans-unit id="Pull_Members_Up">
-        <source>Pull Members Up</source>
-        <target state="new">Pull Members Up</target>
-        <note />
-      </trans-unit>
-      <trans-unit id="Re_enable">
-        <source>Re-enable</source>
-        <target state="new">Re-enable</target>
-        <note />
-      </trans-unit>
-      <trans-unit id="Re_move">
-        <source>Re_move</source>
-        <target state="new">Re_move</target>
-        <note />
-      </trans-unit>
-      <trans-unit id="Reference_to_0_in_project_1">
-        <source>Reference to '{0}' in project '{1}'</source>
-        <target state="new">Reference to '{0}' in project '{1}'</target>
-        <note />
-      </trans-unit>
-      <trans-unit id="Regular_Expressions">
-        <source>Regular Expressions</source>
-        <target state="new">Regular Expressions</target>
-        <note />
-      </trans-unit>
-      <trans-unit id="Remarks_colon">
-        <source>Remarks:</source>
-        <target state="new">Remarks:</target>
-        <note />
-      </trans-unit>
-      <trans-unit id="Remove">
-        <source>Remove</source>
-        <target state="new">Remove</target>
-        <note />
-      </trans-unit>
-      <trans-unit id="Remove_0">
-        <source>Remove {0}</source>
-        <target state="new">Remove {0}</target>
-        <note>{0} is a parameter description</note>
-      </trans-unit>
-      <trans-unit id="Remove_item">
-        <source>Remove item</source>
-        <target state="new">Remove item</target>
-        <note />
-      </trans-unit>
-      <trans-unit id="Remove_naming_rule">
-        <source>Remove naming rule</source>
-        <target state="new">Remove naming rule</target>
-        <note />
-      </trans-unit>
-      <trans-unit id="Remove_suppressions">
-        <source>Remove suppressions</source>
-        <target state="new">Remove suppressions</target>
-        <note />
-      </trans-unit>
-      <trans-unit id="Remove_symbol_specification">
-        <source>Remove symbol specification</source>
-        <target state="new">Remove symbol specification</target>
-        <note />
-      </trans-unit>
-      <trans-unit id="Rename_0_to_1">
-        <source>Rename {0} to {1}</source>
-        <target state="new">Rename {0} to {1}</target>
-        <note />
-      </trans-unit>
-      <trans-unit id="Reorder">
-        <source>Reorder</source>
-        <target state="new">Reorder</target>
-        <note />
-      </trans-unit>
-      <trans-unit id="Report_invalid_regular_expressions">
-        <source>Report invalid regular expressions</source>
-        <target state="new">Report invalid regular expressions</target>
-        <note />
-      </trans-unit>
-      <trans-unit id="Required_Prefix_colon">
-        <source>Required Prefix:</source>
-        <target state="new">Required Prefix:</target>
-        <note />
-      </trans-unit>
-      <trans-unit id="Required_Style">
-        <source>Required Style</source>
-        <target state="new">Required Style</target>
-        <note />
-      </trans-unit>
-      <trans-unit id="Required_Suffix_colon">
-        <source>Required Suffix:</source>
-        <target state="new">Required Suffix:</target>
-        <note />
-      </trans-unit>
-      <trans-unit id="Reset_Visual_Studio_default_keymapping">
-        <source>Reset Visual Studio default keymapping</source>
-        <target state="new">Reset Visual Studio default keymapping</target>
-        <note />
-      </trans-unit>
-      <trans-unit id="Resolving_breakpoint_location">
-        <source>Resolving breakpoint location...</source>
-        <target state="new">Resolving breakpoint location...</target>
-        <note />
-      </trans-unit>
-      <trans-unit id="Restore">
-        <source>_Restore</source>
-        <target state="new">_Restore</target>
-        <note />
-      </trans-unit>
-      <trans-unit id="Restore_0">
-        <source>Restore {0}</source>
-        <target state="new">Restore {0}</target>
-        <note>{0} is a parameter description</note>
-      </trans-unit>
-      <trans-unit id="Returns_colon">
-        <source>Returns:</source>
-        <target state="new">Returns:</target>
-        <note />
-      </trans-unit>
-      <trans-unit id="Review_Changes">
-        <source>Review Changes</source>
-        <target state="new">Review Changes</target>
-        <note />
-      </trans-unit>
-      <trans-unit id="Running_low_priority_background_processes">
-        <source>Running low priority background processes</source>
-        <target state="new">Running low priority background processes</target>
-        <note />
-      </trans-unit>
-      <trans-unit id="Sample_Identifier_colon">
-        <source>Sample Identifier:</source>
-        <target state="new">Sample Identifier:</target>
-        <note />
-      </trans-unit>
-      <trans-unit id="Save_dot_editorconfig_file">
-        <source>Save .editorconfig file</source>
-        <target state="new">Save .editorconfig file</target>
-        <note />
-      </trans-unit>
-      <trans-unit id="Search_found_no_results">
-        <source>Search found no results</source>
-        <target state="new">Search found no results</target>
-        <note />
-      </trans-unit>
-      <trans-unit id="Select_All">
-        <source>_Select All</source>
-        <target state="new">_Select All</target>
-        <note />
-      </trans-unit>
-      <trans-unit id="Select_Dependents">
-        <source>Select _Dependents</source>
-        <target state="new">Select _Dependents</target>
-        <note />
-      </trans-unit>
-      <trans-unit id="Select_Public">
-        <source>Select _Public</source>
-        <target state="new">Select _Public</target>
-        <note />
-      </trans-unit>
-      <trans-unit id="Select_destination">
-        <source>Select destination</source>
-        <target state="new">Select destination</target>
-        <note />
-      </trans-unit>
-      <trans-unit id="Select_destination_and_members_to_pull_up">
-        <source>Select destination and members to pull up.</source>
-        <target state="new">Select destination and members to pull up.</target>
-        <note />
-      </trans-unit>
-      <trans-unit id="Select_destination_colon">
-        <source>Select destination:</source>
-        <target state="new">Select destination:</target>
-        <note />
-      </trans-unit>
-      <trans-unit id="Select_member">
-        <source>Select member</source>
-        <target state="new">Select member</target>
-        <note />
-      </trans-unit>
-      <trans-unit id="Select_members_colon">
-        <source>Select members:</source>
-        <target state="new">Select members:</target>
-        <note />
-      </trans-unit>
-      <trans-unit id="Select_public_members_to_form_interface">
-        <source>Select public _members to form interface</source>
-        <target state="new">Select public _members to form interface</target>
-        <note />
-      </trans-unit>
-      <trans-unit id="Severity">
-        <source>Severity</source>
-        <target state="new">Severity</target>
-        <note />
-      </trans-unit>
-      <trans-unit id="Severity_colon">
-        <source>Severity:</source>
-        <target state="new">Severity:</target>
-        <note />
-      </trans-unit>
-      <trans-unit id="Show_completion_list">
-        <source>Show completion list</source>
-        <target state="new">Show completion list</target>
-        <note />
-      </trans-unit>
-      <trans-unit id="Show_guides_for_code_level_constructs">
-        <source>Show guides for code level constructs</source>
-        <target state="new">Show guides for code level constructs</target>
-        <note />
-      </trans-unit>
-      <trans-unit id="Show_guides_for_comments_and_preprocessor_regions">
-        <source>Show guides for comments and preprocessor regions</source>
-        <target state="new">Show guides for comments and preprocessor regions</target>
-        <note />
-      </trans-unit>
-      <trans-unit id="Show_guides_for_declaration_level_constructs">
-        <source>Show guides for declaration level constructs</source>
-        <target state="new">Show guides for declaration level constructs</target>
-        <note />
-      </trans-unit>
-      <trans-unit id="Show_outlining_for_code_level_constructs">
-        <source>Show outlining for code level constructs</source>
-        <target state="new">Show outlining for code level constructs</target>
-        <note />
-      </trans-unit>
-      <trans-unit id="Show_outlining_for_comments_and_preprocessor_regions">
-        <source>Show outlining for comments and preprocessor regions</source>
-        <target state="new">Show outlining for comments and preprocessor regions</target>
-        <note />
-      </trans-unit>
-      <trans-unit id="Show_outlining_for_declaration_level_constructs">
-        <source>Show outlining for declaration level constructs</source>
-        <target state="new">Show outlining for declaration level constructs</target>
-        <note />
-      </trans-unit>
-      <trans-unit id="Some_naming_rules_are_incomplete_Please_complete_or_remove_them">
-        <source>Some naming rules are incomplete. Please complete or remove them.</source>
-        <target state="new">Some naming rules are incomplete. Please complete or remove them.</target>
-        <note />
-      </trans-unit>
-      <trans-unit id="Specification">
-        <source>Specification</source>
-        <target state="new">Specification</target>
-        <note />
-      </trans-unit>
-      <trans-unit id="Summary_colon">
-        <source>Summary:</source>
-        <target state="new">Summary:</target>
-        <note />
-      </trans-unit>
-      <trans-unit id="Suppress_diagnostics">
-        <source>Suppress diagnostics</source>
-        <target state="new">Suppress diagnostics</target>
-        <note />
-      </trans-unit>
-      <trans-unit id="Suppressed">
-        <source>Suppressed</source>
-        <target state="new">Suppressed</target>
-        <note />
-      </trans-unit>
-      <trans-unit id="SuppressionNotSupportedToolTip">
-        <source>Suppression state is supported only for intellisense diagnostics, which are for the current solution snapshot. Switch to 'Intellisense' diagnostics for suppression.</source>
-        <target state="new">Suppression state is supported only for intellisense diagnostics, which are for the current solution snapshot. Switch to 'Intellisense' diagnostics for suppression.</target>
-        <note />
-      </trans-unit>
-      <trans-unit id="Suppression_State">
-        <source>Suppression State</source>
-        <target state="new">Suppression State</target>
-        <note />
-      </trans-unit>
-      <trans-unit id="Symbol_Kinds_can_match_any">
-        <source>Symbol Kinds (can match any)</source>
-        <target state="new">Symbol Kinds (can match any)</target>
-        <note />
-      </trans-unit>
-      <trans-unit id="Symbol_Specification">
-        <source>Symbol Specification</source>
-        <target state="new">Symbol Specification</target>
-        <note />
-      </trans-unit>
-      <trans-unit id="Symbol_Specification_Title_colon">
-        <source>Symbol Specification Title:</source>
-        <target state="new">Symbol Specification Title:</target>
-        <note />
-      </trans-unit>
-      <trans-unit id="Symbol_Specification_colon">
-        <source>Symbol Specification:</source>
-        <target state="new">Symbol Specification:</target>
-        <note />
-      </trans-unit>
-      <trans-unit id="Sync_Class_View">
-        <source>Sync Class View</source>
-        <target state="new">Sync Class View</target>
-        <note />
-      </trans-unit>
-      <trans-unit id="Synchronize_0">
-        <source>Synchronize {0}</source>
-        <target state="new">Synchronize {0}</target>
-        <note />
-      </trans-unit>
-      <trans-unit id="Synchronizing_with_0">
-        <source>Synchronizing with {0}...</source>
-        <target state="new">Synchronizing with {0}...</target>
-        <note />
-      </trans-unit>
-      <trans-unit id="Target_Namespace_colon">
-        <source>Target Namespace:</source>
-        <target state="new">Target Namespace:</target>
-        <note />
-      </trans-unit>
-      <trans-unit id="The_analyzer_assembly_0_has_changed_Diagnostics_may_be_incorrect_until_Visual_Studio_is_restarted">
-        <source>The analyzer assembly '{0}' has changed. Diagnostics may be incorrect until Visual Studio is restarted.</source>
-        <target state="new">The analyzer assembly '{0}' has changed. Diagnostics may be incorrect until Visual Studio is restarted.</target>
-        <note />
-      </trans-unit>
-      <trans-unit id="The_first_matching_top_level_Naming_Rule_is_used_by_default_when_naming_a_symbol_while_any_special_cases_are_handled_by_a_matching_child_rule">
-        <source>The first matching top-level Naming Rule is used by default when naming a symbol, while any special cases are handled by a matching child rule.</source>
-        <target state="new">The first matching top-level Naming Rule is used by default when naming a symbol, while any special cases are handled by a matching child rule.</target>
-        <note />
-      </trans-unit>
-      <trans-unit id="The_following_references_were_not_found_0_Please_locate_and_add_them_manually">
-        <source>The following references were not found. {0}Please locate and add them manually.</source>
-        <target state="new">The following references were not found. {0}Please locate and add them manually.</target>
-        <note />
-      </trans-unit>
-      <trans-unit id="The_given_DocumentId_did_not_come_from_the_Visual_Studio_workspace">
-        <source>The given DocumentId did not come from the Visual Studio workspace.</source>
-        <target state="new">The given DocumentId did not come from the Visual Studio workspace.</target>
-        <note />
-      </trans-unit>
-      <trans-unit id="This_is_an_invalid_namespace">
-        <source>This is an invalid namespace</source>
-        <target state="new">This is an invalid namespace</target>
-        <note />
-      </trans-unit>
-      <trans-unit id="This_item_cannot_be_deleted_because_it_is_used_by_an_existing_Naming_Rule">
-        <source>This item cannot be deleted because it is used by an existing Naming Rule.</source>
-        <target state="new">This item cannot be deleted because it is used by an existing Naming Rule.</target>
-        <note />
-      </trans-unit>
-      <trans-unit id="This_workspace_does_not_support_updating_Visual_Basic_compilation_options">
-        <source>This workspace does not support updating Visual Basic compilation options.</source>
-        <target state="new">This workspace does not support updating Visual Basic compilation options.</target>
-        <note />
-      </trans-unit>
-      <trans-unit id="This_workspace_does_not_support_updating_Visual_Basic_parse_options">
-        <source>This workspace does not support updating Visual Basic parse options.</source>
-        <target state="new">This workspace does not support updating Visual Basic parse options.</target>
-        <note />
-      </trans-unit>
-      <trans-unit id="This_workspace_only_supports_opening_documents_on_the_UI_thread">
-        <source>This workspace only supports opening documents on the UI thread.</source>
-        <target state="new">This workspace only supports opening documents on the UI thread.</target>
-        <note />
-      </trans-unit>
-      <trans-unit id="To_see_what_caused_the_issue_please_try_below_1_Close_Visual_Studio_long_paragraph_follows">
-        <source>To see what caused the issue, please try below.
-
-1. Close Visual Studio
-2. Open a Visual Studio Developer Command Prompt
-3. Set environment variable “TraceDesignTime” to true (set TraceDesignTime=true)
-4. Delete .vs directory/.suo file
-5. Restart VS from the command prompt you set the environment variable (devenv)
-6. Open the solution
-7. Check '{0}' and look for the failed tasks (FAILED)</source>
-        <target state="new">To see what caused the issue, please try below.
-
-1. Close Visual Studio
-2. Open a Visual Studio Developer Command Prompt
-3. Set environment variable “TraceDesignTime” to true (set TraceDesignTime=true)
-4. Delete .vs directory/.suo file
-5. Restart VS from the command prompt you set the environment variable (devenv)
-6. Open the solution
-7. Check '{0}' and look for the failed tasks (FAILED)</target>
-        <note />
-      </trans-unit>
-      <trans-unit id="Type">
-        <source>Type</source>
-        <target state="new">Type</target>
-        <note />
-      </trans-unit>
-      <trans-unit id="Type_Details_colon">
-        <source>Type Details:</source>
-        <target state="new">Type Details:</target>
-        <note />
-      </trans-unit>
-      <trans-unit id="Type_Parameters_colon">
-        <source>Type Parameters:</source>
-        <target state="new">Type Parameters:</target>
-        <note />
-      </trans-unit>
-      <trans-unit id="Unfortunately_a_process_used_by_Visual_Studio_has_encountered_an_unrecoverable_error_We_recommend_saving_your_work_and_then_closing_and_restarting_Visual_Studio">
-        <source>Unfortunately, a process used by Visual Studio has encountered an unrecoverable error.  We recommend saving your work, and then closing and restarting Visual Studio.</source>
-        <target state="new">Unfortunately, a process used by Visual Studio has encountered an unrecoverable error.  We recommend saving your work, and then closing and restarting Visual Studio.</target>
-        <note />
-      </trans-unit>
-      <trans-unit id="Uninstall_0">
-        <source>Uninstall '{0}'</source>
-        <target state="new">Uninstall '{0}'</target>
-        <note />
-      </trans-unit>
-      <trans-unit id="Uninstalling_0">
-        <source>Uninstalling '{0}'</source>
-        <target state="new">Uninstalling '{0}'</target>
-        <note />
-      </trans-unit>
-      <trans-unit id="Uninstalling_0_completed">
-        <source>Uninstalling '{0}' completed</source>
-        <target state="new">Uninstalling '{0}' completed</target>
-        <note />
-      </trans-unit>
-      <trans-unit id="Uninstalling_0_failed_Additional_information_colon_1">
-        <source>Uninstalling '{0}' failed.
-
-Additional information: {1}</source>
-        <target state="new">Uninstalling '{0}' failed.
-
-Additional information: {1}</target>
-        <note />
-      </trans-unit>
-      <trans-unit id="Unknown1">
-        <source>&lt;Unknown&gt;</source>
-        <target state="new">&lt;Unknown&gt;</target>
-        <note />
-      </trans-unit>
-      <trans-unit id="Unknown2">
-        <source>&lt;Unknown&gt;</source>
-        <target state="new">&lt;Unknown&gt;</target>
-        <note />
-      </trans-unit>
-      <trans-unit id="Unknown_parameters">
-        <source>&lt;Unknown Parameters&gt;</source>
-        <target state="new">&lt;Unknown Parameters&gt;</target>
-        <note />
-      </trans-unit>
-      <trans-unit id="Unknown_rename_type">
-        <source>Unknown rename type</source>
-        <target state="new">Unknown rename type</target>
-        <note />
-      </trans-unit>
-      <trans-unit id="Unused_value_is_explicitly_assigned_to_an_unused_local">
-        <source>Unused value is explicitly assigned to an unused local</source>
-        <target state="new">Unused value is explicitly assigned to an unused local</target>
-        <note />
-      </trans-unit>
-      <trans-unit id="Unused_value_is_explicitly_assigned_to_discard">
-        <source>Unused value is explicitly assigned to discard</source>
-        <target state="new">Unused value is explicitly assigned to discard</target>
-        <note />
-      </trans-unit>
-      <trans-unit id="Use_editorconfig_compatibility_mode">
-        <source>Use .editorconfig compatibility mode (requires restart)</source>
-        <target state="new">Use .editorconfig compatibility mode (requires restart)</target>
-        <note />
-      </trans-unit>
-      <trans-unit id="Use_enhanced_colors_for_C_and_Basic">
-        <source>Use enhanced colors for C# and Basic</source>
-        <target state="new">Use enhanced colors for C# and Basic</target>
-        <note />
-      </trans-unit>
-      <trans-unit id="Use_expression_body_for_accessors">
-        <source>Use expression body for accessors</source>
-        <target state="new">Use expression body for accessors</target>
-        <note />
-      </trans-unit>
-      <trans-unit id="Use_expression_body_for_constructors">
-        <source>Use expression body for constructors</source>
-        <target state="new">Use expression body for constructors</target>
-        <note />
-      </trans-unit>
-      <trans-unit id="Use_expression_body_for_indexers">
-        <source>Use expression body for indexers</source>
-        <target state="new">Use expression body for indexers</target>
-        <note />
-      </trans-unit>
-      <trans-unit id="Use_expression_body_for_lambdas">
-        <source>Use expression body for lambdas</source>
-        <target state="new">Use expression body for lambdas</target>
-        <note />
-      </trans-unit>
-      <trans-unit id="Use_expression_body_for_local_functions">
-        <source>Use expression body for local functions</source>
-        <target state="new">Use expression body for local functions</target>
-        <note />
-      </trans-unit>
-      <trans-unit id="Use_expression_body_for_methods">
-        <source>Use expression body for methods</source>
-        <target state="new">Use expression body for methods</target>
-        <note />
-      </trans-unit>
-      <trans-unit id="Use_expression_body_for_operators">
-        <source>Use expression body for operators</source>
-        <target state="new">Use expression body for operators</target>
-        <note />
-      </trans-unit>
-      <trans-unit id="Use_expression_body_for_properties">
-        <source>Use expression body for properties</source>
-        <target state="new">Use expression body for properties</target>
-        <note />
-      </trans-unit>
-      <trans-unit id="Validating_breakpoint_location">
-        <source>Validating breakpoint location...</source>
-        <target state="new">Validating breakpoint location...</target>
-        <note />
-      </trans-unit>
-      <trans-unit id="Value_assigned_here_is_never_used">
-        <source>Value assigned here is never used</source>
-        <target state="new">Value assigned here is never used</target>
-        <note />
-      </trans-unit>
-      <trans-unit id="Value_returned_by_invocation_is_implicitly_ignored">
-        <source>Value returned by invocation is implicitly ignored</source>
-        <target state="new">Value returned by invocation is implicitly ignored</target>
-        <note />
-      </trans-unit>
-      <trans-unit id="Variable_preferences_colon">
-        <source>Variable preferences:</source>
-        <target state="new">Variable preferences:</target>
-        <note />
-      </trans-unit>
-      <trans-unit id="VisualStudioWorkspace_TryApplyChanges_cannot_be_called_from_a_background_thread">
-        <source>VisualStudioWorkspace.TryApplyChanges cannot be called from a background thread.</source>
-        <target state="new">VisualStudioWorkspace.TryApplyChanges cannot be called from a background thread.</target>
-        <note />
-      </trans-unit>
-      <trans-unit id="Visual_Studio_has_suspended_some_advanced_features_to_improve_performance">
-        <source>Visual Studio has suspended some advanced features to improve performance.</source>
-        <target state="new">Visual Studio has suspended some advanced features to improve performance.</target>
-        <note />
-      </trans-unit>
-      <trans-unit id="We_notice_you_suspended_0_Reset_keymappings_to_continue_to_navigate_and_refactor">
-        <source>We notice you suspended '{0}'. Reset keymappings to continue to navigate and refactor.</source>
-        <target state="new">We notice you suspended '{0}'. Reset keymappings to continue to navigate and refactor.</target>
-        <note />
-      </trans-unit>
-      <trans-unit id="When_generating_properties">
-        <source>When generating properties:</source>
-        <target state="new">When generating properties:</target>
-        <note />
-      </trans-unit>
-      <trans-unit id="When_inserting_properties_events_and_methods_place_them">
-        <source>When inserting properties, events and methods, place them:</source>
-        <target state="new">When inserting properties, events and methods, place them:</target>
-        <note />
-      </trans-unit>
-      <trans-unit id="Word_Separator_colon">
-        <source>Word Separator:</source>
-        <target state="new">Word Separator:</target>
-        <note />
-      </trans-unit>
-<<<<<<< HEAD
-      <trans-unit id="Yes">
-        <source>Yes</source>
-        <target state="new">Yes</target>
-        <note />
-      </trans-unit>
-      <trans-unit id="You_must_select_at_least_one_member">
-        <source>You must select at least one member.</source>
-        <target state="new">You must select at least one member.</target>
-        <note />
-      </trans-unit>
-      <trans-unit id="_0_Use_the_dropdown_to_view_and_navigate_to_other_items_in_this_file">
-        <source>{0}
-
-Use the dropdown to view and navigate to other items in this file.</source>
-        <target state="new">{0}
-
-Use the dropdown to view and navigate to other items in this file.</target>
-        <note />
-      </trans-unit>
-      <trans-unit id="_0_encountered_an_error_and_has_been_disabled">
-        <source>'{0}' encountered an error and has been disabled.</source>
-        <target state="new">'{0}' encountered an error and has been disabled.</target>
-        <note />
-      </trans-unit>
-      <trans-unit id="_0_references">
-        <source>{0} references</source>
-        <target state="new">{0} references</target>
-=======
-      <trans-unit id="Prefer_local_function_over_anonymous_function">
-        <source>Prefer local function over anonymous function</source>
-        <target state="translated">Lokale Funktion gegenüber anonymer Funktion bevorzugen</target>
->>>>>>> b3ee8c23
-        <note />
-      </trans-unit>
-      <trans-unit id="_0_will_be_changed_to_abstract">
-        <source>'{0}' will be changed to abstract.</source>
-        <target state="new">'{0}' will be changed to abstract.</target>
-        <note />
-      </trans-unit>
-      <trans-unit id="_0_will_be_changed_to_non_static">
-        <source>'{0}' will be changed to non-static.</source>
-        <target state="new">'{0}' will be changed to non-static.</target>
-        <note />
-      </trans-unit>
-      <trans-unit id="_0_will_be_changed_to_public">
-        <source>'{0}' will be changed to public.</source>
-        <target state="new">'{0}' will be changed to public.</target>
-        <note />
-      </trans-unit>
-      <trans-unit id="_1_reference">
-        <source>1 reference</source>
-        <target state="new">1 reference</target>
-        <note />
-      </trans-unit>
-      <trans-unit id="all_lower">
-        <source>all lower</source>
-        <target state="new">all lower</target>
-        <note />
-      </trans-unit>
-      <trans-unit id="analyzer_Prefer_auto_properties">
-        <source>Prefer auto properties</source>
-        <target state="new">Prefer auto properties</target>
-        <note />
-      </trans-unit>
-      <trans-unit id="at_the_end">
-        <source>at the end</source>
-        <target state="new">at the end</target>
-        <note />
-      </trans-unit>
-<<<<<<< HEAD
-      <trans-unit id="bracket_bracket">
-        <source>[-] </source>
-        <target state="new">[-] </target>
-        <note />
-      </trans-unit>
-      <trans-unit id="bracket_plus_bracket">
-        <source>[+] </source>
-        <target state="new">[+] </target>
-        <note />
-      </trans-unit>
-      <trans-unit id="built_in_types">
-        <source>built-in types</source>
-        <target state="new">built-in types</target>
-        <note />
-      </trans-unit>
-      <trans-unit id="camel_Case_Name">
-        <source>camel Case Name</source>
-        <target state="new">camel Case Name</target>
-=======
-      <trans-unit id="ModuleHasBeenUnloaded">
-        <source>Module has been unloaded.</source>
-        <target state="translated">Das Modul wurde entladen.</target>
-        <note />
-      </trans-unit>
-      <trans-unit id="Enable_navigation_to_decompiled_sources">
-        <source>Enable navigation to decompiled sources (experimental)</source>
-        <target state="translated">Aktivieren der Navigation zu dekompilierten Quellen (experimentell)</target>
->>>>>>> b3ee8c23
-        <note />
-      </trans-unit>
-      <trans-unit id="codegen_prefer_auto_properties">
-        <source>prefer auto properties</source>
-        <target state="new">prefer auto properties</target>
-        <note />
-      </trans-unit>
-      <trans-unit id="everywhere_else">
-        <source>everywhere else</source>
-        <target state="new">everywhere else</target>
-        <note />
-      </trans-unit>
-<<<<<<< HEAD
-      <trans-unit id="example">
-        <source>example</source>
-        <target state="new">example</target>
-        <note>IdentifierWord_Example and IdentifierWord_Identifier are combined (with prefixes, suffixes, and word separators) into an example identifier name in the NamingStyle UI.</note>
-=======
+        <target state="translated">Rechtlicher Hinweis zum Decompiler</target>
+        <note />
+      </trans-unit>
       <trans-unit id="Code_style_header_use_editor_config">
         <source>Your .editorconfig file might override the local settings configured on this page which only apply to your machine. To configure these settings to travel with your solution use EditorConfig files. More info</source>
         <target state="translated">Ihre EditorConfig-Datei setzt möglicherweise die auf dieser Seite konfigurierten lokalen Einstellungen außer Kraft, die nur für Ihren Computer gelten. Verwenden Sie EditorConfig-Dateien, um diese Einstellungen für Ihre Projektmappe "mitzunehmen". Erfahren Sie mehr.</target>
         <note />
->>>>>>> b3ee8c23
-      </trans-unit>
-      <trans-unit id="given_workspace_doesn_t_support_undo">
-        <source>given workspace doesn't support undo</source>
-        <target state="new">given workspace doesn't support undo</target>
-        <note />
-      </trans-unit>
-<<<<<<< HEAD
-      <trans-unit id="identifier">
-        <source>identifier</source>
-        <target state="new">identifier</target>
-        <note>IdentifierWord_Example and IdentifierWord_Identifier are combined (with prefixes, suffixes, and word separators) into an example identifier name in the NamingStyle UI.</note>
-      </trans-unit>
-      <trans-unit id="or">
-        <source>or</source>
-        <target state="new">or</target>
-=======
+      </trans-unit>
+      <trans-unit id="Sync_Class_View">
+        <source>Sync Class View</source>
+        <target state="translated">Synchronisierungsklassenansicht</target>
+        <note />
+      </trans-unit>
       <trans-unit id="Analyzing_0">
         <source>Analyzing '{0}'</source>
         <target state="translated">"{0}" wird analysiert.</target>
->>>>>>> b3ee8c23
-        <note />
-      </trans-unit>
-      <trans-unit id="prefer_throwing_properties">
-        <source>prefer throwing properties</source>
-        <target state="new">prefer throwing properties</target>
-        <note />
-      </trans-unit>
-      <trans-unit id="type_is_apparent_from_assignment_expression">
-        <source>type is apparent from assignment expression</source>
-        <target state="new">type is apparent from assignment expression</target>
-        <note />
-      </trans-unit>
-      <trans-unit id="with_other_members_of_the_same_kind">
-        <source>with other members of the same kind</source>
-        <target state="new">with other members of the same kind</target>
+        <note />
+      </trans-unit>
+      <trans-unit id="Manage_naming_styles">
+        <source>Manage naming styles</source>
+        <target state="translated">Benennungsstile verwalten</target>
+        <note />
+      </trans-unit>
+      <trans-unit id="Prefer_conditional_expression_over_if_with_assignments">
+        <source>Prefer conditional expression over 'if' with assignments</source>
+        <target state="translated">Bei Zuweisungen bedingten Ausdruck gegenüber "if" bevorzugen</target>
+        <note />
+      </trans-unit>
+      <trans-unit id="Prefer_conditional_expression_over_if_with_returns">
+        <source>Prefer conditional expression over 'if' with returns</source>
+        <target state="translated">Bei Rückgaben bedingten Ausdruck gegenüber "if" bevorzugen</target>
         <note />
       </trans-unit>
     </body>
