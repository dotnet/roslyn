﻿<?xml version="1.0" encoding="utf-8"?>
<xliff xmlns="urn:oasis:names:tc:xliff:document:1.2" xmlns:xsi="http://www.w3.org/2001/XMLSchema-instance" version="1.2" xsi:schemaLocation="urn:oasis:names:tc:xliff:document:1.2 xliff-core-1.2-transitional.xsd">
  <file datatype="xml" source-language="en" target-language="de" original="../ServicesVSResources.resx">
    <body>
      <trans-unit id="A_new_namespace_will_be_created">
        <source>A new namespace will be created</source>
        <target state="translated">Ein neuer Namespace wird erstellt.</target>
        <note />
      </trans-unit>
      <trans-unit id="A_type_and_name_must_be_provided">
        <source>A type and name must be provided.</source>
        <target state="translated">Typ und Name müssen angegeben werden.</target>
        <note />
      </trans-unit>
      <trans-unit id="Action">
        <source>Action</source>
        <target state="translated">Aktion</target>
        <note>Action to perform on an unused reference, such as remove or keep</note>
      </trans-unit>
      <trans-unit id="Add">
        <source>_Add</source>
        <target state="translated">_Hinzufügen</target>
        <note>Adding an element to a list</note>
      </trans-unit>
      <trans-unit id="Add_Parameter">
        <source>Add Parameter</source>
        <target state="translated">Parameter hinzufügen</target>
        <note />
      </trans-unit>
      <trans-unit id="Add_to_current_file">
        <source>Add to _current file</source>
        <target state="translated">Zu a_ktueller Datei hinzufügen</target>
        <note />
      </trans-unit>
      <trans-unit id="Added_Parameter">
        <source>Added parameter.</source>
        <target state="translated">Hinzugefügter Parameter.</target>
        <note />
      </trans-unit>
      <trans-unit id="Additional_changes_are_needed_to_complete_the_refactoring_Review_changes_below">
        <source>Additional changes are needed to complete the refactoring. Review changes below.</source>
        <target state="translated">Es sind weitere Änderungen erforderlich, um das Refactoring abzuschließen. Prüfen Sie die unten aufgeführten Änderungen.</target>
        <note />
      </trans-unit>
      <trans-unit id="All_methods">
        <source>All methods</source>
        <target state="translated">Alle Methoden</target>
        <note />
      </trans-unit>
      <trans-unit id="All_sources">
        <source>All sources</source>
        <target state="translated">Alle Quellen</target>
        <note />
      </trans-unit>
      <trans-unit id="Allow_colon">
        <source>Allow:</source>
        <target state="translated">Zulassen:</target>
        <note />
      </trans-unit>
      <trans-unit id="Allow_multiple_blank_lines">
        <source>Allow multiple blank lines</source>
        <target state="translated">Mehrere Leerzeilen zulassen</target>
        <note />
      </trans-unit>
      <trans-unit id="Allow_statement_immediately_after_block">
        <source>Allow statement immediately after block</source>
        <target state="translated">Anweisung direkt nach Block zulassen</target>
        <note />
      </trans-unit>
      <trans-unit id="Always">
        <source>Always</source>
        <target state="translated">Immer</target>
        <note />
      </trans-unit>
      <trans-unit id="Always_for_clarity">
        <source>Always for clarity</source>
        <target state="translated">Immer zur besseren Unterscheidung</target>
        <note />
      </trans-unit>
      <trans-unit id="Always_use_default_symbol_servers_for_navigation">
        <source>Always use default symbol servers for navigation</source>
        <target state="translated">Immer Standardsymbolserver für die Navigation verwenden</target>
        <note />
      </trans-unit>
      <trans-unit id="Analyze_source_generated_files">
        <source>Analyze source generated files</source>
        <target state="translated">Analysieren der von der Quelle generierten Dateien</target>
        <note />
      </trans-unit>
      <trans-unit id="Analyzer_Defaults">
        <source>Analyzer Defaults</source>
        <target state="translated">Standardwerte des Analysetools</target>
        <note />
      </trans-unit>
      <trans-unit id="Analyzers">
        <source>Analyzers</source>
        <target state="translated">Analyse</target>
        <note />
      </trans-unit>
      <trans-unit id="Analyzing_project_references">
        <source>Analyzing project references...</source>
        <target state="translated">Projektverweise werden analysiert...</target>
        <note />
      </trans-unit>
      <trans-unit id="Apply">
        <source>Apply</source>
        <target state="translated">Anwenden</target>
        <note />
      </trans-unit>
      <trans-unit id="Apply_0_keymapping_scheme">
        <source>Apply '{0}' keymapping scheme</source>
        <target state="translated">Tastenzuordnungsschema "{0}" anwenden</target>
        <note />
      </trans-unit>
      <trans-unit id="Assemblies">
        <source>Assemblies</source>
        <target state="translated">Assemblys</target>
        <note />
      </trans-unit>
      <trans-unit id="AssemblyNameAndVersionDisplay">
        <source>{0} ({1})</source>
        <target state="translated">{0} ({1})</target>
        <note />
      </trans-unit>
      <trans-unit id="Automatic_Run_generators_after_any_change">
        <source>Automatic. Run generators after any change</source>
        <target state="translated">Automatisch. Generatoren nach jeder Änderung ausführen</target>
        <note />
      </trans-unit>
      <trans-unit id="Automatically_open_stack_trace_explorer_on_focus">
        <source>Automatically open Stack Trace Explorer on focus</source>
        <target state="translated">Stack Trace Explorer automatisch im Fokus öffnen</target>
        <note>"Stack Trace Explorer" is a tool window that is owned by the Roslyn package</note>
      </trans-unit>
      <trans-unit id="Avoid_expression_statements_that_implicitly_ignore_value">
        <source>Avoid expression statements that implicitly ignore value</source>
        <target state="translated">Ausdrucksanweisungen vermeiden, die implizit Werte ignorieren</target>
        <note />
      </trans-unit>
      <trans-unit id="Avoid_unused_parameters">
        <source>Avoid unused parameters</source>
        <target state="translated">Nicht verwendete Parameter vermeiden</target>
        <note />
      </trans-unit>
      <trans-unit id="Avoid_unused_value_assignments">
        <source>Avoid unused value assignments</source>
        <target state="translated">Zuweisungen nicht verwendeter Werte vermeiden</target>
        <note />
      </trans-unit>
      <trans-unit id="Back">
        <source>Back</source>
        <target state="translated">Zurück</target>
        <note />
      </trans-unit>
      <trans-unit id="Balanced_Run_generators_after_saving_or_building">
        <source>Balanced. Run generators after saving or building</source>
        <target state="translated">Ausgeglichen. Generatoren nach dem Speichern oder Erstellen ausführen</target>
        <note />
      </trans-unit>
      <trans-unit id="Beginning_of_line">
        <source>Beginning of line</source>
        <target state="translated">Zeilenanfang</target>
        <note />
      </trans-unit>
      <trans-unit id="Bitness32">
        <source>32-bit</source>
        <target state="translated">32 Bit</target>
        <note />
      </trans-unit>
      <trans-unit id="Bitness64">
        <source>64-bit</source>
        <target state="translated">64 Bit</target>
        <note />
      </trans-unit>
      <trans-unit id="Calculating">
        <source>Calculating...</source>
        <target state="translated">Wird berechnet...</target>
        <note>Used in UI to represent progress in the context of loading items. </note>
      </trans-unit>
      <trans-unit id="Calculating_dependents">
        <source>Calculating dependents...</source>
        <target state="translated">Abhängige Objekte werden berechnet...</target>
        <note />
      </trans-unit>
      <trans-unit id="Call_Hierarchy">
        <source>Call Hierarchy</source>
        <target state="translated">Aufrufhierarchie</target>
        <note />
      </trans-unit>
      <trans-unit id="Call_site_value">
        <source>Call site value:</source>
        <target state="translated">Wert der Aufrufsite:</target>
        <note />
      </trans-unit>
      <trans-unit id="Callsite">
        <source>Call site</source>
        <target state="translated">Aufrufsite</target>
        <note />
      </trans-unit>
      <trans-unit id="Carriage_Return_Newline_rn">
        <source>Carriage Return + Newline (\r\n)</source>
        <target state="translated">Wagenrücklauf + Zeilenumbruch (\r\n)</target>
        <note />
      </trans-unit>
      <trans-unit id="Carriage_Return_r">
        <source>Carriage Return (\r)</source>
        <target state="translated">Wagenrücklauf (\r)</target>
        <note />
      </trans-unit>
      <trans-unit id="Category">
        <source>Category</source>
        <target state="translated">Kategorie</target>
        <note />
      </trans-unit>
      <trans-unit id="Choose_which_action_you_would_like_to_perform_on_the_unused_references">
        <source>Choose which action you would like to perform on the unused references.</source>
        <target state="translated">Wählen Sie die Aktion aus, die Sie für nicht verwendete Verweise ausführen möchten.</target>
        <note />
      </trans-unit>
      <trans-unit id="Clear">
        <source>Clear</source>
        <target state="translated">Löschen</target>
        <note>Clear content action</note>
      </trans-unit>
      <trans-unit id="Close_tab">
        <source>Close Tab</source>
        <target state="translated">Registerkarte schließen</target>
        <note />
      </trans-unit>
      <trans-unit id="Code_Style">
        <source>Code Style</source>
        <target state="translated">Codeformat</target>
        <note />
      </trans-unit>
      <trans-unit id="Code_analysis_completed_for_0">
        <source>Code analysis completed for '{0}'.</source>
        <target state="translated">Die Codeanalyse für "{0}" wurde abgeschlossen.</target>
        <note />
      </trans-unit>
      <trans-unit id="Code_analysis_completed_for_Solution">
        <source>Code analysis completed for Solution.</source>
        <target state="translated">Die Codeanalyse für die Projektmappe wurde abgeschlossen.</target>
        <note />
      </trans-unit>
      <trans-unit id="Code_analysis_terminated_before_completion_for_0">
        <source>Code analysis terminated before completion for '{0}'.</source>
        <target state="translated">Die Codeanalyse wurde für "{0}" vorzeitig beendet.</target>
        <note />
      </trans-unit>
      <trans-unit id="Code_analysis_terminated_before_completion_for_Solution">
        <source>Code analysis terminated before completion for Solution.</source>
        <target state="translated">Die Codeanalyse wurde für die Projektmappe vorzeitig beendet.</target>
        <note />
      </trans-unit>
      <trans-unit id="Collapse_local_functions_when_collapsing_to_definitions">
        <source>Collapse local functions when collapsing to definitions</source>
        <target state="translated">Lokale Funktionen beim Reduzieren auf Definitionen reduzieren</target>
        <note />
      </trans-unit>
      <trans-unit id="Collapse_metadata_signature_files_on_open">
        <source>Collapse metadata signature files to definitions on file open</source>
        <target state="translated">Metadatensignaturdateien beim Öffnen der Datei auf Definitionen reduzieren</target>
        <note />
      </trans-unit>
      <trans-unit id="Collapse_regions_on_file_open">
        <source>Collapse #regions on file open</source>
        <target state="translated">Beim Öffnen einer Datei #regions reduzieren</target>
        <note />
      </trans-unit>
      <trans-unit id="Collapse_sourcelink_embedded_decompiled_files_on_open">
        <source>Collapse Source Link, Embedded, and Decompiled source to definitions on file open</source>
        <target state="translated">Quellverknüpfung, eingebettete und dekompilierte Quelle auf Definitionen beim Öffnen der Datei reduzieren</target>
        <note />
      </trans-unit>
      <trans-unit id="Color_hints">
        <source>Color hints</source>
        <target state="translated">Farbhinweise</target>
        <note />
      </trans-unit>
      <trans-unit id="Colorize_JSON_strings">
        <source>Colorize JSON strings</source>
        <target state="translated">JSON-Zeichenfolgen farblich hervorheben</target>
        <note />
      </trans-unit>
      <trans-unit id="Colorize_regular_expressions">
        <source>Colorize regular expressions</source>
        <target state="translated">Reguläre Ausdrücke farbig hervorheben</target>
        <note />
      </trans-unit>
      <trans-unit id="Combine_inheritance_margin_with_indicator_margin">
        <source>Combine inheritance margin with indicator margin</source>
        <target state="translated">Vererbungsrand mit Indikatorrand kombinieren</target>
        <note />
      </trans-unit>
      <trans-unit id="Comments">
        <source>Comments</source>
        <target state="translated">Kommentare</target>
        <note />
      </trans-unit>
      <trans-unit id="Containing_member">
        <source>Containing Member</source>
        <target state="translated">Enthaltender Member</target>
        <note />
      </trans-unit>
      <trans-unit id="Containing_type">
        <source>Containing Type</source>
        <target state="translated">Enthaltender Typ</target>
        <note />
      </trans-unit>
      <trans-unit id="Current_document">
        <source>Current document</source>
        <target state="translated">Aktuelles Dokument</target>
        <note />
      </trans-unit>
      <trans-unit id="Current_parameter">
        <source>Current parameter</source>
        <target state="translated">Aktueller Parameter</target>
        <note />
      </trans-unit>
      <trans-unit id="Default_Current_Document">
        <source>Default (Current Document)</source>
        <target state="translated">Standard (aktuelles Dokument)</target>
        <note>This text is a menu command</note>
      </trans-unit>
      <trans-unit id="Default_Entire_Solution">
        <source>Default (Entire Solution)</source>
        <target state="translated">Standard (gesamte Lösung)</target>
        <note>This text is a menu command</note>
      </trans-unit>
      <trans-unit id="Default_None">
        <source>Default (None)</source>
        <target state="translated">Standard (keine)</target>
        <note>This text is a menu command</note>
      </trans-unit>
      <trans-unit id="Default_Open_Documents">
        <source>Default (Open Documents)</source>
        <target state="translated">Standard (geöffnete Dokumente)</target>
        <note>This text is a menu command</note>
      </trans-unit>
      <trans-unit id="Derived_types">
        <source>Derived types</source>
        <target state="translated">Abgeleitete Typen</target>
        <note />
      </trans-unit>
      <trans-unit id="Disabled">
        <source>Disabled</source>
        <target state="translated">Deaktiviert</target>
        <note />
      </trans-unit>
      <trans-unit id="Display_all_hints_while_pressing_Alt_F1">
        <source>Display all hints while pressing Alt+F1</source>
        <target state="translated">Alle Hinweise beim Drücken von ALT+F1 anzeigen</target>
        <note />
      </trans-unit>
      <trans-unit id="Display_diagnostics_inline_experimental">
        <source>Display diagnostics inline (experimental)</source>
        <target state="translated">Diagnose inline anzeigen (experimentell)</target>
        <note />
      </trans-unit>
      <trans-unit id="Display_inline_parameter_name_hints">
        <source>Disp_lay inline parameter name hints</source>
        <target state="translated">Hinweise zu In_lineparameternamen anzeigen</target>
        <note />
      </trans-unit>
      <trans-unit id="Display_inline_type_hints">
        <source>Display inline type hints</source>
        <target state="translated">Inlinetyphinweise anzeigen</target>
        <note />
      </trans-unit>
      <trans-unit id="Document_Outline">
        <source>Document Outline</source>
        <target state="translated">Dokumentgliederung</target>
        <note />
      </trans-unit>
      <trans-unit id="Document_Outline_Search">
        <source>Search Document Outline</source>
        <target state="translated">Dokumentgliederung durchsuchen</target>
        <note />
      </trans-unit>
      <trans-unit id="Edit">
        <source>_Edit</source>
        <target state="translated">_Bearbeiten</target>
        <note />
      </trans-unit>
      <trans-unit id="Editor_Color_Scheme">
        <source>Editor Color Scheme</source>
        <target state="translated">Editor-Farbschema</target>
        <note />
      </trans-unit>
      <trans-unit id="Editor_color_scheme_options_are_only_available_when_using_a_color_theme_bundled_with_Visual_Studio_The_color_theme_can_be_configured_from_the_Environment_General_options_page">
        <source>Editor color scheme options are only available when using a color theme bundled with Visual Studio. The color theme can be configured from the Environment &gt; General options page.</source>
        <target state="translated">Optionen für das Editor-Farbschema sind nur bei Verwendung eines im Lieferumfang von Visual Studio enthaltenen Farbdesigns verfügbar. Das Farbdesign kann über die Seite "Umgebung" &gt; "Allgemeine Optionen" konfiguriert werden.</target>
        <note />
      </trans-unit>
      <trans-unit id="Element_is_not_valid">
        <source>Element is not valid.</source>
        <target state="translated">Das Element ist ungültig.</target>
        <note />
      </trans-unit>
      <trans-unit id="Enable_document_outline_experimental_requires_restart">
        <source>Enable document outline (experimental, requires restart)</source>
        <target state="translated">Dokumentgliederung aktivieren (experimentell, Neustart erforderlich)</target>
        <note />
      </trans-unit>
      <trans-unit id="Enable_file_logging_for_diagnostics">
        <source>Enable file logging for diagnostics (logged in '%Temp%\Roslyn' folder)</source>
        <target state="translated">Dateiprotokollierung für Diagnose aktivieren (protokolliert im Ordner "%Temp%\Roslyn")</target>
        <note />
      </trans-unit>
      <trans-unit id="Enable_navigation_to_sourcelink_and_embedded_sources">
        <source>Enable navigation to Source Link and Embedded sources</source>
        <target state="translated">Aktivieren der Navigation zu Source Links und eingebetteten Quellen</target>
        <note />
      </trans-unit>
      <trans-unit id="Enabled">
        <source>Enabled</source>
        <target state="translated">Aktiviert</target>
        <note />
      </trans-unit>
      <trans-unit id="End_of_line">
        <source>End of line</source>
        <target state="translated">Zeilenende</target>
        <note />
      </trans-unit>
      <trans-unit id="Enter_a_call_site_value_or_choose_a_different_value_injection_kind">
        <source>Enter a call site value or choose a different value injection kind</source>
        <target state="translated">Geben Sie einen Aufrufsitewert ein, oder wählen Sie eine andere Art der Werteingabe aus.</target>
        <note />
      </trans-unit>
      <trans-unit id="Entire_repository">
        <source>Entire repository</source>
        <target state="translated">Gesamtes Repository</target>
        <note />
      </trans-unit>
      <trans-unit id="Entire_solution">
        <source>Entire solution</source>
        <target state="translated">Gesamte Projektmappe</target>
        <note />
      </trans-unit>
      <trans-unit id="Entire_solution_and_external_sources">
        <source>Entire Solution and External Sources</source>
        <target state="translated">Gesamte Projektmappe und externe Quellen</target>
        <note />
      </trans-unit>
      <trans-unit id="Error">
        <source>Error</source>
        <target state="translated">Fehler</target>
        <note />
      </trans-unit>
      <trans-unit id="Error_updating_suppressions_0">
        <source>Error updating suppressions: {0}</source>
        <target state="translated">Fehler bei der Aktualisierung von Unterdrückungen: {0}</target>
        <note />
      </trans-unit>
      <trans-unit id="External_sources">
        <source>External Sources</source>
        <target state="translated">Externe Quellen</target>
        <note />
      </trans-unit>
      <trans-unit id="Extract_Base_Class">
        <source>Extract Base Class</source>
        <target state="translated">Basisklasse extrahieren</target>
        <note />
      </trans-unit>
      <trans-unit id="Extract_Base_Record">
        <source>Extract Base Record</source>
        <target state="translated">Base Record extrahieren</target>
        <note>{Locked="Record"} "Record" is a language construct for C# and should not be localized</note>
      </trans-unit>
      <trans-unit id="Finish">
        <source>Finish</source>
        <target state="translated">Beenden</target>
        <note />
      </trans-unit>
      <trans-unit id="Fix_text_pasted_into_string_literals_experimental">
        <source>Fix text pasted into string literals (experimental)</source>
        <target state="translated">Korrigieren von Text, der in Zeichenfolgenliterale eingefügt wurde (experimentell)</target>
        <note />
      </trans-unit>
      <trans-unit id="Fix_analyzer_warnings_and_errors">
        <source>Fix analyzer warnings and errors</source>
        <target state="translated">Warnungen und Fehler des Analysegeräts beheben</target>
        <note />
      </trans-unit>
      <trans-unit id="Fix_all_warnings_and_errors_set_in_EditorConfig">
        <source>Fix all warnings and errors set in EditorConfig</source>
        <target state="translated">Beheben Sie alle in EditorConfig festgelegten Warnungen und Fehler</target>
        <note />
      </trans-unit>
      <trans-unit id="Fix_analyzer_warnings_and_errors_set_in_EditorConfig">
        <source>Fix analyzer warnings and errors set in EditorConfig</source>
        <target state="translated">Warnungen und Fehler des Analysegeräts beheben, die in EditorConfig festgelegt wurden</target>
        <note />
      </trans-unit>
      <trans-unit id="For_non_interface_members">
        <source>For non interface members</source>
        <target state="translated">Für Nichtschnittstellenmember</target>
        <note />
      </trans-unit>
      <trans-unit id="Format_document">
        <source>Format document</source>
        <target state="translated">Dokument formatieren</target>
        <note />
      </trans-unit>
      <trans-unit id="Generate_dot_editorconfig_file_from_settings">
        <source>Generate .editorconfig file from settings</source>
        <target state="translated">EDITORCONFIG-Datei aus Einstellungen generieren</target>
        <note />
      </trans-unit>
      <trans-unit id="Generator_running">
        <source>Generator running...</source>
        <target state="translated">Generator wird ausgeführt...</target>
        <note />
      </trans-unit>
      <trans-unit id="Go_To_Definition">
        <source>Go To Definition</source>
        <target state="translated">Zu Definition wechseln</target>
        <note />
      </trans-unit>
      <trans-unit id="Highlight_related_components_under_cursor">
        <source>Highlight related components under cursor</source>
        <target state="translated">Zugehörige Komponenten unter dem Cursor markieren</target>
        <note />
      </trans-unit>
      <trans-unit id="Id">
        <source>Id</source>
        <target state="translated">ID</target>
        <note />
      </trans-unit>
      <trans-unit id="Implemented_interfaces">
        <source>Implemented interfaces</source>
        <target state="translated">Implementierte Schnittstellen</target>
        <note />
      </trans-unit>
      <trans-unit id="Implemented_members">
        <source>Implemented members</source>
        <target state="translated">Implementierte Member</target>
        <note />
      </trans-unit>
      <trans-unit id="Implementing_members">
        <source>Implementing members</source>
        <target state="translated">Member werden implementiert.</target>
        <note />
      </trans-unit>
      <trans-unit id="Implementing_types">
        <source>Implementing types</source>
        <target state="translated">Typen werden implementiert</target>
        <note />
      </trans-unit>
      <trans-unit id="In_other_operators">
        <source>In other operators</source>
        <target state="translated">In anderen Operatoren</target>
        <note />
      </trans-unit>
      <trans-unit id="Include_global_imports">
        <source>Include global imports</source>
        <target state="translated">Globale Importe einschließen</target>
        <note />
      </trans-unit>
      <trans-unit id="Index">
        <source>Index</source>
        <target state="translated">Index</target>
        <note>Index of parameter in original signature</note>
      </trans-unit>
      <trans-unit id="Infer_from_context">
        <source>Infer from context</source>
        <target state="translated">Aus Kontext ableiten</target>
        <note />
      </trans-unit>
      <trans-unit id="Inheritance_Margin">
        <source>Inheritance Margin</source>
        <target state="translated">Vererbungsrand</target>
        <note />
      </trans-unit>
      <trans-unit id="Inherited_interfaces">
        <source>Inherited interfaces</source>
        <target state="translated">Geerbte Schnittstelle</target>
        <note />
      </trans-unit>
      <trans-unit id="Inline_Hints">
        <source>Inline Hints</source>
        <target state="translated">Inlinehinweise</target>
        <note />
      </trans-unit>
      <trans-unit id="Inserting_call_site_value_0">
        <source>Inserting call site value '{0}'</source>
        <target state="translated">Der Wert der Aufrufsite "{0}" wird eingefügt.</target>
        <note />
      </trans-unit>
      <trans-unit id="Interface_cannot_have_field">
        <source>Interface cannot have field.</source>
        <target state="translated">Die Schnittstelle kann kein Feld aufweisen.</target>
        <note />
      </trans-unit>
      <trans-unit id="IntroduceUndefinedTodoVariables">
        <source>Introduce undefined TODO variables</source>
        <target state="translated">Nicht definierte TODO-Variablen einführen</target>
        <note>"TODO" is an indicator that more work should be done at the location where the TODO is inserted</note>
      </trans-unit>
      <trans-unit id="Invalid_type_name">
        <source>Invalid type name</source>
        <target state="translated">Ungültiger Typname</target>
        <note />
      </trans-unit>
      <trans-unit id="JSON_strings">
        <source>JSON strings</source>
        <target state="translated">JSON-Zeichenfolgen</target>
        <note />
      </trans-unit>
      <trans-unit id="Keep">
        <source>Keep</source>
        <target state="translated">Beibehalten</target>
        <note />
      </trans-unit>
      <trans-unit id="Keep_all_parentheses_in_colon">
        <source>Keep all parentheses in:</source>
        <target state="translated">Alle Klammern beibehalten in:</target>
        <note />
      </trans-unit>
      <trans-unit id="Kind">
        <source>Kind</source>
        <target state="translated">Art</target>
        <note />
      </trans-unit>
      <trans-unit id="Loaded_items">
        <source>Loaded items</source>
        <target state="translated">Geladene Elemente</target>
        <note />
      </trans-unit>
      <trans-unit id="Loaded_solution">
        <source>Loaded solution</source>
        <target state="translated">Geladene Projektmappe</target>
        <note />
      </trans-unit>
      <trans-unit id="Local">
        <source>Local</source>
        <target state="translated">Lokal</target>
        <note />
      </trans-unit>
      <trans-unit id="Location">
        <source>Location</source>
        <target state="translated">Speicherort</target>
        <note />
      </trans-unit>
      <trans-unit id="Make_0_abstract">
        <source>Make '{0}' abstract</source>
        <target state="translated">"{0}" als abstrakt festlegen</target>
        <note />
      </trans-unit>
      <trans-unit id="Make_abstract">
        <source>Make abstract</source>
        <target state="translated">Als abstrakt festlegen</target>
        <note />
      </trans-unit>
      <trans-unit id="Members">
        <source>Members</source>
        <target state="translated">Member</target>
        <note />
      </trans-unit>
      <trans-unit id="Modifier_preferences_colon">
        <source>Modifier preferences:</source>
        <target state="translated">Einstellungen für Modifizierer:</target>
        <note />
      </trans-unit>
      <trans-unit id="Move_static_members_to_another_type_colon">
        <source>Move Static Members to Another Type:</source>
        <target state="translated">Statische Mitglieder werden in einen anderen Typ verschoben:</target>
        <note />
      </trans-unit>
      <trans-unit id="Move_to_namespace">
        <source>Move to Namespace</source>
        <target state="translated">In Namespace verschieben</target>
        <note />
      </trans-unit>
      <trans-unit id="Multiple_members_are_inherited">
        <source>Multiple members are inherited</source>
        <target state="translated">Mehrere Member werden geerbt.</target>
        <note />
      </trans-unit>
      <trans-unit id="Multiple_members_are_inherited_on_line_0">
        <source>Multiple members are inherited on line {0}</source>
        <target state="translated">In Zeile {0} werden mehrere Member geerbt.</target>
        <note>Line number info is needed for accessibility purpose.</note>
      </trans-unit>
      <trans-unit id="Name_conflicts_with_an_existing_type_name">
        <source>Name conflicts with an existing type name.</source>
        <target state="translated">Der Name verursacht einen Konflikt mit einem vorhandenen Typnamen.</target>
        <note />
      </trans-unit>
      <trans-unit id="Name_is_not_a_valid_0_identifier">
        <source>Name is not a valid {0} identifier.</source>
        <target state="translated">Der Name ist kein gültiger {0}-Bezeichner.</target>
        <note />
      </trans-unit>
      <trans-unit id="Namespace">
        <source>Namespace</source>
        <target state="translated">Namespace</target>
        <note />
      </trans-unit>
      <trans-unit id="Namespace_0">
        <source>Namespace: '{0}'</source>
        <target state="translated">Namespace: {0}</target>
        <note />
      </trans-unit>
      <trans-unit id="Namespace_declarations">
        <source>Namespace declarations</source>
        <target state="translated">Namespacedeklarationen</target>
        <note />
      </trans-unit>
      <trans-unit id="NamingSpecification_CSharp_Class">
        <source>class</source>
        <target state="new">class</target>
        <note>{Locked} This string can be found under "Tools | Options | Text Editor | C# | Code Style | Naming | Manage Specifications | + | Symbol kinds". All of the "NamingSpecification_CSharp_*" strings represent language constructs, and some of them are also actual keywords (including this one).</note>
      </trans-unit>
      <trans-unit id="NamingSpecification_CSharp_Delegate">
        <source>delegate</source>
        <target state="new">delegate</target>
        <note>{Locked} This string can be found under "Tools | Options | Text Editor | C# | Code Style | Naming | Manage Specifications | + | Symbol kinds". All of the "NamingSpecification_CSharp_*" strings represent language constructs, and some of them are also actual keywords (including this one).</note>
      </trans-unit>
      <trans-unit id="NamingSpecification_CSharp_Enum">
        <source>enum</source>
        <target state="new">enum</target>
        <note>{Locked} This string can be found under "Tools | Options | Text Editor | C# | Code Style | Naming | Manage Specifications | + | Symbol kinds". All of the "NamingSpecification_CSharp_*" strings represent language constructs, and some of them are also actual keywords (including this one).</note>
      </trans-unit>
      <trans-unit id="NamingSpecification_CSharp_Event">
        <source>event</source>
        <target state="new">event</target>
        <note>{Locked} This string can be found under "Tools | Options | Text Editor | C# | Code Style | Naming | Manage Specifications | + | Symbol kinds". All of the "NamingSpecification_CSharp_*" strings represent language constructs, and some of them are also actual keywords (including this one).</note>
      </trans-unit>
      <trans-unit id="NamingSpecification_CSharp_Field">
        <source>field</source>
        <target state="translated">Feld</target>
        <note>This string can be found under "Tools | Options | Text Editor | C# | Code Style | Naming | Manage Specifications | + | Symbol kinds". All of the "NamingSpecification_CSharp_*" strings represent language constructs, and some of them are also actual keywords (NOT this one). Refers to the C# programming language concept of a "field" (which stores data).</note>
      </trans-unit>
      <trans-unit id="NamingSpecification_CSharp_Interface">
        <source>interface</source>
        <target state="new">interface</target>
        <note>{Locked} This string can be found under "Tools | Options | Text Editor | C# | Code Style | Naming | Manage Specifications | + | Symbol kinds". All of the "NamingSpecification_CSharp_*" strings represent language constructs, and some of them are also actual keywords (including this one).</note>
      </trans-unit>
      <trans-unit id="NamingSpecification_CSharp_Local">
        <source>local</source>
        <target state="translated">lokal</target>
        <note>This string can be found under "Tools | Options | Text Editor | C# | Code Style | Naming | Manage Specifications | + | Symbol kinds". All of the "NamingSpecification_CSharp_*" strings represent language constructs, and some of them are also actual keywords (NOT this one). Refers to the C# language concept of a "local variable".</note>
      </trans-unit>
      <trans-unit id="NamingSpecification_CSharp_LocalFunction">
        <source>local function</source>
        <target state="translated">Lokale Funktion</target>
        <note>This string can be found under "Tools | Options | Text Editor | C# | Code Style | Naming | Manage Specifications | + | Symbol kinds". All of the "NamingSpecification_CSharp_*" strings represent language constructs, and some of them are also actual keywords (NOT this one). Refers to the C# language concept of a "local function" that exists locally within another function.</note>
      </trans-unit>
      <trans-unit id="NamingSpecification_CSharp_Method">
        <source>method</source>
        <target state="translated">Methode</target>
        <note>This string can be found under "Tools | Options | Text Editor | C# | Code Style | Naming | Manage Specifications | + | Symbol kinds". All of the "NamingSpecification_CSharp_*" strings represent language constructs, and some of them are also actual keywords (NOT this one). Refers to the C# language concept of a "method" that can be called by other code.</note>
      </trans-unit>
      <trans-unit id="NamingSpecification_CSharp_Namespace">
        <source>namespace</source>
        <target state="new">namespace</target>
        <note>{Locked} This string can be found under "Tools | Options | Text Editor | C# | Code Style | Naming | Manage Specifications | + | Symbol kinds". All of the "NamingSpecification_CSharp_*" strings represent language constructs, and some of them are also actual keywords (including this one).</note>
      </trans-unit>
      <trans-unit id="NamingSpecification_CSharp_Parameter">
        <source>parameter</source>
        <target state="translated">Parameter</target>
        <note>This string can be found under "Tools | Options | Text Editor | C# | Code Style | Naming | Manage Specifications | + | Symbol kinds". All of the "NamingSpecification_CSharp_*" strings represent language constructs, and some of them are also actual keywords (NOT this one). Refers to the C# language concept of a "parameter" being passed to a method.</note>
      </trans-unit>
      <trans-unit id="NamingSpecification_CSharp_Property">
        <source>property</source>
        <target state="translated">Eigenschaft</target>
        <note>This string can be found under "Tools | Options | Text Editor | C# | Code Style | Naming | Manage Specifications | + | Symbol kinds". All of the "NamingSpecification_CSharp_*" strings represent language constructs, and some of them are also actual keywords (NOT this one). Refers to the C# language concept of a "property" (which allows for the retrieval of data).</note>
      </trans-unit>
      <trans-unit id="NamingSpecification_CSharp_Struct">
        <source>struct</source>
        <target state="new">struct</target>
        <note>{Locked} This string can be found under "Tools | Options | Text Editor | C# | Code Style | Naming | Manage Specifications | + | Symbol kinds". All of the "NamingSpecification_CSharp_*" strings represent language constructs, and some of them are also actual keywords (including this one).</note>
      </trans-unit>
      <trans-unit id="NamingSpecification_CSharp_TypeParameter">
        <source>type parameter</source>
        <target state="translated">Typparameter</target>
        <note>This string can be found under "Tools | Options | Text Editor | C# | Code Style | Naming | Manage Specifications | + | Symbol kinds". All of the "NamingSpecification_CSharp_*" strings represent language constructs, and some of them are also actual keywords (NOT this one). Refers to the C# language concept of a "type parameter".</note>
      </trans-unit>
      <trans-unit id="NamingSpecification_VisualBasic_Class">
        <source>Class</source>
        <target state="new">Class</target>
        <note>{Locked} This string can be found under "Tools | Options | Text Editor | Basic | Code Style | Naming | Manage Specifications | + | Symbol kinds". All of the "NamingSpecification_VisualBasic_*" strings represent language constructs, and some of them are also actual keywords (including this one).</note>
      </trans-unit>
      <trans-unit id="NamingSpecification_VisualBasic_Delegate">
        <source>Delegate</source>
        <target state="new">Delegate</target>
        <note>{Locked} This string can be found under "Tools | Options | Text Editor | Basic | Code Style | Naming | Manage Specifications | + | Symbol kinds". All of the "NamingSpecification_VisualBasic_*" strings represent language constructs, and some of them are also actual keywords (including this one).</note>
      </trans-unit>
      <trans-unit id="NamingSpecification_VisualBasic_Enum">
        <source>Enum</source>
        <target state="new">Enum</target>
        <note>{Locked} This string can be found under "Tools | Options | Text Editor | Basic | Code Style | Naming | Manage Specifications | + | Symbol kinds". All of the "NamingSpecification_VisualBasic_*" strings represent language constructs, and some of them are also actual keywords (including this one).</note>
      </trans-unit>
      <trans-unit id="NamingSpecification_VisualBasic_Event">
        <source>Event</source>
        <target state="new">Event</target>
        <note>{Locked} This string can be found under "Tools | Options | Text Editor | Basic | Code Style | Naming | Manage Specifications | + | Symbol kinds". All of the "NamingSpecification_VisualBasic_*" strings represent language constructs, and some of them are also actual keywords (including this one).</note>
      </trans-unit>
      <trans-unit id="NamingSpecification_VisualBasic_Field">
        <source>Field</source>
        <target state="translated">Feld</target>
        <note>This string can be found under "Tools | Options | Text Editor | Basic | Code Style | Naming | Manage Specifications | + | Symbol kinds". All of the "NamingSpecification_VisualBasic_*" strings represent language constructs, and some of them are also actual keywords (NOT this one). Refers to the Visual Basic language concept of a "field" (which stores data).</note>
      </trans-unit>
      <trans-unit id="NamingSpecification_VisualBasic_Interface">
        <source>Interface</source>
        <target state="new">Interface</target>
        <note>{Locked} This string can be found under "Tools | Options | Text Editor | Basic | Code Style | Naming | Manage Specifications | + | Symbol kinds". All of the "NamingSpecification_VisualBasic_*" strings represent language constructs, and some of them are also actual keywords (including this one).</note>
      </trans-unit>
      <trans-unit id="NamingSpecification_VisualBasic_Local">
        <source>Local</source>
        <target state="translated">Lokal</target>
        <note>This string can be found under "Tools | Options | Text Editor | Basic | Code Style | Naming | Manage Specifications | + | Symbol kinds". All of the "NamingSpecification_VisualBasic_*" strings represent language constructs, and some of them are also actual keywords (NOT this one). Refers to the Visual Basic language concept of a "local variable".</note>
      </trans-unit>
      <trans-unit id="NamingSpecification_VisualBasic_Method">
        <source>Method</source>
        <target state="translated">Methode</target>
        <note>This string can be found under "Tools | Options | Text Editor | Basic | Code Style | Naming | Manage Specifications | + | Symbol kinds". All of the "NamingSpecification_VisualBasic_*" strings represent language constructs, and some of them are also actual keywords (NOT this one). Refers to the Visual Basic language concept of a "method".</note>
      </trans-unit>
      <trans-unit id="NamingSpecification_VisualBasic_Module">
        <source>Module</source>
        <target state="new">Module</target>
        <note>{Locked} This string can be found under "Tools | Options | Text Editor | Basic | Code Style | Naming | Manage Specifications | + | Symbol kinds". All of the "NamingSpecification_VisualBasic_*" strings represent language constructs, and some of them are also actual keywords (including this one).</note>
      </trans-unit>
      <trans-unit id="NamingSpecification_VisualBasic_Namespace">
        <source>Namespace</source>
        <target state="new">Namespace</target>
        <note>{Locked} This string can be found under "Tools | Options | Text Editor | Basic | Code Style | Naming | Manage Specifications | + | Symbol kinds". All of the "NamingSpecification_VisualBasic_*" strings represent language constructs, and some of them are also actual keywords (including this one).</note>
      </trans-unit>
      <trans-unit id="NamingSpecification_VisualBasic_Parameter">
        <source>Parameter</source>
        <target state="translated">Parameter</target>
        <note>This string can be found under "Tools | Options | Text Editor | Basic | Code Style | Naming | Manage Specifications | + | Symbol kinds". All of the "NamingSpecification_VisualBasic_*" strings represent language constructs, and some of them are also actual keywords (NOT this one). Refers to the Visual Basic language concept of a "parameter" which can be passed to a method.</note>
      </trans-unit>
      <trans-unit id="NamingSpecification_VisualBasic_Property">
        <source>Property</source>
        <target state="new">Property</target>
        <note>{Locked} This string can be found under "Tools | Options | Text Editor | Basic | Code Style | Naming | Manage Specifications | + | Symbol kinds". All of the "NamingSpecification_VisualBasic_*" strings represent language constructs, and some of them are also actual keywords (including this one).</note>
      </trans-unit>
      <trans-unit id="NamingSpecification_VisualBasic_Structure">
        <source>Structure</source>
        <target state="new">Structure</target>
        <note>{Locked} This string can be found under "Tools | Options | Text Editor | Basic | Code Style | Naming | Manage Specifications | + | Symbol kinds". All of the "NamingSpecification_VisualBasic_*" strings represent language constructs, and some of them are also actual keywords (including this one).</note>
      </trans-unit>
      <trans-unit id="NamingSpecification_VisualBasic_TypeParameter">
        <source>Type Parameter</source>
        <target state="translated">Typparameter</target>
        <note>This string can be found under "Tools | Options | Text Editor | Basic | Code Style | Naming | Manage Specifications | + | Symbol kinds". All of the "NamingSpecification_VisualBasic_*" strings represent language constructs, and some of them are also actual keywords (NOT this one). Refers to the Visual Basic language concept of a "type parameter".</note>
      </trans-unit>
      <trans-unit id="Naming_rules">
        <source>Naming rules</source>
        <target state="translated">Benennungsregeln</target>
        <note />
      </trans-unit>
      <trans-unit id="Navigate_asynchronously_exerimental">
        <source>Navigate asynchronously (experimental)</source>
        <target state="translated">Asynchron navigieren (experimentell)</target>
        <note />
      </trans-unit>
      <trans-unit id="Navigate_to_0">
        <source>Navigate to '{0}'</source>
        <target state="translated">Zu "{0}" navigieren</target>
        <note />
      </trans-unit>
      <trans-unit id="Navigate_to_external_sources">
        <source>Navigate to External Sources</source>
        <target state="translated">Zu externen Quellen navigieren</target>
        <note />
      </trans-unit>
      <trans-unit id="Navigating">
        <source>Navigating</source>
        <target state="translated">Navigation</target>
        <note />
      </trans-unit>
      <trans-unit id="Never">
        <source>Never</source>
        <target state="translated">Nie</target>
        <note />
      </trans-unit>
      <trans-unit id="Never_if_unnecessary">
        <source>Never if unnecessary</source>
        <target state="translated">Nie, wenn nicht erforderlich</target>
        <note />
      </trans-unit>
      <trans-unit id="New_Type_Name_colon">
        <source>New Type Name:</source>
        <target state="translated">Neuer Typname:</target>
        <note />
      </trans-unit>
      <trans-unit id="New_line_preferences_experimental_colon">
        <source>New line preferences (experimental):</source>
        <target state="translated">Einstellungen für neue Zeilen (experimentell):</target>
        <note />
      </trans-unit>
      <trans-unit id="Newline_n">
        <source>Newline (\\n)</source>
        <target state="translated">Zeilenumbruch (\\n)</target>
        <note />
      </trans-unit>
      <trans-unit id="No_namespaces_needed_updating">
        <source>No namespaces needed updating.</source>
        <target state="translated">Keine Namespaces vorhanden, die aktualisiert werden müssen.</target>
        <note>"Namespaces" is the programming language concept</note>
      </trans-unit>
      <trans-unit id="No_unused_references_were_found">
        <source>No unused references were found.</source>
        <target state="translated">Es wurden keine nicht verwendeten Verweise gefunden.</target>
        <note />
      </trans-unit>
      <trans-unit id="Non_public_methods">
        <source>Non-public methods</source>
        <target state="translated">Nicht öffentliche Methoden</target>
        <note />
      </trans-unit>
      <trans-unit id="None">
        <source>None</source>
        <target state="translated">NONE</target>
        <note />
      </trans-unit>
      <trans-unit id="Not_applicable">
        <source>Not applicable</source>
        <target state="translated">Nicht zutreffend</target>
        <note />
      </trans-unit>
      <trans-unit id="Omit_if_default">
        <source>Omit if default</source>
        <target state="translated">Bei Standardwert auslassen</target>
        <note />
      </trans-unit>
      <trans-unit id="Omit_only_for_optional_parameters">
        <source>Omit (only for optional parameters)</source>
        <target state="translated">Auslassen (nur bei optionalen Parametern)</target>
        <note />
      </trans-unit>
      <trans-unit id="Open_documents">
        <source>Open documents</source>
        <target state="translated">Geöffnete Dokumente</target>
        <note />
      </trans-unit>
      <trans-unit id="Operator_placement_when_wrapping">
        <source>Operator placement when wrapping</source>
        <target state="translated">Operatorplatzierung beim Umschließen</target>
        <note />
      </trans-unit>
      <trans-unit id="Optional_parameters_must_provide_a_default_value">
        <source>Optional parameters must provide a default value</source>
        <target state="translated">Optionale Parameter müssen einen Standardwert angeben.</target>
        <note />
      </trans-unit>
      <trans-unit id="Optional_with_default_value_colon">
        <source>Optional with default value:</source>
        <target state="translated">Optional mit Standardwert:</target>
        <note />
      </trans-unit>
      <trans-unit id="Other">
        <source>Others</source>
        <target state="translated">Andere</target>
        <note />
      </trans-unit>
      <trans-unit id="Overridden_members">
        <source>Overridden members</source>
        <target state="translated">Außer Kraft gesetzte Member</target>
        <note />
      </trans-unit>
      <trans-unit id="Overriding_members">
        <source>Overriding members</source>
        <target state="translated">Member werden außer Kraft gesetzt.</target>
        <note />
      </trans-unit>
      <trans-unit id="Package_install_canceled">
        <source>Package install canceled</source>
        <target state="translated">Paketinstallation abgebrochen</target>
        <note />
      </trans-unit>
      <trans-unit id="Package_uninstall_canceled">
        <source>Package uninstall canceled</source>
        <target state="translated">Paketdeinstallation abgebrochen</target>
        <note />
      </trans-unit>
      <trans-unit id="Packages">
        <source>Packages</source>
        <target state="translated">Pakete</target>
        <note />
      </trans-unit>
      <trans-unit id="Parameter_Name">
        <source>Parameter name:</source>
        <target state="translated">Parametername:</target>
        <note />
      </trans-unit>
      <trans-unit id="Parameter_information">
        <source>Parameter information</source>
        <target state="translated">Parameterinformationen</target>
        <note />
      </trans-unit>
      <trans-unit id="Parameter_kind">
        <source>Parameter kind</source>
        <target state="translated">Parameterart</target>
        <note />
      </trans-unit>
      <trans-unit id="Parameter_name_contains_invalid_characters">
        <source>Parameter name contains invalid character(s).</source>
        <target state="translated">Der Parametername enthält ungültige Zeichen.</target>
        <note />
      </trans-unit>
      <trans-unit id="Parameter_preferences_colon">
        <source>Parameter preferences:</source>
        <target state="translated">Parametereinstellungen:</target>
        <note />
      </trans-unit>
      <trans-unit id="Parameter_type_contains_invalid_characters">
        <source>Parameter type contains invalid character(s).</source>
        <target state="translated">Der Parametertyp enthält ungültige Zeichen.</target>
        <note />
      </trans-unit>
      <trans-unit id="Parentheses_preferences_colon">
        <source>Parentheses preferences:</source>
        <target state="translated">Voreinstellungen für Klammern:</target>
        <note />
      </trans-unit>
      <trans-unit id="Paste">
        <source>Paste</source>
        <target state="translated">Einfügen</target>
        <note />
      </trans-unit>
      <trans-unit id="Paste_valid_stack_trace">
        <source>Paste a stack trace to view and navigate it's values.</source>
        <target state="translated">Fügen Sie eine Stapelüberwachung ein, und navigieren Sie durch ihre Werte.</target>
        <note>"Stack Trace" is a language term and should be kept the same. </note>
      </trans-unit>
      <trans-unit id="Please_enter_a_type_name">
        <source>Please enter a type name</source>
        <target state="translated">Geben Sie einen Typnamen ein.</target>
        <note>"Type" is the programming language concept</note>
      </trans-unit>
      <trans-unit id="Prefer_System_HashCode_in_GetHashCode">
        <source>Prefer 'System.HashCode' in 'GetHashCode'</source>
        <target state="translated">"System.HashCode" in "GetHashCode" bevorzugen</target>
        <note />
      </trans-unit>
      <trans-unit id="Prefer_System_Threading_Lock">
        <source>Prefer 'System.Threading.Lock'</source>
<<<<<<< HEAD
        <target state="new">Prefer 'System.Threading.Lock'</target>
=======
        <target state="translated">„System.Threading.Lock“ bevorzugen</target>
>>>>>>> a573b409
        <note>{Locked="System.Threading.Lock"} "System.Threading.Lock" is the name of a .Net type and should not be localized.</note>
      </trans-unit>
      <trans-unit id="Prefer_Utf8_string_literals">
        <source>Prefer UTF-8 string literals</source>
        <target state="translated">UTF-8-Zeichenfolgenliterale bevorzugen</target>
        <note />
      </trans-unit>
      <trans-unit id="Prefer_collection_expression">
        <source>Prefer collection expression</source>
        <target state="translated">Sammlungsausdruck bevorzugen</target>
        <note />
      </trans-unit>
      <trans-unit id="Prefer_compound_assignments">
        <source>Prefer compound assignments</source>
        <target state="translated">Zusammengesetzte Zuweisungen bevorzugen</target>
        <note />
      </trans-unit>
      <trans-unit id="Prefer_index_operator">
        <source>Prefer index operator</source>
        <target state="translated">Indexoperator bevorzugen</target>
        <note />
      </trans-unit>
      <trans-unit id="Prefer_method_group_conversion">
        <source>Prefer method group conversion</source>
        <target state="translated">Methodengruppenkonvertierung bevorzugen</target>
        <note />
      </trans-unit>
      <trans-unit id="Prefer_namespace_and_folder_match_structure">
        <source>Prefer namespace and folder match structure</source>
        <target state="translated">Namespace- und Ordnerübereinstimmungsstruktur bevorzugen</target>
        <note />
      </trans-unit>
      <trans-unit id="Prefer_primary_constructors">
        <source>Prefer primary constructors</source>
        <target state="translated">Primäre Konstruktoren bevorzugen</target>
        <note />
      </trans-unit>
      <trans-unit id="Prefer_range_operator">
        <source>Prefer range operator</source>
        <target state="translated">Bereichsoperator bevorzugen</target>
        <note />
      </trans-unit>
      <trans-unit id="Prefer_read_only_struct">
        <source>Prefer read-only struct</source>
        <target state="translated">Schreibgeschützte Struktur bevorzugen</target>
        <note />
      </trans-unit>
      <trans-unit id="Prefer_read_only_struct_member">
        <source>Prefer read-only struct member</source>
        <target state="translated">Schreibgeschützten Strukturmember bevorzugen</target>
        <note />
      </trans-unit>
      <trans-unit id="Prefer_readonly_fields">
        <source>Prefer readonly fields</source>
        <target state="translated">readonly-Felder bevorzugen</target>
        <note />
      </trans-unit>
      <trans-unit id="Prefer_simple_using_statement">
        <source>Prefer simple 'using' statement</source>
        <target state="translated">Einfache using-Anweisung bevorzugen</target>
        <note />
      </trans-unit>
      <trans-unit id="Prefer_simplified_boolean_expressions">
        <source>Prefer simplified boolean expressions</source>
        <target state="translated">Vereinfachte boolesche Ausdrücke bevorzugen</target>
        <note />
      </trans-unit>
      <trans-unit id="Prefer_simplified_interpolation">
        <source>Prefer simplified interpolation</source>
        <target state="translated">Vereinfachte Interpolation bevorzugen</target>
        <note />
      </trans-unit>
      <trans-unit id="Prefer_static_anonymous_functions">
        <source>Prefer static anonymous functions</source>
        <target state="translated">Statische anonyme Funktionen bevorzugen</target>
        <note />
      </trans-unit>
      <trans-unit id="Prefer_static_local_functions">
        <source>Prefer static local functions</source>
        <target state="translated">Statische lokale Funktionen bevorzugen</target>
        <note />
      </trans-unit>
      <trans-unit id="Prefer_top_level_statements">
        <source>Prefer top-level statements</source>
        <target state="translated">Anweisungen der obersten Ebene bevorzugen</target>
        <note />
      </trans-unit>
      <trans-unit id="Prefer_tuple_swap">
        <source>Prefer tuple swap</source>
        <target state="translated">Tupeltausch bevorzugen</target>
        <note />
      </trans-unit>
      <trans-unit id="Projects">
        <source>Projects</source>
        <target state="translated">Projekte</target>
        <note />
      </trans-unit>
      <trans-unit id="Pull_Members_Up">
        <source>Pull Members Up</source>
        <target state="translated">Member nach oben ziehen</target>
        <note />
      </trans-unit>
      <trans-unit id="Quick_Actions">
        <source>Quick Actions</source>
        <target state="translated">Schnelle Aktionen</target>
        <note />
      </trans-unit>
      <trans-unit id="Refactoring_Only">
        <source>Refactoring Only</source>
        <target state="translated">Nur Refactoring</target>
        <note />
      </trans-unit>
      <trans-unit id="Reference">
        <source>Reference</source>
        <target state="translated">Verweis</target>
        <note />
      </trans-unit>
      <trans-unit id="Regular_Expressions">
        <source>Regular Expressions</source>
        <target state="translated">Reguläre Ausdrücke</target>
        <note />
      </trans-unit>
      <trans-unit id="Remove_Unused_References">
        <source>Remove Unused References</source>
        <target state="translated">Nicht verwendete Verweise entfernen</target>
        <note />
      </trans-unit>
      <trans-unit id="Remove_unnecessary_usings">
        <source>Remove unnecessary usings</source>
        <target state="translated">Nicht benötigte Using-Direktiven entfernen</target>
        <note />
      </trans-unit>
      <trans-unit id="Rename">
        <source>Rename</source>
        <target state="translated">umbenennen</target>
        <note />
      </trans-unit>
      <trans-unit id="Rename_0_to_1">
        <source>Rename {0} to {1}</source>
        <target state="translated">"{0}" in "{1}" umbenennen</target>
        <note />
      </trans-unit>
      <trans-unit id="Rename_asynchronously_experimental">
        <source>Rename asynchronously (experimental)</source>
        <target state="translated">Asynchron umbenennen (experimentell)</target>
        <note />
      </trans-unit>
      <trans-unit id="Report_invalid_JSON_strings">
        <source>Report invalid JSON strings</source>
        <target state="translated">Ungültige JSON-Zeichenfolgen melden</target>
        <note />
      </trans-unit>
      <trans-unit id="Report_invalid_regular_expressions">
        <source>Report invalid regular expressions</source>
        <target state="translated">Ungültige reguläre Ausdrücke melden</target>
        <note />
      </trans-unit>
      <trans-unit id="Repository">
        <source>Repository</source>
        <target state="translated">Repository</target>
        <note />
      </trans-unit>
      <trans-unit id="Require_accessibility_modifiers">
        <source>Require accessibility modifiers</source>
        <target state="translated">Zugriffsmodifizierer erforderlich</target>
        <note />
      </trans-unit>
      <trans-unit id="Require_colon">
        <source>Require:</source>
        <target state="translated">Erforderlich:</target>
        <note />
      </trans-unit>
      <trans-unit id="Required">
        <source>Required</source>
        <target state="translated">Erforderlich</target>
        <note />
      </trans-unit>
      <trans-unit id="Requires_System_HashCode_be_present_in_project">
        <source>Requires 'System.HashCode' be present in project</source>
        <target state="translated">"System.HashCode" muss im Projekt vorhanden sein.</target>
        <note />
      </trans-unit>
      <trans-unit id="Rerun_generator">
        <source>Rerun generator</source>
        <target state="translated">Generator erneut ausführen</target>
        <note />
      </trans-unit>
      <trans-unit id="Reset_Visual_Studio_default_keymapping">
        <source>Reset Visual Studio default keymapping</source>
        <target state="translated">Visual Studio-Standardtastenzuordnung zurücksetzen</target>
        <note />
      </trans-unit>
      <trans-unit id="Review_Changes">
        <source>Review Changes</source>
        <target state="translated">Änderungen überprüfen</target>
        <note />
      </trans-unit>
      <trans-unit id="Run_Code_Analysis_on_0">
        <source>Run Code Analysis on {0}</source>
        <target state="translated">Code Analysis ausführen für "{0}"</target>
        <note />
      </trans-unit>
      <trans-unit id="Run_background_code_analysis_for_colon">
        <source>Run background code analysis for:</source>
        <target state="translated">Ausführen der Hintergrundcodeanalyse für:</target>
        <note />
      </trans-unit>
      <trans-unit id="Run_code_analysis_in_separate_process_requires_restart">
        <source>Run code analysis in separate process (requires restart)</source>
        <target state="translated">Codeanalyse in separatem Prozess ausführen (Neustart erforderlich)</target>
        <note />
      </trans-unit>
      <trans-unit id="Running_code_analysis_for_0">
        <source>Running code analysis for '{0}'...</source>
        <target state="translated">Die Codeanalyse für "{0}" wird ausgeführt...</target>
        <note />
      </trans-unit>
      <trans-unit id="Running_code_analysis_for_Solution">
        <source>Running code analysis for Solution...</source>
        <target state="translated">Die Codeanalyse für die Projektmappe wird ausgeführt...</target>
        <note />
      </trans-unit>
      <trans-unit id="Save_dot_editorconfig_file">
        <source>Save .editorconfig file</source>
        <target state="translated">EDITORCONFIG-Datei speichern</target>
        <note />
      </trans-unit>
      <trans-unit id="Search_Settings">
        <source>Search Settings</source>
        <target state="translated">Sucheinstellungen</target>
        <note />
      </trans-unit>
      <trans-unit id="Search_cancelled">
        <source>Search canceled</source>
        <target state="translated">Suche abgebrochen</target>
        <note />
      </trans-unit>
      <trans-unit id="Search_found_no_results_no_csharp_or_vb_projects_opened">
        <source>Search found no results: no C# or Visual Basic projects are opened</source>
        <target state="translated">Die Suche hat keine Ergebnisse gefunden: Es wurden keine C#- oder Visual Basic-Projekte geöffnet.</target>
        <note />
      </trans-unit>
      <trans-unit id="Select_an_appropriate_symbol_to_start_value_tracking">
        <source>Select an appropriate symbol to start value tracking</source>
        <target state="translated">Wählen Sie ein geeignetes Symbol aus, um die Wertnachverfolgung zu starten</target>
        <note />
      </trans-unit>
      <trans-unit id="Select_destination">
        <source>Select destination</source>
        <target state="translated">Ziel auswählen</target>
        <note />
      </trans-unit>
      <trans-unit id="Select_Dependents">
        <source>Select _Dependents</source>
        <target state="translated">Abhängige _Objekte auswählen</target>
        <note />
      </trans-unit>
      <trans-unit id="Select_Public">
        <source>Select _Public</source>
        <target state="translated">Öffentliche _auswählen</target>
        <note />
      </trans-unit>
      <trans-unit id="Select_destination_and_members_to_pull_up">
        <source>Select destination and members to pull up.</source>
        <target state="translated">Wählen Sie das Ziel und die nach oben zu ziehenden Member aus.</target>
        <note />
      </trans-unit>
      <trans-unit id="Select_destination_colon">
        <source>Select destination:</source>
        <target state="translated">Ziel auswählen:</target>
        <note />
      </trans-unit>
      <trans-unit id="Select_member">
        <source>Select member</source>
        <target state="translated">Member auswählen</target>
        <note />
      </trans-unit>
      <trans-unit id="Select_members_colon">
        <source>Select members:</source>
        <target state="translated">Member auswählen:</target>
        <note />
      </trans-unit>
      <trans-unit id="Semantic_search_0">
        <source>Semantic Search ({0})</source>
        <target state="translated">Semantische Suche ({0})</target>
        <note />
      </trans-unit>
      <trans-unit id="Semantic_search_results">
        <source>Semantic Search Results</source>
        <target state="translated">Semantische Suchergebnisse</target>
        <note />
      </trans-unit>
      <trans-unit id="Show_Remove_Unused_References_command_in_Solution_Explorer_experimental">
        <source>Show "Remove Unused References" command in Solution Explorer (experimental)</source>
        <target state="translated">Befehl "Nicht verwendete Verweise entfernen" in Projektmappen-Explorer anzeigen (experimentell)</target>
        <note />
      </trans-unit>
      <trans-unit id="Show_UI_as_dashboard_in_top_right">
        <source>Show UI as a dashboard in top right</source>
        <target state="translated">Benutzeroberfläche als Dashboard oben rechts anzeigen</target>
        <note>"UI" is an acronym for "User Interface"</note>
      </trans-unit>
      <trans-unit id="Show_UI_inline">
        <source>Show UI Inline</source>
        <target state="translated">Inline der Benutzeroberfläche anzeigen</target>
        <note>"UI" is an acronym for "User Interface"</note>
      </trans-unit>
      <trans-unit id="Show_compiler_errors_and_warnings_for_colon">
        <source>Show compiler errors and warnings for:</source>
        <target state="translated">Compilerfehler und -warnungen anzeigen für:</target>
        <note />
      </trans-unit>
      <trans-unit id="Show_completion_list">
        <source>Show completion list</source>
        <target state="translated">Vervollständigungsliste anzeigen</target>
        <note />
      </trans-unit>
      <trans-unit id="Show_guides_for_comments_and_preprocessor_regions">
        <source>Show guides for comments and preprocessor regions</source>
        <target state="translated">Führungslinien für Kommentare und Präprozessorregionen anzeigen</target>
        <note />
      </trans-unit>
      <trans-unit id="Show_hints_for_collection_expressions">
        <source>Show hints for collection expressions</source>
        <target state="translated">Hinweise für Sammlungsausdrücke anzeigen</target>
        <note />
      </trans-unit>
      <trans-unit id="Show_hints_for_everything_else">
        <source>Show hints for everything else</source>
        <target state="translated">Hinweise für alles andere anzeigen</target>
        <note />
      </trans-unit>
      <trans-unit id="Show_hints_for_implicit_object_creation">
        <source>Show hints for implicit object creation</source>
        <target state="translated">Hinweise für die implizite Objekterstellung anzeigen</target>
        <note />
      </trans-unit>
      <trans-unit id="Show_hints_for_indexers">
        <source>Show hints for indexers</source>
        <target state="translated">Hinweise für Indexer anzeigen</target>
        <note />
      </trans-unit>
      <trans-unit id="Show_hints_for_lambda_parameter_types">
        <source>Show hints for lambda parameter types</source>
        <target state="translated">Hinweise für Lambda-Parametertypen anzeigen</target>
        <note />
      </trans-unit>
      <trans-unit id="Show_hints_for_literals">
        <source>Show hints for literals</source>
        <target state="translated">Hinweise für Literale anzeigen</target>
        <note />
      </trans-unit>
      <trans-unit id="Show_hints_for_variables_with_inferred_types">
        <source>Show hints for variables with inferred types</source>
        <target state="translated">Hinweise für Variablen mit abgeleiteten Typen anzeigen</target>
        <note />
      </trans-unit>
      <trans-unit id="Show_inheritance_margin">
        <source>Show inheritance margin</source>
        <target state="translated">Vererbungsrand anzeigen</target>
        <note />
      </trans-unit>
      <trans-unit id="Skip_analyzers_for_implicitly_triggered_builds">
        <source>Skip analyzers for implicitly triggered builds</source>
        <target state="translated">Analysetools für implizit ausgelöste Builds überspringen</target>
        <note />
      </trans-unit>
      <trans-unit id="Some_color_scheme_colors_are_being_overridden_by_changes_made_in_the_Environment_Fonts_and_Colors_options_page_Choose_Use_Defaults_in_the_Fonts_and_Colors_page_to_revert_all_customizations">
        <source>Some color scheme colors are being overridden by changes made in the Environment &gt; Fonts and Colors options page. Choose `Use Defaults` in the Fonts and Colors page to revert all customizations.</source>
        <target state="translated">Einige Farbschemafarben werden durch Änderungen überschrieben, die auf der Optionsseite "Umgebung" &gt; "Schriftarten und Farben" vorgenommen wurden. Wählen Sie auf der Seite "Schriftarten und Farben" die Option "Standardwerte verwenden" aus, um alle Anpassungen rückgängig zu machen.</target>
        <note />
      </trans-unit>
      <trans-unit id="Source_Generators">
        <source>Source Generators</source>
        <target state="translated">Quellgeneratoren</target>
        <note />
      </trans-unit>
      <trans-unit id="Source_generator_execution_requires_restart">
        <source>Source generator execution (requires restart):</source>
        <target state="translated">Ausführung des Quellgenerators (Neustart erforderlich):</target>
        <note />
      </trans-unit>
      <trans-unit id="Stack_Trace">
        <source>Stack Trace</source>
        <target state="translated">Stapelüberwachung</target>
        <note />
      </trans-unit>
      <trans-unit id="Stack_Trace_Explorer">
        <source>Stack Trace Explorer</source>
        <target state="translated">Stack Trace Explorer</target>
        <note>"Stack Trace" is a language term and should be kept the same. This is for viewing/exploring stack traces</note>
      </trans-unit>
      <trans-unit id="Stack_trace_0">
        <source>Stack Trace {0}</source>
        <target state="translated">Stapelüberwachung {0}</target>
        <note>Header for numbered stack trace view tabs</note>
      </trans-unit>
      <trans-unit id="Strike_out_obsolete_symbols">
        <source>Strike out obsolete symbols</source>
        <target state="translated">Veraltete Symbole streichen</target>
        <note />
      </trans-unit>
      <trans-unit id="Suggestion">
        <source>Suggestion</source>
        <target state="translated">Vorschlag</target>
        <note />
      </trans-unit>
      <trans-unit id="Suppress_hints_when_argument_matches_parameter_name">
        <source>Suppress hints when argument matches parameter name</source>
        <target state="translated">Hinweise unterdrücken, wenn das Argument mit dem Namen des Parameters übereinstimmt</target>
        <note />
      </trans-unit>
      <trans-unit id="Suppress_hints_when_parameter_name_matches_the_method_s_intent">
        <source>Suppress hints when parameter name matches the method's intent</source>
        <target state="translated">Hinweise unterdrücken, wenn der Parametername mit der Methodenabsicht übereinstimmt</target>
        <note />
      </trans-unit>
      <trans-unit id="Suppress_hints_when_parameter_names_differ_only_by_suffix">
        <source>Suppress hints when parameter names differ only by suffix</source>
        <target state="translated">Hinweise unterdrücken, wenn sich Parameternamen nur durch das Suffix unterscheiden</target>
        <note />
      </trans-unit>
      <trans-unit id="Symbols_without_references">
        <source>Symbols without references</source>
        <target state="translated">Symbole ohne Verweise</target>
        <note />
      </trans-unit>
      <trans-unit id="Sync_Namespaces">
        <source>Sync Namespaces</source>
        <target state="translated">Namespaces synchronisieren</target>
        <note>"Namespaces" is the programming language concept</note>
      </trans-unit>
      <trans-unit id="Sync_namespaces_changes">
        <source>Sync namespaces changes</source>
        <target state="translated">Änderungen an Synchronisierungsnamespaces</target>
        <note />
      </trans-unit>
      <trans-unit id="SystemVoid_is_not_a_valid_type_for_a_parameter">
        <source>'System.Void' is not a valid type for a parameter</source>
        <target state="translated">"System.Void" ist kein gültiger Typ für einen Parameter.</target>
        <note>{Locked="System.Void"} "System.Void" represents CLR's type and should not be localized</note>
      </trans-unit>
      <trans-unit id="Tab_twice_to_insert_arguments">
        <source>Tab twice to insert arguments (experimental)</source>
        <target state="translated">Zweimaliges Drücken der TAB-Taste zum Einfügen von Argumenten (experimentell)</target>
        <note />
      </trans-unit>
      <trans-unit id="Target_Namespace_colon">
        <source>Target Namespace:</source>
        <target state="translated">Zielnamespace:</target>
        <note />
      </trans-unit>
      <trans-unit id="The_generator_0_that_generated_this_file_has_been_removed_from_the_project">
        <source>The generator '{0}' that generated this file has been removed from the project; this file is no longer being included in your project.</source>
        <target state="translated">Der Generator "{0}", der diese Datei generiert hat, wurde aus dem Projekt entfernt. Diese Datei wird nicht mehr in Ihr Projekt einbezogen.</target>
        <note />
      </trans-unit>
      <trans-unit id="The_generator_0_that_generated_this_file_has_stopped_generating_this_file">
        <source>The generator '{0}' that generated this file has stopped generating this file; this file is no longer being included in your project.</source>
        <target state="translated">Der Generator "{0}" hat diese Datei nicht vollständig generiert. Diese Datei wird nicht mehr in Ihr Projekt einbezogen.</target>
        <note />
      </trans-unit>
      <trans-unit id="The_project_no_longer_exists">
        <source>The project no longer exists</source>
        <target state="translated">Das Projekt ist nicht mehr vorhanden.</target>
        <note />
      </trans-unit>
      <trans-unit id="This_action_cannot_be_undone_Do_you_wish_to_continue">
        <source>This action cannot be undone. Do you wish to continue?</source>
        <target state="translated">Diese Aktion kann nicht rückgängig gemacht werden. Möchten Sie den Vorgang fortsetzen?</target>
        <note />
      </trans-unit>
      <trans-unit id="This_file_was_generated_by_0_at_1_and_cannot_be_edited">
        <source>This file was generated by '{0}' at {1} and cannot be edited.</source>
        <target state="translated">Diese Datei wurde von „{0}“ um {1} generiert und kann nicht bearbeitet werden.</target>
        <note />
      </trans-unit>
      <trans-unit id="This_is_an_invalid_namespace">
        <source>This is an invalid namespace</source>
        <target state="translated">Dies ist ein ungültiger Namespace.</target>
        <note />
      </trans-unit>
      <trans-unit id="This_rule_is_not_configurable">
        <source>This rule is not configurable</source>
        <target state="translated">Diese Regel kann nicht konfiguriert werden</target>
        <note />
      </trans-unit>
      <trans-unit id="Title">
        <source>Title</source>
        <target state="translated">Titel</target>
        <note />
      </trans-unit>
      <trans-unit id="Type_Name">
        <source>Type name:</source>
        <target state="translated">Typenname:</target>
        <note />
      </trans-unit>
      <trans-unit id="Type_name_has_a_syntax_error">
        <source>Type name has a syntax error</source>
        <target state="translated">Der Typname weist einen Syntaxfehler auf.</target>
        <note>"Type" is the programming language concept</note>
      </trans-unit>
      <trans-unit id="Type_name_is_not_recognized">
        <source>Type name is not recognized</source>
        <target state="translated">Der Typname wurde nicht erkannt.</target>
        <note>"Type" is the programming language concept</note>
      </trans-unit>
      <trans-unit id="Type_name_is_recognized">
        <source>Type name is recognized</source>
        <target state="translated">Der Typname wurde erkannt.</target>
        <note>"Type" is the programming language concept</note>
      </trans-unit>
      <trans-unit id="Underline_reassigned_variables">
        <source>Underline reassigned variables</source>
        <target state="translated">Neu zugewiesene Variablen unterstreichen</target>
        <note />
      </trans-unit>
      <trans-unit id="Unused_value_is_explicitly_assigned_to_an_unused_local">
        <source>Unused value is explicitly assigned to an unused local</source>
        <target state="translated">Der nicht verwendete Wert wird explizit einer nicht verwendeten lokalen Variablen zugewiesen.</target>
        <note />
      </trans-unit>
      <trans-unit id="Unused_value_is_explicitly_assigned_to_discard">
        <source>Unused value is explicitly assigned to discard</source>
        <target state="translated">Der nicht verwendete Wert wird explizit verworfen.</target>
        <note />
      </trans-unit>
      <trans-unit id="Updating_namspaces">
        <source>Updating namespaces...</source>
        <target state="translated">Namespaces werden aktualisiert...</target>
        <note>"namespaces" is the programming language concept</note>
      </trans-unit>
      <trans-unit id="Updating_project_references">
        <source>Updating project references...</source>
        <target state="translated">Projektverweise werden aktualisiert...</target>
        <note />
      </trans-unit>
      <trans-unit id="Updating_severity">
        <source>Updating severity</source>
        <target state="translated">Der Schweregrad wird aktualisiert.</target>
        <note />
      </trans-unit>
      <trans-unit id="Use_expression_body_for_lambdas">
        <source>Use expression body for lambdas</source>
        <target state="translated">Ausdruckskörper für Lambdaausdrücke verwenden</target>
        <note />
      </trans-unit>
      <trans-unit id="Use_expression_body_for_local_functions">
        <source>Use expression body for local functions</source>
        <target state="translated">Ausdruckskörper für lokale Funktionen verwenden</target>
        <note />
      </trans-unit>
      <trans-unit id="Use_named_argument">
        <source>Use named argument</source>
        <target state="translated">Benanntes Argument verwenden</target>
        <note>"argument" is a programming term for a value passed to a function</note>
      </trans-unit>
      <trans-unit id="Value">
        <source>Value</source>
        <target state="translated">Wert</target>
        <note />
      </trans-unit>
      <trans-unit id="Value_Tracking">
        <source>Value Tracking</source>
        <target state="translated">Wertnachverfolgung</target>
        <note>Title of the "Value Tracking" tool window. "Value" is the variable/symbol and "Tracking" is the action the tool is doing to follow where the value can originate from.</note>
      </trans-unit>
      <trans-unit id="Value_assigned_here_is_never_used">
        <source>Value assigned here is never used</source>
        <target state="translated">Der hier zugewiesene Wert wird nie verwendet.</target>
        <note />
      </trans-unit>
      <trans-unit id="Value_colon">
        <source>Value:</source>
        <target state="translated">Wert:</target>
        <note />
      </trans-unit>
      <trans-unit id="Value_returned_by_invocation_is_implicitly_ignored">
        <source>Value returned by invocation is implicitly ignored</source>
        <target state="translated">Der vom Aufruf zurückgegebene Wert wird implizit ignoriert.</target>
        <note />
      </trans-unit>
      <trans-unit id="Value_to_inject_at_call_sites">
        <source>Value to inject at call sites</source>
        <target state="translated">An Aufrufsites einzufügender Wert</target>
        <note />
      </trans-unit>
      <trans-unit id="Visual_Studio_2017">
        <source>Visual Studio 2017</source>
        <target state="translated">Visual Studio 2017</target>
        <note />
      </trans-unit>
      <trans-unit id="Visual_Studio_2019">
        <source>Visual Studio 2019</source>
        <target state="translated">Visual Studio 2019</target>
        <note />
      </trans-unit>
      <trans-unit id="Visual_Studio_Settings">
        <source>Visual Studio Settings</source>
        <target state="translated">Visual Studio-Einstellungen</target>
        <note />
      </trans-unit>
      <trans-unit id="Warning">
        <source>Warning</source>
        <target state="translated">Warnung</target>
        <note />
      </trans-unit>
      <trans-unit id="Warning_colon_duplicate_parameter_name">
        <source>Warning: duplicate parameter name</source>
        <target state="translated">Warnung: doppelter Parametername</target>
        <note />
      </trans-unit>
      <trans-unit id="Warning_colon_type_does_not_bind">
        <source>Warning: type does not bind</source>
        <target state="translated">Warnung: Der Typ ist nicht gebunden.</target>
        <note />
      </trans-unit>
      <trans-unit id="We_notice_you_suspended_0_Reset_keymappings_to_continue_to_navigate_and_refactor">
        <source>We notice you suspended '{0}'. Reset keymappings to continue to navigate and refactor.</source>
        <target state="translated">Wir haben festgestellt, dass Sie "{0}" angehalten haben. Setzen Sie die Tastenzuordnungen zurück, um Navigation und Umgestaltung fortzusetzen.</target>
        <note />
      </trans-unit>
      <trans-unit id="This_workspace_does_not_support_updating_Visual_Basic_compilation_options">
        <source>This workspace does not support updating Visual Basic compilation options.</source>
        <target state="translated">Das Aktualisieren von Visual Basic-Kompilierungsoptionen wird von diesem Arbeitsbereich nicht unterstützt.</target>
        <note />
      </trans-unit>
      <trans-unit id="When_types_exactly_match">
        <source>When types exactly match</source>
        <target state="translated">Wenn Typen exakt übereinstimmen</target>
        <note />
      </trans-unit>
      <trans-unit id="When_types_loosely_match">
        <source>When types loosely match</source>
        <target state="translated">Wenn Typen lose übereinstimmen</target>
        <note />
      </trans-unit>
      <trans-unit id="Where_should_the_rename_UI_be_shown">
        <source>Where should the rename UI be shown?</source>
        <target state="translated">Wo sollte die Benutzeroberfläche zum Umbenennen angezeigt werden?</target>
        <note>"UI" is an acronym for "User Interface"</note>
      </trans-unit>
      <trans-unit id="Whitespace">
        <source>Whitespace</source>
        <target state="translated">Leerstelle</target>
        <note />
      </trans-unit>
      <trans-unit id="You_must_change_the_signature">
        <source>You must change the signature</source>
        <target state="translated">Sie müssen die Signatur ändern.</target>
        <note>"signature" here means the definition of a method</note>
      </trans-unit>
      <trans-unit id="You_must_select_at_least_one_member">
        <source>You must select at least one member.</source>
        <target state="translated">Sie müssen mindestens einen Member auswählen.</target>
        <note />
      </trans-unit>
      <trans-unit id="Illegal_characters_in_path">
        <source>Illegal characters in path.</source>
        <target state="translated">Unzulässige Zeichen in Pfad.</target>
        <note />
      </trans-unit>
      <trans-unit id="File_name_must_have_the_0_extension">
        <source>File name must have the "{0}" extension.</source>
        <target state="translated">Der Dateiname muss die Erweiterung "{0}" aufweisen.</target>
        <note />
      </trans-unit>
      <trans-unit id="Debugger">
        <source>Debugger</source>
        <target state="translated">Debugger</target>
        <note />
      </trans-unit>
      <trans-unit id="Determining_breakpoint_location">
        <source>Determining breakpoint location...</source>
        <target state="translated">Haltepunktposition wird ermittelt...</target>
        <note />
      </trans-unit>
      <trans-unit id="Determining_autos">
        <source>Determining autos...</source>
        <target state="translated">Automatische Vorgänge werden ermittelt...</target>
        <note />
      </trans-unit>
      <trans-unit id="Resolving_breakpoint_location">
        <source>Resolving breakpoint location...</source>
        <target state="translated">Haltepunktposition wird aufgelöst...</target>
        <note />
      </trans-unit>
      <trans-unit id="Validating_breakpoint_location">
        <source>Validating breakpoint location...</source>
        <target state="translated">Haltepunktposition wird validiert...</target>
        <note />
      </trans-unit>
      <trans-unit id="Getting_DataTip_text">
        <source>Getting DataTip text...</source>
        <target state="translated">DataTip-Text abrufen...</target>
        <note />
      </trans-unit>
      <trans-unit id="Preview_unavailable">
        <source>Preview unavailable</source>
        <target state="translated">Vorschau nicht verfügbar.</target>
        <note />
      </trans-unit>
      <trans-unit id="Overrides_">
        <source>Overrides</source>
        <target state="translated">Überschreibungen</target>
        <note />
      </trans-unit>
      <trans-unit id="Overridden_By">
        <source>Overridden By</source>
        <target state="translated">Überschrieben von</target>
        <note />
      </trans-unit>
      <trans-unit id="Inherits_">
        <source>Inherits</source>
        <target state="translated">Erbt</target>
        <note />
      </trans-unit>
      <trans-unit id="Implements_">
        <source>Implements</source>
        <target state="translated">Implementiert</target>
        <note />
      </trans-unit>
      <trans-unit id="Implemented_By">
        <source>Implemented By</source>
        <target state="translated">Implementiert von</target>
        <note />
      </trans-unit>
      <trans-unit id="Invalid_access">
        <source>Invalid access.</source>
        <target state="translated">Ungültiger Zugriff.</target>
        <note />
      </trans-unit>
      <trans-unit id="The_following_references_were_not_found_0_Please_locate_and_add_them_manually">
        <source>The following references were not found. {0}Please locate and add them manually.</source>
        <target state="translated">Die folgenden Verweise wurden nicht gefunden. {0}Suchen Sie nach den Verweisen, und fügen Sie sie manuell hinzu.</target>
        <note />
      </trans-unit>
      <trans-unit id="End_position_must_be_start_position">
        <source>End position must be &gt;= start position</source>
        <target state="translated">Endposition muss &gt;= Startposition sein</target>
        <note />
      </trans-unit>
      <trans-unit id="Not_a_valid_value">
        <source>Not a valid value</source>
        <target state="translated">Kein gültiger Wert.</target>
        <note />
      </trans-unit>
      <trans-unit id="_0_1">
        <source>{0} ({1})</source>
        <target state="translated">{0} ({1})</target>
        <note>Used to show a symbol name, followed by the project name it came from</note>
      </trans-unit>
      <trans-unit id="_0_is_inherited">
        <source>'{0}' is inherited</source>
        <target state="translated">"{0}" wird geerbt.</target>
        <note />
      </trans-unit>
      <trans-unit id="_0_will_be_changed_to_abstract">
        <source>'{0}' will be changed to abstract.</source>
        <target state="translated">"{0}" wird in abstrakten Wert geändert.</target>
        <note />
      </trans-unit>
      <trans-unit id="_0_will_be_changed_to_non_static">
        <source>'{0}' will be changed to non-static.</source>
        <target state="translated">"{0}" wird in nicht statischen Wert geändert.</target>
        <note />
      </trans-unit>
      <trans-unit id="_0_will_be_changed_to_public">
        <source>'{0}' will be changed to public.</source>
        <target state="translated">"{0}" wird in öffentlichen Wert geändert.</target>
        <note />
      </trans-unit>
      <trans-unit id="at_the_end_of_the_line_of_code">
        <source>at the end of the line of code</source>
        <target state="translated">am Ende der Codezeile</target>
        <note />
      </trans-unit>
      <trans-unit id="generated_by_0_suffix">
        <source>[generated by {0}]</source>
        <target state="translated">[generiert von "{0}"]</target>
        <note>{0} is the name of a generator.</note>
      </trans-unit>
      <trans-unit id="generated_suffix">
        <source>[generated]</source>
        <target state="translated">[generiert]</target>
        <note />
      </trans-unit>
      <trans-unit id="given_workspace_doesn_t_support_undo">
        <source>given workspace doesn't support undo</source>
        <target state="translated">Der angegebene Arbeitsbereich unterstützt die Funktion "Rückgängig" nicht.</target>
        <note />
      </trans-unit>
      <trans-unit id="Add_a_reference_to_0">
        <source>Add a reference to '{0}'</source>
        <target state="translated">Verweis auf "{0}" hinzufügen</target>
        <note />
      </trans-unit>
      <trans-unit id="Event_type_is_invalid">
        <source>Event type is invalid</source>
        <target state="translated">Der Ereignistyp ist ungültig.</target>
        <note />
      </trans-unit>
      <trans-unit id="Can_t_find_where_to_insert_member">
        <source>Can't find where to insert member</source>
        <target state="translated">Position zum Einfügen des Members nicht gefunden.</target>
        <note />
      </trans-unit>
      <trans-unit id="Can_t_rename_other_elements">
        <source>Can't rename 'other' elements</source>
        <target state="translated">Umbenennen von other-Elementen nicht möglich.</target>
        <note />
      </trans-unit>
      <trans-unit id="Unknown_rename_type">
        <source>Unknown rename type</source>
        <target state="translated">Unbekannter Umbenennungstyp.</target>
        <note />
      </trans-unit>
      <trans-unit id="IDs_are_not_supported_for_this_symbol_type">
        <source>IDs are not supported for this symbol type.</source>
        <target state="translated">IDs werden für diesen Symboltyp nicht unterstützt.</target>
        <note />
      </trans-unit>
      <trans-unit id="Can_t_create_a_node_id_for_this_symbol_kind_colon_0">
        <source>Can't create a node id for this symbol kind: '{0}'</source>
        <target state="translated">Für diese Symbolart kann keine Knoten-ID erstellt werden: "{0}"</target>
        <note />
      </trans-unit>
      <trans-unit id="Project_References">
        <source>Project References</source>
        <target state="translated">Projektverweise</target>
        <note />
      </trans-unit>
      <trans-unit id="Base_Types">
        <source>Base Types</source>
        <target state="translated">Basistypen</target>
        <note />
      </trans-unit>
      <trans-unit id="Could_not_find_project_0">
        <source>Could not find project '{0}'</source>
        <target state="translated">Das Projekt "{0}" wurde nicht gefunden.</target>
        <note />
      </trans-unit>
      <trans-unit id="Could_not_find_location_of_folder_on_disk">
        <source>Could not find location of folder on disk</source>
        <target state="translated">Speicherort des Ordners wurde nicht auf dem Datenträger gefunden.</target>
        <note />
      </trans-unit>
      <trans-unit id="Assembly">
        <source>Assembly </source>
        <target state="translated">Assembly </target>
        <note />
      </trans-unit>
      <trans-unit id="Exceptions_colon">
        <source>Exceptions:</source>
        <target state="translated">Ausnahmen:</target>
        <note />
      </trans-unit>
      <trans-unit id="Member_of_0">
        <source>Member of {0}</source>
        <target state="translated">Member von "{0}"</target>
        <note />
      </trans-unit>
      <trans-unit id="Parameters_colon1">
        <source>Parameters:</source>
        <target state="translated">Parameter:</target>
        <note />
      </trans-unit>
      <trans-unit id="Project">
        <source>Project </source>
        <target state="translated">Projekt </target>
        <note />
      </trans-unit>
      <trans-unit id="Remarks_colon">
        <source>Remarks:</source>
        <target state="translated">Hinweise:</target>
        <note />
      </trans-unit>
      <trans-unit id="Returns_colon">
        <source>Returns:</source>
        <target state="translated">Rückgabewerte:</target>
        <note />
      </trans-unit>
      <trans-unit id="Summary_colon">
        <source>Summary:</source>
        <target state="translated">Zusammenfassung:</target>
        <note />
      </trans-unit>
      <trans-unit id="Type_Parameters_colon">
        <source>Type Parameters:</source>
        <target state="translated">Typparameter:</target>
        <note />
      </trans-unit>
      <trans-unit id="File_already_exists">
        <source>File already exists</source>
        <target state="translated">Die Datei ist bereits vorhanden.</target>
        <note />
      </trans-unit>
      <trans-unit id="File_path_cannot_use_reserved_keywords">
        <source>File path cannot use reserved keywords</source>
        <target state="translated">Im Dateipfad dürfen keine reservierten Schlüsselwörter verwendet werden.</target>
        <note />
      </trans-unit>
      <trans-unit id="DocumentPath_is_illegal">
        <source>DocumentPath is illegal</source>
        <target state="translated">DocumentPath ist unzulässig.</target>
        <note />
      </trans-unit>
      <trans-unit id="Project_Path_is_illegal">
        <source>Project Path is illegal</source>
        <target state="translated">Der Projektpfad ist unzulässig.</target>
        <note />
      </trans-unit>
      <trans-unit id="Path_cannot_have_empty_filename">
        <source>Path cannot have empty filename</source>
        <target state="translated">Der Pfad darf keinen leeren Dateinamen enthalten.</target>
        <note />
      </trans-unit>
      <trans-unit id="The_given_DocumentId_did_not_come_from_the_Visual_Studio_workspace">
        <source>The given DocumentId did not come from the Visual Studio workspace.</source>
        <target state="translated">Die angegebene DocumentId stammt nicht aus dem Visual Studio-Arbeitsbereich.</target>
        <note />
      </trans-unit>
      <trans-unit id="Project_colon_0_1_Use_the_dropdown_to_view_and_switch_to_other_projects_this_file_may_belong_to">
        <source>Project: {0} ({1})

Use the dropdown to view and switch to other projects this file may belong to.</source>
        <target state="translated">Projekt: {0} ({1})

Verwenden Sie die Dropdownliste, um weitere zu dieser Datei gehörige Projekte anzuzeigen und zu diesen zu wechseln.</target>
        <note />
      </trans-unit>
      <trans-unit id="_0_Use_the_dropdown_to_view_and_navigate_to_other_items_in_this_file">
        <source>{0}

Use the dropdown to view and navigate to other items in this file.</source>
        <target state="translated">{0}

Verwenden Sie die Dropdownliste, um weitere Elemente in dieser Datei anzuzeigen und zu diesen zu wechseln.</target>
        <note />
      </trans-unit>
      <trans-unit id="Project_colon_0_Use_the_dropdown_to_view_and_switch_to_other_projects_this_file_may_belong_to">
        <source>Project: {0}

Use the dropdown to view and switch to other projects this file may belong to.</source>
        <target state="translated">Projekt: {0}

Verwenden Sie die Dropdownliste, um weitere zu dieser Datei gehörige Projekte anzuzeigen und zu diesen zu wechseln.</target>
        <note />
      </trans-unit>
      <trans-unit id="AnalyzerChangedOnDisk">
        <source>AnalyzerChangedOnDisk</source>
        <target state="translated">AnalyzerChangedOnDisk</target>
        <note />
      </trans-unit>
      <trans-unit id="The_analyzer_assembly_0_has_changed_Diagnostics_may_be_incorrect_until_Visual_Studio_is_restarted">
        <source>The analyzer assembly '{0}' has changed. Diagnostics may be incorrect until Visual Studio is restarted.</source>
        <target state="translated">Die Analysetoolassembly "{0}" wurde geändert. Die Diagnose ist bis zu einem Neustart von Visual Studio möglicherweise nicht korrekt.</target>
        <note />
      </trans-unit>
      <trans-unit id="Cancel">
        <source>Cancel</source>
        <target state="translated">Abbrechen</target>
        <note />
      </trans-unit>
      <trans-unit id="Deselect_All">
        <source>_Deselect All</source>
        <target state="translated">Auswahl _aufheben</target>
        <note />
      </trans-unit>
      <trans-unit id="Extract_Interface">
        <source>Extract Interface</source>
        <target state="translated">Schnittstelle extrahieren</target>
        <note />
      </trans-unit>
      <trans-unit id="Generated_name_colon">
        <source>Generated name:</source>
        <target state="translated">Generierter Name:</target>
        <note />
      </trans-unit>
      <trans-unit id="New_file_name_colon">
        <source>New _file name:</source>
        <target state="translated">Neuer _Dateiname:</target>
        <note />
      </trans-unit>
      <trans-unit id="New_interface_name_colon">
        <source>New _interface name:</source>
        <target state="translated">Name der neuen _Schnittstelle:</target>
        <note />
      </trans-unit>
      <trans-unit id="OK">
        <source>OK</source>
        <target state="translated">OK</target>
        <note />
      </trans-unit>
      <trans-unit id="Select_All">
        <source>_Select All</source>
        <target state="translated">_Alle auswählen</target>
        <note />
      </trans-unit>
      <trans-unit id="Select_public_members_to_form_interface">
        <source>Select public _members to form interface</source>
        <target state="translated">Öffentliche _Member zum Bilden einer Schnittstelle auswählen</target>
        <note />
      </trans-unit>
      <trans-unit id="Access_colon">
        <source>_Access:</source>
        <target state="translated">_Zugriff:</target>
        <note />
      </trans-unit>
      <trans-unit id="Add_to_existing_file">
        <source>Add to _existing file</source>
        <target state="translated">Zu _vorhandener Datei hinzufügen</target>
        <note />
      </trans-unit>
      <trans-unit id="Change_Signature">
        <source>Change Signature</source>
        <target state="translated">Signatur ändern</target>
        <note />
      </trans-unit>
      <trans-unit id="Create_new_file">
        <source>_Create new file</source>
        <target state="translated">Neue Datei _erstellen</target>
        <note />
      </trans-unit>
      <trans-unit id="Default_">
        <source>Default</source>
        <target state="translated">Standard</target>
        <note />
      </trans-unit>
      <trans-unit id="File_Name_colon">
        <source>File Name:</source>
        <target state="translated">Dateiname:</target>
        <note />
      </trans-unit>
      <trans-unit id="Generate_Type">
        <source>Generate Type</source>
        <target state="translated">Typ generieren</target>
        <note />
      </trans-unit>
      <trans-unit id="Kind_colon">
        <source>_Kind:</source>
        <target state="translated">_Art:</target>
        <note />
      </trans-unit>
      <trans-unit id="Location_colon">
        <source>Location:</source>
        <target state="translated">Speicherort:</target>
        <note />
      </trans-unit>
      <trans-unit id="Modifier">
        <source>Modifier</source>
        <target state="translated">Modifizierer</target>
        <note />
      </trans-unit>
      <trans-unit id="Name_colon1">
        <source>Name:</source>
        <target state="translated">Name:</target>
        <note />
      </trans-unit>
      <trans-unit id="Parameter">
        <source>Parameter</source>
        <target state="translated">Parameter</target>
        <note />
      </trans-unit>
      <trans-unit id="Parameters_colon2">
        <source>Parameters:</source>
        <target state="translated">Parameter:</target>
        <note />
      </trans-unit>
      <trans-unit id="Preview_method_signature_colon">
        <source>Preview method signature:</source>
        <target state="translated">Vorschau der Methodensignatur:</target>
        <note />
      </trans-unit>
      <trans-unit id="Preview_reference_changes">
        <source>Preview reference changes</source>
        <target state="translated">Vorschau der Verweisänderungen</target>
        <note />
      </trans-unit>
      <trans-unit id="Project_colon">
        <source>_Project:</source>
        <target state="translated">_Projekt:</target>
        <note />
      </trans-unit>
      <trans-unit id="Type">
        <source>Type</source>
        <target state="translated">Typ</target>
        <note />
      </trans-unit>
      <trans-unit id="Type_Details_colon">
        <source>Type Details:</source>
        <target state="translated">Typdetails:</target>
        <note />
      </trans-unit>
      <trans-unit id="Re_move">
        <source>Re_move</source>
        <target state="translated">Ent_fernen</target>
        <note />
      </trans-unit>
      <trans-unit id="Restore">
        <source>_Restore</source>
        <target state="translated">_Wiederherstellen</target>
        <note />
      </trans-unit>
      <trans-unit id="More_about_0">
        <source>More about {0}</source>
        <target state="translated">Weitere Informationen zu "{0}"</target>
        <note />
      </trans-unit>
      <trans-unit id="bracket_plus_bracket">
        <source>[+] </source>
        <target state="translated">[+] </target>
        <note />
      </trans-unit>
      <trans-unit id="bracket_bracket">
        <source>[-] </source>
        <target state="translated">[-] </target>
        <note />
      </trans-unit>
      <trans-unit id="Reference_to_0_in_project_1">
        <source>Reference to '{0}' in project '{1}'</source>
        <target state="translated">Verweis auf "{0}" in Projekt "{1}"</target>
        <note />
      </trans-unit>
      <trans-unit id="Unknown1">
        <source>&lt;Unknown&gt;</source>
        <target state="translated">&lt;Unbekannt&gt;</target>
        <note />
      </trans-unit>
      <trans-unit id="Analyzer_reference_to_0_in_project_1">
        <source>Analyzer reference to '{0}' in project '{1}'</source>
        <target state="translated">Analysetoolverweis auf "{0}" in Projekt "{1}"</target>
        <note />
      </trans-unit>
      <trans-unit id="Project_reference_to_0_in_project_1">
        <source>Project reference to '{0}' in project '{1}'</source>
        <target state="translated">Projektverweis auf "{0}" in Projekt "{1}"</target>
        <note />
      </trans-unit>
      <trans-unit id="AnalyzerDependencyConflict">
        <source>AnalyzerDependencyConflict</source>
        <target state="translated">AnalyzerDependencyConflict</target>
        <note />
      </trans-unit>
      <trans-unit id="_0_references">
        <source>{0} references</source>
        <target state="translated">{0} Verweise</target>
        <note />
      </trans-unit>
      <trans-unit id="_1_reference">
        <source>1 reference</source>
        <target state="translated">1 Verweis</target>
        <note />
      </trans-unit>
      <trans-unit id="_0_encountered_an_error_and_has_been_disabled">
        <source>'{0}' encountered an error and has been disabled.</source>
        <target state="translated">"{0}" hat einen Fehler festgestellt und wurde deaktiviert.</target>
        <note />
      </trans-unit>
      <trans-unit id="Enable">
        <source>Enable</source>
        <target state="translated">Aktivieren</target>
        <note />
      </trans-unit>
      <trans-unit id="Enable_and_ignore_future_errors">
        <source>Enable and ignore future errors</source>
        <target state="translated">Aktivieren und weitere Fehler ignorieren</target>
        <note />
      </trans-unit>
      <trans-unit id="No_Changes">
        <source>No Changes</source>
        <target state="translated">Keine Änderungen</target>
        <note />
      </trans-unit>
      <trans-unit id="Current_block">
        <source>Current block</source>
        <target state="translated">Aktueller Block</target>
        <note />
      </trans-unit>
      <trans-unit id="Determining_current_block">
        <source>Determining current block.</source>
        <target state="translated">Der aktuelle Block wird bestimmt.</target>
        <note />
      </trans-unit>
      <trans-unit id="IntelliSense">
        <source>IntelliSense</source>
        <target state="translated">IntelliSense</target>
        <note />
      </trans-unit>
      <trans-unit id="MissingAnalyzerReference">
        <source>MissingAnalyzerReference</source>
        <target state="translated">MissingAnalyzerReference</target>
        <note />
      </trans-unit>
      <trans-unit id="Suppress_diagnostics">
        <source>Suppress diagnostics</source>
        <target state="translated">Diagnose unterdrücken</target>
        <note />
      </trans-unit>
      <trans-unit id="Computing_suppressions_fix">
        <source>Computing suppressions fix...</source>
        <target state="translated">Behebung von Unterdrückungen wird berechnet...</target>
        <note />
      </trans-unit>
      <trans-unit id="Applying_suppressions_fix">
        <source>Applying suppressions fix...</source>
        <target state="translated">Behebung von Unterdrückungen wird angewendet...</target>
        <note />
      </trans-unit>
      <trans-unit id="Remove_suppressions">
        <source>Remove suppressions</source>
        <target state="translated">Unterdrückungen entfernen</target>
        <note />
      </trans-unit>
      <trans-unit id="Computing_remove_suppressions_fix">
        <source>Computing remove suppressions fix...</source>
        <target state="translated">Entfernen der Behebung von Unterdrückungen wird berechnet...</target>
        <note />
      </trans-unit>
      <trans-unit id="Applying_remove_suppressions_fix">
        <source>Applying remove suppressions fix...</source>
        <target state="translated">Entfernen der Behebung von Unterdrückungen wird angewendet...</target>
        <note />
      </trans-unit>
      <trans-unit id="This_workspace_only_supports_opening_documents_on_the_UI_thread">
        <source>This workspace only supports opening documents on the UI thread.</source>
        <target state="translated">Dieser Arbeitsbereich unterstützt nur das Öffnen von Dokumenten für den UI-Thread.</target>
        <note />
      </trans-unit>
      <trans-unit id="This_workspace_does_not_support_updating_Visual_Basic_parse_options">
        <source>This workspace does not support updating Visual Basic parse options.</source>
        <target state="translated">Das Aktualisieren von Visual Basic-Analyseoptionen wird von diesem Arbeitsbereich nicht unterstützt.</target>
        <note />
      </trans-unit>
      <trans-unit id="Synchronizing_with_0">
        <source>Synchronizing with {0}...</source>
        <target state="translated">Synchronisierung mit "{0}" wird durchgeführt...</target>
        <note />
      </trans-unit>
      <trans-unit id="Visual_Studio_has_suspended_some_advanced_features_to_improve_performance">
        <source>Visual Studio has suspended some advanced features to improve performance.</source>
        <target state="translated">Visual Studio hat einige erweiterte Features angehalten, um die Leistung zu verbessern.</target>
        <note />
      </trans-unit>
      <trans-unit id="Installing_0">
        <source>Installing '{0}'</source>
        <target state="translated">"{0}" wird installiert</target>
        <note />
      </trans-unit>
      <trans-unit id="Installing_0_completed">
        <source>Installing '{0}' completed</source>
        <target state="translated">Installation von "{0}" abgeschlossen</target>
        <note />
      </trans-unit>
      <trans-unit id="Package_install_failed_colon_0">
        <source>Package install failed: {0}</source>
        <target state="translated">Fehler bei der Paketinstallation: {0}</target>
        <note />
      </trans-unit>
      <trans-unit id="Unknown2">
        <source>&lt;Unknown&gt;</source>
        <target state="translated">&lt;Unbekannt&gt;</target>
        <note />
      </trans-unit>
      <trans-unit id="No">
        <source>No</source>
        <target state="translated">Nein</target>
        <note />
      </trans-unit>
      <trans-unit id="Yes">
        <source>Yes</source>
        <target state="translated">Ja</target>
        <note />
      </trans-unit>
      <trans-unit id="Enter_a_title_for_this_Naming_Style">
        <source>Enter a title for this Naming Style.</source>
        <target state="translated">Geben Sie einen Titel für diesen Benennungsstil ein.</target>
        <note />
      </trans-unit>
      <trans-unit id="Accessibilities_can_match_any">
        <source>Accessibilities (can match any)</source>
        <target state="translated">Zugriffsebenen (beliebige Übereinstimmung)</target>
        <note />
      </trans-unit>
      <trans-unit id="Capitalization_colon">
        <source>Capitalization:</source>
        <target state="translated">Großschreibung:</target>
        <note />
      </trans-unit>
      <trans-unit id="all_lower">
        <source>all lower</source>
        <target state="translated">Nur Kleinbuchstaben</target>
        <note />
      </trans-unit>
      <trans-unit id="ALL_UPPER">
        <source>ALL UPPER</source>
        <target state="translated">Nur Großbuchstaben</target>
        <note />
      </trans-unit>
      <trans-unit id="camel_Case_Name">
        <source>camel Case Name</source>
        <target state="translated">Name in CamelCase </target>
        <note />
      </trans-unit>
      <trans-unit id="First_word_upper">
        <source>First word upper</source>
        <target state="translated">Erstes Wort in Großschreibung</target>
        <note />
      </trans-unit>
      <trans-unit id="Pascal_Case_Name">
        <source>Pascal Case Name</source>
        <target state="translated">Name in Pascal-Schreibweise</target>
        <note />
      </trans-unit>
      <trans-unit id="Modifiers_must_match_all">
        <source>Modifiers (must match all)</source>
        <target state="translated">Modifizierer (muss mit allen übereinstimmen)</target>
        <note />
      </trans-unit>
      <trans-unit id="Naming_Rule">
        <source>Naming Rule</source>
        <target state="translated">Benennungsregel</target>
        <note />
      </trans-unit>
      <trans-unit id="Naming_Style">
        <source>Naming Style</source>
        <target state="translated">Benennungsstil</target>
        <note />
      </trans-unit>
      <trans-unit id="Naming_Style_Title_colon">
        <source>Naming Style Title:</source>
        <target state="translated">Titel des Benennungsstils:</target>
        <note />
      </trans-unit>
      <trans-unit id="Required_Prefix_colon">
        <source>Required Prefix:</source>
        <target state="translated">Erforderliches Präfix:</target>
        <note />
      </trans-unit>
      <trans-unit id="Required_Suffix_colon">
        <source>Required Suffix:</source>
        <target state="translated">Erforderliches Suffix:</target>
        <note />
      </trans-unit>
      <trans-unit id="Sample_Identifier_colon">
        <source>Sample Identifier:</source>
        <target state="translated">Stichprobenbezeichner:</target>
        <note />
      </trans-unit>
      <trans-unit id="Symbol_Kinds_can_match_any">
        <source>Symbol Kinds (can match any)</source>
        <target state="translated">Symbolarten (beliebige Übereinstimmung)</target>
        <note />
      </trans-unit>
      <trans-unit id="Symbol_Specification">
        <source>Symbol Specification</source>
        <target state="translated">Symbolspezifikation</target>
        <note />
      </trans-unit>
      <trans-unit id="Symbol_Specification_Title_colon">
        <source>Symbol Specification Title:</source>
        <target state="translated">Titel der Symbolspezifikation:</target>
        <note />
      </trans-unit>
      <trans-unit id="Word_Separator_colon">
        <source>Word Separator:</source>
        <target state="translated">Worttrennzeichen:</target>
        <note />
      </trans-unit>
      <trans-unit id="example">
        <source>example</source>
<<<<<<< HEAD
        <target state="needs-review-translation">Beispiel</target>
=======
        <target state="new">example</target>
>>>>>>> a573b409
        <note>{Locked} IdentifierWord_Example and IdentifierWord_Identifier are combined (with prefixes, suffixes, and word separators) into an example identifier name in the NamingStyle UI.</note>
      </trans-unit>
      <trans-unit id="identifier">
        <source>identifier</source>
<<<<<<< HEAD
        <target state="needs-review-translation">Bezeichner</target>
=======
        <target state="new">identifier</target>
>>>>>>> a573b409
        <note>{Locked} IdentifierWord_Example and IdentifierWord_Identifier are combined (with prefixes, suffixes, and word separators) into an example identifier name in the NamingStyle UI.</note>
      </trans-unit>
      <trans-unit id="Install_0">
        <source>Install '{0}'</source>
        <target state="translated">"{0}" installieren</target>
        <note />
      </trans-unit>
      <trans-unit id="Uninstalling_0">
        <source>Uninstalling '{0}'</source>
        <target state="translated">"{0}" wird deinstalliert</target>
        <note />
      </trans-unit>
      <trans-unit id="Uninstalling_0_completed">
        <source>Uninstalling '{0}' completed</source>
        <target state="translated">Deinstallation von "{0}" abgeschlossen</target>
        <note />
      </trans-unit>
      <trans-unit id="Uninstall_0">
        <source>Uninstall '{0}'</source>
        <target state="translated">"{0}" deinstallieren</target>
        <note />
      </trans-unit>
      <trans-unit id="Package_uninstall_failed_colon_0">
        <source>Package uninstall failed: {0}</source>
        <target state="translated">Fehler bei der Paketdeinstallation: {0}</target>
        <note />
      </trans-unit>
      <trans-unit id="Additional_information_colon">
        <source>Additional information:</source>
        <target state="translated">Zusätzliche Informationen:</target>
        <note />
      </trans-unit>
      <trans-unit id="Installing_0_failed_Additional_information_colon_1">
        <source>Installing '{0}' failed.

Additional information: {1}</source>
        <target state="translated">Fehler bei der Installation von "{0}".

Zusätzliche Informationen: {1}</target>
        <note />
      </trans-unit>
      <trans-unit id="Uninstalling_0_failed_Additional_information_colon_1">
        <source>Uninstalling '{0}' failed.

Additional information: {1}</source>
        <target state="translated">Fehler bei der Deinstallation von "{0}".

Zusätzliche Informationen: {1}</target>
        <note />
      </trans-unit>
      <trans-unit id="Move_0_below_1">
        <source>Move {0} below {1}</source>
        <target state="translated">"{0}" unterhalb von "{1}" platzieren</target>
        <note>{0} and {1} are parameter descriptions</note>
      </trans-unit>
      <trans-unit id="Move_0_above_1">
        <source>Move {0} above {1}</source>
        <target state="translated">"{0}" oberhalb von "{1}" platzieren</target>
        <note>{0} and {1} are parameter descriptions</note>
      </trans-unit>
      <trans-unit id="Remove_0">
        <source>Remove {0}</source>
        <target state="translated">"{0}" entfernen</target>
        <note>{0} is a parameter description</note>
      </trans-unit>
      <trans-unit id="Restore_0">
        <source>Restore {0}</source>
        <target state="translated">"{0}" wiederherstellen</target>
        <note>{0} is a parameter description</note>
      </trans-unit>
      <trans-unit id="Re_enable">
        <source>Re-enable</source>
        <target state="translated">Erneut aktivieren</target>
        <note />
      </trans-unit>
      <trans-unit id="Learn_more">
        <source>Learn more</source>
        <target state="translated">Weitere Informationen</target>
        <note />
      </trans-unit>
      <trans-unit id="Prefer_framework_type">
        <source>Prefer framework type</source>
        <target state="translated">Frameworktyp vorziehen</target>
        <note />
      </trans-unit>
      <trans-unit id="Prefer_predefined_type">
        <source>Prefer predefined type</source>
        <target state="translated">Vordefinierten Typ vorziehen</target>
        <note />
      </trans-unit>
      <trans-unit id="Copy_to_Clipboard">
        <source>Copy to Clipboard</source>
        <target state="translated">In Zwischenablage kopieren</target>
        <note />
      </trans-unit>
      <trans-unit id="Close">
        <source>Close</source>
        <target state="translated">Schließen</target>
        <note />
      </trans-unit>
      <trans-unit id="Unknown_parameters">
        <source>&lt;Unknown Parameters&gt;</source>
        <target state="translated">&lt;Unbekannte Parameter&gt;</target>
        <note />
      </trans-unit>
      <trans-unit id="End_of_inner_exception_stack">
        <source>--- End of inner exception stack trace ---</source>
        <target state="translated">--- Ende der inneren Ausnahmestapelüberwachung ---</target>
        <note />
      </trans-unit>
      <trans-unit id="For_locals_parameters_and_members">
        <source>For locals, parameters and members</source>
        <target state="translated">Für lokale Elemente, Parameter und Member</target>
        <note />
      </trans-unit>
      <trans-unit id="For_member_access_expressions">
        <source>For member access expressions</source>
        <target state="translated">Für Memberzugriffsausdrücke</target>
        <note />
      </trans-unit>
      <trans-unit id="Prefer_object_initializer">
        <source>Prefer object initializer</source>
        <target state="translated">Objektinitialisierer vorziehen</target>
        <note />
      </trans-unit>
      <trans-unit id="Expression_preferences_colon">
        <source>Expression preferences:</source>
        <target state="translated">Ausdruckseinstellungen:</target>
        <note />
      </trans-unit>
      <trans-unit id="Block_Structure_Guides">
        <source>Block Structure Guides</source>
        <target state="translated">Führungslinien für Blockstruktur</target>
        <note />
      </trans-unit>
      <trans-unit id="Outlining">
        <source>Outlining</source>
        <target state="translated">Gliederung</target>
        <note />
      </trans-unit>
      <trans-unit id="Show_guides_for_code_level_constructs">
        <source>Show guides for code level constructs</source>
        <target state="translated">Führungslinien für Konstrukte auf Codeebene anzeigen</target>
        <note />
      </trans-unit>
      <trans-unit id="Show_guides_for_declaration_level_constructs">
        <source>Show guides for declaration level constructs</source>
        <target state="translated">Führungslinien für Konstrukte auf Deklarationsebene anzeigen</target>
        <note />
      </trans-unit>
      <trans-unit id="Show_outlining_for_code_level_constructs">
        <source>Show outlining for code level constructs</source>
        <target state="translated">Gliederung für Konstrukte auf Codeebene anzeigen</target>
        <note />
      </trans-unit>
      <trans-unit id="Show_outlining_for_comments_and_preprocessor_regions">
        <source>Show outlining for comments and preprocessor regions</source>
        <target state="translated">Gliederung für Kommentare und Präprozessorregionen anzeigen</target>
        <note />
      </trans-unit>
      <trans-unit id="Show_outlining_for_declaration_level_constructs">
        <source>Show outlining for declaration level constructs</source>
        <target state="translated">Gliederung für Konstrukte auf Deklarationsebene anzeigen</target>
        <note />
      </trans-unit>
      <trans-unit id="Variable_preferences_colon">
        <source>Variable preferences:</source>
        <target state="translated">Variableneinstellungen:</target>
        <note />
      </trans-unit>
      <trans-unit id="Prefer_inlined_variable_declaration">
        <source>Prefer inlined variable declaration</source>
        <target state="translated">Inlinevariablendeklaration vorziehen</target>
        <note />
      </trans-unit>
      <trans-unit id="Use_expression_body_for_methods">
        <source>Use expression body for methods</source>
        <target state="translated">Ausdruckskörper für Methoden verwenden</target>
        <note />
      </trans-unit>
      <trans-unit id="Code_block_preferences_colon">
        <source>Code block preferences:</source>
        <target state="translated">Codeblockeinstellungen:</target>
        <note />
      </trans-unit>
      <trans-unit id="Use_expression_body_for_accessors">
        <source>Use expression body for accessors</source>
        <target state="translated">Ausdruckskörper für Accessoren verwenden</target>
        <note />
      </trans-unit>
      <trans-unit id="Use_expression_body_for_constructors">
        <source>Use expression body for constructors</source>
        <target state="translated">Ausdruckskörper für Konstruktoren verwenden</target>
        <note />
      </trans-unit>
      <trans-unit id="Use_expression_body_for_indexers">
        <source>Use expression body for indexers</source>
        <target state="translated">Ausdruckskörper für Indexer verwenden</target>
        <note />
      </trans-unit>
      <trans-unit id="Use_expression_body_for_operators">
        <source>Use expression body for operators</source>
        <target state="translated">Ausdruckskörper für Operatoren verwenden</target>
        <note />
      </trans-unit>
      <trans-unit id="Use_expression_body_for_properties">
        <source>Use expression body for properties</source>
        <target state="translated">Ausdruckskörper für Eigenschaften verwenden</target>
        <note />
      </trans-unit>
      <trans-unit id="Some_naming_rules_are_incomplete_Please_complete_or_remove_them">
        <source>Some naming rules are incomplete. Please complete or remove them.</source>
        <target state="translated">Einige Benennungsregeln sind unvollständig. Vervollständigen oder entfernen Sie die Regeln.</target>
        <note />
      </trans-unit>
      <trans-unit id="Manage_specifications">
        <source>Manage specifications</source>
        <target state="translated">Spezifikationen verwalten</target>
        <note />
      </trans-unit>
      <trans-unit id="Reorder">
        <source>Reorder</source>
        <target state="translated">Neu anordnen</target>
        <note />
      </trans-unit>
      <trans-unit id="Severity">
        <source>Severity</source>
        <target state="translated">Schweregrad</target>
        <note />
      </trans-unit>
      <trans-unit id="Specification">
        <source>Specification</source>
        <target state="translated">Spezifikation</target>
        <note />
      </trans-unit>
      <trans-unit id="Required_Style">
        <source>Required Style</source>
        <target state="translated">Erforderlicher Stil</target>
        <note />
      </trans-unit>
      <trans-unit id="This_item_cannot_be_deleted_because_it_is_used_by_an_existing_Naming_Rule">
        <source>This item cannot be deleted because it is used by an existing Naming Rule.</source>
        <target state="translated">Dieses Element kann nicht gelöscht werden, weil es von einer vorhandenen Benennungsregel verwendet wird.</target>
        <note />
      </trans-unit>
      <trans-unit id="Prefer_collection_initializer">
        <source>Prefer collection initializer</source>
        <target state="translated">Auflistungsinitialisierer vorziehen</target>
        <note />
      </trans-unit>
      <trans-unit id="Prefer_coalesce_expression">
        <source>Prefer coalesce expression</source>
        <target state="translated">COALESCE-Ausdruck vorziehen</target>
        <note />
      </trans-unit>
      <trans-unit id="Collapse_regions_when_collapsing_to_definitions">
        <source>Collapse #regions when collapsing to definitions</source>
        <target state="translated">#regions beim Reduzieren auf Definitionen zuklappen</target>
        <note />
      </trans-unit>
      <trans-unit id="Prefer_null_propagation">
        <source>Prefer null propagation</source>
        <target state="translated">NULL-Weitergabe vorziehen</target>
        <note />
      </trans-unit>
      <trans-unit id="Prefer_explicit_tuple_name">
        <source>Prefer explicit tuple name</source>
        <target state="translated">Expliziten Tupelnamen bevorzugen</target>
        <note />
      </trans-unit>
      <trans-unit id="Description">
        <source>Description</source>
        <target state="translated">Beschreibung</target>
        <note />
      </trans-unit>
      <trans-unit id="Preference">
        <source>Preference</source>
        <target state="translated">Einstellung</target>
        <note />
      </trans-unit>
      <trans-unit id="Implement_Interface_or_Abstract_Class">
        <source>Implement Interface or Abstract Class</source>
        <target state="translated">Schnittstelle oder abstrakte Klasse implementieren</target>
        <note />
      </trans-unit>
      <trans-unit id="For_a_given_symbol_only_the_topmost_rule_with_a_matching_Specification_will_be_applied_Violation_of_that_rules_Required_Style_will_be_reported_at_the_chosen_Severity_level">
        <source>For a given symbol, only the topmost rule with a matching 'Specification' will be applied. Violation of that rule's 'Required Style' will be reported at the chosen 'Severity' level.</source>
        <target state="translated">Für ein vorgegebenes Symbol wird nur die oberste Regel mit einer übereinstimmenden Spezifikation angewendet. Eine Verletzung des erforderlichen Stils für diese Regel wird mit dem gewählten Schweregrad gemeldet.</target>
        <note />
      </trans-unit>
      <trans-unit id="at_the_end">
        <source>at the end</source>
        <target state="translated">am Ende</target>
        <note />
      </trans-unit>
      <trans-unit id="When_inserting_properties_events_and_methods_place_them">
        <source>When inserting properties, events and methods, place them:</source>
        <target state="translated">Eingefügte Eigenschaften, Ereignisse und Methoden hier ablegen:</target>
        <note />
      </trans-unit>
      <trans-unit id="on_the_right_edge_of_the_editor_window">
        <source>on the right edge of the editor window</source>
        <target state="translated">am rechten Rand des Editorfensters</target>
        <note />
      </trans-unit>
      <trans-unit id="with_other_members_of_the_same_kind">
        <source>with other members of the same kind</source>
        <target state="translated">mit anderen Mitgliedern derselben Art</target>
        <note />
      </trans-unit>
      <trans-unit id="Prefer_braces">
        <source>Prefer braces</source>
        <target state="translated">Geschweifte Klammern bevorzugen</target>
        <note />
      </trans-unit>
      <trans-unit id="Over_colon">
        <source>Over:</source>
        <target state="translated">Gegenüber:</target>
        <note />
      </trans-unit>
      <trans-unit id="Prefer_colon">
        <source>Prefer:</source>
        <target state="translated">Bevorzugen:</target>
        <note />
      </trans-unit>
      <trans-unit id="or">
        <source>or</source>
        <target state="translated">oder</target>
        <note />
      </trans-unit>
      <trans-unit id="built_in_types">
        <source>built-in types</source>
        <target state="translated">integrierte Typen</target>
        <note />
      </trans-unit>
      <trans-unit id="everywhere_else">
        <source>everywhere else</source>
        <target state="translated">überall sonst</target>
        <note />
      </trans-unit>
      <trans-unit id="type_is_apparent_from_assignment_expression">
        <source>type is apparent from assignment expression</source>
        <target state="translated">Typ geht aus Zuweisungsausdruck hervor</target>
        <note />
      </trans-unit>
      <trans-unit id="Move_down">
        <source>Move down</source>
        <target state="translated">Nach unten</target>
        <note />
      </trans-unit>
      <trans-unit id="Move_up">
        <source>Move up</source>
        <target state="translated">Nach oben</target>
        <note />
      </trans-unit>
      <trans-unit id="Remove">
        <source>Remove</source>
        <target state="translated">Entfernen</target>
        <note />
      </trans-unit>
      <trans-unit id="Pick_members">
        <source>Pick members</source>
        <target state="translated">Member auswählen</target>
        <note />
      </trans-unit>
      <trans-unit id="Add_item">
        <source>Add item</source>
        <target state="translated">Element hinzufügen</target>
        <note />
      </trans-unit>
      <trans-unit id="Edit_item">
        <source>Edit item</source>
        <target state="translated">Element bearbeiten</target>
        <note />
      </trans-unit>
      <trans-unit id="Remove_item">
        <source>Remove item</source>
        <target state="translated">Element entfernen</target>
        <note />
      </trans-unit>
      <trans-unit id="Add_a_naming_rule">
        <source>Add a naming rule</source>
        <target state="translated">Benennungsregel hinzufügen</target>
        <note />
      </trans-unit>
      <trans-unit id="Remove_naming_rule">
        <source>Remove naming rule</source>
        <target state="translated">Benennungsregel entfernen</target>
        <note />
      </trans-unit>
      <trans-unit id="VisualStudioWorkspace_TryApplyChanges_cannot_be_called_from_a_background_thread">
        <source>VisualStudioWorkspace.TryApplyChanges cannot be called from a background thread.</source>
        <target state="translated">"VisualStudioWorkspace.TryApplyChanges" kann von einem Hintergrundthread nicht aufgerufen werden.</target>
        <note />
      </trans-unit>
      <trans-unit id="prefer_throwing_properties">
        <source>prefer throwing properties</source>
        <target state="translated">ausgelöste Eigenschaften bevorzugen</target>
        <note />
      </trans-unit>
      <trans-unit id="When_generating_properties">
        <source>When generating properties:</source>
        <target state="translated">Beim Generieren von Eigenschaften:</target>
        <note />
      </trans-unit>
      <trans-unit id="Options">
        <source>Options</source>
        <target state="translated">Optionen</target>
        <note />
      </trans-unit>
      <trans-unit id="Never_show_this_again">
        <source>Never show this again</source>
        <target state="translated">Nicht mehr anzeigen</target>
        <note />
      </trans-unit>
      <trans-unit id="Prefer_simple_default_expression">
        <source>Prefer simple 'default' expression</source>
        <target state="translated">Einfachen "default"-Ausdruck bevorzugen</target>
        <note />
      </trans-unit>
      <trans-unit id="Prefer_inferred_tuple_names">
        <source>Prefer inferred tuple element names</source>
        <target state="translated">Abgeleitete Tupelelementnamen bevorzugen</target>
        <note />
      </trans-unit>
      <trans-unit id="Prefer_inferred_anonymous_type_member_names">
        <source>Prefer inferred anonymous type member names</source>
        <target state="translated">Abgeleitete Membernamen vom anonymen Typ bevorzugen</target>
        <note />
      </trans-unit>
      <trans-unit id="Preview_pane">
        <source>Preview pane</source>
        <target state="translated">Vorschaubereich</target>
        <note />
      </trans-unit>
      <trans-unit id="Analysis">
        <source>Analysis</source>
        <target state="translated">Analyse</target>
        <note />
      </trans-unit>
      <trans-unit id="Fade_out_unreachable_code">
        <source>Fade out unreachable code</source>
        <target state="translated">Unerreichbaren Code ausblenden</target>
        <note />
      </trans-unit>
      <trans-unit id="Fading">
        <source>Fading</source>
        <target state="translated">Ausblenden</target>
        <note />
      </trans-unit>
      <trans-unit id="Prefer_local_function_over_anonymous_function">
        <source>Prefer local function over anonymous function</source>
        <target state="translated">Lokale Funktion gegenüber anonymer Funktion bevorzugen</target>
        <note />
      </trans-unit>
      <trans-unit id="Prefer_deconstructed_variable_declaration">
        <source>Prefer deconstructed variable declaration</source>
        <target state="translated">Dekonstruierte Variablendeklaration vorziehen</target>
        <note />
      </trans-unit>
      <trans-unit id="External_reference_found">
        <source>External reference found</source>
        <target state="translated">Es wurde ein externer Verweis gefunden.</target>
        <note />
      </trans-unit>
      <trans-unit id="No_references_found_to_0">
        <source>No references found to '{0}'</source>
        <target state="translated">Es wurden keine Verweise auf "{0}" gefunden.</target>
        <note />
      </trans-unit>
      <trans-unit id="Search_found_no_results">
        <source>Search found no results</source>
        <target state="translated">Es liegen keine Suchergebnisse vor.</target>
        <note />
      </trans-unit>
      <trans-unit id="analyzer_Prefer_auto_properties">
        <source>Prefer auto properties</source>
        <target state="translated">Automatische Eigenschaften bevorzugen</target>
        <note />
      </trans-unit>
      <trans-unit id="codegen_prefer_auto_properties">
        <source>prefer auto properties</source>
        <target state="translated">automatische Eigenschaften bevorzugen</target>
        <note />
      </trans-unit>
      <trans-unit id="Enable_navigation_to_decompiled_sources">
        <source>Enable navigation to decompiled sources</source>
        <target state="translated">Aktivieren der Navigation zu dekompilierten Quellen</target>
        <note />
      </trans-unit>
      <trans-unit id="Code_style_header_use_editor_config">
        <source>Your .editorconfig file might override the local settings configured on this page which only apply to your machine. To configure these settings to travel with your solution use EditorConfig files. More info</source>
        <target state="translated">Ihre EditorConfig-Datei setzt möglicherweise die auf dieser Seite konfigurierten lokalen Einstellungen außer Kraft, die nur für Ihren Computer gelten. Verwenden Sie EditorConfig-Dateien, um diese Einstellungen für Ihre Projektmappe "mitzunehmen". Erfahren Sie mehr.</target>
        <note />
      </trans-unit>
      <trans-unit id="Sync_Class_View">
        <source>Sync Class View</source>
        <target state="translated">Synchronisierungsklassenansicht</target>
        <note />
      </trans-unit>
      <trans-unit id="Manage_naming_styles">
        <source>Manage naming styles</source>
        <target state="translated">Benennungsstile verwalten</target>
        <note />
      </trans-unit>
      <trans-unit id="Prefer_conditional_expression_over_if_with_assignments">
        <source>Prefer conditional expression over 'if' with assignments</source>
        <target state="translated">Bei Zuweisungen bedingten Ausdruck gegenüber "if" bevorzugen</target>
        <note />
      </trans-unit>
      <trans-unit id="Prefer_conditional_expression_over_if_with_returns">
        <source>Prefer conditional expression over 'if' with returns</source>
        <target state="translated">Bei Rückgaben bedingten Ausdruck gegenüber "if" bevorzugen</target>
        <note />
      </trans-unit>
    </body>
  </file>
</xliff><|MERGE_RESOLUTION|>--- conflicted
+++ resolved
@@ -1039,11 +1039,7 @@
       </trans-unit>
       <trans-unit id="Prefer_System_Threading_Lock">
         <source>Prefer 'System.Threading.Lock'</source>
-<<<<<<< HEAD
-        <target state="new">Prefer 'System.Threading.Lock'</target>
-=======
         <target state="translated">„System.Threading.Lock“ bevorzugen</target>
->>>>>>> a573b409
         <note>{Locked="System.Threading.Lock"} "System.Threading.Lock" is the name of a .Net type and should not be localized.</note>
       </trans-unit>
       <trans-unit id="Prefer_Utf8_string_literals">
@@ -2415,20 +2411,12 @@
       </trans-unit>
       <trans-unit id="example">
         <source>example</source>
-<<<<<<< HEAD
-        <target state="needs-review-translation">Beispiel</target>
-=======
         <target state="new">example</target>
->>>>>>> a573b409
         <note>{Locked} IdentifierWord_Example and IdentifierWord_Identifier are combined (with prefixes, suffixes, and word separators) into an example identifier name in the NamingStyle UI.</note>
       </trans-unit>
       <trans-unit id="identifier">
         <source>identifier</source>
-<<<<<<< HEAD
-        <target state="needs-review-translation">Bezeichner</target>
-=======
         <target state="new">identifier</target>
->>>>>>> a573b409
         <note>{Locked} IdentifierWord_Example and IdentifierWord_Identifier are combined (with prefixes, suffixes, and word separators) into an example identifier name in the NamingStyle UI.</note>
       </trans-unit>
       <trans-unit id="Install_0">
