﻿<?xml version="1.0" encoding="utf-8"?>
<xliff xmlns="urn:oasis:names:tc:xliff:document:1.2" xmlns:xsi="http://www.w3.org/2001/XMLSchema-instance" version="1.2" xsi:schemaLocation="urn:oasis:names:tc:xliff:document:1.2 xliff-core-1.2-transitional.xsd">
  <file datatype="xml" source-language="en" target-language="de" original="../ServicesVSResources.resx">
    <body>
      <trans-unit id="Always_for_clarity">
        <source>Always for clarity</source>
        <target state="translated">Immer zur besseren Unterscheidung</target>
<<<<<<< HEAD
=======
        <note />
      </trans-unit>
      <trans-unit id="Apply_0_keymapping_scheme">
        <source>Apply '{0}' keymapping scheme</source>
        <target state="new">Apply '{0}' keymapping scheme</target>
>>>>>>> 8efda008
        <note />
      </trans-unit>
      <trans-unit id="Element_is_not_valid">
        <source>Element is not valid.</source>
        <target state="translated">Das Element ist ungültig.</target>
        <note />
      </trans-unit>
      <trans-unit id="In_other_operators">
        <source>In other operators</source>
        <target state="translated">In anderen Operatoren</target>
        <note />
      </trans-unit>
      <trans-unit id="Keep_all_parentheses_in_colon">
        <source>Keep all parentheses in:</source>
        <target state="translated">Alle Klammern beibehalten in:</target>
        <note />
      </trans-unit>
      <trans-unit id="Never_if_unnecessary">
        <source>Never if unnecessary</source>
        <target state="translated">Nie, wenn nicht erforderlich</target>
        <note />
      </trans-unit>
      <trans-unit id="Parentheses_preferences_colon">
        <source>Parentheses preferences:</source>
        <target state="translated">Voreinstellungen für Klammern:</target>
<<<<<<< HEAD
=======
        <note />
      </trans-unit>
      <trans-unit id="Reset_Visual_Studio_default_keymapping">
        <source>Reset Visual Studio default keymapping</source>
        <target state="new">Reset Visual Studio default keymapping</target>
        <note />
      </trans-unit>
      <trans-unit id="We_notice_you_suspended_0_Reset_keymappings_to_continue_to_navigate_and_refactor">
        <source>We notice you suspended '{0}'. Reset keymappings to continue to navigate and refactor.</source>
        <target state="new">We notice you suspended '{0}'. Reset keymappings to continue to navigate and refactor.</target>
>>>>>>> 8efda008
        <note />
      </trans-unit>
      <trans-unit id="You_must_select_at_least_one_member">
        <source>You must select at least one member.</source>
        <target state="translated">Sie müssen mindestens einen Member auswählen.</target>
        <note />
      </trans-unit>
      <trans-unit id="Interface_name_conflicts_with_an_existing_type_name">
        <source>Interface name conflicts with an existing type name.</source>
        <target state="translated">Der Schnittstellenname verursacht einen Konflikt mit einem vorhandenen Typnamen.</target>
        <note />
      </trans-unit>
      <trans-unit id="Interface_name_is_not_a_valid_0_identifier">
        <source>Interface name is not a valid {0} identifier.</source>
        <target state="translated">Der Schnittstellenname ist kein gültiger {0}-Bezeichner.</target>
        <note />
      </trans-unit>
      <trans-unit id="Illegal_characters_in_path">
        <source>Illegal characters in path.</source>
        <target state="translated">Unzulässige Zeichen in Pfad.</target>
        <note />
      </trans-unit>
      <trans-unit id="File_name_must_have_the_0_extension">
        <source>File name must have the "{0}" extension.</source>
        <target state="translated">Der Dateiname muss die Erweiterung "{0}" aufweisen.</target>
        <note />
      </trans-unit>
      <trans-unit id="Debugger">
        <source>Debugger</source>
        <target state="translated">Debugger</target>
        <note />
      </trans-unit>
      <trans-unit id="Determining_breakpoint_location">
        <source>Determining breakpoint location...</source>
        <target state="translated">Haltepunktposition wird ermittelt...</target>
        <note />
      </trans-unit>
      <trans-unit id="Determining_autos">
        <source>Determining autos...</source>
        <target state="translated">Automatische Vorgänge werden ermittelt...</target>
        <note />
      </trans-unit>
      <trans-unit id="Resolving_breakpoint_location">
        <source>Resolving breakpoint location...</source>
        <target state="translated">Haltepunktposition wird aufgelöst...</target>
        <note />
      </trans-unit>
      <trans-unit id="Validating_breakpoint_location">
        <source>Validating breakpoint location...</source>
        <target state="translated">Haltepunktposition wird validiert...</target>
        <note />
      </trans-unit>
      <trans-unit id="Getting_DataTip_text">
        <source>Getting DataTip text...</source>
        <target state="translated">DataTip-Text abrufen...</target>
        <note />
      </trans-unit>
      <trans-unit id="Preview_unavailable">
        <source>Preview unavailable</source>
        <target state="translated">Vorschau nicht verfügbar.</target>
        <note />
      </trans-unit>
      <trans-unit id="Overrides_">
        <source>Overrides</source>
        <target state="translated">Überschreibungen</target>
        <note />
      </trans-unit>
      <trans-unit id="Overridden_By">
        <source>Overridden By</source>
        <target state="translated">Überschrieben von</target>
        <note />
      </trans-unit>
      <trans-unit id="Inherits_">
        <source>Inherits</source>
        <target state="translated">Erbt</target>
        <note />
      </trans-unit>
      <trans-unit id="Inherited_By">
        <source>Inherited By</source>
        <target state="translated">Geerbt durch</target>
        <note />
      </trans-unit>
      <trans-unit id="Implements_">
        <source>Implements</source>
        <target state="translated">Implementiert</target>
        <note />
      </trans-unit>
      <trans-unit id="Implemented_By">
        <source>Implemented By</source>
        <target state="translated">Implementiert von</target>
        <note />
      </trans-unit>
      <trans-unit id="Maximum_number_of_documents_are_open">
        <source>Maximum number of documents are open.</source>
        <target state="translated">Die maximale Anzahl von Dokumenten ist geöffnet.</target>
        <note />
      </trans-unit>
      <trans-unit id="Failed_to_create_document_in_miscellaneous_files_project">
        <source>Failed to create document in miscellaneous files project.</source>
        <target state="translated">Das Dokument im Projekt "Sonstige Dateien" konnte nicht erstellt werden.</target>
        <note />
      </trans-unit>
      <trans-unit id="Invalid_access">
        <source>Invalid access.</source>
        <target state="translated">Ungültiger Zugriff.</target>
        <note />
      </trans-unit>
      <trans-unit id="The_following_references_were_not_found_0_Please_locate_and_add_them_manually">
        <source>The following references were not found. {0}Please locate and add them manually.</source>
        <target state="translated">Die folgenden Verweise wurden nicht gefunden. {0}Suchen Sie nach den Verweisen, und fügen Sie sie manuell hinzu.</target>
        <note />
      </trans-unit>
      <trans-unit id="End_position_must_be_start_position">
        <source>End position must be &gt;= start position</source>
        <target state="translated">Endposition muss &gt;= Startposition sein</target>
        <note />
      </trans-unit>
      <trans-unit id="Not_a_valid_value">
        <source>Not a valid value</source>
        <target state="translated">Kein gültiger Wert.</target>
        <note />
      </trans-unit>
      <trans-unit id="given_workspace_doesn_t_support_undo">
        <source>given workspace doesn't support undo</source>
        <target state="translated">Der angegebene Arbeitsbereich unterstützt die Funktion "Rückgängig" nicht.</target>
        <note />
      </trans-unit>
      <trans-unit id="Add_a_reference_to_0">
        <source>Add a reference to '{0}'</source>
        <target state="translated">Verweis auf "{0}" hinzufügen</target>
        <note />
      </trans-unit>
      <trans-unit id="Event_type_is_invalid">
        <source>Event type is invalid</source>
        <target state="translated">Der Ereignistyp ist ungültig.</target>
        <note />
      </trans-unit>
      <trans-unit id="Can_t_find_where_to_insert_member">
        <source>Can't find where to insert member</source>
        <target state="translated">Position zum Einfügen des Elements nicht gefunden.</target>
        <note />
      </trans-unit>
      <trans-unit id="Can_t_rename_other_elements">
        <source>Can't rename 'other' elements</source>
        <target state="translated">Umbenennen von other-Elementen nicht möglich.</target>
        <note />
      </trans-unit>
      <trans-unit id="Unknown_rename_type">
        <source>Unknown rename type</source>
        <target state="translated">Unbekannter Umbenennungstyp.</target>
        <note />
      </trans-unit>
      <trans-unit id="IDs_are_not_supported_for_this_symbol_type">
        <source>IDs are not supported for this symbol type.</source>
        <target state="translated">IDs werden für diesen Symboltyp nicht unterstützt.</target>
        <note />
      </trans-unit>
      <trans-unit id="Can_t_create_a_node_id_for_this_symbol_kind_colon_0">
        <source>Can't create a node id for this symbol kind: '{0}'</source>
        <target state="translated">Für diese Symbolart kann keine Knoten-ID erstellt werden: "{0}"</target>
        <note />
      </trans-unit>
      <trans-unit id="Project_References">
        <source>Project References</source>
        <target state="translated">Projektverweise</target>
        <note />
      </trans-unit>
      <trans-unit id="Base_Types">
        <source>Base Types</source>
        <target state="translated">Basistypen</target>
        <note />
      </trans-unit>
      <trans-unit id="Miscellaneous_Files">
        <source>Miscellaneous Files</source>
        <target state="translated">Sonstige Dateien</target>
        <note />
      </trans-unit>
      <trans-unit id="Could_not_find_project_0">
        <source>Could not find project '{0}'</source>
        <target state="translated">Das Projekt "{0}" wurde nicht gefunden.</target>
        <note />
      </trans-unit>
      <trans-unit id="Could_not_find_location_of_folder_on_disk">
        <source>Could not find location of folder on disk</source>
        <target state="translated">Speicherort des Ordners wurde nicht auf dem Datenträger gefunden.</target>
        <note />
      </trans-unit>
      <trans-unit id="Assembly">
        <source>Assembly </source>
        <target state="translated">Assembly </target>
        <note />
      </trans-unit>
      <trans-unit id="Exceptions_colon">
        <source>Exceptions:</source>
        <target state="translated">Ausnahmen:</target>
        <note />
      </trans-unit>
      <trans-unit id="Member_of_0">
        <source>Member of {0}</source>
        <target state="translated">Member von "{0}"</target>
        <note />
      </trans-unit>
      <trans-unit id="Parameters_colon1">
        <source>Parameters:</source>
        <target state="translated">Parameter:</target>
        <note />
      </trans-unit>
      <trans-unit id="Project">
        <source>Project </source>
        <target state="translated">Projekt </target>
        <note />
      </trans-unit>
      <trans-unit id="Remarks_colon">
        <source>Remarks:</source>
        <target state="translated">Hinweise:</target>
        <note />
      </trans-unit>
      <trans-unit id="Returns_colon">
        <source>Returns:</source>
        <target state="translated">Rückgabewerte:</target>
        <note />
      </trans-unit>
      <trans-unit id="Summary_colon">
        <source>Summary:</source>
        <target state="translated">Zusammenfassung:</target>
        <note />
      </trans-unit>
      <trans-unit id="Type_Parameters_colon">
        <source>Type Parameters:</source>
        <target state="translated">Typparameter:</target>
        <note />
      </trans-unit>
      <trans-unit id="File_already_exists">
        <source>File already exists</source>
        <target state="translated">Die Datei ist bereits vorhanden.</target>
        <note />
      </trans-unit>
      <trans-unit id="File_path_cannot_use_reserved_keywords">
        <source>File path cannot use reserved keywords</source>
        <target state="translated">Im Dateipfad dürfen keine reservierten Schlüsselwörter verwendet werden.</target>
        <note />
      </trans-unit>
      <trans-unit id="DocumentPath_is_illegal">
        <source>DocumentPath is illegal</source>
        <target state="translated">DocumentPath ist unzulässig.</target>
        <note />
      </trans-unit>
      <trans-unit id="Project_Path_is_illegal">
        <source>Project Path is illegal</source>
        <target state="translated">Der Projektpfad ist unzulässig.</target>
        <note />
      </trans-unit>
      <trans-unit id="Path_cannot_have_empty_filename">
        <source>Path cannot have empty filename</source>
        <target state="translated">Der Pfad darf keinen leeren Dateinamen enthalten.</target>
        <note />
      </trans-unit>
      <trans-unit id="The_given_DocumentId_did_not_come_from_the_Visual_Studio_workspace">
        <source>The given DocumentId did not come from the Visual Studio workspace.</source>
        <target state="translated">Die angegebene DocumentId stammt nicht aus dem Visual Studio-Arbeitsbereich.</target>
        <note />
      </trans-unit>
      <trans-unit id="Project_colon_0_1_Use_the_dropdown_to_view_and_switch_to_other_projects_this_file_may_belong_to">
        <source>Project: {0} ({1})

Use the dropdown to view and switch to other projects this file may belong to.</source>
        <target state="translated">Projekt: {0} ({1})

Verwenden Sie die Dropdownliste, um weitere zu dieser Datei gehörige Projekte anzuzeigen und zu diesen zu wechseln.</target>
        <note />
      </trans-unit>
      <trans-unit id="_0_Use_the_dropdown_to_view_and_navigate_to_other_items_in_this_file">
        <source>{0}

Use the dropdown to view and navigate to other items in this file.</source>
        <target state="translated">{0}

Verwenden Sie die Dropdownliste, um weitere Elemente in dieser Datei anzuzeigen und zu diesen zu wechseln.</target>
        <note />
      </trans-unit>
      <trans-unit id="Project_colon_0_Use_the_dropdown_to_view_and_switch_to_other_projects_this_file_may_belong_to">
        <source>Project: {0}

Use the dropdown to view and switch to other projects this file may belong to.</source>
        <target state="translated">Projekt: {0}

Verwenden Sie die Dropdownliste, um weitere zu dieser Datei gehörige Projekte anzuzeigen und zu diesen zu wechseln.</target>
        <note />
      </trans-unit>
      <trans-unit id="ErrorReadingRuleset">
        <source>ErrorReadingRuleset</source>
        <target state="translated">ErrorReadingRuleset</target>
        <note />
      </trans-unit>
      <trans-unit id="Error_reading_ruleset_file_0_1">
        <source>Error reading ruleset file {0} - {1}</source>
        <target state="translated">Fehler beim Lesen der RULESET-Datei "{0}": {1}</target>
        <note />
      </trans-unit>
      <trans-unit id="AnalyzerChangedOnDisk">
        <source>AnalyzerChangedOnDisk</source>
        <target state="translated">AnalyzerChangedOnDisk</target>
        <note />
      </trans-unit>
      <trans-unit id="The_analyzer_assembly_0_has_changed_Diagnostics_may_be_incorrect_until_Visual_Studio_is_restarted">
        <source>The analyzer assembly '{0}' has changed. Diagnostics may be incorrect until Visual Studio is restarted.</source>
        <target state="translated">Die Analysetoolassembly "{0}" wurde geändert. Die Diagnose ist bis zu einem Neustart von Visual Studio möglicherweise nicht korrekt.</target>
        <note />
      </trans-unit>
      <trans-unit id="CSharp_VB_Diagnostics_Table_Data_Source">
        <source>C#/VB Diagnostics Table Data Source</source>
        <target state="translated">Datenquelle der C#/VB-Diagnosetabelle</target>
        <note />
      </trans-unit>
      <trans-unit id="CSharp_VB_Todo_List_Table_Data_Source">
        <source>C#/VB Todo List Table Data Source</source>
        <target state="translated">Datenquelle der C#/VB-Aufgabenliste</target>
        <note />
      </trans-unit>
      <trans-unit id="Cancel">
        <source>Cancel</source>
        <target state="translated">Abbrechen</target>
        <note />
      </trans-unit>
      <trans-unit id="Deselect_All">
        <source>_Deselect All</source>
        <target state="translated">Auswahl _aufheben</target>
        <note />
      </trans-unit>
      <trans-unit id="Extract_Interface">
        <source>Extract Interface</source>
        <target state="translated">Schnittstelle extrahieren</target>
        <note />
      </trans-unit>
      <trans-unit id="Generated_name_colon">
        <source>Generated name:</source>
        <target state="translated">Generierter Name:</target>
        <note />
      </trans-unit>
      <trans-unit id="New_file_name_colon">
        <source>New _file name:</source>
        <target state="translated">Neuer _Dateiname:</target>
        <note />
      </trans-unit>
      <trans-unit id="New_interface_name_colon">
        <source>New _interface name:</source>
        <target state="translated">Name der neuen _Schnittstelle:</target>
        <note />
      </trans-unit>
      <trans-unit id="OK">
        <source>OK</source>
        <target state="translated">OK</target>
        <note />
      </trans-unit>
      <trans-unit id="Select_All">
        <source>_Select All</source>
        <target state="translated">_Alle auswählen</target>
        <note />
      </trans-unit>
      <trans-unit id="Select_public_members_to_form_interface">
        <source>Select public _members to form interface</source>
        <target state="translated">Öffentliche _Member zum Bilden einer Schnittstelle auswählen</target>
        <note />
      </trans-unit>
      <trans-unit id="Access_colon">
        <source>_Access:</source>
        <target state="translated">_Zugriff:</target>
        <note />
      </trans-unit>
      <trans-unit id="Add_to_existing_file">
        <source>Add to _existing file</source>
        <target state="translated">Zu _vorhandener Datei hinzufügen</target>
        <note />
      </trans-unit>
      <trans-unit id="Change_Signature">
        <source>Change Signature</source>
        <target state="translated">Signatur ändern</target>
        <note />
      </trans-unit>
      <trans-unit id="Create_new_file">
        <source>_Create new file</source>
        <target state="translated">Neue Datei _erstellen</target>
        <note />
      </trans-unit>
      <trans-unit id="Default_">
        <source>Default</source>
        <target state="translated">Standard</target>
        <note />
      </trans-unit>
      <trans-unit id="File_Name_colon">
        <source>File Name:</source>
        <target state="translated">Dateiname:</target>
        <note />
      </trans-unit>
      <trans-unit id="Generate_Type">
        <source>Generate Type</source>
        <target state="translated">Typ generieren</target>
        <note />
      </trans-unit>
      <trans-unit id="Kind_colon">
        <source>_Kind:</source>
        <target state="translated">_Art:</target>
        <note />
      </trans-unit>
      <trans-unit id="Location_colon">
        <source>Location:</source>
        <target state="translated">Speicherort:</target>
        <note />
      </trans-unit>
      <trans-unit id="Modifier">
        <source>Modifier</source>
        <target state="translated">Modifizierer</target>
        <note />
      </trans-unit>
      <trans-unit id="Name_colon1">
        <source>Name:</source>
        <target state="translated">Name:</target>
        <note />
      </trans-unit>
      <trans-unit id="Parameter">
        <source>Parameter</source>
        <target state="translated">Parameter</target>
        <note />
      </trans-unit>
      <trans-unit id="Parameters_colon2">
        <source>Parameters:</source>
        <target state="translated">Parameter:</target>
        <note />
      </trans-unit>
      <trans-unit id="Preview_method_signature_colon">
        <source>Preview method signature:</source>
        <target state="translated">Vorschau der Methodensignatur:</target>
        <note />
      </trans-unit>
      <trans-unit id="Preview_reference_changes">
        <source>Preview reference changes</source>
        <target state="translated">Vorschau der Verweisänderungen</target>
        <note />
      </trans-unit>
      <trans-unit id="Project_colon">
        <source>_Project:</source>
        <target state="translated">_Projekt:</target>
        <note />
      </trans-unit>
      <trans-unit id="Type">
        <source>Type</source>
        <target state="translated">Typ</target>
        <note />
      </trans-unit>
      <trans-unit id="Type_Details_colon">
        <source>Type Details:</source>
        <target state="translated">Typdetails:</target>
        <note />
      </trans-unit>
      <trans-unit id="Re_move">
        <source>Re_move</source>
        <target state="translated">Ent_fernen</target>
        <note />
      </trans-unit>
      <trans-unit id="Restore">
        <source>_Restore</source>
        <target state="translated">_Wiederherstellen</target>
        <note />
      </trans-unit>
      <trans-unit id="More_about_0">
        <source>More about {0}</source>
        <target state="translated">Weitere Informationen zu "{0}"</target>
        <note />
      </trans-unit>
      <trans-unit id="Navigation_must_be_performed_on_the_foreground_thread">
        <source>Navigation must be performed on the foreground thread.</source>
        <target state="translated">Die Navigation muss im Vordergrundthread ausgeführt werden.</target>
        <note />
      </trans-unit>
      <trans-unit id="bracket_plus_bracket">
        <source>[+] </source>
        <target state="translated">[+] </target>
        <note />
      </trans-unit>
      <trans-unit id="bracket_bracket">
        <source>[-] </source>
        <target state="translated">[-] </target>
        <note />
      </trans-unit>
      <trans-unit id="Reference_to_0_in_project_1">
        <source>Reference to '{0}' in project '{1}'</source>
        <target state="translated">Verweis auf "{0}" in Projekt "{1}"</target>
        <note />
      </trans-unit>
      <trans-unit id="Unknown1">
        <source>&lt;Unknown&gt;</source>
        <target state="translated">&lt;Unbekannt&gt;</target>
        <note />
      </trans-unit>
      <trans-unit id="Analyzer_reference_to_0_in_project_1">
        <source>Analyzer reference to '{0}' in project '{1}'</source>
        <target state="translated">Analysetoolverweis auf "{0}" in Projekt "{1}"</target>
        <note />
      </trans-unit>
      <trans-unit id="Project_reference_to_0_in_project_1">
        <source>Project reference to '{0}' in project '{1}'</source>
        <target state="translated">Projektverweis auf "{0}" in Projekt "{1}"</target>
        <note />
      </trans-unit>
      <trans-unit id="AnalyzerDependencyConflict">
        <source>AnalyzerDependencyConflict</source>
        <target state="translated">AnalyzerDependencyConflict</target>
        <note />
      </trans-unit>
      <trans-unit id="Analyzer_assemblies_0_and_1_both_have_identity_2_but_different_contents_Only_one_will_be_loaded_and_analyzers_using_these_assemblies_may_not_run_correctly">
        <source>Analyzer assemblies '{0}' and '{1}' both have identity '{2}' but different contents. Only one will be loaded and analyzers using these assemblies may not run correctly.</source>
        <target state="translated">Die Assemblys "{0}" des Analysetools und "{1}" weisen beide die Identität "{2}", aber unterschiedliche Inhalte auf. Nur eine Assembly wird geladen, und Analysetools, die diese Assemblys verwenden, werden möglicherweise nicht ordnungsgemäß ausgeführt.</target>
        <note />
      </trans-unit>
      <trans-unit id="_0_references">
        <source>{0} references</source>
        <target state="translated">{0} Verweise</target>
        <note />
      </trans-unit>
      <trans-unit id="_1_reference">
        <source>1 reference</source>
        <target state="translated">1 Verweis</target>
        <note />
      </trans-unit>
      <trans-unit id="_0_encountered_an_error_and_has_been_disabled">
        <source>'{0}' encountered an error and has been disabled.</source>
        <target state="translated">'"{0}" hat einen Fehler festgestellt und wurde deaktiviert.</target>
        <note />
      </trans-unit>
      <trans-unit id="Enable">
        <source>Enable</source>
        <target state="translated">Aktivieren</target>
        <note />
      </trans-unit>
      <trans-unit id="Enable_and_ignore_future_errors">
        <source>Enable and ignore future errors</source>
        <target state="translated">Aktivieren und weitere Fehler ignorieren</target>
        <note />
      </trans-unit>
      <trans-unit id="No_Changes">
        <source>No Changes</source>
        <target state="translated">Keine Änderungen</target>
        <note />
      </trans-unit>
      <trans-unit id="Current_block">
        <source>Current block</source>
        <target state="translated">Aktueller Block</target>
        <note />
      </trans-unit>
      <trans-unit id="Determining_current_block">
        <source>Determining current block.</source>
        <target state="translated">Der aktuelle Block wird bestimmt.</target>
        <note />
      </trans-unit>
      <trans-unit id="IntelliSense">
        <source>IntelliSense</source>
        <target state="translated">IntelliSense</target>
        <note />
      </trans-unit>
      <trans-unit id="CSharp_VB_Build_Table_Data_Source">
        <source>C#/VB Build Table Data Source</source>
        <target state="translated">Datenquelle der C#/VB-Buildtabelle</target>
        <note />
      </trans-unit>
      <trans-unit id="MissingAnalyzerReference">
        <source>MissingAnalyzerReference</source>
        <target state="translated">MissingAnalyzerReference</target>
        <note />
      </trans-unit>
      <trans-unit id="Analyzer_assembly_0_depends_on_1_but_it_was_not_found_Analyzers_may_not_run_correctly_unless_the_missing_assembly_is_added_as_an_analyzer_reference_as_well">
        <source>Analyzer assembly '{0}' depends on '{1}' but it was not found. Analyzers may not run correctly unless the missing assembly is added as an analyzer reference as well.</source>
        <target state="translated">Die Assembly "{0}" des Analysetools hängt von "{1}" ab, diese Assembly wurde aber nicht gefunden. Analysetools werden möglicherweise nicht ordnungsgemäß ausgeführt, wenn die fehlende Assembly nicht als Analysetoolverweis hinzugefügt wird.</target>
        <note />
      </trans-unit>
      <trans-unit id="Suppression_State">
        <source>Suppression State</source>
        <target state="translated">Unterdrückungszustand</target>
        <note />
      </trans-unit>
      <trans-unit id="Active">
        <source>Active</source>
        <target state="translated">Aktiv</target>
        <note />
      </trans-unit>
      <trans-unit id="Suppressed">
        <source>Suppressed</source>
        <target state="translated">Unterdrückt</target>
        <note />
      </trans-unit>
      <trans-unit id="NotApplicable">
        <source>N/A</source>
        <target state="translated">N/V</target>
        <note />
      </trans-unit>
      <trans-unit id="SuppressionNotSupportedToolTip">
        <source>Suppression state is supported only for intellisense diagnostics, which are for the current solution snapshot. Switch to 'Intellisense' diagnostics for suppression.</source>
        <target state="translated">Der Unterdrückungszustand wird nur für die IntelliSense-Diagnose unterstützt, die für die aktuelle Projektmappen-Momentaufnahme gilt. Wechseln Sie zur Unterdrückung zur Diagnose "IntelliSense".</target>
        <note />
      </trans-unit>
      <trans-unit id="Suppress_diagnostics">
        <source>Suppress diagnostics</source>
        <target state="translated">Diagnose unterdrücken</target>
        <note />
      </trans-unit>
      <trans-unit id="Computing_suppressions_fix">
        <source>Computing suppressions fix...</source>
        <target state="translated">Behebung von Unterdrückungen wird berechnet...</target>
        <note />
      </trans-unit>
      <trans-unit id="Applying_suppressions_fix">
        <source>Applying suppressions fix...</source>
        <target state="translated">Behebung von Unterdrückungen wird angewendet...</target>
        <note />
      </trans-unit>
      <trans-unit id="Remove_suppressions">
        <source>Remove suppressions</source>
        <target state="translated">Unterdrückungen entfernen</target>
        <note />
      </trans-unit>
      <trans-unit id="Computing_remove_suppressions_fix">
        <source>Computing remove suppressions fix...</source>
        <target state="translated">Entfernen der Behebung von Unterdrückungen wird berechnet...</target>
        <note />
      </trans-unit>
      <trans-unit id="Applying_remove_suppressions_fix">
        <source>Applying remove suppressions fix...</source>
        <target state="translated">Entfernen der Behebung von Unterdrückungen wird angewendet...</target>
        <note />
      </trans-unit>
      <trans-unit id="This_workspace_only_supports_opening_documents_on_the_UI_thread">
        <source>This workspace only supports opening documents on the UI thread.</source>
        <target state="translated">Dieser Arbeitsbereich unterstützt nur das Öffnen von Dokumenten für den UI-Thread.</target>
        <note />
      </trans-unit>
      <trans-unit id="This_workspace_does_not_support_updating_Visual_Basic_parse_options">
        <source>This workspace does not support updating Visual Basic parse options.</source>
        <target state="translated">Das Aktualisieren von Visual Basic-Analyseoptionen wird von diesem Arbeitsbereich nicht unterstützt.</target>
        <note />
      </trans-unit>
      <trans-unit id="Synchronize_0">
        <source>Synchronize {0}</source>
        <target state="translated">"{0}" synchronisieren</target>
        <note />
      </trans-unit>
      <trans-unit id="Synchronizing_with_0">
        <source>Synchronizing with {0}...</source>
        <target state="translated">Synchronisierung mit "{0}" wird durchgeführt...</target>
        <note />
      </trans-unit>
      <trans-unit id="Visual_Studio_has_suspended_some_advanced_features_to_improve_performance">
        <source>Visual Studio has suspended some advanced features to improve performance.</source>
        <target state="translated">Visual Studio hat einige erweiterte Features angehalten, um die Leistung zu verbessern.</target>
        <note />
      </trans-unit>
      <trans-unit id="Installing_0">
        <source>Installing '{0}'</source>
        <target state="translated">"{0}" wird installiert</target>
        <note />
      </trans-unit>
      <trans-unit id="Installing_0_completed">
        <source>Installing '{0}' completed</source>
        <target state="translated">Installation von "{0}" abgeschlossen</target>
        <note />
      </trans-unit>
      <trans-unit id="Package_install_failed_colon_0">
        <source>Package install failed: {0}</source>
        <target state="translated">Fehler bei der Paketinstallation: {0}</target>
        <note />
      </trans-unit>
      <trans-unit id="Unknown2">
        <source>&lt;Unknown&gt;</source>
        <target state="translated">&lt;Unbekannt&gt;</target>
        <note />
      </trans-unit>
      <trans-unit id="No">
        <source>No</source>
        <target state="translated">Nein</target>
        <note />
      </trans-unit>
      <trans-unit id="Yes">
        <source>Yes</source>
        <target state="translated">Ja</target>
        <note />
      </trans-unit>
      <trans-unit id="Choose_a_Symbol_Specification_and_a_Naming_Style">
        <source>Choose a Symbol Specification and a Naming Style.</source>
        <target state="translated">Wählen Sie eine Symbolspezifikation und einen Benennungsstil aus.</target>
        <note />
      </trans-unit>
      <trans-unit id="Enter_a_title_for_this_Naming_Rule">
        <source>Enter a title for this Naming Rule.</source>
        <target state="translated">Geben Sie einen Titel für diese Benennungsregel ein.</target>
        <note />
      </trans-unit>
      <trans-unit id="Enter_a_title_for_this_Naming_Style">
        <source>Enter a title for this Naming Style.</source>
        <target state="translated">Geben Sie einen Titel für diesen Benennungsstil ein.</target>
        <note />
      </trans-unit>
      <trans-unit id="Enter_a_title_for_this_Symbol_Specification">
        <source>Enter a title for this Symbol Specification.</source>
        <target state="translated">Geben Sie einen Titel für diese Symbolspezifikation ein.</target>
        <note />
      </trans-unit>
      <trans-unit id="Accessibilities_can_match_any">
        <source>Accessibilities (can match any)</source>
        <target state="translated">Zugriffsebenen (beliebige Übereinstimmung)</target>
        <note />
      </trans-unit>
      <trans-unit id="Capitalization_colon">
        <source>Capitalization:</source>
        <target state="translated">Großschreibung:</target>
        <note />
      </trans-unit>
      <trans-unit id="all_lower">
        <source>all lower</source>
        <target state="translated">Nur Kleinbuchstaben</target>
        <note />
      </trans-unit>
      <trans-unit id="ALL_UPPER">
        <source>ALL UPPER</source>
        <target state="translated">Nur Großbuchstaben</target>
        <note />
      </trans-unit>
      <trans-unit id="camel_Case_Name">
        <source>camel Case Name</source>
        <target state="translated">Name mit gemischter Groß-/Kleinschreibung</target>
        <note />
      </trans-unit>
      <trans-unit id="First_word_upper">
        <source>First word upper</source>
        <target state="translated">Erstes Wort in Großschreibung</target>
        <note />
      </trans-unit>
      <trans-unit id="Pascal_Case_Name">
        <source>Pascal Case Name</source>
        <target state="translated">Name in Pascal-Schreibweise</target>
        <note />
      </trans-unit>
      <trans-unit id="Severity_colon">
        <source>Severity:</source>
        <target state="translated">Schweregrad:</target>
        <note />
      </trans-unit>
      <trans-unit id="Modifiers_must_match_all">
        <source>Modifiers (must match all)</source>
        <target state="translated">Modifizierer (muss mit allen übereinstimmen)</target>
        <note />
      </trans-unit>
      <trans-unit id="Name_colon2">
        <source>Name:</source>
        <target state="translated">Name:</target>
        <note />
      </trans-unit>
      <trans-unit id="Naming_Rule">
        <source>Naming Rule</source>
        <target state="translated">Benennungsregel</target>
        <note />
      </trans-unit>
      <trans-unit id="Naming_Style">
        <source>Naming Style</source>
        <target state="translated">Benennungsstil</target>
        <note />
      </trans-unit>
      <trans-unit id="Naming_Style_colon">
        <source>Naming Style:</source>
        <target state="translated">Benennungsstil:</target>
        <note />
      </trans-unit>
      <trans-unit id="Naming_Rules_allow_you_to_define_how_particular_sets_of_symbols_should_be_named_and_how_incorrectly_named_symbols_should_be_handled">
        <source>Naming Rules allow you to define how particular sets of symbols should be named and how incorrectly-named symbols should be handled.</source>
        <target state="translated">Mithilfe von Benennungsregeln können Sie definieren, wie bestimmte Symbolsätze benannt und wie falsch benannte Symbole behandelt werden sollen.</target>
        <note />
      </trans-unit>
      <trans-unit id="The_first_matching_top_level_Naming_Rule_is_used_by_default_when_naming_a_symbol_while_any_special_cases_are_handled_by_a_matching_child_rule">
        <source>The first matching top-level Naming Rule is used by default when naming a symbol, while any special cases are handled by a matching child rule.</source>
        <target state="translated">Die erste übereinstimmende Benennungsregel oberster Ebene wird standardmäßig zum Benennen eines Symbols verwendet, während Sonderfälle durch eine übereinstimmende untergeordnete Regel verarbeitet werden.</target>
        <note />
      </trans-unit>
      <trans-unit id="Naming_Style_Title_colon">
        <source>Naming Style Title:</source>
        <target state="translated">Titel des Benennungsstils:</target>
        <note />
      </trans-unit>
      <trans-unit id="Parent_Rule_colon">
        <source>Parent Rule:</source>
        <target state="translated">Übergeordnete Regel:</target>
        <note />
      </trans-unit>
      <trans-unit id="Required_Prefix_colon">
        <source>Required Prefix:</source>
        <target state="translated">Erforderliches Präfix:</target>
        <note />
      </trans-unit>
      <trans-unit id="Required_Suffix_colon">
        <source>Required Suffix:</source>
        <target state="translated">Erforderliches Suffix:</target>
        <note />
      </trans-unit>
      <trans-unit id="Sample_Identifier_colon">
        <source>Sample Identifier:</source>
        <target state="translated">Stichprobenbezeichner:</target>
        <note />
      </trans-unit>
      <trans-unit id="Symbol_Kinds_can_match_any">
        <source>Symbol Kinds (can match any)</source>
        <target state="translated">Symbolarten (beliebige Übereinstimmung)</target>
        <note />
      </trans-unit>
      <trans-unit id="Symbol_Specification">
        <source>Symbol Specification</source>
        <target state="translated">Symbolspezifikation</target>
        <note />
      </trans-unit>
      <trans-unit id="Symbol_Specification_colon">
        <source>Symbol Specification:</source>
        <target state="translated">Symbolspezifikation:</target>
        <note />
      </trans-unit>
      <trans-unit id="Symbol_Specification_Title_colon">
        <source>Symbol Specification Title:</source>
        <target state="translated">Titel der Symbolspezifikation:</target>
        <note />
      </trans-unit>
      <trans-unit id="Word_Separator_colon">
        <source>Word Separator:</source>
        <target state="translated">Worttrennzeichen:</target>
        <note />
      </trans-unit>
      <trans-unit id="example">
        <source>example</source>
        <target state="translated">Beispiel</target>
        <note>IdentifierWord_Example and IdentifierWord_Identifier are combined (with prefixes, suffixes, and word separators) into an example identifier name in the NamingStyle UI.</note>
      </trans-unit>
      <trans-unit id="identifier">
        <source>identifier</source>
        <target state="translated">Bezeichner</target>
        <note>IdentifierWord_Example and IdentifierWord_Identifier are combined (with prefixes, suffixes, and word separators) into an example identifier name in the NamingStyle UI.</note>
      </trans-unit>
      <trans-unit id="Install_0">
        <source>Install '{0}'</source>
        <target state="translated">"{0}" installieren</target>
        <note />
      </trans-unit>
      <trans-unit id="Uninstalling_0">
        <source>Uninstalling '{0}'</source>
        <target state="translated">"{0}" wird deinstalliert</target>
        <note />
      </trans-unit>
      <trans-unit id="Uninstalling_0_completed">
        <source>Uninstalling '{0}' completed</source>
        <target state="translated">Deinstallation von "{0}" abgeschlossen</target>
        <note />
      </trans-unit>
      <trans-unit id="Uninstall_0">
        <source>Uninstall '{0}'</source>
        <target state="translated">"{0}" deinstallieren</target>
        <note />
      </trans-unit>
      <trans-unit id="Package_uninstall_failed_colon_0">
        <source>Package uninstall failed: {0}</source>
        <target state="translated">Fehler bei der Paketdeinstallation: {0}</target>
        <note />
      </trans-unit>
      <trans-unit id="Error_encountered_while_loading_the_project_Some_project_features_such_as_full_solution_analysis_for_the_failed_project_and_projects_that_depend_on_it_have_been_disabled">
        <source>Error encountered while loading the project. Some project features, such as full solution analysis for the failed project and projects that depend on it, have been disabled.</source>
        <target state="translated">Fehler beim Laden des Projekts. Einige Projektfeatures (z. B. die vollständige Projektmappenanalyse für das fehlerhafte Projekt und davon abhängige Projekte) wurden deaktiviert.</target>
        <note />
      </trans-unit>
      <trans-unit id="Project_loading_failed">
        <source>Project loading failed.</source>
        <target state="translated">Fehler beim Laden des Projekts.</target>
        <note />
      </trans-unit>
      <trans-unit id="To_see_what_caused_the_issue_please_try_below_1_Close_Visual_Studio_long_paragraph_follows">
        <source>To see what caused the issue, please try below.

1. Close Visual Studio
2. Open a Visual Studio Developer Command Prompt
3. Set environment variable “TraceDesignTime” to true (set TraceDesignTime=true)
4. Delete .vs directory/.suo file
5. Restart VS from the command prompt you set the environment variable (devenv)
6. Open the solution
7. Check '{0}' and look for the failed tasks (FAILED)</source>
        <target state="translated">Führen Sie die unten aufgeführten Aktionen aus, um die Ursache des Problems zu ermitteln.

1. Schließen Sie Visual Studio.
2. Öffnen Sie eine Visual Studio Developer-Eingabeaufforderung.
3. Legen Sie die Umgebungsvariable "TraceDesignTime" auf TRUE fest (set TraceDesignTime=true).
4. Löschen Sie die Datei ".vs directory/.suo".
5. Starten Sie VS über die Eingabeaufforderung neu, in der Sie die Umgebungsvariable festgelegt haben (devenv).
6. Öffnen Sie die Projektmappe.
7. Überprüfen Sie "{0}", und ermitteln Sie die fehlerhaften Tasks (FAILED).</target>
        <note />
      </trans-unit>
      <trans-unit id="Additional_information_colon">
        <source>Additional information:</source>
        <target state="translated">Zusätzliche Informationen:</target>
        <note />
      </trans-unit>
      <trans-unit id="Installing_0_failed_Additional_information_colon_1">
        <source>Installing '{0}' failed.

Additional information: {1}</source>
        <target state="translated">Fehler bei der Installation von "{0}".

Zusätzliche Informationen: {1}</target>
        <note />
      </trans-unit>
      <trans-unit id="Uninstalling_0_failed_Additional_information_colon_1">
        <source>Uninstalling '{0}' failed.

Additional information: {1}</source>
        <target state="translated">Fehler bei der Deinstallation von "{0}".

Zusätzliche Informationen: {1}</target>
        <note />
      </trans-unit>
      <trans-unit id="Move_0_below_1">
        <source>Move {0} below {1}</source>
        <target state="translated">"{0}" unterhalb von "{1}" platzieren</target>
        <note>{0} and {1} are parameter descriptions</note>
      </trans-unit>
      <trans-unit id="Move_0_above_1">
        <source>Move {0} above {1}</source>
        <target state="translated">"{0}" oberhalb von "{1}" platzieren</target>
        <note>{0} and {1} are parameter descriptions</note>
      </trans-unit>
      <trans-unit id="Remove_0">
        <source>Remove {0}</source>
        <target state="translated">"{0}" entfernen</target>
        <note>{0} is a parameter description</note>
      </trans-unit>
      <trans-unit id="Restore_0">
        <source>Restore {0}</source>
        <target state="translated">"{0}" wiederherstellen</target>
        <note>{0} is a parameter description</note>
      </trans-unit>
      <trans-unit id="Re_enable">
        <source>Re-enable</source>
        <target state="translated">Erneut aktivieren</target>
        <note />
      </trans-unit>
      <trans-unit id="Learn_more">
        <source>Learn more</source>
        <target state="translated">Weitere Informationen</target>
        <note />
      </trans-unit>
      <trans-unit id="Prefer_framework_type">
        <source>Prefer framework type</source>
        <target state="translated">Frameworktyp vorziehen</target>
        <note />
      </trans-unit>
      <trans-unit id="Prefer_predefined_type">
        <source>Prefer predefined type</source>
        <target state="translated">Vordefinierten Typ vorziehen</target>
        <note />
      </trans-unit>
      <trans-unit id="Copy_to_Clipboard">
        <source>Copy to Clipboard</source>
        <target state="translated">In Zwischenablage kopieren</target>
        <note />
      </trans-unit>
      <trans-unit id="Close">
        <source>Close</source>
        <target state="translated">Schließen</target>
        <note />
      </trans-unit>
      <trans-unit id="Unknown_parameters">
        <source>&lt;Unknown Parameters&gt;</source>
        <target state="translated">&lt;Unbekannte Parameter&gt;</target>
        <note />
      </trans-unit>
      <trans-unit id="End_of_inner_exception_stack">
        <source>--- End of inner exception stack trace ---</source>
        <target state="translated">--- Ende der inneren Ausnahmestapelüberwachung ---</target>
        <note />
      </trans-unit>
      <trans-unit id="For_locals_parameters_and_members">
        <source>For locals, parameters and members</source>
        <target state="translated">Für lokale Elemente, Parameter und Member</target>
        <note />
      </trans-unit>
      <trans-unit id="For_member_access_expressions">
        <source>For member access expressions</source>
        <target state="translated">Für Memberzugriffsausdrücke</target>
        <note />
      </trans-unit>
      <trans-unit id="Prefer_object_initializer">
        <source>Prefer object initializer</source>
        <target state="translated">Objektinitialisierer vorziehen</target>
        <note />
      </trans-unit>
      <trans-unit id="Expression_preferences_colon">
        <source>Expression preferences:</source>
        <target state="translated">Ausdruckseinstellungen:</target>
        <note />
      </trans-unit>
      <trans-unit id="Block_Structure_Guides">
        <source>Block Structure Guides</source>
        <target state="translated">Führungslinien für Blockstruktur</target>
        <note />
      </trans-unit>
      <trans-unit id="Outlining">
        <source>Outlining</source>
        <target state="translated">Gliederung</target>
        <note />
      </trans-unit>
      <trans-unit id="Show_guides_for_code_level_constructs">
        <source>Show guides for code level constructs</source>
        <target state="translated">Führungslinien für Konstrukte auf Codeebene anzeigen</target>
        <note />
      </trans-unit>
      <trans-unit id="Show_guides_for_comments_and_preprocessor_regions">
        <source>Show guides for comments and preprocessor regions</source>
        <target state="translated">Führungslinien für Kommentare und Präprozessorregionen anzeigen</target>
        <note />
      </trans-unit>
      <trans-unit id="Show_guides_for_declaration_level_constructs">
        <source>Show guides for declaration level constructs</source>
        <target state="translated">Führungslinien für Konstrukte auf Deklarationsebene anzeigen</target>
        <note />
      </trans-unit>
      <trans-unit id="Show_outlining_for_code_level_constructs">
        <source>Show outlining for code level constructs</source>
        <target state="translated">Gliederung für Konstrukte auf Codeebene anzeigen</target>
        <note />
      </trans-unit>
      <trans-unit id="Show_outlining_for_comments_and_preprocessor_regions">
        <source>Show outlining for comments and preprocessor regions</source>
        <target state="translated">Gliederung für Kommentare und Präprozessorregionen anzeigen</target>
        <note />
      </trans-unit>
      <trans-unit id="Show_outlining_for_declaration_level_constructs">
        <source>Show outlining for declaration level constructs</source>
        <target state="translated">Gliederung für Konstrukte auf Deklarationsebene anzeigen</target>
        <note />
      </trans-unit>
      <trans-unit id="Variable_preferences_colon">
        <source>Variable preferences:</source>
        <target state="translated">Variableneinstellungen:</target>
        <note />
      </trans-unit>
      <trans-unit id="Prefer_inlined_variable_declaration">
        <source>Prefer inlined variable declaration</source>
        <target state="translated">Inlinevariablendeklaration vorziehen</target>
        <note />
      </trans-unit>
      <trans-unit id="Use_expression_body_for_methods">
        <source>Use expression body for methods</source>
        <target state="translated">Ausdruckskörper für Methoden verwenden</target>
        <note />
      </trans-unit>
      <trans-unit id="Code_block_preferences_colon">
        <source>Code block preferences:</source>
        <target state="translated">Codeblockeinstellungen:</target>
        <note />
      </trans-unit>
      <trans-unit id="Use_expression_body_for_accessors">
        <source>Use expression body for accessors</source>
        <target state="translated">Ausdruckskörper für Accessoren verwenden</target>
        <note />
      </trans-unit>
      <trans-unit id="Use_expression_body_for_constructors">
        <source>Use expression body for constructors</source>
        <target state="translated">Ausdruckskörper für Konstruktoren verwenden</target>
        <note />
      </trans-unit>
      <trans-unit id="Use_expression_body_for_indexers">
        <source>Use expression body for indexers</source>
        <target state="translated">Ausdruckskörper für Indexer verwenden</target>
        <note />
      </trans-unit>
      <trans-unit id="Use_expression_body_for_operators">
        <source>Use expression body for operators</source>
        <target state="translated">Ausdruckskörper für Operatoren verwenden</target>
        <note />
      </trans-unit>
      <trans-unit id="Use_expression_body_for_properties">
        <source>Use expression body for properties</source>
        <target state="translated">Ausdruckskörper für Eigenschaften verwenden</target>
        <note />
      </trans-unit>
      <trans-unit id="Some_naming_rules_are_incomplete_Please_complete_or_remove_them">
        <source>Some naming rules are incomplete. Please complete or remove them.</source>
        <target state="translated">Einige Benennungsregeln sind unvollständig. Vervollständigen oder entfernen Sie die Regeln.</target>
        <note />
      </trans-unit>
      <trans-unit id="Manage_specifications">
        <source>Manage specifications</source>
        <target state="translated">Spezifikationen verwalten</target>
        <note />
      </trans-unit>
      <trans-unit id="Reorder">
        <source>Reorder</source>
        <target state="translated">Neu anordnen</target>
        <note />
      </trans-unit>
      <trans-unit id="Severity">
        <source>Severity</source>
        <target state="translated">Schweregrad</target>
        <note />
      </trans-unit>
      <trans-unit id="Specification">
        <source>Specification</source>
        <target state="translated">Spezifikation</target>
        <note />
      </trans-unit>
      <trans-unit id="Required_Style">
        <source>Required Style</source>
        <target state="translated">Erforderlicher Stil</target>
        <note />
      </trans-unit>
      <trans-unit id="This_item_cannot_be_deleted_because_it_is_used_by_an_existing_Naming_Rule">
        <source>This item cannot be deleted because it is used by an existing Naming Rule.</source>
        <target state="translated">Dieses Element kann nicht gelöscht werden, weil es von einer vorhandenen Benennungsregel verwendet wird.</target>
        <note />
      </trans-unit>
      <trans-unit id="Prefer_collection_initializer">
        <source>Prefer collection initializer</source>
        <target state="translated">Auflistungsinitialisierer vorziehen</target>
        <note />
      </trans-unit>
      <trans-unit id="Prefer_coalesce_expression">
        <source>Prefer coalesce expression</source>
        <target state="translated">COALESCE-Ausdruck vorziehen</target>
        <note />
      </trans-unit>
      <trans-unit id="Collapse_regions_when_collapsing_to_definitions">
        <source>Collapse #regions when collapsing to definitions</source>
        <target state="translated">#regions beim Reduzieren auf Definitionen zuklappen</target>
        <note />
      </trans-unit>
      <trans-unit id="Prefer_null_propagation">
        <source>Prefer null propagation</source>
        <target state="translated">NULL-Verteilung vorziehen</target>
        <note />
      </trans-unit>
      <trans-unit id="Prefer_explicit_tuple_name">
        <source>Prefer explicit tuple name</source>
        <target state="translated">Expliziten Tupelnamen bevorzugen</target>
        <note />
      </trans-unit>
      <trans-unit id="Description">
        <source>Description</source>
        <target state="translated">Beschreibung</target>
        <note />
      </trans-unit>
      <trans-unit id="Preference">
        <source>Preference</source>
        <target state="translated">Einstellung</target>
        <note />
      </trans-unit>
      <trans-unit id="Implement_Interface_or_Abstract_Class">
        <source>Implement Interface or Abstract Class</source>
        <target state="translated">Schnittstelle oder abstrakte Klasse implementieren</target>
        <note />
      </trans-unit>
      <trans-unit id="For_a_given_symbol_only_the_topmost_rule_with_a_matching_Specification_will_be_applied_Violation_of_that_rules_Required_Style_will_be_reported_at_the_chosen_Severity_level">
        <source>For a given symbol, only the topmost rule with a matching 'Specification' will be applied. Violation of that rule's 'Required Style' will be reported at the chosen 'Severity' level.</source>
        <target state="translated">Für ein vorgegebenes Symbol wird nur die oberste Regel mit einer übereinstimmenden Spezifikation angewendet. Eine Verletzung des erforderlichen Stils für diese Regel wird mit dem gewählten Schweregrad gemeldet.</target>
        <note />
      </trans-unit>
      <trans-unit id="at_the_end">
        <source>at the end</source>
        <target state="translated">am Ende</target>
        <note />
      </trans-unit>
      <trans-unit id="When_inserting_properties_events_and_methods_place_them">
        <source>When inserting properties, events and methods, place them:</source>
        <target state="translated">Eingefügte Eigenschaften, Ereignisse und Methoden hier ablegen:</target>
        <note />
      </trans-unit>
      <trans-unit id="with_other_members_of_the_same_kind">
        <source>with other members of the same kind</source>
        <target state="translated">mit anderen Mitgliedern derselben Art</target>
        <note />
      </trans-unit>
      <trans-unit id="Prefer_braces">
        <source>Prefer braces</source>
        <target state="translated">Geschweifte Klammern bevorzugen</target>
        <note />
      </trans-unit>
      <trans-unit id="Over_colon">
        <source>Over:</source>
        <target state="translated">Gegenüber:</target>
        <note />
      </trans-unit>
      <trans-unit id="Prefer_colon">
        <source>Prefer:</source>
        <target state="translated">Bevorzugen:</target>
        <note />
      </trans-unit>
      <trans-unit id="or">
        <source>or</source>
        <target state="translated">oder</target>
        <note />
      </trans-unit>
      <trans-unit id="built_in_types">
        <source>built-in types</source>
        <target state="translated">integrierte Typen</target>
        <note />
      </trans-unit>
      <trans-unit id="everywhere_else">
        <source>everywhere else</source>
        <target state="translated">überall sonst</target>
        <note />
      </trans-unit>
      <trans-unit id="type_is_apparent_from_assignment_expression">
        <source>type is apparent from assignment expression</source>
        <target state="translated">Typ geht aus Zuweisungsausdruck hervor</target>
        <note />
      </trans-unit>
      <trans-unit id="Get_help_for_0">
        <source>Get help for '{0}'</source>
        <target state="translated">Hilfe zu "{0}" abrufen</target>
        <note />
      </trans-unit>
      <trans-unit id="Get_help_for_0_from_Bing">
        <source>Get help for '{0}' from Bing</source>
        <target state="translated">Hilfe zu "{0}" von Bing abrufen</target>
        <note />
      </trans-unit>
      <trans-unit id="Move_down">
        <source>Move down</source>
        <target state="translated">Nach unten</target>
        <note />
      </trans-unit>
      <trans-unit id="Move_up">
        <source>Move up</source>
        <target state="translated">Nach oben</target>
        <note />
      </trans-unit>
      <trans-unit id="Remove">
        <source>Remove</source>
        <target state="translated">Entfernen</target>
        <note />
      </trans-unit>
      <trans-unit id="Pick_members">
        <source>Pick members</source>
        <target state="translated">Member auswählen</target>
        <note />
      </trans-unit>
      <trans-unit id="Unfortunately_a_process_used_by_Visual_Studio_has_encountered_an_unrecoverable_error_We_recommend_saving_your_work_and_then_closing_and_restarting_Visual_Studio">
        <source>Unfortunately, a process used by Visual Studio has encountered an unrecoverable error.  We recommend saving your work, and then closing and restarting Visual Studio.</source>
        <target state="translated">Leider ist bei einem von Visual Studio verwendeten Prozess ein nicht behebbarer Fehler aufgetreten. Wir empfehlen Ihnen, Ihre Arbeit zu speichern, und Visual Studio anschließend zu schließen und neu zu starten.</target>
        <note />
      </trans-unit>
      <trans-unit id="Add_a_symbol_specification">
        <source>Add a symbol specification</source>
        <target state="translated">Symbolspezifikation hinzufügen</target>
        <note />
      </trans-unit>
      <trans-unit id="Remove_symbol_specification">
        <source>Remove symbol specification</source>
        <target state="translated">Symbolspezifikation entfernen</target>
        <note />
      </trans-unit>
      <trans-unit id="Add_item">
        <source>Add item</source>
        <target state="translated">Element hinzufügen</target>
        <note />
      </trans-unit>
      <trans-unit id="Edit_item">
        <source>Edit item</source>
        <target state="translated">Element bearbeiten</target>
        <note />
      </trans-unit>
      <trans-unit id="Remove_item">
        <source>Remove item</source>
        <target state="translated">Element entfernen</target>
        <note />
      </trans-unit>
      <trans-unit id="Add_a_naming_rule">
        <source>Add a naming rule</source>
        <target state="translated">Benennungsregel hinzufügen</target>
        <note />
      </trans-unit>
      <trans-unit id="Remove_naming_rule">
        <source>Remove naming rule</source>
        <target state="translated">Benennungsregel entfernen</target>
        <note />
      </trans-unit>
      <trans-unit id="VisualStudioWorkspace_TryApplyChanges_cannot_be_called_from_a_background_thread">
        <source>VisualStudioWorkspace.TryApplyChanges cannot be called from a background thread.</source>
        <target state="translated">"VisualStudioWorkspace.TryApplyChanges" kann von einem Hintergrundthread nicht aufgerufen werden.</target>
        <note />
      </trans-unit>
      <trans-unit id="prefer_throwing_properties">
        <source>prefer throwing properties</source>
        <target state="translated">ausgelöste Eigenschaften bevorzugen</target>
        <note />
      </trans-unit>
      <trans-unit id="When_generating_properties">
        <source>When generating properties:</source>
        <target state="translated">Beim Generieren von Eigenschaften:</target>
        <note />
      </trans-unit>
      <trans-unit id="Options">
        <source>Options</source>
        <target state="translated">Optionen</target>
        <note />
      </trans-unit>
      <trans-unit id="Try_the_preview_version_of_our_live_code_analysis_extension_which_provides_more_fixes_for_common_API_design_naming_performance_and_reliability_issues">
        <source>Try the preview version of our live code analysis extension, which provides more fixes for common API design, naming, performance, and reliability issues</source>
        <target state="translated">Testen Sie die Vorschauversion unserer Live-Codeanalyseerweiterung, die mehr Korrekturen für häufig auftretende API-Design-, Benennungs-, Leistungs- und Zuverlässigkeitsprobleme bereitstellt.</target>
        <note />
      </trans-unit>
      <trans-unit id="Never_show_this_again">
        <source>Never show this again</source>
        <target state="translated">Nicht mehr anzeigen</target>
        <note />
      </trans-unit>
      <trans-unit id="Prefer_simple_default_expression">
        <source>Prefer simple 'default' expression</source>
        <target state="translated">Einfachen "default"-Ausdruck bevorzugen</target>
        <note />
      </trans-unit>
      <trans-unit id="Prefer_inferred_tuple_names">
        <source>Prefer inferred tuple element names</source>
        <target state="translated">Abgeleitete Tupelelementnamen bevorzugen</target>
        <note />
      </trans-unit>
      <trans-unit id="Prefer_inferred_anonymous_type_member_names">
        <source>Prefer inferred anonymous type member names</source>
        <target state="translated">Abgeleitete Membernamen vom anonymen Typ bevorzugen</target>
        <note />
      </trans-unit>
      <trans-unit id="Preview_pane">
        <source>Preview pane</source>
        <target state="translated">Vorschaubereich</target>
        <note />
      </trans-unit>
      <trans-unit id="Analysis">
        <source>Analysis</source>
        <target state="translated">Analyse</target>
        <note />
      </trans-unit>
      <trans-unit id="Enable_full_solution_analysis">
        <source>Enable full solution _analysis</source>
        <target state="translated">Vollständige Lösungs_analyse aktivieren</target>
        <note />
      </trans-unit>
      <trans-unit id="Perform_editor_feature_analysis_in_external_process">
        <source>Perform editor _feature analysis in external process (experimental)</source>
        <target state="translated">Editor-_Funktionsanalyse in externem Prozess ausführen (experimentell)</target>
        <note />
      </trans-unit>
      <trans-unit id="Fade_out_unreachable_code">
        <source>Fade out unreachable code</source>
        <target state="translated">Unerreichbaren Code ausblenden</target>
        <note />
      </trans-unit>
      <trans-unit id="Fading">
        <source>Fading</source>
        <target state="translated">Ausblenden</target>
        <note />
      </trans-unit>
      <trans-unit id="ChangesNotAllowedIFAssemblyHasNotBeenLoaded">
        <source>Changes are not allowed if the assembly has not been loaded.</source>
        <target state="translated">Änderungen sind nicht zulässig, wenn die Assembly nicht geladen wurde.</target>
        <note />
      </trans-unit>
      <trans-unit id="ChangesNotAllowedIfProjectWasntBuildWhenDebuggingStarted">
        <source>Changes are not allowed if the project wasn't built when debugging started.</source>
        <target state="translated">Änderungen sind nicht zulässig, wenn das Projekt nicht beim Starten des Debugvorgangs erstellt wurde.</target>
        <note />
      </trans-unit>
      <trans-unit id="ChangesNotAllowedIfProjectWasntLoadedWhileDebugging">
        <source>Changes are not allowed if the project wasn't loaded and built when debugging started.

'Lightweight solution load' is enabled for the current solution. Disable it to ensure that all projects are loaded when debugging starts.</source>
        <target state="translated">Änderungen sind nicht zulässig, wenn das Projekt nicht beim Start des Debugvorgangs geladen und erstellt wurde.

Für die aktuelle Projektmappe ist die Option "Lightweight-Ladevorgang für Projektmappen" aktiviert. Deaktivieren Sie sie, um sicherzustellen, dass alle Projekte beim Starten des Debugvorgangs geladen werden.</target>
        <note />
      </trans-unit>
      <trans-unit id="ChangesNotAllowedWhileCodeIsRunning">
        <source>Changes are not allowed while code is running.</source>
        <target state="translated">Während der Ausführung von Code sind keine Änderungen zulässig.</target>
        <note />
      </trans-unit>
      <trans-unit id="Prefer_local_function_over_anonymous_function">
        <source>Prefer local function over anonymous function</source>
        <target state="translated">Lokale Funktion gegenüber anonymer Funktion bevorzugen</target>
        <note />
      </trans-unit>
      <trans-unit id="Prefer_deconstructed_variable_declaration">
        <source>Prefer deconstructed variable declaration</source>
        <target state="translated">Dekonstruierte Variablendeklaration vorziehen</target>
        <note />
      </trans-unit>
      <trans-unit id="External_reference_found">
        <source>External reference found</source>
        <target state="translated">Es wurde ein externer Verweis gefunden.</target>
        <note />
      </trans-unit>
      <trans-unit id="No_references_found_to_0">
        <source>No references found to '{0}'</source>
        <target state="translated">Es wurden keine Verweise auf "{0}" gefunden.</target>
        <note />
      </trans-unit>
      <trans-unit id="Search_found_no_results">
        <source>Search found no results</source>
        <target state="translated">Es liegen keine Suchergebnisse vor.</target>
        <note />
      </trans-unit>
      <trans-unit id="analyzer_Prefer_auto_properties">
        <source>Prefer auto properties</source>
        <target state="translated">Automatische Eigenschaften bevorzugen</target>
        <note />
      </trans-unit>
      <trans-unit id="codegen_prefer_auto_properties">
        <source>prefer auto properties</source>
        <target state="translated">automatische Eigenschaften bevorzugen</target>
        <note />
      </trans-unit>
      <trans-unit id="ErrorReadingFile">
        <source>Error while reading file '{0}': {1}</source>
        <target state="translated">Fehler beim Lesen der Datei "{0}": {1}</target>
        <note />
      </trans-unit>
      <trans-unit id="ModuleHasBeenUnloaded">
        <source>Module has been unloaded.</source>
        <target state="translated">Das Modul wurde entladen.</target>
        <note />
      </trans-unit>
      <trans-unit id="CantApplyChangesModuleHasBeenUnloaded">
        <source>Can't apply changes -- module '{0}' has been unloaded.</source>
        <target state="translated">Änderungen können nicht angewendet werden. Das Modul "{0}" wurde entladen.</target>
        <note />
      </trans-unit>
      <trans-unit id="Enable_navigation_to_decompiled_sources">
        <source>Enable navigation to decompiled sources (experimental)</source>
        <target state="translated">Aktivieren der Navigation zu dekompilierten Quellen (experimentell)</target>
        <note />
      </trans-unit>
      <trans-unit id="Decompiler_Legal_Notice_Message">
        <source>IMPORTANT: Visual Studio includes decompiling functionality (“Decompiler”) that enables reproducing source code from binary code. By accessing and using the Decompiler, you agree to the Visual Studio license terms and the terms for the Decompiler below. If you do not agree with these combined terms, do not access or use the Decompiler.
 
You acknowledge that binary code and source code might be protected by copyright and trademark laws.  Before using the Decompiler on any binary code, you need to first:  
(i) confirm that the license terms governing your use of the binary code do not contain a provision which prohibits you from decompiling the software; or
(ii) obtain permission to decompile the binary code from the owner of the software.
 
Your use of the Decompiler is optional.  Microsoft is not responsible and disclaims all liability for your use of the Decompiler that violates any laws or any software license terms which prohibit decompiling of the software.

I agree to all of the foregoing:</source>
        <target state="translated">WICHTIG: Visual Studio umfasst eine Funktionalität für die Dekompilierung ("Decompiler"), der das Reproduzieren von Quellcode aus Binärcode ermöglicht. Indem Sie auf den Decompiler zugreifen und ihn verwenden, stimmen Sie den nachstehend aufgeführten Visual Studio-Lizenzbedingungen und den Bedingungen für den Decompiler zu. Wenn Sie diesen kombinierten Nutzungsbedingungen nicht zustimmen, greifen Sie nicht auf den Decompiler zu, und verwenden Sie ihn nicht.

Sie erkennen an, dass der Binärcode und der Quellcode möglicherweise durch Urheberrechts- und Markengesetze geschützt sind. Bevor Sie den Compiler für Binärcode einsetzen, müssen Sie Folgendes sicherstellen: 
(i) Vergewissern Sie sich, dass die Lizenzbedingungen zur Verwendung des Binärcodes keine Klausel enthalten, die das Dekompilieren der Software verbietet. Oder: 
(ii) Holen Sie beim Besitzer der Software eine Genehmigung zum Dekompilieren des Binärcodes ein.

Die Verwendung des Decompilers ist optional. Microsoft übernimmt keine Verantwortung und lehnt jede Haftung für Ihre Nutzung des Decompilers ab, die gegen Gesetze oder Softwarelizenzbedingungen verstößt, die das Dekompilieren der Software verbieten.

Ich stimme allen vorstehenden Bedingungen zu:</target>
        <note />
      </trans-unit>
      <trans-unit id="Decompiler_Legal_Notice_Title">
        <source>Decompiler Legal Notice</source>
        <target state="translated">Rechtlicher Hinweis zum Decompiler</target>
        <note />
      </trans-unit>
      <trans-unit id="Code_style_header_use_editor_config">
        <source>The settings configured here only apply to your machine. To configure these settings to travel with your solution, use .editorconfig files.</source>
        <target state="translated">Die hier konfigurierten Einstellungen gelten nur für Ihren Computer. Verwenden Sie die .editorconfig-Dateien, um diese Einstellungen in Ihrer Projektmappe zu konfigurieren.</target>
        <note />
      </trans-unit>
      <trans-unit id="Sync_Class_View">
        <source>Sync Class View</source>
        <target state="translated">Synchronisierungsklassenansicht</target>
        <note />
      </trans-unit>
      <trans-unit id="CantApplyChangesUnexpectedError">
        <source>Can't apply changes -- unexpected error: '{0}'</source>
        <target state="translated">Änderungen können nicht angewendet werden -- unerwarteter Fehler: {0}</target>
        <note />
      </trans-unit>
      <trans-unit id="Field_preferences_colon">
        <source>Field preferences:</source>
        <target state="translated">Feldeinstellungen:</target>
        <note />
      </trans-unit>
      <trans-unit id="Prefer_readonly">
        <source>Prefer readonly</source>
        <target state="translated">Schreibgeschützte vorziehen</target>
        <note />
      </trans-unit>
      <trans-unit id="Analyzing_0">
        <source>Analyzing '{0}'</source>
        <target state="translated">"{0}" wird analysiert.</target>
        <note />
      </trans-unit>
      <trans-unit id="Manage_naming_styles">
        <source>Manage naming styles</source>
        <target state="translated">Benennungsstile verwalten</target>
        <note />
      </trans-unit>
      <trans-unit id="Live_code_analysis">
        <source>Live code analysis</source>
        <target state="translated">Livecodeanalyse</target>
        <note />
      </trans-unit>
      <trans-unit id="Prefer_conditional_expression_over_if_with_assignments">
        <source>Prefer conditional expression over 'if' with assignments</source>
        <target state="translated">Bei Zuweisungen bedingten Ausdruck gegenüber "if" bevorzugen</target>
        <note />
      </trans-unit>
      <trans-unit id="Prefer_conditional_expression_over_if_with_returns">
        <source>Prefer conditional expression over 'if' with returns</source>
        <target state="translated">Bei Rückgaben bedingten Ausdruck gegenüber "if" bevorzugen</target>
        <note />
      </trans-unit>
    </body>
  </file>
</xliff><|MERGE_RESOLUTION|>--- conflicted
+++ resolved
@@ -5,14 +5,11 @@
       <trans-unit id="Always_for_clarity">
         <source>Always for clarity</source>
         <target state="translated">Immer zur besseren Unterscheidung</target>
-<<<<<<< HEAD
-=======
         <note />
       </trans-unit>
       <trans-unit id="Apply_0_keymapping_scheme">
         <source>Apply '{0}' keymapping scheme</source>
         <target state="new">Apply '{0}' keymapping scheme</target>
->>>>>>> 8efda008
         <note />
       </trans-unit>
       <trans-unit id="Element_is_not_valid">
@@ -38,8 +35,6 @@
       <trans-unit id="Parentheses_preferences_colon">
         <source>Parentheses preferences:</source>
         <target state="translated">Voreinstellungen für Klammern:</target>
-<<<<<<< HEAD
-=======
         <note />
       </trans-unit>
       <trans-unit id="Reset_Visual_Studio_default_keymapping">
@@ -50,7 +45,6 @@
       <trans-unit id="We_notice_you_suspended_0_Reset_keymappings_to_continue_to_navigate_and_refactor">
         <source>We notice you suspended '{0}'. Reset keymappings to continue to navigate and refactor.</source>
         <target state="new">We notice you suspended '{0}'. Reset keymappings to continue to navigate and refactor.</target>
->>>>>>> 8efda008
         <note />
       </trans-unit>
       <trans-unit id="You_must_select_at_least_one_member">
