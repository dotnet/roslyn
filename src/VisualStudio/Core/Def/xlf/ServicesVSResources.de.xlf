﻿<?xml version="1.0" encoding="utf-8"?>
<xliff xmlns="urn:oasis:names:tc:xliff:document:1.2" xmlns:xsi="http://www.w3.org/2001/XMLSchema-instance" version="1.2" xsi:schemaLocation="urn:oasis:names:tc:xliff:document:1.2 xliff-core-1.2-transitional.xsd">
  <file datatype="xml" source-language="en" target-language="de" original="../ServicesVSResources.resx">
    <body>
      <trans-unit id="Add_to_current_file">
        <source>Add to _current file</source>
        <target state="new">Add to _current file</target>
        <note />
      </trans-unit>
      <trans-unit id="Additional_changes_are_needed_to_complete_the_refactoring_Review_changes_below">
        <source>Additional changes are needed to complete the refactoring. Review changes below.</source>
        <target state="new">Additional changes are needed to complete the refactoring. Review changes below.</target>
        <note />
      </trans-unit>
      <trans-unit id="All_methods">
        <source>All methods</source>
        <target state="translated">Alle Methoden</target>
        <note />
      </trans-unit>
      <trans-unit id="Allow_colon">
        <source>Allow:</source>
        <target state="new">Allow:</target>
        <note />
      </trans-unit>
      <trans-unit id="Always_for_clarity">
        <source>Always for clarity</source>
        <target state="translated">Immer zur besseren Unterscheidung</target>
        <note />
      </trans-unit>
      <trans-unit id="Apply_0_keymapping_scheme">
        <source>Apply '{0}' keymapping scheme</source>
        <target state="translated">Tastenzuordnungsschema "{0}" anwenden</target>
        <note />
      </trans-unit>
      <trans-unit id="Avoid_expression_statements_that_implicitly_ignore_value">
        <source>Avoid expression statements that implicitly ignore value</source>
        <target state="translated">Ausdrucksanweisungen vermeiden, die implizit Werte ignorieren</target>
        <note />
      </trans-unit>
      <trans-unit id="Avoid_unused_parameters">
        <source>Avoid unused parameters</source>
        <target state="translated">Nicht verwendete Parameter vermeiden</target>
        <note />
      </trans-unit>
      <trans-unit id="Avoid_unused_value_assignments">
        <source>Avoid unused value assignments</source>
        <target state="translated">Zuweisungen nicht verwendeter Werte vermeiden</target>
        <note />
      </trans-unit>
      <trans-unit id="Back">
        <source>Back</source>
        <target state="new">Back</target>
        <note />
      </trans-unit>
      <trans-unit id="Calculating_dependents">
        <source>Calculating dependents...</source>
        <target state="new">Calculating dependents...</target>
        <note />
      </trans-unit>
      <trans-unit id="Classifications">
        <source>Classifications</source>
        <target state="new">Classifications</target>
        <note />
      </trans-unit>
      <trans-unit id="Colorize_regular_expressions">
        <source>Colorize regular expressions</source>
        <target state="translated">Reguläre Ausdrücke farbig hervorheben</target>
        <note />
      </trans-unit>
      <trans-unit id="Element_is_not_valid">
        <source>Element is not valid.</source>
        <target state="translated">Das Element ist ungültig.</target>
        <note />
      </trans-unit>
      <trans-unit id="Finish">
        <source>Finish</source>
        <target state="new">Finish</target>
        <note />
      </trans-unit>
      <trans-unit id="Generate_dot_editorconfig_file_from_settings">
        <source>Generate .editorconfig file from settings</source>
        <target state="translated">EDITORCONFIG-Datei aus Einstellungen generieren</target>
        <note />
      </trans-unit>
      <trans-unit id="Highlight_related_components_under_cursor">
        <source>Highlight related components under cursor</source>
        <target state="translated">Zugehörige Komponenten unter dem Cursor markieren</target>
        <note />
      </trans-unit>
      <trans-unit id="In_other_operators">
        <source>In other operators</source>
        <target state="translated">In anderen Operatoren</target>
        <note />
      </trans-unit>
      <trans-unit id="Interface_cannot_have_field">
        <source>Interface cannot have field.</source>
        <target state="new">Interface cannot have field.</target>
        <note />
      </trans-unit>
      <trans-unit id="Keep_all_parentheses_in_colon">
        <source>Keep all parentheses in:</source>
        <target state="translated">Alle Klammern beibehalten in:</target>
        <note />
      </trans-unit>
      <trans-unit id="Kind">
        <source>Kind</source>
        <target state="translated">Art</target>
        <note />
      </trans-unit>
      <trans-unit id="Make_0_abstract">
        <source>Make '{0}' abstract</source>
        <target state="new">Make '{0}' abstract</target>
        <note />
      </trans-unit>
      <trans-unit id="Make_abstract">
        <source>Make abstract</source>
        <target state="new">Make abstract</target>
        <note />
      </trans-unit>
      <trans-unit id="Members">
        <source>Members</source>
        <target state="new">Members</target>
        <note />
      </trans-unit>
      <trans-unit id="Modifier_preferences_colon">
        <source>Modifier preferences:</source>
        <target state="new">Modifier preferences:</target>
        <note />
      </trans-unit>
      <trans-unit id="Namespace_0">
        <source>Namespace: '{0}'</source>
        <target state="new">Namespace: '{0}'</target>
        <note />
      </trans-unit>
      <trans-unit id="Never_if_unnecessary">
        <source>Never if unnecessary</source>
        <target state="translated">Nie, wenn nicht erforderlich</target>
        <note />
      </trans-unit>
      <trans-unit id="Non_public_methods">
        <source>Non-public methods</source>
        <target state="translated">Nicht-öffentliche Methoden</target>
        <note />
      </trans-unit>
      <trans-unit id="Parameter_preferences_colon">
        <source>Parameter preferences:</source>
        <target state="translated">Einstellungen für Parameter:</target>
        <note />
      </trans-unit>
      <trans-unit id="Parentheses_preferences_colon">
        <source>Parentheses preferences:</source>
        <target state="translated">Voreinstellungen für Klammern:</target>
        <note />
      </trans-unit>
      <trans-unit id="Prefer_compound_assignments">
        <source>Prefer compound assignments</source>
        <target state="translated">Zusammengesetzte Zuweisungen bevorzugen</target>
        <note />
      </trans-unit>
      <trans-unit id="Prefer_index_operator">
        <source>Prefer index operator</source>
        <target state="translated">Indexoperator bevorzugen</target>
        <note />
      </trans-unit>
      <trans-unit id="Prefer_range_operator">
        <source>Prefer range operator</source>
        <target state="translated">Bereichsoperator bevorzugen</target>
        <note />
      </trans-unit>
      <trans-unit id="Prefer_readonly_fields">
        <source>Prefer readonly fields</source>
        <target state="new">Prefer readonly fields</target>
        <note />
      </trans-unit>
      <trans-unit id="Prefer_simple_using_statement">
        <source>Prefer simple 'using' statement</source>
        <target state="new">Prefer simple 'using' statement</target>
        <note />
      </trans-unit>
      <trans-unit id="Prefer_static_local_functions">
        <source>Prefer static local functions</source>
        <target state="new">Prefer static local functions</target>
        <note />
      </trans-unit>
      <trans-unit id="Pull_Members_Up">
        <source>Pull Members Up</source>
        <target state="new">Pull Members Up</target>
        <note />
      </trans-unit>
      <trans-unit id="References">
        <source>References</source>
        <target state="new">References</target>
        <note />
      </trans-unit>
      <trans-unit id="Regular_Expressions">
        <source>Regular Expressions</source>
        <target state="translated">Reguläre Ausdrücke</target>
        <note />
      </trans-unit>
      <trans-unit id="Report_invalid_regular_expressions">
        <source>Report invalid regular expressions</source>
        <target state="translated">Ungültiger reguläre Ausdrücke melden</target>
        <note />
      </trans-unit>
      <trans-unit id="Reset_Visual_Studio_default_keymapping">
        <source>Reset Visual Studio default keymapping</source>
        <target state="translated">Visual Studio-Standardtastenzuordnung zurücksetzen</target>
        <note />
      </trans-unit>
      <trans-unit id="Review_Changes">
        <source>Review Changes</source>
        <target state="new">Review Changes</target>
        <note />
      </trans-unit>
      <trans-unit id="Save_dot_editorconfig_file">
        <source>Save .editorconfig file</source>
        <target state="translated">EDITORCONFIG-Datei speichern</target>
        <note />
      </trans-unit>
      <trans-unit id="Select_destination">
        <source>Select destination</source>
        <target state="new">Select destination</target>
        <note />
      </trans-unit>
      <trans-unit id="Select_Dependents">
        <source>_Select Dependents</source>
        <target state="new">_Select Dependents</target>
        <note />
      </trans-unit>
      <trans-unit id="Select_Public">
        <source>_Select Public</source>
        <target state="new">_Select Public</target>
        <note />
      </trans-unit>
      <trans-unit id="Select_destination_and_members_to_pull_up">
        <source>Select destination and members to pull up.</source>
        <target state="new">Select destination and members to pull up.</target>
        <note />
      </trans-unit>
      <trans-unit id="Select_destination_colon">
        <source>Select destination:</source>
        <target state="new">Select destination:</target>
        <note />
      </trans-unit>
      <trans-unit id="Select_member">
        <source>Select member</source>
        <target state="new">Select member</target>
        <note />
      </trans-unit>
      <trans-unit id="Select_members_colon">
        <source>Select members:</source>
        <target state="new">Select members:</target>
        <note />
      </trans-unit>
<<<<<<< HEAD
      <trans-unit id="This_0_has_1_references">
        <source>This {0} has {1} reference(s)</source>
        <target state="new">This {0} has {1} reference(s)</target>
=======
      <trans-unit id="Show_completion_list">
        <source>Show completion list</source>
        <target state="new">Show completion list</target>
>>>>>>> 636f48a2
        <note />
      </trans-unit>
      <trans-unit id="Unused_value_is_explicitly_assigned_to_an_unused_local">
        <source>Unused value is explicitly assigned to an unused local</source>
        <target state="translated">Der nicht verwendete Wert wird explizit einer nicht verwendeten lokalen Variable zugewiesen.</target>
        <note />
      </trans-unit>
      <trans-unit id="Unused_value_is_explicitly_assigned_to_discard">
        <source>Unused value is explicitly assigned to discard</source>
        <target state="translated">Der nicht verwendete Wert wird explizit verworfen.</target>
        <note />
      </trans-unit>
      <trans-unit id="Use_enhanced_colors_for_C_and_Basic">
        <source>Use enhanced colors for C# and Basic</source>
        <target state="new">Use enhanced colors for C# and Basic</target>
        <note />
      </trans-unit>
      <trans-unit id="Use_expression_body_for_lambdas">
        <source>Use expression body for lambdas</source>
        <target state="translated">Ausdruckskörper für Lambdaausdrücke verwenden</target>
        <note />
      </trans-unit>
      <trans-unit id="Use_expression_body_for_local_functions">
        <source>Use expression body for local functions</source>
        <target state="new">Use expression body for local functions</target>
        <note />
      </trans-unit>
      <trans-unit id="Value_assigned_here_is_never_used">
        <source>Value assigned here is never used</source>
        <target state="translated">Der hier zugewiesene Wert wird nie verwendet.</target>
        <note />
      </trans-unit>
      <trans-unit id="Value_returned_by_invocation_is_implicitly_ignored">
        <source>Value returned by invocation is implicitly ignored</source>
        <target state="translated">Der von diesem Aufruf zurückgegebene Wert wird implizit ignoriert.</target>
        <note />
      </trans-unit>
      <trans-unit id="We_notice_you_suspended_0_Reset_keymappings_to_continue_to_navigate_and_refactor">
        <source>We notice you suspended '{0}'. Reset keymappings to continue to navigate and refactor.</source>
        <target state="translated">Wir haben festgestellt, dass Sie "{0}" angehalten haben. Setzen Sie die Tastenzuordnungen zurück, um Navigation und Umgestaltung fortzusetzen.</target>
        <note />
      </trans-unit>
      <trans-unit id="This_workspace_does_not_support_updating_Visual_Basic_compilation_options">
        <source>This workspace does not support updating Visual Basic compilation options.</source>
        <target state="new">This workspace does not support updating Visual Basic compilation options.</target>
        <note />
      </trans-unit>
      <trans-unit id="You_must_select_at_least_one_member">
        <source>You must select at least one member.</source>
        <target state="translated">Sie müssen mindestens einen Member auswählen.</target>
        <note />
      </trans-unit>
      <trans-unit id="Interface_name_conflicts_with_an_existing_type_name">
        <source>Interface name conflicts with an existing type name.</source>
        <target state="translated">Der Schnittstellenname verursacht einen Konflikt mit einem vorhandenen Typnamen.</target>
        <note />
      </trans-unit>
      <trans-unit id="Interface_name_is_not_a_valid_0_identifier">
        <source>Interface name is not a valid {0} identifier.</source>
        <target state="translated">Der Schnittstellenname ist kein gültiger {0}-Bezeichner.</target>
        <note />
      </trans-unit>
      <trans-unit id="Illegal_characters_in_path">
        <source>Illegal characters in path.</source>
        <target state="translated">Unzulässige Zeichen in Pfad.</target>
        <note />
      </trans-unit>
      <trans-unit id="File_name_must_have_the_0_extension">
        <source>File name must have the "{0}" extension.</source>
        <target state="translated">Der Dateiname muss die Erweiterung "{0}" aufweisen.</target>
        <note />
      </trans-unit>
      <trans-unit id="Debugger">
        <source>Debugger</source>
        <target state="translated">Debugger</target>
        <note />
      </trans-unit>
      <trans-unit id="Determining_breakpoint_location">
        <source>Determining breakpoint location...</source>
        <target state="translated">Haltepunktposition wird ermittelt...</target>
        <note />
      </trans-unit>
      <trans-unit id="Determining_autos">
        <source>Determining autos...</source>
        <target state="translated">Automatische Vorgänge werden ermittelt...</target>
        <note />
      </trans-unit>
      <trans-unit id="Resolving_breakpoint_location">
        <source>Resolving breakpoint location...</source>
        <target state="translated">Haltepunktposition wird aufgelöst...</target>
        <note />
      </trans-unit>
      <trans-unit id="Validating_breakpoint_location">
        <source>Validating breakpoint location...</source>
        <target state="translated">Haltepunktposition wird validiert...</target>
        <note />
      </trans-unit>
      <trans-unit id="Getting_DataTip_text">
        <source>Getting DataTip text...</source>
        <target state="translated">DataTip-Text abrufen...</target>
        <note />
      </trans-unit>
      <trans-unit id="Preview_unavailable">
        <source>Preview unavailable</source>
        <target state="translated">Vorschau nicht verfügbar.</target>
        <note />
      </trans-unit>
      <trans-unit id="Overrides_">
        <source>Overrides</source>
        <target state="translated">Überschreibungen</target>
        <note />
      </trans-unit>
      <trans-unit id="Overridden_By">
        <source>Overridden By</source>
        <target state="translated">Überschrieben von</target>
        <note />
      </trans-unit>
      <trans-unit id="Inherits_">
        <source>Inherits</source>
        <target state="translated">Erbt</target>
        <note />
      </trans-unit>
      <trans-unit id="Inherited_By">
        <source>Inherited By</source>
        <target state="translated">Geerbt durch</target>
        <note />
      </trans-unit>
      <trans-unit id="Implements_">
        <source>Implements</source>
        <target state="translated">Implementiert</target>
        <note />
      </trans-unit>
      <trans-unit id="Implemented_By">
        <source>Implemented By</source>
        <target state="translated">Implementiert von</target>
        <note />
      </trans-unit>
      <trans-unit id="Maximum_number_of_documents_are_open">
        <source>Maximum number of documents are open.</source>
        <target state="translated">Die maximale Anzahl von Dokumenten ist geöffnet.</target>
        <note />
      </trans-unit>
      <trans-unit id="Failed_to_create_document_in_miscellaneous_files_project">
        <source>Failed to create document in miscellaneous files project.</source>
        <target state="translated">Das Dokument im Projekt "Sonstige Dateien" konnte nicht erstellt werden.</target>
        <note />
      </trans-unit>
      <trans-unit id="Invalid_access">
        <source>Invalid access.</source>
        <target state="translated">Ungültiger Zugriff.</target>
        <note />
      </trans-unit>
      <trans-unit id="The_following_references_were_not_found_0_Please_locate_and_add_them_manually">
        <source>The following references were not found. {0}Please locate and add them manually.</source>
        <target state="translated">Die folgenden Verweise wurden nicht gefunden. {0}Suchen Sie nach den Verweisen, und fügen Sie sie manuell hinzu.</target>
        <note />
      </trans-unit>
      <trans-unit id="End_position_must_be_start_position">
        <source>End position must be &gt;= start position</source>
        <target state="translated">Endposition muss &gt;= Startposition sein.</target>
        <note />
      </trans-unit>
      <trans-unit id="Not_a_valid_value">
        <source>Not a valid value</source>
        <target state="translated">Kein gültiger Wert.</target>
        <note />
      </trans-unit>
      <trans-unit id="_0_reference">
        <source>{0} reference</source>
        <target state="new">{0} reference</target>
        <note />
      </trans-unit>
      <trans-unit id="_0_will_be_changed_to_abstract">
        <source>'{0}' will be changed to abstract.</source>
        <target state="new">'{0}' will be changed to abstract.</target>
        <note />
      </trans-unit>
      <trans-unit id="_0_will_be_changed_to_non_static">
        <source>'{0}' will be changed to non-static.</source>
        <target state="new">'{0}' will be changed to non-static.</target>
        <note />
      </trans-unit>
      <trans-unit id="_0_will_be_changed_to_public">
        <source>'{0}' will be changed to public.</source>
        <target state="new">'{0}' will be changed to public.</target>
        <note />
      </trans-unit>
      <trans-unit id="given_workspace_doesn_t_support_undo">
        <source>given workspace doesn't support undo</source>
        <target state="translated">Angegebener Arbeitsbereich unterstützt die Funktion "Rückgängig" nicht</target>
        <note />
      </trans-unit>
      <trans-unit id="Add_a_reference_to_0">
        <source>Add a reference to '{0}'</source>
        <target state="translated">Verweis auf "{0}" hinzufügen</target>
        <note />
      </trans-unit>
      <trans-unit id="Event_type_is_invalid">
        <source>Event type is invalid</source>
        <target state="translated">Der Ereignistyp ist ungültig.</target>
        <note />
      </trans-unit>
      <trans-unit id="Can_t_find_where_to_insert_member">
        <source>Can't find where to insert member</source>
        <target state="translated">Position zum Einfügen des Elements nicht gefunden.</target>
        <note />
      </trans-unit>
      <trans-unit id="Can_t_rename_other_elements">
        <source>Can't rename 'other' elements</source>
        <target state="translated">Umbenennen von other-Elementen nicht möglich.</target>
        <note />
      </trans-unit>
      <trans-unit id="Unknown_rename_type">
        <source>Unknown rename type</source>
        <target state="translated">Unbekannter Umbenennungstyp.</target>
        <note />
      </trans-unit>
      <trans-unit id="IDs_are_not_supported_for_this_symbol_type">
        <source>IDs are not supported for this symbol type.</source>
        <target state="translated">IDs werden für diesen Symboltyp nicht unterstützt.</target>
        <note />
      </trans-unit>
      <trans-unit id="Can_t_create_a_node_id_for_this_symbol_kind_colon_0">
        <source>Can't create a node id for this symbol kind: '{0}'</source>
        <target state="translated">Für diese Symbolart kann keine Knoten-ID erstellt werden: "{0}"</target>
        <note />
      </trans-unit>
      <trans-unit id="Project_References">
        <source>Project References</source>
        <target state="translated">Projektverweise</target>
        <note />
      </trans-unit>
      <trans-unit id="Base_Types">
        <source>Base Types</source>
        <target state="translated">Basistypen</target>
        <note />
      </trans-unit>
      <trans-unit id="Miscellaneous_Files">
        <source>Miscellaneous Files</source>
        <target state="translated">Sonstige Dateien</target>
        <note />
      </trans-unit>
      <trans-unit id="Could_not_find_project_0">
        <source>Could not find project '{0}'</source>
        <target state="translated">Das Projekt "{0}" wurde nicht gefunden.</target>
        <note />
      </trans-unit>
      <trans-unit id="Could_not_find_location_of_folder_on_disk">
        <source>Could not find location of folder on disk</source>
        <target state="translated">Speicherort des Ordners wurde nicht auf dem Datenträger gefunden.</target>
        <note />
      </trans-unit>
      <trans-unit id="Assembly">
        <source>Assembly </source>
        <target state="translated">Assembly</target>
        <note />
      </trans-unit>
      <trans-unit id="Exceptions_colon">
        <source>Exceptions:</source>
        <target state="translated">Ausnahmen:</target>
        <note />
      </trans-unit>
      <trans-unit id="Member_of_0">
        <source>Member of {0}</source>
        <target state="translated">Member von "{0}"</target>
        <note />
      </trans-unit>
      <trans-unit id="Parameters_colon1">
        <source>Parameters:</source>
        <target state="translated">Parameter:</target>
        <note />
      </trans-unit>
      <trans-unit id="Project">
        <source>Project </source>
        <target state="translated">Projekt </target>
        <note />
      </trans-unit>
      <trans-unit id="Remarks_colon">
        <source>Remarks:</source>
        <target state="translated">Hinweise:</target>
        <note />
      </trans-unit>
      <trans-unit id="Returns_colon">
        <source>Returns:</source>
        <target state="translated">Rückgabewerte:</target>
        <note />
      </trans-unit>
      <trans-unit id="Summary_colon">
        <source>Summary:</source>
        <target state="translated">Zusammenfassung:</target>
        <note />
      </trans-unit>
      <trans-unit id="Type_Parameters_colon">
        <source>Type Parameters:</source>
        <target state="translated">Typparameter:</target>
        <note />
      </trans-unit>
      <trans-unit id="File_already_exists">
        <source>File already exists</source>
        <target state="translated">Die Datei ist bereits vorhanden.</target>
        <note />
      </trans-unit>
      <trans-unit id="File_path_cannot_use_reserved_keywords">
        <source>File path cannot use reserved keywords</source>
        <target state="translated">Im Dateipfad dürfen keine reservierten Schlüsselwörter verwendet werden.</target>
        <note />
      </trans-unit>
      <trans-unit id="DocumentPath_is_illegal">
        <source>DocumentPath is illegal</source>
        <target state="translated">DocumentPath ist unzulässig.</target>
        <note />
      </trans-unit>
      <trans-unit id="Project_Path_is_illegal">
        <source>Project Path is illegal</source>
        <target state="translated">Der Projektpfad ist unzulässig.</target>
        <note />
      </trans-unit>
      <trans-unit id="Path_cannot_have_empty_filename">
        <source>Path cannot have empty filename</source>
        <target state="translated">Der Pfad darf keinen leeren Dateinamen enthalten.</target>
        <note />
      </trans-unit>
      <trans-unit id="The_given_DocumentId_did_not_come_from_the_Visual_Studio_workspace">
        <source>The given DocumentId did not come from the Visual Studio workspace.</source>
        <target state="translated">Die angegebene DocumentId stammt nicht aus dem Visual Studio-Arbeitsbereich.</target>
        <note />
      </trans-unit>
      <trans-unit id="Project_colon_0_1_Use_the_dropdown_to_view_and_switch_to_other_projects_this_file_may_belong_to">
        <source>Project: {0} ({1})

Use the dropdown to view and switch to other projects this file may belong to.</source>
        <target state="translated">Projekt: {0} ({1})

Verwenden Sie die Dropdownliste, um weitere zu dieser Datei gehörige Projekte anzuzeigen und zu diesen zu wechseln.</target>
        <note />
      </trans-unit>
      <trans-unit id="_0_Use_the_dropdown_to_view_and_navigate_to_other_items_in_this_file">
        <source>{0}

Use the dropdown to view and navigate to other items in this file.</source>
        <target state="translated">{0}

Verwenden Sie die Dropdownliste, um weitere Elemente in dieser Datei anzuzeigen und zu diesen zu wechseln.</target>
        <note />
      </trans-unit>
      <trans-unit id="Project_colon_0_Use_the_dropdown_to_view_and_switch_to_other_projects_this_file_may_belong_to">
        <source>Project: {0}

Use the dropdown to view and switch to other projects this file may belong to.</source>
        <target state="translated">Projekt: {0}

Verwenden Sie die Dropdownliste, um weitere zu dieser Datei gehörige Projekte anzuzeigen und zu diesen zu wechseln.</target>
        <note />
      </trans-unit>
      <trans-unit id="ErrorReadingRuleset">
        <source>ErrorReadingRuleset</source>
        <target state="translated">ErrorReadingRuleset</target>
        <note />
      </trans-unit>
      <trans-unit id="Error_reading_ruleset_file_0_1">
        <source>Error reading ruleset file {0} - {1}</source>
        <target state="translated">Fehler beim Lesen der RULESET-Datei "{0}": {1}</target>
        <note />
      </trans-unit>
      <trans-unit id="AnalyzerChangedOnDisk">
        <source>AnalyzerChangedOnDisk</source>
        <target state="translated">AnalyzerChangedOnDisk</target>
        <note />
      </trans-unit>
      <trans-unit id="The_analyzer_assembly_0_has_changed_Diagnostics_may_be_incorrect_until_Visual_Studio_is_restarted">
        <source>The analyzer assembly '{0}' has changed. Diagnostics may be incorrect until Visual Studio is restarted.</source>
        <target state="translated">Die Analysetoolassembly "{0}" wurde geändert. Die Diagnose ist bis zu einem Neustart von Visual Studio möglicherweise nicht korrekt.</target>
        <note />
      </trans-unit>
      <trans-unit id="CSharp_VB_Diagnostics_Table_Data_Source">
        <source>C#/VB Diagnostics Table Data Source</source>
        <target state="translated">Datenquelle der C#/VB-Diagnosetabelle</target>
        <note />
      </trans-unit>
      <trans-unit id="CSharp_VB_Todo_List_Table_Data_Source">
        <source>C#/VB Todo List Table Data Source</source>
        <target state="translated">Datenquelle der C#/VB-Aufgabenliste</target>
        <note />
      </trans-unit>
      <trans-unit id="Cancel">
        <source>Cancel</source>
        <target state="translated">Abbrechen</target>
        <note />
      </trans-unit>
      <trans-unit id="Deselect_All">
        <source>_Deselect All</source>
        <target state="translated">Auswahl _aufheben</target>
        <note />
      </trans-unit>
      <trans-unit id="Extract_Interface">
        <source>Extract Interface</source>
        <target state="translated">Schnittstelle extrahieren</target>
        <note />
      </trans-unit>
      <trans-unit id="Generated_name_colon">
        <source>Generated name:</source>
        <target state="translated">Generierter Name:</target>
        <note />
      </trans-unit>
      <trans-unit id="New_file_name_colon">
        <source>New _file name:</source>
        <target state="translated">Neuer _Dateiname:</target>
        <note />
      </trans-unit>
      <trans-unit id="New_interface_name_colon">
        <source>New _interface name:</source>
        <target state="translated">Name der neuen _Schnittstelle:</target>
        <note />
      </trans-unit>
      <trans-unit id="OK">
        <source>OK</source>
        <target state="translated">OK</target>
        <note />
      </trans-unit>
      <trans-unit id="Select_All">
        <source>_Select All</source>
        <target state="translated">_Alle auswählen</target>
        <note />
      </trans-unit>
      <trans-unit id="Select_public_members_to_form_interface">
        <source>Select public _members to form interface</source>
        <target state="translated">Öffentliche _Member zum Bilden einer Schnittstelle auswählen</target>
        <note />
      </trans-unit>
      <trans-unit id="Access_colon">
        <source>_Access:</source>
        <target state="translated">_Zugriff:</target>
        <note />
      </trans-unit>
      <trans-unit id="Add_to_existing_file">
        <source>Add to _existing file</source>
        <target state="translated">Zu _vorhandener Datei hinzufügen</target>
        <note />
      </trans-unit>
      <trans-unit id="Change_Signature">
        <source>Change Signature</source>
        <target state="translated">Signatur ändern</target>
        <note />
      </trans-unit>
      <trans-unit id="Create_new_file">
        <source>_Create new file</source>
        <target state="translated">Neue Datei _erstellen</target>
        <note />
      </trans-unit>
      <trans-unit id="Default_">
        <source>Default</source>
        <target state="translated">Standard</target>
        <note />
      </trans-unit>
      <trans-unit id="File_Name_colon">
        <source>File Name:</source>
        <target state="translated">Dateiname:</target>
        <note />
      </trans-unit>
      <trans-unit id="Generate_Type">
        <source>Generate Type</source>
        <target state="translated">Typ generieren</target>
        <note />
      </trans-unit>
      <trans-unit id="Kind_colon">
        <source>_Kind:</source>
        <target state="translated">_Art:</target>
        <note />
      </trans-unit>
      <trans-unit id="Location_colon">
        <source>Location:</source>
        <target state="translated">Speicherort:</target>
        <note />
      </trans-unit>
      <trans-unit id="Modifier">
        <source>Modifier</source>
        <target state="translated">Modifizierer</target>
        <note />
      </trans-unit>
      <trans-unit id="Name_colon1">
        <source>Name:</source>
        <target state="translated">Name:</target>
        <note />
      </trans-unit>
      <trans-unit id="Parameter">
        <source>Parameter</source>
        <target state="translated">Parameter</target>
        <note />
      </trans-unit>
      <trans-unit id="Parameters_colon2">
        <source>Parameters:</source>
        <target state="translated">Parameter:</target>
        <note />
      </trans-unit>
      <trans-unit id="Preview_method_signature_colon">
        <source>Preview method signature:</source>
        <target state="translated">Vorschau der Methodensignatur:</target>
        <note />
      </trans-unit>
      <trans-unit id="Preview_reference_changes">
        <source>Preview reference changes</source>
        <target state="translated">Vorschau der Verweisänderungen</target>
        <note />
      </trans-unit>
      <trans-unit id="Project_colon">
        <source>_Project:</source>
        <target state="translated">_Projekt:</target>
        <note />
      </trans-unit>
      <trans-unit id="Type">
        <source>Type</source>
        <target state="translated">Type</target>
        <note />
      </trans-unit>
      <trans-unit id="Type_Details_colon">
        <source>Type Details:</source>
        <target state="translated">Typdetails:</target>
        <note />
      </trans-unit>
      <trans-unit id="Re_move">
        <source>Re_move</source>
        <target state="translated">Ent_fernen</target>
        <note />
      </trans-unit>
      <trans-unit id="Restore">
        <source>_Restore</source>
        <target state="translated">_Wiederherstellen</target>
        <note />
      </trans-unit>
      <trans-unit id="More_about_0">
        <source>More about {0}</source>
        <target state="translated">Weitere Informationen zu "{0}"</target>
        <note />
      </trans-unit>
      <trans-unit id="Navigation_must_be_performed_on_the_foreground_thread">
        <source>Navigation must be performed on the foreground thread.</source>
        <target state="translated">Die Navigation muss im Vordergrundthread ausgeführt werden.</target>
        <note />
      </trans-unit>
      <trans-unit id="bracket_plus_bracket">
        <source>[+] </source>
        <target state="translated">[+] </target>
        <note />
      </trans-unit>
      <trans-unit id="bracket_bracket">
        <source>[-] </source>
        <target state="translated">[-] </target>
        <note />
      </trans-unit>
      <trans-unit id="Reference_to_0_in_project_1">
        <source>Reference to '{0}' in project '{1}'</source>
        <target state="translated">Verweis auf "{0}" in Projekt "{1}"</target>
        <note />
      </trans-unit>
      <trans-unit id="Unknown1">
        <source>&lt;Unknown&gt;</source>
        <target state="translated">&lt;Unbekannt&gt;</target>
        <note />
      </trans-unit>
      <trans-unit id="Analyzer_reference_to_0_in_project_1">
        <source>Analyzer reference to '{0}' in project '{1}'</source>
        <target state="translated">Analysetoolverweis auf "{0}" in Projekt "{1}"</target>
        <note />
      </trans-unit>
      <trans-unit id="Project_reference_to_0_in_project_1">
        <source>Project reference to '{0}' in project '{1}'</source>
        <target state="translated">Projektverweis auf "{0}" in Projekt "{1}"</target>
        <note />
      </trans-unit>
      <trans-unit id="AnalyzerDependencyConflict">
        <source>AnalyzerDependencyConflict</source>
        <target state="translated">AnalyzerDependencyConflict</target>
        <note />
      </trans-unit>
      <trans-unit id="Analyzer_assemblies_0_and_1_both_have_identity_2_but_different_contents_Only_one_will_be_loaded_and_analyzers_using_these_assemblies_may_not_run_correctly">
        <source>Analyzer assemblies '{0}' and '{1}' both have identity '{2}' but different contents. Only one will be loaded and analyzers using these assemblies may not run correctly.</source>
        <target state="translated">Die Assemblys "{0}" des Analysetools und "{1}" weisen beide die Identität "{2}", aber unterschiedliche Inhalte auf. Nur eine Assembly wird geladen, und Analysetools, die diese Assemblys verwenden, werden möglicherweise nicht ordnungsgemäß ausgeführt.</target>
        <note />
      </trans-unit>
      <trans-unit id="_0_references">
        <source>{0} references</source>
        <target state="translated">{0} Verweise</target>
        <note />
      </trans-unit>
      <trans-unit id="_1_reference">
        <source>1 reference</source>
        <target state="translated">1 Verweis</target>
        <note />
      </trans-unit>
      <trans-unit id="_0_encountered_an_error_and_has_been_disabled">
        <source>'{0}' encountered an error and has been disabled.</source>
        <target state="translated">'"{0}" hat einen Fehler festgestellt und wurde deaktiviert.</target>
        <note />
      </trans-unit>
      <trans-unit id="Enable">
        <source>Enable</source>
        <target state="translated">Aktivieren</target>
        <note />
      </trans-unit>
      <trans-unit id="Enable_and_ignore_future_errors">
        <source>Enable and ignore future errors</source>
        <target state="translated">Aktivieren und weitere Fehler ignorieren</target>
        <note />
      </trans-unit>
      <trans-unit id="No_Changes">
        <source>No Changes</source>
        <target state="translated">Keine Änderungen</target>
        <note />
      </trans-unit>
      <trans-unit id="Current_block">
        <source>Current block</source>
        <target state="translated">Aktueller Block</target>
        <note />
      </trans-unit>
      <trans-unit id="Determining_current_block">
        <source>Determining current block.</source>
        <target state="translated">Der aktuelle Block wird bestimmt.</target>
        <note />
      </trans-unit>
      <trans-unit id="IntelliSense">
        <source>IntelliSense</source>
        <target state="translated">IntelliSense</target>
        <note />
      </trans-unit>
      <trans-unit id="CSharp_VB_Build_Table_Data_Source">
        <source>C#/VB Build Table Data Source</source>
        <target state="translated">Datenquelle der C#/VB-Buildtabelle</target>
        <note />
      </trans-unit>
      <trans-unit id="MissingAnalyzerReference">
        <source>MissingAnalyzerReference</source>
        <target state="translated">MissingAnalyzerReference</target>
        <note />
      </trans-unit>
      <trans-unit id="Analyzer_assembly_0_depends_on_1_but_it_was_not_found_Analyzers_may_not_run_correctly_unless_the_missing_assembly_is_added_as_an_analyzer_reference_as_well">
        <source>Analyzer assembly '{0}' depends on '{1}' but it was not found. Analyzers may not run correctly unless the missing assembly is added as an analyzer reference as well.</source>
        <target state="translated">Die Assembly "{0}" des Analysetools hängt von "{1}" ab, diese Assembly wurde aber nicht gefunden. Analysetools werden möglicherweise nicht ordnungsgemäß ausgeführt, wenn die fehlende Assembly nicht als Analysetoolverweis hinzugefügt wird.</target>
        <note />
      </trans-unit>
      <trans-unit id="Suppression_State">
        <source>Suppression State</source>
        <target state="translated">Unterdrückungszustand</target>
        <note />
      </trans-unit>
      <trans-unit id="Active">
        <source>Active</source>
        <target state="translated">Aktiv</target>
        <note />
      </trans-unit>
      <trans-unit id="Suppressed">
        <source>Suppressed</source>
        <target state="translated">Unterdrückt</target>
        <note />
      </trans-unit>
      <trans-unit id="NotApplicable">
        <source>N/A</source>
        <target state="translated">N/V</target>
        <note />
      </trans-unit>
      <trans-unit id="SuppressionNotSupportedToolTip">
        <source>Suppression state is supported only for intellisense diagnostics, which are for the current solution snapshot. Switch to 'Intellisense' diagnostics for suppression.</source>
        <target state="translated">Der Unterdrückungszustand wird nur für die IntelliSense-Diagnose unterstützt, die für die aktuelle Projektmappen-Momentaufnahme gilt. Wechseln Sie zur Unterdrückung zur Diagnose "IntelliSense".</target>
        <note />
      </trans-unit>
      <trans-unit id="Suppress_diagnostics">
        <source>Suppress diagnostics</source>
        <target state="translated">Diagnose unterdrücken</target>
        <note />
      </trans-unit>
      <trans-unit id="Computing_suppressions_fix">
        <source>Computing suppressions fix...</source>
        <target state="translated">Behebung von Unterdrückungen wird berechnet...</target>
        <note />
      </trans-unit>
      <trans-unit id="Applying_suppressions_fix">
        <source>Applying suppressions fix...</source>
        <target state="translated">Behebung von Unterdrückungen wird angewendet...</target>
        <note />
      </trans-unit>
      <trans-unit id="Remove_suppressions">
        <source>Remove suppressions</source>
        <target state="translated">Unterdrückungen entfernen</target>
        <note />
      </trans-unit>
      <trans-unit id="Computing_remove_suppressions_fix">
        <source>Computing remove suppressions fix...</source>
        <target state="translated">Entfernen der Behebung von Unterdrückungen wird berechnet...</target>
        <note />
      </trans-unit>
      <trans-unit id="Applying_remove_suppressions_fix">
        <source>Applying remove suppressions fix...</source>
        <target state="translated">Entfernen der Behebung von Unterdrückungen wird angewendet...</target>
        <note />
      </trans-unit>
      <trans-unit id="This_workspace_only_supports_opening_documents_on_the_UI_thread">
        <source>This workspace only supports opening documents on the UI thread.</source>
        <target state="translated">Dieser Arbeitsbereich unterstützt nur das Öffnen von Dokumenten für den UI-Thread.</target>
        <note />
      </trans-unit>
      <trans-unit id="This_workspace_does_not_support_updating_Visual_Basic_parse_options">
        <source>This workspace does not support updating Visual Basic parse options.</source>
        <target state="translated">Das Aktualisieren von Visual Basic-Analyseoptionen wird von diesem Arbeitsbereich nicht unterstützt.</target>
        <note />
      </trans-unit>
      <trans-unit id="Synchronize_0">
        <source>Synchronize {0}</source>
        <target state="translated">"{0}" synchronisieren</target>
        <note />
      </trans-unit>
      <trans-unit id="Synchronizing_with_0">
        <source>Synchronizing with {0}...</source>
        <target state="translated">Synchronisierung mit "{0}" wird durchgeführt...</target>
        <note />
      </trans-unit>
      <trans-unit id="Visual_Studio_has_suspended_some_advanced_features_to_improve_performance">
        <source>Visual Studio has suspended some advanced features to improve performance.</source>
        <target state="translated">Visual Studio hat einige erweiterte Features angehalten, um die Leistung zu verbessern.</target>
        <note />
      </trans-unit>
      <trans-unit id="Installing_0">
        <source>Installing '{0}'</source>
        <target state="translated">"{0}" wird installiert</target>
        <note />
      </trans-unit>
      <trans-unit id="Installing_0_completed">
        <source>Installing '{0}' completed</source>
        <target state="translated">Installation von "{0}" abgeschlossen</target>
        <note />
      </trans-unit>
      <trans-unit id="Package_install_failed_colon_0">
        <source>Package install failed: {0}</source>
        <target state="translated">Fehler bei der Paketinstallation: {0}</target>
        <note />
      </trans-unit>
      <trans-unit id="Unknown2">
        <source>&lt;Unknown&gt;</source>
        <target state="translated">&lt;Unbekannt&gt;</target>
        <note />
      </trans-unit>
      <trans-unit id="No">
        <source>No</source>
        <target state="translated">Nein</target>
        <note />
      </trans-unit>
      <trans-unit id="Yes">
        <source>Yes</source>
        <target state="translated">Ja</target>
        <note />
      </trans-unit>
      <trans-unit id="Choose_a_Symbol_Specification_and_a_Naming_Style">
        <source>Choose a Symbol Specification and a Naming Style.</source>
        <target state="translated">Wählen Sie eine Symbolspezifikation und einen Benennungsstil aus.</target>
        <note />
      </trans-unit>
      <trans-unit id="Enter_a_title_for_this_Naming_Rule">
        <source>Enter a title for this Naming Rule.</source>
        <target state="translated">Geben Sie einen Titel für diese Benennungsregel ein.</target>
        <note />
      </trans-unit>
      <trans-unit id="Enter_a_title_for_this_Naming_Style">
        <source>Enter a title for this Naming Style.</source>
        <target state="translated">Geben Sie einen Titel für diesen Benennungsstil ein.</target>
        <note />
      </trans-unit>
      <trans-unit id="Enter_a_title_for_this_Symbol_Specification">
        <source>Enter a title for this Symbol Specification.</source>
        <target state="translated">Geben Sie einen Titel für diese Symbolspezifikation ein.</target>
        <note />
      </trans-unit>
      <trans-unit id="Accessibilities_can_match_any">
        <source>Accessibilities (can match any)</source>
        <target state="translated">Zugriffsebenen (beliebige Übereinstimmung)</target>
        <note />
      </trans-unit>
      <trans-unit id="Capitalization_colon">
        <source>Capitalization:</source>
        <target state="translated">Großschreibung:</target>
        <note />
      </trans-unit>
      <trans-unit id="all_lower">
        <source>all lower</source>
        <target state="translated">Nur Kleinbuchstaben</target>
        <note />
      </trans-unit>
      <trans-unit id="ALL_UPPER">
        <source>ALL UPPER</source>
        <target state="translated">Nur Großbuchstaben</target>
        <note />
      </trans-unit>
      <trans-unit id="camel_Case_Name">
        <source>camel Case Name</source>
        <target state="translated">Name mit gemischter Groß-/Kleinschreibung</target>
        <note />
      </trans-unit>
      <trans-unit id="First_word_upper">
        <source>First word upper</source>
        <target state="translated">Erstes Wort in Großschreibung</target>
        <note />
      </trans-unit>
      <trans-unit id="Pascal_Case_Name">
        <source>Pascal Case Name</source>
        <target state="translated">Name in Pascal-Schreibweise</target>
        <note />
      </trans-unit>
      <trans-unit id="Severity_colon">
        <source>Severity:</source>
        <target state="translated">Schweregrad:</target>
        <note />
      </trans-unit>
      <trans-unit id="Modifiers_must_match_all">
        <source>Modifiers (must match all)</source>
        <target state="translated">Modifizierer (muss mit allen übereinstimmen)</target>
        <note />
      </trans-unit>
      <trans-unit id="Name_colon2">
        <source>Name:</source>
        <target state="translated">Name:</target>
        <note />
      </trans-unit>
      <trans-unit id="Naming_Rule">
        <source>Naming Rule</source>
        <target state="translated">Benennungsregel</target>
        <note />
      </trans-unit>
      <trans-unit id="Naming_Style">
        <source>Naming Style</source>
        <target state="translated">Benennungsstil</target>
        <note />
      </trans-unit>
      <trans-unit id="Naming_Style_colon">
        <source>Naming Style:</source>
        <target state="translated">Benennungsstil:</target>
        <note />
      </trans-unit>
      <trans-unit id="Naming_Rules_allow_you_to_define_how_particular_sets_of_symbols_should_be_named_and_how_incorrectly_named_symbols_should_be_handled">
        <source>Naming Rules allow you to define how particular sets of symbols should be named and how incorrectly-named symbols should be handled.</source>
        <target state="translated">Mithilfe von Benennungsregeln können Sie definieren, wie bestimmte Symbolsätze benannt und wie falsch benannte Symbole behandelt werden sollen.</target>
        <note />
      </trans-unit>
      <trans-unit id="The_first_matching_top_level_Naming_Rule_is_used_by_default_when_naming_a_symbol_while_any_special_cases_are_handled_by_a_matching_child_rule">
        <source>The first matching top-level Naming Rule is used by default when naming a symbol, while any special cases are handled by a matching child rule.</source>
        <target state="translated">Die erste übereinstimmende Benennungsregel oberster Ebene wird standardmäßig zum Benennen eines Symbols verwendet, während Sonderfälle durch eine übereinstimmende untergeordnete Regel verarbeitet werden.</target>
        <note />
      </trans-unit>
      <trans-unit id="Naming_Style_Title_colon">
        <source>Naming Style Title:</source>
        <target state="translated">Titel des Benennungsstils:</target>
        <note />
      </trans-unit>
      <trans-unit id="Parent_Rule_colon">
        <source>Parent Rule:</source>
        <target state="translated">Übergeordnete Regel:</target>
        <note />
      </trans-unit>
      <trans-unit id="Required_Prefix_colon">
        <source>Required Prefix:</source>
        <target state="translated">Erforderliches Präfix:</target>
        <note />
      </trans-unit>
      <trans-unit id="Required_Suffix_colon">
        <source>Required Suffix:</source>
        <target state="translated">Erforderliches Suffix:</target>
        <note />
      </trans-unit>
      <trans-unit id="Sample_Identifier_colon">
        <source>Sample Identifier:</source>
        <target state="translated">Stichprobenbezeichner:</target>
        <note />
      </trans-unit>
      <trans-unit id="Symbol_Kinds_can_match_any">
        <source>Symbol Kinds (can match any)</source>
        <target state="translated">Symbolarten (beliebige Übereinstimmung)</target>
        <note />
      </trans-unit>
      <trans-unit id="Symbol_Specification">
        <source>Symbol Specification</source>
        <target state="translated">Symbolspezifikation</target>
        <note />
      </trans-unit>
      <trans-unit id="Symbol_Specification_colon">
        <source>Symbol Specification:</source>
        <target state="translated">Symbolspezifikation:</target>
        <note />
      </trans-unit>
      <trans-unit id="Symbol_Specification_Title_colon">
        <source>Symbol Specification Title:</source>
        <target state="translated">Titel der Symbolspezifikation:</target>
        <note />
      </trans-unit>
      <trans-unit id="Word_Separator_colon">
        <source>Word Separator:</source>
        <target state="translated">Worttrennzeichen:</target>
        <note />
      </trans-unit>
      <trans-unit id="example">
        <source>example</source>
        <target state="translated">Beispiel</target>
        <note>IdentifierWord_Example and IdentifierWord_Identifier are combined (with prefixes, suffixes, and word separators) into an example identifier name in the NamingStyle UI.</note>
      </trans-unit>
      <trans-unit id="identifier">
        <source>identifier</source>
        <target state="translated">Bezeichner</target>
        <note>IdentifierWord_Example and IdentifierWord_Identifier are combined (with prefixes, suffixes, and word separators) into an example identifier name in the NamingStyle UI.</note>
      </trans-unit>
      <trans-unit id="Install_0">
        <source>Install '{0}'</source>
        <target state="translated">"{0}" installieren</target>
        <note />
      </trans-unit>
      <trans-unit id="Uninstalling_0">
        <source>Uninstalling '{0}'</source>
        <target state="translated">"{0}" wird deinstalliert</target>
        <note />
      </trans-unit>
      <trans-unit id="Uninstalling_0_completed">
        <source>Uninstalling '{0}' completed</source>
        <target state="translated">Deinstallation von "{0}" abgeschlossen</target>
        <note />
      </trans-unit>
      <trans-unit id="Uninstall_0">
        <source>Uninstall '{0}'</source>
        <target state="translated">"{0}" deinstallieren</target>
        <note />
      </trans-unit>
      <trans-unit id="Package_uninstall_failed_colon_0">
        <source>Package uninstall failed: {0}</source>
        <target state="translated">Fehler bei der Paketdeinstallation: {0}</target>
        <note />
      </trans-unit>
      <trans-unit id="Error_encountered_while_loading_the_project_Some_project_features_such_as_full_solution_analysis_for_the_failed_project_and_projects_that_depend_on_it_have_been_disabled">
        <source>Error encountered while loading the project. Some project features, such as full solution analysis for the failed project and projects that depend on it, have been disabled.</source>
        <target state="translated">Fehler beim Laden des Projekts. Einige Projektfeatures (z. B. die vollständige Projektmappenanalyse für das fehlerhafte Projekt und davon abhängige Projekte) wurden deaktiviert.</target>
        <note />
      </trans-unit>
      <trans-unit id="Project_loading_failed">
        <source>Project loading failed.</source>
        <target state="translated">Fehler beim Laden des Projekts.</target>
        <note />
      </trans-unit>
      <trans-unit id="To_see_what_caused_the_issue_please_try_below_1_Close_Visual_Studio_long_paragraph_follows">
        <source>To see what caused the issue, please try below.

1. Close Visual Studio
2. Open a Visual Studio Developer Command Prompt
3. Set environment variable “TraceDesignTime” to true (set TraceDesignTime=true)
4. Delete .vs directory/.suo file
5. Restart VS from the command prompt you set the environment variable (devenv)
6. Open the solution
7. Check '{0}' and look for the failed tasks (FAILED)</source>
        <target state="translated">Führen Sie die unten aufgeführten Aktionen aus, um die Ursache des Problems zu ermitteln.

1. Schließen Sie Visual Studio.
2. Öffnen Sie eine Visual Studio Developer-Eingabeaufforderung.
3. Legen Sie die Umgebungsvariable "TraceDesignTime" auf TRUE fest (set TraceDesignTime=true).
4. Löschen Sie die Datei ".vs directory/.suo".
5. Starten Sie VS über die Eingabeaufforderung neu, in der Sie die Umgebungsvariable festgelegt haben (devenv).
6. Öffnen Sie die Projektmappe.
7. Überprüfen Sie "{0}", und ermitteln Sie die fehlerhaften Tasks (FAILED).</target>
        <note />
      </trans-unit>
      <trans-unit id="Additional_information_colon">
        <source>Additional information:</source>
        <target state="translated">Zusätzliche Informationen:</target>
        <note />
      </trans-unit>
      <trans-unit id="Installing_0_failed_Additional_information_colon_1">
        <source>Installing '{0}' failed.

Additional information: {1}</source>
        <target state="translated">Fehler bei der Installation von "{0}".

Zusätzliche Informationen: {1}</target>
        <note />
      </trans-unit>
      <trans-unit id="Uninstalling_0_failed_Additional_information_colon_1">
        <source>Uninstalling '{0}' failed.

Additional information: {1}</source>
        <target state="translated">Fehler bei der Deinstallation von "{0}".

Zusätzliche Informationen: {1}</target>
        <note />
      </trans-unit>
      <trans-unit id="Move_0_below_1">
        <source>Move {0} below {1}</source>
        <target state="translated">"{0}" unterhalb von "{1}" platzieren</target>
        <note>{0} and {1} are parameter descriptions</note>
      </trans-unit>
      <trans-unit id="Move_0_above_1">
        <source>Move {0} above {1}</source>
        <target state="translated">"{0}" oberhalb von "{1}" platzieren</target>
        <note>{0} and {1} are parameter descriptions</note>
      </trans-unit>
      <trans-unit id="Remove_0">
        <source>Remove {0}</source>
        <target state="translated">"{0}" entfernen</target>
        <note>{0} is a parameter description</note>
      </trans-unit>
      <trans-unit id="Restore_0">
        <source>Restore {0}</source>
        <target state="translated">"{0}" wiederherstellen</target>
        <note>{0} is a parameter description</note>
      </trans-unit>
      <trans-unit id="Re_enable">
        <source>Re-enable</source>
        <target state="translated">Erneut aktivieren</target>
        <note />
      </trans-unit>
      <trans-unit id="Learn_more">
        <source>Learn more</source>
        <target state="translated">Weitere Informationen</target>
        <note />
      </trans-unit>
      <trans-unit id="Prefer_framework_type">
        <source>Prefer framework type</source>
        <target state="translated">Frameworktyp vorziehen</target>
        <note />
      </trans-unit>
      <trans-unit id="Prefer_predefined_type">
        <source>Prefer predefined type</source>
        <target state="translated">Vordefinierten Typ vorziehen</target>
        <note />
      </trans-unit>
      <trans-unit id="Copy_to_Clipboard">
        <source>Copy to Clipboard</source>
        <target state="translated">In Zwischenablage kopieren</target>
        <note />
      </trans-unit>
      <trans-unit id="Close">
        <source>Close</source>
        <target state="translated">Schließen</target>
        <note />
      </trans-unit>
      <trans-unit id="Unknown_parameters">
        <source>&lt;Unknown Parameters&gt;</source>
        <target state="translated">&lt;Unbekannter Parameter&gt;</target>
        <note />
      </trans-unit>
      <trans-unit id="End_of_inner_exception_stack">
        <source>--- End of inner exception stack trace ---</source>
        <target state="translated">--- Ende der internen Ausnahmestapelüberwachung ---</target>
        <note />
      </trans-unit>
      <trans-unit id="For_locals_parameters_and_members">
        <source>For locals, parameters and members</source>
        <target state="translated">Für lokale Elemente, Parameter und Member</target>
        <note />
      </trans-unit>
      <trans-unit id="For_member_access_expressions">
        <source>For member access expressions</source>
        <target state="translated">Für Memberzugriffsausdrücke</target>
        <note />
      </trans-unit>
      <trans-unit id="Prefer_object_initializer">
        <source>Prefer object initializer</source>
        <target state="translated">Objektinitialisierer vorziehen</target>
        <note />
      </trans-unit>
      <trans-unit id="Expression_preferences_colon">
        <source>Expression preferences:</source>
        <target state="translated">Ausdruckseinstellungen:</target>
        <note />
      </trans-unit>
      <trans-unit id="Block_Structure_Guides">
        <source>Block Structure Guides</source>
        <target state="translated">Führungslinien für Blockstruktur</target>
        <note />
      </trans-unit>
      <trans-unit id="Outlining">
        <source>Outlining</source>
        <target state="translated">Gliederung</target>
        <note />
      </trans-unit>
      <trans-unit id="Show_guides_for_code_level_constructs">
        <source>Show guides for code level constructs</source>
        <target state="translated">Führungslinien für Konstrukte auf Codeebene anzeigen</target>
        <note />
      </trans-unit>
      <trans-unit id="Show_guides_for_comments_and_preprocessor_regions">
        <source>Show guides for comments and preprocessor regions</source>
        <target state="translated">Führungslinien für Kommentare und Präprozessorregionen anzeigen</target>
        <note />
      </trans-unit>
      <trans-unit id="Show_guides_for_declaration_level_constructs">
        <source>Show guides for declaration level constructs</source>
        <target state="translated">Führungslinien für Konstrukte auf Deklarationsebene anzeigen</target>
        <note />
      </trans-unit>
      <trans-unit id="Show_outlining_for_code_level_constructs">
        <source>Show outlining for code level constructs</source>
        <target state="translated">Gliederung für Konstrukte auf Codeebene anzeigen</target>
        <note />
      </trans-unit>
      <trans-unit id="Show_outlining_for_comments_and_preprocessor_regions">
        <source>Show outlining for comments and preprocessor regions</source>
        <target state="translated">Gliederung für Kommentare und Präprozessorregionen anzeigen</target>
        <note />
      </trans-unit>
      <trans-unit id="Show_outlining_for_declaration_level_constructs">
        <source>Show outlining for declaration level constructs</source>
        <target state="translated">Gliederung für Konstrukte auf Deklarationsebene anzeigen</target>
        <note />
      </trans-unit>
      <trans-unit id="Variable_preferences_colon">
        <source>Variable preferences:</source>
        <target state="translated">Variableneinstellungen:</target>
        <note />
      </trans-unit>
      <trans-unit id="Prefer_inlined_variable_declaration">
        <source>Prefer inlined variable declaration</source>
        <target state="translated">Inlinevariablendeklaration vorziehen</target>
        <note />
      </trans-unit>
      <trans-unit id="Use_expression_body_for_methods">
        <source>Use expression body for methods</source>
        <target state="translated">Ausdruckskörper für Methoden verwenden</target>
        <note />
      </trans-unit>
      <trans-unit id="Code_block_preferences_colon">
        <source>Code block preferences:</source>
        <target state="translated">Codeblockeinstellungen:</target>
        <note />
      </trans-unit>
      <trans-unit id="Use_expression_body_for_accessors">
        <source>Use expression body for accessors</source>
        <target state="translated">Ausdruckskörper für Accessoren verwenden</target>
        <note />
      </trans-unit>
      <trans-unit id="Use_expression_body_for_constructors">
        <source>Use expression body for constructors</source>
        <target state="translated">Ausdruckskörper für Konstruktoren verwenden</target>
        <note />
      </trans-unit>
      <trans-unit id="Use_expression_body_for_indexers">
        <source>Use expression body for indexers</source>
        <target state="translated">Ausdruckskörper für Indexer verwenden</target>
        <note />
      </trans-unit>
      <trans-unit id="Use_expression_body_for_operators">
        <source>Use expression body for operators</source>
        <target state="translated">Ausdruckskörper für Operatoren verwenden</target>
        <note />
      </trans-unit>
      <trans-unit id="Use_expression_body_for_properties">
        <source>Use expression body for properties</source>
        <target state="translated">Ausdruckskörper für Eigenschaften verwenden</target>
        <note />
      </trans-unit>
      <trans-unit id="Some_naming_rules_are_incomplete_Please_complete_or_remove_them">
        <source>Some naming rules are incomplete. Please complete or remove them.</source>
        <target state="translated">Einige Benennungsregeln sind unvollständig. Vervollständigen oder entfernen Sie die Regeln.</target>
        <note />
      </trans-unit>
      <trans-unit id="Manage_specifications">
        <source>Manage specifications</source>
        <target state="translated">Spezifikationen verwalten</target>
        <note />
      </trans-unit>
      <trans-unit id="Reorder">
        <source>Reorder</source>
        <target state="translated">Neu anordnen</target>
        <note />
      </trans-unit>
      <trans-unit id="Severity">
        <source>Severity</source>
        <target state="translated">Schweregrad</target>
        <note />
      </trans-unit>
      <trans-unit id="Specification">
        <source>Specification</source>
        <target state="translated">Spezifikation</target>
        <note />
      </trans-unit>
      <trans-unit id="Required_Style">
        <source>Required Style</source>
        <target state="translated">Erforderlicher Stil</target>
        <note />
      </trans-unit>
      <trans-unit id="This_item_cannot_be_deleted_because_it_is_used_by_an_existing_Naming_Rule">
        <source>This item cannot be deleted because it is used by an existing Naming Rule.</source>
        <target state="translated">Dieses Element kann nicht gelöscht werden, weil es von einer vorhandenen Benennungsregel verwendet wird.</target>
        <note />
      </trans-unit>
      <trans-unit id="Prefer_collection_initializer">
        <source>Prefer collection initializer</source>
        <target state="translated">Auflistungsinitialisierer vorziehen</target>
        <note />
      </trans-unit>
      <trans-unit id="Prefer_coalesce_expression">
        <source>Prefer coalesce expression</source>
        <target state="translated">COALESCE-Ausdruck vorziehen</target>
        <note />
      </trans-unit>
      <trans-unit id="Collapse_regions_when_collapsing_to_definitions">
        <source>Collapse #regions when collapsing to definitions</source>
        <target state="translated">#regions beim Reduzieren auf Definitionen zuklappen</target>
        <note />
      </trans-unit>
      <trans-unit id="Prefer_null_propagation">
        <source>Prefer null propagation</source>
        <target state="translated">NULL-Verteilung vorziehen</target>
        <note />
      </trans-unit>
      <trans-unit id="Prefer_explicit_tuple_name">
        <source>Prefer explicit tuple name</source>
        <target state="translated">Expliziten Tupelnamen bevorzugen</target>
        <note />
      </trans-unit>
      <trans-unit id="Description">
        <source>Description</source>
        <target state="translated">Beschreibung</target>
        <note />
      </trans-unit>
      <trans-unit id="Preference">
        <source>Preference</source>
        <target state="translated">Einstellung</target>
        <note />
      </trans-unit>
      <trans-unit id="Implement_Interface_or_Abstract_Class">
        <source>Implement Interface or Abstract Class</source>
        <target state="translated">Schnittstelle oder abstrakte Klasse implementieren</target>
        <note />
      </trans-unit>
      <trans-unit id="For_a_given_symbol_only_the_topmost_rule_with_a_matching_Specification_will_be_applied_Violation_of_that_rules_Required_Style_will_be_reported_at_the_chosen_Severity_level">
        <source>For a given symbol, only the topmost rule with a matching 'Specification' will be applied. Violation of that rule's 'Required Style' will be reported at the chosen 'Severity' level.</source>
        <target state="translated">Für ein vorgegebenes Symbol wird nur die oberste Regel mit einer übereinstimmenden Spezifikation angewendet. Eine Verletzung des erforderlichen Stils für diese Regel wird mit dem gewählten Schweregrad gemeldet.</target>
        <note />
      </trans-unit>
      <trans-unit id="at_the_end">
        <source>at the end</source>
        <target state="translated">am Ende</target>
        <note />
      </trans-unit>
      <trans-unit id="When_inserting_properties_events_and_methods_place_them">
        <source>When inserting properties, events and methods, place them:</source>
        <target state="translated">Eingefügte Eigenschaften, Ereignisse und Methoden hier ablegen:</target>
        <note />
      </trans-unit>
      <trans-unit id="method">
        <source>method</source>
        <target state="new">method</target>
        <note />
      </trans-unit>
      <trans-unit id="property">
        <source>property</source>
        <target state="new">property</target>
        <note />
      </trans-unit>
      <trans-unit id="type1">
        <source>type</source>
        <target state="new">type</target>
        <note />
      </trans-unit>
      <trans-unit id="with_other_members_of_the_same_kind">
        <source>with other members of the same kind</source>
        <target state="translated">mit anderen Mitgliedern derselben Art</target>
        <note />
      </trans-unit>
      <trans-unit id="Prefer_braces">
        <source>Prefer braces</source>
        <target state="translated">Geschweifte Klammern bevorzugen</target>
        <note />
      </trans-unit>
      <trans-unit id="Over_colon">
        <source>Over:</source>
        <target state="translated">Gegenüber:</target>
        <note />
      </trans-unit>
      <trans-unit id="Prefer_colon">
        <source>Prefer:</source>
        <target state="translated">Bevorzugen:</target>
        <note />
      </trans-unit>
      <trans-unit id="or">
        <source>or</source>
        <target state="translated">Oder</target>
        <note />
      </trans-unit>
      <trans-unit id="built_in_types">
        <source>built-in types</source>
        <target state="translated">Integrierte Typen</target>
        <note />
      </trans-unit>
      <trans-unit id="everywhere_else">
        <source>everywhere else</source>
        <target state="translated">überall sonst</target>
        <note />
      </trans-unit>
      <trans-unit id="type_is_apparent_from_assignment_expression">
        <source>type is apparent from assignment expression</source>
        <target state="translated">Typ geht aus Zuweisungsausdruck hervor</target>
        <note />
      </trans-unit>
      <trans-unit id="Get_help_for_0">
        <source>Get help for '{0}'</source>
        <target state="translated">Hilfe zu "{0}" abrufen</target>
        <note />
      </trans-unit>
      <trans-unit id="Get_help_for_0_from_Bing">
        <source>Get help for '{0}' from Bing</source>
        <target state="translated">Hilfe zu "{0}" von Bing abrufen</target>
        <note />
      </trans-unit>
      <trans-unit id="Move_down">
        <source>Move down</source>
        <target state="translated">Nach unten</target>
        <note />
      </trans-unit>
      <trans-unit id="Move_up">
        <source>Move up</source>
        <target state="translated">Nach oben</target>
        <note />
      </trans-unit>
      <trans-unit id="Remove">
        <source>Remove</source>
        <target state="translated">Entfernen</target>
        <note />
      </trans-unit>
      <trans-unit id="Pick_members">
        <source>Pick members</source>
        <target state="translated">Member auswählen</target>
        <note />
      </trans-unit>
      <trans-unit id="Unfortunately_a_process_used_by_Visual_Studio_has_encountered_an_unrecoverable_error_We_recommend_saving_your_work_and_then_closing_and_restarting_Visual_Studio">
        <source>Unfortunately, a process used by Visual Studio has encountered an unrecoverable error.  We recommend saving your work, and then closing and restarting Visual Studio.</source>
        <target state="translated">Leider ist bei einem von Visual Studio verwendeten Prozess ein nicht behebbarer Fehler aufgetreten. Wir empfehlen Ihnen, Ihre Arbeit zu speichern, und Visual Studio anschließend zu schließen und neu zu starten.</target>
        <note />
      </trans-unit>
      <trans-unit id="Add_a_symbol_specification">
        <source>Add a symbol specification</source>
        <target state="translated">Symbolspezifikation hinzufügen</target>
        <note />
      </trans-unit>
      <trans-unit id="Remove_symbol_specification">
        <source>Remove symbol specification</source>
        <target state="translated">Symbolspezifikation entfernen</target>
        <note />
      </trans-unit>
      <trans-unit id="Add_item">
        <source>Add item</source>
        <target state="translated">Element hinzufügen</target>
        <note />
      </trans-unit>
      <trans-unit id="Edit_item">
        <source>Edit item</source>
        <target state="translated">Element bearbeiten</target>
        <note />
      </trans-unit>
      <trans-unit id="Remove_item">
        <source>Remove item</source>
        <target state="translated">Element entfernen</target>
        <note />
      </trans-unit>
      <trans-unit id="Add_a_naming_rule">
        <source>Add a naming rule</source>
        <target state="translated">Benennungsregel hinzufügen</target>
        <note />
      </trans-unit>
      <trans-unit id="Remove_naming_rule">
        <source>Remove naming rule</source>
        <target state="translated">Benennungsregel entfernen</target>
        <note />
      </trans-unit>
      <trans-unit id="VisualStudioWorkspace_TryApplyChanges_cannot_be_called_from_a_background_thread">
        <source>VisualStudioWorkspace.TryApplyChanges cannot be called from a background thread.</source>
        <target state="translated">"VisualStudioWorkspace.TryApplyChanges" kann von einem Hintergrundthread nicht aufgerufen werden.</target>
        <note />
      </trans-unit>
      <trans-unit id="prefer_throwing_properties">
        <source>prefer throwing properties</source>
        <target state="translated">ausgelöste Eigenschaften bevorzugen</target>
        <note />
      </trans-unit>
      <trans-unit id="When_generating_properties">
        <source>When generating properties:</source>
        <target state="translated">Beim Generieren von Eigenschaften:</target>
        <note />
      </trans-unit>
      <trans-unit id="Options">
        <source>Options</source>
        <target state="translated">Optionen</target>
        <note />
      </trans-unit>
      <trans-unit id="Try_the_preview_version_of_our_live_code_analysis_extension_which_provides_more_fixes_for_common_API_design_naming_performance_and_reliability_issues">
        <source>Try the preview version of our live code analysis extension, which provides more fixes for common API design, naming, performance, and reliability issues</source>
        <target state="translated">Testen Sie die Vorschauversion unserer Live-Codeanalyseerweiterung, die mehr Korrekturen für häufig auftretende API-Design-, Benennungs-, Leistungs- und Zuverlässigkeitsprobleme bereitstellt.</target>
        <note />
      </trans-unit>
      <trans-unit id="Never_show_this_again">
        <source>Never show this again</source>
        <target state="translated">Nicht mehr anzeigen</target>
        <note />
      </trans-unit>
      <trans-unit id="Prefer_simple_default_expression">
        <source>Prefer simple 'default' expression</source>
        <target state="translated">Einfachen "default"-Ausdruck bevorzugen</target>
        <note />
      </trans-unit>
      <trans-unit id="Prefer_inferred_tuple_names">
        <source>Prefer inferred tuple element names</source>
        <target state="translated">Abgeleitete Tupelelementnamen bevorzugen</target>
        <note />
      </trans-unit>
      <trans-unit id="Prefer_inferred_anonymous_type_member_names">
        <source>Prefer inferred anonymous type member names</source>
        <target state="translated">Abgeleitete Membernamen vom anonymen Typ bevorzugen</target>
        <note />
      </trans-unit>
      <trans-unit id="Preview_pane">
        <source>Preview pane</source>
        <target state="translated">Vorschaubereich</target>
        <note />
      </trans-unit>
      <trans-unit id="Analysis">
        <source>Analysis</source>
        <target state="translated">Analyse</target>
        <note />
      </trans-unit>
      <trans-unit id="Enable_full_solution_analysis">
        <source>Enable full solution _analysis</source>
        <target state="translated">Vollständige Lösungs_analyse aktivieren</target>
        <note />
      </trans-unit>
      <trans-unit id="Fade_out_unreachable_code">
        <source>Fade out unreachable code</source>
        <target state="translated">Unerreichbaren Code ausblenden</target>
        <note />
      </trans-unit>
      <trans-unit id="Fading">
        <source>Fading</source>
        <target state="translated">Ausblenden</target>
        <note />
      </trans-unit>
      <trans-unit id="ChangesNotAllowedIFAssemblyHasNotBeenLoaded">
        <source>Changes are not allowed if the assembly has not been loaded.</source>
        <target state="translated">Änderungen sind nicht zulässig, wenn die Assembly nicht geladen wurde.</target>
        <note />
      </trans-unit>
      <trans-unit id="ChangesNotAllowedIfProjectWasntBuildWhenDebuggingStarted">
        <source>Changes are not allowed if the project wasn't built when debugging started.</source>
        <target state="translated">Änderungen sind nicht zulässig, wenn das Projekt nicht beim Starten des Debugvorgangs erstellt wurde.</target>
        <note />
      </trans-unit>
      <trans-unit id="ChangesNotAllowedIfProjectWasntLoadedWhileDebugging">
        <source>Changes are not allowed if the project wasn't loaded and built when debugging started.

'Lightweight solution load' is enabled for the current solution. Disable it to ensure that all projects are loaded when debugging starts.</source>
        <target state="translated">Änderungen sind nicht zulässig, wenn das Projekt nicht beim Start des Debugvorgangs geladen und erstellt wurde.

Für die aktuelle Projektmappe ist die Option "Lightweight-Ladevorgang für Projektmappen" aktiviert. Deaktivieren Sie sie, um sicherzustellen, dass alle Projekte beim Starten des Debugvorgangs geladen werden.</target>
        <note />
      </trans-unit>
      <trans-unit id="ChangesNotAllowedWhileCodeIsRunning">
        <source>Changes are not allowed while code is running.</source>
        <target state="translated">Während der Ausführung von Code sind keine Änderungen zulässig.</target>
        <note />
      </trans-unit>
      <trans-unit id="Prefer_local_function_over_anonymous_function">
        <source>Prefer local function over anonymous function</source>
        <target state="translated">Lokale Funktion gegenüber anonymer Funktion bevorzugen</target>
        <note />
      </trans-unit>
      <trans-unit id="Prefer_deconstructed_variable_declaration">
        <source>Prefer deconstructed variable declaration</source>
        <target state="translated">Dekonstruierte Variablendeklaration vorziehen</target>
        <note />
      </trans-unit>
      <trans-unit id="External_reference_found">
        <source>External reference found</source>
        <target state="translated">Es wurde ein externer Verweis gefunden.</target>
        <note />
      </trans-unit>
      <trans-unit id="No_references_found_to_0">
        <source>No references found to '{0}'</source>
        <target state="translated">Es wurden keine Verweise auf "{0}" gefunden.</target>
        <note />
      </trans-unit>
      <trans-unit id="Search_found_no_results">
        <source>Search found no results</source>
        <target state="translated">Es liegen keine Suchergebnisse vor.</target>
        <note />
      </trans-unit>
      <trans-unit id="analyzer_Prefer_auto_properties">
        <source>Prefer auto properties</source>
        <target state="translated">Automatische Eigenschaften bevorzugen</target>
        <note />
      </trans-unit>
      <trans-unit id="codegen_prefer_auto_properties">
        <source>prefer auto properties</source>
        <target state="translated">automatische Eigenschaften bevorzugen</target>
        <note />
      </trans-unit>
      <trans-unit id="ErrorReadingFile">
        <source>Error while reading file '{0}': {1}</source>
        <target state="translated">Fehler beim Lesen der Datei "{0}": {1}</target>
        <note />
      </trans-unit>
      <trans-unit id="ModuleHasBeenUnloaded">
        <source>Module has been unloaded.</source>
        <target state="translated">Das Modul wurde entladen.</target>
        <note />
      </trans-unit>
      <trans-unit id="CantApplyChangesModuleHasBeenUnloaded">
        <source>Can't apply changes -- module '{0}' has been unloaded.</source>
        <target state="translated">Änderungen können nicht angewendet werden. Das Modul "{0}" wurde entladen.</target>
        <note />
      </trans-unit>
      <trans-unit id="Enable_navigation_to_decompiled_sources">
        <source>Enable navigation to decompiled sources (experimental)</source>
        <target state="translated">Aktivieren der Navigation zu dekompilierten Quellen (experimentell)</target>
        <note />
      </trans-unit>
      <trans-unit id="Decompiler_Legal_Notice_Message">
        <source>IMPORTANT: Visual Studio includes decompiling functionality (“Decompiler”) that enables reproducing source code from binary code. By accessing and using the Decompiler, you agree to the Visual Studio license terms and the terms for the Decompiler below. If you do not agree with these combined terms, do not access or use the Decompiler.
 
You acknowledge that binary code and source code might be protected by copyright and trademark laws.  Before using the Decompiler on any binary code, you need to first:  
(i) confirm that the license terms governing your use of the binary code do not contain a provision which prohibits you from decompiling the software; or
(ii) obtain permission to decompile the binary code from the owner of the software.
 
Your use of the Decompiler is optional.  Microsoft is not responsible and disclaims all liability for your use of the Decompiler that violates any laws or any software license terms which prohibit decompiling of the software.

I agree to all of the foregoing:</source>
        <target state="translated">WICHTIG: Visual Studio umfasst eine Funktionalität für die Dekompilierung ("Decompiler"), der das Reproduzieren von Quellcode aus Binärcode ermöglicht. Indem Sie auf den Decompiler zugreifen und ihn verwenden, stimmen Sie den nachstehend aufgeführten Visual Studio-Lizenzbedingungen und den Bedingungen für den Decompiler zu. Wenn Sie diesen kombinierten Nutzungsbedingungen nicht zustimmen, greifen Sie nicht auf den Decompiler zu, und verwenden Sie ihn nicht.

Sie erkennen an, dass der Binärcode und der Quellcode möglicherweise durch Urheberrechts- und Markengesetze geschützt sind. Bevor Sie den Compiler für Binärcode einsetzen, müssen Sie Folgendes sicherstellen: 
(i) Vergewissern Sie sich, dass die Lizenzbedingungen zur Verwendung des Binärcodes keine Klausel enthalten, die das Dekompilieren der Software verbietet. Oder: 
(ii) Holen Sie beim Besitzer der Software eine Genehmigung zum Dekompilieren des Binärcodes ein.

Die Verwendung des Decompilers ist optional. Microsoft übernimmt keine Verantwortung und lehnt jede Haftung für Ihre Nutzung des Decompilers ab, die gegen Gesetze oder Softwarelizenzbedingungen verstößt, die das Dekompilieren der Software verbieten.

Ich stimme allen vorstehenden Bedingungen zu:</target>
        <note />
      </trans-unit>
      <trans-unit id="Decompiler_Legal_Notice_Title">
        <source>Decompiler Legal Notice</source>
        <target state="translated">Rechtlicher Hinweis zum Decompiler</target>
        <note />
      </trans-unit>
      <trans-unit id="Code_style_header_use_editor_config">
        <source>The settings configured here only apply to your machine. To configure these settings to travel with your solution, use .editorconfig files.</source>
        <target state="translated">Die hier konfigurierten Einstellungen gelten nur für Ihren Computer. Verwenden Sie die .editorconfig-Dateien, um diese Einstellungen in Ihrer Projektmappe zu konfigurieren.</target>
        <note />
      </trans-unit>
      <trans-unit id="Sync_Class_View">
        <source>Sync Class View</source>
        <target state="translated">Synchronisierungsklassenansicht</target>
        <note />
      </trans-unit>
      <trans-unit id="CantApplyChangesUnexpectedError">
        <source>Can't apply changes -- unexpected error: '{0}'</source>
        <target state="translated">Änderungen können nicht angewendet werden -- unerwarteter Fehler: {0}</target>
        <note />
      </trans-unit>
      <trans-unit id="Analyzing_0">
        <source>Analyzing '{0}'</source>
        <target state="translated">"{0}" wird analysiert.</target>
        <note />
      </trans-unit>
      <trans-unit id="Manage_naming_styles">
        <source>Manage naming styles</source>
        <target state="translated">Benennungsstile verwalten</target>
        <note />
      </trans-unit>
      <trans-unit id="Live_code_analysis">
        <source>Live code analysis</source>
        <target state="translated">Livecodeanalyse</target>
        <note />
      </trans-unit>
      <trans-unit id="Prefer_conditional_expression_over_if_with_assignments">
        <source>Prefer conditional expression over 'if' with assignments</source>
        <target state="translated">Bei Zuweisungen bedingten Ausdruck gegenüber "if" bevorzugen</target>
        <note />
      </trans-unit>
      <trans-unit id="Prefer_conditional_expression_over_if_with_returns">
        <source>Prefer conditional expression over 'if' with returns</source>
        <target state="translated">Bei Rückgaben bedingten Ausdruck gegenüber "if" bevorzugen</target>
        <note />
      </trans-unit>
    </body>
  </file>
</xliff><|MERGE_RESOLUTION|>--- conflicted
+++ resolved
@@ -187,11 +187,6 @@
         <target state="new">Pull Members Up</target>
         <note />
       </trans-unit>
-      <trans-unit id="References">
-        <source>References</source>
-        <target state="new">References</target>
-        <note />
-      </trans-unit>
       <trans-unit id="Regular_Expressions">
         <source>Regular Expressions</source>
         <target state="translated">Reguläre Ausdrücke</target>
@@ -252,15 +247,9 @@
         <target state="new">Select members:</target>
         <note />
       </trans-unit>
-<<<<<<< HEAD
-      <trans-unit id="This_0_has_1_references">
-        <source>This {0} has {1} reference(s)</source>
-        <target state="new">This {0} has {1} reference(s)</target>
-=======
       <trans-unit id="Show_completion_list">
         <source>Show completion list</source>
         <target state="new">Show completion list</target>
->>>>>>> 636f48a2
         <note />
       </trans-unit>
       <trans-unit id="Unused_value_is_explicitly_assigned_to_an_unused_local">
@@ -426,11 +415,6 @@
       <trans-unit id="Not_a_valid_value">
         <source>Not a valid value</source>
         <target state="translated">Kein gültiger Wert.</target>
-        <note />
-      </trans-unit>
-      <trans-unit id="_0_reference">
-        <source>{0} reference</source>
-        <target state="new">{0} reference</target>
         <note />
       </trans-unit>
       <trans-unit id="_0_will_be_changed_to_abstract">
@@ -1499,21 +1483,6 @@
         <target state="translated">Eingefügte Eigenschaften, Ereignisse und Methoden hier ablegen:</target>
         <note />
       </trans-unit>
-      <trans-unit id="method">
-        <source>method</source>
-        <target state="new">method</target>
-        <note />
-      </trans-unit>
-      <trans-unit id="property">
-        <source>property</source>
-        <target state="new">property</target>
-        <note />
-      </trans-unit>
-      <trans-unit id="type1">
-        <source>type</source>
-        <target state="new">type</target>
-        <note />
-      </trans-unit>
       <trans-unit id="with_other_members_of_the_same_kind">
         <source>with other members of the same kind</source>
         <target state="translated">mit anderen Mitgliedern derselben Art</target>
