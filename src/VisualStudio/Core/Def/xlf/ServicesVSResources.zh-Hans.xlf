﻿<?xml version="1.0" encoding="utf-8"?>
<xliff xmlns="urn:oasis:names:tc:xliff:document:1.2" xmlns:xsi="http://www.w3.org/2001/XMLSchema-instance" version="1.2" xsi:schemaLocation="urn:oasis:names:tc:xliff:document:1.2 xliff-core-1.2-transitional.xsd">
  <file datatype="xml" source-language="en" target-language="zh-Hans" original="../ServicesVSResources.resx">
    <body>
      <trans-unit id="A_new_namespace_will_be_created">
        <source>A new namespace will be created</source>
        <target state="translated">将创建一个新的命名空间</target>
        <note />
      </trans-unit>
      <trans-unit id="A_type_and_name_must_be_provided">
        <source>A type and name must be provided.</source>
        <target state="translated">必须提供类型和名称。</target>
        <note />
      </trans-unit>
      <trans-unit id="Action">
        <source>Action</source>
        <target state="translated">操作</target>
        <note>Action to perform on an unused reference, such as remove or keep</note>
      </trans-unit>
      <trans-unit id="Add">
        <source>_Add</source>
        <target state="translated">添加(_A)</target>
        <note>Adding an element to a list</note>
      </trans-unit>
      <trans-unit id="Add_Parameter">
        <source>Add Parameter</source>
        <target state="translated">添加参数</target>
        <note />
      </trans-unit>
      <trans-unit id="Add_to_current_file">
        <source>Add to _current file</source>
        <target state="translated">添加到当前文件(_C)</target>
        <note />
      </trans-unit>
      <trans-unit id="Added_Parameter">
        <source>Added parameter.</source>
        <target state="translated">添加了参数。</target>
        <note />
      </trans-unit>
      <trans-unit id="Additional_changes_are_needed_to_complete_the_refactoring_Review_changes_below">
        <source>Additional changes are needed to complete the refactoring. Review changes below.</source>
        <target state="translated">需要进行其他更改才可完成重构。请在下方查看所作更改。</target>
        <note />
      </trans-unit>
      <trans-unit id="All_methods">
        <source>All methods</source>
        <target state="translated">所有方法</target>
        <note />
      </trans-unit>
      <trans-unit id="All_sources">
        <source>All sources</source>
        <target state="translated">所有源</target>
        <note />
      </trans-unit>
      <trans-unit id="Allow_colon">
        <source>Allow:</source>
        <target state="translated">允许:</target>
        <note />
      </trans-unit>
      <trans-unit id="Allow_multiple_blank_lines">
        <source>Allow multiple blank lines</source>
        <target state="translated">允许使用多个空白行</target>
        <note />
      </trans-unit>
      <trans-unit id="Allow_statement_immediately_after_block">
        <source>Allow statement immediately after block</source>
        <target state="translated">允许块后紧跟语句</target>
        <note />
      </trans-unit>
      <trans-unit id="Always">
        <source>Always</source>
        <target state="translated">始终</target>
        <note />
      </trans-unit>
      <trans-unit id="Always_for_clarity">
        <source>Always for clarity</source>
        <target state="translated">为始终保持清楚起见</target>
        <note />
      </trans-unit>
      <trans-unit id="Always_use_default_symbol_servers_for_navigation">
        <source>Always use default symbol servers for navigation</source>
        <target state="translated">始终使用默认符号服务器进行导航</target>
        <note />
      </trans-unit>
      <trans-unit id="Analyzer_Defaults">
        <source>Analyzer Defaults</source>
        <target state="translated">分析器默认值</target>
        <note />
      </trans-unit>
      <trans-unit id="Analyzers">
        <source>Analyzers</source>
        <target state="translated">分析器</target>
        <note />
      </trans-unit>
      <trans-unit id="Analyzing_project_references">
        <source>Analyzing project references...</source>
        <target state="translated">正在分析项目引用…</target>
        <note />
      </trans-unit>
      <trans-unit id="Apply">
        <source>Apply</source>
        <target state="translated">应用</target>
        <note />
      </trans-unit>
      <trans-unit id="Apply_0_keymapping_scheme">
        <source>Apply '{0}' keymapping scheme</source>
        <target state="translated">应用“{0}”项映射计划</target>
        <note />
      </trans-unit>
      <trans-unit id="Assemblies">
        <source>Assemblies</source>
        <target state="translated">程序集</target>
        <note />
      </trans-unit>
      <trans-unit id="Automatically_open_stack_trace_explorer_on_focus">
        <source>Automatically open Stack Trace Explorer on focus</source>
        <target state="translated">在焦点上自动打开“堆栈跟踪资源管理器”</target>
        <note>"Stack Trace Explorer" is a tool window that is owned by the Roslyn package</note>
      </trans-unit>
      <trans-unit id="Avoid_expression_statements_that_implicitly_ignore_value">
        <source>Avoid expression statements that implicitly ignore value</source>
        <target state="translated">避免会隐式忽略值的表达式语句</target>
        <note />
      </trans-unit>
      <trans-unit id="Avoid_unused_parameters">
        <source>Avoid unused parameters</source>
        <target state="translated">避免未使用的参数</target>
        <note />
      </trans-unit>
      <trans-unit id="Avoid_unused_value_assignments">
        <source>Avoid unused value assignments</source>
        <target state="translated">避免未使用的值赋值</target>
        <note />
      </trans-unit>
      <trans-unit id="Back">
        <source>Back</source>
        <target state="translated">后退</target>
        <note />
      </trans-unit>
      <trans-unit id="Beginning_of_line">
        <source>Beginning of line</source>
        <target state="translated">行首</target>
        <note />
      </trans-unit>
      <trans-unit id="Bitness32">
        <source>32-bit</source>
        <target state="translated">32 位</target>
        <note />
      </trans-unit>
      <trans-unit id="Bitness64">
        <source>64-bit</source>
        <target state="translated">64 位</target>
        <note />
      </trans-unit>
      <trans-unit id="Build_plus_live_analysis_NuGet_package">
        <source>Build + live analysis (NuGet package)</source>
        <target state="translated">生成 + 实时分析(NuGet 包)</target>
        <note />
      </trans-unit>
      <trans-unit id="CSharp_Visual_Basic_Diagnostics_Language_Client">
        <source>C#/Visual Basic Diagnostics Language Client</source>
        <target state="translated">C#/Visual Basic 语言服务器客户端</target>
        <note />
      </trans-unit>
      <trans-unit id="Calculating">
        <source>Calculating...</source>
        <target state="translated">正在计算...</target>
        <note>Used in UI to represent progress in the context of loading items. </note>
      </trans-unit>
      <trans-unit id="Calculating_dependents">
        <source>Calculating dependents...</source>
        <target state="translated">正在计算依赖项...</target>
        <note />
      </trans-unit>
      <trans-unit id="Call_Hierarchy">
        <source>Call Hierarchy</source>
        <target state="translated">调用层次结构</target>
        <note />
      </trans-unit>
      <trans-unit id="Call_site_value">
        <source>Call site value:</source>
        <target state="translated">调用站点值:</target>
        <note />
      </trans-unit>
      <trans-unit id="Callsite">
        <source>Call site</source>
        <target state="translated">调用站点</target>
        <note />
      </trans-unit>
      <trans-unit id="Carriage_Return_Newline_rn">
        <source>Carriage Return + Newline (\r\n)</source>
        <target state="translated">回车 + 换行(\r\n)</target>
        <note />
      </trans-unit>
      <trans-unit id="Carriage_Return_r">
        <source>Carriage Return (\r)</source>
        <target state="translated">回车(\r)</target>
        <note />
      </trans-unit>
      <trans-unit id="Category">
        <source>Category</source>
        <target state="translated">类别</target>
        <note />
      </trans-unit>
      <trans-unit id="Choose_which_action_you_would_like_to_perform_on_the_unused_references">
        <source>Choose which action you would like to perform on the unused references.</source>
        <target state="translated">选择要对未使用的引用执行的操作。</target>
        <note />
      </trans-unit>
      <trans-unit id="Clear">
        <source>Clear</source>
        <target state="translated">清除</target>
        <note>Clear content action</note>
      </trans-unit>
      <trans-unit id="Close_tab">
        <source>Close Tab</source>
        <target state="translated">关闭选项卡</target>
        <note />
      </trans-unit>
      <trans-unit id="Code_Style">
        <source>Code Style</source>
        <target state="translated">代码样式</target>
        <note />
      </trans-unit>
      <trans-unit id="Code_analysis_completed_for_0">
        <source>Code analysis completed for '{0}'.</source>
        <target state="translated">“{0}”的代码分析已完成。</target>
        <note />
      </trans-unit>
      <trans-unit id="Code_analysis_completed_for_Solution">
        <source>Code analysis completed for Solution.</source>
        <target state="translated">解决方案的代码分析已完成。</target>
        <note />
      </trans-unit>
      <trans-unit id="Code_analysis_terminated_before_completion_for_0">
        <source>Code analysis terminated before completion for '{0}'.</source>
        <target state="translated">“{0}”的代码分析在完成之前终止。</target>
        <note />
      </trans-unit>
      <trans-unit id="Code_analysis_terminated_before_completion_for_Solution">
        <source>Code analysis terminated before completion for Solution.</source>
        <target state="translated">解决方案的代码分析在完成之前终止。</target>
        <note />
      </trans-unit>
      <trans-unit id="Collapse_metadata_signature_files_on_open">
        <source>Collapse metadata signature files to definitions on file open</source>
        <target state="translated">在文件打开时将元数据签名文件折叠到定义</target>
        <note />
      </trans-unit>
      <trans-unit id="Collapse_regions_on_file_open">
        <source>Collapse #regions on file open</source>
        <target state="translated">打开文件时折叠 #regions</target>
        <note />
      </trans-unit>
      <trans-unit id="Collapse_sourcelink_embedded_decompiled_files_on_open">
        <source>Collapse Source Link, Embedded, and Decompiled source to definitions on file open</source>
        <target state="translated">在文件打开时将源链接、嵌入和反编译的源折叠到定义</target>
        <note />
      </trans-unit>
      <trans-unit id="Color_hints">
        <source>Color hints</source>
        <target state="translated">颜色提示</target>
        <note />
      </trans-unit>
      <trans-unit id="Colorize_JSON_strings">
        <source>Colorize JSON strings</source>
<<<<<<< HEAD
        <target state="new">Colorize JSON strings</target>
=======
        <target state="translated">对 JSON 字符串着色</target>
>>>>>>> 80a8ce8d
        <note />
      </trans-unit>
      <trans-unit id="Colorize_regular_expressions">
        <source>Colorize regular expressions</source>
        <target state="translated">为正规表达式着色</target>
        <note />
      </trans-unit>
      <trans-unit id="Combine_inheritance_margin_with_indicator_margin">
        <source>Combine inheritance margin with indicator margin</source>
        <target state="translated">合并继承边距与指示器边距</target>
        <note />
      </trans-unit>
      <trans-unit id="Comments">
        <source>Comments</source>
        <target state="translated">备注</target>
        <note />
      </trans-unit>
      <trans-unit id="Compute_Quick_Actions_asynchronously_experimental">
        <source>Compute Quick Actions asynchronously (experimental, requires restart)</source>
        <target state="translated">异步计算快速操作(实验性，需要重启)</target>
        <note />
      </trans-unit>
      <trans-unit id="Containing_member">
        <source>Containing Member</source>
        <target state="translated">包含成员</target>
        <note />
      </trans-unit>
      <trans-unit id="Containing_type">
        <source>Containing Type</source>
        <target state="translated">包含类型</target>
        <note />
      </trans-unit>
      <trans-unit id="Current_document">
        <source>Current document</source>
        <target state="translated">当前文档</target>
        <note />
      </trans-unit>
      <trans-unit id="Current_parameter">
        <source>Current parameter</source>
        <target state="translated">当前参数</target>
        <note />
      </trans-unit>
      <trans-unit id="Default_Current_Document">
        <source>Default (Current Document)</source>
        <target state="translated">默认(当前文档)</target>
        <note>This text is a menu command</note>
      </trans-unit>
      <trans-unit id="Default_Entire_Solution">
        <source>Default (Entire Solution)</source>
        <target state="translated">默认(整个解决方案)</target>
        <note>This text is a menu command</note>
      </trans-unit>
      <trans-unit id="Default_None">
        <source>Default (None)</source>
<<<<<<< HEAD
        <target state="new">Default (None)</target>
=======
        <target state="translated">默认值(无)</target>
>>>>>>> 80a8ce8d
        <note>This text is a menu command</note>
      </trans-unit>
      <trans-unit id="Default_Open_Documents">
        <source>Default (Open Documents)</source>
        <target state="translated">默认(打开文档)</target>
        <note>This text is a menu command</note>
      </trans-unit>
      <trans-unit id="Derived_types">
        <source>Derived types</source>
        <target state="translated">派生类型</target>
        <note />
      </trans-unit>
      <trans-unit id="Disabled">
        <source>Disabled</source>
        <target state="translated">已禁用</target>
        <note />
      </trans-unit>
      <trans-unit id="Display_all_hints_while_pressing_Alt_F1">
        <source>Display all hints while pressing Alt+F1</source>
        <target state="translated">按 Alt+F1 时显示所有提示</target>
        <note />
      </trans-unit>
      <trans-unit id="Display_diagnostics_inline_experimental">
        <source>Display diagnostics inline (experimental)</source>
        <target state="translated">内联显示诊断(实验性)</target>
        <note />
      </trans-unit>
      <trans-unit id="Display_inline_parameter_name_hints">
        <source>Disp_lay inline parameter name hints</source>
        <target state="translated">显示内联参数名称提示(_L)</target>
        <note />
      </trans-unit>
      <trans-unit id="Display_inline_type_hints">
        <source>Display inline type hints</source>
        <target state="translated">显示内联类型提示</target>
        <note />
      </trans-unit>
      <trans-unit id="Edit">
        <source>_Edit</source>
        <target state="translated">编辑(_E)</target>
        <note />
      </trans-unit>
      <trans-unit id="Edit_0">
        <source>Edit {0}</source>
        <target state="translated">编辑 {0}</target>
        <note>{0} is a parameter description</note>
      </trans-unit>
      <trans-unit id="Editor_Color_Scheme">
        <source>Editor Color Scheme</source>
        <target state="translated">编辑器配色方案</target>
        <note />
      </trans-unit>
      <trans-unit id="Editor_color_scheme_options_are_only_available_when_using_a_color_theme_bundled_with_Visual_Studio_The_color_theme_can_be_configured_from_the_Environment_General_options_page">
        <source>Editor color scheme options are only available when using a color theme bundled with Visual Studio. The color theme can be configured from the Environment &gt; General options page.</source>
        <target state="translated">只有在使用与 Visual Studio 绑定的颜色主题时，编辑器配色方案选项才可用。可在“环境”&gt;“常规”选项页中配置颜色主题。</target>
        <note />
      </trans-unit>
      <trans-unit id="Element_is_not_valid">
        <source>Element is not valid.</source>
        <target state="translated">元素无效。</target>
        <note />
      </trans-unit>
      <trans-unit id="Enable_Razor_pull_diagnostics_experimental_requires_restart">
        <source>Enable Razor 'pull' diagnostics (experimental, requires restart)</source>
        <target state="translated">启用 Razor“拉取”诊断(实验性，需要重启)</target>
        <note />
      </trans-unit>
      <trans-unit id="Enable_all_features_in_opened_files_from_source_generators_experimental">
        <source>Enable all features in opened files from source generators (experimental)</source>
        <target state="translated">从源生成器在打开的文件中启用所有功能(实验性)</target>
        <note />
      </trans-unit>
      <trans-unit id="Enable_file_logging_for_diagnostics">
        <source>Enable file logging for diagnostics (logged in '%Temp%\Roslyn' folder)</source>
        <target state="translated">为诊断启用文件日志记录(记录在“%Temp%\Roslyn”文件夹中)</target>
        <note />
      </trans-unit>
      <trans-unit id="Enable_pull_diagnostics_experimental_requires_restart">
        <source>Enable 'pull' diagnostics (experimental, requires restart)</source>
        <target state="translated">启用“拉取”诊断(实验性，需要重启)</target>
        <note />
      </trans-unit>
      <trans-unit id="Enabled">
        <source>Enabled</source>
        <target state="translated">已启用</target>
        <note />
      </trans-unit>
      <trans-unit id="End_of_line">
        <source>End of line</source>
        <target state="translated">行尾</target>
        <note />
      </trans-unit>
      <trans-unit id="Enter_a_call_site_value_or_choose_a_different_value_injection_kind">
        <source>Enter a call site value or choose a different value injection kind</source>
        <target state="translated">输入调用站点值或选择其他值注入类型</target>
        <note />
      </trans-unit>
      <trans-unit id="Entire_repository">
        <source>Entire repository</source>
        <target state="translated">整个存储库</target>
        <note />
      </trans-unit>
      <trans-unit id="Entire_solution">
        <source>Entire solution</source>
        <target state="translated">整个解决方案</target>
        <note />
      </trans-unit>
      <trans-unit id="Entire_solution_and_external_sources">
        <source>Entire Solution and External Sources</source>
<<<<<<< HEAD
        <target state="new">Entire Solution and External Sources</target>
=======
        <target state="translated">整个解决方案和外部源</target>
>>>>>>> 80a8ce8d
        <note />
      </trans-unit>
      <trans-unit id="Error">
        <source>Error</source>
        <target state="translated">错误</target>
        <note />
      </trans-unit>
      <trans-unit id="Error_updating_suppressions_0">
        <source>Error updating suppressions: {0}</source>
        <target state="translated">更新抑制时出现错误: {0}</target>
        <note />
      </trans-unit>
      <trans-unit id="Evaluating_0_tasks_in_queue">
        <source>Evaluating ({0} tasks in queue)</source>
        <target state="translated">正在评估(队列中有 {0} 个任务)</target>
        <note />
      </trans-unit>
      <trans-unit id="External_sources">
        <source>External Sources</source>
<<<<<<< HEAD
        <target state="new">External Sources</target>
=======
        <target state="translated">外部源</target>
>>>>>>> 80a8ce8d
        <note />
      </trans-unit>
      <trans-unit id="Extract_Base_Class">
        <source>Extract Base Class</source>
        <target state="translated">提取基类</target>
        <note />
      </trans-unit>
      <trans-unit id="Finish">
        <source>Finish</source>
        <target state="translated">完成</target>
        <note />
      </trans-unit>
      <trans-unit id="Fix_text_pasted_into_string_literals_experimental">
        <source>Fix text pasted into string literals (experimental)</source>
        <target state="translated">修复粘贴到字符串文本中的文本(实验性)</target>
        <note />
      </trans-unit>
      <trans-unit id="Fix_analyzer_warnings_and_errors">
        <source>Fix analyzer warnings and errors</source>
        <target state="translated">修复分析器警告和错误</target>
        <note />
      </trans-unit>
      <trans-unit id="Fix_all_warnings_and_errors_set_in_EditorConfig">
        <source>Fix all warnings and errors set in EditorConfig</source>
        <target state="translated">修复 EditorConfig 中设置的所有警告和错误</target>
        <note />
      </trans-unit>
      <trans-unit id="Fix_analyzer_warnings_and_errors_set_in_EditorConfig">
        <source>Fix analyzer warnings and errors set in EditorConfig</source>
        <target state="translated">修复 EditorConfig 中设置的分析器警告和错误</target>
        <note />
      </trans-unit>
      <trans-unit id="For_non_interface_members">
        <source>For non interface members</source>
        <target state="translated">对于非接口成员</target>
        <note />
      </trans-unit>
      <trans-unit id="Format_document">
        <source>Format document</source>
        <target state="translated">设置文档的格式</target>
        <note />
      </trans-unit>
      <trans-unit id="Generate_dot_editorconfig_file_from_settings">
        <source>Generate .editorconfig file from settings</source>
        <target state="translated">基于设置生成 .editorconfig 文件</target>
        <note />
      </trans-unit>
      <trans-unit id="Go_To_Definition">
        <source>Go To Definition</source>
        <target state="translated">转到定义</target>
        <note />
      </trans-unit>
      <trans-unit id="Highlight_related_components_under_cursor">
        <source>Highlight related components under cursor</source>
        <target state="translated">突出显示光标下的相关组件</target>
        <note />
      </trans-unit>
      <trans-unit id="Id">
        <source>Id</source>
        <target state="translated">ID</target>
        <note />
      </trans-unit>
      <trans-unit id="Implemented_interfaces">
        <source>Implemented interfaces</source>
        <target state="translated">实现的接口</target>
        <note />
      </trans-unit>
      <trans-unit id="Implemented_members">
        <source>Implemented members</source>
        <target state="translated">实现的成员</target>
        <note />
      </trans-unit>
      <trans-unit id="Implementing_members">
        <source>Implementing members</source>
        <target state="translated">正在实现成员</target>
        <note />
      </trans-unit>
      <trans-unit id="Implementing_types">
        <source>Implementing types</source>
        <target state="translated">正在实现类型</target>
        <note />
      </trans-unit>
      <trans-unit id="In_other_operators">
        <source>In other operators</source>
        <target state="translated">在其他运算符中</target>
        <note />
      </trans-unit>
      <trans-unit id="Include_global_imports">
        <source>Include global imports</source>
        <target state="translated">包括全局导入</target>
        <note />
      </trans-unit>
      <trans-unit id="Index">
        <source>Index</source>
        <target state="translated">索引</target>
        <note>Index of parameter in original signature</note>
      </trans-unit>
      <trans-unit id="Infer_from_context">
        <source>Infer from context</source>
        <target state="translated">从上下文推断</target>
        <note />
      </trans-unit>
      <trans-unit id="Indexed_in_organization">
        <source>Indexed in organization</source>
        <target state="translated">已在组织中编入索引</target>
        <note />
      </trans-unit>
      <trans-unit id="Indexed_in_repo">
        <source>Indexed in repo</source>
        <target state="translated">已在存储库中编入索引</target>
        <note />
      </trans-unit>
      <trans-unit id="Inheritance_Margin">
        <source>Inheritance Margin</source>
        <target state="translated">继承边距</target>
        <note />
      </trans-unit>
      <trans-unit id="Inherited_interfaces">
        <source>Inherited interfaces</source>
        <target state="translated">继承的接口</target>
        <note />
      </trans-unit>
      <trans-unit id="Inline_Diagnostics_experimental">
        <source>Inline Diagnostics (experimental)</source>
        <target state="translated">内联诊断(实验性)</target>
        <note />
      </trans-unit>
      <trans-unit id="Inline_Hints">
        <source>Inline Hints</source>
        <target state="translated">内联提示</target>
        <note />
      </trans-unit>
      <trans-unit id="Inserting_call_site_value_0">
        <source>Inserting call site value '{0}'</source>
        <target state="translated">正在插入调用站点值 "{0}"</target>
        <note />
      </trans-unit>
      <trans-unit id="Install_Microsoft_recommended_Roslyn_analyzers_which_provide_additional_diagnostics_and_fixes_for_common_API_design_security_performance_and_reliability_issues">
        <source>Install Microsoft-recommended Roslyn analyzers, which provide additional diagnostics and fixes for common API design, security, performance, and reliability issues</source>
        <target state="translated">安装 Microsoft 推荐的 Roslyn 分析器，它提供了针对常见 API 设计、安全性、性能和可靠性问题的额外诊断和修补程序</target>
        <note />
      </trans-unit>
      <trans-unit id="Interface_cannot_have_field">
        <source>Interface cannot have field.</source>
        <target state="translated">接口不可具有字段。</target>
        <note />
      </trans-unit>
      <trans-unit id="IntroduceUndefinedTodoVariables">
        <source>Introduce undefined TODO variables</source>
        <target state="translated">引入未定义的 TODO 变量</target>
        <note>"TODO" is an indicator that more work should be done at the location where the TODO is inserted</note>
      </trans-unit>
      <trans-unit id="Invalid_type_name">
        <source>Invalid type name</source>
        <target state="translated">类型名无效</target>
        <note />
      </trans-unit>
      <trans-unit id="Item_origin">
        <source>Item origin</source>
        <target state="translated">项来源</target>
        <note />
      </trans-unit>
      <trans-unit id="JSON_strings">
        <source>JSON strings</source>
<<<<<<< HEAD
        <target state="new">JSON strings</target>
=======
        <target state="translated">JSON 字符串</target>
>>>>>>> 80a8ce8d
        <note />
      </trans-unit>
      <trans-unit id="Keep">
        <source>Keep</source>
        <target state="translated">保留</target>
        <note />
      </trans-unit>
      <trans-unit id="Keep_all_parentheses_in_colon">
        <source>Keep all parentheses in:</source>
        <target state="translated">保留所有括号:</target>
        <note />
      </trans-unit>
      <trans-unit id="Kind">
        <source>Kind</source>
        <target state="translated">种类</target>
        <note />
      </trans-unit>
      <trans-unit id="Live_analysis_VSIX_extension">
        <source>Live analysis (VSIX extension)</source>
        <target state="translated">实时分析(VSIX 扩展)</target>
        <note />
      </trans-unit>
      <trans-unit id="Loaded_items">
        <source>Loaded items</source>
        <target state="translated">加载的项</target>
        <note />
      </trans-unit>
      <trans-unit id="Loaded_solution">
        <source>Loaded solution</source>
        <target state="translated">加载的解决方案</target>
        <note />
      </trans-unit>
      <trans-unit id="Local">
        <source>Local</source>
        <target state="translated">本地</target>
        <note />
      </trans-unit>
      <trans-unit id="Local_metadata">
        <source>Local metadata</source>
        <target state="translated">本地元数据</target>
        <note />
      </trans-unit>
      <trans-unit id="Location">
        <source>Location</source>
        <target state="translated">位置</target>
        <note />
      </trans-unit>
      <trans-unit id="Make_0_abstract">
        <source>Make '{0}' abstract</source>
        <target state="translated">将“{0}”设为抽象</target>
        <note />
      </trans-unit>
      <trans-unit id="Make_abstract">
        <source>Make abstract</source>
        <target state="translated">设为抽象</target>
        <note />
      </trans-unit>
      <trans-unit id="Members">
        <source>Members</source>
        <target state="translated">成员</target>
        <note />
      </trans-unit>
      <trans-unit id="Modifier_preferences_colon">
        <source>Modifier preferences:</source>
        <target state="translated">修饰符首选项:</target>
        <note />
      </trans-unit>
      <trans-unit id="Move_static_members_to_another_type_colon">
        <source>Move Static Members to Another Type:</source>
        <target state="translated">将静态成员移动到另一类型:</target>
        <note />
      </trans-unit>
      <trans-unit id="Move_to_namespace">
        <source>Move to Namespace</source>
        <target state="translated">移动到命名空间</target>
        <note />
      </trans-unit>
      <trans-unit id="Multiple_members_are_inherited">
        <source>Multiple members are inherited</source>
        <target state="translated">已继承多个成员</target>
        <note />
      </trans-unit>
      <trans-unit id="Multiple_members_are_inherited_on_line_0">
        <source>Multiple members are inherited on line {0}</source>
        <target state="translated">第 {0} 行继承了多个成员</target>
        <note>Line number info is needed for accessibility purpose.</note>
      </trans-unit>
      <trans-unit id="Name_conflicts_with_an_existing_type_name">
        <source>Name conflicts with an existing type name.</source>
        <target state="translated">名称与现有类型名称相冲突。</target>
        <note />
      </trans-unit>
      <trans-unit id="Name_is_not_a_valid_0_identifier">
        <source>Name is not a valid {0} identifier.</source>
        <target state="translated">名称不是有效的 {0} 标识符。</target>
        <note />
      </trans-unit>
      <trans-unit id="Namespace">
        <source>Namespace</source>
        <target state="translated">命名空间</target>
        <note />
      </trans-unit>
      <trans-unit id="Namespace_0">
        <source>Namespace: '{0}'</source>
        <target state="translated">命名空间:“{0}”</target>
        <note />
      </trans-unit>
      <trans-unit id="Namespace_declarations">
        <source>Namespace declarations</source>
        <target state="translated">命名空间声明</target>
        <note />
      </trans-unit>
      <trans-unit id="Namespaces_have_been_updated">
        <source>Namespaces have been updated.</source>
        <target state="translated">命名空间已更新。</target>
        <note>"Namespaces" is the programming language concept</note>
      </trans-unit>
      <trans-unit id="NamingSpecification_CSharp_Class">
        <source>class</source>
        <target state="new">class</target>
        <note>{Locked} This string can be found under "Tools | Options | Text Editor | C# | Code Style | Naming | Manage Specifications | + | Symbol kinds". All of the "NamingSpecification_CSharp_*" strings represent language constructs, and some of them are also actual keywords (including this one).</note>
      </trans-unit>
      <trans-unit id="NamingSpecification_CSharp_Delegate">
        <source>delegate</source>
        <target state="new">delegate</target>
        <note>{Locked} This string can be found under "Tools | Options | Text Editor | C# | Code Style | Naming | Manage Specifications | + | Symbol kinds". All of the "NamingSpecification_CSharp_*" strings represent language constructs, and some of them are also actual keywords (including this one).</note>
      </trans-unit>
      <trans-unit id="NamingSpecification_CSharp_Enum">
        <source>enum</source>
        <target state="new">enum</target>
        <note>{Locked} This string can be found under "Tools | Options | Text Editor | C# | Code Style | Naming | Manage Specifications | + | Symbol kinds". All of the "NamingSpecification_CSharp_*" strings represent language constructs, and some of them are also actual keywords (including this one).</note>
      </trans-unit>
      <trans-unit id="NamingSpecification_CSharp_Event">
        <source>event</source>
        <target state="new">event</target>
        <note>{Locked} This string can be found under "Tools | Options | Text Editor | C# | Code Style | Naming | Manage Specifications | + | Symbol kinds". All of the "NamingSpecification_CSharp_*" strings represent language constructs, and some of them are also actual keywords (including this one).</note>
      </trans-unit>
      <trans-unit id="NamingSpecification_CSharp_Field">
        <source>field</source>
        <target state="translated">字段</target>
        <note>This string can be found under "Tools | Options | Text Editor | C# | Code Style | Naming | Manage Specifications | + | Symbol kinds". All of the "NamingSpecification_CSharp_*" strings represent language constructs, and some of them are also actual keywords (NOT this one). Refers to the C# programming language concept of a "field" (which stores data).</note>
      </trans-unit>
      <trans-unit id="NamingSpecification_CSharp_Interface">
        <source>interface</source>
        <target state="new">interface</target>
        <note>{Locked} This string can be found under "Tools | Options | Text Editor | C# | Code Style | Naming | Manage Specifications | + | Symbol kinds". All of the "NamingSpecification_CSharp_*" strings represent language constructs, and some of them are also actual keywords (including this one).</note>
      </trans-unit>
      <trans-unit id="NamingSpecification_CSharp_Local">
        <source>local</source>
        <target state="translated">局部</target>
        <note>This string can be found under "Tools | Options | Text Editor | C# | Code Style | Naming | Manage Specifications | + | Symbol kinds". All of the "NamingSpecification_CSharp_*" strings represent language constructs, and some of them are also actual keywords (NOT this one). Refers to the C# language concept of a "local variable".</note>
      </trans-unit>
      <trans-unit id="NamingSpecification_CSharp_LocalFunction">
        <source>local function</source>
        <target state="translated">本地函数</target>
        <note>This string can be found under "Tools | Options | Text Editor | C# | Code Style | Naming | Manage Specifications | + | Symbol kinds". All of the "NamingSpecification_CSharp_*" strings represent language constructs, and some of them are also actual keywords (NOT this one). Refers to the C# language concept of a "local function" that exists locally within another function.</note>
      </trans-unit>
      <trans-unit id="NamingSpecification_CSharp_Method">
        <source>method</source>
        <target state="translated">方法</target>
        <note>This string can be found under "Tools | Options | Text Editor | C# | Code Style | Naming | Manage Specifications | + | Symbol kinds". All of the "NamingSpecification_CSharp_*" strings represent language constructs, and some of them are also actual keywords (NOT this one). Refers to the C# language concept of a "method" that can be called by other code.</note>
      </trans-unit>
      <trans-unit id="NamingSpecification_CSharp_Namespace">
        <source>namespace</source>
        <target state="new">namespace</target>
        <note>{Locked} This string can be found under "Tools | Options | Text Editor | C# | Code Style | Naming | Manage Specifications | + | Symbol kinds". All of the "NamingSpecification_CSharp_*" strings represent language constructs, and some of them are also actual keywords (including this one).</note>
      </trans-unit>
      <trans-unit id="NamingSpecification_CSharp_Parameter">
        <source>parameter</source>
        <target state="translated">参数</target>
        <note>This string can be found under "Tools | Options | Text Editor | C# | Code Style | Naming | Manage Specifications | + | Symbol kinds". All of the "NamingSpecification_CSharp_*" strings represent language constructs, and some of them are also actual keywords (NOT this one). Refers to the C# language concept of a "parameter" being passed to a method.</note>
      </trans-unit>
      <trans-unit id="NamingSpecification_CSharp_Property">
        <source>property</source>
        <target state="translated">属性</target>
        <note>This string can be found under "Tools | Options | Text Editor | C# | Code Style | Naming | Manage Specifications | + | Symbol kinds". All of the "NamingSpecification_CSharp_*" strings represent language constructs, and some of them are also actual keywords (NOT this one). Refers to the C# language concept of a "property" (which allows for the retrieval of data).</note>
      </trans-unit>
      <trans-unit id="NamingSpecification_CSharp_Struct">
        <source>struct</source>
        <target state="new">struct</target>
        <note>{Locked} This string can be found under "Tools | Options | Text Editor | C# | Code Style | Naming | Manage Specifications | + | Symbol kinds". All of the "NamingSpecification_CSharp_*" strings represent language constructs, and some of them are also actual keywords (including this one).</note>
      </trans-unit>
      <trans-unit id="NamingSpecification_CSharp_TypeParameter">
        <source>type parameter</source>
        <target state="translated">类型形参</target>
        <note>This string can be found under "Tools | Options | Text Editor | C# | Code Style | Naming | Manage Specifications | + | Symbol kinds". All of the "NamingSpecification_CSharp_*" strings represent language constructs, and some of them are also actual keywords (NOT this one). Refers to the C# language concept of a "type parameter".</note>
      </trans-unit>
      <trans-unit id="NamingSpecification_VisualBasic_Class">
        <source>Class</source>
        <target state="new">Class</target>
        <note>{Locked} This string can be found under "Tools | Options | Text Editor | Basic | Code Style | Naming | Manage Specifications | + | Symbol kinds". All of the "NamingSpecification_VisualBasic_*" strings represent language constructs, and some of them are also actual keywords (including this one).</note>
      </trans-unit>
      <trans-unit id="NamingSpecification_VisualBasic_Delegate">
        <source>Delegate</source>
        <target state="new">Delegate</target>
        <note>{Locked} This string can be found under "Tools | Options | Text Editor | Basic | Code Style | Naming | Manage Specifications | + | Symbol kinds". All of the "NamingSpecification_VisualBasic_*" strings represent language constructs, and some of them are also actual keywords (including this one).</note>
      </trans-unit>
      <trans-unit id="NamingSpecification_VisualBasic_Enum">
        <source>Enum</source>
        <target state="new">Enum</target>
        <note>{Locked} This string can be found under "Tools | Options | Text Editor | Basic | Code Style | Naming | Manage Specifications | + | Symbol kinds". All of the "NamingSpecification_VisualBasic_*" strings represent language constructs, and some of them are also actual keywords (including this one).</note>
      </trans-unit>
      <trans-unit id="NamingSpecification_VisualBasic_Event">
        <source>Event</source>
        <target state="new">Event</target>
        <note>{Locked} This string can be found under "Tools | Options | Text Editor | Basic | Code Style | Naming | Manage Specifications | + | Symbol kinds". All of the "NamingSpecification_VisualBasic_*" strings represent language constructs, and some of them are also actual keywords (including this one).</note>
      </trans-unit>
      <trans-unit id="NamingSpecification_VisualBasic_Field">
        <source>Field</source>
        <target state="translated">字段</target>
        <note>This string can be found under "Tools | Options | Text Editor | Basic | Code Style | Naming | Manage Specifications | + | Symbol kinds". All of the "NamingSpecification_VisualBasic_*" strings represent language constructs, and some of them are also actual keywords (NOT this one). Refers to the Visual Basic language concept of a "field" (which stores data).</note>
      </trans-unit>
      <trans-unit id="NamingSpecification_VisualBasic_Interface">
        <source>Interface</source>
        <target state="new">Interface</target>
        <note>{Locked} This string can be found under "Tools | Options | Text Editor | Basic | Code Style | Naming | Manage Specifications | + | Symbol kinds". All of the "NamingSpecification_VisualBasic_*" strings represent language constructs, and some of them are also actual keywords (including this one).</note>
      </trans-unit>
      <trans-unit id="NamingSpecification_VisualBasic_Local">
        <source>Local</source>
        <target state="translated">本地</target>
        <note>This string can be found under "Tools | Options | Text Editor | Basic | Code Style | Naming | Manage Specifications | + | Symbol kinds". All of the "NamingSpecification_VisualBasic_*" strings represent language constructs, and some of them are also actual keywords (NOT this one). Refers to the Visual Basic language concept of a "local variable".</note>
      </trans-unit>
      <trans-unit id="NamingSpecification_VisualBasic_Method">
        <source>Method</source>
        <target state="translated">方法</target>
        <note>This string can be found under "Tools | Options | Text Editor | Basic | Code Style | Naming | Manage Specifications | + | Symbol kinds". All of the "NamingSpecification_VisualBasic_*" strings represent language constructs, and some of them are also actual keywords (NOT this one). Refers to the Visual Basic language concept of a "method".</note>
      </trans-unit>
      <trans-unit id="NamingSpecification_VisualBasic_Module">
        <source>Module</source>
        <target state="new">Module</target>
        <note>{Locked} This string can be found under "Tools | Options | Text Editor | Basic | Code Style | Naming | Manage Specifications | + | Symbol kinds". All of the "NamingSpecification_VisualBasic_*" strings represent language constructs, and some of them are also actual keywords (including this one).</note>
      </trans-unit>
      <trans-unit id="NamingSpecification_VisualBasic_Namespace">
        <source>Namespace</source>
        <target state="new">Namespace</target>
        <note>{Locked} This string can be found under "Tools | Options | Text Editor | Basic | Code Style | Naming | Manage Specifications | + | Symbol kinds". All of the "NamingSpecification_VisualBasic_*" strings represent language constructs, and some of them are also actual keywords (including this one).</note>
      </trans-unit>
      <trans-unit id="NamingSpecification_VisualBasic_Parameter">
        <source>Parameter</source>
        <target state="translated">参数</target>
        <note>This string can be found under "Tools | Options | Text Editor | Basic | Code Style | Naming | Manage Specifications | + | Symbol kinds". All of the "NamingSpecification_VisualBasic_*" strings represent language constructs, and some of them are also actual keywords (NOT this one). Refers to the Visual Basic language concept of a "parameter" which can be passed to a method.</note>
      </trans-unit>
      <trans-unit id="NamingSpecification_VisualBasic_Property">
        <source>Property</source>
        <target state="new">Property</target>
        <note>{Locked} This string can be found under "Tools | Options | Text Editor | Basic | Code Style | Naming | Manage Specifications | + | Symbol kinds". All of the "NamingSpecification_VisualBasic_*" strings represent language constructs, and some of them are also actual keywords (including this one).</note>
      </trans-unit>
      <trans-unit id="NamingSpecification_VisualBasic_Structure">
        <source>Structure</source>
        <target state="new">Structure</target>
        <note>{Locked} This string can be found under "Tools | Options | Text Editor | Basic | Code Style | Naming | Manage Specifications | + | Symbol kinds". All of the "NamingSpecification_VisualBasic_*" strings represent language constructs, and some of them are also actual keywords (including this one).</note>
      </trans-unit>
      <trans-unit id="NamingSpecification_VisualBasic_TypeParameter">
        <source>Type Parameter</source>
        <target state="translated">类型参数</target>
        <note>This string can be found under "Tools | Options | Text Editor | Basic | Code Style | Naming | Manage Specifications | + | Symbol kinds". All of the "NamingSpecification_VisualBasic_*" strings represent language constructs, and some of them are also actual keywords (NOT this one). Refers to the Visual Basic language concept of a "type parameter".</note>
      </trans-unit>
      <trans-unit id="Naming_rules">
        <source>Naming rules</source>
        <target state="translated">命名规则</target>
        <note />
      </trans-unit>
      <trans-unit id="Navigate_asynchronously_exerimental">
        <source>Navigate asynchronously (experimental)</source>
        <target state="translated">异步导航（实验性）</target>
        <note />
      </trans-unit>
      <trans-unit id="Navigate_to_0">
        <source>Navigate to '{0}'</source>
        <target state="translated">导航到“{0}”</target>
        <note />
      </trans-unit>
      <trans-unit id="Navigate_to_external_sources">
        <source>Navigate to External Sources</source>
        <target state="translated">导航到外部源</target>
        <note />
      </trans-unit>
      <trans-unit id="Navigating">
        <source>Navigating</source>
        <target state="translated">正在导航</target>
        <note />
      </trans-unit>
      <trans-unit id="Never">
        <source>Never</source>
        <target state="translated">从不</target>
        <note />
      </trans-unit>
      <trans-unit id="Never_if_unnecessary">
        <source>Never if unnecessary</source>
        <target state="translated">从不(若无必要)</target>
        <note />
      </trans-unit>
      <trans-unit id="New_Type_Name_colon">
        <source>New Type Name:</source>
        <target state="translated">新类型名称:</target>
        <note />
      </trans-unit>
      <trans-unit id="New_line_preferences_experimental_colon">
        <source>New line preferences (experimental):</source>
        <target state="translated">新行首选项(实验性):</target>
        <note />
      </trans-unit>
      <trans-unit id="Newline_n">
        <source>Newline (\\n)</source>
        <target state="translated">换行(\\n)</target>
        <note />
      </trans-unit>
      <trans-unit id="No_namespaces_needed_updating">
        <source>No namespaces needed updating.</source>
        <target state="translated">无需更新命名空间。</target>
        <note>"Namespaces" is the programming language concept</note>
      </trans-unit>
      <trans-unit id="No_unused_references_were_found">
        <source>No unused references were found.</source>
        <target state="translated">找不到未使用的引用。</target>
        <note />
      </trans-unit>
      <trans-unit id="Non_public_methods">
        <source>Non-public methods</source>
        <target state="translated">非公共成员</target>
        <note />
      </trans-unit>
      <trans-unit id="None">
        <source>None</source>
        <target state="translated">无</target>
        <note />
      </trans-unit>
      <trans-unit id="Omit_if_default">
        <source>Omit if default</source>
        <target state="translated">默认情况下省略</target>
        <note />
      </trans-unit>
      <trans-unit id="Omit_only_for_optional_parameters">
        <source>Omit (only for optional parameters)</source>
        <target state="translated">省略(仅对于可选参数)</target>
        <note />
      </trans-unit>
      <trans-unit id="Open_documents">
        <source>Open documents</source>
        <target state="translated">打开的文档</target>
        <note />
      </trans-unit>
      <trans-unit id="Operator_placement_when_wrapping">
        <source>Operator placement when wrapping</source>
        <target state="translated">换行时运算符的位置</target>
        <note />
      </trans-unit>
      <trans-unit id="Optional_parameters_must_provide_a_default_value">
        <source>Optional parameters must provide a default value</source>
        <target state="translated">可选参数必须提供默认值</target>
        <note />
      </trans-unit>
      <trans-unit id="Optional_with_default_value_colon">
        <source>Optional with default value:</source>
        <target state="translated">默认值可选:</target>
        <note />
      </trans-unit>
      <trans-unit id="Other">
        <source>Others</source>
        <target state="translated">其他</target>
        <note />
      </trans-unit>
      <trans-unit id="Overridden_members">
        <source>Overridden members</source>
        <target state="translated">替代的成员</target>
        <note />
      </trans-unit>
      <trans-unit id="Overriding_members">
        <source>Overriding members</source>
        <target state="translated">替代成员</target>
        <note />
      </trans-unit>
      <trans-unit id="Package_install_canceled">
        <source>Package install canceled</source>
        <target state="translated">已取消包安装</target>
        <note />
      </trans-unit>
      <trans-unit id="Package_uninstall_canceled">
        <source>Package uninstall canceled</source>
        <target state="translated">已取消包卸载</target>
        <note />
      </trans-unit>
      <trans-unit id="Packages">
        <source>Packages</source>
        <target state="translated">包</target>
        <note />
      </trans-unit>
      <trans-unit id="Parameter_Details">
        <source>Parameter Details</source>
        <target state="translated">参数详细信息</target>
        <note />
      </trans-unit>
      <trans-unit id="Parameter_Name">
        <source>Parameter name:</source>
        <target state="translated">参数名称:</target>
        <note />
      </trans-unit>
      <trans-unit id="Parameter_information">
        <source>Parameter information</source>
        <target state="translated">参数信息</target>
        <note />
      </trans-unit>
      <trans-unit id="Parameter_kind">
        <source>Parameter kind</source>
        <target state="translated">参数种类</target>
        <note />
      </trans-unit>
      <trans-unit id="Parameter_name_contains_invalid_characters">
        <source>Parameter name contains invalid character(s).</source>
        <target state="translated">参数名包含无效的字符。</target>
        <note />
      </trans-unit>
      <trans-unit id="Parameter_preferences_colon">
        <source>Parameter preferences:</source>
        <target state="translated">参数首选项:</target>
        <note />
      </trans-unit>
      <trans-unit id="Parameter_type_contains_invalid_characters">
        <source>Parameter type contains invalid character(s).</source>
        <target state="translated">参数类型包含无效的字符。</target>
        <note />
      </trans-unit>
      <trans-unit id="Parentheses_preferences_colon">
        <source>Parentheses preferences:</source>
        <target state="translated">括号首选项:</target>
        <note />
      </trans-unit>
      <trans-unit id="Paste">
        <source>Paste</source>
        <target state="translated">粘贴</target>
        <note />
      </trans-unit>
      <trans-unit id="Paste_valid_stack_trace">
        <source>Paste a stack trace to view and navigate its values.</source>
        <target state="translated">粘贴堆栈跟踪以查看和导航其值。</target>
        <note>"Stack Trace" is a language term and should be kept the same. </note>
      </trans-unit>
      <trans-unit id="Paused_0_tasks_in_queue">
        <source>Paused ({0} tasks in queue)</source>
        <target state="translated">已暂停(队列中有 {0} 个任务)</target>
        <note />
      </trans-unit>
      <trans-unit id="Please_enter_a_type_name">
        <source>Please enter a type name</source>
        <target state="translated">请输入一个类型名称</target>
        <note>"Type" is the programming language concept</note>
      </trans-unit>
      <trans-unit id="Prefer_System_HashCode_in_GetHashCode">
        <source>Prefer 'System.HashCode' in 'GetHashCode'</source>
        <target state="translated">在 "GetHashCode" 中首选 "System.HashCode"</target>
        <note />
      </trans-unit>
      <trans-unit id="Prefer_Utf8_string_literals">
        <source>Prefer UTF-8 string literals</source>
        <target state="translated">首选 UTF-8 字符串文本</target>
        <note />
      </trans-unit>
      <trans-unit id="Prefer_compound_assignments">
        <source>Prefer compound assignments</source>
        <target state="translated">首选复合赋值</target>
        <note />
      </trans-unit>
      <trans-unit id="Prefer_index_operator">
        <source>Prefer index operator</source>
        <target state="translated">首选索引运算符</target>
        <note />
      </trans-unit>
      <trans-unit id="Prefer_method_group_conversion">
        <source>Prefer method group conversion</source>
<<<<<<< HEAD
        <target state="new">Prefer method group conversion</target>
=======
        <target state="translated">偏好方法组转换</target>
>>>>>>> 80a8ce8d
        <note />
      </trans-unit>
      <trans-unit id="Prefer_namespace_and_folder_match_structure">
        <source>Prefer namespace and folder match structure</source>
        <target state="translated">首选命名空间和文件夹匹配结构</target>
        <note />
      </trans-unit>
      <trans-unit id="Prefer_range_operator">
        <source>Prefer range operator</source>
        <target state="translated">首选范围运算符</target>
        <note />
      </trans-unit>
      <trans-unit id="Prefer_readonly_fields">
        <source>Prefer readonly fields</source>
        <target state="translated">首选只读字段</target>
        <note />
      </trans-unit>
      <trans-unit id="Prefer_simple_using_statement">
        <source>Prefer simple 'using' statement</source>
        <target state="translated">首选简单的 "using" 语句</target>
        <note />
      </trans-unit>
      <trans-unit id="Prefer_simplified_boolean_expressions">
        <source>Prefer simplified boolean expressions</source>
        <target state="translated">首选简化的布尔表达式</target>
        <note />
      </trans-unit>
      <trans-unit id="Prefer_simplified_interpolation">
        <source>Prefer simplified interpolation</source>
        <target state="translated">首选简化内插</target>
        <note />
      </trans-unit>
      <trans-unit id="Prefer_static_local_functions">
        <source>Prefer static local functions</source>
        <target state="translated">首选静态本地函数</target>
        <note />
      </trans-unit>
      <trans-unit id="Prefer_top_level_statements">
        <source>Prefer top-level statements</source>
        <target state="translated">首选顶级语句</target>
        <note />
      </trans-unit>
      <trans-unit id="Prefer_tuple_swap">
        <source>Prefer tuple swap</source>
        <target state="translated">首选元组交换</target>
        <note />
      </trans-unit>
      <trans-unit id="Projects">
        <source>Projects</source>
        <target state="translated">项目</target>
        <note />
      </trans-unit>
      <trans-unit id="Pull_Members_Up">
        <source>Pull Members Up</source>
        <target state="translated">拉取成员</target>
        <note />
      </trans-unit>
      <trans-unit id="Quick_Actions">
        <source>Quick Actions</source>
        <target state="translated">快速操作</target>
        <note />
      </trans-unit>
      <trans-unit id="Refactoring_Only">
        <source>Refactoring Only</source>
        <target state="translated">仅重构</target>
        <note />
      </trans-unit>
      <trans-unit id="Reference">
        <source>Reference</source>
        <target state="translated">引用</target>
        <note />
      </trans-unit>
      <trans-unit id="Regular_Expressions">
        <source>Regular Expressions</source>
        <target state="translated">正规表达式</target>
        <note />
      </trans-unit>
      <trans-unit id="Remove_All">
        <source>Remove All</source>
        <target state="translated">全部删除</target>
        <note />
      </trans-unit>
      <trans-unit id="Remove_Unused_References">
        <source>Remove Unused References</source>
        <target state="translated">删除未使用的引用</target>
        <note />
      </trans-unit>
      <trans-unit id="Remove_unnecessary_usings">
        <source>Remove unnecessary usings</source>
        <target state="translated">删除不必要的 Using</target>
        <note />
      </trans-unit>
      <trans-unit id="Rename">
        <source>Rename</source>
        <target state="translated">重命名</target>
        <note />
      </trans-unit>
      <trans-unit id="Rename_0_to_1">
        <source>Rename {0} to {1}</source>
        <target state="translated">将 {0} 重命名为 {1}</target>
        <note />
      </trans-unit>
<<<<<<< HEAD
      <trans-unit id="Report_invalid_JSON_strings">
        <source>Report invalid JSON strings</source>
        <target state="new">Report invalid JSON strings</target>
=======
      <trans-unit id="Rename_asynchronously_experimental">
        <source>Rename asynchronously experimental</source>
        <target state="translated">重命名异步试验</target>
        <note />
      </trans-unit>
      <trans-unit id="Report_invalid_JSON_strings">
        <source>Report invalid JSON strings</source>
        <target state="translated">报告无效的 JSON 字符串</target>
>>>>>>> 80a8ce8d
        <note />
      </trans-unit>
      <trans-unit id="Report_invalid_regular_expressions">
        <source>Report invalid regular expressions</source>
        <target state="translated">报告无效的正规表达式</target>
        <note />
      </trans-unit>
      <trans-unit id="Repository">
        <source>Repository</source>
        <target state="translated">存储库</target>
        <note />
      </trans-unit>
      <trans-unit id="Require_accessibility_modifiers">
        <source>Require accessibility modifiers</source>
        <target state="translated">需要可访问性修饰符</target>
        <note />
      </trans-unit>
      <trans-unit id="Require_colon">
        <source>Require:</source>
        <target state="translated">需要:</target>
        <note />
      </trans-unit>
      <trans-unit id="Required">
        <source>Required</source>
        <target state="translated">必需</target>
        <note />
      </trans-unit>
      <trans-unit id="Requires_System_HashCode_be_present_in_project">
        <source>Requires 'System.HashCode' be present in project</source>
        <target state="translated">要求项目中存在 "System.HashCode"</target>
        <note />
      </trans-unit>
      <trans-unit id="Reset_Visual_Studio_default_keymapping">
        <source>Reset Visual Studio default keymapping</source>
        <target state="translated">重置 Visual Studio 默认项映射</target>
        <note />
      </trans-unit>
      <trans-unit id="Review_Changes">
        <source>Review Changes</source>
        <target state="translated">预览更改</target>
        <note />
      </trans-unit>
      <trans-unit id="Run_Code_Analysis_on_0">
        <source>Run Code Analysis on {0}</source>
        <target state="translated">对 {0} 运行 Code Analysis</target>
        <note />
      </trans-unit>
      <trans-unit id="Run_background_code_analysis_for_colon">
        <source>Run background code analysis for:</source>
<<<<<<< HEAD
        <target state="new">Run background code analysis for:</target>
=======
        <target state="translated">对以下项运行后台代码分析:</target>
>>>>>>> 80a8ce8d
        <note />
      </trans-unit>
      <trans-unit id="Run_code_analysis_in_separate_process_requires_restart">
        <source>Run code analysis in separate process (requires restart)</source>
        <target state="translated">在单独的进程中运行代码分析(需要重启)</target>
        <note />
      </trans-unit>
      <trans-unit id="Running_code_analysis_for_0">
        <source>Running code analysis for '{0}'...</source>
        <target state="translated">正在为“{0}”运行代码分析…</target>
        <note />
      </trans-unit>
      <trans-unit id="Running_code_analysis_for_Solution">
        <source>Running code analysis for Solution...</source>
        <target state="translated">正在为解决方案运行代码分析…</target>
        <note />
      </trans-unit>
      <trans-unit id="Running_low_priority_background_processes">
        <source>Running low priority background processes</source>
        <target state="translated">正在运行低优先级后台进程</target>
        <note />
      </trans-unit>
      <trans-unit id="Save_dot_editorconfig_file">
        <source>Save .editorconfig file</source>
        <target state="translated">保存 .editorconfig 文件</target>
        <note />
      </trans-unit>
      <trans-unit id="Search_Settings">
        <source>Search Settings</source>
        <target state="translated">搜索设置</target>
        <note />
      </trans-unit>
      <trans-unit id="Select_an_appropriate_symbol_to_start_value_tracking">
        <source>Select an appropriate symbol to start value tracking</source>
        <target state="translated">选择适当的符号以启动值跟踪</target>
        <note />
      </trans-unit>
      <trans-unit id="Select_destination">
        <source>Select destination</source>
        <target state="translated">选择目标</target>
        <note />
      </trans-unit>
      <trans-unit id="Select_Dependents">
        <source>Select _Dependents</source>
        <target state="translated">选择依赖项(_D)</target>
        <note />
      </trans-unit>
      <trans-unit id="Select_Public">
        <source>Select _Public</source>
        <target state="translated">选择公共(_P)</target>
        <note />
      </trans-unit>
      <trans-unit id="Select_destination_and_members_to_pull_up">
        <source>Select destination and members to pull up.</source>
        <target state="translated">选择要拉取的目标和成员。</target>
        <note />
      </trans-unit>
      <trans-unit id="Select_destination_colon">
        <source>Select destination:</source>
        <target state="translated">选择目标:</target>
        <note />
      </trans-unit>
      <trans-unit id="Select_member">
        <source>Select member</source>
        <target state="translated">选择成员</target>
        <note />
      </trans-unit>
      <trans-unit id="Select_members_colon">
        <source>Select members:</source>
        <target state="translated">选择成员:</target>
        <note />
      </trans-unit>
      <trans-unit id="Show_Remove_Unused_References_command_in_Solution_Explorer_experimental">
        <source>Show "Remove Unused References" command in Solution Explorer (experimental)</source>
        <target state="translated">在解决方案资源管理器中显示“删除未使用的引用”命令(实验性)</target>
        <note />
      </trans-unit>
      <trans-unit id="Show_compiler_errors_and_warnings_for_colon">
        <source>Show compiler errors and warnings for:</source>
        <target state="translated">显示以下的编译器错误和警告:</target>
        <note />
      </trans-unit>
      <trans-unit id="Show_completion_list">
        <source>Show completion list</source>
        <target state="translated">显示完成列表</target>
        <note />
      </trans-unit>
      <trans-unit id="Show_hints_for_everything_else">
        <source>Show hints for everything else</source>
        <target state="translated">显示其他所有内容的提示</target>
        <note />
      </trans-unit>
      <trans-unit id="Show_hints_for_implicit_object_creation">
        <source>Show hints for implicit object creation</source>
        <target state="translated">显示创建隐式对象的提示</target>
        <note />
      </trans-unit>
      <trans-unit id="Show_hints_for_indexers">
        <source>Show hints for indexers</source>
        <target state="translated">显示索引器的提示</target>
        <note />
      </trans-unit>
      <trans-unit id="Show_hints_for_lambda_parameter_types">
        <source>Show hints for lambda parameter types</source>
        <target state="translated">显示 lambda 参数类型的提示</target>
        <note />
      </trans-unit>
      <trans-unit id="Show_hints_for_literals">
        <source>Show hints for literals</source>
        <target state="translated">显示文本提示</target>
        <note />
      </trans-unit>
      <trans-unit id="Show_hints_for_variables_with_inferred_types">
        <source>Show hints for variables with inferred types</source>
        <target state="translated">显示具有推断类型的变量的提示</target>
        <note />
      </trans-unit>
      <trans-unit id="Show_inheritance_margin">
        <source>Show inheritance margin</source>
        <target state="translated">显示继承边距</target>
        <note />
      </trans-unit>
      <trans-unit id="Skip_analyzers_for_implicitly_triggered_builds">
        <source>Skip analyzers for implicitly triggered builds</source>
        <target state="translated">跳过隐式触发生成的分析器</target>
        <note />
      </trans-unit>
      <trans-unit id="Some_color_scheme_colors_are_being_overridden_by_changes_made_in_the_Environment_Fonts_and_Colors_options_page_Choose_Use_Defaults_in_the_Fonts_and_Colors_page_to_revert_all_customizations">
        <source>Some color scheme colors are being overridden by changes made in the Environment &gt; Fonts and Colors options page. Choose `Use Defaults` in the Fonts and Colors page to revert all customizations.</source>
        <target state="translated">在“环境”&gt;“字体和颜色”选项页中所做的更改将替代某些配色方案颜色。在“字体和颜色”页中选择“使用默认值”，还原所有自定义项。</target>
        <note />
      </trans-unit>
      <trans-unit id="Sort_usings">
        <source>Sort usings</source>
        <target state="translated">对 using 排序</target>
        <note />
      </trans-unit>
      <trans-unit id="Stack_Trace">
        <source>Stack Trace</source>
        <target state="translated">堆栈跟踪</target>
        <note />
      </trans-unit>
      <trans-unit id="Stack_Trace_Explorer">
        <source>Stack Trace Explorer</source>
        <target state="translated">堆栈跟踪资源管理器</target>
        <note>"Stack Trace" is a language term and should be kept the same. This is for viewing/exploring stack traces</note>
      </trans-unit>
      <trans-unit id="Stack_trace_0">
        <source>Stack Trace {0}</source>
        <target state="translated">堆栈跟踪: {0}</target>
        <note>Header for numbered stack trace view tabs</note>
      </trans-unit>
      <trans-unit id="Suggestion">
        <source>Suggestion</source>
        <target state="translated">建议</target>
        <note />
      </trans-unit>
      <trans-unit id="Suppress_hints_when_argument_matches_parameter_name">
        <source>Suppress hints when argument matches parameter name</source>
        <target state="translated">当参数与参数名称匹配时抑制提示</target>
        <note />
      </trans-unit>
      <trans-unit id="Suppress_hints_when_parameter_name_matches_the_method_s_intent">
        <source>Suppress hints when parameter name matches the method's intent</source>
        <target state="translated">当参数名称与方法的意图匹配时禁止显示提示</target>
        <note />
      </trans-unit>
      <trans-unit id="Suppress_hints_when_parameter_names_differ_only_by_suffix">
        <source>Suppress hints when parameter names differ only by suffix</source>
        <target state="translated">当参数名称只有后缀不同时禁止显示提示</target>
        <note />
      </trans-unit>
      <trans-unit id="Symbols_without_references">
        <source>Symbols without references</source>
        <target state="translated">不带引用的符号</target>
        <note />
      </trans-unit>
      <trans-unit id="Sync_Namespaces">
        <source>Sync Namespaces</source>
        <target state="translated">同步命名空间</target>
        <note>"Namespaces" is the programming language concept</note>
      </trans-unit>
      <trans-unit id="Tab_twice_to_insert_arguments">
        <source>Tab twice to insert arguments (experimental)</source>
        <target state="translated">按两次 Tab 以插入参数(实验性)</target>
        <note />
      </trans-unit>
      <trans-unit id="Target_Namespace_colon">
        <source>Target Namespace:</source>
        <target state="translated">目标命名空间:</target>
        <note />
      </trans-unit>
      <trans-unit id="The_generator_0_that_generated_this_file_has_been_removed_from_the_project">
        <source>The generator '{0}' that generated this file has been removed from the project; this file is no longer being included in your project.</source>
        <target state="translated">生成此文件的生成器“{0}”已从项目中删除；项目中不再包含此文件。</target>
        <note />
      </trans-unit>
      <trans-unit id="The_generator_0_that_generated_this_file_has_stopped_generating_this_file">
        <source>The generator '{0}' that generated this file has stopped generating this file; this file is no longer being included in your project.</source>
        <target state="translated">生成此文件的生成器“{0}”已停止生成此文件；项目中不再包含此文件。</target>
        <note />
      </trans-unit>
      <trans-unit id="This_action_cannot_be_undone_Do_you_wish_to_continue">
        <source>This action cannot be undone. Do you wish to continue?</source>
        <target state="translated">此操作无法撤消。是否要继续?</target>
        <note />
      </trans-unit>
      <trans-unit id="This_file_is_autogenerated_by_0_and_cannot_be_edited">
        <source>This file is auto-generated by the generator '{0}' and cannot be edited.</source>
        <target state="translated">此文件由生成器“{0}”自动生成，无法编辑。</target>
        <note />
      </trans-unit>
      <trans-unit id="This_is_an_invalid_namespace">
        <source>This is an invalid namespace</source>
        <target state="translated">这是一个无效的命名空间</target>
        <note />
      </trans-unit>
      <trans-unit id="This_rule_is_not_configurable">
        <source>This rule is not configurable</source>
        <target state="translated">此规则不可配置</target>
        <note />
      </trans-unit>
      <trans-unit id="Title">
        <source>Title</source>
        <target state="translated">标题</target>
        <note />
      </trans-unit>
      <trans-unit id="Type_Name">
        <source>Type name:</source>
        <target state="translated">类型名称:</target>
        <note />
      </trans-unit>
      <trans-unit id="Type_name_has_a_syntax_error">
        <source>Type name has a syntax error</source>
        <target state="translated">类型名称有语法错误</target>
        <note>"Type" is the programming language concept</note>
      </trans-unit>
      <trans-unit id="Type_name_is_not_recognized">
        <source>Type name is not recognized</source>
        <target state="translated">无法识别类型名称</target>
        <note>"Type" is the programming language concept</note>
      </trans-unit>
      <trans-unit id="Type_name_is_recognized">
        <source>Type name is recognized</source>
        <target state="translated">已识别类型名称</target>
        <note>"Type" is the programming language concept</note>
      </trans-unit>
      <trans-unit id="Underline_reassigned_variables">
        <source>Underline reassigned variables</source>
        <target state="translated">为重新分配变量添加下划线</target>
        <note />
      </trans-unit>
      <trans-unit id="Unused_value_is_explicitly_assigned_to_an_unused_local">
        <source>Unused value is explicitly assigned to an unused local</source>
        <target state="translated">未使用的值会显式分配给未使用的本地函数</target>
        <note />
      </trans-unit>
      <trans-unit id="Unused_value_is_explicitly_assigned_to_discard">
        <source>Unused value is explicitly assigned to discard</source>
        <target state="translated">未使用的值会显式分配以弃用</target>
        <note />
      </trans-unit>
      <trans-unit id="Updating_namspaces">
        <source>Updating namespaces...</source>
        <target state="translated">正在更新命名空间...</target>
        <note>"namespaces" is the programming language concept</note>
      </trans-unit>
      <trans-unit id="Updating_project_references">
        <source>Updating project references...</source>
        <target state="translated">正在更新项目引用…</target>
        <note />
      </trans-unit>
      <trans-unit id="Updating_severity">
        <source>Updating severity</source>
        <target state="translated">正在更新严重性</target>
        <note />
      </trans-unit>
      <trans-unit id="Use_expression_body_for_lambdas">
        <source>Use expression body for lambdas</source>
        <target state="translated">使用 lambdas 的表达式主体</target>
        <note />
      </trans-unit>
      <trans-unit id="Use_expression_body_for_local_functions">
        <source>Use expression body for local functions</source>
        <target state="translated">使用本地函数的表达式主体</target>
        <note />
      </trans-unit>
      <trans-unit id="Use_named_argument">
        <source>Use named argument</source>
        <target state="translated">使用命名参数</target>
        <note>"argument" is a programming term for a value passed to a function</note>
      </trans-unit>
      <trans-unit id="Value">
        <source>Value</source>
        <target state="translated">值</target>
        <note />
      </trans-unit>
      <trans-unit id="Value_Tracking">
        <source>Value Tracking</source>
        <target state="translated">值跟踪</target>
        <note>Title of the "Value Tracking" tool window. "Value" is the variable/symbol and "Tracking" is the action the tool is doing to follow where the value can originate from.</note>
      </trans-unit>
      <trans-unit id="Value_assigned_here_is_never_used">
        <source>Value assigned here is never used</source>
        <target state="translated">此处分配的值从未使用过</target>
        <note />
      </trans-unit>
      <trans-unit id="Value_colon">
        <source>Value:</source>
        <target state="translated">值:</target>
        <note />
      </trans-unit>
      <trans-unit id="Value_returned_by_invocation_is_implicitly_ignored">
        <source>Value returned by invocation is implicitly ignored</source>
        <target state="translated">已隐式忽略调用所返回的值</target>
        <note />
      </trans-unit>
      <trans-unit id="Value_to_inject_at_call_sites">
        <source>Value to inject at call sites</source>
        <target state="translated">要在调用站点插入的值</target>
        <note />
      </trans-unit>
      <trans-unit id="Visual_Studio_2017">
        <source>Visual Studio 2017</source>
        <target state="translated">Visual Studio 2017</target>
        <note />
      </trans-unit>
      <trans-unit id="Visual_Studio_2019">
        <source>Visual Studio 2019</source>
        <target state="translated">Visual Studio 2019</target>
        <note />
      </trans-unit>
      <trans-unit id="Visual_Studio_Settings">
        <source>Visual Studio Settings</source>
        <target state="translated">Visual Studio 设置</target>
        <note />
      </trans-unit>
      <trans-unit id="Warning">
        <source>Warning</source>
        <target state="translated">警告</target>
        <note />
      </trans-unit>
      <trans-unit id="Warning_colon_duplicate_parameter_name">
        <source>Warning: duplicate parameter name</source>
        <target state="translated">警告: 参数名重复</target>
        <note />
      </trans-unit>
      <trans-unit id="Warning_colon_type_does_not_bind">
        <source>Warning: type does not bind</source>
        <target state="translated">警告: 类型未绑定</target>
        <note />
      </trans-unit>
      <trans-unit id="We_notice_you_suspended_0_Reset_keymappings_to_continue_to_navigate_and_refactor">
        <source>We notice you suspended '{0}'. Reset keymappings to continue to navigate and refactor.</source>
        <target state="translated">我们注意到你挂起了“{0}”。请重置项映射以继续导航和重构。</target>
        <note />
      </trans-unit>
      <trans-unit id="This_workspace_does_not_support_updating_Visual_Basic_compilation_options">
        <source>This workspace does not support updating Visual Basic compilation options.</source>
        <target state="translated">此工作区不支持更新 Visual Basic 编译选项。</target>
        <note />
      </trans-unit>
      <trans-unit id="Whitespace">
        <source>Whitespace</source>
        <target state="translated">空格</target>
        <note />
      </trans-unit>
      <trans-unit id="You_must_change_the_signature">
        <source>You must change the signature</source>
        <target state="translated">必须更改签名</target>
        <note>"signature" here means the definition of a method</note>
      </trans-unit>
      <trans-unit id="You_must_select_at_least_one_member">
        <source>You must select at least one member.</source>
        <target state="translated">必须至少选择一个成员。</target>
        <note />
      </trans-unit>
      <trans-unit id="Illegal_characters_in_path">
        <source>Illegal characters in path.</source>
        <target state="translated">路径中存在非法字符。</target>
        <note />
      </trans-unit>
      <trans-unit id="File_name_must_have_the_0_extension">
        <source>File name must have the "{0}" extension.</source>
        <target state="translated">文件名必须具有“{0}”扩展。</target>
        <note />
      </trans-unit>
      <trans-unit id="Debugger">
        <source>Debugger</source>
        <target state="translated">调试程序</target>
        <note />
      </trans-unit>
      <trans-unit id="Determining_breakpoint_location">
        <source>Determining breakpoint location...</source>
        <target state="translated">正在确定断点位置...</target>
        <note />
      </trans-unit>
      <trans-unit id="Determining_autos">
        <source>Determining autos...</source>
        <target state="translated">正在确定自动窗口...</target>
        <note />
      </trans-unit>
      <trans-unit id="Resolving_breakpoint_location">
        <source>Resolving breakpoint location...</source>
        <target state="translated">正在解析断点位置...</target>
        <note />
      </trans-unit>
      <trans-unit id="Validating_breakpoint_location">
        <source>Validating breakpoint location...</source>
        <target state="translated">正在验证断点位置...</target>
        <note />
      </trans-unit>
      <trans-unit id="Getting_DataTip_text">
        <source>Getting DataTip text...</source>
        <target state="translated">正在获取数据提示文本...</target>
        <note />
      </trans-unit>
      <trans-unit id="Preview_unavailable">
        <source>Preview unavailable</source>
        <target state="translated">预览不可用</target>
        <note />
      </trans-unit>
      <trans-unit id="Overrides_">
        <source>Overrides</source>
        <target state="translated">重写</target>
        <note />
      </trans-unit>
      <trans-unit id="Overridden_By">
        <source>Overridden By</source>
        <target state="translated">重写者</target>
        <note />
      </trans-unit>
      <trans-unit id="Inherits_">
        <source>Inherits</source>
        <target state="translated">继承</target>
        <note />
      </trans-unit>
      <trans-unit id="Inherited_By">
        <source>Inherited By</source>
        <target state="translated">继承者</target>
        <note />
      </trans-unit>
      <trans-unit id="Implements_">
        <source>Implements</source>
        <target state="translated">实现</target>
        <note />
      </trans-unit>
      <trans-unit id="Implemented_By">
        <source>Implemented By</source>
        <target state="translated">实现者</target>
        <note />
      </trans-unit>
      <trans-unit id="Maximum_number_of_documents_are_open">
        <source>Maximum number of documents are open.</source>
        <target state="translated">打开的文档达到最大数目。</target>
        <note />
      </trans-unit>
      <trans-unit id="Failed_to_create_document_in_miscellaneous_files_project">
        <source>Failed to create document in miscellaneous files project.</source>
        <target state="translated">未能在杂项文件项目中创建文档。</target>
        <note />
      </trans-unit>
      <trans-unit id="Invalid_access">
        <source>Invalid access.</source>
        <target state="translated">访问无效。</target>
        <note />
      </trans-unit>
      <trans-unit id="The_following_references_were_not_found_0_Please_locate_and_add_them_manually">
        <source>The following references were not found. {0}Please locate and add them manually.</source>
        <target state="translated">找不到以下引用。{0}请手动查找并添加这些引用。</target>
        <note />
      </trans-unit>
      <trans-unit id="End_position_must_be_start_position">
        <source>End position must be &gt;= start position</source>
        <target state="translated">结束位置必须 &gt;= 开始位置</target>
        <note />
      </trans-unit>
      <trans-unit id="Not_a_valid_value">
        <source>Not a valid value</source>
        <target state="translated">值无效</target>
        <note />
      </trans-unit>
      <trans-unit id="_0_1">
        <source>{0} ({1})</source>
        <target state="translated">{0} ({1})</target>
        <note>Used to show a symbol name, followed by the project name it came from</note>
      </trans-unit>
      <trans-unit id="_0_is_inherited">
        <source>'{0}' is inherited</source>
        <target state="translated">已继承“{0}”</target>
        <note />
      </trans-unit>
      <trans-unit id="_0_will_be_changed_to_abstract">
        <source>'{0}' will be changed to abstract.</source>
        <target state="translated">“{0}”将更改为“抽象”。</target>
        <note />
      </trans-unit>
      <trans-unit id="_0_will_be_changed_to_non_static">
        <source>'{0}' will be changed to non-static.</source>
        <target state="translated">“{0}”将更改为“非静态”。</target>
        <note />
      </trans-unit>
      <trans-unit id="_0_will_be_changed_to_public">
        <source>'{0}' will be changed to public.</source>
        <target state="translated">“{0}”将更改为“公共”。</target>
        <note />
      </trans-unit>
      <trans-unit id="at_the_end_of_the_line_of_code">
        <source>at the end of the line of code</source>
        <target state="translated">在代码行的末尾</target>
        <note />
      </trans-unit>
      <trans-unit id="generated_by_0_suffix">
        <source>[generated by {0}]</source>
        <target state="translated">[由 {0} 生成]</target>
        <note>{0} is the name of a generator.</note>
      </trans-unit>
      <trans-unit id="generated_suffix">
        <source>[generated]</source>
        <target state="translated">[已生成]</target>
        <note />
      </trans-unit>
      <trans-unit id="given_workspace_doesn_t_support_undo">
        <source>given workspace doesn't support undo</source>
        <target state="translated">给定的工作区不支持撤消</target>
        <note />
      </trans-unit>
      <trans-unit id="Add_a_reference_to_0">
        <source>Add a reference to '{0}'</source>
        <target state="translated">添加对“{0}”的引用</target>
        <note />
      </trans-unit>
      <trans-unit id="Event_type_is_invalid">
        <source>Event type is invalid</source>
        <target state="translated">事件类型无效</target>
        <note />
      </trans-unit>
      <trans-unit id="Can_t_find_where_to_insert_member">
        <source>Can't find where to insert member</source>
        <target state="translated">无法找到插入成员的位置</target>
        <note />
      </trans-unit>
      <trans-unit id="Can_t_rename_other_elements">
        <source>Can't rename 'other' elements</source>
        <target state="translated">无法重命名 "other" 元素</target>
        <note />
      </trans-unit>
      <trans-unit id="Unknown_rename_type">
        <source>Unknown rename type</source>
        <target state="translated">重命名类型未知</target>
        <note />
      </trans-unit>
      <trans-unit id="IDs_are_not_supported_for_this_symbol_type">
        <source>IDs are not supported for this symbol type.</source>
        <target state="translated">此符号类型不支持 ID。</target>
        <note />
      </trans-unit>
      <trans-unit id="Can_t_create_a_node_id_for_this_symbol_kind_colon_0">
        <source>Can't create a node id for this symbol kind: '{0}'</source>
        <target state="translated">无法为此符号种类创建节点 ID:“{0}”</target>
        <note />
      </trans-unit>
      <trans-unit id="Project_References">
        <source>Project References</source>
        <target state="translated">项目引用</target>
        <note />
      </trans-unit>
      <trans-unit id="Base_Types">
        <source>Base Types</source>
        <target state="translated">基类型</target>
        <note />
      </trans-unit>
      <trans-unit id="Could_not_find_project_0">
        <source>Could not find project '{0}'</source>
        <target state="translated">无法找到项目“{0}”</target>
        <note />
      </trans-unit>
      <trans-unit id="Could_not_find_location_of_folder_on_disk">
        <source>Could not find location of folder on disk</source>
        <target state="translated">无法在磁盘上找到文件夹的位置</target>
        <note />
      </trans-unit>
      <trans-unit id="Assembly">
        <source>Assembly </source>
        <target state="translated">程序集</target>
        <note />
      </trans-unit>
      <trans-unit id="Exceptions_colon">
        <source>Exceptions:</source>
        <target state="translated">异常:</target>
        <note />
      </trans-unit>
      <trans-unit id="Member_of_0">
        <source>Member of {0}</source>
        <target state="translated">{0} 的成员</target>
        <note />
      </trans-unit>
      <trans-unit id="Parameters_colon1">
        <source>Parameters:</source>
        <target state="translated">参数:</target>
        <note />
      </trans-unit>
      <trans-unit id="Project">
        <source>Project </source>
        <target state="translated">项目</target>
        <note />
      </trans-unit>
      <trans-unit id="Remarks_colon">
        <source>Remarks:</source>
        <target state="translated">备注:</target>
        <note />
      </trans-unit>
      <trans-unit id="Returns_colon">
        <source>Returns:</source>
        <target state="translated">返回结果:</target>
        <note />
      </trans-unit>
      <trans-unit id="Summary_colon">
        <source>Summary:</source>
        <target state="translated">摘要:</target>
        <note />
      </trans-unit>
      <trans-unit id="Type_Parameters_colon">
        <source>Type Parameters:</source>
        <target state="translated">类型参数:</target>
        <note />
      </trans-unit>
      <trans-unit id="File_already_exists">
        <source>File already exists</source>
        <target state="translated">文件已存在</target>
        <note />
      </trans-unit>
      <trans-unit id="File_path_cannot_use_reserved_keywords">
        <source>File path cannot use reserved keywords</source>
        <target state="translated">文件路径无法使用保留的关键字</target>
        <note />
      </trans-unit>
      <trans-unit id="DocumentPath_is_illegal">
        <source>DocumentPath is illegal</source>
        <target state="translated">DocumentPath 非法</target>
        <note />
      </trans-unit>
      <trans-unit id="Project_Path_is_illegal">
        <source>Project Path is illegal</source>
        <target state="translated">项目路径非法</target>
        <note />
      </trans-unit>
      <trans-unit id="Path_cannot_have_empty_filename">
        <source>Path cannot have empty filename</source>
        <target state="translated">路径中不能包含空文件名</target>
        <note />
      </trans-unit>
      <trans-unit id="The_given_DocumentId_did_not_come_from_the_Visual_Studio_workspace">
        <source>The given DocumentId did not come from the Visual Studio workspace.</source>
        <target state="translated">给定的 DocumentId 并非来自 Visual Studio 工作区。</target>
        <note />
      </trans-unit>
      <trans-unit id="Project_colon_0_1_Use_the_dropdown_to_view_and_switch_to_other_projects_this_file_may_belong_to">
        <source>Project: {0} ({1})

Use the dropdown to view and switch to other projects this file may belong to.</source>
        <target state="translated">项目: {0} ({1})

使用下拉列表可查看和切换到此文件所属的其他项目。</target>
        <note />
      </trans-unit>
      <trans-unit id="_0_Use_the_dropdown_to_view_and_navigate_to_other_items_in_this_file">
        <source>{0}

Use the dropdown to view and navigate to other items in this file.</source>
        <target state="translated">{0}

使用下拉列表可查看并导航到此文件中的其他项。</target>
        <note />
      </trans-unit>
      <trans-unit id="Project_colon_0_Use_the_dropdown_to_view_and_switch_to_other_projects_this_file_may_belong_to">
        <source>Project: {0}

Use the dropdown to view and switch to other projects this file may belong to.</source>
        <target state="translated">项目: {0}

使用下拉列表可查看和切换到此文件所属的其他项目。</target>
        <note />
      </trans-unit>
      <trans-unit id="AnalyzerChangedOnDisk">
        <source>AnalyzerChangedOnDisk</source>
        <target state="translated">AnalyzerChangedOnDisk</target>
        <note />
      </trans-unit>
      <trans-unit id="The_analyzer_assembly_0_has_changed_Diagnostics_may_be_incorrect_until_Visual_Studio_is_restarted">
        <source>The analyzer assembly '{0}' has changed. Diagnostics may be incorrect until Visual Studio is restarted.</source>
        <target state="translated">分析器程序集“{0}”已更改。如果不重启 Visual Studio，诊断则可能出错。</target>
        <note />
      </trans-unit>
      <trans-unit id="CSharp_VB_Diagnostics_Table_Data_Source">
        <source>C#/VB Diagnostics Table Data Source</source>
        <target state="translated">C#/VB 诊断表格数据源</target>
        <note />
      </trans-unit>
      <trans-unit id="CSharp_VB_Todo_List_Table_Data_Source">
        <source>C#/VB Todo List Table Data Source</source>
        <target state="translated">C#/VB 待办事项表格数据源</target>
        <note />
      </trans-unit>
      <trans-unit id="Cancel">
        <source>Cancel</source>
        <target state="translated">取消</target>
        <note />
      </trans-unit>
      <trans-unit id="Deselect_All">
        <source>_Deselect All</source>
        <target state="translated">取消全选(_D)</target>
        <note />
      </trans-unit>
      <trans-unit id="Extract_Interface">
        <source>Extract Interface</source>
        <target state="translated">提取接口</target>
        <note />
      </trans-unit>
      <trans-unit id="Generated_name_colon">
        <source>Generated name:</source>
        <target state="translated">生成的名称:</target>
        <note />
      </trans-unit>
      <trans-unit id="New_file_name_colon">
        <source>New _file name:</source>
        <target state="translated">新文件名(_F):</target>
        <note />
      </trans-unit>
      <trans-unit id="New_interface_name_colon">
        <source>New _interface name:</source>
        <target state="translated">新接口名称(_I):</target>
        <note />
      </trans-unit>
      <trans-unit id="OK">
        <source>OK</source>
        <target state="translated">确定</target>
        <note />
      </trans-unit>
      <trans-unit id="Select_All">
        <source>_Select All</source>
        <target state="translated">全选(_S)</target>
        <note />
      </trans-unit>
      <trans-unit id="Select_public_members_to_form_interface">
        <source>Select public _members to form interface</source>
        <target state="translated">选择构成接口的公共成员(_M)</target>
        <note />
      </trans-unit>
      <trans-unit id="Access_colon">
        <source>_Access:</source>
        <target state="translated">访问(_A):</target>
        <note />
      </trans-unit>
      <trans-unit id="Add_to_existing_file">
        <source>Add to _existing file</source>
        <target state="translated">添加到现有文件(_E)</target>
        <note />
      </trans-unit>
      <trans-unit id="Change_Signature">
        <source>Change Signature</source>
        <target state="translated">更改签名</target>
        <note />
      </trans-unit>
      <trans-unit id="Create_new_file">
        <source>_Create new file</source>
        <target state="translated">创建新文件(_C)</target>
        <note />
      </trans-unit>
      <trans-unit id="Default_">
        <source>Default</source>
        <target state="translated">默认值</target>
        <note />
      </trans-unit>
      <trans-unit id="File_Name_colon">
        <source>File Name:</source>
        <target state="translated">文件名:</target>
        <note />
      </trans-unit>
      <trans-unit id="Generate_Type">
        <source>Generate Type</source>
        <target state="translated">生成类型</target>
        <note />
      </trans-unit>
      <trans-unit id="Kind_colon">
        <source>_Kind:</source>
        <target state="translated">种类(_K):</target>
        <note />
      </trans-unit>
      <trans-unit id="Location_colon">
        <source>Location:</source>
        <target state="translated">位置:</target>
        <note />
      </trans-unit>
      <trans-unit id="Modifier">
        <source>Modifier</source>
        <target state="translated">修饰符</target>
        <note />
      </trans-unit>
      <trans-unit id="Name_colon1">
        <source>Name:</source>
        <target state="translated">名称:</target>
        <note />
      </trans-unit>
      <trans-unit id="Parameter">
        <source>Parameter</source>
        <target state="translated">参数</target>
        <note />
      </trans-unit>
      <trans-unit id="Parameters_colon2">
        <source>Parameters:</source>
        <target state="translated">参数:</target>
        <note />
      </trans-unit>
      <trans-unit id="Preview_method_signature_colon">
        <source>Preview method signature:</source>
        <target state="translated">预览方法签名:</target>
        <note />
      </trans-unit>
      <trans-unit id="Preview_reference_changes">
        <source>Preview reference changes</source>
        <target state="translated">预览引用更改</target>
        <note />
      </trans-unit>
      <trans-unit id="Project_colon">
        <source>_Project:</source>
        <target state="translated">项目(_P):</target>
        <note />
      </trans-unit>
      <trans-unit id="Type">
        <source>Type</source>
        <target state="translated">类型</target>
        <note />
      </trans-unit>
      <trans-unit id="Type_Details_colon">
        <source>Type Details:</source>
        <target state="translated">类型详细信息:</target>
        <note />
      </trans-unit>
      <trans-unit id="Re_move">
        <source>Re_move</source>
        <target state="translated">删除(_M)</target>
        <note />
      </trans-unit>
      <trans-unit id="Restore">
        <source>_Restore</source>
        <target state="translated">还原(_R)</target>
        <note />
      </trans-unit>
      <trans-unit id="More_about_0">
        <source>More about {0}</source>
        <target state="translated">有关 {0} 的详细信息</target>
        <note />
      </trans-unit>
      <trans-unit id="Navigation_must_be_performed_on_the_foreground_thread">
        <source>Navigation must be performed on the foreground thread.</source>
        <target state="translated">导航必须在前台线程上进行。</target>
        <note />
      </trans-unit>
      <trans-unit id="bracket_plus_bracket">
        <source>[+] </source>
        <target state="translated">[+] </target>
        <note />
      </trans-unit>
      <trans-unit id="bracket_bracket">
        <source>[-] </source>
        <target state="translated">[-] </target>
        <note />
      </trans-unit>
      <trans-unit id="Reference_to_0_in_project_1">
        <source>Reference to '{0}' in project '{1}'</source>
        <target state="translated">项目“{1}”中对“{0}”的引用</target>
        <note />
      </trans-unit>
      <trans-unit id="Unknown1">
        <source>&lt;Unknown&gt;</source>
        <target state="translated">&lt;未知&gt;</target>
        <note />
      </trans-unit>
      <trans-unit id="Analyzer_reference_to_0_in_project_1">
        <source>Analyzer reference to '{0}' in project '{1}'</source>
        <target state="translated">项目“{1}”中对“{0}”的分析器引用</target>
        <note />
      </trans-unit>
      <trans-unit id="Project_reference_to_0_in_project_1">
        <source>Project reference to '{0}' in project '{1}'</source>
        <target state="translated">项目“{1}”中对“{0}”的项目引用</target>
        <note />
      </trans-unit>
      <trans-unit id="AnalyzerDependencyConflict">
        <source>AnalyzerDependencyConflict</source>
        <target state="translated">AnalyzerDependencyConflict</target>
        <note />
      </trans-unit>
      <trans-unit id="Analyzer_assemblies_0_and_1_both_have_identity_2_but_different_contents_Only_one_will_be_loaded_and_analyzers_using_these_assemblies_may_not_run_correctly">
        <source>Analyzer assemblies '{0}' and '{1}' both have identity '{2}' but different contents. Only one will be loaded and analyzers using these assemblies may not run correctly.</source>
        <target state="translated">分析器程序集“{0}”和“{1}”都具有标识“{2}”，但是却具有不同的内容。只会加载其中一个程序集，并且使用这些程序集的分析器可能不会正确运行。</target>
        <note />
      </trans-unit>
      <trans-unit id="_0_references">
        <source>{0} references</source>
        <target state="translated">{0} 个引用</target>
        <note />
      </trans-unit>
      <trans-unit id="_1_reference">
        <source>1 reference</source>
        <target state="translated">1 个引用</target>
        <note />
      </trans-unit>
      <trans-unit id="_0_encountered_an_error_and_has_been_disabled">
        <source>'{0}' encountered an error and has been disabled.</source>
        <target state="translated">“{0}”遇到了错误，且已被禁用。</target>
        <note />
      </trans-unit>
      <trans-unit id="Enable">
        <source>Enable</source>
        <target state="translated">启用</target>
        <note />
      </trans-unit>
      <trans-unit id="Enable_and_ignore_future_errors">
        <source>Enable and ignore future errors</source>
        <target state="translated">启用并忽略将来发生的错误</target>
        <note />
      </trans-unit>
      <trans-unit id="No_Changes">
        <source>No Changes</source>
        <target state="translated">未更改</target>
        <note />
      </trans-unit>
      <trans-unit id="Current_block">
        <source>Current block</source>
        <target state="translated">当前块</target>
        <note />
      </trans-unit>
      <trans-unit id="Determining_current_block">
        <source>Determining current block.</source>
        <target state="translated">正在确定当前块。</target>
        <note />
      </trans-unit>
      <trans-unit id="IntelliSense">
        <source>IntelliSense</source>
        <target state="translated">IntelliSense</target>
        <note />
      </trans-unit>
      <trans-unit id="CSharp_VB_Build_Table_Data_Source">
        <source>C#/VB Build Table Data Source</source>
        <target state="translated">C#/VB 内部版本表格数据源</target>
        <note />
      </trans-unit>
      <trans-unit id="MissingAnalyzerReference">
        <source>MissingAnalyzerReference</source>
        <target state="translated">MissingAnalyzerReference</target>
        <note />
      </trans-unit>
      <trans-unit id="Analyzer_assembly_0_depends_on_1_but_it_was_not_found_Analyzers_may_not_run_correctly_unless_the_missing_assembly_is_added_as_an_analyzer_reference_as_well">
        <source>Analyzer assembly '{0}' depends on '{1}' but it was not found. Analyzers may not run correctly unless the missing assembly is added as an analyzer reference as well.</source>
        <target state="translated">分析器程序集“{0}”依赖于“{1}”，但是却找不到它。除非将缺少的程序集也添加为分析器引用，否则分析器可能不会正确运行。</target>
        <note />
      </trans-unit>
      <trans-unit id="Suppress_diagnostics">
        <source>Suppress diagnostics</source>
        <target state="translated">禁止诊断</target>
        <note />
      </trans-unit>
      <trans-unit id="Computing_suppressions_fix">
        <source>Computing suppressions fix...</source>
        <target state="translated">正在计算禁止显示修复...</target>
        <note />
      </trans-unit>
      <trans-unit id="Applying_suppressions_fix">
        <source>Applying suppressions fix...</source>
        <target state="translated">正在应用禁止显示修复...</target>
        <note />
      </trans-unit>
      <trans-unit id="Remove_suppressions">
        <source>Remove suppressions</source>
        <target state="translated">删除禁止显示</target>
        <note />
      </trans-unit>
      <trans-unit id="Computing_remove_suppressions_fix">
        <source>Computing remove suppressions fix...</source>
        <target state="translated">正在计算删除禁止显示修复...</target>
        <note />
      </trans-unit>
      <trans-unit id="Applying_remove_suppressions_fix">
        <source>Applying remove suppressions fix...</source>
        <target state="translated">正在应用删除禁止显示修复...</target>
        <note />
      </trans-unit>
      <trans-unit id="This_workspace_only_supports_opening_documents_on_the_UI_thread">
        <source>This workspace only supports opening documents on the UI thread.</source>
        <target state="translated">此工作区仅支持在 UI 线程上打开文档。</target>
        <note />
      </trans-unit>
      <trans-unit id="This_workspace_does_not_support_updating_Visual_Basic_parse_options">
        <source>This workspace does not support updating Visual Basic parse options.</source>
        <target state="translated">此工作区不支持更新 Visual Basic 分析选项。</target>
        <note />
      </trans-unit>
      <trans-unit id="Synchronize_0">
        <source>Synchronize {0}</source>
        <target state="translated">同步 {0}</target>
        <note />
      </trans-unit>
      <trans-unit id="Synchronizing_with_0">
        <source>Synchronizing with {0}...</source>
        <target state="translated">正在与 {0} 同步...</target>
        <note />
      </trans-unit>
      <trans-unit id="Visual_Studio_has_suspended_some_advanced_features_to_improve_performance">
        <source>Visual Studio has suspended some advanced features to improve performance.</source>
        <target state="translated">Visual Studio 已挂起一些高级功能来提高性能。</target>
        <note />
      </trans-unit>
      <trans-unit id="Installing_0">
        <source>Installing '{0}'</source>
        <target state="translated">正在安装“{0}”</target>
        <note />
      </trans-unit>
      <trans-unit id="Installing_0_completed">
        <source>Installing '{0}' completed</source>
        <target state="translated">安装“{0}”已完成</target>
        <note />
      </trans-unit>
      <trans-unit id="Package_install_failed_colon_0">
        <source>Package install failed: {0}</source>
        <target state="translated">包安装失败: {0}</target>
        <note />
      </trans-unit>
      <trans-unit id="Unknown2">
        <source>&lt;Unknown&gt;</source>
        <target state="translated">&lt;未知&gt;</target>
        <note />
      </trans-unit>
      <trans-unit id="No">
        <source>No</source>
        <target state="translated">否</target>
        <note />
      </trans-unit>
      <trans-unit id="Yes">
        <source>Yes</source>
        <target state="translated">是</target>
        <note />
      </trans-unit>
      <trans-unit id="Choose_a_Symbol_Specification_and_a_Naming_Style">
        <source>Choose a Symbol Specification and a Naming Style.</source>
        <target state="translated">选择符号规范和命名样式。</target>
        <note />
      </trans-unit>
      <trans-unit id="Enter_a_title_for_this_Naming_Rule">
        <source>Enter a title for this Naming Rule.</source>
        <target state="translated">为此命名规则输入标题。</target>
        <note />
      </trans-unit>
      <trans-unit id="Enter_a_title_for_this_Naming_Style">
        <source>Enter a title for this Naming Style.</source>
        <target state="translated">为此命名样式输入标题。</target>
        <note />
      </trans-unit>
      <trans-unit id="Enter_a_title_for_this_Symbol_Specification">
        <source>Enter a title for this Symbol Specification.</source>
        <target state="translated">为此符号规范输入标题。</target>
        <note />
      </trans-unit>
      <trans-unit id="Accessibilities_can_match_any">
        <source>Accessibilities (can match any)</source>
        <target state="translated">可访问性(可任意匹配)</target>
        <note />
      </trans-unit>
      <trans-unit id="Capitalization_colon">
        <source>Capitalization:</source>
        <target state="translated">大写:</target>
        <note />
      </trans-unit>
      <trans-unit id="all_lower">
        <source>all lower</source>
        <target state="translated">全部小写(all lower)</target>
        <note />
      </trans-unit>
      <trans-unit id="ALL_UPPER">
        <source>ALL UPPER</source>
        <target state="translated">全部大写(ALL UPPER)</target>
        <note />
      </trans-unit>
      <trans-unit id="camel_Case_Name">
        <source>camel Case Name</source>
        <target state="translated">驼峰式大小写命名</target>
        <note />
      </trans-unit>
      <trans-unit id="First_word_upper">
        <source>First word upper</source>
        <target state="translated">第一个单词大写(First word upper)</target>
        <note />
      </trans-unit>
      <trans-unit id="Pascal_Case_Name">
        <source>Pascal Case Name</source>
        <target state="translated">帕斯卡式大小写命名</target>
        <note />
      </trans-unit>
      <trans-unit id="Severity_colon">
        <source>Severity:</source>
        <target state="translated">严重性:</target>
        <note />
      </trans-unit>
      <trans-unit id="Modifiers_must_match_all">
        <source>Modifiers (must match all)</source>
        <target state="translated">修饰符(必须全部匹配)</target>
        <note />
      </trans-unit>
      <trans-unit id="Name_colon2">
        <source>Name:</source>
        <target state="translated">名称:</target>
        <note />
      </trans-unit>
      <trans-unit id="Naming_Rule">
        <source>Naming Rule</source>
        <target state="translated">命名规则</target>
        <note />
      </trans-unit>
      <trans-unit id="Naming_Style">
        <source>Naming Style</source>
        <target state="translated">命名样式</target>
        <note />
      </trans-unit>
      <trans-unit id="Naming_Style_colon">
        <source>Naming Style:</source>
        <target state="translated">命名样式:</target>
        <note />
      </trans-unit>
      <trans-unit id="Naming_Rules_allow_you_to_define_how_particular_sets_of_symbols_should_be_named_and_how_incorrectly_named_symbols_should_be_handled">
        <source>Naming Rules allow you to define how particular sets of symbols should be named and how incorrectly-named symbols should be handled.</source>
        <target state="translated">命名规则能够使用户定义特定符号集的命名方式以及错误命名符号的处理方式。</target>
        <note />
      </trans-unit>
      <trans-unit id="The_first_matching_top_level_Naming_Rule_is_used_by_default_when_naming_a_symbol_while_any_special_cases_are_handled_by_a_matching_child_rule">
        <source>The first matching top-level Naming Rule is used by default when naming a symbol, while any special cases are handled by a matching child rule.</source>
        <target state="translated">命名符号时，默认使用第一个匹配的顶级命名规则，而匹配的子规则会处理任何的特殊情况。</target>
        <note />
      </trans-unit>
      <trans-unit id="Naming_Style_Title_colon">
        <source>Naming Style Title:</source>
        <target state="translated">命名样式标题:</target>
        <note />
      </trans-unit>
      <trans-unit id="Parent_Rule_colon">
        <source>Parent Rule:</source>
        <target state="translated">父规则:</target>
        <note />
      </trans-unit>
      <trans-unit id="Required_Prefix_colon">
        <source>Required Prefix:</source>
        <target state="translated">必填前缀:</target>
        <note />
      </trans-unit>
      <trans-unit id="Required_Suffix_colon">
        <source>Required Suffix:</source>
        <target state="translated">必填后缀:</target>
        <note />
      </trans-unit>
      <trans-unit id="Sample_Identifier_colon">
        <source>Sample Identifier:</source>
        <target state="translated">示例标识符:</target>
        <note />
      </trans-unit>
      <trans-unit id="Symbol_Kinds_can_match_any">
        <source>Symbol Kinds (can match any)</source>
        <target state="translated">符号种类(可任意匹配)</target>
        <note />
      </trans-unit>
      <trans-unit id="Symbol_Specification">
        <source>Symbol Specification</source>
        <target state="translated">符号规范</target>
        <note />
      </trans-unit>
      <trans-unit id="Symbol_Specification_colon">
        <source>Symbol Specification:</source>
        <target state="translated">符号规范:</target>
        <note />
      </trans-unit>
      <trans-unit id="Symbol_Specification_Title_colon">
        <source>Symbol Specification Title:</source>
        <target state="translated">符号规范标题:</target>
        <note />
      </trans-unit>
      <trans-unit id="Word_Separator_colon">
        <source>Word Separator:</source>
        <target state="translated">单词分隔符:</target>
        <note />
      </trans-unit>
      <trans-unit id="example">
        <source>example</source>
        <target state="translated">示例</target>
        <note>IdentifierWord_Example and IdentifierWord_Identifier are combined (with prefixes, suffixes, and word separators) into an example identifier name in the NamingStyle UI.</note>
      </trans-unit>
      <trans-unit id="identifier">
        <source>identifier</source>
        <target state="translated">标识符</target>
        <note>IdentifierWord_Example and IdentifierWord_Identifier are combined (with prefixes, suffixes, and word separators) into an example identifier name in the NamingStyle UI.</note>
      </trans-unit>
      <trans-unit id="Install_0">
        <source>Install '{0}'</source>
        <target state="translated">安装“{0}”</target>
        <note />
      </trans-unit>
      <trans-unit id="Uninstalling_0">
        <source>Uninstalling '{0}'</source>
        <target state="translated">正在卸载“{0}”</target>
        <note />
      </trans-unit>
      <trans-unit id="Uninstalling_0_completed">
        <source>Uninstalling '{0}' completed</source>
        <target state="translated">卸载“{0}”已完成</target>
        <note />
      </trans-unit>
      <trans-unit id="Uninstall_0">
        <source>Uninstall '{0}'</source>
        <target state="translated">卸载“{0}”</target>
        <note />
      </trans-unit>
      <trans-unit id="Package_uninstall_failed_colon_0">
        <source>Package uninstall failed: {0}</source>
        <target state="translated">包卸载失败: {0}</target>
        <note />
      </trans-unit>
      <trans-unit id="Error_encountered_while_loading_the_project_Some_project_features_such_as_full_solution_analysis_for_the_failed_project_and_projects_that_depend_on_it_have_been_disabled">
        <source>Error encountered while loading the project. Some project features, such as full solution analysis for the failed project and projects that depend on it, have been disabled.</source>
        <target state="translated">加载项目时遇到了错误。已禁用了某些项目功能，例如用于失败项目和依赖于失败项目的其他项目的完整解决方案分析。</target>
        <note />
      </trans-unit>
      <trans-unit id="Project_loading_failed">
        <source>Project loading failed.</source>
        <target state="translated">项目加载失败。</target>
        <note />
      </trans-unit>
      <trans-unit id="To_see_what_caused_the_issue_please_try_below_1_Close_Visual_Studio_long_paragraph_follows">
        <source>To see what caused the issue, please try below.

1. Close Visual Studio
2. Open a Visual Studio Developer Command Prompt
3. Set environment variable “TraceDesignTime” to true (set TraceDesignTime=true)
4. Delete .vs directory/.suo file
5. Restart VS from the command prompt you set the environment variable (devenv)
6. Open the solution
7. Check '{0}' and look for the failed tasks (FAILED)</source>
        <target state="translated">若要查看导致问题的原因，请尝试进行以下操作。

1. 关闭 Visual Studio
2. 打开 Visual Studio 开发人员命令提示
3. 将环境变量 "TraceDesignTime" 设置为 true (设置 TraceDesignTime=true)
4. 删除 .vs 目录/.suo 文件
5. 在设置环境变量(devenv)的命令提示中重启 VS
6. 打开解决方案
7. 检查“{0}”并查找失败任务(FAILED)</target>
        <note />
      </trans-unit>
      <trans-unit id="Additional_information_colon">
        <source>Additional information:</source>
        <target state="translated">其他信息:</target>
        <note />
      </trans-unit>
      <trans-unit id="Installing_0_failed_Additional_information_colon_1">
        <source>Installing '{0}' failed.

Additional information: {1}</source>
        <target state="translated">安装“{0}”失败。

其他信息: {1}</target>
        <note />
      </trans-unit>
      <trans-unit id="Uninstalling_0_failed_Additional_information_colon_1">
        <source>Uninstalling '{0}' failed.

Additional information: {1}</source>
        <target state="translated">卸载“{0}”失败。

其他信息: {1}</target>
        <note />
      </trans-unit>
      <trans-unit id="Move_0_below_1">
        <source>Move {0} below {1}</source>
        <target state="translated">将 {0} 移到 {1} 的下方</target>
        <note>{0} and {1} are parameter descriptions</note>
      </trans-unit>
      <trans-unit id="Move_0_above_1">
        <source>Move {0} above {1}</source>
        <target state="translated">将 {0} 移到 {1} 的上方</target>
        <note>{0} and {1} are parameter descriptions</note>
      </trans-unit>
      <trans-unit id="Remove_0">
        <source>Remove {0}</source>
        <target state="translated">删除 {0}</target>
        <note>{0} is a parameter description</note>
      </trans-unit>
      <trans-unit id="Restore_0">
        <source>Restore {0}</source>
        <target state="translated">还原 {0}</target>
        <note>{0} is a parameter description</note>
      </trans-unit>
      <trans-unit id="Re_enable">
        <source>Re-enable</source>
        <target state="translated">重新启用</target>
        <note />
      </trans-unit>
      <trans-unit id="Learn_more">
        <source>Learn more</source>
        <target state="translated">了解详细信息</target>
        <note />
      </trans-unit>
      <trans-unit id="Prefer_framework_type">
        <source>Prefer framework type</source>
        <target state="translated">首选框架类型</target>
        <note />
      </trans-unit>
      <trans-unit id="Prefer_predefined_type">
        <source>Prefer predefined type</source>
        <target state="translated">首选预定义类型</target>
        <note />
      </trans-unit>
      <trans-unit id="Copy_to_Clipboard">
        <source>Copy to Clipboard</source>
        <target state="translated">复制到剪贴板</target>
        <note />
      </trans-unit>
      <trans-unit id="Close">
        <source>Close</source>
        <target state="translated">关闭</target>
        <note />
      </trans-unit>
      <trans-unit id="Unknown_parameters">
        <source>&lt;Unknown Parameters&gt;</source>
        <target state="translated">&lt;未知参数&gt;</target>
        <note />
      </trans-unit>
      <trans-unit id="End_of_inner_exception_stack">
        <source>--- End of inner exception stack trace ---</source>
        <target state="translated">--- 内部异常堆栈跟踪的末尾 ---</target>
        <note />
      </trans-unit>
      <trans-unit id="For_locals_parameters_and_members">
        <source>For locals, parameters and members</source>
        <target state="translated">针对局部变量、参数和成员</target>
        <note />
      </trans-unit>
      <trans-unit id="For_member_access_expressions">
        <source>For member access expressions</source>
        <target state="translated">针对成员访问表达式</target>
        <note />
      </trans-unit>
      <trans-unit id="Prefer_object_initializer">
        <source>Prefer object initializer</source>
        <target state="translated">首选对象初始值设定项</target>
        <note />
      </trans-unit>
      <trans-unit id="Expression_preferences_colon">
        <source>Expression preferences:</source>
        <target state="translated">表达式首选项:</target>
        <note />
      </trans-unit>
      <trans-unit id="Block_Structure_Guides">
        <source>Block Structure Guides</source>
        <target state="translated">块结构指南</target>
        <note />
      </trans-unit>
      <trans-unit id="Outlining">
        <source>Outlining</source>
        <target state="translated">大纲</target>
        <note />
      </trans-unit>
      <trans-unit id="Show_guides_for_code_level_constructs">
        <source>Show guides for code level constructs</source>
        <target state="translated">显示代码级别构造的指南</target>
        <note />
      </trans-unit>
      <trans-unit id="Show_guides_for_comments_and_preprocessor_regions">
        <source>Show guides for comments and preprocessor regions</source>
        <target state="translated">显示注释和预处理器区域的指南</target>
        <note />
      </trans-unit>
      <trans-unit id="Show_guides_for_declaration_level_constructs">
        <source>Show guides for declaration level constructs</source>
        <target state="translated">显示声明级别构造的指南</target>
        <note />
      </trans-unit>
      <trans-unit id="Show_outlining_for_code_level_constructs">
        <source>Show outlining for code level constructs</source>
        <target state="translated">显示代码级别构造的大纲</target>
        <note />
      </trans-unit>
      <trans-unit id="Show_outlining_for_comments_and_preprocessor_regions">
        <source>Show outlining for comments and preprocessor regions</source>
        <target state="translated">显示注释和预处理器区域的大纲</target>
        <note />
      </trans-unit>
      <trans-unit id="Show_outlining_for_declaration_level_constructs">
        <source>Show outlining for declaration level constructs</source>
        <target state="translated">显示声明级别构造的大纲</target>
        <note />
      </trans-unit>
      <trans-unit id="Variable_preferences_colon">
        <source>Variable preferences:</source>
        <target state="translated">变量首选项:</target>
        <note />
      </trans-unit>
      <trans-unit id="Prefer_inlined_variable_declaration">
        <source>Prefer inlined variable declaration</source>
        <target state="translated">首选内联的变量声明</target>
        <note />
      </trans-unit>
      <trans-unit id="Use_expression_body_for_methods">
        <source>Use expression body for methods</source>
        <target state="translated">使用方法的表达式主体</target>
        <note />
      </trans-unit>
      <trans-unit id="Code_block_preferences_colon">
        <source>Code block preferences:</source>
        <target state="translated">代码块首选项:</target>
        <note />
      </trans-unit>
      <trans-unit id="Use_expression_body_for_accessors">
        <source>Use expression body for accessors</source>
        <target state="translated">使用访问器的表达式主体</target>
        <note />
      </trans-unit>
      <trans-unit id="Use_expression_body_for_constructors">
        <source>Use expression body for constructors</source>
        <target state="translated">使用构造函数的表达式主体</target>
        <note />
      </trans-unit>
      <trans-unit id="Use_expression_body_for_indexers">
        <source>Use expression body for indexers</source>
        <target state="translated">使用索引器的表达式主体</target>
        <note />
      </trans-unit>
      <trans-unit id="Use_expression_body_for_operators">
        <source>Use expression body for operators</source>
        <target state="translated">使用运算符的表达式主体</target>
        <note />
      </trans-unit>
      <trans-unit id="Use_expression_body_for_properties">
        <source>Use expression body for properties</source>
        <target state="translated">使用属性的表达式主体</target>
        <note />
      </trans-unit>
      <trans-unit id="Some_naming_rules_are_incomplete_Please_complete_or_remove_them">
        <source>Some naming rules are incomplete. Please complete or remove them.</source>
        <target state="translated">一些命名规则不完整。请完善这些命名规则或将其删除。</target>
        <note />
      </trans-unit>
      <trans-unit id="Manage_specifications">
        <source>Manage specifications</source>
        <target state="translated">管理规范</target>
        <note />
      </trans-unit>
      <trans-unit id="Reorder">
        <source>Reorder</source>
        <target state="translated">重新排序</target>
        <note />
      </trans-unit>
      <trans-unit id="Severity">
        <source>Severity</source>
        <target state="translated">严重性</target>
        <note />
      </trans-unit>
      <trans-unit id="Specification">
        <source>Specification</source>
        <target state="translated">规范</target>
        <note />
      </trans-unit>
      <trans-unit id="Required_Style">
        <source>Required Style</source>
        <target state="translated">必填样式</target>
        <note />
      </trans-unit>
      <trans-unit id="This_item_cannot_be_deleted_because_it_is_used_by_an_existing_Naming_Rule">
        <source>This item cannot be deleted because it is used by an existing Naming Rule.</source>
        <target state="translated">无法删除该项，因为它由现有的命名规则使用。</target>
        <note />
      </trans-unit>
      <trans-unit id="Prefer_collection_initializer">
        <source>Prefer collection initializer</source>
        <target state="translated">首选集合初始值设定项</target>
        <note />
      </trans-unit>
      <trans-unit id="Prefer_coalesce_expression">
        <source>Prefer coalesce expression</source>
        <target state="translated">首选联合表达式</target>
        <note />
      </trans-unit>
      <trans-unit id="Collapse_regions_when_collapsing_to_definitions">
        <source>Collapse #regions when collapsing to definitions</source>
        <target state="translated">折叠到定义时可折叠 #regions</target>
        <note />
      </trans-unit>
      <trans-unit id="Prefer_null_propagation">
        <source>Prefer null propagation</source>
        <target state="translated">首选 null 传播</target>
        <note />
      </trans-unit>
      <trans-unit id="Prefer_explicit_tuple_name">
        <source>Prefer explicit tuple name</source>
        <target state="translated">首选显式元组名称</target>
        <note />
      </trans-unit>
      <trans-unit id="Description">
        <source>Description</source>
        <target state="translated">说明</target>
        <note />
      </trans-unit>
      <trans-unit id="Preference">
        <source>Preference</source>
        <target state="translated">首选项</target>
        <note />
      </trans-unit>
      <trans-unit id="Implement_Interface_or_Abstract_Class">
        <source>Implement Interface or Abstract Class</source>
        <target state="translated">实现接口或抽象类</target>
        <note />
      </trans-unit>
      <trans-unit id="For_a_given_symbol_only_the_topmost_rule_with_a_matching_Specification_will_be_applied_Violation_of_that_rules_Required_Style_will_be_reported_at_the_chosen_Severity_level">
        <source>For a given symbol, only the topmost rule with a matching 'Specification' will be applied. Violation of that rule's 'Required Style' will be reported at the chosen 'Severity' level.</source>
        <target state="translated">对于给定的符号，仅应用具有匹配“规范”的最顶端规则。对该规则的“必需样式”的违反将以所选的“严重性”级别进行报告。</target>
        <note />
      </trans-unit>
      <trans-unit id="at_the_end">
        <source>at the end</source>
        <target state="translated">在末尾</target>
        <note />
      </trans-unit>
      <trans-unit id="When_inserting_properties_events_and_methods_place_them">
        <source>When inserting properties, events and methods, place them:</source>
        <target state="translated">插入属性、事件和方法时，请将其置于以下位置:</target>
        <note />
      </trans-unit>
      <trans-unit id="on_the_right_edge_of_the_editor_window">
        <source>on the right edge of the editor window</source>
        <target state="translated">在编辑器窗口的右边缘</target>
        <note />
      </trans-unit>
      <trans-unit id="with_other_members_of_the_same_kind">
        <source>with other members of the same kind</source>
        <target state="translated">与同一类型的其他成员一起</target>
        <note />
      </trans-unit>
      <trans-unit id="Prefer_braces">
        <source>Prefer braces</source>
        <target state="translated">首选大括号</target>
        <note />
      </trans-unit>
      <trans-unit id="Over_colon">
        <source>Over:</source>
        <target state="translated">超过:</target>
        <note />
      </trans-unit>
      <trans-unit id="Prefer_colon">
        <source>Prefer:</source>
        <target state="translated">首选:</target>
        <note />
      </trans-unit>
      <trans-unit id="or">
        <source>or</source>
        <target state="translated">或</target>
        <note />
      </trans-unit>
      <trans-unit id="built_in_types">
        <source>built-in types</source>
        <target state="translated">内置类型</target>
        <note />
      </trans-unit>
      <trans-unit id="everywhere_else">
        <source>everywhere else</source>
        <target state="translated">其他任何位置</target>
        <note />
      </trans-unit>
      <trans-unit id="type_is_apparent_from_assignment_expression">
        <source>type is apparent from assignment expression</source>
        <target state="translated">赋值表达式中类型明显</target>
        <note />
      </trans-unit>
      <trans-unit id="Move_down">
        <source>Move down</source>
        <target state="translated">下移</target>
        <note />
      </trans-unit>
      <trans-unit id="Move_up">
        <source>Move up</source>
        <target state="translated">上移</target>
        <note />
      </trans-unit>
      <trans-unit id="Remove">
        <source>Remove</source>
        <target state="translated">删除</target>
        <note />
      </trans-unit>
      <trans-unit id="Pick_members">
        <source>Pick members</source>
        <target state="translated">挑选成员</target>
        <note />
      </trans-unit>
      <trans-unit id="Add_a_symbol_specification">
        <source>Add a symbol specification</source>
        <target state="translated">添加符号规范</target>
        <note />
      </trans-unit>
      <trans-unit id="Remove_symbol_specification">
        <source>Remove symbol specification</source>
        <target state="translated">删除符号规范</target>
        <note />
      </trans-unit>
      <trans-unit id="Add_item">
        <source>Add item</source>
        <target state="translated">添加项</target>
        <note />
      </trans-unit>
      <trans-unit id="Edit_item">
        <source>Edit item</source>
        <target state="translated">编辑项</target>
        <note />
      </trans-unit>
      <trans-unit id="Remove_item">
        <source>Remove item</source>
        <target state="translated">删除项</target>
        <note />
      </trans-unit>
      <trans-unit id="Add_a_naming_rule">
        <source>Add a naming rule</source>
        <target state="translated">添加命名规则</target>
        <note />
      </trans-unit>
      <trans-unit id="Remove_naming_rule">
        <source>Remove naming rule</source>
        <target state="translated">删除命名规则</target>
        <note />
      </trans-unit>
      <trans-unit id="VisualStudioWorkspace_TryApplyChanges_cannot_be_called_from_a_background_thread">
        <source>VisualStudioWorkspace.TryApplyChanges cannot be called from a background thread.</source>
        <target state="translated">VisualStudioWorkspace。TryApplyChanges 不能从后台线程调用。</target>
        <note />
      </trans-unit>
      <trans-unit id="prefer_throwing_properties">
        <source>prefer throwing properties</source>
        <target state="translated">首选引发属性</target>
        <note />
      </trans-unit>
      <trans-unit id="When_generating_properties">
        <source>When generating properties:</source>
        <target state="translated">生成属性时:</target>
        <note />
      </trans-unit>
      <trans-unit id="Options">
        <source>Options</source>
        <target state="translated">选项</target>
        <note />
      </trans-unit>
      <trans-unit id="Never_show_this_again">
        <source>Never show this again</source>
        <target state="translated">永不再显示</target>
        <note />
      </trans-unit>
      <trans-unit id="Prefer_simple_default_expression">
        <source>Prefer simple 'default' expression</source>
        <target state="translated">偏爱简单的 "default" 表达式</target>
        <note />
      </trans-unit>
      <trans-unit id="Prefer_inferred_tuple_names">
        <source>Prefer inferred tuple element names</source>
        <target state="translated">首选推断元组元素名称</target>
        <note />
      </trans-unit>
      <trans-unit id="Prefer_inferred_anonymous_type_member_names">
        <source>Prefer inferred anonymous type member names</source>
        <target state="translated">首选推断匿名类型成员名称</target>
        <note />
      </trans-unit>
      <trans-unit id="Preview_pane">
        <source>Preview pane</source>
        <target state="translated">预览窗格</target>
        <note />
      </trans-unit>
      <trans-unit id="Analysis">
        <source>Analysis</source>
        <target state="translated">分析</target>
        <note />
      </trans-unit>
      <trans-unit id="Fade_out_unreachable_code">
        <source>Fade out unreachable code</source>
        <target state="translated">淡出无法访问的代码</target>
        <note />
      </trans-unit>
      <trans-unit id="Fading">
        <source>Fading</source>
        <target state="translated">淡入淡出</target>
        <note />
      </trans-unit>
      <trans-unit id="Prefer_local_function_over_anonymous_function">
        <source>Prefer local function over anonymous function</source>
        <target state="translated">首选本地函数而不是匿名函数</target>
        <note />
      </trans-unit>
      <trans-unit id="Prefer_deconstructed_variable_declaration">
        <source>Prefer deconstructed variable declaration</source>
        <target state="translated">首选析构变量声明</target>
        <note />
      </trans-unit>
      <trans-unit id="External_reference_found">
        <source>External reference found</source>
        <target state="translated">找到外部引用</target>
        <note />
      </trans-unit>
      <trans-unit id="No_references_found_to_0">
        <source>No references found to '{0}'</source>
        <target state="translated">未找到对“{0}”的引用</target>
        <note />
      </trans-unit>
      <trans-unit id="Search_found_no_results">
        <source>Search found no results</source>
        <target state="translated">找不到搜索结果</target>
        <note />
      </trans-unit>
      <trans-unit id="analyzer_Prefer_auto_properties">
        <source>Prefer auto properties</source>
        <target state="translated">首选自动属性</target>
        <note />
      </trans-unit>
      <trans-unit id="codegen_prefer_auto_properties">
        <source>prefer auto properties</source>
        <target state="translated">首选自动属性</target>
        <note />
      </trans-unit>
      <trans-unit id="ModuleHasBeenUnloaded">
        <source>Module has been unloaded.</source>
        <target state="translated">已卸载模块。</target>
        <note />
      </trans-unit>
      <trans-unit id="Enable_navigation_to_decompiled_sources">
        <source>Enable navigation to decompiled sources</source>
        <target state="translated">支持导航到反编译源</target>
        <note />
      </trans-unit>
      <trans-unit id="Code_style_header_use_editor_config">
        <source>Your .editorconfig file might override the local settings configured on this page which only apply to your machine. To configure these settings to travel with your solution use EditorConfig files. More info</source>
        <target state="translated">.editorconfig 文件可能会替代在本页上配置的仅适用于你的计算机的本地设置。要配置这些设置，使其始终随解决方案一起提供，请使用 EditorConfig 文件。详细信息</target>
        <note />
      </trans-unit>
      <trans-unit id="Sync_Class_View">
        <source>Sync Class View</source>
        <target state="translated">同步类视图</target>
        <note />
      </trans-unit>
      <trans-unit id="Analyzing_0">
        <source>Analyzing '{0}'</source>
        <target state="translated">分析“{0}”</target>
        <note />
      </trans-unit>
      <trans-unit id="Manage_naming_styles">
        <source>Manage naming styles</source>
        <target state="translated">管理命名样式</target>
        <note />
      </trans-unit>
      <trans-unit id="Prefer_conditional_expression_over_if_with_assignments">
        <source>Prefer conditional expression over 'if' with assignments</source>
        <target state="translated">首选条件表达式而非赋值的“if”</target>
        <note />
      </trans-unit>
      <trans-unit id="Prefer_conditional_expression_over_if_with_returns">
        <source>Prefer conditional expression over 'if' with returns</source>
        <target state="translated">首选条件表达式而非带有返回结果的“if”</target>
        <note />
      </trans-unit>
    </body>
  </file>
</xliff><|MERGE_RESOLUTION|>--- conflicted
+++ resolved
@@ -264,11 +264,7 @@
       </trans-unit>
       <trans-unit id="Colorize_JSON_strings">
         <source>Colorize JSON strings</source>
-<<<<<<< HEAD
-        <target state="new">Colorize JSON strings</target>
-=======
         <target state="translated">对 JSON 字符串着色</target>
->>>>>>> 80a8ce8d
         <note />
       </trans-unit>
       <trans-unit id="Colorize_regular_expressions">
@@ -323,11 +319,7 @@
       </trans-unit>
       <trans-unit id="Default_None">
         <source>Default (None)</source>
-<<<<<<< HEAD
-        <target state="new">Default (None)</target>
-=======
         <target state="translated">默认值(无)</target>
->>>>>>> 80a8ce8d
         <note>This text is a menu command</note>
       </trans-unit>
       <trans-unit id="Default_Open_Documents">
@@ -437,11 +429,7 @@
       </trans-unit>
       <trans-unit id="Entire_solution_and_external_sources">
         <source>Entire Solution and External Sources</source>
-<<<<<<< HEAD
-        <target state="new">Entire Solution and External Sources</target>
-=======
         <target state="translated">整个解决方案和外部源</target>
->>>>>>> 80a8ce8d
         <note />
       </trans-unit>
       <trans-unit id="Error">
@@ -461,11 +449,7 @@
       </trans-unit>
       <trans-unit id="External_sources">
         <source>External Sources</source>
-<<<<<<< HEAD
-        <target state="new">External Sources</target>
-=======
         <target state="translated">外部源</target>
->>>>>>> 80a8ce8d
         <note />
       </trans-unit>
       <trans-unit id="Extract_Base_Class">
@@ -630,11 +614,7 @@
       </trans-unit>
       <trans-unit id="JSON_strings">
         <source>JSON strings</source>
-<<<<<<< HEAD
-        <target state="new">JSON strings</target>
-=======
         <target state="translated">JSON 字符串</target>
->>>>>>> 80a8ce8d
         <note />
       </trans-unit>
       <trans-unit id="Keep">
@@ -1104,11 +1084,7 @@
       </trans-unit>
       <trans-unit id="Prefer_method_group_conversion">
         <source>Prefer method group conversion</source>
-<<<<<<< HEAD
-        <target state="new">Prefer method group conversion</target>
-=======
         <target state="translated">偏好方法组转换</target>
->>>>>>> 80a8ce8d
         <note />
       </trans-unit>
       <trans-unit id="Prefer_namespace_and_folder_match_structure">
@@ -1211,11 +1187,6 @@
         <target state="translated">将 {0} 重命名为 {1}</target>
         <note />
       </trans-unit>
-<<<<<<< HEAD
-      <trans-unit id="Report_invalid_JSON_strings">
-        <source>Report invalid JSON strings</source>
-        <target state="new">Report invalid JSON strings</target>
-=======
       <trans-unit id="Rename_asynchronously_experimental">
         <source>Rename asynchronously experimental</source>
         <target state="translated">重命名异步试验</target>
@@ -1224,7 +1195,6 @@
       <trans-unit id="Report_invalid_JSON_strings">
         <source>Report invalid JSON strings</source>
         <target state="translated">报告无效的 JSON 字符串</target>
->>>>>>> 80a8ce8d
         <note />
       </trans-unit>
       <trans-unit id="Report_invalid_regular_expressions">
@@ -1274,11 +1244,7 @@
       </trans-unit>
       <trans-unit id="Run_background_code_analysis_for_colon">
         <source>Run background code analysis for:</source>
-<<<<<<< HEAD
-        <target state="new">Run background code analysis for:</target>
-=======
         <target state="translated">对以下项运行后台代码分析:</target>
->>>>>>> 80a8ce8d
         <note />
       </trans-unit>
       <trans-unit id="Run_code_analysis_in_separate_process_requires_restart">
