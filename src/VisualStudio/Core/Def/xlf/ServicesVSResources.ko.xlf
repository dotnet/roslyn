﻿<?xml version="1.0" encoding="utf-8"?>
<xliff xmlns="urn:oasis:names:tc:xliff:document:1.2" xmlns:xsi="http://www.w3.org/2001/XMLSchema-instance" version="1.2" xsi:schemaLocation="urn:oasis:names:tc:xliff:document:1.2 xliff-core-1.2-transitional.xsd">
  <file datatype="xml" source-language="en" target-language="ko" original="../ServicesVSResources.resx">
    <body>
      <trans-unit id="A_new_editorconfig_file_was_detected_at_the_root_of_your_solution_Would_you_like_to_make_it_a_solution_item">
        <source>A new .editorconfig file was detected at the root of your solution. Would you like to make it a solution item?</source>
        <target state="translated">솔루션 루트에서 새 .editorconfig 파일이 검색되었습니다. 이 파일을 솔루션 항목으로 설정하시겠습니까?</target>
        <note />
      </trans-unit>
      <trans-unit id="A_new_namespace_will_be_created">
        <source>A new namespace will be created</source>
        <target state="translated">새 네임스페이스가 만들어집니다.</target>
        <note />
      </trans-unit>
      <trans-unit id="A_type_and_name_must_be_provided">
        <source>A type and name must be provided.</source>
        <target state="translated">형식과 이름을 지정해야 합니다.</target>
        <note />
      </trans-unit>
      <trans-unit id="Add">
        <source>_Add</source>
        <target state="translated">추가(_A)</target>
        <note>Adding an element to a list</note>
      </trans-unit>
      <trans-unit id="Add_Parameter">
        <source>Add Parameter</source>
        <target state="translated">매개 변수 추가</target>
        <note />
      </trans-unit>
      <trans-unit id="Add_to_current_file">
        <source>Add to _current file</source>
        <target state="translated">현재 파일에 추가(_C)</target>
        <note />
      </trans-unit>
      <trans-unit id="Added_Parameter">
        <source>Added parameter.</source>
        <target state="translated">매개 변수를 추가했습니다.</target>
        <note />
      </trans-unit>
      <trans-unit id="Additional_changes_are_needed_to_complete_the_refactoring_Review_changes_below">
        <source>Additional changes are needed to complete the refactoring. Review changes below.</source>
        <target state="translated">리팩터링을 완료하려면 추가 변경이 필요합니다. 아래 변경 내용을 검토하세요.</target>
        <note />
      </trans-unit>
      <trans-unit id="All_methods">
        <source>All methods</source>
        <target state="translated">모든 메서드</target>
        <note />
      </trans-unit>
      <trans-unit id="All_sources">
        <source>All sources</source>
        <target state="translated">모든 소스</target>
        <note />
      </trans-unit>
      <trans-unit id="Allow_colon">
        <source>Allow:</source>
        <target state="translated">허용:</target>
        <note />
      </trans-unit>
      <trans-unit id="Always_for_clarity">
        <source>Always for clarity</source>
        <target state="translated">명확하게 하기 위해 항상</target>
        <note />
      </trans-unit>
      <trans-unit id="Apply_0_keymapping_scheme">
        <source>Apply '{0}' keymapping scheme</source>
        <target state="translated">'{0}' 키 매핑 구성표 적용</target>
        <note />
      </trans-unit>
      <trans-unit id="Avoid_expression_statements_that_implicitly_ignore_value">
        <source>Avoid expression statements that implicitly ignore value</source>
        <target state="translated">암시적으로 값을 무시하는 식 문을 사용하지 마세요.</target>
        <note />
      </trans-unit>
      <trans-unit id="Avoid_unused_parameters">
        <source>Avoid unused parameters</source>
        <target state="translated">사용되지 않는 매개 변수를 사용하지 마세요.</target>
        <note />
      </trans-unit>
      <trans-unit id="Avoid_unused_value_assignments">
        <source>Avoid unused value assignments</source>
        <target state="translated">사용되지 않는 값 할당을 사용하지 마세요.</target>
        <note />
      </trans-unit>
      <trans-unit id="Back">
        <source>Back</source>
        <target state="translated">뒤로</target>
        <note />
      </trans-unit>
      <trans-unit id="Background_analysis_scope_colon">
        <source>Background analysis scope:</source>
        <target state="translated">백그라운드 분석 범위:</target>
        <note />
      </trans-unit>
      <trans-unit id="Bitness32">
        <source>32-bit</source>
        <target state="new">32-bit</target>
        <note />
      </trans-unit>
      <trans-unit id="Bitness64">
        <source>64-bit</source>
        <target state="new">64-bit</target>
        <note />
      </trans-unit>
      <trans-unit id="Build_plus_live_analysis_NuGet_package">
        <source>Build + live analysis (NuGet package)</source>
        <target state="translated">빌드 + 실시간 분석(NuGet 패키지)</target>
        <note />
      </trans-unit>
      <trans-unit id="CSharp_Visual_Basic_Language_Server_Client">
        <source>C#/Visual Basic Language Server Client</source>
        <target state="translated">C#/Visual Basic 언어 서버 클라이언트</target>
        <note />
      </trans-unit>
      <trans-unit id="Calculating_dependents">
        <source>Calculating dependents...</source>
        <target state="translated">종속 항목을 계산하는 중...</target>
        <note />
      </trans-unit>
      <trans-unit id="Call_site_value">
        <source>Call site value:</source>
        <target state="translated">호출 사이트 값:</target>
        <note />
      </trans-unit>
      <trans-unit id="Callsite">
        <source>Call site</source>
        <target state="translated">호출 사이트</target>
        <note />
      </trans-unit>
      <trans-unit id="Code_analysis_completed_for_0">
        <source>Code analysis completed for '{0}'.</source>
        <target state="translated">'{0}'에 대한 코드 분석이 완료되었습니다.</target>
        <note />
      </trans-unit>
      <trans-unit id="Code_analysis_completed_for_Solution">
        <source>Code analysis completed for Solution.</source>
        <target state="translated">솔루션에 대한 코드 분석이 완료되었습니다.</target>
        <note />
      </trans-unit>
      <trans-unit id="Code_analysis_terminated_before_completion_for_0">
        <source>Code analysis terminated before completion for '{0}'.</source>
        <target state="translated">'{0}' 완료 전에 코드 분석이 종료되었습니다.</target>
        <note />
      </trans-unit>
      <trans-unit id="Code_analysis_terminated_before_completion_for_Solution">
        <source>Code analysis terminated before completion for Solution.</source>
        <target state="translated">솔루션 완료 전에 코드 분석이 종료되었습니다.</target>
        <note />
      </trans-unit>
      <trans-unit id="Colorize_regular_expressions">
        <source>Colorize regular expressions</source>
        <target state="translated">정규식 색 지정</target>
        <note />
      </trans-unit>
      <trans-unit id="Containing_member">
        <source>Containing Member</source>
        <target state="translated">포함하는 멤버</target>
        <note />
      </trans-unit>
      <trans-unit id="Containing_type">
        <source>Containing Type</source>
        <target state="translated">포함하는 형식</target>
        <note />
      </trans-unit>
      <trans-unit id="Current_document">
        <source>Current document</source>
        <target state="translated">현재 문서</target>
        <note />
      </trans-unit>
      <trans-unit id="Current_parameter">
        <source>Current parameter</source>
        <target state="translated">현재 매개 변수</target>
        <note />
      </trans-unit>
      <trans-unit id="Display_inline_parameter_name_hints">
        <source>Disp_lay inline parameter name hints (experimental)</source>
        <target state="new">Disp_lay inline parameter name hints (experimental)</target>
        <note />
      </trans-unit>
      <trans-unit id="Edit">
        <source>_Edit</source>
        <target state="translated">편집(_E)</target>
        <note />
      </trans-unit>
      <trans-unit id="Edit_0">
        <source>Edit {0}</source>
        <target state="translated">{0} 편집</target>
        <note>{0} is a parameter description</note>
      </trans-unit>
      <trans-unit id="Editor_Color_Scheme">
        <source>Editor Color Scheme</source>
        <target state="translated">편집기 색 구성표</target>
        <note />
      </trans-unit>
      <trans-unit id="Editor_color_scheme_options_are_only_available_when_using_a_color_theme_bundled_with_Visual_Studio_The_color_theme_can_be_configured_from_the_Environment_General_options_page">
        <source>Editor color scheme options are only available when using a color theme bundled with Visual Studio. The color theme can be configured from the Environment &gt; General options page.</source>
        <target state="translated">편집기 색 구성표 옵션은 Visual Studio와 함께 제공되는 색 테마를 사용하는 경우에만 사용할 수 있습니다. 색 테마는 [환경] &gt; [일반] 옵션 페이지에서 구성할 수 있습니다.</target>
        <note />
      </trans-unit>
      <trans-unit id="Element_is_not_valid">
        <source>Element is not valid.</source>
        <target state="translated">요소가 잘못되었습니다.</target>
        <note />
      </trans-unit>
      <trans-unit id="Enter_a_call_site_value_or_choose_a_different_value_injection_kind">
        <source>Enter a call site value or choose a different value injection kind</source>
        <target state="translated">호출 사이트 값을 입력하거나 다른 값 삽입 종류를 선택하세요.</target>
        <note />
      </trans-unit>
      <trans-unit id="Entire_repository">
        <source>Entire repository</source>
        <target state="translated">전체 리포지토리</target>
        <note />
      </trans-unit>
      <trans-unit id="Entire_solution">
        <source>Entire solution</source>
        <target state="translated">전체 솔루션</target>
        <note />
      </trans-unit>
      <trans-unit id="Evaluating_0_tasks_in_queue">
        <source>Evaluating ({0} tasks in queue)</source>
        <target state="translated">평가 중(큐의 {0}개 작업)</target>
        <note />
      </trans-unit>
      <trans-unit id="Extract_Base_Class">
        <source>Extract Base Class</source>
        <target state="new">Extract Base Class</target>
        <note />
      </trans-unit>
      <trans-unit id="Finish">
        <source>Finish</source>
        <target state="translated">마침</target>
        <note />
      </trans-unit>
      <trans-unit id="Generate_dot_editorconfig_file_from_settings">
        <source>Generate .editorconfig file from settings</source>
        <target state="translated">설정에서 .editorconfig 파일 생성</target>
        <note />
      </trans-unit>
      <trans-unit id="Highlight_related_components_under_cursor">
        <source>Highlight related components under cursor</source>
        <target state="translated">커서 아래의 관련 구성 요소 강조</target>
        <note />
      </trans-unit>
      <trans-unit id="In_other_operators">
        <source>In other operators</source>
        <target state="translated">기타 연산자</target>
        <note />
      </trans-unit>
      <trans-unit id="Index">
        <source>Index</source>
        <target state="translated">인덱스</target>
        <note>Index of parameter in original signature</note>
      </trans-unit>
      <trans-unit id="Infer_from_context">
        <source>Infer from context</source>
        <target state="translated">컨텍스트에서 유추</target>
        <note />
      </trans-unit>
      <trans-unit id="Indexed_in_organization">
        <source>Indexed in organization</source>
        <target state="translated">조직에서 인덱싱됨</target>
        <note />
      </trans-unit>
      <trans-unit id="Indexed_in_repo">
        <source>Indexed in repo</source>
        <target state="translated">리포지토리에서 인덱싱됨</target>
        <note />
      </trans-unit>
      <trans-unit id="Inserting_call_site_value_0">
        <source>Inserting call site value '{0}'</source>
        <target state="translated">호출 사이트 값 '{0}'을(를) 삽입하는 중</target>
        <note />
      </trans-unit>
      <trans-unit id="Install_Microsoft_recommended_Roslyn_analyzers_which_provide_additional_diagnostics_and_fixes_for_common_API_design_security_performance_and_reliability_issues">
        <source>Install Microsoft-recommended Roslyn analyzers, which provide additional diagnostics and fixes for common API design, security, performance, and reliability issues</source>
        <target state="translated">일반적인 API 디자인, 보안, 성능 및 안정성 문제에 대한 추가 진단 및 수정을 제공하는 Microsoft 권장 Roslyn 분석기를 설치합니다.</target>
        <note />
      </trans-unit>
      <trans-unit id="Interface_cannot_have_field">
        <source>Interface cannot have field.</source>
        <target state="translated">인터페이스에는 필드가 포함될 수 없습니다.</target>
        <note />
      </trans-unit>
      <trans-unit id="IntroduceUndefinedTodoVariables">
        <source>Introduce undefined TODO variables</source>
        <target state="translated">정의되지 않은 TODO 변수 소개</target>
        <note>"TODO" is an indicator that more work should be done at the location where the TODO is inserted</note>
      </trans-unit>
      <trans-unit id="Item_origin">
        <source>Item origin</source>
        <target state="translated">항목 원본</target>
        <note />
      </trans-unit>
      <trans-unit id="Keep_all_parentheses_in_colon">
        <source>Keep all parentheses in:</source>
        <target state="translated">모든 괄호 유지:</target>
        <note />
      </trans-unit>
      <trans-unit id="Kind">
        <source>Kind</source>
        <target state="translated">종류</target>
        <note />
      </trans-unit>
      <trans-unit id="Live_Share_CSharp_Visual_Basic_Language_Server_Client">
        <source>Live Share C#/Visual Basic Language Server Client</source>
        <target state="translated">Live Share C#/Visual Basic 언어 서버 클라이언트</target>
        <note>'Live Share' is a product name and does not need to be localized.</note>
      </trans-unit>
      <trans-unit id="Live_analysis_VSIX_extension">
        <source>Live analysis (VSIX extension)</source>
        <target state="translated">실시간 분석(VSIX 확장)</target>
        <note />
      </trans-unit>
      <trans-unit id="Loaded_items">
        <source>Loaded items</source>
        <target state="translated">로드된 항목</target>
        <note />
      </trans-unit>
      <trans-unit id="Loaded_solution">
        <source>Loaded solution</source>
        <target state="translated">로드된 솔루션</target>
        <note />
      </trans-unit>
      <trans-unit id="Local">
        <source>Local</source>
        <target state="translated">로컬</target>
        <note />
      </trans-unit>
      <trans-unit id="Local_metadata">
        <source>Local metadata</source>
        <target state="translated">로컬 메타데이터</target>
        <note />
      </trans-unit>
      <trans-unit id="Make_0_abstract">
        <source>Make '{0}' abstract</source>
        <target state="translated">'{0}'을(를) 추상으로 지정</target>
        <note />
      </trans-unit>
      <trans-unit id="Make_abstract">
        <source>Make abstract</source>
        <target state="translated">추상으로 지정</target>
        <note />
      </trans-unit>
      <trans-unit id="Members">
        <source>Members</source>
        <target state="translated">멤버</target>
        <note />
      </trans-unit>
      <trans-unit id="Modifier_preferences_colon">
        <source>Modifier preferences:</source>
        <target state="translated">한정자 기본 설정:</target>
        <note />
      </trans-unit>
      <trans-unit id="Move_to_namespace">
        <source>Move to Namespace</source>
        <target state="translated">네임스페이스로 이동</target>
        <note />
      </trans-unit>
      <trans-unit id="Name_conflicts_with_an_existing_type_name">
        <source>Name conflicts with an existing type name.</source>
        <target state="new">Name conflicts with an existing type name.</target>
        <note />
      </trans-unit>
      <trans-unit id="Name_is_not_a_valid_0_identifier">
        <source>Name is not a valid {0} identifier.</source>
        <target state="new">Name is not a valid {0} identifier.</target>
        <note />
      </trans-unit>
      <trans-unit id="Namespace">
        <source>Namespace</source>
        <target state="translated">네임스페이스</target>
        <note />
      </trans-unit>
      <trans-unit id="Namespace_0">
        <source>Namespace: '{0}'</source>
        <target state="translated">네임스페이스: '{0}'</target>
        <note />
      </trans-unit>
      <trans-unit id="NamingSpecification_CSharp_Class">
        <source>class</source>
        <target state="new">class</target>
        <note>{Locked} This string can be found under "Tools | Options | Text Editor | C# | Code Style | Naming | Manage Specifications | + | Symbol kinds". All of the "NamingSpecification_CSharp_*" strings represent language constructs, and some of them are also actual keywords (including this one).</note>
      </trans-unit>
      <trans-unit id="NamingSpecification_CSharp_Delegate">
        <source>delegate</source>
        <target state="new">delegate</target>
        <note>{Locked} This string can be found under "Tools | Options | Text Editor | C# | Code Style | Naming | Manage Specifications | + | Symbol kinds". All of the "NamingSpecification_CSharp_*" strings represent language constructs, and some of them are also actual keywords (including this one).</note>
      </trans-unit>
      <trans-unit id="NamingSpecification_CSharp_Enum">
        <source>enum</source>
        <target state="new">enum</target>
        <note>{Locked} This string can be found under "Tools | Options | Text Editor | C# | Code Style | Naming | Manage Specifications | + | Symbol kinds". All of the "NamingSpecification_CSharp_*" strings represent language constructs, and some of them are also actual keywords (including this one).</note>
      </trans-unit>
      <trans-unit id="NamingSpecification_CSharp_Event">
        <source>event</source>
        <target state="new">event</target>
        <note>{Locked} This string can be found under "Tools | Options | Text Editor | C# | Code Style | Naming | Manage Specifications | + | Symbol kinds". All of the "NamingSpecification_CSharp_*" strings represent language constructs, and some of them are also actual keywords (including this one).</note>
      </trans-unit>
      <trans-unit id="NamingSpecification_CSharp_Field">
        <source>field</source>
        <target state="translated">필드</target>
        <note>This string can be found under "Tools | Options | Text Editor | C# | Code Style | Naming | Manage Specifications | + | Symbol kinds". All of the "NamingSpecification_CSharp_*" strings represent language constructs, and some of them are also actual keywords (NOT this one). Refers to the C# programming language concept of a "field" (which stores data).</note>
      </trans-unit>
      <trans-unit id="NamingSpecification_CSharp_Interface">
        <source>interface</source>
        <target state="new">interface</target>
        <note>{Locked} This string can be found under "Tools | Options | Text Editor | C# | Code Style | Naming | Manage Specifications | + | Symbol kinds". All of the "NamingSpecification_CSharp_*" strings represent language constructs, and some of them are also actual keywords (including this one).</note>
      </trans-unit>
      <trans-unit id="NamingSpecification_CSharp_Local">
        <source>local</source>
        <target state="translated">로컬</target>
        <note>This string can be found under "Tools | Options | Text Editor | C# | Code Style | Naming | Manage Specifications | + | Symbol kinds". All of the "NamingSpecification_CSharp_*" strings represent language constructs, and some of them are also actual keywords (NOT this one). Refers to the C# language concept of a "local variable".</note>
      </trans-unit>
      <trans-unit id="NamingSpecification_CSharp_LocalFunction">
        <source>local function</source>
        <target state="translated">로컬 함수</target>
        <note>This string can be found under "Tools | Options | Text Editor | C# | Code Style | Naming | Manage Specifications | + | Symbol kinds". All of the "NamingSpecification_CSharp_*" strings represent language constructs, and some of them are also actual keywords (NOT this one). Refers to the C# language concept of a "local function" that exists locally within another function.</note>
      </trans-unit>
      <trans-unit id="NamingSpecification_CSharp_Method">
        <source>method</source>
        <target state="translated">메서드</target>
        <note>This string can be found under "Tools | Options | Text Editor | C# | Code Style | Naming | Manage Specifications | + | Symbol kinds". All of the "NamingSpecification_CSharp_*" strings represent language constructs, and some of them are also actual keywords (NOT this one). Refers to the C# language concept of a "method" that can be called by other code.</note>
      </trans-unit>
      <trans-unit id="NamingSpecification_CSharp_Namespace">
        <source>namespace</source>
        <target state="new">namespace</target>
        <note>{Locked} This string can be found under "Tools | Options | Text Editor | C# | Code Style | Naming | Manage Specifications | + | Symbol kinds". All of the "NamingSpecification_CSharp_*" strings represent language constructs, and some of them are also actual keywords (including this one).</note>
      </trans-unit>
      <trans-unit id="NamingSpecification_CSharp_Parameter">
        <source>parameter</source>
        <target state="translated">매개 변수</target>
        <note>This string can be found under "Tools | Options | Text Editor | C# | Code Style | Naming | Manage Specifications | + | Symbol kinds". All of the "NamingSpecification_CSharp_*" strings represent language constructs, and some of them are also actual keywords (NOT this one). Refers to the C# language concept of a "parameter" being passed to a method.</note>
      </trans-unit>
      <trans-unit id="NamingSpecification_CSharp_Property">
        <source>property</source>
        <target state="translated">속성</target>
        <note>This string can be found under "Tools | Options | Text Editor | C# | Code Style | Naming | Manage Specifications | + | Symbol kinds". All of the "NamingSpecification_CSharp_*" strings represent language constructs, and some of them are also actual keywords (NOT this one). Refers to the C# language concept of a "property" (which allows for the retrieval of data).</note>
      </trans-unit>
      <trans-unit id="NamingSpecification_CSharp_Struct">
        <source>struct</source>
        <target state="new">struct</target>
        <note>{Locked} This string can be found under "Tools | Options | Text Editor | C# | Code Style | Naming | Manage Specifications | + | Symbol kinds". All of the "NamingSpecification_CSharp_*" strings represent language constructs, and some of them are also actual keywords (including this one).</note>
      </trans-unit>
      <trans-unit id="NamingSpecification_CSharp_TypeParameter">
        <source>type parameter</source>
        <target state="translated">형식 매개 변수</target>
        <note>This string can be found under "Tools | Options | Text Editor | C# | Code Style | Naming | Manage Specifications | + | Symbol kinds". All of the "NamingSpecification_CSharp_*" strings represent language constructs, and some of them are also actual keywords (NOT this one). Refers to the C# language concept of a "type parameter".</note>
      </trans-unit>
      <trans-unit id="NamingSpecification_VisualBasic_Class">
        <source>Class</source>
        <target state="new">Class</target>
        <note>{Locked} This string can be found under "Tools | Options | Text Editor | Basic | Code Style | Naming | Manage Specifications | + | Symbol kinds". All of the "NamingSpecification_VisualBasic_*" strings represent language constructs, and some of them are also actual keywords (including this one).</note>
      </trans-unit>
      <trans-unit id="NamingSpecification_VisualBasic_Delegate">
        <source>Delegate</source>
        <target state="new">Delegate</target>
        <note>{Locked} This string can be found under "Tools | Options | Text Editor | Basic | Code Style | Naming | Manage Specifications | + | Symbol kinds". All of the "NamingSpecification_VisualBasic_*" strings represent language constructs, and some of them are also actual keywords (including this one).</note>
      </trans-unit>
      <trans-unit id="NamingSpecification_VisualBasic_Enum">
        <source>Enum</source>
        <target state="new">Enum</target>
        <note>{Locked} This string can be found under "Tools | Options | Text Editor | Basic | Code Style | Naming | Manage Specifications | + | Symbol kinds". All of the "NamingSpecification_VisualBasic_*" strings represent language constructs, and some of them are also actual keywords (including this one).</note>
      </trans-unit>
      <trans-unit id="NamingSpecification_VisualBasic_Event">
        <source>Event</source>
        <target state="new">Event</target>
        <note>{Locked} This string can be found under "Tools | Options | Text Editor | Basic | Code Style | Naming | Manage Specifications | + | Symbol kinds". All of the "NamingSpecification_VisualBasic_*" strings represent language constructs, and some of them are also actual keywords (including this one).</note>
      </trans-unit>
      <trans-unit id="NamingSpecification_VisualBasic_Field">
        <source>Field</source>
        <target state="translated">필드</target>
        <note>This string can be found under "Tools | Options | Text Editor | Basic | Code Style | Naming | Manage Specifications | + | Symbol kinds". All of the "NamingSpecification_VisualBasic_*" strings represent language constructs, and some of them are also actual keywords (NOT this one). Refers to the Visual Basic language concept of a "field" (which stores data).</note>
      </trans-unit>
      <trans-unit id="NamingSpecification_VisualBasic_Interface">
        <source>Interface</source>
        <target state="new">Interface</target>
        <note>{Locked} This string can be found under "Tools | Options | Text Editor | Basic | Code Style | Naming | Manage Specifications | + | Symbol kinds". All of the "NamingSpecification_VisualBasic_*" strings represent language constructs, and some of them are also actual keywords (including this one).</note>
      </trans-unit>
      <trans-unit id="NamingSpecification_VisualBasic_Local">
        <source>Local</source>
        <target state="translated">로컬</target>
        <note>This string can be found under "Tools | Options | Text Editor | Basic | Code Style | Naming | Manage Specifications | + | Symbol kinds". All of the "NamingSpecification_VisualBasic_*" strings represent language constructs, and some of them are also actual keywords (NOT this one). Refers to the Visual Basic language concept of a "local variable".</note>
      </trans-unit>
      <trans-unit id="NamingSpecification_VisualBasic_Method">
        <source>Method</source>
        <target state="translated">메서드</target>
        <note>This string can be found under "Tools | Options | Text Editor | Basic | Code Style | Naming | Manage Specifications | + | Symbol kinds". All of the "NamingSpecification_VisualBasic_*" strings represent language constructs, and some of them are also actual keywords (NOT this one). Refers to the Visual Basic language concept of a "method".</note>
      </trans-unit>
      <trans-unit id="NamingSpecification_VisualBasic_Module">
        <source>Module</source>
        <target state="new">Module</target>
        <note>{Locked} This string can be found under "Tools | Options | Text Editor | Basic | Code Style | Naming | Manage Specifications | + | Symbol kinds". All of the "NamingSpecification_VisualBasic_*" strings represent language constructs, and some of them are also actual keywords (including this one).</note>
      </trans-unit>
      <trans-unit id="NamingSpecification_VisualBasic_Namespace">
        <source>Namespace</source>
        <target state="new">Namespace</target>
        <note>{Locked} This string can be found under "Tools | Options | Text Editor | Basic | Code Style | Naming | Manage Specifications | + | Symbol kinds". All of the "NamingSpecification_VisualBasic_*" strings represent language constructs, and some of them are also actual keywords (including this one).</note>
      </trans-unit>
      <trans-unit id="NamingSpecification_VisualBasic_Parameter">
        <source>Parameter</source>
        <target state="translated">매개 변수</target>
        <note>This string can be found under "Tools | Options | Text Editor | Basic | Code Style | Naming | Manage Specifications | + | Symbol kinds". All of the "NamingSpecification_VisualBasic_*" strings represent language constructs, and some of them are also actual keywords (NOT this one). Refers to the Visual Basic language concept of a "parameter" which can be passed to a method.</note>
      </trans-unit>
      <trans-unit id="NamingSpecification_VisualBasic_Property">
        <source>Property</source>
        <target state="new">Property</target>
        <note>{Locked} This string can be found under "Tools | Options | Text Editor | Basic | Code Style | Naming | Manage Specifications | + | Symbol kinds". All of the "NamingSpecification_VisualBasic_*" strings represent language constructs, and some of them are also actual keywords (including this one).</note>
      </trans-unit>
      <trans-unit id="NamingSpecification_VisualBasic_Structure">
        <source>Structure</source>
        <target state="new">Structure</target>
        <note>{Locked} This string can be found under "Tools | Options | Text Editor | Basic | Code Style | Naming | Manage Specifications | + | Symbol kinds". All of the "NamingSpecification_VisualBasic_*" strings represent language constructs, and some of them are also actual keywords (including this one).</note>
      </trans-unit>
      <trans-unit id="NamingSpecification_VisualBasic_TypeParameter">
        <source>Type Parameter</source>
        <target state="translated">형식 매개 변수</target>
        <note>This string can be found under "Tools | Options | Text Editor | Basic | Code Style | Naming | Manage Specifications | + | Symbol kinds". All of the "NamingSpecification_VisualBasic_*" strings represent language constructs, and some of them are also actual keywords (NOT this one). Refers to the Visual Basic language concept of a "type parameter".</note>
      </trans-unit>
      <trans-unit id="Naming_rules">
        <source>Naming rules</source>
        <target state="translated">명명 규칙</target>
        <note />
      </trans-unit>
      <trans-unit id="Never_if_unnecessary">
        <source>Never if unnecessary</source>
        <target state="translated">필요한 경우 사용 안 함</target>
        <note />
      </trans-unit>
      <trans-unit id="Non_public_methods">
        <source>Non-public methods</source>
        <target state="translated">public이 아닌 메서드</target>
        <note />
      </trans-unit>
      <trans-unit id="None">
        <source>None</source>
        <target state="translated">None</target>
        <note />
      </trans-unit>
      <trans-unit id="Omit_only_for_optional_parameters">
        <source>Omit (only for optional parameters)</source>
        <target state="translated">생략(선택적 매개 변수에만 해당)</target>
        <note />
      </trans-unit>
      <trans-unit id="Open_documents">
        <source>Open documents</source>
        <target state="translated">열린 문서</target>
        <note />
      </trans-unit>
      <trans-unit id="Optional_parameters_must_provide_a_default_value">
        <source>Optional parameters must provide a default value</source>
        <target state="translated">선택적 매개 변수는 기본값을 제공해야 합니다.</target>
        <note />
      </trans-unit>
      <trans-unit id="Optional_with_default_value_colon">
        <source>Optional with default value:</source>
        <target state="translated">다음 기본값을 사용하는 경우 선택적:</target>
        <note />
      </trans-unit>
      <trans-unit id="Other">
        <source>Others</source>
        <target state="translated">기타</target>
        <note />
      </trans-unit>
      <trans-unit id="Parameter_Details">
        <source>Parameter Details</source>
        <target state="translated">매개 변수 정보</target>
        <note />
      </trans-unit>
      <trans-unit id="Parameter_Name">
        <source>Parameter name:</source>
        <target state="translated">매개 변수 이름:</target>
        <note />
      </trans-unit>
      <trans-unit id="Parameter_information">
        <source>Parameter information</source>
        <target state="translated">매개 변수 정보</target>
        <note />
      </trans-unit>
      <trans-unit id="Parameter_kind">
        <source>Parameter kind</source>
        <target state="translated">매개 변수 종류</target>
        <note />
      </trans-unit>
      <trans-unit id="Parameter_name_contains_invalid_characters">
        <source>Parameter name contains invalid character(s).</source>
        <target state="translated">매개 변수 이름에 잘못된 문자가 들어 있습니다.</target>
        <note />
      </trans-unit>
      <trans-unit id="Parameter_preferences_colon">
        <source>Parameter preferences:</source>
        <target state="translated">매개 변수 기본 설정:</target>
        <note />
      </trans-unit>
      <trans-unit id="Parameter_type_contains_invalid_characters">
        <source>Parameter type contains invalid character(s).</source>
        <target state="translated">매개 변수 형식에 잘못된 문자가 들어 있습니다.</target>
        <note />
      </trans-unit>
      <trans-unit id="Parentheses_preferences_colon">
        <source>Parentheses preferences:</source>
        <target state="translated">괄호 기본 설정:</target>
        <note />
      </trans-unit>
      <trans-unit id="Paused_0_tasks_in_queue">
        <source>Paused ({0} tasks in queue)</source>
        <target state="translated">일시 중지됨(큐의 {0}개 작업)</target>
        <note />
      </trans-unit>
      <trans-unit id="Please_enter_a_type_name">
        <source>Please enter a type name</source>
        <target state="translated">형식 이름을 입력하세요.</target>
        <note>"Type" is the programming language concept</note>
      </trans-unit>
      <trans-unit id="Prefer_System_HashCode_in_GetHashCode">
        <source>Prefer 'System.HashCode' in 'GetHashCode'</source>
        <target state="translated">'GetHashCode'에서 'System.HashCode' 선호</target>
        <note />
      </trans-unit>
      <trans-unit id="Prefer_compound_assignments">
        <source>Prefer compound assignments</source>
        <target state="translated">복합 대입 선호</target>
        <note />
      </trans-unit>
      <trans-unit id="Prefer_index_operator">
        <source>Prefer index operator</source>
        <target state="translated">인덱스 연산자 선호</target>
        <note />
      </trans-unit>
      <trans-unit id="Prefer_range_operator">
        <source>Prefer range operator</source>
        <target state="translated">범위 연산자 선호</target>
        <note />
      </trans-unit>
      <trans-unit id="Prefer_readonly_fields">
        <source>Prefer readonly fields</source>
        <target state="translated">읽기 전용 필드 선호</target>
        <note />
      </trans-unit>
      <trans-unit id="Prefer_simple_using_statement">
        <source>Prefer simple 'using' statement</source>
        <target state="translated">간단한 'using' 문 선호</target>
        <note />
      </trans-unit>
      <trans-unit id="Prefer_simplified_boolean_expressions">
        <source>Prefer simplified boolean expressions</source>
        <target state="translated">간단한 부울 식을 기본으로 사용</target>
        <note />
      </trans-unit>
      <trans-unit id="Prefer_static_local_functions">
        <source>Prefer static local functions</source>
        <target state="translated">정적 로컬 함수 선호</target>
        <note />
      </trans-unit>
      <trans-unit id="Pull_Members_Up">
        <source>Pull Members Up</source>
        <target state="translated">멤버 풀하기</target>
        <note />
      </trans-unit>
      <trans-unit id="Razor_CSharp_Language_Server_Client">
        <source>Razor C# Language Server Client</source>
        <target state="translated">Razor C# 언어 서버 클라이언트</target>
        <note />
      </trans-unit>
      <trans-unit id="Regular_Expressions">
        <source>Regular Expressions</source>
        <target state="translated">정규식</target>
        <note />
      </trans-unit>
      <trans-unit id="Rename_0_to_1">
        <source>Rename {0} to {1}</source>
        <target state="translated">{0} 이름을 {1}(으)로 바꾸기</target>
        <note />
      </trans-unit>
      <trans-unit id="Report_invalid_regular_expressions">
        <source>Report invalid regular expressions</source>
        <target state="translated">잘못된 정규식 보고</target>
        <note />
      </trans-unit>
      <trans-unit id="Repository">
        <source>Repository</source>
        <target state="translated">리포지토리</target>
        <note />
      </trans-unit>
      <trans-unit id="Required">
        <source>Required</source>
        <target state="translated">필수</target>
        <note />
      </trans-unit>
      <trans-unit id="Requires_System_HashCode_be_present_in_project">
        <source>Requires 'System.HashCode' be present in project</source>
        <target state="translated">'System.HashCode'가 프로젝트에 있어야 합니다.</target>
        <note />
      </trans-unit>
      <trans-unit id="Reset_Visual_Studio_default_keymapping">
        <source>Reset Visual Studio default keymapping</source>
        <target state="translated">Visual Studio 기본 키 매핑을 다시 설정</target>
        <note />
      </trans-unit>
      <trans-unit id="Review_Changes">
        <source>Review Changes</source>
        <target state="translated">변경 내용 검토</target>
        <note />
      </trans-unit>
      <trans-unit id="Run_Code_Analysis_on_0">
        <source>Run Code Analysis on {0}</source>
        <target state="translated">{0}에서 코드 분석 실행</target>
        <note />
      </trans-unit>
      <trans-unit id="Running_code_analysis_for_0">
        <source>Running code analysis for '{0}'...</source>
        <target state="translated">'{0}'에 대한 코드 분석을 실행하는 중...</target>
        <note />
      </trans-unit>
      <trans-unit id="Running_code_analysis_for_Solution">
        <source>Running code analysis for Solution...</source>
        <target state="translated">솔루션에 대한 코드 분석을 실행하는 중...</target>
        <note />
      </trans-unit>
      <trans-unit id="Running_low_priority_background_processes">
        <source>Running low priority background processes</source>
        <target state="translated">낮은 우선 순위 백그라운드 프로세스 실행 중</target>
        <note />
      </trans-unit>
      <trans-unit id="Save_dot_editorconfig_file">
        <source>Save .editorconfig file</source>
        <target state="translated">editorconfig 파일 저장</target>
        <note />
      </trans-unit>
      <trans-unit id="Select_destination">
        <source>Select destination</source>
        <target state="translated">대상 선택</target>
        <note />
      </trans-unit>
      <trans-unit id="Select_Dependents">
        <source>Select _Dependents</source>
        <target state="translated">종속 항목 선택(_D)</target>
        <note />
      </trans-unit>
      <trans-unit id="Select_Public">
        <source>Select _Public</source>
        <target state="translated">공용 선택(_P)</target>
        <note />
      </trans-unit>
      <trans-unit id="Select_destination_and_members_to_pull_up">
        <source>Select destination and members to pull up.</source>
        <target state="translated">풀할 대상 및 멤버를 선택합니다.</target>
        <note />
      </trans-unit>
      <trans-unit id="Select_destination_colon">
        <source>Select destination:</source>
        <target state="translated">대상 선택:</target>
        <note />
      </trans-unit>
      <trans-unit id="Select_member">
        <source>Select member</source>
        <target state="translated">멤버 선택</target>
        <note />
      </trans-unit>
      <trans-unit id="Select_members_colon">
        <source>Select members:</source>
        <target state="translated">멤버 선택:</target>
        <note />
      </trans-unit>
      <trans-unit id="Show_completion_list">
        <source>Show completion list</source>
        <target state="translated">완성 목록 표시</target>
        <note />
      </trans-unit>
      <trans-unit id="Some_color_scheme_colors_are_being_overridden_by_changes_made_in_the_Environment_Fonts_and_Colors_options_page_Choose_Use_Defaults_in_the_Fonts_and_Colors_page_to_revert_all_customizations">
        <source>Some color scheme colors are being overridden by changes made in the Environment &gt; Fonts and Colors options page. Choose `Use Defaults` in the Fonts and Colors page to revert all customizations.</source>
        <target state="translated">색 구성표의 일부 색이 [환경] &gt; [글꼴 및 색] 옵션 페이지에서 변경한 내용에 따라 재정의됩니다. 모든 사용자 지정을 되돌리려면 [글꼴 및 색] 페이지에서 '기본값 사용'을 선택하세요.</target>
        <note />
      </trans-unit>
      <trans-unit id="Target_Namespace_colon">
        <source>Target Namespace:</source>
        <target state="translated">대상 네임스페이스:</target>
        <note />
      </trans-unit>
      <trans-unit id="The_generator_0_that_generated_this_file_has_been_removed_from_the_project">
        <source>The generator '{0}' that generated this file has been removed from the project; this file is no longer being included in your project.</source>
        <target state="new">The generator '{0}' that generated this file has been removed from the project; this file is no longer being included in your project.</target>
        <note />
      </trans-unit>
      <trans-unit id="The_generator_0_that_generated_this_file_has_stopped_generating_this_file">
        <source>The generator '{0}' that generated this file has stopped generating this file; this file is no longer being included in your project.</source>
        <target state="new">The generator '{0}' that generated this file has stopped generating this file; this file is no longer being included in your project.</target>
        <note />
      </trans-unit>
      <trans-unit id="This_file_is_autogenerated_by_0_and_cannot_be_edited">
        <source>This file is auto-generated by the generator '{0}' and cannot be edited.</source>
        <target state="new">This file is auto-generated by the generator '{0}' and cannot be edited.</target>
        <note />
      </trans-unit>
      <trans-unit id="This_is_an_invalid_namespace">
        <source>This is an invalid namespace</source>
        <target state="translated">잘못된 네임스페이스입니다.</target>
        <note />
      </trans-unit>
      <trans-unit id="Type_Name">
        <source>Type name:</source>
        <target state="translated">형식 이름:</target>
        <note />
      </trans-unit>
      <trans-unit id="Type_name_has_a_syntax_error">
        <source>Type name has a syntax error</source>
        <target state="translated">형식 이름에 구문 오류가 있습니다.</target>
        <note>"Type" is the programming language concept</note>
      </trans-unit>
      <trans-unit id="Type_name_is_not_recognized">
        <source>Type name is not recognized</source>
        <target state="translated">형식 이름을 인식할 수 없습니다.</target>
        <note>"Type" is the programming language concept</note>
      </trans-unit>
      <trans-unit id="Type_name_is_recognized">
        <source>Type name is recognized</source>
        <target state="translated">형식 이름이 인식됩니다.</target>
        <note>"Type" is the programming language concept</note>
      </trans-unit>
      <trans-unit id="Unused_value_is_explicitly_assigned_to_an_unused_local">
        <source>Unused value is explicitly assigned to an unused local</source>
        <target state="translated">사용되지 않는 값이 사용되지 않는 로컬에 명시적으로 할당됩니다.</target>
        <note />
      </trans-unit>
      <trans-unit id="Unused_value_is_explicitly_assigned_to_discard">
        <source>Unused value is explicitly assigned to discard</source>
        <target state="translated">사용되지 않는 값이 무시 항목에 명시적으로 할당됩니다.</target>
        <note />
      </trans-unit>
      <trans-unit id="Updating_severity">
        <source>Updating severity</source>
        <target state="translated">심각도를 업데이트하는 중</target>
        <note />
      </trans-unit>
      <trans-unit id="Use_64_bit_process_for_code_analysis_requires_restart">
        <source>Use 64-bit process for code analysis (requires restart)</source>
        <target state="new">Use 64-bit process for code analysis (requires restart)</target>
        <note />
      </trans-unit>
      <trans-unit id="Use_expression_body_for_lambdas">
        <source>Use expression body for lambdas</source>
        <target state="translated">람다에 식 본문 사용</target>
        <note />
      </trans-unit>
      <trans-unit id="Use_expression_body_for_local_functions">
        <source>Use expression body for local functions</source>
        <target state="translated">로컬 함수에 식 본문 사용</target>
        <note />
      </trans-unit>
      <trans-unit id="Use_named_argument">
        <source>Use named argument</source>
        <target state="translated">명명된 인수 사용</target>
        <note>"argument" is a programming term for a value passed to a function</note>
      </trans-unit>
      <trans-unit id="Value_assigned_here_is_never_used">
        <source>Value assigned here is never used</source>
        <target state="translated">여기에 할당된 값은 사용되지 않습니다.</target>
        <note />
      </trans-unit>
      <trans-unit id="Value_colon">
        <source>Value:</source>
        <target state="translated">값:</target>
        <note />
      </trans-unit>
      <trans-unit id="Value_returned_by_invocation_is_implicitly_ignored">
        <source>Value returned by invocation is implicitly ignored</source>
        <target state="translated">호출로 반환된 값은 암시적으로 무시됩니다.</target>
        <note />
      </trans-unit>
      <trans-unit id="Value_to_inject_at_call_sites">
        <source>Value to inject at call sites</source>
        <target state="translated">호출 사이트에서 삽입할 값</target>
        <note />
      </trans-unit>
      <trans-unit id="Visual_Studio_2017">
        <source>Visual Studio 2017</source>
        <target state="translated">Visual Studio 2017</target>
        <note />
      </trans-unit>
      <trans-unit id="Visual_Studio_2019">
        <source>Visual Studio 2019</source>
        <target state="translated">Visual Studio 2019</target>
        <note />
      </trans-unit>
      <trans-unit id="Warning_colon_duplicate_parameter_name">
        <source>Warning: duplicate parameter name</source>
        <target state="translated">경고: 매개 변수 이름이 중복되었습니다.</target>
        <note />
      </trans-unit>
      <trans-unit id="Warning_colon_type_does_not_bind">
        <source>Warning: type does not bind</source>
        <target state="translated">경고: 형식이 바인딩되어 있지 않습니다.</target>
        <note />
      </trans-unit>
      <trans-unit id="We_notice_you_suspended_0_Reset_keymappings_to_continue_to_navigate_and_refactor">
        <source>We notice you suspended '{0}'. Reset keymappings to continue to navigate and refactor.</source>
        <target state="translated">'{0}'을(를) 일시 중단하신 것으로 보입니다. 계속 탐색하고 리팩터링하려면 키 매핑을 다시 설정하세요.</target>
        <note />
      </trans-unit>
      <trans-unit id="This_workspace_does_not_support_updating_Visual_Basic_compilation_options">
        <source>This workspace does not support updating Visual Basic compilation options.</source>
        <target state="translated">이 작업 영역은 Visual Basic 컴파일 옵션 업데이트를 지원하지 않습니다.</target>
        <note />
      </trans-unit>
      <trans-unit id="You_must_change_the_signature">
        <source>You must change the signature</source>
        <target state="translated">시그니처를 변경해야 합니다.</target>
        <note>"signature" here means the definition of a method</note>
      </trans-unit>
      <trans-unit id="You_must_select_at_least_one_member">
        <source>You must select at least one member.</source>
        <target state="translated">멤버를 하나 이상 선택해야 합니다.</target>
        <note />
      </trans-unit>
      <trans-unit id="Illegal_characters_in_path">
        <source>Illegal characters in path.</source>
        <target state="translated">경로에 잘못된 문자가 있습니다.</target>
        <note />
      </trans-unit>
      <trans-unit id="File_name_must_have_the_0_extension">
        <source>File name must have the "{0}" extension.</source>
        <target state="translated">파일 이름에 "{0}" 확장이 있어야 합니다.</target>
        <note />
      </trans-unit>
      <trans-unit id="Debugger">
        <source>Debugger</source>
        <target state="translated">디버거</target>
        <note />
      </trans-unit>
      <trans-unit id="Determining_breakpoint_location">
        <source>Determining breakpoint location...</source>
        <target state="translated">중단점 위치를 확인하는 중...</target>
        <note />
      </trans-unit>
      <trans-unit id="Determining_autos">
        <source>Determining autos...</source>
        <target state="translated">자동을 확인하는 중...</target>
        <note />
      </trans-unit>
      <trans-unit id="Resolving_breakpoint_location">
        <source>Resolving breakpoint location...</source>
        <target state="translated">중단점 위치를 확인하는 중...</target>
        <note />
      </trans-unit>
      <trans-unit id="Validating_breakpoint_location">
        <source>Validating breakpoint location...</source>
        <target state="translated">중단점 위치를 확인하는 중...</target>
        <note />
      </trans-unit>
      <trans-unit id="Getting_DataTip_text">
        <source>Getting DataTip text...</source>
        <target state="translated">DataTip 텍스트를 가져오는 중...</target>
        <note />
      </trans-unit>
      <trans-unit id="Preview_unavailable">
        <source>Preview unavailable</source>
        <target state="translated">미리 보기를 사용할 수 없음</target>
        <note />
      </trans-unit>
      <trans-unit id="Overrides_">
        <source>Overrides</source>
        <target state="translated">재정의</target>
        <note />
      </trans-unit>
      <trans-unit id="Overridden_By">
        <source>Overridden By</source>
        <target state="translated">재정의 수행자</target>
        <note />
      </trans-unit>
      <trans-unit id="Inherits_">
        <source>Inherits</source>
        <target state="translated">상속</target>
        <note />
      </trans-unit>
      <trans-unit id="Inherited_By">
        <source>Inherited By</source>
        <target state="translated">상속 대상</target>
        <note />
      </trans-unit>
      <trans-unit id="Implements_">
        <source>Implements</source>
        <target state="translated">구현</target>
        <note />
      </trans-unit>
      <trans-unit id="Implemented_By">
        <source>Implemented By</source>
        <target state="translated">구현자</target>
        <note />
      </trans-unit>
      <trans-unit id="Maximum_number_of_documents_are_open">
        <source>Maximum number of documents are open.</source>
        <target state="translated">최대 수의 문서가 열려 있습니다.</target>
        <note />
      </trans-unit>
      <trans-unit id="Failed_to_create_document_in_miscellaneous_files_project">
        <source>Failed to create document in miscellaneous files project.</source>
        <target state="translated">기타 파일 프로젝트에 문서를 만들지 못했습니다.</target>
        <note />
      </trans-unit>
      <trans-unit id="Invalid_access">
        <source>Invalid access.</source>
        <target state="translated">액세스가 잘못되었습니다.</target>
        <note />
      </trans-unit>
      <trans-unit id="The_following_references_were_not_found_0_Please_locate_and_add_them_manually">
        <source>The following references were not found. {0}Please locate and add them manually.</source>
        <target state="translated">다음 참조를 찾지 못했습니다. {0}수동으로 찾아 추가하세요.</target>
        <note />
      </trans-unit>
      <trans-unit id="End_position_must_be_start_position">
        <source>End position must be &gt;= start position</source>
        <target state="translated">끝 위치는 시작 위치보다 크거나 같아야 합니다.</target>
        <note />
      </trans-unit>
      <trans-unit id="Not_a_valid_value">
        <source>Not a valid value</source>
        <target state="translated">값이 잘못되었습니다.</target>
        <note />
      </trans-unit>
      <trans-unit id="_0_will_be_changed_to_abstract">
        <source>'{0}' will be changed to abstract.</source>
        <target state="translated">'{0}'이(가) 추상으로 변경됩니다.</target>
        <note />
      </trans-unit>
      <trans-unit id="_0_will_be_changed_to_non_static">
        <source>'{0}' will be changed to non-static.</source>
        <target state="translated">'{0}'이(가) 비정적으로 변경됩니다.</target>
        <note />
      </trans-unit>
      <trans-unit id="_0_will_be_changed_to_public">
        <source>'{0}' will be changed to public.</source>
        <target state="translated">'{0}'이(가) 공용으로 변경됩니다.</target>
        <note />
      </trans-unit>
      <trans-unit id="generated_by_0_suffix">
        <source>[generated by {0}]</source>
        <target state="new">[generated by {0}]</target>
        <note>{0} is the name of a generator.</note>
      </trans-unit>
      <trans-unit id="generated_suffix">
        <source>[generated]</source>
        <target state="new">[generated]</target>
        <note />
      </trans-unit>
      <trans-unit id="given_workspace_doesn_t_support_undo">
        <source>given workspace doesn't support undo</source>
        <target state="translated">지정한 작업 영역에서 실행을 취소할 수 없습니다.</target>
        <note />
      </trans-unit>
      <trans-unit id="Add_a_reference_to_0">
        <source>Add a reference to '{0}'</source>
        <target state="translated">{0}'에 참조 추가</target>
        <note />
      </trans-unit>
      <trans-unit id="Event_type_is_invalid">
        <source>Event type is invalid</source>
        <target state="translated">이벤트 형식이 잘못되었습니다.</target>
        <note />
      </trans-unit>
      <trans-unit id="Can_t_find_where_to_insert_member">
        <source>Can't find where to insert member</source>
        <target state="translated">멤버를 삽입할 위치를 찾을 수 없습니다.</target>
        <note />
      </trans-unit>
      <trans-unit id="Can_t_rename_other_elements">
        <source>Can't rename 'other' elements</source>
        <target state="translated">other' 요소의 이름을 바꿀 수 없습니다.</target>
        <note />
      </trans-unit>
      <trans-unit id="Unknown_rename_type">
        <source>Unknown rename type</source>
        <target state="translated">알 수 없는 이름 바꾸기 형식</target>
        <note />
      </trans-unit>
      <trans-unit id="IDs_are_not_supported_for_this_symbol_type">
        <source>IDs are not supported for this symbol type.</source>
        <target state="translated">이 기호 형식에 대한 ID가 지원되지 않습니다.</target>
        <note />
      </trans-unit>
      <trans-unit id="Can_t_create_a_node_id_for_this_symbol_kind_colon_0">
        <source>Can't create a node id for this symbol kind: '{0}'</source>
        <target state="translated">{0}' 기호 종류에 대한 노드 ID를 만들 수 없습니다.</target>
        <note />
      </trans-unit>
      <trans-unit id="Project_References">
        <source>Project References</source>
        <target state="translated">프로젝트 참조</target>
        <note />
      </trans-unit>
      <trans-unit id="Base_Types">
        <source>Base Types</source>
        <target state="translated">기본 형식</target>
        <note />
      </trans-unit>
      <trans-unit id="Miscellaneous_Files">
        <source>Miscellaneous Files</source>
        <target state="translated">기타 파일</target>
        <note />
      </trans-unit>
      <trans-unit id="Could_not_find_project_0">
        <source>Could not find project '{0}'</source>
        <target state="translated">{0}' 프로젝트를 찾을 수 없습니다.</target>
        <note />
      </trans-unit>
      <trans-unit id="Could_not_find_location_of_folder_on_disk">
        <source>Could not find location of folder on disk</source>
        <target state="translated">디스크에서 폴더의 위치를 찾을 수 없습니다.</target>
        <note />
      </trans-unit>
      <trans-unit id="Assembly">
        <source>Assembly </source>
        <target state="translated">어셈블리 </target>
        <note />
      </trans-unit>
      <trans-unit id="Exceptions_colon">
        <source>Exceptions:</source>
        <target state="translated">예외:</target>
        <note />
      </trans-unit>
      <trans-unit id="Member_of_0">
        <source>Member of {0}</source>
        <target state="translated">{0}의 멤버</target>
        <note />
      </trans-unit>
      <trans-unit id="Parameters_colon1">
        <source>Parameters:</source>
        <target state="translated">매개 변수:</target>
        <note />
      </trans-unit>
      <trans-unit id="Project">
        <source>Project </source>
        <target state="translated">프로젝트 </target>
        <note />
      </trans-unit>
      <trans-unit id="Remarks_colon">
        <source>Remarks:</source>
        <target state="translated">설명:</target>
        <note />
      </trans-unit>
      <trans-unit id="Returns_colon">
        <source>Returns:</source>
        <target state="translated">반환 값:</target>
        <note />
      </trans-unit>
      <trans-unit id="Summary_colon">
        <source>Summary:</source>
        <target state="translated">요약:</target>
        <note />
      </trans-unit>
      <trans-unit id="Type_Parameters_colon">
        <source>Type Parameters:</source>
        <target state="translated">형식 매개 변수:</target>
        <note />
      </trans-unit>
      <trans-unit id="File_already_exists">
        <source>File already exists</source>
        <target state="translated">파일이 이미 존재함</target>
        <note />
      </trans-unit>
      <trans-unit id="File_path_cannot_use_reserved_keywords">
        <source>File path cannot use reserved keywords</source>
        <target state="translated">파일 경로는 예약된 키워드를 사용할 수 없습니다.</target>
        <note />
      </trans-unit>
      <trans-unit id="DocumentPath_is_illegal">
        <source>DocumentPath is illegal</source>
        <target state="translated">DocumentPath가 잘못되었습니다.</target>
        <note />
      </trans-unit>
      <trans-unit id="Project_Path_is_illegal">
        <source>Project Path is illegal</source>
        <target state="translated">프로젝트 경로가 잘못되었습니다.</target>
        <note />
      </trans-unit>
      <trans-unit id="Path_cannot_have_empty_filename">
        <source>Path cannot have empty filename</source>
        <target state="translated">경로에는 빈 파일 이름이 있을 수 없습니다.</target>
        <note />
      </trans-unit>
      <trans-unit id="The_given_DocumentId_did_not_come_from_the_Visual_Studio_workspace">
        <source>The given DocumentId did not come from the Visual Studio workspace.</source>
        <target state="translated">제공된 DocumentId는 Visual Studio 작업 영역에서 가져오지 않았습니다.</target>
        <note />
      </trans-unit>
      <trans-unit id="Project_colon_0_1_Use_the_dropdown_to_view_and_switch_to_other_projects_this_file_may_belong_to">
        <source>Project: {0} ({1})

Use the dropdown to view and switch to other projects this file may belong to.</source>
        <target state="translated">프로젝트: {0}({1})

드롭다운을 사용하여 이 파일이 속할 수 있는 다른 프로젝트를 보고 해당 프로젝트로 전환합니다.</target>
        <note />
      </trans-unit>
      <trans-unit id="_0_Use_the_dropdown_to_view_and_navigate_to_other_items_in_this_file">
        <source>{0}

Use the dropdown to view and navigate to other items in this file.</source>
        <target state="translated">{0}

드롭다운을 사용하여 이 파일의 다른 항목을 보고 탐색합니다.</target>
        <note />
      </trans-unit>
      <trans-unit id="Project_colon_0_Use_the_dropdown_to_view_and_switch_to_other_projects_this_file_may_belong_to">
        <source>Project: {0}

Use the dropdown to view and switch to other projects this file may belong to.</source>
        <target state="translated">프로젝트: {0}

드롭다운을 사용하여 이 파일이 속할 수 있는 다른 프로젝트를 보고 해당 프로젝트로 전환합니다.</target>
        <note />
      </trans-unit>
      <trans-unit id="AnalyzerChangedOnDisk">
        <source>AnalyzerChangedOnDisk</source>
        <target state="translated">AnalyzerChangedOnDisk</target>
        <note />
      </trans-unit>
      <trans-unit id="The_analyzer_assembly_0_has_changed_Diagnostics_may_be_incorrect_until_Visual_Studio_is_restarted">
        <source>The analyzer assembly '{0}' has changed. Diagnostics may be incorrect until Visual Studio is restarted.</source>
        <target state="translated">분석기 어셈블리 '{0}'이(가) 변경되었습니다. Visual Studio를 다시 시작할 때까지 진단이 올바르지 않을 수 있습니다.</target>
        <note />
      </trans-unit>
      <trans-unit id="CSharp_VB_Diagnostics_Table_Data_Source">
        <source>C#/VB Diagnostics Table Data Source</source>
        <target state="translated">C#/VB 진단 테이블 데이터 원본</target>
        <note />
      </trans-unit>
      <trans-unit id="CSharp_VB_Todo_List_Table_Data_Source">
        <source>C#/VB Todo List Table Data Source</source>
        <target state="translated">C#/VB 할일 목록 테이블 데이터 원본</target>
        <note />
      </trans-unit>
      <trans-unit id="Cancel">
        <source>Cancel</source>
        <target state="translated">취소</target>
        <note />
      </trans-unit>
      <trans-unit id="Deselect_All">
        <source>_Deselect All</source>
        <target state="translated">모두 선택 취소(_D)</target>
        <note />
      </trans-unit>
      <trans-unit id="Extract_Interface">
        <source>Extract Interface</source>
        <target state="translated">인터페이스 추출</target>
        <note />
      </trans-unit>
      <trans-unit id="Generated_name_colon">
        <source>Generated name:</source>
        <target state="translated">생성된 이름:</target>
        <note />
      </trans-unit>
      <trans-unit id="New_file_name_colon">
        <source>New _file name:</source>
        <target state="translated">새 파일 이름(_F):</target>
        <note />
      </trans-unit>
      <trans-unit id="New_interface_name_colon">
        <source>New _interface name:</source>
        <target state="translated">새 인터페이스 이름(_I):</target>
        <note />
      </trans-unit>
      <trans-unit id="OK">
        <source>OK</source>
        <target state="translated">확인</target>
        <note />
      </trans-unit>
      <trans-unit id="Select_All">
        <source>_Select All</source>
        <target state="translated">모두 선택(_S)</target>
        <note />
      </trans-unit>
      <trans-unit id="Select_public_members_to_form_interface">
        <source>Select public _members to form interface</source>
        <target state="translated">인터페이스를 구성할 공용 멤버 선택(_M)</target>
        <note />
      </trans-unit>
      <trans-unit id="Access_colon">
        <source>_Access:</source>
        <target state="translated">액세스(_A):</target>
        <note />
      </trans-unit>
      <trans-unit id="Add_to_existing_file">
        <source>Add to _existing file</source>
        <target state="translated">기존 파일에 추가(_E)</target>
        <note />
      </trans-unit>
      <trans-unit id="Change_Signature">
        <source>Change Signature</source>
        <target state="translated">시그니처 변경</target>
        <note />
      </trans-unit>
      <trans-unit id="Create_new_file">
        <source>_Create new file</source>
        <target state="translated">새 파일 만들기(_C)</target>
        <note />
      </trans-unit>
      <trans-unit id="Default_">
        <source>Default</source>
        <target state="translated">기본값</target>
        <note />
      </trans-unit>
      <trans-unit id="File_Name_colon">
        <source>File Name:</source>
        <target state="translated">파일 이름:</target>
        <note />
      </trans-unit>
      <trans-unit id="Generate_Type">
        <source>Generate Type</source>
        <target state="translated">형식 생성</target>
        <note />
      </trans-unit>
      <trans-unit id="Kind_colon">
        <source>_Kind:</source>
        <target state="translated">종류(_K):</target>
        <note />
      </trans-unit>
      <trans-unit id="Location_colon">
        <source>Location:</source>
        <target state="translated">위치:</target>
        <note />
      </trans-unit>
      <trans-unit id="Modifier">
        <source>Modifier</source>
        <target state="translated">한정자</target>
        <note />
      </trans-unit>
      <trans-unit id="Name_colon1">
        <source>Name:</source>
        <target state="translated">이름:</target>
        <note />
      </trans-unit>
      <trans-unit id="Parameter">
        <source>Parameter</source>
        <target state="translated">매개 변수</target>
        <note />
      </trans-unit>
      <trans-unit id="Parameters_colon2">
        <source>Parameters:</source>
        <target state="translated">매개 변수:</target>
        <note />
      </trans-unit>
      <trans-unit id="Preview_method_signature_colon">
        <source>Preview method signature:</source>
        <target state="translated">메서드 시그니처 미리 보기:</target>
        <note />
      </trans-unit>
      <trans-unit id="Preview_reference_changes">
        <source>Preview reference changes</source>
        <target state="translated">참조 변경 내용 미리 보기</target>
        <note />
      </trans-unit>
      <trans-unit id="Project_colon">
        <source>_Project:</source>
        <target state="translated">프로젝트(_P):</target>
        <note />
      </trans-unit>
      <trans-unit id="Type">
        <source>Type</source>
        <target state="translated">형식</target>
        <note />
      </trans-unit>
      <trans-unit id="Type_Details_colon">
        <source>Type Details:</source>
        <target state="translated">형식 세부 정보:</target>
        <note />
      </trans-unit>
      <trans-unit id="Re_move">
        <source>Re_move</source>
        <target state="translated">제거(_M)</target>
        <note />
      </trans-unit>
      <trans-unit id="Restore">
        <source>_Restore</source>
        <target state="translated">복원(_R)</target>
        <note />
      </trans-unit>
      <trans-unit id="More_about_0">
        <source>More about {0}</source>
        <target state="translated">{0}에 대한 추가 정보</target>
        <note />
      </trans-unit>
      <trans-unit id="Navigation_must_be_performed_on_the_foreground_thread">
        <source>Navigation must be performed on the foreground thread.</source>
        <target state="translated">탐색은 포그라운드 스레드에서 수행해야 합니다.</target>
        <note />
      </trans-unit>
      <trans-unit id="bracket_plus_bracket">
        <source>[+] </source>
        <target state="translated">[+] </target>
        <note />
      </trans-unit>
      <trans-unit id="bracket_bracket">
        <source>[-] </source>
        <target state="translated">[-] </target>
        <note />
      </trans-unit>
      <trans-unit id="Reference_to_0_in_project_1">
        <source>Reference to '{0}' in project '{1}'</source>
        <target state="translated">프로젝트 '{1}'에 '{0}'에 대한 참조가 있습니다.</target>
        <note />
      </trans-unit>
      <trans-unit id="Unknown1">
        <source>&lt;Unknown&gt;</source>
        <target state="translated">&lt;알 수 없음&gt;</target>
        <note />
      </trans-unit>
      <trans-unit id="Analyzer_reference_to_0_in_project_1">
        <source>Analyzer reference to '{0}' in project '{1}'</source>
        <target state="translated">프로젝트 '{1}'에 '{0}'에 대한 분석기 참조가 있습니다.</target>
        <note />
      </trans-unit>
      <trans-unit id="Project_reference_to_0_in_project_1">
        <source>Project reference to '{0}' in project '{1}'</source>
        <target state="translated">프로젝트 '{1}'에 '{0}'에 대한 프로젝트 참조가 있습니다.</target>
        <note />
      </trans-unit>
      <trans-unit id="AnalyzerDependencyConflict">
        <source>AnalyzerDependencyConflict</source>
        <target state="translated">AnalyzerDependencyConflict</target>
        <note />
      </trans-unit>
      <trans-unit id="Analyzer_assemblies_0_and_1_both_have_identity_2_but_different_contents_Only_one_will_be_loaded_and_analyzers_using_these_assemblies_may_not_run_correctly">
        <source>Analyzer assemblies '{0}' and '{1}' both have identity '{2}' but different contents. Only one will be loaded and analyzers using these assemblies may not run correctly.</source>
        <target state="translated">{0}' 및 '{1}' 분석기 어셈블리의 ID는 '{2}'(으)로 동일하지만 콘텐츠가 다릅니다. 둘 중 하나만 로드되며 이러한 어셈블리를 사용하는 분석기는 제대로 실행되지 않을 수 있습니다.</target>
        <note />
      </trans-unit>
      <trans-unit id="_0_references">
        <source>{0} references</source>
        <target state="translated">참조 {0}개</target>
        <note />
      </trans-unit>
      <trans-unit id="_1_reference">
        <source>1 reference</source>
        <target state="translated">참조 1개</target>
        <note />
      </trans-unit>
      <trans-unit id="_0_encountered_an_error_and_has_been_disabled">
        <source>'{0}' encountered an error and has been disabled.</source>
        <target state="translated">'{0}'에 오류가 발생하여 사용할 수 없습니다.</target>
        <note />
      </trans-unit>
      <trans-unit id="Enable">
        <source>Enable</source>
        <target state="translated">사용</target>
        <note />
      </trans-unit>
      <trans-unit id="Enable_and_ignore_future_errors">
        <source>Enable and ignore future errors</source>
        <target state="translated">추가 오류 무시하고 사용</target>
        <note />
      </trans-unit>
      <trans-unit id="No_Changes">
        <source>No Changes</source>
        <target state="translated">변경 내용 없음</target>
        <note />
      </trans-unit>
      <trans-unit id="Current_block">
        <source>Current block</source>
        <target state="translated">현재 블록</target>
        <note />
      </trans-unit>
      <trans-unit id="Determining_current_block">
        <source>Determining current block.</source>
        <target state="translated">현재 블록을 확인하는 중입니다.</target>
        <note />
      </trans-unit>
      <trans-unit id="IntelliSense">
        <source>IntelliSense</source>
        <target state="translated">IntelliSense</target>
        <note />
      </trans-unit>
      <trans-unit id="CSharp_VB_Build_Table_Data_Source">
        <source>C#/VB Build Table Data Source</source>
        <target state="translated">C#/VB 빌드 테이블 데이터 원본</target>
        <note />
      </trans-unit>
      <trans-unit id="MissingAnalyzerReference">
        <source>MissingAnalyzerReference</source>
        <target state="translated">MissingAnalyzerReference</target>
        <note />
      </trans-unit>
      <trans-unit id="Analyzer_assembly_0_depends_on_1_but_it_was_not_found_Analyzers_may_not_run_correctly_unless_the_missing_assembly_is_added_as_an_analyzer_reference_as_well">
        <source>Analyzer assembly '{0}' depends on '{1}' but it was not found. Analyzers may not run correctly unless the missing assembly is added as an analyzer reference as well.</source>
        <target state="translated">분석기 어셈블리 '{0}'은(는) 찾을 수 없는 '{1}'에 종속됩니다. 없는 어셈블리가 분석기 참조로 추가되지 않으면 분석기가 올바르게 실행되지 않을 수 있습니다.</target>
        <note />
      </trans-unit>
      <trans-unit id="Suppress_diagnostics">
        <source>Suppress diagnostics</source>
        <target state="translated">진단 표시 안 함</target>
        <note />
      </trans-unit>
      <trans-unit id="Computing_suppressions_fix">
        <source>Computing suppressions fix...</source>
        <target state="translated">비표시 오류(Suppression) 수정을 계산하는 중...</target>
        <note />
      </trans-unit>
      <trans-unit id="Applying_suppressions_fix">
        <source>Applying suppressions fix...</source>
        <target state="translated">비표시 오류(Suppression) 수정을 적용하는 중...</target>
        <note />
      </trans-unit>
      <trans-unit id="Remove_suppressions">
        <source>Remove suppressions</source>
        <target state="translated">비표시 오류(Suppression) 제거</target>
        <note />
      </trans-unit>
      <trans-unit id="Computing_remove_suppressions_fix">
        <source>Computing remove suppressions fix...</source>
        <target state="translated">비표시 오류(Suppression) 제거 수정을 계산하는 중...</target>
        <note />
      </trans-unit>
      <trans-unit id="Applying_remove_suppressions_fix">
        <source>Applying remove suppressions fix...</source>
        <target state="translated">비표시 오류(Suppression) 제거 수정을 적용하는 중...</target>
        <note />
      </trans-unit>
      <trans-unit id="This_workspace_only_supports_opening_documents_on_the_UI_thread">
        <source>This workspace only supports opening documents on the UI thread.</source>
        <target state="translated">이 작업 영역에서는 UI 스레드에서 문서를 여는 것만 지원합니다.</target>
        <note />
      </trans-unit>
      <trans-unit id="This_workspace_does_not_support_updating_Visual_Basic_parse_options">
        <source>This workspace does not support updating Visual Basic parse options.</source>
        <target state="translated">이 작업 영역은 Visual Basic 구문 분석 옵션 업데이트를 지원하지 않습니다.</target>
        <note />
      </trans-unit>
      <trans-unit id="Synchronize_0">
        <source>Synchronize {0}</source>
        <target state="translated">{0} 동기화</target>
        <note />
      </trans-unit>
      <trans-unit id="Synchronizing_with_0">
        <source>Synchronizing with {0}...</source>
        <target state="translated">{0}과(와) 동기화하는 중...</target>
        <note />
      </trans-unit>
      <trans-unit id="Visual_Studio_has_suspended_some_advanced_features_to_improve_performance">
        <source>Visual Studio has suspended some advanced features to improve performance.</source>
        <target state="translated">Visual Studio에서 성능 향상을 위해 일부 고급 기능을 일시 중단했습니다.</target>
        <note />
      </trans-unit>
      <trans-unit id="Installing_0">
        <source>Installing '{0}'</source>
        <target state="translated">{0}' 설치 중</target>
        <note />
      </trans-unit>
      <trans-unit id="Installing_0_completed">
        <source>Installing '{0}' completed</source>
        <target state="translated">{0}' 설치 완료</target>
        <note />
      </trans-unit>
      <trans-unit id="Package_install_failed_colon_0">
        <source>Package install failed: {0}</source>
        <target state="translated">패키지 설치 실패: {0}</target>
        <note />
      </trans-unit>
      <trans-unit id="Unknown2">
        <source>&lt;Unknown&gt;</source>
        <target state="translated">&lt;알 수 없음&gt;</target>
        <note />
      </trans-unit>
      <trans-unit id="No">
        <source>No</source>
        <target state="translated">아니요</target>
        <note />
      </trans-unit>
      <trans-unit id="Yes">
        <source>Yes</source>
        <target state="translated">예</target>
        <note />
      </trans-unit>
      <trans-unit id="Choose_a_Symbol_Specification_and_a_Naming_Style">
        <source>Choose a Symbol Specification and a Naming Style.</source>
        <target state="translated">기호 사양 및 명명 스타일을 선택하세요.</target>
        <note />
      </trans-unit>
      <trans-unit id="Enter_a_title_for_this_Naming_Rule">
        <source>Enter a title for this Naming Rule.</source>
        <target state="translated">이 명명 규칙의 제목을 입력하세요.</target>
        <note />
      </trans-unit>
      <trans-unit id="Enter_a_title_for_this_Naming_Style">
        <source>Enter a title for this Naming Style.</source>
        <target state="translated">이 명명 스타일의 제목을 입력하세요.</target>
        <note />
      </trans-unit>
      <trans-unit id="Enter_a_title_for_this_Symbol_Specification">
        <source>Enter a title for this Symbol Specification.</source>
        <target state="translated">이 기호 사양의 제목을 입력하세요.</target>
        <note />
      </trans-unit>
      <trans-unit id="Accessibilities_can_match_any">
        <source>Accessibilities (can match any)</source>
        <target state="translated">접근성(임의 항목과 일치 가능)</target>
        <note />
      </trans-unit>
      <trans-unit id="Capitalization_colon">
        <source>Capitalization:</source>
        <target state="translated">대문자 표시:</target>
        <note />
      </trans-unit>
      <trans-unit id="all_lower">
        <source>all lower</source>
        <target state="translated">모두 소문자(all lower)</target>
        <note />
      </trans-unit>
      <trans-unit id="ALL_UPPER">
        <source>ALL UPPER</source>
        <target state="translated">모두 대문자(ALL UPPER)</target>
        <note />
      </trans-unit>
      <trans-unit id="camel_Case_Name">
        <source>camel Case Name</source>
        <target state="translated">카멜 대/소문자 이름</target>
        <note />
      </trans-unit>
      <trans-unit id="First_word_upper">
        <source>First word upper</source>
        <target state="translated">첫 번째 단어 대문자</target>
        <note />
      </trans-unit>
      <trans-unit id="Pascal_Case_Name">
        <source>Pascal Case Name</source>
        <target state="translated">파스칼식 대/소문자 이름</target>
        <note />
      </trans-unit>
      <trans-unit id="Severity_colon">
        <source>Severity:</source>
        <target state="translated">심각도:</target>
        <note />
      </trans-unit>
      <trans-unit id="Modifiers_must_match_all">
        <source>Modifiers (must match all)</source>
        <target state="translated">한정자(모두와 일치해야 함)</target>
        <note />
      </trans-unit>
      <trans-unit id="Name_colon2">
        <source>Name:</source>
        <target state="translated">이름:</target>
        <note />
      </trans-unit>
      <trans-unit id="Naming_Rule">
        <source>Naming Rule</source>
        <target state="translated">명명 규칙</target>
        <note />
      </trans-unit>
      <trans-unit id="Naming_Style">
        <source>Naming Style</source>
        <target state="translated">명명 스타일</target>
        <note />
      </trans-unit>
      <trans-unit id="Naming_Style_colon">
        <source>Naming Style:</source>
        <target state="translated">명명 스타일:</target>
        <note />
      </trans-unit>
      <trans-unit id="Naming_Rules_allow_you_to_define_how_particular_sets_of_symbols_should_be_named_and_how_incorrectly_named_symbols_should_be_handled">
        <source>Naming Rules allow you to define how particular sets of symbols should be named and how incorrectly-named symbols should be handled.</source>
        <target state="translated">명명 규칙을 사용하여 특정 기호 집합의 이름을 지정하는 방법과 이름이 잘못 지정된 기호를 처리하는 방법을 정의할 수 있습니다.</target>
        <note />
      </trans-unit>
      <trans-unit id="The_first_matching_top_level_Naming_Rule_is_used_by_default_when_naming_a_symbol_while_any_special_cases_are_handled_by_a_matching_child_rule">
        <source>The first matching top-level Naming Rule is used by default when naming a symbol, while any special cases are handled by a matching child rule.</source>
        <target state="translated">기호 이름을 지정할 때는 기본적으로 첫 번째 일치하는 최상위 명명 규칙이 사용되지만, 특별한 경우는 일치하는 자식 규칙으로 처리됩니다.</target>
        <note />
      </trans-unit>
      <trans-unit id="Naming_Style_Title_colon">
        <source>Naming Style Title:</source>
        <target state="translated">명명 스타일 제목:</target>
        <note />
      </trans-unit>
      <trans-unit id="Parent_Rule_colon">
        <source>Parent Rule:</source>
        <target state="translated">부모 규칙:</target>
        <note />
      </trans-unit>
      <trans-unit id="Required_Prefix_colon">
        <source>Required Prefix:</source>
        <target state="translated">필수 접두사:</target>
        <note />
      </trans-unit>
      <trans-unit id="Required_Suffix_colon">
        <source>Required Suffix:</source>
        <target state="translated">필수 접미사:</target>
        <note />
      </trans-unit>
      <trans-unit id="Sample_Identifier_colon">
        <source>Sample Identifier:</source>
        <target state="translated">샘플 식별자:</target>
        <note />
      </trans-unit>
      <trans-unit id="Symbol_Kinds_can_match_any">
        <source>Symbol Kinds (can match any)</source>
        <target state="translated">기호 종류(임의 항목과 일치 가능)</target>
        <note />
      </trans-unit>
      <trans-unit id="Symbol_Specification">
        <source>Symbol Specification</source>
        <target state="translated">기호 사양</target>
        <note />
      </trans-unit>
      <trans-unit id="Symbol_Specification_colon">
        <source>Symbol Specification:</source>
        <target state="translated">기호 사양:</target>
        <note />
      </trans-unit>
      <trans-unit id="Symbol_Specification_Title_colon">
        <source>Symbol Specification Title:</source>
        <target state="translated">기호 사양 제목:</target>
        <note />
      </trans-unit>
      <trans-unit id="Word_Separator_colon">
        <source>Word Separator:</source>
        <target state="translated">단어 구분 기호:</target>
        <note />
      </trans-unit>
      <trans-unit id="example">
        <source>example</source>
        <target state="translated">예</target>
        <note>IdentifierWord_Example and IdentifierWord_Identifier are combined (with prefixes, suffixes, and word separators) into an example identifier name in the NamingStyle UI.</note>
      </trans-unit>
      <trans-unit id="identifier">
        <source>identifier</source>
        <target state="translated">식별자</target>
        <note>IdentifierWord_Example and IdentifierWord_Identifier are combined (with prefixes, suffixes, and word separators) into an example identifier name in the NamingStyle UI.</note>
      </trans-unit>
      <trans-unit id="Install_0">
        <source>Install '{0}'</source>
        <target state="translated">{0}' 설치</target>
        <note />
      </trans-unit>
      <trans-unit id="Uninstalling_0">
        <source>Uninstalling '{0}'</source>
        <target state="translated">{0}' 제거 중</target>
        <note />
      </trans-unit>
      <trans-unit id="Uninstalling_0_completed">
        <source>Uninstalling '{0}' completed</source>
        <target state="translated">{0}' 제거 완료</target>
        <note />
      </trans-unit>
      <trans-unit id="Uninstall_0">
        <source>Uninstall '{0}'</source>
        <target state="translated">{0}' 제거</target>
        <note />
      </trans-unit>
      <trans-unit id="Package_uninstall_failed_colon_0">
        <source>Package uninstall failed: {0}</source>
        <target state="translated">패키지 제거 실패: {0}</target>
        <note />
      </trans-unit>
      <trans-unit id="Error_encountered_while_loading_the_project_Some_project_features_such_as_full_solution_analysis_for_the_failed_project_and_projects_that_depend_on_it_have_been_disabled">
        <source>Error encountered while loading the project. Some project features, such as full solution analysis for the failed project and projects that depend on it, have been disabled.</source>
        <target state="translated">프로젝트를 로드하는 동안 오류가 발생했습니다. 실패한 프로젝트 및 이 프로젝트에 종속된 프로젝트에 대한 전체 솔루션 분석과 같은 일부 프로젝트 기능을 사용할 수 없습니다.</target>
        <note />
      </trans-unit>
      <trans-unit id="Project_loading_failed">
        <source>Project loading failed.</source>
        <target state="translated">프로젝트를 로드하지 못했습니다.</target>
        <note />
      </trans-unit>
      <trans-unit id="To_see_what_caused_the_issue_please_try_below_1_Close_Visual_Studio_long_paragraph_follows">
        <source>To see what caused the issue, please try below.

1. Close Visual Studio
2. Open a Visual Studio Developer Command Prompt
3. Set environment variable “TraceDesignTime” to true (set TraceDesignTime=true)
4. Delete .vs directory/.suo file
5. Restart VS from the command prompt you set the environment variable (devenv)
6. Open the solution
7. Check '{0}' and look for the failed tasks (FAILED)</source>
        <target state="translated">이 문제를 일으킨 원인을 확인하려면 다음을 시도하세요.

1. Visual Studio를 닫습니다.
2. Visual Studio 개발자 명령 프롬프트를 엽니다.
3. 환경 변수 "TraceDesignTime"을 true로 설정합니다(set TraceDesignTime=true).
4. .vs 디렉터리/.suo 파일을 삭제합니다.
5. 환경 변수(devenv)를 설정한 명령 프롬프트에서 VS를 다시 시작합니다.
6. 솔루션을 엽니다.
7. '{0}'을(를) 확인하고 실패한 작업(FAILED)을 찾습니다.</target>
        <note />
      </trans-unit>
      <trans-unit id="Additional_information_colon">
        <source>Additional information:</source>
        <target state="translated">추가 정보:</target>
        <note />
      </trans-unit>
      <trans-unit id="Installing_0_failed_Additional_information_colon_1">
        <source>Installing '{0}' failed.

Additional information: {1}</source>
        <target state="translated">{0}'을(를) 설치하지 못했습니다.

추가 정보: {1}</target>
        <note />
      </trans-unit>
      <trans-unit id="Uninstalling_0_failed_Additional_information_colon_1">
        <source>Uninstalling '{0}' failed.

Additional information: {1}</source>
        <target state="translated">{0}'을(를) 제거하지 못했습니다.

추가 정보: {1}</target>
        <note />
      </trans-unit>
      <trans-unit id="Move_0_below_1">
        <source>Move {0} below {1}</source>
        <target state="translated">{1} 아래로 {0} 이동</target>
        <note>{0} and {1} are parameter descriptions</note>
      </trans-unit>
      <trans-unit id="Move_0_above_1">
        <source>Move {0} above {1}</source>
        <target state="translated">{1} 위로 {0} 이동</target>
        <note>{0} and {1} are parameter descriptions</note>
      </trans-unit>
      <trans-unit id="Remove_0">
        <source>Remove {0}</source>
        <target state="translated">{0} 제거</target>
        <note>{0} is a parameter description</note>
      </trans-unit>
      <trans-unit id="Restore_0">
        <source>Restore {0}</source>
        <target state="translated">{0} 복원</target>
        <note>{0} is a parameter description</note>
      </trans-unit>
      <trans-unit id="Re_enable">
        <source>Re-enable</source>
        <target state="translated">다시 사용</target>
        <note />
      </trans-unit>
      <trans-unit id="Learn_more">
        <source>Learn more</source>
        <target state="translated">자세한 정보</target>
        <note />
      </trans-unit>
      <trans-unit id="Prefer_framework_type">
        <source>Prefer framework type</source>
        <target state="translated">프레임워크 형식 사용</target>
        <note />
      </trans-unit>
      <trans-unit id="Prefer_predefined_type">
        <source>Prefer predefined type</source>
        <target state="translated">미리 정의된 형식 사용</target>
        <note />
      </trans-unit>
      <trans-unit id="Copy_to_Clipboard">
        <source>Copy to Clipboard</source>
        <target state="translated">클립보드로 복사</target>
        <note />
      </trans-unit>
      <trans-unit id="Close">
        <source>Close</source>
        <target state="translated">닫기</target>
        <note />
      </trans-unit>
      <trans-unit id="Unknown_parameters">
        <source>&lt;Unknown Parameters&gt;</source>
        <target state="translated">&lt;알 수 없는 매개 변수&gt;</target>
        <note />
      </trans-unit>
      <trans-unit id="End_of_inner_exception_stack">
        <source>--- End of inner exception stack trace ---</source>
        <target state="translated">--- 내부 예외 스택 추적 끝 ---</target>
        <note />
      </trans-unit>
      <trans-unit id="For_locals_parameters_and_members">
        <source>For locals, parameters and members</source>
        <target state="translated">로컬, 매개 변수 및 멤버의 경우</target>
        <note />
      </trans-unit>
      <trans-unit id="For_member_access_expressions">
        <source>For member access expressions</source>
        <target state="translated">멤버 액세스 식의 경우</target>
        <note />
      </trans-unit>
      <trans-unit id="Prefer_object_initializer">
        <source>Prefer object initializer</source>
        <target state="translated">개체 이니셜라이저 사용</target>
        <note />
      </trans-unit>
      <trans-unit id="Expression_preferences_colon">
        <source>Expression preferences:</source>
        <target state="translated">식 기본 설정:</target>
        <note />
      </trans-unit>
      <trans-unit id="Block_Structure_Guides">
        <source>Block Structure Guides</source>
        <target state="translated">블록 구조 가이드</target>
        <note />
      </trans-unit>
      <trans-unit id="Outlining">
        <source>Outlining</source>
        <target state="translated">개요</target>
        <note />
      </trans-unit>
      <trans-unit id="Show_guides_for_code_level_constructs">
        <source>Show guides for code level constructs</source>
        <target state="translated">코드 수준 구문에 대한 가이드 표시</target>
        <note />
      </trans-unit>
      <trans-unit id="Show_guides_for_comments_and_preprocessor_regions">
        <source>Show guides for comments and preprocessor regions</source>
        <target state="translated">설명 및 전처리기 영역에 대한 가이드 표시</target>
        <note />
      </trans-unit>
      <trans-unit id="Show_guides_for_declaration_level_constructs">
        <source>Show guides for declaration level constructs</source>
        <target state="translated">선언 수준 구문에 대한 가이드 표시</target>
        <note />
      </trans-unit>
      <trans-unit id="Show_outlining_for_code_level_constructs">
        <source>Show outlining for code level constructs</source>
        <target state="translated">코드 수준 구문에 대한 개요 표시</target>
        <note />
      </trans-unit>
      <trans-unit id="Show_outlining_for_comments_and_preprocessor_regions">
        <source>Show outlining for comments and preprocessor regions</source>
        <target state="translated">설명 및 전처리기 영역에 대한 개요 표시</target>
        <note />
      </trans-unit>
      <trans-unit id="Show_outlining_for_declaration_level_constructs">
        <source>Show outlining for declaration level constructs</source>
        <target state="translated">선언 수준 구문에 대한 개요 표시</target>
        <note />
      </trans-unit>
      <trans-unit id="Variable_preferences_colon">
        <source>Variable preferences:</source>
        <target state="translated">변수 기본 설정:</target>
        <note />
      </trans-unit>
      <trans-unit id="Prefer_inlined_variable_declaration">
        <source>Prefer inlined variable declaration</source>
        <target state="translated">인라인 변수 선언 사용</target>
        <note />
      </trans-unit>
      <trans-unit id="Use_expression_body_for_methods">
        <source>Use expression body for methods</source>
        <target state="translated">메서드에 식 본문 사용</target>
        <note />
      </trans-unit>
      <trans-unit id="Code_block_preferences_colon">
        <source>Code block preferences:</source>
        <target state="translated">코드 블록 기본 설정:</target>
        <note />
      </trans-unit>
      <trans-unit id="Use_expression_body_for_accessors">
        <source>Use expression body for accessors</source>
        <target state="translated">접근자에 식 본문 사용</target>
        <note />
      </trans-unit>
      <trans-unit id="Use_expression_body_for_constructors">
        <source>Use expression body for constructors</source>
        <target state="translated">생성자에 식 본문 사용</target>
        <note />
      </trans-unit>
      <trans-unit id="Use_expression_body_for_indexers">
        <source>Use expression body for indexers</source>
        <target state="translated">인덱서에 식 본문 사용</target>
        <note />
      </trans-unit>
      <trans-unit id="Use_expression_body_for_operators">
        <source>Use expression body for operators</source>
        <target state="translated">연산자에 식 본문 사용</target>
        <note />
      </trans-unit>
      <trans-unit id="Use_expression_body_for_properties">
        <source>Use expression body for properties</source>
        <target state="translated">속성에 식 본문 사용</target>
        <note />
      </trans-unit>
      <trans-unit id="Some_naming_rules_are_incomplete_Please_complete_or_remove_them">
        <source>Some naming rules are incomplete. Please complete or remove them.</source>
        <target state="translated">일부 명명 규칙이 불완전합니다. 완전하게 만들거나 제거하세요.</target>
        <note />
      </trans-unit>
      <trans-unit id="Manage_specifications">
        <source>Manage specifications</source>
        <target state="translated">사양 관리</target>
        <note />
      </trans-unit>
      <trans-unit id="Reorder">
        <source>Reorder</source>
        <target state="translated">다시 정렬</target>
        <note />
      </trans-unit>
      <trans-unit id="Severity">
        <source>Severity</source>
        <target state="translated">심각도</target>
        <note />
      </trans-unit>
      <trans-unit id="Specification">
        <source>Specification</source>
        <target state="translated">사양</target>
        <note />
      </trans-unit>
      <trans-unit id="Required_Style">
        <source>Required Style</source>
        <target state="translated">필수 스타일</target>
        <note />
      </trans-unit>
      <trans-unit id="This_item_cannot_be_deleted_because_it_is_used_by_an_existing_Naming_Rule">
        <source>This item cannot be deleted because it is used by an existing Naming Rule.</source>
        <target state="translated">이 항목은 기존 명명 규칙에서 사용되기 때문에 삭제할 수 없습니다.</target>
        <note />
      </trans-unit>
      <trans-unit id="Prefer_collection_initializer">
        <source>Prefer collection initializer</source>
        <target state="translated">컬렉션 이니셜라이저 사용</target>
        <note />
      </trans-unit>
      <trans-unit id="Prefer_coalesce_expression">
        <source>Prefer coalesce expression</source>
        <target state="translated">coalesce 식 사용</target>
        <note />
      </trans-unit>
      <trans-unit id="Collapse_regions_when_collapsing_to_definitions">
        <source>Collapse #regions when collapsing to definitions</source>
        <target state="translated">정의로 축소할 때 #regions 축소</target>
        <note />
      </trans-unit>
      <trans-unit id="Prefer_null_propagation">
        <source>Prefer null propagation</source>
        <target state="translated">null 전파 사용</target>
        <note />
      </trans-unit>
      <trans-unit id="Prefer_explicit_tuple_name">
        <source>Prefer explicit tuple name</source>
        <target state="translated">명시적 튜플 이름 기본 사용</target>
        <note />
      </trans-unit>
      <trans-unit id="Description">
        <source>Description</source>
        <target state="translated">설명</target>
        <note />
      </trans-unit>
      <trans-unit id="Preference">
        <source>Preference</source>
        <target state="translated">기본 설정</target>
        <note />
      </trans-unit>
      <trans-unit id="Implement_Interface_or_Abstract_Class">
        <source>Implement Interface or Abstract Class</source>
        <target state="translated">인터페이스 또는 추상 클래스 구현</target>
        <note />
      </trans-unit>
      <trans-unit id="For_a_given_symbol_only_the_topmost_rule_with_a_matching_Specification_will_be_applied_Violation_of_that_rules_Required_Style_will_be_reported_at_the_chosen_Severity_level">
        <source>For a given symbol, only the topmost rule with a matching 'Specification' will be applied. Violation of that rule's 'Required Style' will be reported at the chosen 'Severity' level.</source>
        <target state="translated">제공된 기호의 경우, 일치하는 '사양'이 있는 최상위 규칙만 적용됩니다. 해당 규칙의 '필수 스타일' 위반은 선택한 '심각도' 수준에서 보고됩니다.</target>
        <note />
      </trans-unit>
      <trans-unit id="at_the_end">
        <source>at the end</source>
        <target state="translated">끝에 삽입</target>
        <note />
      </trans-unit>
      <trans-unit id="When_inserting_properties_events_and_methods_place_them">
        <source>When inserting properties, events and methods, place them:</source>
        <target state="translated">속성, 이벤트 및 메서드 삽입 시 다음에 배치합니다.</target>
        <note />
      </trans-unit>
      <trans-unit id="with_other_members_of_the_same_kind">
        <source>with other members of the same kind</source>
        <target state="translated">같은 종류의 다른 멤버와 함께 있는 경우</target>
        <note />
      </trans-unit>
      <trans-unit id="Prefer_braces">
        <source>Prefer braces</source>
        <target state="translated">중괄호 기본 사용</target>
        <note />
      </trans-unit>
      <trans-unit id="Over_colon">
        <source>Over:</source>
        <target state="translated">비선호:</target>
        <note />
      </trans-unit>
      <trans-unit id="Prefer_colon">
        <source>Prefer:</source>
        <target state="translated">선호:</target>
        <note />
      </trans-unit>
      <trans-unit id="or">
        <source>or</source>
        <target state="translated">또는</target>
        <note />
      </trans-unit>
      <trans-unit id="built_in_types">
        <source>built-in types</source>
        <target state="translated">기본 제공 형식인 경우</target>
        <note />
      </trans-unit>
      <trans-unit id="everywhere_else">
        <source>everywhere else</source>
        <target state="translated">다른 모든 위치인 경우</target>
        <note />
      </trans-unit>
      <trans-unit id="type_is_apparent_from_assignment_expression">
        <source>type is apparent from assignment expression</source>
        <target state="translated">할당 식에서 형식이 명백하게 나타나는 경우</target>
        <note />
      </trans-unit>
      <trans-unit id="Get_help_for_0">
        <source>Get help for '{0}'</source>
        <target state="translated">{0}'에 대한 도움 받기</target>
        <note />
      </trans-unit>
      <trans-unit id="Get_help_for_0_from_Bing">
        <source>Get help for '{0}' from Bing</source>
        <target state="translated">Bing에서 '{0}'에 대한 도움 받기</target>
        <note />
      </trans-unit>
      <trans-unit id="Move_down">
        <source>Move down</source>
        <target state="translated">아래로 이동</target>
        <note />
      </trans-unit>
      <trans-unit id="Move_up">
        <source>Move up</source>
        <target state="translated">위로 이동</target>
        <note />
      </trans-unit>
      <trans-unit id="Remove">
        <source>Remove</source>
        <target state="translated">제거</target>
        <note />
      </trans-unit>
      <trans-unit id="Pick_members">
        <source>Pick members</source>
        <target state="translated">멤버 선택</target>
        <note />
      </trans-unit>
      <trans-unit id="Unfortunately_a_process_used_by_Visual_Studio_has_encountered_an_unrecoverable_error_We_recommend_saving_your_work_and_then_closing_and_restarting_Visual_Studio">
        <source>Unfortunately, a process used by Visual Studio has encountered an unrecoverable error.  We recommend saving your work, and then closing and restarting Visual Studio.</source>
        <target state="translated">Visual Studio에서 사용하는 프로세스에서 복원할 수 없는 오류가 발생했습니다. 작업을 저장하고, Visual Studio를 종료한 후 다시 시작하시는 것을 권장해 드립니다.</target>
        <note />
      </trans-unit>
      <trans-unit id="Add_a_symbol_specification">
        <source>Add a symbol specification</source>
        <target state="translated">기호 사양 추가</target>
        <note />
      </trans-unit>
      <trans-unit id="Remove_symbol_specification">
        <source>Remove symbol specification</source>
        <target state="translated">기호 사양 제거</target>
        <note />
      </trans-unit>
      <trans-unit id="Add_item">
        <source>Add item</source>
        <target state="translated">항목 추가</target>
        <note />
      </trans-unit>
      <trans-unit id="Edit_item">
        <source>Edit item</source>
        <target state="translated">항목 편집</target>
        <note />
      </trans-unit>
      <trans-unit id="Remove_item">
        <source>Remove item</source>
        <target state="translated">항목 제거</target>
        <note />
      </trans-unit>
      <trans-unit id="Add_a_naming_rule">
        <source>Add a naming rule</source>
        <target state="translated">명명 규칙 추가</target>
        <note />
      </trans-unit>
      <trans-unit id="Remove_naming_rule">
        <source>Remove naming rule</source>
        <target state="translated">명명 규칙 제거</target>
        <note />
      </trans-unit>
      <trans-unit id="VisualStudioWorkspace_TryApplyChanges_cannot_be_called_from_a_background_thread">
        <source>VisualStudioWorkspace.TryApplyChanges cannot be called from a background thread.</source>
        <target state="translated">백그라운드 스레드에서 VisualStudioWorkspace.TryApplyChanges를 호출할 수 없습니다.</target>
        <note />
      </trans-unit>
      <trans-unit id="prefer_throwing_properties">
        <source>prefer throwing properties</source>
        <target state="translated">throw되는 속성 선호</target>
        <note />
      </trans-unit>
      <trans-unit id="When_generating_properties">
        <source>When generating properties:</source>
        <target state="translated">속성을 생성하는 경우:</target>
        <note />
      </trans-unit>
      <trans-unit id="Options">
        <source>Options</source>
        <target state="translated">옵션</target>
        <note />
      </trans-unit>
      <trans-unit id="Never_show_this_again">
        <source>Never show this again</source>
        <target state="translated">다시 표시 안 함</target>
        <note />
      </trans-unit>
      <trans-unit id="Prefer_simple_default_expression">
        <source>Prefer simple 'default' expression</source>
        <target state="translated">간단한 'default' 식을 기본으로 사용</target>
        <note />
      </trans-unit>
      <trans-unit id="Prefer_inferred_tuple_names">
        <source>Prefer inferred tuple element names</source>
        <target state="translated">유추된 튜플 요소 이름 선호</target>
        <note />
      </trans-unit>
      <trans-unit id="Prefer_inferred_anonymous_type_member_names">
        <source>Prefer inferred anonymous type member names</source>
        <target state="translated">유추된 무명 형식 멤버 이름 선호</target>
        <note />
      </trans-unit>
      <trans-unit id="Preview_pane">
        <source>Preview pane</source>
        <target state="translated">미리 보기 창</target>
        <note />
      </trans-unit>
      <trans-unit id="Analysis">
        <source>Analysis</source>
        <target state="translated">분석</target>
        <note />
      </trans-unit>
      <trans-unit id="Fade_out_unreachable_code">
        <source>Fade out unreachable code</source>
        <target state="translated">접근할 수 없는 코드 페이드 아웃</target>
        <note />
      </trans-unit>
      <trans-unit id="Fading">
        <source>Fading</source>
        <target state="translated">페이딩</target>
        <note />
      </trans-unit>
      <trans-unit id="Prefer_local_function_over_anonymous_function">
        <source>Prefer local function over anonymous function</source>
        <target state="translated">익명 함수보다 로컬 함수 선호</target>
        <note />
      </trans-unit>
      <trans-unit id="Prefer_deconstructed_variable_declaration">
        <source>Prefer deconstructed variable declaration</source>
        <target state="translated">분해된 변수 선언 사용</target>
        <note />
      </trans-unit>
      <trans-unit id="External_reference_found">
        <source>External reference found</source>
        <target state="translated">외부 참조가 있습니다.</target>
        <note />
      </trans-unit>
      <trans-unit id="No_references_found_to_0">
        <source>No references found to '{0}'</source>
        <target state="translated">{0}'에 대한 참조가 없습니다.</target>
        <note />
      </trans-unit>
      <trans-unit id="Search_found_no_results">
        <source>Search found no results</source>
        <target state="translated">검색 결과가 없습니다.</target>
        <note />
      </trans-unit>
      <trans-unit id="analyzer_Prefer_auto_properties">
        <source>Prefer auto properties</source>
        <target state="translated">자동 속성 선호</target>
        <note />
      </trans-unit>
      <trans-unit id="codegen_prefer_auto_properties">
        <source>prefer auto properties</source>
        <target state="translated">자동 속성 선호</target>
        <note />
      </trans-unit>
      <trans-unit id="ModuleHasBeenUnloaded">
        <source>Module has been unloaded.</source>
        <target state="translated">모듈이 언로드되었습니다.</target>
        <note />
      </trans-unit>
      <trans-unit id="Enable_navigation_to_decompiled_sources">
        <source>Enable navigation to decompiled sources (experimental)</source>
        <target state="translated">디컴파일된 소스에 탐색을 사용하도록 설정(실험적)</target>
        <note />
      </trans-unit>
      <trans-unit id="Decompiler_Legal_Notice_Message">
        <source>IMPORTANT: Visual Studio includes decompiling functionality (“Decompiler”) that enables reproducing source code from binary code. By accessing and using the Decompiler, you agree to the Visual Studio license terms and the terms for the Decompiler below. If you do not agree with these combined terms, do not access or use the Decompiler.

You acknowledge that binary code and source code might be protected by copyright and trademark laws.  Before using the Decompiler on any binary code, you need to first:
(i) confirm that the license terms governing your use of the binary code do not contain a provision which prohibits you from decompiling the software; or
(ii) obtain permission to decompile the binary code from the owner of the software.

Your use of the Decompiler is optional.  Microsoft is not responsible and disclaims all liability for your use of the Decompiler that violates any laws or any software license terms which prohibit decompiling of the software.

I agree to all of the foregoing:</source>
        <target state="new">IMPORTANT: Visual Studio includes decompiling functionality (“Decompiler”) that enables reproducing source code from binary code. By accessing and using the Decompiler, you agree to the Visual Studio license terms and the terms for the Decompiler below. If you do not agree with these combined terms, do not access or use the Decompiler.
<<<<<<< HEAD

You acknowledge that binary code and source code might be protected by copyright and trademark laws.  Before using the Decompiler on any binary code, you need to first:
(i) confirm that the license terms governing your use of the binary code do not contain a provision which prohibits you from decompiling the software; or
(ii) obtain permission to decompile the binary code from the owner of the software.

Your use of the Decompiler is optional.  Microsoft is not responsible and disclaims all liability for your use of the Decompiler that violates any laws or any software license terms which prohibit decompiling of the software.

=======

You acknowledge that binary code and source code might be protected by copyright and trademark laws.  Before using the Decompiler on any binary code, you need to first:
(i) confirm that the license terms governing your use of the binary code do not contain a provision which prohibits you from decompiling the software; or
(ii) obtain permission to decompile the binary code from the owner of the software.

Your use of the Decompiler is optional.  Microsoft is not responsible and disclaims all liability for your use of the Decompiler that violates any laws or any software license terms which prohibit decompiling of the software.

>>>>>>> d12d0efb
I agree to all of the foregoing:</target>
        <note />
      </trans-unit>
      <trans-unit id="Decompiler_Legal_Notice_Title">
        <source>Decompiler Legal Notice</source>
        <target state="translated">디컴파일러 법적 고지 사항</target>
        <note />
      </trans-unit>
      <trans-unit id="Code_style_header_use_editor_config">
        <source>Your .editorconfig file might override the local settings configured on this page which only apply to your machine. To configure these settings to travel with your solution use EditorConfig files. More info</source>
        <target state="translated">.editorconfig 파일이 이 페이지에서 구성된 로컬 설정을 재정의할 수 있으며 해당 내용은 사용자의 머신에만 적용됩니다. 솔루션과 함께 이동하도록 해당 설정을 구성하려면 EditorConfig 파일을 사용하세요. 추가 정보 </target>
        <note />
      </trans-unit>
      <trans-unit id="Sync_Class_View">
        <source>Sync Class View</source>
        <target state="translated">클래스 뷰 동기화</target>
        <note />
      </trans-unit>
      <trans-unit id="Analyzing_0">
        <source>Analyzing '{0}'</source>
        <target state="translated">'{0}' 분석 중</target>
        <note />
      </trans-unit>
      <trans-unit id="Manage_naming_styles">
        <source>Manage naming styles</source>
        <target state="translated">명명 스타일 관리</target>
        <note />
      </trans-unit>
      <trans-unit id="Prefer_conditional_expression_over_if_with_assignments">
        <source>Prefer conditional expression over 'if' with assignments</source>
        <target state="translated">할당이 포함된 'if'보다 조건식 선호</target>
        <note />
      </trans-unit>
      <trans-unit id="Prefer_conditional_expression_over_if_with_returns">
        <source>Prefer conditional expression over 'if' with returns</source>
        <target state="translated">반환이 포함된 'if'보다 조건식 선호</target>
        <note />
      </trans-unit>
    </body>
  </file>
</xliff><|MERGE_RESOLUTION|>--- conflicted
+++ resolved
@@ -2284,7 +2284,6 @@
 
 I agree to all of the foregoing:</source>
         <target state="new">IMPORTANT: Visual Studio includes decompiling functionality (“Decompiler”) that enables reproducing source code from binary code. By accessing and using the Decompiler, you agree to the Visual Studio license terms and the terms for the Decompiler below. If you do not agree with these combined terms, do not access or use the Decompiler.
-<<<<<<< HEAD
 
 You acknowledge that binary code and source code might be protected by copyright and trademark laws.  Before using the Decompiler on any binary code, you need to first:
 (i) confirm that the license terms governing your use of the binary code do not contain a provision which prohibits you from decompiling the software; or
@@ -2292,15 +2291,6 @@
 
 Your use of the Decompiler is optional.  Microsoft is not responsible and disclaims all liability for your use of the Decompiler that violates any laws or any software license terms which prohibit decompiling of the software.
 
-=======
-
-You acknowledge that binary code and source code might be protected by copyright and trademark laws.  Before using the Decompiler on any binary code, you need to first:
-(i) confirm that the license terms governing your use of the binary code do not contain a provision which prohibits you from decompiling the software; or
-(ii) obtain permission to decompile the binary code from the owner of the software.
-
-Your use of the Decompiler is optional.  Microsoft is not responsible and disclaims all liability for your use of the Decompiler that violates any laws or any software license terms which prohibit decompiling of the software.
-
->>>>>>> d12d0efb
 I agree to all of the foregoing:</target>
         <note />
       </trans-unit>
