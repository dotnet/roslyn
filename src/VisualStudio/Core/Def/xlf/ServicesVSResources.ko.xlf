--- conflicted
+++ resolved
@@ -1122,15 +1122,14 @@
         <target state="translated">정적 로컬 함수 선호</target>
         <note />
       </trans-unit>
-<<<<<<< HEAD
       <trans-unit id="Prefer_trailing_comma">
         <source>Prefer trailing comma</source>
         <target state="new">Prefer trailing comma</target>
-=======
+        <note />
+      </trans-unit>
       <trans-unit id="Prefer_top_level_statements">
         <source>Prefer top-level statements</source>
         <target state="translated">최상위 문장 선호</target>
->>>>>>> 69bdfb29
         <note />
       </trans-unit>
       <trans-unit id="Prefer_tuple_swap">
