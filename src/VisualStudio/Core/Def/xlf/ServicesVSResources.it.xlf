﻿<?xml version="1.0" encoding="utf-8"?>
<xliff xmlns="urn:oasis:names:tc:xliff:document:1.2" xmlns:xsi="http://www.w3.org/2001/XMLSchema-instance" version="1.2" xsi:schemaLocation="urn:oasis:names:tc:xliff:document:1.2 xliff-core-1.2-transitional.xsd">
  <file datatype="xml" source-language="en" target-language="it" original="../ServicesVSResources.resx">
    <body>
      <trans-unit id="Add_to_current_file">
        <source>Add to _current file</source>
<<<<<<< HEAD
        <target state="translated">Aggiungi al file _corrente</target>
=======
        <target state="new">Add to _current file</target>
>>>>>>> 70dbd3b1
        <note />
      </trans-unit>
      <trans-unit id="Additional_changes_are_needed_to_complete_the_refactoring_Review_changes_below">
        <source>Additional changes are needed to complete the refactoring. Review changes below.</source>
<<<<<<< HEAD
        <target state="translated">Per completare il refactoring, sono necessarie modifiche aggiuntive. Esaminare le modifiche di seguito.</target>
=======
        <target state="new">Additional changes are needed to complete the refactoring. Review changes below.</target>
>>>>>>> 70dbd3b1
        <note />
      </trans-unit>
      <trans-unit id="All_methods">
        <source>All methods</source>
        <target state="translated">Tutti i metodi</target>
        <note />
      </trans-unit>
      <trans-unit id="Allow_colon">
        <source>Allow:</source>
<<<<<<< HEAD
        <target state="translated">Consenti:</target>
=======
        <target state="new">Allow:</target>
>>>>>>> 70dbd3b1
        <note />
      </trans-unit>
      <trans-unit id="Always_for_clarity">
        <source>Always for clarity</source>
        <target state="translated">Sempre per chiarezza</target>
        <note />
      </trans-unit>
      <trans-unit id="Apply_0_keymapping_scheme">
        <source>Apply '{0}' keymapping scheme</source>
        <target state="translated">Applica lo schema di mapping dei tasti '{0}'</target>
        <note />
      </trans-unit>
      <trans-unit id="Avoid_expression_statements_that_implicitly_ignore_value">
        <source>Avoid expression statements that implicitly ignore value</source>
        <target state="translated">Evita le istruzioni di espressione che ignorano il valore in modo implicito</target>
        <note />
      </trans-unit>
      <trans-unit id="Avoid_unused_parameters">
        <source>Avoid unused parameters</source>
        <target state="translated">Evita i parametri inutilizzati</target>
        <note />
      </trans-unit>
      <trans-unit id="Avoid_unused_value_assignments">
        <source>Avoid unused value assignments</source>
        <target state="translated">Evita le assegnazioni di valori inutilizzati</target>
        <note />
      </trans-unit>
      <trans-unit id="Back">
        <source>Back</source>
<<<<<<< HEAD
        <target state="translated">Indietro</target>
=======
        <target state="new">Back</target>
>>>>>>> 70dbd3b1
        <note />
      </trans-unit>
      <trans-unit id="Calculating_dependents">
        <source>Calculating dependents...</source>
<<<<<<< HEAD
        <target state="translated">Calcolo dei dipendenti...</target>
=======
        <target state="new">Calculating dependents...</target>
        <note />
      </trans-unit>
      <trans-unit id="Classifications">
        <source>Classifications</source>
        <target state="new">Classifications</target>
>>>>>>> 70dbd3b1
        <note />
      </trans-unit>
      <trans-unit id="Colorize_regular_expressions">
        <source>Colorize regular expressions</source>
        <target state="translated">Colora espressioni regolari</target>
        <note />
      </trans-unit>
      <trans-unit id="Element_is_not_valid">
        <source>Element is not valid.</source>
        <target state="translated">L'elemento non è valido.</target>
        <note />
      </trans-unit>
      <trans-unit id="Finish">
        <source>Finish</source>
<<<<<<< HEAD
        <target state="translated">Fine</target>
=======
        <target state="new">Finish</target>
>>>>>>> 70dbd3b1
        <note />
      </trans-unit>
      <trans-unit id="Generate_dot_editorconfig_file_from_settings">
        <source>Generate .editorconfig file from settings</source>
        <target state="translated">Genera file con estensione editorconfig dalle impostazioni</target>
        <note />
      </trans-unit>
      <trans-unit id="Highlight_related_components_under_cursor">
        <source>Highlight related components under cursor</source>
        <target state="translated">Evidenzia i componenti correlati sotto il cursore</target>
        <note />
      </trans-unit>
      <trans-unit id="In_other_operators">
        <source>In other operators</source>
        <target state="translated">In altri operatori</target>
        <note />
      </trans-unit>
      <trans-unit id="Interface_cannot_have_field">
        <source>Interface cannot have field.</source>
<<<<<<< HEAD
        <target state="translated">L'interfaccia non può contenere il campo.</target>
=======
        <target state="new">Interface cannot have field.</target>
>>>>>>> 70dbd3b1
        <note />
      </trans-unit>
      <trans-unit id="Keep_all_parentheses_in_colon">
        <source>Keep all parentheses in:</source>
        <target state="translated">Mantieni tutte le parentesi in:</target>
        <note />
      </trans-unit>
      <trans-unit id="Kind">
        <source>Kind</source>
        <target state="translated">Tipo</target>
        <note />
      </trans-unit>
      <trans-unit id="Make_0_abstract">
        <source>Make '{0}' abstract</source>
<<<<<<< HEAD
        <target state="translated">Rendi astratto '{0}'</target>
=======
        <target state="new">Make '{0}' abstract</target>
>>>>>>> 70dbd3b1
        <note />
      </trans-unit>
      <trans-unit id="Make_abstract">
        <source>Make abstract</source>
<<<<<<< HEAD
        <target state="translated">Rendi astratto</target>
=======
        <target state="new">Make abstract</target>
>>>>>>> 70dbd3b1
        <note />
      </trans-unit>
      <trans-unit id="Members">
        <source>Members</source>
<<<<<<< HEAD
        <target state="translated">Membri</target>
=======
        <target state="new">Members</target>
>>>>>>> 70dbd3b1
        <note />
      </trans-unit>
      <trans-unit id="Modifier_preferences_colon">
        <source>Modifier preferences:</source>
        <target state="new">Modifier preferences:</target>
        <note />
      </trans-unit>
      <trans-unit id="Namespace_0">
        <source>Namespace: '{0}'</source>
<<<<<<< HEAD
        <target state="translated">Spazio dei nomi: '{0}'</target>
=======
        <target state="new">Namespace: '{0}'</target>
>>>>>>> 70dbd3b1
        <note />
      </trans-unit>
      <trans-unit id="Never_if_unnecessary">
        <source>Never if unnecessary</source>
        <target state="translated">Mai se non necessario</target>
        <note />
      </trans-unit>
      <trans-unit id="Non_public_methods">
        <source>Non-public methods</source>
        <target state="translated">Metodi non pubblici</target>
        <note />
      </trans-unit>
      <trans-unit id="Parameter_preferences_colon">
        <source>Parameter preferences:</source>
        <target state="translated">Preferenze per parametri:</target>
        <note />
      </trans-unit>
      <trans-unit id="Parentheses_preferences_colon">
        <source>Parentheses preferences:</source>
        <target state="translated">Preferenze per parentesi:</target>
        <note />
      </trans-unit>
      <trans-unit id="Prefer_compound_assignments">
        <source>Prefer compound assignments</source>
        <target state="translated">Preferisci assegnazioni composte</target>
        <note />
      </trans-unit>
      <trans-unit id="Prefer_index_operator">
        <source>Prefer index operator</source>
        <target state="translated">Preferisci operatore di indice</target>
        <note />
      </trans-unit>
      <trans-unit id="Prefer_range_operator">
        <source>Prefer range operator</source>
        <target state="translated">Preferisci operatore di intervallo</target>
        <note />
      </trans-unit>
      <trans-unit id="Prefer_readonly_fields">
        <source>Prefer readonly fields</source>
        <target state="new">Prefer readonly fields</target>
        <note />
      </trans-unit>
      <trans-unit id="Prefer_simple_using_statement">
        <source>Prefer simple 'using' statement</source>
        <target state="new">Prefer simple 'using' statement</target>
        <note />
      </trans-unit>
      <trans-unit id="Prefer_static_local_functions">
        <source>Prefer static local functions</source>
        <target state="new">Prefer static local functions</target>
        <note />
      </trans-unit>
      <trans-unit id="Pull_Members_Up">
        <source>Pull Members Up</source>
<<<<<<< HEAD
        <target state="translated">Recupera membri</target>
=======
        <target state="new">Pull Members Up</target>
>>>>>>> 70dbd3b1
        <note />
      </trans-unit>
      <trans-unit id="Regular_Expressions">
        <source>Regular Expressions</source>
        <target state="translated">Espressioni regolari</target>
        <note />
      </trans-unit>
      <trans-unit id="Report_invalid_regular_expressions">
        <source>Report invalid regular expressions</source>
        <target state="translated">Segnala espressioni regolari non valide</target>
        <note />
      </trans-unit>
      <trans-unit id="Reset_Visual_Studio_default_keymapping">
        <source>Reset Visual Studio default keymapping</source>
        <target state="translated">Reimposta il mapping dei tasti predefinito di Visual Studio</target>
        <note />
      </trans-unit>
      <trans-unit id="Review_Changes">
        <source>Review Changes</source>
<<<<<<< HEAD
        <target state="translated">Esamina modifiche</target>
=======
        <target state="new">Review Changes</target>
>>>>>>> 70dbd3b1
        <note />
      </trans-unit>
      <trans-unit id="Save_dot_editorconfig_file">
        <source>Save .editorconfig file</source>
        <target state="translated">Salva file con estensione editorconfig</target>
        <note />
      </trans-unit>
      <trans-unit id="Select_destination">
        <source>Select destination</source>
<<<<<<< HEAD
        <target state="translated">Seleziona destinazione</target>
=======
        <target state="new">Select destination</target>
>>>>>>> 70dbd3b1
        <note />
      </trans-unit>
      <trans-unit id="Select_Dependents">
        <source>_Select Dependents</source>
<<<<<<< HEAD
        <target state="translated">_Seleziona dipendenti</target>
=======
        <target state="new">_Select Dependents</target>
>>>>>>> 70dbd3b1
        <note />
      </trans-unit>
      <trans-unit id="Select_Public">
        <source>_Select Public</source>
<<<<<<< HEAD
        <target state="translated">_Seleziona pubblici</target>
=======
        <target state="new">_Select Public</target>
>>>>>>> 70dbd3b1
        <note />
      </trans-unit>
      <trans-unit id="Select_destination_and_members_to_pull_up">
        <source>Select destination and members to pull up.</source>
<<<<<<< HEAD
        <target state="translated">Selezionare la destinazione e i membri da recuperare.</target>
=======
        <target state="new">Select destination and members to pull up.</target>
>>>>>>> 70dbd3b1
        <note />
      </trans-unit>
      <trans-unit id="Select_destination_colon">
        <source>Select destination:</source>
<<<<<<< HEAD
        <target state="translated">Selezionare la destinazione:</target>
=======
        <target state="new">Select destination:</target>
>>>>>>> 70dbd3b1
        <note />
      </trans-unit>
      <trans-unit id="Select_member">
        <source>Select member</source>
<<<<<<< HEAD
        <target state="translated">Seleziona membro</target>
=======
        <target state="new">Select member</target>
>>>>>>> 70dbd3b1
        <note />
      </trans-unit>
      <trans-unit id="Select_members_colon">
        <source>Select members:</source>
<<<<<<< HEAD
        <target state="translated">Selezionare i membri:</target>
=======
        <target state="new">Select members:</target>
        <note />
      </trans-unit>
      <trans-unit id="Show_completion_list">
        <source>Show completion list</source>
        <target state="new">Show completion list</target>
>>>>>>> 70dbd3b1
        <note />
      </trans-unit>
      <trans-unit id="Unused_value_is_explicitly_assigned_to_an_unused_local">
        <source>Unused value is explicitly assigned to an unused local</source>
        <target state="translated">Il valore inutilizzato viene assegnato in modo esplicito a una variabile locale inutilizzata</target>
        <note />
      </trans-unit>
      <trans-unit id="Unused_value_is_explicitly_assigned_to_discard">
        <source>Unused value is explicitly assigned to discard</source>
        <target state="translated">Il valore inutilizzato viene assegnato in modo esplicito a discard</target>
        <note />
      </trans-unit>
      <trans-unit id="Use_enhanced_colors_for_C_and_Basic">
        <source>Use enhanced colors for C# and Basic</source>
        <target state="new">Use enhanced colors for C# and Basic</target>
        <note />
      </trans-unit>
      <trans-unit id="Use_expression_body_for_lambdas">
        <source>Use expression body for lambdas</source>
        <target state="translated">Usa il corpo dell'espressione per le espressioni lambda</target>
        <note />
      </trans-unit>
      <trans-unit id="Use_expression_body_for_local_functions">
        <source>Use expression body for local functions</source>
<<<<<<< HEAD
        <target state="translated">Usa il corpo dell'espressione per le funzioni locali</target>
=======
        <target state="new">Use expression body for local functions</target>
>>>>>>> 70dbd3b1
        <note />
      </trans-unit>
      <trans-unit id="Value_assigned_here_is_never_used">
        <source>Value assigned here is never used</source>
        <target state="translated">Il valore assegnato qui non viene mai usato</target>
        <note />
      </trans-unit>
      <trans-unit id="Value_returned_by_invocation_is_implicitly_ignored">
        <source>Value returned by invocation is implicitly ignored</source>
        <target state="translated">Il valore restituito dalla chiamata viene ignorato in modo implicito</target>
        <note />
      </trans-unit>
      <trans-unit id="We_notice_you_suspended_0_Reset_keymappings_to_continue_to_navigate_and_refactor">
        <source>We notice you suspended '{0}'. Reset keymappings to continue to navigate and refactor.</source>
        <target state="translated">È stato notato che '{0}' è stato sospeso. Reimpostare i mapping dei tasti per continuare a esplorare e a eseguire il refactoring.</target>
        <note />
      </trans-unit>
      <trans-unit id="This_workspace_does_not_support_updating_Visual_Basic_compilation_options">
        <source>This workspace does not support updating Visual Basic compilation options.</source>
        <target state="new">This workspace does not support updating Visual Basic compilation options.</target>
        <note />
      </trans-unit>
      <trans-unit id="You_must_select_at_least_one_member">
        <source>You must select at least one member.</source>
        <target state="translated">È necessario selezionare almeno un membro.</target>
        <note />
      </trans-unit>
      <trans-unit id="Interface_name_conflicts_with_an_existing_type_name">
        <source>Interface name conflicts with an existing type name.</source>
        <target state="translated">Il nome di interfaccia è in conflitto con un nome di tipo esistente.</target>
        <note />
      </trans-unit>
      <trans-unit id="Interface_name_is_not_a_valid_0_identifier">
        <source>Interface name is not a valid {0} identifier.</source>
        <target state="translated">Il nome di interfaccia non è un identificatore {0} valido.</target>
        <note />
      </trans-unit>
      <trans-unit id="Illegal_characters_in_path">
        <source>Illegal characters in path.</source>
        <target state="translated">Il percorso contiene caratteri non validi.</target>
        <note />
      </trans-unit>
      <trans-unit id="File_name_must_have_the_0_extension">
        <source>File name must have the "{0}" extension.</source>
        <target state="translated">Il nome file deve avere l'estensione "{0}".</target>
        <note />
      </trans-unit>
      <trans-unit id="Debugger">
        <source>Debugger</source>
        <target state="translated">Debugger</target>
        <note />
      </trans-unit>
      <trans-unit id="Determining_breakpoint_location">
        <source>Determining breakpoint location...</source>
        <target state="translated">Determinazione della posizione del punto di interruzione...</target>
        <note />
      </trans-unit>
      <trans-unit id="Determining_autos">
        <source>Determining autos...</source>
        <target state="translated">Determinazione dei valori automatici...</target>
        <note />
      </trans-unit>
      <trans-unit id="Resolving_breakpoint_location">
        <source>Resolving breakpoint location...</source>
        <target state="translated">Risoluzione della posizione del punto di interruzione...</target>
        <note />
      </trans-unit>
      <trans-unit id="Validating_breakpoint_location">
        <source>Validating breakpoint location...</source>
        <target state="translated">Convalida della posizione del punto di interruzione...</target>
        <note />
      </trans-unit>
      <trans-unit id="Getting_DataTip_text">
        <source>Getting DataTip text...</source>
        <target state="translated">Recupero del testo del suggerimento dati in corso...</target>
        <note />
      </trans-unit>
      <trans-unit id="Preview_unavailable">
        <source>Preview unavailable</source>
        <target state="translated">Anteprima non disponibile</target>
        <note />
      </trans-unit>
      <trans-unit id="Overrides_">
        <source>Overrides</source>
        <target state="translated">Esegue l'override</target>
        <note />
      </trans-unit>
      <trans-unit id="Overridden_By">
        <source>Overridden By</source>
        <target state="translated">Sottoposto a override da</target>
        <note />
      </trans-unit>
      <trans-unit id="Inherits_">
        <source>Inherits</source>
        <target state="translated">Eredita</target>
        <note />
      </trans-unit>
      <trans-unit id="Inherited_By">
        <source>Inherited By</source>
        <target state="translated">Ereditato da</target>
        <note />
      </trans-unit>
      <trans-unit id="Implements_">
        <source>Implements</source>
        <target state="translated">Implementa</target>
        <note />
      </trans-unit>
      <trans-unit id="Implemented_By">
        <source>Implemented By</source>
        <target state="translated">Implementato da</target>
        <note />
      </trans-unit>
      <trans-unit id="Maximum_number_of_documents_are_open">
        <source>Maximum number of documents are open.</source>
        <target state="translated">È stato aperto il numero massimo di documenti.</target>
        <note />
      </trans-unit>
      <trans-unit id="Failed_to_create_document_in_miscellaneous_files_project">
        <source>Failed to create document in miscellaneous files project.</source>
        <target state="translated">Non è stato possibile creare il documento nel progetto di file esterni.</target>
        <note />
      </trans-unit>
      <trans-unit id="Invalid_access">
        <source>Invalid access.</source>
        <target state="translated">L'accesso non è valido.</target>
        <note />
      </trans-unit>
      <trans-unit id="The_following_references_were_not_found_0_Please_locate_and_add_them_manually">
        <source>The following references were not found. {0}Please locate and add them manually.</source>
        <target state="translated">I riferimenti seguenti non sono stati trovati. {0}Individuarli e aggiungerli manualmente.</target>
        <note />
      </trans-unit>
      <trans-unit id="End_position_must_be_start_position">
        <source>End position must be &gt;= start position</source>
        <target state="translated">La posizione finale deve essere maggiore o uguale alla posizione iniziale</target>
        <note />
      </trans-unit>
      <trans-unit id="Not_a_valid_value">
        <source>Not a valid value</source>
        <target state="translated">Valore non valido</target>
        <note />
      </trans-unit>
      <trans-unit id="_0_will_be_changed_to_abstract">
        <source>'{0}' will be changed to abstract.</source>
<<<<<<< HEAD
        <target state="translated">'{0}' verrà modificato in astratto.</target>
=======
        <target state="new">'{0}' will be changed to abstract.</target>
>>>>>>> 70dbd3b1
        <note />
      </trans-unit>
      <trans-unit id="_0_will_be_changed_to_non_static">
        <source>'{0}' will be changed to non-static.</source>
<<<<<<< HEAD
        <target state="translated">'{0}' verrà modificato in non statico.</target>
=======
        <target state="new">'{0}' will be changed to non-static.</target>
>>>>>>> 70dbd3b1
        <note />
      </trans-unit>
      <trans-unit id="_0_will_be_changed_to_public">
        <source>'{0}' will be changed to public.</source>
<<<<<<< HEAD
        <target state="translated">'{0}' verrà modificato in pubblico.</target>
=======
        <target state="new">'{0}' will be changed to public.</target>
>>>>>>> 70dbd3b1
        <note />
      </trans-unit>
      <trans-unit id="given_workspace_doesn_t_support_undo">
        <source>given workspace doesn't support undo</source>
        <target state="translated">l'area di lavoro specificata non supporta l'annullamento di operazioni</target>
        <note />
      </trans-unit>
      <trans-unit id="Add_a_reference_to_0">
        <source>Add a reference to '{0}'</source>
        <target state="translated">Aggiungi un riferimento a '{0}'</target>
        <note />
      </trans-unit>
      <trans-unit id="Event_type_is_invalid">
        <source>Event type is invalid</source>
        <target state="translated">Il tipo di evento non è valido</target>
        <note />
      </trans-unit>
      <trans-unit id="Can_t_find_where_to_insert_member">
        <source>Can't find where to insert member</source>
        <target state="translated">Non è stato trovato il punto in cui inserire il membro</target>
        <note />
      </trans-unit>
      <trans-unit id="Can_t_rename_other_elements">
        <source>Can't rename 'other' elements</source>
        <target state="translated">Non è possibile rinominare elementi 'other'</target>
        <note />
      </trans-unit>
      <trans-unit id="Unknown_rename_type">
        <source>Unknown rename type</source>
        <target state="translated">Tipo di ridenominazione sconosciuto</target>
        <note />
      </trans-unit>
      <trans-unit id="IDs_are_not_supported_for_this_symbol_type">
        <source>IDs are not supported for this symbol type.</source>
        <target state="translated">Gli ID non sono supportati per questo tipo di simbolo.</target>
        <note />
      </trans-unit>
      <trans-unit id="Can_t_create_a_node_id_for_this_symbol_kind_colon_0">
        <source>Can't create a node id for this symbol kind: '{0}'</source>
        <target state="translated">Non è possibile creare un ID nodo per questo tipo di simbolo: '{0}'</target>
        <note />
      </trans-unit>
      <trans-unit id="Project_References">
        <source>Project References</source>
        <target state="translated">Riferimenti al progetto</target>
        <note />
      </trans-unit>
      <trans-unit id="Base_Types">
        <source>Base Types</source>
        <target state="translated">Tipi di base</target>
        <note />
      </trans-unit>
      <trans-unit id="Miscellaneous_Files">
        <source>Miscellaneous Files</source>
        <target state="translated">File esterni</target>
        <note />
      </trans-unit>
      <trans-unit id="Could_not_find_project_0">
        <source>Could not find project '{0}'</source>
        <target state="translated">Il progetto '{0}' non è stato trovato.</target>
        <note />
      </trans-unit>
      <trans-unit id="Could_not_find_location_of_folder_on_disk">
        <source>Could not find location of folder on disk</source>
        <target state="translated">Il percorso della cartella nel disco non è stato trovato</target>
        <note />
      </trans-unit>
      <trans-unit id="Assembly">
        <source>Assembly </source>
        <target state="translated">Assembly </target>
        <note />
      </trans-unit>
      <trans-unit id="Exceptions_colon">
        <source>Exceptions:</source>
        <target state="translated">Eccezioni:</target>
        <note />
      </trans-unit>
      <trans-unit id="Member_of_0">
        <source>Member of {0}</source>
        <target state="translated">Membro di {0}</target>
        <note />
      </trans-unit>
      <trans-unit id="Parameters_colon1">
        <source>Parameters:</source>
        <target state="translated">Parametri:</target>
        <note />
      </trans-unit>
      <trans-unit id="Project">
        <source>Project </source>
        <target state="translated">Progetto </target>
        <note />
      </trans-unit>
      <trans-unit id="Remarks_colon">
        <source>Remarks:</source>
        <target state="translated">Commenti:</target>
        <note />
      </trans-unit>
      <trans-unit id="Returns_colon">
        <source>Returns:</source>
        <target state="translated">Valori restituiti:</target>
        <note />
      </trans-unit>
      <trans-unit id="Summary_colon">
        <source>Summary:</source>
        <target state="translated">Riepilogo:</target>
        <note />
      </trans-unit>
      <trans-unit id="Type_Parameters_colon">
        <source>Type Parameters:</source>
        <target state="translated">Parametri di tipo:</target>
        <note />
      </trans-unit>
      <trans-unit id="File_already_exists">
        <source>File already exists</source>
        <target state="translated">Il file esiste già</target>
        <note />
      </trans-unit>
      <trans-unit id="File_path_cannot_use_reserved_keywords">
        <source>File path cannot use reserved keywords</source>
        <target state="translated">Nel percorso file non si possono usare parole chiave riservate</target>
        <note />
      </trans-unit>
      <trans-unit id="DocumentPath_is_illegal">
        <source>DocumentPath is illegal</source>
        <target state="translated">Il percorso del documento non è valido</target>
        <note />
      </trans-unit>
      <trans-unit id="Project_Path_is_illegal">
        <source>Project Path is illegal</source>
        <target state="translated">Il percorso del progetto non è valido</target>
        <note />
      </trans-unit>
      <trans-unit id="Path_cannot_have_empty_filename">
        <source>Path cannot have empty filename</source>
        <target state="translated">Il percorso non può contenere nomi file vuoti</target>
        <note />
      </trans-unit>
      <trans-unit id="The_given_DocumentId_did_not_come_from_the_Visual_Studio_workspace">
        <source>The given DocumentId did not come from the Visual Studio workspace.</source>
        <target state="translated">L'elemento DocumentId specificato non proviene dall'area di lavoro di Visual Studio.</target>
        <note />
      </trans-unit>
      <trans-unit id="Project_colon_0_1_Use_the_dropdown_to_view_and_switch_to_other_projects_this_file_may_belong_to">
        <source>Project: {0} ({1})

Use the dropdown to view and switch to other projects this file may belong to.</source>
        <target state="translated">Progetto:{0} ({1})

Usare l'elenco a discesa per visualizzare e passare ad altri progetti a cui il file potrebbe appartenere.</target>
        <note />
      </trans-unit>
      <trans-unit id="_0_Use_the_dropdown_to_view_and_navigate_to_other_items_in_this_file">
        <source>{0}

Use the dropdown to view and navigate to other items in this file.</source>
        <target state="translated">{0}

Usare l'elenco a discesa per visualizzare e spostarsi tra altri elementi in questo file.</target>
        <note />
      </trans-unit>
      <trans-unit id="Project_colon_0_Use_the_dropdown_to_view_and_switch_to_other_projects_this_file_may_belong_to">
        <source>Project: {0}

Use the dropdown to view and switch to other projects this file may belong to.</source>
        <target state="translated">Progetto: {0}

Usare l'elenco a discesa per visualizzare e passare ad altri progetti a cui questo file potrebbe appartenere.</target>
        <note />
      </trans-unit>
      <trans-unit id="ErrorReadingRuleset">
        <source>ErrorReadingRuleset</source>
        <target state="translated">ErrorReadingRuleset</target>
        <note />
      </trans-unit>
      <trans-unit id="Error_reading_ruleset_file_0_1">
        <source>Error reading ruleset file {0} - {1}</source>
        <target state="translated">Si è verificato un errore durante la lettura del file del set di regole {0} - {1}</target>
        <note />
      </trans-unit>
      <trans-unit id="AnalyzerChangedOnDisk">
        <source>AnalyzerChangedOnDisk</source>
        <target state="translated">AnalyzerChangedOnDisk</target>
        <note />
      </trans-unit>
      <trans-unit id="The_analyzer_assembly_0_has_changed_Diagnostics_may_be_incorrect_until_Visual_Studio_is_restarted">
        <source>The analyzer assembly '{0}' has changed. Diagnostics may be incorrect until Visual Studio is restarted.</source>
        <target state="translated">L'assembly '{0}' dell'analizzatore è stato modificato. È possibile che la diagnostica non sia corretta fino al riavvio di Visual Studio.</target>
        <note />
      </trans-unit>
      <trans-unit id="CSharp_VB_Diagnostics_Table_Data_Source">
        <source>C#/VB Diagnostics Table Data Source</source>
        <target state="translated">Origine dati tabella diagnostica C#/VB</target>
        <note />
      </trans-unit>
      <trans-unit id="CSharp_VB_Todo_List_Table_Data_Source">
        <source>C#/VB Todo List Table Data Source</source>
        <target state="translated">Origine dati tabella elenco TODO C#/VB</target>
        <note />
      </trans-unit>
      <trans-unit id="Cancel">
        <source>Cancel</source>
        <target state="translated">Annulla</target>
        <note />
      </trans-unit>
      <trans-unit id="Deselect_All">
        <source>_Deselect All</source>
        <target state="translated">_Deseleziona tutto</target>
        <note />
      </trans-unit>
      <trans-unit id="Extract_Interface">
        <source>Extract Interface</source>
        <target state="translated">Estrai interfaccia</target>
        <note />
      </trans-unit>
      <trans-unit id="Generated_name_colon">
        <source>Generated name:</source>
        <target state="translated">Nome generato:</target>
        <note />
      </trans-unit>
      <trans-unit id="New_file_name_colon">
        <source>New _file name:</source>
        <target state="translated">Nome nuovo _file:</target>
        <note />
      </trans-unit>
      <trans-unit id="New_interface_name_colon">
        <source>New _interface name:</source>
        <target state="translated">Nome nuova _interfaccia:</target>
        <note />
      </trans-unit>
      <trans-unit id="OK">
        <source>OK</source>
        <target state="translated">OK</target>
        <note />
      </trans-unit>
      <trans-unit id="Select_All">
        <source>_Select All</source>
        <target state="translated">_Seleziona tutto</target>
        <note />
      </trans-unit>
      <trans-unit id="Select_public_members_to_form_interface">
        <source>Select public _members to form interface</source>
        <target state="translated">Seleziona i _membri pubblici per l'interfaccia</target>
        <note />
      </trans-unit>
      <trans-unit id="Access_colon">
        <source>_Access:</source>
        <target state="translated">_Accesso:</target>
        <note />
      </trans-unit>
      <trans-unit id="Add_to_existing_file">
        <source>Add to _existing file</source>
        <target state="translated">Aggiungi a file _esistente</target>
        <note />
      </trans-unit>
      <trans-unit id="Change_Signature">
        <source>Change Signature</source>
        <target state="translated">Cambia firma</target>
        <note />
      </trans-unit>
      <trans-unit id="Create_new_file">
        <source>_Create new file</source>
        <target state="translated">_Crea nuovo file</target>
        <note />
      </trans-unit>
      <trans-unit id="Default_">
        <source>Default</source>
        <target state="translated">Predefinito</target>
        <note />
      </trans-unit>
      <trans-unit id="File_Name_colon">
        <source>File Name:</source>
        <target state="translated">Nome file:</target>
        <note />
      </trans-unit>
      <trans-unit id="Generate_Type">
        <source>Generate Type</source>
        <target state="translated">Genera tipo</target>
        <note />
      </trans-unit>
      <trans-unit id="Kind_colon">
        <source>_Kind:</source>
        <target state="translated">_Tipo:</target>
        <note />
      </trans-unit>
      <trans-unit id="Location_colon">
        <source>Location:</source>
        <target state="translated">Posizione:</target>
        <note />
      </trans-unit>
      <trans-unit id="Modifier">
        <source>Modifier</source>
        <target state="translated">Modificatore</target>
        <note />
      </trans-unit>
      <trans-unit id="Name_colon1">
        <source>Name:</source>
        <target state="translated">Nome:</target>
        <note />
      </trans-unit>
      <trans-unit id="Parameter">
        <source>Parameter</source>
        <target state="translated">Parametro</target>
        <note />
      </trans-unit>
      <trans-unit id="Parameters_colon2">
        <source>Parameters:</source>
        <target state="translated">Parametri:</target>
        <note />
      </trans-unit>
      <trans-unit id="Preview_method_signature_colon">
        <source>Preview method signature:</source>
        <target state="translated">Anteprima firma metodo:</target>
        <note />
      </trans-unit>
      <trans-unit id="Preview_reference_changes">
        <source>Preview reference changes</source>
        <target state="translated">Anteprima modifiche riferimento</target>
        <note />
      </trans-unit>
      <trans-unit id="Project_colon">
        <source>_Project:</source>
        <target state="translated">_Progetto:</target>
        <note />
      </trans-unit>
      <trans-unit id="Type">
        <source>Type</source>
        <target state="translated">Tipo</target>
        <note />
      </trans-unit>
      <trans-unit id="Type_Details_colon">
        <source>Type Details:</source>
        <target state="translated">Dettagli del tipo:</target>
        <note />
      </trans-unit>
      <trans-unit id="Re_move">
        <source>Re_move</source>
        <target state="translated">Ri_muovi</target>
        <note />
      </trans-unit>
      <trans-unit id="Restore">
        <source>_Restore</source>
        <target state="translated">_Ripristina</target>
        <note />
      </trans-unit>
      <trans-unit id="More_about_0">
        <source>More about {0}</source>
        <target state="translated">Altre informazioni su {0}</target>
        <note />
      </trans-unit>
      <trans-unit id="Navigation_must_be_performed_on_the_foreground_thread">
        <source>Navigation must be performed on the foreground thread.</source>
        <target state="translated">Gli spostamenti devono essere eseguiti nel thread in primo piano.</target>
        <note />
      </trans-unit>
      <trans-unit id="bracket_plus_bracket">
        <source>[+] </source>
        <target state="translated">[+] </target>
        <note />
      </trans-unit>
      <trans-unit id="bracket_bracket">
        <source>[-] </source>
        <target state="translated">[-] </target>
        <note />
      </trans-unit>
      <trans-unit id="Reference_to_0_in_project_1">
        <source>Reference to '{0}' in project '{1}'</source>
        <target state="translated">Riferimento a '{0}' nel progetto '{1}'</target>
        <note />
      </trans-unit>
      <trans-unit id="Unknown1">
        <source>&lt;Unknown&gt;</source>
        <target state="translated">&lt;Sconosciuto&gt;</target>
        <note />
      </trans-unit>
      <trans-unit id="Analyzer_reference_to_0_in_project_1">
        <source>Analyzer reference to '{0}' in project '{1}'</source>
        <target state="translated">Riferimento dell'analizzatore a '{0}' nel progetto '{1}'</target>
        <note />
      </trans-unit>
      <trans-unit id="Project_reference_to_0_in_project_1">
        <source>Project reference to '{0}' in project '{1}'</source>
        <target state="translated">Riferimento del progetto a '{0}' nel progetto '{1}'</target>
        <note />
      </trans-unit>
      <trans-unit id="AnalyzerDependencyConflict">
        <source>AnalyzerDependencyConflict</source>
        <target state="translated">AnalyzerDependencyConflict</target>
        <note />
      </trans-unit>
      <trans-unit id="Analyzer_assemblies_0_and_1_both_have_identity_2_but_different_contents_Only_one_will_be_loaded_and_analyzers_using_these_assemblies_may_not_run_correctly">
        <source>Analyzer assemblies '{0}' and '{1}' both have identity '{2}' but different contents. Only one will be loaded and analyzers using these assemblies may not run correctly.</source>
        <target state="translated">Gli assembly '{0}' e '{1}' dell'analizzatore hanno la stessa identità '{2}' ma contenuto diverso. Ne verrà caricato solo uno e gli analizzatori che usano tali assembly potrebbero non funzionare correttamente.</target>
        <note />
      </trans-unit>
      <trans-unit id="_0_references">
        <source>{0} references</source>
        <target state="translated">{0} riferimenti</target>
        <note />
      </trans-unit>
      <trans-unit id="_1_reference">
        <source>1 reference</source>
        <target state="translated">1 riferimento</target>
        <note />
      </trans-unit>
      <trans-unit id="_0_encountered_an_error_and_has_been_disabled">
        <source>'{0}' encountered an error and has been disabled.</source>
        <target state="translated">'{0}' ha rilevato un errore ed è stato disabilitato.</target>
        <note />
      </trans-unit>
      <trans-unit id="Enable">
        <source>Enable</source>
        <target state="translated">Abilita</target>
        <note />
      </trans-unit>
      <trans-unit id="Enable_and_ignore_future_errors">
        <source>Enable and ignore future errors</source>
        <target state="translated">Abilita e ignora gli errori futuri</target>
        <note />
      </trans-unit>
      <trans-unit id="No_Changes">
        <source>No Changes</source>
        <target state="translated">Nessuna modifica</target>
        <note />
      </trans-unit>
      <trans-unit id="Current_block">
        <source>Current block</source>
        <target state="translated">Blocco corrente</target>
        <note />
      </trans-unit>
      <trans-unit id="Determining_current_block">
        <source>Determining current block.</source>
        <target state="translated">È in corso la determinazione del blocco corrente.</target>
        <note />
      </trans-unit>
      <trans-unit id="IntelliSense">
        <source>IntelliSense</source>
        <target state="translated">IntelliSense</target>
        <note />
      </trans-unit>
      <trans-unit id="CSharp_VB_Build_Table_Data_Source">
        <source>C#/VB Build Table Data Source</source>
        <target state="translated">Origine dati tabella compilazione C#/VB</target>
        <note />
      </trans-unit>
      <trans-unit id="MissingAnalyzerReference">
        <source>MissingAnalyzerReference</source>
        <target state="translated">MissingAnalyzerReference</target>
        <note />
      </trans-unit>
      <trans-unit id="Analyzer_assembly_0_depends_on_1_but_it_was_not_found_Analyzers_may_not_run_correctly_unless_the_missing_assembly_is_added_as_an_analyzer_reference_as_well">
        <source>Analyzer assembly '{0}' depends on '{1}' but it was not found. Analyzers may not run correctly unless the missing assembly is added as an analyzer reference as well.</source>
        <target state="translated">L'assembly '{0}' dell'analizzatore dipende da '{1}', ma non è stato trovato. Gli assembly potrebbero non funzionare correttamente a meno che l'assembly mancante non venga aggiunto anche come riferimento all'analizzatore.</target>
        <note />
      </trans-unit>
      <trans-unit id="Suppression_State">
        <source>Suppression State</source>
        <target state="translated">Stato eliminazione</target>
        <note />
      </trans-unit>
      <trans-unit id="Active">
        <source>Active</source>
        <target state="translated">Attivo</target>
        <note />
      </trans-unit>
      <trans-unit id="Suppressed">
        <source>Suppressed</source>
        <target state="translated">Eliminato</target>
        <note />
      </trans-unit>
      <trans-unit id="NotApplicable">
        <source>N/A</source>
        <target state="translated">N/A</target>
        <note />
      </trans-unit>
      <trans-unit id="SuppressionNotSupportedToolTip">
        <source>Suppression state is supported only for intellisense diagnostics, which are for the current solution snapshot. Switch to 'Intellisense' diagnostics for suppression.</source>
        <target state="translated">Lo stato eliminazione è supportato solo per la diagnostica IntelliSense, usata per lo snapshot della soluzione corrente. Per l'eliminazione, passare alla diagnostica 'IntelliSense'.</target>
        <note />
      </trans-unit>
      <trans-unit id="Suppress_diagnostics">
        <source>Suppress diagnostics</source>
        <target state="translated">Elimina la diagnostica</target>
        <note />
      </trans-unit>
      <trans-unit id="Computing_suppressions_fix">
        <source>Computing suppressions fix...</source>
        <target state="translated">Calcolo della correzione per le eliminazioni...</target>
        <note />
      </trans-unit>
      <trans-unit id="Applying_suppressions_fix">
        <source>Applying suppressions fix...</source>
        <target state="translated">Applicazione della correzione per le eliminazioni...</target>
        <note />
      </trans-unit>
      <trans-unit id="Remove_suppressions">
        <source>Remove suppressions</source>
        <target state="translated">Rimuovi le eliminazioni</target>
        <note />
      </trans-unit>
      <trans-unit id="Computing_remove_suppressions_fix">
        <source>Computing remove suppressions fix...</source>
        <target state="translated">Calcolo della correzione per la rimozione delle eliminazioni...</target>
        <note />
      </trans-unit>
      <trans-unit id="Applying_remove_suppressions_fix">
        <source>Applying remove suppressions fix...</source>
        <target state="translated">Applicazione della correzione per la rimozione delle eliminazioni...</target>
        <note />
      </trans-unit>
      <trans-unit id="This_workspace_only_supports_opening_documents_on_the_UI_thread">
        <source>This workspace only supports opening documents on the UI thread.</source>
        <target state="translated">Questa area di lavoro supporta l'apertura di documenti solo nel thread dell'interfaccia utente.</target>
        <note />
      </trans-unit>
      <trans-unit id="This_workspace_does_not_support_updating_Visual_Basic_parse_options">
        <source>This workspace does not support updating Visual Basic parse options.</source>
        <target state="translated">Quest'area di lavoro non supporta l'aggiornamento delle opzioni di analisi di Visual Basic.</target>
        <note />
      </trans-unit>
      <trans-unit id="Synchronize_0">
        <source>Synchronize {0}</source>
        <target state="translated">Sincronizza {0}</target>
        <note />
      </trans-unit>
      <trans-unit id="Synchronizing_with_0">
        <source>Synchronizing with {0}...</source>
        <target state="translated">Sincronizzazione con {0}...</target>
        <note />
      </trans-unit>
      <trans-unit id="Visual_Studio_has_suspended_some_advanced_features_to_improve_performance">
        <source>Visual Studio has suspended some advanced features to improve performance.</source>
        <target state="translated">Per migliorare le prestazioni, Visual Studio ha sospeso alcune funzionalità avanzate.</target>
        <note />
      </trans-unit>
      <trans-unit id="Installing_0">
        <source>Installing '{0}'</source>
        <target state="translated">Installazione di '{0}'</target>
        <note />
      </trans-unit>
      <trans-unit id="Installing_0_completed">
        <source>Installing '{0}' completed</source>
        <target state="translated">L'installazione di '{0}' è stata completata</target>
        <note />
      </trans-unit>
      <trans-unit id="Package_install_failed_colon_0">
        <source>Package install failed: {0}</source>
        <target state="translated">L'installazione del pacchetto non è riuscita: {0}</target>
        <note />
      </trans-unit>
      <trans-unit id="Unknown2">
        <source>&lt;Unknown&gt;</source>
        <target state="translated">&lt;Sconosciuto&gt;</target>
        <note />
      </trans-unit>
      <trans-unit id="No">
        <source>No</source>
        <target state="translated">No</target>
        <note />
      </trans-unit>
      <trans-unit id="Yes">
        <source>Yes</source>
        <target state="translated">Sì</target>
        <note />
      </trans-unit>
      <trans-unit id="Choose_a_Symbol_Specification_and_a_Naming_Style">
        <source>Choose a Symbol Specification and a Naming Style.</source>
        <target state="translated">Scegliere una specifica simboli e uno stile di denominazione.</target>
        <note />
      </trans-unit>
      <trans-unit id="Enter_a_title_for_this_Naming_Rule">
        <source>Enter a title for this Naming Rule.</source>
        <target state="translated">Immettere un titolo per questa regola di denominazione.</target>
        <note />
      </trans-unit>
      <trans-unit id="Enter_a_title_for_this_Naming_Style">
        <source>Enter a title for this Naming Style.</source>
        <target state="translated">Immettere un titolo per questo stile di denominazione.</target>
        <note />
      </trans-unit>
      <trans-unit id="Enter_a_title_for_this_Symbol_Specification">
        <source>Enter a title for this Symbol Specification.</source>
        <target state="translated">Immettere un titolo per questa specifica simboli.</target>
        <note />
      </trans-unit>
      <trans-unit id="Accessibilities_can_match_any">
        <source>Accessibilities (can match any)</source>
        <target state="translated">Livello di accesso (qualsiasi corrispondenza)</target>
        <note />
      </trans-unit>
      <trans-unit id="Capitalization_colon">
        <source>Capitalization:</source>
        <target state="translated">Maiuscole/minuscole:</target>
        <note />
      </trans-unit>
      <trans-unit id="all_lower">
        <source>all lower</source>
        <target state="translated">tutte minuscole</target>
        <note />
      </trans-unit>
      <trans-unit id="ALL_UPPER">
        <source>ALL UPPER</source>
        <target state="translated">TUTTE MAIUSCOLE</target>
        <note />
      </trans-unit>
      <trans-unit id="camel_Case_Name">
        <source>camel Case Name</source>
        <target state="translated">Nome notazione Camel</target>
        <note />
      </trans-unit>
      <trans-unit id="First_word_upper">
        <source>First word upper</source>
        <target state="translated">Prima lettera maiuscola</target>
        <note />
      </trans-unit>
      <trans-unit id="Pascal_Case_Name">
        <source>Pascal Case Name</source>
        <target state="translated">Nome notazione Pascal</target>
        <note />
      </trans-unit>
      <trans-unit id="Severity_colon">
        <source>Severity:</source>
        <target state="translated">Gravità:</target>
        <note />
      </trans-unit>
      <trans-unit id="Modifiers_must_match_all">
        <source>Modifiers (must match all)</source>
        <target state="translated">Modificatori (corrispondenza esatta)</target>
        <note />
      </trans-unit>
      <trans-unit id="Name_colon2">
        <source>Name:</source>
        <target state="translated">Nome:</target>
        <note />
      </trans-unit>
      <trans-unit id="Naming_Rule">
        <source>Naming Rule</source>
        <target state="translated">Regola di denominazione</target>
        <note />
      </trans-unit>
      <trans-unit id="Naming_Style">
        <source>Naming Style</source>
        <target state="translated">Stile di denominazione</target>
        <note />
      </trans-unit>
      <trans-unit id="Naming_Style_colon">
        <source>Naming Style:</source>
        <target state="translated">Stile di denominazione:</target>
        <note />
      </trans-unit>
      <trans-unit id="Naming_Rules_allow_you_to_define_how_particular_sets_of_symbols_should_be_named_and_how_incorrectly_named_symbols_should_be_handled">
        <source>Naming Rules allow you to define how particular sets of symbols should be named and how incorrectly-named symbols should be handled.</source>
        <target state="translated">Le regole di denominazione consentono di definire le modalità di denominazione di set di simboli specifici e di gestione dei simboli con nomi errati.</target>
        <note />
      </trans-unit>
      <trans-unit id="The_first_matching_top_level_Naming_Rule_is_used_by_default_when_naming_a_symbol_while_any_special_cases_are_handled_by_a_matching_child_rule">
        <source>The first matching top-level Naming Rule is used by default when naming a symbol, while any special cases are handled by a matching child rule.</source>
        <target state="translated">Quando si assegna un nome a un simbolo, per impostazione predefinita viene usata la prima regola di denominazione corrispondente di primo livello, mentre eventuali casi speciali vengono gestiti da una regola figlio corrispondente.</target>
        <note />
      </trans-unit>
      <trans-unit id="Naming_Style_Title_colon">
        <source>Naming Style Title:</source>
        <target state="translated">Titolo per stile di denominazione:</target>
        <note />
      </trans-unit>
      <trans-unit id="Parent_Rule_colon">
        <source>Parent Rule:</source>
        <target state="translated">Regola padre:</target>
        <note />
      </trans-unit>
      <trans-unit id="Required_Prefix_colon">
        <source>Required Prefix:</source>
        <target state="translated">Prefisso obbligatorio:</target>
        <note />
      </trans-unit>
      <trans-unit id="Required_Suffix_colon">
        <source>Required Suffix:</source>
        <target state="translated">Suffisso obbligatorio:</target>
        <note />
      </trans-unit>
      <trans-unit id="Sample_Identifier_colon">
        <source>Sample Identifier:</source>
        <target state="translated">Identificatore di esempio:</target>
        <note />
      </trans-unit>
      <trans-unit id="Symbol_Kinds_can_match_any">
        <source>Symbol Kinds (can match any)</source>
        <target state="translated">Tipi di simboli (qualsiasi corrispondenza)</target>
        <note />
      </trans-unit>
      <trans-unit id="Symbol_Specification">
        <source>Symbol Specification</source>
        <target state="translated">Specifica simboli</target>
        <note />
      </trans-unit>
      <trans-unit id="Symbol_Specification_colon">
        <source>Symbol Specification:</source>
        <target state="translated">Specifica simboli:</target>
        <note />
      </trans-unit>
      <trans-unit id="Symbol_Specification_Title_colon">
        <source>Symbol Specification Title:</source>
        <target state="translated">Titolo specifica simboli:</target>
        <note />
      </trans-unit>
      <trans-unit id="Word_Separator_colon">
        <source>Word Separator:</source>
        <target state="translated">Separatore parole:</target>
        <note />
      </trans-unit>
      <trans-unit id="example">
        <source>example</source>
        <target state="translated">esempio</target>
        <note>IdentifierWord_Example and IdentifierWord_Identifier are combined (with prefixes, suffixes, and word separators) into an example identifier name in the NamingStyle UI.</note>
      </trans-unit>
      <trans-unit id="identifier">
        <source>identifier</source>
        <target state="translated">identificatore</target>
        <note>IdentifierWord_Example and IdentifierWord_Identifier are combined (with prefixes, suffixes, and word separators) into an example identifier name in the NamingStyle UI.</note>
      </trans-unit>
      <trans-unit id="Install_0">
        <source>Install '{0}'</source>
        <target state="translated">Installa '{0}'</target>
        <note />
      </trans-unit>
      <trans-unit id="Uninstalling_0">
        <source>Uninstalling '{0}'</source>
        <target state="translated">Disinstallazione di '{0}'</target>
        <note />
      </trans-unit>
      <trans-unit id="Uninstalling_0_completed">
        <source>Uninstalling '{0}' completed</source>
        <target state="translated">La disinstallazione di '{0}' è stata completata</target>
        <note />
      </trans-unit>
      <trans-unit id="Uninstall_0">
        <source>Uninstall '{0}'</source>
        <target state="translated">Disinstalla '{0}'</target>
        <note />
      </trans-unit>
      <trans-unit id="Package_uninstall_failed_colon_0">
        <source>Package uninstall failed: {0}</source>
        <target state="translated">La disinstallazione del pacchetto non è riuscita: {0}</target>
        <note />
      </trans-unit>
      <trans-unit id="Error_encountered_while_loading_the_project_Some_project_features_such_as_full_solution_analysis_for_the_failed_project_and_projects_that_depend_on_it_have_been_disabled">
        <source>Error encountered while loading the project. Some project features, such as full solution analysis for the failed project and projects that depend on it, have been disabled.</source>
        <target state="translated">Si è verificato un errore durante il caricamento del progetto. Alcune funzionalità del progetto, come l'analisi della soluzione completa per il progetto in errore e i progetti che dipendono da essa, sono state disabilitate.</target>
        <note />
      </trans-unit>
      <trans-unit id="Project_loading_failed">
        <source>Project loading failed.</source>
        <target state="translated">Il caricamento del progetto non è riuscito.</target>
        <note />
      </trans-unit>
      <trans-unit id="To_see_what_caused_the_issue_please_try_below_1_Close_Visual_Studio_long_paragraph_follows">
        <source>To see what caused the issue, please try below.

1. Close Visual Studio
2. Open a Visual Studio Developer Command Prompt
3. Set environment variable “TraceDesignTime” to true (set TraceDesignTime=true)
4. Delete .vs directory/.suo file
5. Restart VS from the command prompt you set the environment variable (devenv)
6. Open the solution
7. Check '{0}' and look for the failed tasks (FAILED)</source>
        <target state="translated">Per individuare la causa del problema, provare a eseguire le operazioni seguenti.

1. Chiudere Visual Studio
2. Aprire un prompt dei comandi per gli sviluppatori di Visual Studio
3. Impostare la variabile di ambiente "TraceDesignTime" su true (TraceDesignTime=true)
4. Eliminare la directory .vs/il file .suo
5. Riavviare Visual Studio dal prompt dei comandi da cui è stata impostata la variabile di ambiente (devenv)
6. Aprire la soluzione
7. Controllare '{0}' e cercare le attività non riuscite (FAILED)</target>
        <note />
      </trans-unit>
      <trans-unit id="Additional_information_colon">
        <source>Additional information:</source>
        <target state="translated">Informazioni aggiuntive:</target>
        <note />
      </trans-unit>
      <trans-unit id="Installing_0_failed_Additional_information_colon_1">
        <source>Installing '{0}' failed.

Additional information: {1}</source>
        <target state="translated">L'installazione di '{0}' non è riuscita.

Informazioni aggiuntive: {1}</target>
        <note />
      </trans-unit>
      <trans-unit id="Uninstalling_0_failed_Additional_information_colon_1">
        <source>Uninstalling '{0}' failed.

Additional information: {1}</source>
        <target state="translated">La disinstallazione di '{0}' non è riuscita.

Informazioni aggiuntive: {1}</target>
        <note />
      </trans-unit>
      <trans-unit id="Move_0_below_1">
        <source>Move {0} below {1}</source>
        <target state="translated">Sposta {0} sotto {1}</target>
        <note>{0} and {1} are parameter descriptions</note>
      </trans-unit>
      <trans-unit id="Move_0_above_1">
        <source>Move {0} above {1}</source>
        <target state="translated">Sposta {0} sopra {1}</target>
        <note>{0} and {1} are parameter descriptions</note>
      </trans-unit>
      <trans-unit id="Remove_0">
        <source>Remove {0}</source>
        <target state="translated">Rimuovi {0}</target>
        <note>{0} is a parameter description</note>
      </trans-unit>
      <trans-unit id="Restore_0">
        <source>Restore {0}</source>
        <target state="translated">Ripristina {0}</target>
        <note>{0} is a parameter description</note>
      </trans-unit>
      <trans-unit id="Re_enable">
        <source>Re-enable</source>
        <target state="translated">Abilita di nuovo</target>
        <note />
      </trans-unit>
      <trans-unit id="Learn_more">
        <source>Learn more</source>
        <target state="translated">Altre informazioni</target>
        <note />
      </trans-unit>
      <trans-unit id="Prefer_framework_type">
        <source>Prefer framework type</source>
        <target state="translated">Preferisci tipo di framework</target>
        <note />
      </trans-unit>
      <trans-unit id="Prefer_predefined_type">
        <source>Prefer predefined type</source>
        <target state="translated">Preferisci tipo predefinito</target>
        <note />
      </trans-unit>
      <trans-unit id="Copy_to_Clipboard">
        <source>Copy to Clipboard</source>
        <target state="translated">Copia negli Appunti</target>
        <note />
      </trans-unit>
      <trans-unit id="Close">
        <source>Close</source>
        <target state="translated">Chiudi</target>
        <note />
      </trans-unit>
      <trans-unit id="Unknown_parameters">
        <source>&lt;Unknown Parameters&gt;</source>
        <target state="translated">&lt;Parametri sconosciuti&gt;</target>
        <note />
      </trans-unit>
      <trans-unit id="End_of_inner_exception_stack">
        <source>--- End of inner exception stack trace ---</source>
        <target state="translated">--- Fine dell'analisi dello stack dell'eccezione interna ---</target>
        <note />
      </trans-unit>
      <trans-unit id="For_locals_parameters_and_members">
        <source>For locals, parameters and members</source>
        <target state="translated">Per variabili locali, parametri e membri</target>
        <note />
      </trans-unit>
      <trans-unit id="For_member_access_expressions">
        <source>For member access expressions</source>
        <target state="translated">Per espressioni di accesso ai membri</target>
        <note />
      </trans-unit>
      <trans-unit id="Prefer_object_initializer">
        <source>Prefer object initializer</source>
        <target state="translated">Preferisci inizializzatore di oggetto</target>
        <note />
      </trans-unit>
      <trans-unit id="Expression_preferences_colon">
        <source>Expression preferences:</source>
        <target state="translated">Preferenze per espressioni:</target>
        <note />
      </trans-unit>
      <trans-unit id="Block_Structure_Guides">
        <source>Block Structure Guides</source>
        <target state="translated">Guide per strutture a blocchi</target>
        <note />
      </trans-unit>
      <trans-unit id="Outlining">
        <source>Outlining</source>
        <target state="translated">Struttura</target>
        <note />
      </trans-unit>
      <trans-unit id="Show_guides_for_code_level_constructs">
        <source>Show guides for code level constructs</source>
        <target state="translated">Mostra le guide per i costrutti a livello di codice</target>
        <note />
      </trans-unit>
      <trans-unit id="Show_guides_for_comments_and_preprocessor_regions">
        <source>Show guides for comments and preprocessor regions</source>
        <target state="translated">Mostra le guide per i commenti e le aree del preprocessore</target>
        <note />
      </trans-unit>
      <trans-unit id="Show_guides_for_declaration_level_constructs">
        <source>Show guides for declaration level constructs</source>
        <target state="translated">Mostra le guide per i costrutti a livello di dichiarazione</target>
        <note />
      </trans-unit>
      <trans-unit id="Show_outlining_for_code_level_constructs">
        <source>Show outlining for code level constructs</source>
        <target state="translated">Mostra la struttura per i costrutti a livello di codice</target>
        <note />
      </trans-unit>
      <trans-unit id="Show_outlining_for_comments_and_preprocessor_regions">
        <source>Show outlining for comments and preprocessor regions</source>
        <target state="translated">Mostra la struttura per i commenti e le aree del preprocessore</target>
        <note />
      </trans-unit>
      <trans-unit id="Show_outlining_for_declaration_level_constructs">
        <source>Show outlining for declaration level constructs</source>
        <target state="translated">Mostra la struttura per i costrutti a livello di dichiarazione</target>
        <note />
      </trans-unit>
      <trans-unit id="Variable_preferences_colon">
        <source>Variable preferences:</source>
        <target state="translated">Preferenze per variabili:</target>
        <note />
      </trans-unit>
      <trans-unit id="Prefer_inlined_variable_declaration">
        <source>Prefer inlined variable declaration</source>
        <target state="translated">Preferisci dichiarazione di variabile inline</target>
        <note />
      </trans-unit>
      <trans-unit id="Use_expression_body_for_methods">
        <source>Use expression body for methods</source>
        <target state="translated">Usa il corpo dell'espressione per i metodi</target>
        <note />
      </trans-unit>
      <trans-unit id="Code_block_preferences_colon">
        <source>Code block preferences:</source>
        <target state="translated">Preferenze per blocchi di codice:</target>
        <note />
      </trans-unit>
      <trans-unit id="Use_expression_body_for_accessors">
        <source>Use expression body for accessors</source>
        <target state="translated">Usa il corpo dell'espressione per le funzioni di accesso</target>
        <note />
      </trans-unit>
      <trans-unit id="Use_expression_body_for_constructors">
        <source>Use expression body for constructors</source>
        <target state="translated">Usa il corpo dell'espressione per i costruttori</target>
        <note />
      </trans-unit>
      <trans-unit id="Use_expression_body_for_indexers">
        <source>Use expression body for indexers</source>
        <target state="translated">Usa il corpo dell'espressione per gli indicizzatori</target>
        <note />
      </trans-unit>
      <trans-unit id="Use_expression_body_for_operators">
        <source>Use expression body for operators</source>
        <target state="translated">Usa il corpo dell'espressione per gli operatori</target>
        <note />
      </trans-unit>
      <trans-unit id="Use_expression_body_for_properties">
        <source>Use expression body for properties</source>
        <target state="translated">Usa il corpo dell'espressione per le proprietà</target>
        <note />
      </trans-unit>
      <trans-unit id="Some_naming_rules_are_incomplete_Please_complete_or_remove_them">
        <source>Some naming rules are incomplete. Please complete or remove them.</source>
        <target state="translated">Alcune regole di denominazione sono incomplete. Completarle o rimuoverle.</target>
        <note />
      </trans-unit>
      <trans-unit id="Manage_specifications">
        <source>Manage specifications</source>
        <target state="translated">Gestisci specifiche</target>
        <note />
      </trans-unit>
      <trans-unit id="Reorder">
        <source>Reorder</source>
        <target state="translated">Riordina</target>
        <note />
      </trans-unit>
      <trans-unit id="Severity">
        <source>Severity</source>
        <target state="translated">Gravità</target>
        <note />
      </trans-unit>
      <trans-unit id="Specification">
        <source>Specification</source>
        <target state="translated">Specifica</target>
        <note />
      </trans-unit>
      <trans-unit id="Required_Style">
        <source>Required Style</source>
        <target state="translated">Stile obbligatorio</target>
        <note />
      </trans-unit>
      <trans-unit id="This_item_cannot_be_deleted_because_it_is_used_by_an_existing_Naming_Rule">
        <source>This item cannot be deleted because it is used by an existing Naming Rule.</source>
        <target state="translated">Non è possibile eliminare questo elemento perché è già usato da una regola di denominazione esistente.</target>
        <note />
      </trans-unit>
      <trans-unit id="Prefer_collection_initializer">
        <source>Prefer collection initializer</source>
        <target state="translated">Preferisci inizializzatore di insieme</target>
        <note />
      </trans-unit>
      <trans-unit id="Prefer_coalesce_expression">
        <source>Prefer coalesce expression</source>
        <target state="translated">Preferisci espressione COALESCE</target>
        <note />
      </trans-unit>
      <trans-unit id="Collapse_regions_when_collapsing_to_definitions">
        <source>Collapse #regions when collapsing to definitions</source>
        <target state="translated">Comprimi #regions durante la compressione delle definizioni</target>
        <note />
      </trans-unit>
      <trans-unit id="Prefer_null_propagation">
        <source>Prefer null propagation</source>
        <target state="translated">Preferisci propagazione Null</target>
        <note />
      </trans-unit>
      <trans-unit id="Prefer_explicit_tuple_name">
        <source>Prefer explicit tuple name</source>
        <target state="translated">Preferisci nome di tupla esplicito</target>
        <note />
      </trans-unit>
      <trans-unit id="Description">
        <source>Description</source>
        <target state="translated">Descrizione</target>
        <note />
      </trans-unit>
      <trans-unit id="Preference">
        <source>Preference</source>
        <target state="translated">Preferenza</target>
        <note />
      </trans-unit>
      <trans-unit id="Implement_Interface_or_Abstract_Class">
        <source>Implement Interface or Abstract Class</source>
        <target state="translated">Implementa interfaccia o classe astratta</target>
        <note />
      </trans-unit>
      <trans-unit id="For_a_given_symbol_only_the_topmost_rule_with_a_matching_Specification_will_be_applied_Violation_of_that_rules_Required_Style_will_be_reported_at_the_chosen_Severity_level">
        <source>For a given symbol, only the topmost rule with a matching 'Specification' will be applied. Violation of that rule's 'Required Style' will be reported at the chosen 'Severity' level.</source>
        <target state="translated">Per un simbolo specifico verrà applicata solo la regola di livello superiore con il valore corrispondente a 'Specifica'. Una violazione del valore specificato per 'Stile obbligatorio' in tale regola verrà segnalata con il livello specificato in 'Gravità'.</target>
        <note />
      </trans-unit>
      <trans-unit id="at_the_end">
        <source>at the end</source>
        <target state="translated">alla fine</target>
        <note />
      </trans-unit>
      <trans-unit id="When_inserting_properties_events_and_methods_place_them">
        <source>When inserting properties, events and methods, place them:</source>
        <target state="translated">Posiziona proprietà, eventi e metodi inseriti:</target>
        <note />
      </trans-unit>
      <trans-unit id="with_other_members_of_the_same_kind">
        <source>with other members of the same kind</source>
        <target state="translated">con altri membri dello stesso tipo</target>
        <note />
      </trans-unit>
      <trans-unit id="Prefer_braces">
        <source>Prefer braces</source>
        <target state="translated">Preferisci parentesi graffe</target>
        <note />
      </trans-unit>
      <trans-unit id="Over_colon">
        <source>Over:</source>
        <target state="translated">A:</target>
        <note />
      </trans-unit>
      <trans-unit id="Prefer_colon">
        <source>Prefer:</source>
        <target state="translated">Preferisci:</target>
        <note />
      </trans-unit>
      <trans-unit id="or">
        <source>or</source>
        <target state="translated">oppure</target>
        <note />
      </trans-unit>
      <trans-unit id="built_in_types">
        <source>built-in types</source>
        <target state="translated">tipi predefiniti</target>
        <note />
      </trans-unit>
      <trans-unit id="everywhere_else">
        <source>everywhere else</source>
        <target state="translated">in qualsiasi altra posizione</target>
        <note />
      </trans-unit>
      <trans-unit id="type_is_apparent_from_assignment_expression">
        <source>type is apparent from assignment expression</source>
        <target state="translated">il tipo è apparente rispetto all'espressione di assegnazione</target>
        <note />
      </trans-unit>
      <trans-unit id="Get_help_for_0">
        <source>Get help for '{0}'</source>
        <target state="translated">Visualizza la Guida per '{0}'</target>
        <note />
      </trans-unit>
      <trans-unit id="Get_help_for_0_from_Bing">
        <source>Get help for '{0}' from Bing</source>
        <target state="translated">Visualizza la Guida per '{0}' disponibile in Bing</target>
        <note />
      </trans-unit>
      <trans-unit id="Move_down">
        <source>Move down</source>
        <target state="translated">Sposta giù</target>
        <note />
      </trans-unit>
      <trans-unit id="Move_up">
        <source>Move up</source>
        <target state="translated">Sposta su</target>
        <note />
      </trans-unit>
      <trans-unit id="Remove">
        <source>Remove</source>
        <target state="translated">Rimuovi</target>
        <note />
      </trans-unit>
      <trans-unit id="Pick_members">
        <source>Pick members</source>
        <target state="translated">Seleziona membri</target>
        <note />
      </trans-unit>
      <trans-unit id="Unfortunately_a_process_used_by_Visual_Studio_has_encountered_an_unrecoverable_error_We_recommend_saving_your_work_and_then_closing_and_restarting_Visual_Studio">
        <source>Unfortunately, a process used by Visual Studio has encountered an unrecoverable error.  We recommend saving your work, and then closing and restarting Visual Studio.</source>
        <target state="translated">Si è verificato un errore irreversibile in un processo usato da Visual Studio. È consigliabile salvare il lavoro e quindi chiudere e riavviare Visual Studio.</target>
        <note />
      </trans-unit>
      <trans-unit id="Add_a_symbol_specification">
        <source>Add a symbol specification</source>
        <target state="translated">Aggiungi una specifica simboli</target>
        <note />
      </trans-unit>
      <trans-unit id="Remove_symbol_specification">
        <source>Remove symbol specification</source>
        <target state="translated">Rimuovi specifica simboli</target>
        <note />
      </trans-unit>
      <trans-unit id="Add_item">
        <source>Add item</source>
        <target state="translated">Aggiungi elemento</target>
        <note />
      </trans-unit>
      <trans-unit id="Edit_item">
        <source>Edit item</source>
        <target state="translated">Modifica elemento</target>
        <note />
      </trans-unit>
      <trans-unit id="Remove_item">
        <source>Remove item</source>
        <target state="translated">Rimuovi elemento</target>
        <note />
      </trans-unit>
      <trans-unit id="Add_a_naming_rule">
        <source>Add a naming rule</source>
        <target state="translated">Aggiungi una regola di denominazione</target>
        <note />
      </trans-unit>
      <trans-unit id="Remove_naming_rule">
        <source>Remove naming rule</source>
        <target state="translated">Rimuovi regola di denominazione</target>
        <note />
      </trans-unit>
      <trans-unit id="VisualStudioWorkspace_TryApplyChanges_cannot_be_called_from_a_background_thread">
        <source>VisualStudioWorkspace.TryApplyChanges cannot be called from a background thread.</source>
        <target state="translated">Non è possibile chiamare VisualStudioWorkspace.TryApplyChanges da un thread in background.</target>
        <note />
      </trans-unit>
      <trans-unit id="prefer_throwing_properties">
        <source>prefer throwing properties</source>
        <target state="translated">preferisci proprietà generate</target>
        <note />
      </trans-unit>
      <trans-unit id="When_generating_properties">
        <source>When generating properties:</source>
        <target state="translated">Durante la generazione di proprietà:</target>
        <note />
      </trans-unit>
      <trans-unit id="Options">
        <source>Options</source>
        <target state="translated">Opzioni</target>
        <note />
      </trans-unit>
      <trans-unit id="Try_the_preview_version_of_our_live_code_analysis_extension_which_provides_more_fixes_for_common_API_design_naming_performance_and_reliability_issues">
        <source>Try the preview version of our live code analysis extension, which provides more fixes for common API design, naming, performance, and reliability issues</source>
        <target state="translated">Prova la versione di anteprima dell'estensione di analisi codice in tempo reale, che include più correzioni per problemi comuni correlati a progettazione, denominazione, prestazioni e affidabilità delle API</target>
        <note />
      </trans-unit>
      <trans-unit id="Never_show_this_again">
        <source>Never show this again</source>
        <target state="translated">Non visualizzare più questo messaggio</target>
        <note />
      </trans-unit>
      <trans-unit id="Prefer_simple_default_expression">
        <source>Prefer simple 'default' expression</source>
        <target state="translated">Preferisci l'espressione 'default' semplice</target>
        <note />
      </trans-unit>
      <trans-unit id="Prefer_inferred_tuple_names">
        <source>Prefer inferred tuple element names</source>
        <target state="translated">Preferisci nomi di elemento di tupla dedotti</target>
        <note />
      </trans-unit>
      <trans-unit id="Prefer_inferred_anonymous_type_member_names">
        <source>Prefer inferred anonymous type member names</source>
        <target state="translated">Preferisci nomi di membro di tipo anonimo dedotti</target>
        <note />
      </trans-unit>
      <trans-unit id="Preview_pane">
        <source>Preview pane</source>
        <target state="translated">Riquadro di anteprima</target>
        <note />
      </trans-unit>
      <trans-unit id="Analysis">
        <source>Analysis</source>
        <target state="translated">Analisi</target>
        <note />
      </trans-unit>
      <trans-unit id="Enable_full_solution_analysis">
        <source>Enable full solution _analysis</source>
        <target state="translated">Abilita _analisi della soluzione completa</target>
        <note />
      </trans-unit>
      <trans-unit id="Fade_out_unreachable_code">
        <source>Fade out unreachable code</source>
        <target state="translated">Applica dissolvenza a codice non eseguibile</target>
        <note />
      </trans-unit>
      <trans-unit id="Fading">
        <source>Fading</source>
        <target state="translated">Dissolvenza</target>
        <note />
      </trans-unit>
      <trans-unit id="ChangesNotAllowedIFAssemblyHasNotBeenLoaded">
        <source>Changes are not allowed if the assembly has not been loaded.</source>
        <target state="translated">Le modifiche non sono consentite se l'assembly non è stato caricato.</target>
        <note />
      </trans-unit>
      <trans-unit id="ChangesNotAllowedIfProjectWasntBuildWhenDebuggingStarted">
        <source>Changes are not allowed if the project wasn't built when debugging started.</source>
        <target state="translated">Le modifiche non sono consentite se il progetto non era stato compilato quando è stato avviato il debug.</target>
        <note />
      </trans-unit>
      <trans-unit id="ChangesNotAllowedIfProjectWasntLoadedWhileDebugging">
        <source>Changes are not allowed if the project wasn't loaded and built when debugging started.

'Lightweight solution load' is enabled for the current solution. Disable it to ensure that all projects are loaded when debugging starts.</source>
        <target state="translated">Le modifiche non sono consentite se il progetto non era stato caricato e compilato quando è stato avviato il debug.

L'opzione 'Caricamento leggero soluzioni' è abilitata per la soluzione corrente. Disabilitarla per essere certi che tutti i progetti siano stati caricati all'avvio del debug.</target>
        <note />
      </trans-unit>
      <trans-unit id="ChangesNotAllowedWhileCodeIsRunning">
        <source>Changes are not allowed while code is running.</source>
        <target state="translated">Le modifiche non sono consentite se il codice è in esecuzione.</target>
        <note />
      </trans-unit>
      <trans-unit id="Prefer_local_function_over_anonymous_function">
        <source>Prefer local function over anonymous function</source>
        <target state="translated">Preferisci la funzione locale a quella anonima</target>
        <note />
      </trans-unit>
      <trans-unit id="Prefer_deconstructed_variable_declaration">
        <source>Prefer deconstructed variable declaration</source>
        <target state="translated">Preferisci dichiarazione di variabile decostruita</target>
        <note />
      </trans-unit>
      <trans-unit id="External_reference_found">
        <source>External reference found</source>
        <target state="translated">È stato trovato un riferimento esterno</target>
        <note />
      </trans-unit>
      <trans-unit id="No_references_found_to_0">
        <source>No references found to '{0}'</source>
        <target state="translated">Non sono stati trovati riferimenti a '{0}'</target>
        <note />
      </trans-unit>
      <trans-unit id="Search_found_no_results">
        <source>Search found no results</source>
        <target state="translated">La ricerca non ha restituito risultati</target>
        <note />
      </trans-unit>
      <trans-unit id="analyzer_Prefer_auto_properties">
        <source>Prefer auto properties</source>
        <target state="translated">Preferisci proprietà automatiche</target>
        <note />
      </trans-unit>
      <trans-unit id="codegen_prefer_auto_properties">
        <source>prefer auto properties</source>
        <target state="translated">preferisci proprietà automatiche</target>
        <note />
      </trans-unit>
      <trans-unit id="ErrorReadingFile">
        <source>Error while reading file '{0}': {1}</source>
        <target state="translated">Si è verificato un errore durante la lettura del file '{0}': {1}</target>
        <note />
      </trans-unit>
      <trans-unit id="ModuleHasBeenUnloaded">
        <source>Module has been unloaded.</source>
        <target state="translated">Il modulo è stato scaricato.</target>
        <note />
      </trans-unit>
      <trans-unit id="CantApplyChangesModuleHasBeenUnloaded">
        <source>Can't apply changes -- module '{0}' has been unloaded.</source>
        <target state="translated">Non è possibile applicare le modifiche. Il modulo '{0}' è stato scaricato.</target>
        <note />
      </trans-unit>
      <trans-unit id="Enable_navigation_to_decompiled_sources">
        <source>Enable navigation to decompiled sources (experimental)</source>
        <target state="translated">Abilita lo spostamento in origini decompilate (sperimentale)</target>
        <note />
      </trans-unit>
      <trans-unit id="Decompiler_Legal_Notice_Message">
        <source>IMPORTANT: Visual Studio includes decompiling functionality (“Decompiler”) that enables reproducing source code from binary code. By accessing and using the Decompiler, you agree to the Visual Studio license terms and the terms for the Decompiler below. If you do not agree with these combined terms, do not access or use the Decompiler.
 
You acknowledge that binary code and source code might be protected by copyright and trademark laws.  Before using the Decompiler on any binary code, you need to first:  
(i) confirm that the license terms governing your use of the binary code do not contain a provision which prohibits you from decompiling the software; or
(ii) obtain permission to decompile the binary code from the owner of the software.
 
Your use of the Decompiler is optional.  Microsoft is not responsible and disclaims all liability for your use of the Decompiler that violates any laws or any software license terms which prohibit decompiling of the software.

I agree to all of the foregoing:</source>
        <target state="translated">IMPORTANTE: Visual Studio include la funzionalità di decompilazione (“Decompilatore”) che consente di riprodurre codice sorgente da codice binario. L'accesso e l'uso del Decompilatore implica l'accettazione delle condizioni di licenza di Visual Studio e delle condizioni per l'uso del Decompilatore riportate sotto. Se non si accettano entrambi tali condizioni, non accedere o usare il Decompilatore.
 
L'utente riconosce che il codice binario e il codice sorgente potrebbero essere protetti dalle normative su marchi e copyright. Prima di usare il Decompilatore su qualsiasi codice binario, l'utente deve:  
(i) confermare che le condizioni di licenza che regolano l'uso del codice binario non contengono una disposizione che impedisce la decompilazione del software; oppure
(ii) ottenere l'autorizzazione alla decompilazione del codice binario dal proprietario del software.
 
L'uso del Decompilatore è facoltativo. Microsoft non è responsabile e non riconosce alcuna responsabilità nel caso in cui l'utente usi il Decompilatore in violazione di normative o condizioni di licenza software che proibiscono la decompilazione del software.

L'utente accetta le condizioni sopra riportate:</target>
        <note />
      </trans-unit>
      <trans-unit id="Decompiler_Legal_Notice_Title">
        <source>Decompiler Legal Notice</source>
        <target state="translated">Note legali sul decompilatore</target>
        <note />
      </trans-unit>
      <trans-unit id="Code_style_header_use_editor_config">
        <source>The settings configured here only apply to your machine. To configure these settings to travel with your solution, use .editorconfig files.</source>
        <target state="translated">Le impostazioni configurate qui si applicano solo al computer locale. Per configurare queste impostazioni in modo che siano associate alla soluzione, usare file con estensione editorconfig.</target>
        <note />
      </trans-unit>
      <trans-unit id="Sync_Class_View">
        <source>Sync Class View</source>
        <target state="translated">Sincronizza visualizzazione classi</target>
        <note />
      </trans-unit>
      <trans-unit id="CantApplyChangesUnexpectedError">
        <source>Can't apply changes -- unexpected error: '{0}'</source>
        <target state="translated">Non è possibile applicare le modifiche. Errore imprevisto: '{0}'</target>
        <note />
      </trans-unit>
      <trans-unit id="Analyzing_0">
        <source>Analyzing '{0}'</source>
        <target state="translated">Analisi di '{0}'</target>
        <note />
      </trans-unit>
      <trans-unit id="Manage_naming_styles">
        <source>Manage naming styles</source>
        <target state="translated">Gestisci stili di denominazione</target>
        <note />
      </trans-unit>
      <trans-unit id="Live_code_analysis">
        <source>Live code analysis</source>
        <target state="translated">Analisi codice in tempo reale</target>
        <note />
      </trans-unit>
      <trans-unit id="Prefer_conditional_expression_over_if_with_assignments">
        <source>Prefer conditional expression over 'if' with assignments</source>
        <target state="translated">Preferisci l'espressione condizionale a 'if' con assegnazioni</target>
        <note />
      </trans-unit>
      <trans-unit id="Prefer_conditional_expression_over_if_with_returns">
        <source>Prefer conditional expression over 'if' with returns</source>
        <target state="translated">Preferisci l'espressione condizionale a 'if' con valori restituiti</target>
        <note />
      </trans-unit>
    </body>
  </file>
</xliff><|MERGE_RESOLUTION|>--- conflicted
+++ resolved
@@ -4,20 +4,12 @@
     <body>
       <trans-unit id="Add_to_current_file">
         <source>Add to _current file</source>
-<<<<<<< HEAD
         <target state="translated">Aggiungi al file _corrente</target>
-=======
-        <target state="new">Add to _current file</target>
->>>>>>> 70dbd3b1
         <note />
       </trans-unit>
       <trans-unit id="Additional_changes_are_needed_to_complete_the_refactoring_Review_changes_below">
         <source>Additional changes are needed to complete the refactoring. Review changes below.</source>
-<<<<<<< HEAD
         <target state="translated">Per completare il refactoring, sono necessarie modifiche aggiuntive. Esaminare le modifiche di seguito.</target>
-=======
-        <target state="new">Additional changes are needed to complete the refactoring. Review changes below.</target>
->>>>>>> 70dbd3b1
         <note />
       </trans-unit>
       <trans-unit id="All_methods">
@@ -27,11 +19,7 @@
       </trans-unit>
       <trans-unit id="Allow_colon">
         <source>Allow:</source>
-<<<<<<< HEAD
         <target state="translated">Consenti:</target>
-=======
-        <target state="new">Allow:</target>
->>>>>>> 70dbd3b1
         <note />
       </trans-unit>
       <trans-unit id="Always_for_clarity">
@@ -61,25 +49,17 @@
       </trans-unit>
       <trans-unit id="Back">
         <source>Back</source>
-<<<<<<< HEAD
         <target state="translated">Indietro</target>
-=======
-        <target state="new">Back</target>
->>>>>>> 70dbd3b1
         <note />
       </trans-unit>
       <trans-unit id="Calculating_dependents">
         <source>Calculating dependents...</source>
-<<<<<<< HEAD
         <target state="translated">Calcolo dei dipendenti...</target>
-=======
-        <target state="new">Calculating dependents...</target>
         <note />
       </trans-unit>
       <trans-unit id="Classifications">
         <source>Classifications</source>
         <target state="new">Classifications</target>
->>>>>>> 70dbd3b1
         <note />
       </trans-unit>
       <trans-unit id="Colorize_regular_expressions">
@@ -94,11 +74,7 @@
       </trans-unit>
       <trans-unit id="Finish">
         <source>Finish</source>
-<<<<<<< HEAD
         <target state="translated">Fine</target>
-=======
-        <target state="new">Finish</target>
->>>>>>> 70dbd3b1
         <note />
       </trans-unit>
       <trans-unit id="Generate_dot_editorconfig_file_from_settings">
@@ -118,11 +94,7 @@
       </trans-unit>
       <trans-unit id="Interface_cannot_have_field">
         <source>Interface cannot have field.</source>
-<<<<<<< HEAD
         <target state="translated">L'interfaccia non può contenere il campo.</target>
-=======
-        <target state="new">Interface cannot have field.</target>
->>>>>>> 70dbd3b1
         <note />
       </trans-unit>
       <trans-unit id="Keep_all_parentheses_in_colon">
@@ -137,29 +109,17 @@
       </trans-unit>
       <trans-unit id="Make_0_abstract">
         <source>Make '{0}' abstract</source>
-<<<<<<< HEAD
         <target state="translated">Rendi astratto '{0}'</target>
-=======
-        <target state="new">Make '{0}' abstract</target>
->>>>>>> 70dbd3b1
         <note />
       </trans-unit>
       <trans-unit id="Make_abstract">
         <source>Make abstract</source>
-<<<<<<< HEAD
         <target state="translated">Rendi astratto</target>
-=======
-        <target state="new">Make abstract</target>
->>>>>>> 70dbd3b1
         <note />
       </trans-unit>
       <trans-unit id="Members">
         <source>Members</source>
-<<<<<<< HEAD
         <target state="translated">Membri</target>
-=======
-        <target state="new">Members</target>
->>>>>>> 70dbd3b1
         <note />
       </trans-unit>
       <trans-unit id="Modifier_preferences_colon">
@@ -169,11 +129,7 @@
       </trans-unit>
       <trans-unit id="Namespace_0">
         <source>Namespace: '{0}'</source>
-<<<<<<< HEAD
         <target state="translated">Spazio dei nomi: '{0}'</target>
-=======
-        <target state="new">Namespace: '{0}'</target>
->>>>>>> 70dbd3b1
         <note />
       </trans-unit>
       <trans-unit id="Never_if_unnecessary">
@@ -228,11 +184,7 @@
       </trans-unit>
       <trans-unit id="Pull_Members_Up">
         <source>Pull Members Up</source>
-<<<<<<< HEAD
         <target state="translated">Recupera membri</target>
-=======
-        <target state="new">Pull Members Up</target>
->>>>>>> 70dbd3b1
         <note />
       </trans-unit>
       <trans-unit id="Regular_Expressions">
@@ -252,11 +204,7 @@
       </trans-unit>
       <trans-unit id="Review_Changes">
         <source>Review Changes</source>
-<<<<<<< HEAD
         <target state="translated">Esamina modifiche</target>
-=======
-        <target state="new">Review Changes</target>
->>>>>>> 70dbd3b1
         <note />
       </trans-unit>
       <trans-unit id="Save_dot_editorconfig_file">
@@ -266,70 +214,42 @@
       </trans-unit>
       <trans-unit id="Select_destination">
         <source>Select destination</source>
-<<<<<<< HEAD
         <target state="translated">Seleziona destinazione</target>
-=======
-        <target state="new">Select destination</target>
->>>>>>> 70dbd3b1
         <note />
       </trans-unit>
       <trans-unit id="Select_Dependents">
         <source>_Select Dependents</source>
-<<<<<<< HEAD
         <target state="translated">_Seleziona dipendenti</target>
-=======
-        <target state="new">_Select Dependents</target>
->>>>>>> 70dbd3b1
         <note />
       </trans-unit>
       <trans-unit id="Select_Public">
         <source>_Select Public</source>
-<<<<<<< HEAD
         <target state="translated">_Seleziona pubblici</target>
-=======
-        <target state="new">_Select Public</target>
->>>>>>> 70dbd3b1
         <note />
       </trans-unit>
       <trans-unit id="Select_destination_and_members_to_pull_up">
         <source>Select destination and members to pull up.</source>
-<<<<<<< HEAD
         <target state="translated">Selezionare la destinazione e i membri da recuperare.</target>
-=======
-        <target state="new">Select destination and members to pull up.</target>
->>>>>>> 70dbd3b1
         <note />
       </trans-unit>
       <trans-unit id="Select_destination_colon">
         <source>Select destination:</source>
-<<<<<<< HEAD
         <target state="translated">Selezionare la destinazione:</target>
-=======
-        <target state="new">Select destination:</target>
->>>>>>> 70dbd3b1
         <note />
       </trans-unit>
       <trans-unit id="Select_member">
         <source>Select member</source>
-<<<<<<< HEAD
         <target state="translated">Seleziona membro</target>
-=======
-        <target state="new">Select member</target>
->>>>>>> 70dbd3b1
         <note />
       </trans-unit>
       <trans-unit id="Select_members_colon">
         <source>Select members:</source>
-<<<<<<< HEAD
         <target state="translated">Selezionare i membri:</target>
-=======
-        <target state="new">Select members:</target>
         <note />
       </trans-unit>
       <trans-unit id="Show_completion_list">
         <source>Show completion list</source>
         <target state="new">Show completion list</target>
->>>>>>> 70dbd3b1
         <note />
       </trans-unit>
       <trans-unit id="Unused_value_is_explicitly_assigned_to_an_unused_local">
@@ -354,11 +274,7 @@
       </trans-unit>
       <trans-unit id="Use_expression_body_for_local_functions">
         <source>Use expression body for local functions</source>
-<<<<<<< HEAD
         <target state="translated">Usa il corpo dell'espressione per le funzioni locali</target>
-=======
-        <target state="new">Use expression body for local functions</target>
->>>>>>> 70dbd3b1
         <note />
       </trans-unit>
       <trans-unit id="Value_assigned_here_is_never_used">
@@ -503,29 +419,17 @@
       </trans-unit>
       <trans-unit id="_0_will_be_changed_to_abstract">
         <source>'{0}' will be changed to abstract.</source>
-<<<<<<< HEAD
         <target state="translated">'{0}' verrà modificato in astratto.</target>
-=======
-        <target state="new">'{0}' will be changed to abstract.</target>
->>>>>>> 70dbd3b1
         <note />
       </trans-unit>
       <trans-unit id="_0_will_be_changed_to_non_static">
         <source>'{0}' will be changed to non-static.</source>
-<<<<<<< HEAD
         <target state="translated">'{0}' verrà modificato in non statico.</target>
-=======
-        <target state="new">'{0}' will be changed to non-static.</target>
->>>>>>> 70dbd3b1
         <note />
       </trans-unit>
       <trans-unit id="_0_will_be_changed_to_public">
         <source>'{0}' will be changed to public.</source>
-<<<<<<< HEAD
         <target state="translated">'{0}' verrà modificato in pubblico.</target>
-=======
-        <target state="new">'{0}' will be changed to public.</target>
->>>>>>> 70dbd3b1
         <note />
       </trans-unit>
       <trans-unit id="given_workspace_doesn_t_support_undo">
