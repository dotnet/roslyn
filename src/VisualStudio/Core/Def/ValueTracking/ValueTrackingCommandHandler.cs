﻿// Licensed to the .NET Foundation under one or more agreements.
// The .NET Foundation licenses this file to you under the MIT license.
// See the LICENSE file in the project root for more information.

using System;
using System.Collections.Immutable;
using System.ComponentModel.Composition;
using System.Linq;
using System.Threading;
using System.Threading.Tasks;
using Microsoft.CodeAnalysis;
using Microsoft.CodeAnalysis.Editor;
using Microsoft.CodeAnalysis.Editor.Shared.Extensions;
using Microsoft.CodeAnalysis.Editor.Shared.Utilities;
using Microsoft.CodeAnalysis.Host.Mef;
using Microsoft.CodeAnalysis.Internal.Log;
<<<<<<< HEAD
=======
using Microsoft.CodeAnalysis.Options;
using Microsoft.CodeAnalysis.Shared.Extensions;
>>>>>>> a632bc1d
using Microsoft.CodeAnalysis.Text;
using Microsoft.CodeAnalysis.ValueTracking;
using Microsoft.VisualStudio.Commanding;
using Microsoft.VisualStudio.Language.Intellisense;
using Microsoft.VisualStudio.LanguageServices.Setup;
using Microsoft.VisualStudio.Shell;
using Microsoft.VisualStudio.Text.Classification;
using Microsoft.VisualStudio.Text.Editor;
using Microsoft.VisualStudio.Utilities;
using Roslyn.Utilities;
using IAsyncServiceProvider = Microsoft.VisualStudio.Shell.IAsyncServiceProvider;
using Task = System.Threading.Tasks.Task;

namespace Microsoft.VisualStudio.LanguageServices.ValueTracking
{
    [Export(typeof(ICommandHandler))]
    [ContentType(ContentTypeNames.RoslynContentType)]
    [Name(PredefinedCommandHandlerNames.ShowValueTracking)]
    internal class ValueTrackingCommandHandler : ICommandHandler<ValueTrackingEditorCommandArgs>
    {
        private readonly IAsyncServiceProvider _serviceProvider;
        private readonly IThreadingContext _threadingContext;
        private readonly ClassificationTypeMap _typeMap;
        private readonly IClassificationFormatMapService _classificationFormatMapService;
        private readonly IGlyphService _glyphService;
        private readonly IEditorFormatMapService _formatMapService;
        private readonly IGlobalOptionService _globalOptions;

        [ImportingConstructor]
        [Obsolete(MefConstruction.ImportingConstructorMessage, error: true)]
        public ValueTrackingCommandHandler(
            SVsServiceProvider serviceProvider,
            IThreadingContext threadingContext,
            ClassificationTypeMap typeMap,
            IClassificationFormatMapService classificationFormatMapService,
            IGlyphService glyphService,
            IEditorFormatMapService formatMapService,
            IGlobalOptionService globalOptions)
        {
            _serviceProvider = (IAsyncServiceProvider)serviceProvider;
            _threadingContext = threadingContext;
            _typeMap = typeMap;
            _classificationFormatMapService = classificationFormatMapService;
            _glyphService = glyphService;
            _formatMapService = formatMapService;
            _globalOptions = globalOptions;
        }

        public string DisplayName => "Go to value tracking";

        public CommandState GetCommandState(ValueTrackingEditorCommandArgs args)
            => CommandState.Available;

        public bool ExecuteCommand(ValueTrackingEditorCommandArgs args, CommandExecutionContext executionContext)
        {
            using var logger = Logger.LogBlock(FunctionId.ValueTracking_Command, CancellationToken.None, LogLevel.Information);

            var cancellationToken = executionContext.OperationContext.UserCancellationToken;
            var caretPosition = args.TextView.GetCaretPoint(args.SubjectBuffer);
            if (!caretPosition.HasValue)
            {
                return false;
            }

            var textSpan = new TextSpan(caretPosition.Value.Position, 0);
            var sourceTextContainer = args.SubjectBuffer.AsTextContainer();
            var document = sourceTextContainer.GetOpenDocumentInCurrentContext();
            if (document is null)
            {
                return false;
            }

            _threadingContext.JoinableTaskFactory.RunAsync(async () =>
                {
                    var service = document.Project.Solution.Workspace.Services.GetRequiredService<IValueTrackingService>();
                    var items = await service.TrackValueSourceAsync(textSpan, document, cancellationToken).ConfigureAwait(false);
                    if (items.Length == 0)
                    {
                        return;
                    }

                    await ShowToolWindowAsync(args.TextView, document, items, cancellationToken).ConfigureAwait(false);
                });

            return true;
        }

        private async Task ShowToolWindowAsync(ITextView textView, Document document, ImmutableArray<ValueTrackedItem> items, CancellationToken cancellationToken)
        {
            var toolWindow = await GetOrCreateToolWindowAsync(textView, cancellationToken).ConfigureAwait(false);
            if (toolWindow?.ViewModel is null)
            {
                return;
            }


<<<<<<< HEAD
            var classificationFormatMap = _classificationFormatMapService.GetClassificationFormatMap(textView);
            var solution = document.Project.Solution;
            var valueTrackingService = solution.Workspace.Services.GetRequiredService<IValueTrackingService>();
            var rootItemMap = items.GroupBy(i => i.Parent, resultSelector: (key, items) => (parent: key, children: items));

            using var _ = CodeAnalysis.PooledObjects.ArrayBuilder<TreeItemViewModel>.GetInstance(out var rootItems);
=======
            var childViewModels = await childItems.SelectAsArrayAsync((item, cancellationToken) =>
                ValueTrackedTreeItemViewModel.CreateAsync(solution, item, toolWindow.ViewModel, _glyphService, valueTrackingService, _globalOptions, _threadingContext, cancellationToken), cancellationToken).ConfigureAwait(false);

            RoslynDebug.AssertNotNull(location.SourceTree);
            var document = solution.GetRequiredDocument(location.SourceTree);
            var options = _globalOptions.GetClassificationOptions(document.Project.Language);
>>>>>>> a632bc1d

            foreach (var (parent, children) in rootItemMap)
            {
                if (parent is null)
                {
                    foreach (var child in children)
                    {
                        var root = await ValueTrackedTreeItemViewModel.CreateAsync(solution, child, toolWindow.ViewModel, _glyphService, valueTrackingService, _threadingContext, ImmutableArray<TreeItemViewModel>.Empty, cancellationToken).ConfigureAwait(false);
                        rootItems.Add(root);
                    }
                }
                else
                {
                    using var _1 = CodeAnalysis.PooledObjects.ArrayBuilder<TreeItemViewModel>.GetInstance(out var childItems);
                    foreach (var child in children)
                    {
                        var childViewModel = await ValueTrackedTreeItemViewModel.CreateAsync(solution, child, toolWindow.ViewModel, _glyphService, valueTrackingService, _threadingContext, ImmutableArray<TreeItemViewModel>.Empty, cancellationToken).ConfigureAwait(false);
                        childItems.Add(childViewModel);
                    }

                    var root = await ValueTrackedTreeItemViewModel.CreateAsync(solution, parent, toolWindow.ViewModel, _glyphService, valueTrackingService, _threadingContext, childItems.ToImmutable(), cancellationToken).ConfigureAwait(false);
                    rootItems.Add(root);
                }
            }

            await _threadingContext.JoinableTaskFactory.SwitchToMainThreadAsync(cancellationToken);

            toolWindow.ViewModel.Roots.Clear();
            foreach (var root in rootItems)
            {
                toolWindow.ViewModel.Roots.Add(root);
            }

            await ShowToolWindowAsync(cancellationToken).ConfigureAwait(true);
        }

        private async Task ShowToolWindowAsync(CancellationToken cancellationToken)
        {
            var roslynPackage = await RoslynPackage.GetOrLoadAsync(_threadingContext, _serviceProvider, cancellationToken).ConfigureAwait(false);
            Contract.ThrowIfNull(roslynPackage);

            await roslynPackage.ShowToolWindowAsync(
                    typeof(ValueTrackingToolWindow),
                    0,
                    true,
                    roslynPackage.DisposalToken).ConfigureAwait(false);
        }

        private async Task<ValueTrackingToolWindow?> GetOrCreateToolWindowAsync(ITextView textView, CancellationToken cancellationToken)
        {
            var roslynPackage = await RoslynPackage.GetOrLoadAsync(_threadingContext, _serviceProvider, cancellationToken).ConfigureAwait(false);
            if (roslynPackage is null)
            {
                return null;
            }

            await _threadingContext.JoinableTaskFactory.SwitchToMainThreadAsync(cancellationToken);

            if (ValueTrackingToolWindow.Instance is null)
            {
                var factory = roslynPackage.GetAsyncToolWindowFactory(Guids.ValueTrackingToolWindowId);

                var viewModel = new ValueTrackingTreeViewModel(_classificationFormatMapService.GetClassificationFormatMap(textView), _typeMap, _formatMapService);

                factory.CreateToolWindow(Guids.ValueTrackingToolWindowId, 0, viewModel);
                await factory.InitializeToolWindowAsync(Guids.ValueTrackingToolWindowId, 0);

                // FindWindowPaneAsync creates an instance if it does not exist
                ValueTrackingToolWindow.Instance = (ValueTrackingToolWindow)await roslynPackage.FindWindowPaneAsync(
                    typeof(ValueTrackingToolWindow),
                    0,
                    true,
                    roslynPackage.DisposalToken).ConfigureAwait(false);
            }

            // This can happen if the tool window was initialized outside of this command handler. The ViewModel 
            // still needs to be initialized but had no necessary context. Provide that context now in the command handler.
            if (ValueTrackingToolWindow.Instance.ViewModel is null)
            {
                ValueTrackingToolWindow.Instance.ViewModel = new ValueTrackingTreeViewModel(_classificationFormatMapService.GetClassificationFormatMap(textView), _typeMap, _formatMapService);
            }

            return ValueTrackingToolWindow.Instance;
        }
    }
}<|MERGE_RESOLUTION|>--- conflicted
+++ resolved
@@ -14,11 +14,8 @@
 using Microsoft.CodeAnalysis.Editor.Shared.Utilities;
 using Microsoft.CodeAnalysis.Host.Mef;
 using Microsoft.CodeAnalysis.Internal.Log;
-<<<<<<< HEAD
-=======
 using Microsoft.CodeAnalysis.Options;
 using Microsoft.CodeAnalysis.Shared.Extensions;
->>>>>>> a632bc1d
 using Microsoft.CodeAnalysis.Text;
 using Microsoft.CodeAnalysis.ValueTracking;
 using Microsoft.VisualStudio.Commanding;
@@ -115,21 +112,12 @@
             }
 
 
-<<<<<<< HEAD
             var classificationFormatMap = _classificationFormatMapService.GetClassificationFormatMap(textView);
             var solution = document.Project.Solution;
             var valueTrackingService = solution.Workspace.Services.GetRequiredService<IValueTrackingService>();
             var rootItemMap = items.GroupBy(i => i.Parent, resultSelector: (key, items) => (parent: key, children: items));
 
             using var _ = CodeAnalysis.PooledObjects.ArrayBuilder<TreeItemViewModel>.GetInstance(out var rootItems);
-=======
-            var childViewModels = await childItems.SelectAsArrayAsync((item, cancellationToken) =>
-                ValueTrackedTreeItemViewModel.CreateAsync(solution, item, toolWindow.ViewModel, _glyphService, valueTrackingService, _globalOptions, _threadingContext, cancellationToken), cancellationToken).ConfigureAwait(false);
-
-            RoslynDebug.AssertNotNull(location.SourceTree);
-            var document = solution.GetRequiredDocument(location.SourceTree);
-            var options = _globalOptions.GetClassificationOptions(document.Project.Language);
->>>>>>> a632bc1d
 
             foreach (var (parent, children) in rootItemMap)
             {
