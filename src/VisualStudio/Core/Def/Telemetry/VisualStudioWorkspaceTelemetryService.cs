--- conflicted
+++ resolved
@@ -39,11 +39,7 @@
             => AggregateLogger.Create(
                 CodeMarkerLogger.Instance,
                 new EtwLogger(FunctionIdOptions.CreateFunctionIsEnabledPredicate(_globalOptions)),
-<<<<<<< HEAD
-                TelemetryLogger.Create(telemetrySession, _globalOptions),
-=======
                 TelemetryLogger.Create(telemetrySession, logDelta),
->>>>>>> 80a8ce8d
                 new FileLogger(_globalOptions),
                 Logger.GetLogger());
 
