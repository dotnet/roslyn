﻿// Licensed to the .NET Foundation under one or more agreements.
// The .NET Foundation licenses this file to you under the MIT license.
// See the LICENSE file in the project root for more information.

using System;
using System.Collections.Generic;
using System.Collections.Immutable;
using System.Diagnostics;
using System.Text;
using System.Threading;
using System.Threading.Tasks;
using System.Windows.Documents;
using Microsoft.CodeAnalysis;
using Microsoft.CodeAnalysis.Classification;
using Microsoft.CodeAnalysis.Editor.Shared.Utilities;
using Microsoft.CodeAnalysis.EmbeddedLanguages.Common;
using Microsoft.CodeAnalysis.EmbeddedLanguages.StackFrame;
using Microsoft.CodeAnalysis.ErrorReporting;
using Microsoft.CodeAnalysis.FindUsages;
using Microsoft.CodeAnalysis.Navigation;
using Microsoft.CodeAnalysis.PooledObjects;
using Microsoft.CodeAnalysis.StackTraceExplorer;
using Microsoft.VisualStudio.Text.Classification;
using Roslyn.Utilities;

namespace Microsoft.VisualStudio.LanguageServices.StackTraceExplorer
{
    using StackFrameToken = EmbeddedSyntaxToken<StackFrameKind>;
    using StackFrameTrivia = EmbeddedSyntaxTrivia<StackFrameKind>;

    internal class StackFrameViewModel : FrameViewModel
    {
        private readonly ParsedStackFrame _frame;
        private readonly IThreadingContext _threadingContext;
        private readonly Workspace _workspace;
        private readonly IStackTraceExplorerService _stackExplorerService;
        private readonly Dictionary<StackFrameSymbolPart, DefinitionItem?> _definitionCache = new();

        private Document? _cachedDocument;
        private int _cachedLineNumber;

        public StackFrameViewModel(
            ParsedStackFrame frame,
            IThreadingContext threadingContext,
            Workspace workspace,
            IClassificationFormatMap formatMap,
            ClassificationTypeMap typeMap)
            : base(formatMap, typeMap)
        {
            _frame = frame;
            _threadingContext = threadingContext;
            _workspace = workspace;
            _stackExplorerService = workspace.Services.GetRequiredService<IStackTraceExplorerService>();
        }

        public override bool ShowMouseOver => true;

        public void NavigateToClass()
        {
            var cancellationToken = _threadingContext.DisposalToken;
            Task.Run(() => NavigateToClassAsync(cancellationToken), cancellationToken).ReportNonFatalErrorAsync();
        }

        public async Task NavigateToClassAsync(CancellationToken cancellationToken)
        {
            try
            {
                var definition = await GetDefinitionAsync(StackFrameSymbolPart.ContainingType, cancellationToken).ConfigureAwait(false);
<<<<<<< HEAD
                if (definition is null)
                {
                    return;
                }

                var canNavigate = await definition.CanNavigateToAsync(_workspace, cancellationToken).ConfigureAwait(false);
                if (canNavigate)
                {
                    await definition.TryNavigateToAsync(_workspace, new NavigationOptions(PreferProvisionalTab: true, ActivateTab: false), cancellationToken).ConfigureAwait(false);
                }
=======
                await NavigateToDefinitionAsync(definition, cancellationToken).ConfigureAwait(false);
>>>>>>> 80a8ce8d
            }
            catch (Exception ex) when (FatalError.ReportAndCatchUnlessCanceled(ex, cancellationToken))
            {
            }
        }

        private async Task NavigateToDefinitionAsync(DefinitionItem? definition, CancellationToken cancellationToken)
        {
            if (definition is null)
                return;

            var location = await definition.GetNavigableLocationAsync(
                _workspace, cancellationToken).ConfigureAwait(false);
            await location.TryNavigateToAsync(
                _threadingContext, new NavigationOptions(PreferProvisionalTab: true, ActivateTab: false), cancellationToken).ConfigureAwait(false);
        }

        public void NavigateToSymbol()
        {
            var cancellationToken = _threadingContext.DisposalToken;
            Task.Run(() => NavigateToMethodAsync(cancellationToken), cancellationToken).ReportNonFatalErrorAsync();
        }

        public async Task NavigateToMethodAsync(CancellationToken cancellationToken)
        {
            try
            {
                var definition = await GetDefinitionAsync(StackFrameSymbolPart.Method, cancellationToken).ConfigureAwait(false);
<<<<<<< HEAD
                if (definition is null)
                {
                    return;
                }

                var canNavigate = await definition.CanNavigateToAsync(_workspace, cancellationToken).ConfigureAwait(false);
                if (canNavigate)
                {
                    await definition.TryNavigateToAsync(_workspace, new NavigationOptions(PreferProvisionalTab: true, ActivateTab: false), cancellationToken).ConfigureAwait(false);
                }
=======
                await NavigateToDefinitionAsync(definition, cancellationToken).ConfigureAwait(false);
>>>>>>> 80a8ce8d
            }
            catch (Exception ex) when (FatalError.ReportAndCatchUnlessCanceled(ex, cancellationToken))
            {
            }
        }

        public void NavigateToFile()
        {
            var cancellationToken = _threadingContext.DisposalToken;
            Task.Run(() => NavigateToFileAsync(cancellationToken), cancellationToken).ReportNonFatalErrorAsync();
        }

        public async Task NavigateToFileAsync(CancellationToken cancellationToken)
        {
            try
            {
                var (document, lineNumber) = GetDocumentAndLine();

                if (document is not null)
                {
                    // While navigating do not activate the tab, which will change focus from the tool window
                    var options = new NavigationOptions(PreferProvisionalTab: true, ActivateTab: false);

                    var sourceText = await document.GetTextAsync(cancellationToken).ConfigureAwait(false);

                    // If the line number is larger than the total lines in the file
                    // then just go to the end of the file (lines count). This can happen
                    // if the file changed between the stack trace being looked at and the current
                    // version of the file.
                    lineNumber = Math.Min(sourceText.Lines.Count, lineNumber);

                    var navigationService = _workspace.Services.GetService<IDocumentNavigationService>();
                    if (navigationService is null)
                        return;

<<<<<<< HEAD
                    await _threadingContext.JoinableTaskFactory.SwitchToMainThreadAsync(cancellationToken);
                    await navigationService.TryNavigateToLineAndOffsetAsync(
                        _workspace, document.Id, lineNumber - 1, offset: 0, options, cancellationToken).ConfigureAwait(false);
=======
                    var location = await navigationService.TryNavigateToLineAndOffsetAsync(
                        _threadingContext, _workspace, document.Id, lineNumber - 1, offset: 0, options, cancellationToken).ConfigureAwait(false);
>>>>>>> 80a8ce8d
                }
            }
            catch (Exception ex) when (FatalError.ReportAndCatchUnlessCanceled(ex, cancellationToken))
            {
            }
        }

        protected override IEnumerable<Inline> CreateInlines()
        {
            var methodDeclaration = _frame.Root.MethodDeclaration;
            var tree = _frame.Tree;
            var className = methodDeclaration.MemberAccessExpression.Left;
            var classLeadingTrivia = GetLeadingTrivia(className);
            yield return MakeClassifiedRun(ClassificationTypeNames.Text, CreateString(classLeadingTrivia));

            //
            // Build the link to the class
            //

            var classLink = new Hyperlink();
            var classLinkText = className.ToString();
            classLink.Inlines.Add(MakeClassifiedRun(ClassificationTypeNames.ClassName, classLinkText));
            classLink.Click += (s, a) => NavigateToClass();
            classLink.RequestNavigate += (s, a) => NavigateToClass();
            yield return classLink;

            // Since we're only using the left side of a qualified name, we expect 
            // there to be no trivia on the right (trailing).
            Debug.Assert(GetTrailingTrivia(className).IsEmpty);

            //
            // Build the link to the method
            //
            var methodLink = new Hyperlink();
            var methodTextBuilder = new StringBuilder();
            methodTextBuilder.Append(methodDeclaration.MemberAccessExpression.DotToken.ToFullString());
            methodTextBuilder.Append(methodDeclaration.MemberAccessExpression.Right.ToFullString());

            if (methodDeclaration.TypeArguments is not null)
            {
                methodTextBuilder.Append(methodDeclaration.TypeArguments.ToFullString());
            }

            methodTextBuilder.Append(methodDeclaration.ArgumentList.ToFullString());
            methodLink.Inlines.Add(MakeClassifiedRun(ClassificationTypeNames.MethodName, methodTextBuilder.ToString()));
            methodLink.Click += (s, a) => NavigateToSymbol();
            methodLink.RequestNavigate += (s, a) => NavigateToSymbol();
            yield return methodLink;

            //
            // If there is file information build a link to that
            //
            if (_frame.Root.FileInformationExpression is not null)
            {
                var fileInformation = _frame.Root.FileInformationExpression;
                var leadingTrivia = GetLeadingTrivia(fileInformation);
                yield return MakeClassifiedRun(ClassificationTypeNames.Text, CreateString(leadingTrivia));

                var fileLink = new Hyperlink();
                var fileLinkText = _frame.Root.FileInformationExpression.ToString();
                fileLink.Inlines.Add(MakeClassifiedRun(ClassificationTypeNames.Text, fileInformation.ToString()));
                fileLink.Click += (s, a) => NavigateToFile();
                fileLink.RequestNavigate += (s, a) => NavigateToFile();
                yield return fileLink;

                var trailingTrivia = GetTrailingTrivia(fileInformation);
                yield return MakeClassifiedRun(ClassificationTypeNames.Text, CreateString(trailingTrivia));
            }

            //
            // Don't lose the trailing trivia text
            //
            yield return MakeClassifiedRun(ClassificationTypeNames.Text, _frame.Root.EndOfLineToken.ToFullString());
        }

        private (Document? document, int lineNumber) GetDocumentAndLine()
        {
            if (_cachedDocument is not null)
            {
                return (_cachedDocument, _cachedLineNumber);
            }

            (_cachedDocument, _cachedLineNumber) = _stackExplorerService.GetDocumentAndLine(_workspace.CurrentSolution, _frame);
            return (_cachedDocument, _cachedLineNumber);
        }

        private async Task<DefinitionItem?> GetDefinitionAsync(StackFrameSymbolPart symbolPart, CancellationToken cancellationToken)
        {
            if (_definitionCache.TryGetValue(symbolPart, out var definition) && definition is not null)
            {
                return definition;
            }

            _definitionCache[symbolPart] = await _stackExplorerService.TryFindDefinitionAsync(_workspace.CurrentSolution, _frame, symbolPart, cancellationToken).ConfigureAwait(false);
            return _definitionCache[symbolPart];
        }

        private static ImmutableArray<StackFrameTrivia> GetLeadingTrivia(StackFrameNode node)
        {
            if (node.ChildCount == 0)
            {
                return ImmutableArray<StackFrameTrivia>.Empty;
            }

            var child = node[0];
            if (child.IsNode)
            {
                return GetLeadingTrivia(child.Node);
            }

            return child.Token.LeadingTrivia;
        }

        private static ImmutableArray<StackFrameTrivia> GetTrailingTrivia(StackFrameNode node)
        {
            if (node.ChildCount == 0)
            {
                return ImmutableArray<StackFrameTrivia>.Empty;
            }

            var child = node[^1];
            if (child.IsNode)
            {
                return GetTrailingTrivia(child.Node);
            }

            return child.Token.TrailingTrivia;
        }

        /// <summary>
        /// Depth first traversal of the descendents of a node to the tokens
        /// </summary>
        private static void GetLeafTokens(StackFrameNode node, ArrayBuilder<StackFrameToken> builder)
        {
            foreach (var child in node)
            {
                if (child.IsNode)
                {
                    GetLeafTokens(child.Node, builder);
                }
                else
                {
                    builder.Add(child.Token);
                }
            }
        }

        private static string CreateString(ImmutableArray<StackFrameTrivia> triviaList)
        {
            using var _ = PooledStringBuilder.GetInstance(out var sb);
            foreach (var trivia in triviaList)
            {
                sb.Append(trivia.ToString());
            }

            return sb.ToString();
        }
    }
}<|MERGE_RESOLUTION|>--- conflicted
+++ resolved
@@ -66,20 +66,7 @@
             try
             {
                 var definition = await GetDefinitionAsync(StackFrameSymbolPart.ContainingType, cancellationToken).ConfigureAwait(false);
-<<<<<<< HEAD
-                if (definition is null)
-                {
-                    return;
-                }
-
-                var canNavigate = await definition.CanNavigateToAsync(_workspace, cancellationToken).ConfigureAwait(false);
-                if (canNavigate)
-                {
-                    await definition.TryNavigateToAsync(_workspace, new NavigationOptions(PreferProvisionalTab: true, ActivateTab: false), cancellationToken).ConfigureAwait(false);
-                }
-=======
                 await NavigateToDefinitionAsync(definition, cancellationToken).ConfigureAwait(false);
->>>>>>> 80a8ce8d
             }
             catch (Exception ex) when (FatalError.ReportAndCatchUnlessCanceled(ex, cancellationToken))
             {
@@ -108,20 +95,7 @@
             try
             {
                 var definition = await GetDefinitionAsync(StackFrameSymbolPart.Method, cancellationToken).ConfigureAwait(false);
-<<<<<<< HEAD
-                if (definition is null)
-                {
-                    return;
-                }
-
-                var canNavigate = await definition.CanNavigateToAsync(_workspace, cancellationToken).ConfigureAwait(false);
-                if (canNavigate)
-                {
-                    await definition.TryNavigateToAsync(_workspace, new NavigationOptions(PreferProvisionalTab: true, ActivateTab: false), cancellationToken).ConfigureAwait(false);
-                }
-=======
                 await NavigateToDefinitionAsync(definition, cancellationToken).ConfigureAwait(false);
->>>>>>> 80a8ce8d
             }
             catch (Exception ex) when (FatalError.ReportAndCatchUnlessCanceled(ex, cancellationToken))
             {
@@ -157,14 +131,8 @@
                     if (navigationService is null)
                         return;
 
-<<<<<<< HEAD
-                    await _threadingContext.JoinableTaskFactory.SwitchToMainThreadAsync(cancellationToken);
-                    await navigationService.TryNavigateToLineAndOffsetAsync(
-                        _workspace, document.Id, lineNumber - 1, offset: 0, options, cancellationToken).ConfigureAwait(false);
-=======
                     var location = await navigationService.TryNavigateToLineAndOffsetAsync(
                         _threadingContext, _workspace, document.Id, lineNumber - 1, offset: 0, options, cancellationToken).ConfigureAwait(false);
->>>>>>> 80a8ce8d
                 }
             }
             catch (Exception ex) when (FatalError.ReportAndCatchUnlessCanceled(ex, cancellationToken))
