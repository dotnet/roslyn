--- conflicted
+++ resolved
@@ -27,19 +27,11 @@
         {
             _package = package;
             _threadingContext = package.ComponentModel.GetService<IThreadingContext>();
-<<<<<<< HEAD
-            var globalOptions = package.ComponentModel.GetService<IGlobalOptionService>();
-
-            globalOptions.OptionChanged += OptionService_OptionChanged;
-
-            var enabled = globalOptions.GetOption(StackTraceExplorerOptionsMetadata.OpenOnFocus);
-=======
             _globalOptions = package.ComponentModel.GetService<IGlobalOptionService>();
 
             _globalOptions.OptionChanged += GlobalOptionChanged;
 
             var enabled = _globalOptions.GetOption(StackTraceExplorerOptionsMetadata.OpenOnFocus);
->>>>>>> 80a8ce8d
             if (enabled)
             {
                 AdviseBroadcastMessages();
