﻿// Licensed to the .NET Foundation under one or more agreements.
// The .NET Foundation licenses this file to you under the MIT license.
// See the LICENSE file in the project root for more information.

using System;
using System.Collections.Generic;
using System.Collections.Immutable;
using System.Diagnostics;
using System.Linq;
using System.Threading;
using System.Threading.Tasks;
using Microsoft.CodeAnalysis;
using Microsoft.CodeAnalysis.Diagnostics;
using Microsoft.CodeAnalysis.Editor.Shared.Utilities;
using Microsoft.CodeAnalysis.Host;
using Microsoft.CodeAnalysis.Host.Mef;
using Microsoft.CodeAnalysis.Internal.Log;
using Microsoft.CodeAnalysis.Notification;
using Microsoft.CodeAnalysis.PooledObjects;
using Microsoft.CodeAnalysis.Shared.TestHooks;
using Microsoft.CodeAnalysis.SolutionCrawler;
using Roslyn.Utilities;

#pragma warning disable CA1200 // Avoid using cref tags with a prefix

namespace Microsoft.VisualStudio.LanguageServices.Implementation.TaskList
{
    using ProjectErrorMap = ImmutableDictionary<ProjectId, ImmutableArray<DiagnosticData>>;

    /// <summary>
    /// Diagnostic source for warnings and errors reported from explicit build command invocations in Visual Studio.
    /// VS workspaces calls into us when a build is invoked or completed in Visual Studio.
    /// <see cref="ProjectExternalErrorReporter"/> calls into us to clear reported diagnostics or to report new diagnostics during the build.
    /// For each of these callbacks, we create/capture the current <see cref="GetBuildInProgressState()"/> and
    /// schedule updating/processing this state on a serialized <see cref="_taskQueue"/> in the background.
    /// The processing phase de-dupes the diagnostics reported from build and intellisense to ensure that the error list does not contain duplicate diagnostics.
    /// It raises events about diagnostic updates, which eventually trigger the "Build + Intellisense" and "Build only" error list diagnostic
    /// sources to update the reported diagnostics.
    /// </summary>
    internal sealed class ExternalErrorDiagnosticUpdateSource : IWorkspaceService, IDiagnosticUpdateSource, IDisposable
    {
        private readonly Workspace _workspace;
        private readonly IDiagnosticAnalyzerService _diagnosticService;
        private readonly IBuildOnlyDiagnosticsService _buildOnlyDiagnosticsService;
        private readonly IGlobalOperationNotificationService _notificationService;
        private readonly CancellationToken _disposalToken;

        /// <summary>
        /// Task queue to serialize all the work for errors reported by build.
        /// <see cref="_stateDoNotAccessDirectly"/> represents the state from build errors,
        /// which is built up and processed in serialized fashion on this task queue.
        /// </summary>
        private readonly TaskQueue _taskQueue;

        /// <summary>
        /// Task queue to serialize all the post-build and post error list refresh tasks.
        /// Error list refresh requires build/live diagnostics de-duping to complete, which happens during
        /// <see cref="SyncBuildErrorsAndReportOnBuildCompletedAsync(DiagnosticAnalyzerService, InProgressState)"/>.
        /// Computationally expensive tasks such as writing build errors into persistent storage,
        /// invoking background analysis on open files/solution after build completes, etc.
        /// are added to this task queue to help ensure faster error list refresh.
        /// </summary>
        private readonly TaskQueue _postBuildAndErrorListRefreshTaskQueue;

        // Gate for concurrent access and fields guarded with this gate.
        private readonly object _gate = new();
        private InProgressState? _stateDoNotAccessDirectly;
        private readonly CancellationSeries _activeCancellationSeriesDoNotAccessDirectly = new();

        /// <summary>
        /// Latest diagnostics reported during current or last build.
        /// These are not the de-duped build/live diagnostics, but the actual diagnostics from build.
        /// They are directly used by the "Build only" error list setting.
        /// </summary>
        private ImmutableArray<DiagnosticData> _lastBuiltResult = ImmutableArray<DiagnosticData>.Empty;

        [Obsolete(MefConstruction.FactoryMethodMessage, error: true)]
        public ExternalErrorDiagnosticUpdateSource(
            Workspace workspace,
            IDiagnosticAnalyzerService diagnosticService,
            IDiagnosticUpdateSourceRegistrationService registrationService,
            IGlobalOperationNotificationService notificationService,
            IAsynchronousOperationListenerProvider listenerProvider,
            IThreadingContext threadingContext)
<<<<<<< HEAD
=======
            : this(workspace, diagnosticService, notificationService, listenerProvider.GetListener(FeatureAttribute.ErrorList), threadingContext.DisposalToken)
>>>>>>> 3ccd155e
        {
            var listener = listenerProvider.GetListener(FeatureAttribute.ErrorList);

<<<<<<< HEAD
=======
        /// <summary>
        /// internal for testing
        /// </summary>
        internal ExternalErrorDiagnosticUpdateSource(
            Workspace workspace,
            IDiagnosticAnalyzerService diagnosticService,
            IGlobalOperationNotificationService notificationService,
            IAsynchronousOperationListener listener,
            CancellationToken disposalToken)
        {
>>>>>>> 3ccd155e
            // use queue to serialize work. no lock needed
            _taskQueue = new TaskQueue(listener, TaskScheduler.Default);
            _postBuildAndErrorListRefreshTaskQueue = new TaskQueue(listener, TaskScheduler.Default);
            _disposalToken = threadingContext.DisposalToken;

            _workspace = workspace;
            _workspace.WorkspaceChanged += OnWorkspaceChanged;

            _diagnosticService = diagnosticService;
            _buildOnlyDiagnosticsService = _workspace.Services.GetRequiredService<IBuildOnlyDiagnosticsService>();

<<<<<<< HEAD
            _notificationService = _workspace.Services.GetRequiredService<IGlobalOperationNotificationService>();

            registrationService.Register(this);
=======
            _notificationService = notificationService;
>>>>>>> 3ccd155e
        }

        public DiagnosticAnalyzerInfoCache AnalyzerInfoCache => _diagnosticService.AnalyzerInfoCache;

        /// <summary>
        /// Event generated from the serialized <see cref="_taskQueue"/> whenever the build progress in Visual Studio changes.
        /// Events are guaranteed to be generated in a serial fashion, but may be invoked on any thread.
        /// </summary>
        public event EventHandler<BuildProgress>? BuildProgressChanged;

        /// <summary>
        /// Event generated from the serialized <see cref="_taskQueue"/> whenever build-only diagnostics are reported during a build in Visual Studio.
        /// These diagnostics are not supported from intellisense and only get refreshed during actual build.
        /// </summary>
        public event EventHandler<DiagnosticsUpdatedArgs>? DiagnosticsUpdated;

        /// <summary>
        /// Event generated from the serialized <see cref="_taskQueue"/> whenever build-only diagnostics are cleared during a build in Visual Studio.
        /// These diagnostics are not supported from intellisense and only get refreshed during actual build.
        /// </summary>
        public event EventHandler DiagnosticsCleared { add { } remove { } }

        /// <summary>
        /// Indicates if a build is currently in progress inside Visual Studio.
        /// </summary>
        public bool IsInProgress => GetBuildInProgressState() != null;

        public void Dispose()
        {
            lock (_gate)
            {
                _activeCancellationSeriesDoNotAccessDirectly.Dispose();
            }
        }

        /// <summary>
        /// Get the latest diagnostics reported during current or last build.
        /// These are not the de-duped build/live diagnostics, but the actual diagnostics from build.
        /// They are directly used by the "Build only" error list setting.
        /// </summary>
        public ImmutableArray<DiagnosticData> GetBuildErrors()
            => _lastBuiltResult;

        /// <summary>
        /// Returns true if the given <paramref name="id"/> represents an analyzer diagnostic ID that could be reported
        /// for the given <paramref name="projectId"/> during the current build in progress.
        /// This API is only intended to be invoked from <see cref="ProjectExternalErrorReporter"/> while a build is in progress.
        /// </summary>
        public bool IsSupportedDiagnosticId(ProjectId projectId, string id)
            => GetBuildInProgressState()?.IsSupportedDiagnosticId(projectId, id) ?? false;

        private void OnBuildProgressChanged(InProgressState? state, BuildProgress buildProgress)
        {
            if (state != null)
            {
                _lastBuiltResult = state.GetBuildErrors();
            }

            RaiseBuildProgressChanged(buildProgress);
        }

        public void ClearErrors(ProjectId projectId)
        {
            // Capture state if it exists
            var state = GetBuildInProgressState();

            // Update the state to clear diagnostics and raise corresponding diagnostic updated events
            // on a serialized task queue.
            _taskQueue.ScheduleTask(nameof(ClearErrors), async () =>
            {
                if (state == null)
                {
                    // TODO: Is it possible that ClearErrors can be invoked while the build is not in progress?
                    // We fallback to current solution in the workspace and clear errors for the project.
                    await ClearErrorsCoreAsync(projectId, _workspace.CurrentSolution, state).ConfigureAwait(false);
                }
                else
                {
                    // We are going to clear the diagnostics for the current project.
                    // Additionally, we clear errors for all projects that transitively depend on this project.
                    // Otherwise, fixing errors in core projects in dependency chain will leave back stale diagnostics in dependent projects.

                    // First check if we already cleared the diagnostics for this project when processing a referenced project.
                    // If so, we don't need to clear diagnostics for it again.
                    if (state.WereProjectErrorsCleared(projectId))
                    {
                        return;
                    }

                    var solution = state.Solution;

                    await ClearErrorsCoreAsync(projectId, solution, state).ConfigureAwait(false);

                    var transitiveProjectIds = solution.GetProjectDependencyGraph().GetProjectsThatTransitivelyDependOnThisProject(projectId);
                    foreach (var projectId in transitiveProjectIds)
                    {
                        if (state.WereProjectErrorsCleared(projectId))
                        {
                            continue;
                        }

                        await ClearErrorsCoreAsync(projectId, solution, state).ConfigureAwait(false);
                    }
                }
            }, GetApplicableCancellationToken(state));

            return;

            async ValueTask ClearErrorsCoreAsync(ProjectId projectId, Solution solution, InProgressState? state)
            {
                Debug.Assert(state == null || !state.WereProjectErrorsCleared(projectId));

                // Here, we clear the build and live errors for the project.
                // Additionally, we mark projects as having its errors cleared.
                // This ensures that we do not attempt to clear the diagnostics again for the same project
                // when 'ClearErrors' is invoked for multiple dependent projects.
                // Finally, we update build progress state so error list gets refreshed.

                ClearBuildOnlyProjectErrors(solution, projectId);

                await SetLiveErrorsForProjectAsync(projectId, ImmutableArray<DiagnosticData>.Empty, GetApplicableCancellationToken(state)).ConfigureAwait(false);

                state?.MarkErrorsCleared(projectId);

                OnBuildProgressChanged(state, BuildProgress.Updated);
            }
        }

        // internal for testing purposes only.
        internal void OnWorkspaceChanged(object sender, WorkspaceChangeEventArgs e)
        {
            // Clear relevant build-only errors on workspace events such as solution added/removed/reloaded,
            // project added/removed/reloaded, etc.
            switch (e.Kind)
            {
                case WorkspaceChangeKind.SolutionAdded:
                    _taskQueue.ScheduleTask("OnSolutionAdded", () => e.OldSolution.ProjectIds.Do(p => ClearBuildOnlyProjectErrors(e.OldSolution, p)), _disposalToken);
                    break;

                case WorkspaceChangeKind.SolutionRemoved:
                case WorkspaceChangeKind.SolutionCleared:
                case WorkspaceChangeKind.SolutionReloaded:
                    _taskQueue.ScheduleTask("OnSolutionChanged", () => e.OldSolution.ProjectIds.Do(p => ClearBuildOnlyProjectErrors(e.OldSolution, p)), _disposalToken);
                    break;

                case WorkspaceChangeKind.ProjectRemoved:
                case WorkspaceChangeKind.ProjectReloaded:
                    _taskQueue.ScheduleTask("OnProjectChanged", () => ClearBuildOnlyProjectErrors(e.OldSolution, e.ProjectId), _disposalToken);
                    break;

                case WorkspaceChangeKind.DocumentRemoved:
                case WorkspaceChangeKind.DocumentReloaded:
                case WorkspaceChangeKind.AdditionalDocumentRemoved:
                case WorkspaceChangeKind.AdditionalDocumentReloaded:
                case WorkspaceChangeKind.AnalyzerConfigDocumentRemoved:
                case WorkspaceChangeKind.AnalyzerConfigDocumentReloaded:
                    _taskQueue.ScheduleTask("OnDocumentRemoved", () => ClearBuildOnlyDocumentErrors(e.OldSolution, e.ProjectId, e.DocumentId), _disposalToken);
                    break;

                case WorkspaceChangeKind.DocumentChanged:
                case WorkspaceChangeKind.AnalyzerConfigDocumentChanged:
                case WorkspaceChangeKind.AdditionalDocumentChanged:
                    // We clear build-only errors for the document on document edits.
                    // This is done to address multiple customer reports of stale build-only diagnostics
                    // after they fix/remove the code flagged from build-only diagnostics, but the diagnostics
                    // do not get automatically removed/refreshed while typing.
                    // See https://github.com/dotnet/docs/issues/26708 and https://github.com/dotnet/roslyn/issues/64659
                    // for additional details.
                    _taskQueue.ScheduleTask("OnDocumentChanged", () => ClearBuildOnlyDocumentErrors(e.OldSolution, e.ProjectId, e.DocumentId), _disposalToken);
                    break;

                case WorkspaceChangeKind.ProjectAdded:
                case WorkspaceChangeKind.DocumentAdded:
                case WorkspaceChangeKind.ProjectChanged:
                case WorkspaceChangeKind.SolutionChanged:
                case WorkspaceChangeKind.AdditionalDocumentAdded:
                case WorkspaceChangeKind.AnalyzerConfigDocumentAdded:
                    break;

                default:
                    throw ExceptionUtilities.UnexpectedValue(e.Kind);
            }
        }

        internal void OnSolutionBuildStarted()
        {
            // Build just started, create the state and fire build in progress event.
            _ = GetOrCreateInProgressState();
        }

        internal void OnSolutionBuildCompleted()
        {
            // Building is done, so reset the state
            // and get local copy of in-progress state.
            var inProgressState = ClearInProgressState();

            // Enqueue build/live sync in the queue.
            _taskQueue.ScheduleTask("OnSolutionBuild", async () =>
            {
                try
                {
                    // nothing to do
                    if (inProgressState == null)
                    {
                        return;
                    }

                    // Explicitly start solution crawler if it didn't start yet. since solution crawler is lazy, 
                    // user might have built solution before workspace fires its first event yet (which is when solution crawler is initialized)
                    // here we give initializeLazily: false so that solution crawler is fully initialized when we do de-dup live and build errors,
                    // otherwise, we will think none of error we have here belong to live errors since diagnostic service is not initialized yet.
                    if (_diagnosticService.GlobalOptions.GetOption(SolutionCrawlerRegistrationService.EnableSolutionCrawler))
                    {
                        var registrationService = (SolutionCrawlerRegistrationService)_workspace.Services.GetRequiredService<ISolutionCrawlerRegistrationService>();
                        registrationService.EnsureRegistration(_workspace, initializeLazily: false);
                    }

                    // Mark the status as updated to refresh error list before we invoke 'SyncBuildErrorsAndReportAsync', which can take some time to complete.
                    OnBuildProgressChanged(inProgressState, BuildProgress.Updated);

                    // We are about to update live analyzer data using one from build.
                    // pause live analyzer
                    using var operation = _notificationService.Start("BuildDone");
                    if (_diagnosticService is DiagnosticAnalyzerService diagnosticService)
                        await SyncBuildErrorsAndReportOnBuildCompletedAsync(diagnosticService, inProgressState).ConfigureAwait(false);

                    // Mark build as complete.
                    OnBuildProgressChanged(inProgressState, BuildProgress.Done);
                }
                finally
                {
                    await _postBuildAndErrorListRefreshTaskQueue.LastScheduledTask.ConfigureAwait(false);
                }
            }, GetApplicableCancellationToken(inProgressState));
        }

        /// <summary>
        /// Core method that de-dupes live and build diagnostics at the completion of build.
        /// It raises diagnostic update events for both the Build-only diagnostics and Build + Intellisense diagnostics
        /// in the error list.
        /// </summary>
        private ValueTask SyncBuildErrorsAndReportOnBuildCompletedAsync(DiagnosticAnalyzerService diagnosticService, InProgressState inProgressState)
        {
            var solution = inProgressState.Solution;
            var cancellationToken = inProgressState.CancellationToken;
            var (allLiveErrors, pendingLiveErrorsToSync) = inProgressState.GetLiveErrors();

            // Raise events for build only errors
            var buildErrors = GetBuildErrors().Except(allLiveErrors).GroupBy(k => k.DocumentId);
            foreach (var group in buildErrors)
            {
                cancellationToken.ThrowIfCancellationRequested();

                if (group.Key == null)
                {
                    foreach (var projectGroup in group.GroupBy(g => g.ProjectId))
                    {
                        Contract.ThrowIfNull(projectGroup.Key);
                        ReportBuildErrors(projectGroup.Key, solution, projectGroup.ToImmutableArray());
                    }

                    continue;
                }

                ReportBuildErrors(group.Key, solution, group.ToImmutableArray());
            }

            // Report pending live errors
            return diagnosticService.SynchronizeWithBuildAsync(_workspace, pendingLiveErrorsToSync, _postBuildAndErrorListRefreshTaskQueue, onBuildCompleted: true, cancellationToken);
        }

        private void ReportBuildErrors<T>(T item, Solution solution, ImmutableArray<DiagnosticData> buildErrors)
        {
            if (item is ProjectId projectId)
            {
                RaiseDiagnosticsCreated(projectId, solution, projectId, null, buildErrors);
                return;
            }

            RoslynDebug.Assert(item is DocumentId);
            var documentId = (DocumentId)(object)item;
            RaiseDiagnosticsCreated(documentId, solution, documentId.ProjectId, documentId, buildErrors);
        }

        private void ClearBuildOnlyProjectErrors(Solution solution, ProjectId? projectId)
        {
            // Remove all project errors
            RaiseDiagnosticsRemoved(projectId, solution, projectId, documentId: null);

            var project = solution.GetProject(projectId);
            if (project == null)
            {
                return;
            }

            // Remove all document errors
            foreach (var documentId in project.DocumentIds.Concat(project.AdditionalDocumentIds).Concat(project.AnalyzerConfigDocumentIds))
            {
                ClearBuildOnlyDocumentErrors(solution, projectId, documentId);
            }
        }

        private void ClearBuildOnlyDocumentErrors(Solution solution, ProjectId? projectId, DocumentId? documentId)
            => RaiseDiagnosticsRemoved(documentId, solution, projectId, documentId);

        public void AddNewErrors(ProjectId projectId, DiagnosticData diagnostic)
        {
            Debug.Assert(diagnostic.IsBuildDiagnostic());

            // Capture state that will be processed in background thread.
            var state = GetOrCreateInProgressState();

            _taskQueue.ScheduleTask("Project New Errors", async () =>
            {
                await ReportPreviousProjectErrorsIfRequiredAsync(projectId, state).ConfigureAwait(false);
                state.AddError(projectId, diagnostic);
            }, state.CancellationToken);
        }

        public void AddNewErrors(DocumentId documentId, DiagnosticData diagnostic)
        {
            Debug.Assert(diagnostic.IsBuildDiagnostic());

            // Capture state that will be processed in background thread.
            var state = GetOrCreateInProgressState();

            _taskQueue.ScheduleTask("Document New Errors", async () =>
            {
                await ReportPreviousProjectErrorsIfRequiredAsync(documentId.ProjectId, state).ConfigureAwait(false);
                state.AddError(documentId, diagnostic);
            }, state.CancellationToken);
        }

        public void AddNewErrors(
            ProjectId projectId, HashSet<DiagnosticData> projectErrors, Dictionary<DocumentId, HashSet<DiagnosticData>> documentErrorMap)
        {
            Debug.Assert(projectErrors.All(d => d.IsBuildDiagnostic()));
            Debug.Assert(documentErrorMap.SelectMany(kvp => kvp.Value).All(d => d.IsBuildDiagnostic()));

            // Capture state that will be processed in background thread
            var state = GetOrCreateInProgressState();

            _taskQueue.ScheduleTask("Project New Errors", async () =>
            {
                await ReportPreviousProjectErrorsIfRequiredAsync(projectId, state).ConfigureAwait(false);

                foreach (var kv in documentErrorMap)
                    state.AddErrors(kv.Key, kv.Value);

                state.AddErrors(projectId, projectErrors);
            }, state.CancellationToken);
        }

        /// <summary>
        /// This method is invoked from all <see cref="M:AddNewErrors"/> overloads before it adds the new errors to the in progress state.
        /// It checks if build reported errors for a different project then the previous callback to report errors.
        /// This provides a good checkpoint to de-dupe build and live errors for lastProjectId and
        /// raise diagnostic updated events for that project.
        /// This ensures that error list keeps getting refreshed while a build is in progress, as opposed to doing all the work
        /// and a single refresh when the build completes.
        /// </summary>
        private ValueTask ReportPreviousProjectErrorsIfRequiredAsync(ProjectId projectId, InProgressState state)
        {
            if (state.TryGetLastProjectWithReportedErrors() is ProjectId lastProjectId &&
                lastProjectId != projectId)
            {
                return SetLiveErrorsForProjectAsync(lastProjectId, state);
            }

            return default;
        }

        private async ValueTask SetLiveErrorsForProjectAsync(ProjectId projectId, InProgressState state)
        {
            var diagnostics = state.GetLiveErrorsForProject(projectId);
            await SetLiveErrorsForProjectAsync(projectId, diagnostics, state.CancellationToken).ConfigureAwait(false);
            state.MarkLiveErrorsReported(projectId);
        }

        private ValueTask SetLiveErrorsForProjectAsync(ProjectId projectId, ImmutableArray<DiagnosticData> diagnostics, CancellationToken cancellationToken)
        {
            if (_diagnosticService is DiagnosticAnalyzerService diagnosticAnalyzerService)
            {
                // make those errors live errors
                var map = ProjectErrorMap.Empty.Add(projectId, diagnostics);
                return diagnosticAnalyzerService.SynchronizeWithBuildAsync(_workspace, map, _postBuildAndErrorListRefreshTaskQueue, onBuildCompleted: false, cancellationToken);
            }

            return default;
        }

        private CancellationToken GetApplicableCancellationToken(InProgressState? state)
            => state?.CancellationToken ?? _disposalToken;

        private InProgressState? GetBuildInProgressState()
        {
            lock (_gate)
            {
                return _stateDoNotAccessDirectly;
            }
        }

        private InProgressState? ClearInProgressState()
        {
            lock (_gate)
            {
                var state = _stateDoNotAccessDirectly;

                _stateDoNotAccessDirectly = null;
                return state;
            }
        }

        private InProgressState GetOrCreateInProgressState()
        {
            lock (_gate)
            {
                if (_stateDoNotAccessDirectly == null)
                {
                    // We take current snapshot of solution when the state is first created. and through out this code, we use this snapshot.
                    // Since we have no idea what actual snapshot of solution the out of proc build has picked up, it doesn't remove the race we can have
                    // between build and diagnostic service, but this at least make us to consistent inside of our code.
                    _stateDoNotAccessDirectly = new InProgressState(this, _workspace.CurrentSolution, _activeCancellationSeriesDoNotAccessDirectly.CreateNext(_disposalToken));
                    OnBuildProgressChanged(_stateDoNotAccessDirectly, BuildProgress.Started);
                }

                return _stateDoNotAccessDirectly;
            }
        }

        private void RaiseDiagnosticsCreated(object? id, Solution solution, ProjectId? projectId, DocumentId? documentId, ImmutableArray<DiagnosticData> items)
        {
            _buildOnlyDiagnosticsService.AddBuildOnlyDiagnostics(solution, projectId, documentId, items);
            DiagnosticsUpdated?.Invoke(this, DiagnosticsUpdatedArgs.DiagnosticsCreated(
                   CreateArgumentKey(id), _workspace, solution, projectId, documentId, items));
        }

        private void RaiseDiagnosticsRemoved(object? id, Solution solution, ProjectId? projectId, DocumentId? documentId)
        {
            _buildOnlyDiagnosticsService.ClearBuildOnlyDiagnostics(solution, projectId, documentId);
            DiagnosticsUpdated?.Invoke(this, DiagnosticsUpdatedArgs.DiagnosticsRemoved(
                   CreateArgumentKey(id), _workspace, solution, projectId, documentId));
        }

        private static ArgumentKey CreateArgumentKey(object? id) => new(id);

        private void RaiseBuildProgressChanged(BuildProgress progress)
            => BuildProgressChanged?.Invoke(this, progress);

        #region not supported
        public bool SupportGetDiagnostics { get { return false; } }

        public ValueTask<ImmutableArray<DiagnosticData>> GetDiagnosticsAsync(
            Workspace workspace, ProjectId projectId, DocumentId documentId, object id, bool includeSuppressedDiagnostics = false, CancellationToken cancellationToken = default)
        {
            return new ValueTask<ImmutableArray<DiagnosticData>>(ImmutableArray<DiagnosticData>.Empty);
        }
        #endregion

        internal enum BuildProgress
        {
            Started,
            Updated,
            Done
        }

        private sealed class InProgressState
        {
            private readonly ExternalErrorDiagnosticUpdateSource _owner;

            /// <summary>
            /// Map from project ID to all the possible analyzer diagnostic IDs that can be reported in the project.
            /// </summary>
            /// <remarks>
            /// This map may be accessed concurrently, so needs to ensure thread safety by using locks.
            /// </remarks>
            private readonly Dictionary<ProjectId, ImmutableHashSet<string>> _allDiagnosticIdMap = new();

            /// <summary>
            /// Map from project ID to all the possible intellisense analyzer diagnostic IDs that can be reported in the project.
            /// A diagnostic is considered to be an intellise analyzer diagnostic if is reported from a non-compilation end action in an analyzer,
            /// i.e. we do not require to analyze the entire compilation to compute these diagnostics.
            /// Compilation end diagnostics are considered build-only diagnostics.
            /// </summary>
            /// <remarks>
            /// This map may be accessed concurrently, so needs to ensure thread safety by using locks.
            /// </remarks>
            private readonly Dictionary<ProjectId, ImmutableHashSet<string>> _liveDiagnosticIdMap = new();

            // Fields that are used only from APIs invoked from serialized task queue, hence don't need to be thread safe.
            #region Serialized fields

            /// <summary>
            /// Map from project ID to a dictionary of reported project level diagnostics to an integral counter.
            /// Project level diagnostics are diagnostics that have no document location, i.e. reported with <see cref="Location.None"/>.
            /// Integral counter value for each diagnostic is used to order the reported diagnostics in error list
            /// based on the order in which they were reported during build.
            /// </summary>
            private readonly Dictionary<ProjectId, Dictionary<DiagnosticData, int>> _projectMap = new();

            /// <summary>
            /// Map from document ID to a dictionary of reported document level diagnostics to an integral counter.
            /// Project level diagnostics are diagnostics that have a valid document location, i.e. reported with a location within a syntax tree.
            /// Integral counter value for each diagnostic is used to order the reported diagnostics in error list
            /// based on the order in which they were reported during build.
            /// </summary>
            private readonly Dictionary<DocumentId, Dictionary<DiagnosticData, int>> _documentMap = new();

            /// <summary>
            /// Set of projects for which we have already cleared the build and intellisense diagnostics in the error list.
            /// </summary>
            private readonly HashSet<ProjectId> _projectsWithErrorsCleared = new();

            /// <summary>
            /// Set of projects for which we have reported all intellisense/live diagnostics.
            /// </summary>
            private readonly HashSet<ProjectId> _projectsWithAllLiveErrorsReported = new();

            /// <summary>
            /// Set of projects which have at least one project or document diagnostic in
            /// <see cref="_projectMap"/> and/or <see cref="_documentMap"/>.
            /// </summary>
            private readonly HashSet<ProjectId> _projectsWithErrors = new();

            /// <summary>
            /// Last project for which build reported an error through one of the <see cref="M:AddError"/> methods.
            /// </summary>
            private ProjectId? _lastProjectWithReportedErrors;

            /// <summary>
            /// Counter to help order the diagnostics in error list based on the order in which they were reported during build.
            /// </summary>
            private int _incrementDoNotAccessDirectly;

            #endregion

            public InProgressState(ExternalErrorDiagnosticUpdateSource owner, Solution solution, CancellationToken cancellationToken)
            {
                _owner = owner;
                Solution = solution;
                CancellationToken = cancellationToken;
            }

            public Solution Solution { get; }

            public CancellationToken CancellationToken { get; }

            private static ImmutableHashSet<string> GetOrCreateDiagnosticIds(
                ProjectId projectId,
                Dictionary<ProjectId, ImmutableHashSet<string>> diagnosticIdMap,
                Func<ImmutableHashSet<string>> computeDiagosticIds)
            {
                lock (diagnosticIdMap)
                {
                    if (diagnosticIdMap.TryGetValue(projectId, out var ids))
                    {
                        return ids;
                    }
                }

                var computedIds = computeDiagosticIds();

                lock (diagnosticIdMap)
                {
                    diagnosticIdMap[projectId] = computedIds;
                    return computedIds;
                }
            }

            public bool IsSupportedDiagnosticId(ProjectId projectId, string id)
                => GetOrCreateSupportedDiagnosticIds(projectId).Contains(id);

            private ImmutableHashSet<string> GetOrCreateSupportedDiagnosticIds(ProjectId projectId)
            {
                return GetOrCreateDiagnosticIds(projectId, _allDiagnosticIdMap, ComputeSupportedDiagnosticIds);

                ImmutableHashSet<string> ComputeSupportedDiagnosticIds()
                {
                    var project = Solution.GetProject(projectId);
                    if (project == null)
                    {
                        // projectId no longer exist
                        return ImmutableHashSet<string>.Empty;
                    }

                    // set ids set
                    var builder = ImmutableHashSet.CreateBuilder<string>();
                    var descriptorMap = Solution.State.Analyzers.GetDiagnosticDescriptorsPerReference(_owner._diagnosticService.AnalyzerInfoCache, project);
                    builder.UnionWith(descriptorMap.Values.SelectMany(v => v.Select(d => d.Id)));

                    return builder.ToImmutable();
                }
            }

            public ImmutableArray<DiagnosticData> GetBuildErrors()
            {
                // return errors in the order that is reported
                return ImmutableArray.CreateRange(
                    _projectMap.Values.SelectMany(d => d).Concat(_documentMap.Values.SelectMany(d => d)).OrderBy(kv => kv.Value).Select(kv => kv.Key));
            }

            public void MarkErrorsCleared(ProjectId projectId)
            {
                var added = _projectsWithErrorsCleared.Add(projectId);
                Debug.Assert(added);
            }

            public bool WereProjectErrorsCleared(ProjectId projectId)
                => _projectsWithErrorsCleared.Contains(projectId);

            public void MarkLiveErrorsReported(ProjectId projectId)
                => _projectsWithAllLiveErrorsReported.Add(projectId);

            public ProjectId? TryGetLastProjectWithReportedErrors()
                => _lastProjectWithReportedErrors;

            public (ImmutableArray<DiagnosticData> allLiveErrors, ProjectErrorMap pendingLiveErrorsToSync) GetLiveErrors()
            {
                var allLiveErrorsBuilder = ImmutableArray.CreateBuilder<DiagnosticData>();
                var pendingLiveErrorsToSyncBuilder = ImmutableDictionary.CreateBuilder<ProjectId, ImmutableArray<DiagnosticData>>();
                foreach (var projectId in GetProjectsWithErrors())
                {
                    CancellationToken.ThrowIfCancellationRequested();

                    var errors = GetLiveErrorsForProject(projectId);
                    allLiveErrorsBuilder.AddRange(errors);

                    if (!_projectsWithAllLiveErrorsReported.Contains(projectId))
                    {
                        pendingLiveErrorsToSyncBuilder.Add(projectId, errors);
                    }
                }

                return (allLiveErrorsBuilder.ToImmutable(), pendingLiveErrorsToSyncBuilder.ToImmutable());

                // Local functions.
                IEnumerable<ProjectId> GetProjectsWithErrors()
                {
                    // Filter out project that is no longer exist in IDE
                    // this can happen if user started a "build" and then remove a project from IDE
                    // before build finishes
                    return _projectsWithErrors.Where(p => Solution.GetProject(p) != null);
                }
            }

            public ImmutableArray<DiagnosticData> GetLiveErrorsForProject(ProjectId projectId)
            {
                var project = Solution.GetProject(projectId);
                if (project == null)
                {
                    return ImmutableArray<DiagnosticData>.Empty;
                }

                var diagnostics = _projectMap.Where(kv => kv.Key == projectId).SelectMany(kv => kv.Value).Concat(
                        _documentMap.Where(kv => kv.Key.ProjectId == projectId).SelectMany(kv => kv.Value));
                using var _ = ArrayBuilder<DiagnosticData>.GetInstance(out var builder);
                foreach (var (diagnostic, _) in diagnostics)
                {
                    if (IsLive(project, diagnostic))
                    {
                        builder.Add(diagnostic);
                    }
                }

                return builder.ToImmutable();
            }

            public void AddErrors(DocumentId key, HashSet<DiagnosticData> diagnostics)
                => AddErrors(_documentMap, key, diagnostics);

            public void AddErrors(ProjectId key, HashSet<DiagnosticData> diagnostics)
                => AddErrors(_projectMap, key, diagnostics);

            public void AddError(DocumentId key, DiagnosticData diagnostic)
                => AddError(_documentMap, key, diagnostic);

            public void AddError(ProjectId key, DiagnosticData diagnostic)
                => AddError(_projectMap, key, diagnostic);

            private bool IsLive(Project project, DiagnosticData diagnosticData)
            {
                // REVIEW: current design is that we special case compiler analyzer case and we accept only document level
                //         diagnostic as live. otherwise, we let them be build errors. we changed compiler analyzer accordingly as well
                //         so that it doesn't report project level diagnostic as live errors.
                if (!IsDocumentLevelDiagnostic(diagnosticData) &&
                    diagnosticData.CustomTags.Contains(WellKnownDiagnosticTags.Compiler))
                {
                    // compiler error but project level error
                    return false;
                }

                // Compiler diagnostics reported on additional documents indicate mapped diagnostics, such as compiler diagnostics
                // in razor files which are actually reported on generated source files but mapped to razor files during build.
                // These are not reported on additional files during live analysis, and can be considered to be build-only diagnostics.
                if (IsAdditionalDocumentDiagnostic(project, diagnosticData) &&
                    diagnosticData.CustomTags.Contains(WellKnownDiagnosticTags.Compiler))
                {
                    return false;
                }

                if (IsSupportedLiveDiagnosticId(project, diagnosticData.Id))
                {
                    return true;
                }

                return false;

                static bool IsDocumentLevelDiagnostic(DiagnosticData diagnosticData)
                {
                    if (diagnosticData.DocumentId != null)
                    {
                        return true;
                    }

                    // due to mapped file such as
                    //
                    // A.cs having
                    // #line 2 RandomeFile.txt
                    //       ErrorHere
                    // #line default
                    //
                    // we can't simply say it is not document level diagnostic since
                    // file path is not part of solution. build output will just tell us 
                    // mapped span not original span, so any code like above will not
                    // part of solution.
                    // 
                    // but also we can't simply say it is a document level error because it has file path
                    // since project level error can have a file path pointing to a file such as dll
                    // , pdb, embedded files and etc.
                    // 
                    // unfortunately, there is no 100% correct way to do this.
                    // so we will use a heuristic that will most likely work for most of common cases.
                    return
                        !string.IsNullOrEmpty(diagnosticData.DataLocation.UnmappedFileSpan.Path) &&
                        (diagnosticData.DataLocation.UnmappedFileSpan.StartLinePosition.Line > 0 ||
                         diagnosticData.DataLocation.UnmappedFileSpan.StartLinePosition.Character > 0);
                }

                static bool IsAdditionalDocumentDiagnostic(Project project, DiagnosticData diagnosticData)
                    => diagnosticData.DocumentId != null && project.ContainsAdditionalDocument(diagnosticData.DocumentId);
            }

            private bool IsSupportedLiveDiagnosticId(Project project, string id)
                => GetOrCreateSupportedLiveDiagnostics(project).Contains(id);

            private ImmutableHashSet<string> GetOrCreateSupportedLiveDiagnostics(Project project)
            {
                var fullSolutionAnalysis = _owner._diagnosticService.GlobalOptions.IsFullSolutionAnalysisEnabled(project.Language);
                if (!project.SupportsCompilation || fullSolutionAnalysis)
                {
                    // Defer to _allDiagnosticIdMap so we avoid placing FSA diagnostics in _liveDiagnosticIdMap
                    return GetOrCreateSupportedDiagnosticIds(project.Id);
                }

                return GetOrCreateDiagnosticIds(project.Id, _liveDiagnosticIdMap, ComputeSupportedLiveDiagnosticIds);

                ImmutableHashSet<string> ComputeSupportedLiveDiagnosticIds()
                {
                    // set ids set
                    var builder = ImmutableHashSet.CreateBuilder<string>();
                    var infoCache = _owner._diagnosticService.AnalyzerInfoCache;

                    foreach (var analyzersPerReference in project.Solution.State.Analyzers.CreateDiagnosticAnalyzersPerReference(project))
                    {
                        foreach (var analyzer in analyzersPerReference.Value)
                        {
                            var diagnosticIds = infoCache.GetNonCompilationEndDiagnosticDescriptors(analyzer).Select(d => d.Id);
                            builder.UnionWith(diagnosticIds);
                        }
                    }

                    return builder.ToImmutable();
                }
            }

            private void AddErrors<T>(Dictionary<T, Dictionary<DiagnosticData, int>> map, T key, HashSet<DiagnosticData> diagnostics)
                where T : notnull
            {
                var errors = GetErrorSet(map, key);
                foreach (var diagnostic in diagnostics)
                {
                    AddError(errors, diagnostic, key);
                }
            }

            private void AddError<T>(Dictionary<T, Dictionary<DiagnosticData, int>> map, T key, DiagnosticData diagnostic)
                where T : notnull
            {
                var errors = GetErrorSet(map, key);
                AddError(errors, diagnostic, key);
            }

            private void AddError<T>(Dictionary<DiagnosticData, int> errors, DiagnosticData diagnostic, T key)
                where T : notnull
            {
                RecordProjectContainsErrors();

                // add only new errors
                if (!errors.TryGetValue(diagnostic, out _))
                {
                    Logger.Log(FunctionId.ExternalErrorDiagnosticUpdateSource_AddError, d => d.ToString(), diagnostic);

                    errors.Add(diagnostic, _incrementDoNotAccessDirectly++);
                }

                return;

                void RecordProjectContainsErrors()
                {
                    RoslynDebug.Assert(key is DocumentId or ProjectId);
                    var projectId = (key is DocumentId documentId) ? documentId.ProjectId : (ProjectId)(object)key;

                    // New errors reported for project, need to refresh live errors.
                    _projectsWithAllLiveErrorsReported.Remove(projectId);

                    if (!_projectsWithErrors.Add(projectId))
                    {
                        return;
                    }

                    // this will make build only error list to be updated per project rather than per solution.
                    // basically this will make errors up to last project to show up in error list
                    _lastProjectWithReportedErrors = projectId;
                    _owner.OnBuildProgressChanged(this, BuildProgress.Updated);
                }
            }

            private static Dictionary<DiagnosticData, int> GetErrorSet<T>(Dictionary<T, Dictionary<DiagnosticData, int>> map, T key)
                where T : notnull
                => map.GetOrAdd(key, _ => new Dictionary<DiagnosticData, int>(DiagnosticDataComparer.Instance));
        }

        private sealed class ArgumentKey : BuildToolId.Base<object>
        {
            public ArgumentKey(object? key) : base(key)
            {
            }

            public override string BuildTool
            {
                get { return PredefinedBuildTools.Build; }
            }

            public override bool Equals(object? obj)
                => obj is ArgumentKey &&
                   base.Equals(obj);

            public override int GetHashCode()
                => base.GetHashCode();
        }

        private sealed class DiagnosticDataComparer : IEqualityComparer<DiagnosticData>
        {
            public static readonly DiagnosticDataComparer Instance = new();

            public bool Equals(DiagnosticData item1, DiagnosticData item2)
            {
                if ((item1.DocumentId == null) != (item2.DocumentId == null) ||
                    item1.Id != item2.Id ||
                    item1.ProjectId != item2.ProjectId ||
                    item1.Severity != item2.Severity ||
                    item1.Message != item2.Message ||
                    item1.DataLocation.MappedFileSpan.Span != item2.DataLocation.MappedFileSpan.Span ||
                    item2.DataLocation.UnmappedFileSpan.Span != item2.DataLocation.UnmappedFileSpan.Span)
                {
                    return false;
                }

                // TODO: unclear why we are comparing the original paths, and not the normalized paths.   This may
                // indicate a bug. If it is correct behavior, this should be documented as to why this is the right span
                // to be considering.
                return (item1.DocumentId != null)
                    ? item1.DocumentId == item2.DocumentId
                    : item1.DataLocation.UnmappedFileSpan.Path == item2.DataLocation.UnmappedFileSpan.Path;
            }

            public int GetHashCode(DiagnosticData obj)
            {
                // TODO: unclear on why we're hashing the start of the data location, whereas .Equals above checks the
                // full span.
                var result =
                    Hash.Combine(obj.Id,
                    Hash.Combine(obj.Message,
                    Hash.Combine(obj.ProjectId,
                    Hash.Combine(obj.DataLocation.MappedFileSpan.Span.Start.GetHashCode(),
                    Hash.Combine(obj.DataLocation.UnmappedFileSpan.Span.Start.GetHashCode(), (int)obj.Severity)))));

                // TODO: unclear why we are hashing the original path, and not the normalized path.   This may
                // indicate a bug. If it is correct behavior, this should be documented as to why this is the right span
                // to be considering.
                return obj.DocumentId != null
                    ? Hash.Combine(obj.DocumentId, result)
                    : Hash.Combine(obj.DataLocation.UnmappedFileSpan.Path, result);
            }
        }
    }
}<|MERGE_RESOLUTION|>--- conflicted
+++ resolved
@@ -82,26 +82,9 @@
             IGlobalOperationNotificationService notificationService,
             IAsynchronousOperationListenerProvider listenerProvider,
             IThreadingContext threadingContext)
-<<<<<<< HEAD
-=======
-            : this(workspace, diagnosticService, notificationService, listenerProvider.GetListener(FeatureAttribute.ErrorList), threadingContext.DisposalToken)
->>>>>>> 3ccd155e
         {
             var listener = listenerProvider.GetListener(FeatureAttribute.ErrorList);
 
-<<<<<<< HEAD
-=======
-        /// <summary>
-        /// internal for testing
-        /// </summary>
-        internal ExternalErrorDiagnosticUpdateSource(
-            Workspace workspace,
-            IDiagnosticAnalyzerService diagnosticService,
-            IGlobalOperationNotificationService notificationService,
-            IAsynchronousOperationListener listener,
-            CancellationToken disposalToken)
-        {
->>>>>>> 3ccd155e
             // use queue to serialize work. no lock needed
             _taskQueue = new TaskQueue(listener, TaskScheduler.Default);
             _postBuildAndErrorListRefreshTaskQueue = new TaskQueue(listener, TaskScheduler.Default);
@@ -113,13 +96,9 @@
             _diagnosticService = diagnosticService;
             _buildOnlyDiagnosticsService = _workspace.Services.GetRequiredService<IBuildOnlyDiagnosticsService>();
 
-<<<<<<< HEAD
-            _notificationService = _workspace.Services.GetRequiredService<IGlobalOperationNotificationService>();
+            _notificationService = notificationService;
 
             registrationService.Register(this);
-=======
-            _notificationService = notificationService;
->>>>>>> 3ccd155e
         }
 
         public DiagnosticAnalyzerInfoCache AnalyzerInfoCache => _diagnosticService.AnalyzerInfoCache;
