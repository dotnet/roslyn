--- conflicted
+++ resolved
@@ -29,64 +29,38 @@
             return ImmutableArray<DocumentId>.Empty;
         }
 
-<<<<<<< HEAD
-        /// <summary>
-        /// Flag indicating if a solution crawler is running incremental analyzers in background.
-        /// We get build progress updates from :ISolutionCrawlerProgressReporter.ProgressChanged.
-        /// Solution crawler progress events are guaranteed to be invoked in a serial fashion.
-        /// </summary>
-        protected bool IsSolutionCrawlerRunning { get; private set; }
-=======
         return solution.GetDocumentIdsWithFilePath(document.FilePath);
     }
->>>>>>> 5bf18cfb
 
     /// <summary>
     /// Flag indicating if a solution crawler is running incremental analyzers in background.
-    /// We get build progress updates from <see cref="ISolutionCrawlerProgressReporter.ProgressChanged"/>.
+    /// We get build progress updates from :ISolutionCrawlerProgressReporter.ProgressChanged.
     /// Solution crawler progress events are guaranteed to be invoked in a serial fashion.
     /// </summary>
     protected bool IsSolutionCrawlerRunning { get; private set; }
 
     private void ConnectToSolutionCrawlerService(Workspace workspace)
     {
+#if false
         var crawlerService = workspace.Services.GetService<ISolutionCrawlerService>();
         if (crawlerService == null)
         {
-<<<<<<< HEAD
-#if false
-            var crawlerService = workspace.Services.GetService<ISolutionCrawlerService>();
-            if (crawlerService == null)
-            {
-                // can happen depends on host such as testing host.
-                return;
-            }
-=======
             // can happen depends on host such as testing host.
             return;
         }
->>>>>>> 5bf18cfb
 
         var reporter = crawlerService.GetProgressReporter(workspace);
         reporter.ProgressChanged += OnSolutionCrawlerProgressChanged;
 
-<<<<<<< HEAD
-            // set initial value
-            SolutionCrawlerProgressChanged(reporter.InProgress);
+        // set initial value
+        SolutionCrawlerProgressChanged(reporter.InProgress);
 #endif
-        }
+    }
 
 #if false
-        private void OnSolutionCrawlerProgressChanged(object sender, ProgressData progressData)
-=======
-        // set initial value
-        SolutionCrawlerProgressChanged(reporter.InProgress);
-    }
-
     private void OnSolutionCrawlerProgressChanged(object sender, ProgressData progressData)
     {
         switch (progressData.Status)
->>>>>>> 5bf18cfb
         {
             case ProgressStatus.Started:
                 SolutionCrawlerProgressChanged(running: true);
@@ -95,11 +69,8 @@
                 SolutionCrawlerProgressChanged(running: false);
                 break;
         }
-<<<<<<< HEAD
+    }
 #endif
-=======
-    }
->>>>>>> 5bf18cfb
 
     private void SolutionCrawlerProgressChanged(bool running)
     {
