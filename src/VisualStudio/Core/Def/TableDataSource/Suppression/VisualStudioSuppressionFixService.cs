--- conflicted
+++ resolved
@@ -47,7 +47,9 @@
     private readonly VisualStudioWorkspaceImpl _workspace;
     private readonly IAsynchronousOperationListener _listener;
     private readonly IDiagnosticAnalyzerService _diagnosticService;
+#if false
     private readonly ExternalErrorDiagnosticUpdateSource _buildErrorDiagnosticService;
+#endif
     private readonly ICodeFixService _codeFixService;
     private readonly IFixMultipleOccurrencesService _fixMultipleOccurencesService;
     private readonly ICodeActionEditHandlerService _editHandlerService;
@@ -74,61 +76,12 @@
         IAsynchronousOperationListenerProvider listenerProvider,
         IGlobalOptionService globalOptions)
     {
-<<<<<<< HEAD
-        private readonly IThreadingContext _threadingContext;
-        private readonly VisualStudioWorkspaceImpl _workspace;
-        private readonly IAsynchronousOperationListener _listener;
-        private readonly IDiagnosticAnalyzerService _diagnosticService;
-#if false
-        private readonly ExternalErrorDiagnosticUpdateSource _buildErrorDiagnosticService;
-#endif
-        private readonly ICodeFixService _codeFixService;
-        private readonly IFixMultipleOccurrencesService _fixMultipleOccurencesService;
-        private readonly ICodeActionEditHandlerService _editHandlerService;
-        private readonly VisualStudioDiagnosticListSuppressionStateService _suppressionStateService;
-        private readonly IUIThreadOperationExecutor _uiThreadOperationExecutor;
-        private readonly IVsHierarchyItemManager _vsHierarchyItemManager;
-        private readonly IHierarchyItemToProjectIdMap _projectMap;
-        private readonly IGlobalOptionService _globalOptions;
-
-        private IWpfTableControl? _tableControl;
-
-        [ImportingConstructor]
-        [Obsolete(MefConstruction.ImportingConstructorMessage, error: true)]
-        public VisualStudioSuppressionFixService(
-            IThreadingContext threadingContext,
-            SVsServiceProvider serviceProvider,
-            VisualStudioWorkspaceImpl workspace,
-            IDiagnosticAnalyzerService diagnosticService,
-            ICodeFixService codeFixService,
-            ICodeActionEditHandlerService editHandlerService,
-            VisualStudioDiagnosticListSuppressionStateService suppressionStateService,
-            IUIThreadOperationExecutor uiThreadOperationExecutor,
-            IVsHierarchyItemManager vsHierarchyItemManager,
-            IAsynchronousOperationListenerProvider listenerProvider,
-            IGlobalOptionService globalOptions)
-        {
-            _threadingContext = threadingContext;
-            _workspace = workspace;
-            _diagnosticService = diagnosticService;
-#if false
-            _buildErrorDiagnosticService = workspace.ExternalErrorDiagnosticUpdateSource;
-#endif
-            _codeFixService = codeFixService;
-            _suppressionStateService = suppressionStateService;
-            _editHandlerService = editHandlerService;
-            _uiThreadOperationExecutor = uiThreadOperationExecutor;
-            _vsHierarchyItemManager = vsHierarchyItemManager;
-            _fixMultipleOccurencesService = workspace.Services.GetRequiredService<IFixMultipleOccurrencesService>();
-            _projectMap = workspace.Services.GetRequiredService<IHierarchyItemToProjectIdMap>();
-            _listener = listenerProvider.GetListener(FeatureAttribute.ErrorList);
-            _globalOptions = globalOptions;
-        }
-=======
         _threadingContext = threadingContext;
         _workspace = workspace;
         _diagnosticService = diagnosticService;
+#if false
         _buildErrorDiagnosticService = workspace.ExternalErrorDiagnosticUpdateSource;
+#endif
         _codeFixService = codeFixService;
         _suppressionStateService = suppressionStateService;
         _editHandlerService = editHandlerService;
@@ -145,7 +98,6 @@
         var errorList = await serviceProvider.GetServiceAsync<SVsErrorList, IErrorList>(_threadingContext.JoinableTaskFactory, throwOnFailure: false).ConfigureAwait(false);
         _tableControl = errorList?.TableControl;
     }
->>>>>>> 5bf18cfb
 
     public bool AddSuppressions(IVsHierarchy? projectHierarchy)
     {
@@ -208,20 +160,14 @@
     {
         using var _ = CodeAnalysis.PooledObjects.ArrayBuilder<DiagnosticData>.GetInstance(out var builder);
 
+#if false
         var buildDiagnostics = _buildErrorDiagnosticService.GetBuildErrors().Where(d => d.ProjectId != null && d.Severity != DiagnosticSeverity.Hidden);
         var solution = _workspace.CurrentSolution;
         foreach (var diagnosticsByProject in buildDiagnostics.GroupBy(d => d.ProjectId))
         {
             cancellationToken.ThrowIfCancellationRequested();
 
-<<<<<<< HEAD
-#if false
-            var buildDiagnostics = _buildErrorDiagnosticService.GetBuildErrors().Where(d => d.ProjectId != null && d.Severity != DiagnosticSeverity.Hidden);
-            var solution = _workspace.CurrentSolution;
-            foreach (var diagnosticsByProject in buildDiagnostics.GroupBy(d => d.ProjectId))
-=======
             if (diagnosticsByProject.Key == null)
->>>>>>> 5bf18cfb
             {
                 // Diagnostics with no projectId cannot be suppressed.
                 continue;
@@ -256,13 +202,8 @@
                     }
                 }
             }
-<<<<<<< HEAD
+        }
 #endif
-
-            return builder.ToImmutable();
-=======
->>>>>>> 5bf18cfb
-        }
 
         return builder.ToImmutable();
     }
