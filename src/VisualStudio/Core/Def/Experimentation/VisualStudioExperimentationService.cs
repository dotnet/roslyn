--- conflicted
+++ resolved
@@ -62,10 +62,6 @@
                     {
                         return enabled;
                     }
-<<<<<<< HEAD
-
-=======
->>>>>>> 69662045
                 }
                 catch
                 {
