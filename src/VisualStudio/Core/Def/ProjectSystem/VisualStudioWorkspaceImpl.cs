﻿// Licensed to the .NET Foundation under one or more agreements.
// The .NET Foundation licenses this file to you under the MIT license.
// See the LICENSE file in the project root for more information.

using System;
using System.Collections.Generic;
using System.Collections.Immutable;
using System.Diagnostics;
using System.Diagnostics.CodeAnalysis;
using System.IO;
using System.Linq;
using System.Text;
using System.Threading;
using System.Threading.Tasks;
using EnvDTE;
using Microsoft.CodeAnalysis;
using Microsoft.CodeAnalysis.Diagnostics;
using Microsoft.CodeAnalysis.Editor;
using Microsoft.CodeAnalysis.Editor.Shared.Extensions;
using Microsoft.CodeAnalysis.Editor.Shared.Utilities;
using Microsoft.CodeAnalysis.ErrorReporting;
using Microsoft.CodeAnalysis.Host;
using Microsoft.CodeAnalysis.Host.Mef;
using Microsoft.CodeAnalysis.Internal.Log;
using Microsoft.CodeAnalysis.Options;
using Microsoft.CodeAnalysis.ProjectSystem;
using Microsoft.CodeAnalysis.Shared.Extensions;
using Microsoft.CodeAnalysis.Shared.TestHooks;
using Microsoft.CodeAnalysis.Shared.Utilities;
using Microsoft.CodeAnalysis.Telemetry;
using Microsoft.CodeAnalysis.Text;
using Microsoft.CodeAnalysis.Workspaces.ProjectSystem;
using Microsoft.VisualStudio.ComponentModelHost;
using Microsoft.VisualStudio.Composition;
using Microsoft.VisualStudio.Editor;
using Microsoft.VisualStudio.LanguageServices.Implementation.CodeModel;
using Microsoft.VisualStudio.LanguageServices.Implementation.ProjectSystem.Extensions;
using Microsoft.VisualStudio.LanguageServices.Implementation.TaskList;
using Microsoft.VisualStudio.LanguageServices.Implementation.Venus;
using Microsoft.VisualStudio.LanguageServices.Telemetry;
using Microsoft.VisualStudio.LanguageServices.Utilities;
using Microsoft.VisualStudio.Shell;
using Microsoft.VisualStudio.Shell.Interop;
using Microsoft.VisualStudio.Telemetry;
using Microsoft.VisualStudio.Text;
using Microsoft.VisualStudio.Text.Projection;
using Microsoft.VisualStudio.Threading;
using Roslyn.Utilities;
using VSLangProj;
using VSLangProj140;
using IAsyncServiceProvider = Microsoft.VisualStudio.Shell.IAsyncServiceProvider;
using OleInterop = Microsoft.VisualStudio.OLE.Interop;
using Task = System.Threading.Tasks.Task;

namespace Microsoft.VisualStudio.LanguageServices.Implementation.ProjectSystem;

/// <summary>
/// The Workspace for running inside Visual Studio.
/// </summary>
internal abstract partial class VisualStudioWorkspaceImpl : VisualStudioWorkspace
{
    private static readonly IntPtr s_docDataExisting_Unknown = new(-1);
    private const string AppCodeFolderName = "App_Code";

    private readonly IThreadingContext _threadingContext;
    private readonly IAsyncServiceProvider _asyncServiceProvider;
    private readonly ITextBufferFactoryService _textBufferFactoryService;
    private readonly IProjectionBufferFactoryService _projectionBufferFactoryService;
    private readonly IGlobalOptionService _globalOptions;

    private readonly ITextBufferCloneService _textBufferCloneService;

    /// <summary>
    /// Guards any updates to the maps here that aren't updated via interlocked updates.
    /// </summary>
    // Our usage of SemaphoreSlim is fine.  We don't perform blocking waits for it on the UI thread.
#pragma warning disable RS0030 // Do not use banned APIs
    private readonly SemaphoreSlim _gate = new(initialCount: 1);
#pragma warning restore RS0030 // Do not use banned APIs

    private ImmutableDictionary<ProjectId, IVsHierarchy?> _projectToHierarchyMap = ImmutableDictionary<ProjectId, IVsHierarchy?>.Empty;
    private ImmutableDictionary<ProjectId, Guid> _projectToGuidMap = ImmutableDictionary<ProjectId, Guid>.Empty;

    /// <summary>
    /// A map to fetch the path to a rule set file for a project. This right now is only used to implement
    /// <see cref="TryGetRuleSetPathForProject(ProjectId)"/> and any other use is extremely suspicious, since direct use of this is out of
    /// sync with the Workspace if there is active batching happening.
    /// </summary>
    /// <remarks>Should be updated with <see cref="ImmutableInterlocked"/>.</remarks>
    private ImmutableDictionary<ProjectId, Func<string?>> _projectToRuleSetFilePath = ImmutableDictionary<ProjectId, Func<string?>>.Empty;

    private readonly Dictionary<string, List<ProjectSystemProject>> _projectSystemNameToProjectsMap = [];

    /// <summary>
    /// Mapping from language name to an existing UIContext's active state.
    /// Only access when holding <see cref="_gate"/>
    /// </summary>
    private readonly Dictionary<string, bool> _languageToProjectExistsUIContextState = [];

    /// <summary>
    /// Joinable task collection to await to ensure language ui contexts are updated.
    /// </summary>
    private readonly JoinableTaskCollection _updateUIContextJoinableTasks;

    private OpenFileTracker? _openFileTracker;
    private UIContext? _solutionClosingContext;

    internal IFileChangeWatcher FileChangeWatcher { get; }

    internal ProjectSystemProjectFactory ProjectSystemProjectFactory { get; }

    private readonly Lazy<IProjectCodeModelFactory> _projectCodeModelFactory;
    private readonly Lazy<ExternalErrorDiagnosticUpdateSource> _lazyExternalErrorDiagnosticUpdateSource;
    private readonly IAsynchronousOperationListener _workspaceListener;
    private bool _isExternalErrorDiagnosticUpdateSourceSubscribedToSolutionBuildEvents;

    /// <summary>
    /// Only read/written on hte UI thread.
    /// </summary>
    private bool _isShowingDocumentChangeErrorInfoBar = false;
    private bool _ignoreDocumentTextChangeErrors;

    public VisualStudioWorkspaceImpl(ExportProvider exportProvider, IAsyncServiceProvider asyncServiceProvider)
        : base(VisualStudioMefHostServices.Create(exportProvider))
    {
        _threadingContext = exportProvider.GetExportedValue<IThreadingContext>();
        _asyncServiceProvider = asyncServiceProvider;
        _globalOptions = exportProvider.GetExportedValue<IGlobalOptionService>();
        _textBufferCloneService = exportProvider.GetExportedValue<ITextBufferCloneService>();
        _textBufferFactoryService = exportProvider.GetExportedValue<ITextBufferFactoryService>();
        _projectionBufferFactoryService = exportProvider.GetExportedValue<IProjectionBufferFactoryService>();
        _projectCodeModelFactory = exportProvider.GetExport<IProjectCodeModelFactory>();

        _textBufferFactoryService.TextBufferCreated += AddTextBufferCloneServiceToBuffer;
        _projectionBufferFactoryService.ProjectionBufferCreated += AddTextBufferCloneServiceToBuffer;

        FileChangeWatcher = exportProvider.GetExportedValue<FileChangeWatcherProvider>().Watcher;

        ProjectSystemProjectFactory = new ProjectSystemProjectFactory(
            this, FileChangeWatcher, CheckForAddedFileBeingOpenMaybeAsync, RemoveProjectFromMaps, _threadingContext.DisposalToken);

        InitializeUIAffinitizedServicesAsync(asyncServiceProvider).Forget();

        _lazyExternalErrorDiagnosticUpdateSource = new Lazy<ExternalErrorDiagnosticUpdateSource>(() =>
            exportProvider.GetExportedValue<ExternalErrorDiagnosticUpdateSource>(),
            isThreadSafe: true);

        _updateUIContextJoinableTasks = new JoinableTaskCollection(_threadingContext.JoinableTaskContext);

        _workspaceListener = Services.GetRequiredService<IWorkspaceAsynchronousOperationListenerProvider>().GetListener();

        // Set up our telemetry session and log an event for the version
        var logDelta = _globalOptions.GetOption(DiagnosticOptionsStorage.LogTelemetryForBackgroundAnalyzerExecution);
        var telemetryService = (VisualStudioWorkspaceTelemetryService)Services.GetRequiredService<IWorkspaceTelemetryService>();
        telemetryService.InitializeTelemetrySession(TelemetryService.DefaultSession, logDelta);

        Logger.Log(FunctionId.Run_Environment, KeyValueLogMessage.Create(
            static m => m["Version"] = FileVersionInfo.GetVersionInfo(typeof(VisualStudioWorkspace).Assembly.Location).FileVersion));
    }

    internal ExternalErrorDiagnosticUpdateSource ExternalErrorDiagnosticUpdateSource => _lazyExternalErrorDiagnosticUpdateSource.Value;

    internal void SubscribeExternalErrorDiagnosticUpdateSourceToSolutionBuildEvents()
    {
        // TODO: further understand if this needs the foreground thread for any reason. UIContexts are safe to read from the UI thread;
        // it's not clear to me why this is being asserted.
        _threadingContext.ThrowIfNotOnUIThread();

        if (_isExternalErrorDiagnosticUpdateSourceSubscribedToSolutionBuildEvents)
        {
            return;
        }

        // TODO: https://github.com/dotnet/roslyn/issues/36065
        // UIContextImpl requires IVsMonitorSelection service:
        if (ServiceProvider.GlobalProvider.GetService(typeof(IVsMonitorSelection)) == null)
        {
            return;
        }

        // This pattern ensures that we are called whenever the build starts/completes even if it is already in progress.
        KnownUIContexts.SolutionBuildingContext.WhenActivated(() =>
        {
            KnownUIContexts.SolutionBuildingContext.UIContextChanged += (object _, UIContextChangedEventArgs e) =>
            {
                if (e.Activated)
                {
                    ExternalErrorDiagnosticUpdateSource.OnSolutionBuildStarted();
                }
                else
                {
                    // A real build just finished.  Clear out any results from the last "run code analysis" command.
                    this.Services.GetRequiredService<ICodeAnalysisDiagnosticAnalyzerService>().Clear();
                    ExternalErrorDiagnosticUpdateSource.OnSolutionBuildCompleted();
                }
            };

            ExternalErrorDiagnosticUpdateSource.OnSolutionBuildStarted();
        });

        _isExternalErrorDiagnosticUpdateSourceSubscribedToSolutionBuildEvents = true;
    }

    private void SolutionClosingContext_UIContextChanged(object sender, UIContextChangedEventArgs e)
    {
        ProjectSystemProjectFactory.SolutionClosing = e.Activated;
    }

    public async Task InitializeUIAffinitizedServicesAsync(IAsyncServiceProvider asyncServiceProvider)
    {
        // Yield the thread, so the caller can proceed and return immediately.
        // Create services that are bound to the UI thread
        await _threadingContext.JoinableTaskFactory.SwitchToMainThreadAsync(alwaysYield: true, _threadingContext.DisposalToken);

<<<<<<< HEAD
        // Fetch the session synchronously on the UI thread; if this doesn't happen before we try using this on
        // the background thread then we will experience hangs like we see in this bug:
        // https://devdiv.visualstudio.com/DefaultCollection/DevDiv/_workitems?_a=edit&id=190808 or
        // https://devdiv.visualstudio.com/DevDiv/_workitems?id=296981&_a=edit
        var telemetrySession = TelemetryService.DefaultSession;

        _solutionClosingContext = UIContext.FromUIContextGuid(VSConstants.UICONTEXT.SolutionClosing_guid);
        _solutionClosingContext.UIContextChanged += SolutionClosingContext_UIContextChanged;
=======
        var solutionClosingContext = UIContext.FromUIContextGuid(VSConstants.UICONTEXT.SolutionClosing_guid);
        solutionClosingContext.UIContextChanged += (_, e) => ProjectSystemProjectFactory.SolutionClosing = e.Activated;
>>>>>>> 2b5ae457

        var openFileTracker = await OpenFileTracker.CreateAsync(this, ProjectSystemProjectFactory, asyncServiceProvider).ConfigureAwait(true);

        // Update our fields first, so any asynchronous work that needs to use these is able to see the service.
        // WARNING: if we do .ConfigureAwait(true) here, it means we're trying to transition to the UI thread while
        // semaphore is acquired; if the UI thread is blocked trying to acquire the semaphore, we could deadlock.
        using (await _gate.DisposableWaitAsync().ConfigureAwait(false))
        {
            _openFileTracker = openFileTracker;
        }

        await _threadingContext.JoinableTaskFactory.SwitchToMainThreadAsync(_threadingContext.DisposalToken);

        // This must be called after the _openFileTracker was assigned; this way we know that a file added from the project system either got checked
        // in CheckForAddedFileBeingOpenMaybeAsync, or we catch it here.
        openFileTracker.CheckForOpenFilesThatWeMissed();
    }

    public Task CheckForAddedFileBeingOpenMaybeAsync(bool useAsync, ImmutableArray<string> newFileNames)
        => _openFileTracker?.CheckForAddedFileBeingOpenMaybeAsync(useAsync, newFileNames) ?? Task.CompletedTask;

    internal void AddProjectToInternalMaps(ProjectSystemProject project, IVsHierarchy? hierarchy, Guid guid, string projectSystemName)
    {
        using (_gate.DisposableWait())
        {
            _projectToHierarchyMap = _projectToHierarchyMap.Add(project.Id, hierarchy);
            _projectToGuidMap = _projectToGuidMap.Add(project.Id, guid);
            _projectSystemNameToProjectsMap.MultiAdd(projectSystemName, project);
        }
    }

    internal void AddProjectRuleSetFileToInternalMaps(ProjectSystemProject project, Func<string?> ruleSetFilePathFunc)
    {
        Contract.ThrowIfFalse(ImmutableInterlocked.TryAdd(ref _projectToRuleSetFilePath, project.Id, ruleSetFilePathFunc));
    }

    internal ProjectSystemProject? GetProjectWithHierarchyAndName(IVsHierarchy hierarchy, string projectName)
    {
        using (_gate.DisposableWait())
        {
            return GetProjectWithHierarchyAndName_NoLock(hierarchy, projectName);
        }
    }

    private ProjectSystemProject? GetProjectWithHierarchyAndName_NoLock(IVsHierarchy hierarchy, string projectName)
    {
        if (_projectSystemNameToProjectsMap.TryGetValue(projectName, out var projects))
        {
            foreach (var project in projects)
            {
                if (_projectToHierarchyMap.TryGetValue(project.Id, out var projectHierarchy))
                {
                    if (projectHierarchy == hierarchy)
                    {
                        return project;
                    }
                }
            }
        }

        return null;
    }

    // TODO: consider whether this should be going to the project system directly to get this path. This is only called on interactions from the
    // Solution Explorer in the SolutionExplorerShim, where if we just could more directly get to the rule set file it'd simplify this.
    internal override string? TryGetRuleSetPathForProject(ProjectId projectId)
    {
        // _projectToRuleSetFilePath is immutable, so can be used outside of locks
        if (_projectToRuleSetFilePath.TryGetValue(projectId, out var ruleSetPathFunc))
        {
            return ruleSetPathFunc();
        }
        else
        {
            return null;
        }
    }

    public override EnvDTE.FileCodeModel GetFileCodeModel(DocumentId documentId)
    {
        if (documentId == null)
        {
            throw new ArgumentNullException(nameof(documentId));
        }

        var document = _threadingContext.JoinableTaskFactory.Run(() => CurrentSolution.GetDocumentAsync(documentId, includeSourceGenerated: true).AsTask());
        if (document == null)
        {
            throw new ArgumentException(ServicesVSResources.The_given_DocumentId_did_not_come_from_the_Visual_Studio_workspace, nameof(documentId));
        }

        if (document is SourceGeneratedDocument sourceGeneratedDocument)
        {
            return _projectCodeModelFactory.Value.CreateFileCodeModel(sourceGeneratedDocument);
        }
        else
        {
            return _projectCodeModelFactory.Value.GetOrCreateFileCodeModel(documentId.ProjectId, document.FilePath!);
        }
    }

    internal override bool TryApplyChanges(
        Microsoft.CodeAnalysis.Solution newSolution,
        IProgress<CodeAnalysisProgress> progressTracker)
    {
        if (!_threadingContext.JoinableTaskContext.IsOnMainThread)
        {
            throw new InvalidOperationException(ServicesVSResources.VisualStudioWorkspace_TryApplyChanges_cannot_be_called_from_a_background_thread);
        }

        var currentSolution = this.CurrentSolution;
        var projectChanges = newSolution.GetChanges(currentSolution).GetProjectChanges().ToList();

        // first make sure we can edit the document we will be updating (check them out from source control, etc)
        var changedDocs = projectChanges.SelectMany(pd => pd.GetChangedDocuments(onlyGetDocumentsWithTextChanges: true).Concat(pd.GetChangedAdditionalDocuments()))
                                        .Where(CanApplyChange).ToList();
        if (changedDocs.Count > 0)
        {
            this.EnsureEditableDocuments(changedDocs);
        }

        return base.TryApplyChanges(newSolution, progressTracker);

        bool CanApplyChange(DocumentId documentId)
        {
            var document = newSolution.GetDocument(documentId) ?? currentSolution.GetDocument(documentId);
            if (document == null)
            {
                // we can have null if documentId is for additional files
                return true;
            }

            return document.CanApplyChange();
        }
    }

    public override bool CanOpenDocuments
    {
        get
        {
            return true;
        }
    }

    internal override bool CanChangeActiveContextDocument
    {
        get
        {
            return true;
        }
    }

    internal bool IsCPSProject(CodeAnalysis.Project project)
        => IsCPSProject(project.Id);

    internal bool IsCPSProject(ProjectId projectId)
    {
        _threadingContext.ThrowIfNotOnUIThread();

        if (this.TryGetHierarchy(projectId, out var hierarchy))
        {
            return hierarchy.IsCapabilityMatch("CPS");
        }

        return false;
    }

    internal bool IsPrimaryProject(ProjectId projectId)
    {
        using (_gate.DisposableWait())
        {
            foreach (var (_, projects) in _projectSystemNameToProjectsMap)
            {
                foreach (var project in projects)
                {
                    if (project.Id == projectId)
                        return project.IsPrimary;
                }
            }
        }

        return true;
    }

    public override bool CanApplyCompilationOptionChange(CompilationOptions oldOptions, CompilationOptions newOptions, CodeAnalysis.Project project)
        => project.Services.GetRequiredService<ICompilationOptionsChangingService>().CanApplyChange(oldOptions, newOptions);

    public override bool CanApplyParseOptionChange(ParseOptions oldOptions, ParseOptions newOptions, CodeAnalysis.Project project)
    {
        var maxSupportLangVersion = ProjectSystemProjectFactory.TryGetMaxSupportedLanguageVersion(project.Id);

        return project.Services.GetRequiredService<IParseOptionsChangingService>().CanApplyChange(oldOptions, newOptions, maxSupportLangVersion);
    }

    private void AddTextBufferCloneServiceToBuffer(object sender, TextBufferCreatedEventArgs e)
        => e.TextBuffer.Properties.AddProperty(typeof(ITextBufferCloneService), _textBufferCloneService);

    public override bool CanApplyChange(ApplyChangesKind feature)
    {
        switch (feature)
        {
            case ApplyChangesKind.AddDocument:
            case ApplyChangesKind.RemoveDocument:
            case ApplyChangesKind.ChangeDocument:
            case ApplyChangesKind.AddMetadataReference:
            case ApplyChangesKind.RemoveMetadataReference:
            case ApplyChangesKind.AddProjectReference:
            case ApplyChangesKind.RemoveProjectReference:
            case ApplyChangesKind.AddAnalyzerReference:
            case ApplyChangesKind.RemoveAnalyzerReference:
            case ApplyChangesKind.AddAdditionalDocument:
            case ApplyChangesKind.RemoveAdditionalDocument:
            case ApplyChangesKind.ChangeAdditionalDocument:
            case ApplyChangesKind.ChangeCompilationOptions:
            case ApplyChangesKind.ChangeParseOptions:
            case ApplyChangesKind.ChangeDocumentInfo:
            case ApplyChangesKind.AddAnalyzerConfigDocument:
            case ApplyChangesKind.RemoveAnalyzerConfigDocument:
            case ApplyChangesKind.ChangeAnalyzerConfigDocument:
            case ApplyChangesKind.AddSolutionAnalyzerReference:
            case ApplyChangesKind.RemoveSolutionAnalyzerReference:
                return true;

            default:
                return false;
        }
    }

    private bool TryGetProjectData(ProjectId projectId, [NotNullWhen(returnValue: true)] out IVsHierarchy? hierarchy, [NotNullWhen(returnValue: true)] out EnvDTE.Project? project)
    {
        project = null;

        return
            this.TryGetHierarchy(projectId, out hierarchy) &&
            hierarchy.TryGetProject(out project);
    }

    internal void GetProjectData(ProjectId projectId, out IVsHierarchy hierarchy, out EnvDTE.Project project)
    {
        if (!TryGetProjectData(projectId, out hierarchy!, out project!))
        {
            throw new ArgumentException(string.Format(ServicesVSResources.Could_not_find_project_0, projectId));
        }
    }

    internal EnvDTE.Project? TryGetDTEProject(ProjectId projectId)
        => TryGetProjectData(projectId, out var _, out var project) ? project : null;

    internal bool TryAddReferenceToProject(ProjectId projectId, string assemblyName)
    {
        if (!TryGetProjectData(projectId, out _, out var project))
        {
            return false;
        }

        var vsProject = (VSProject)project.Object;
        try
        {
            vsProject.References.Add(assemblyName);
        }
        catch (Exception)
        {
            return false;
        }

        return true;
    }

    private static string? GetAnalyzerPath(AnalyzerReference analyzerReference)
        => analyzerReference.FullPath;

    protected override void ApplyCompilationOptionsChanged(ProjectId projectId, CompilationOptions options)
    {
        if (projectId == null)
        {
            throw new ArgumentNullException(nameof(projectId));
        }

        if (options == null)
        {
            throw new ArgumentNullException(nameof(options));
        }

        var originalProject = CurrentSolution.GetRequiredProject(projectId);
        var compilationOptionsService = originalProject.Services.GetRequiredService<ICompilationOptionsChangingService>();
        var storage = ProjectPropertyStorage.Create(TryGetDTEProject(projectId)!, ServiceProvider.GlobalProvider);
        compilationOptionsService.Apply(originalProject.CompilationOptions!, options, storage);
    }

    protected override void ApplyParseOptionsChanged(ProjectId projectId, ParseOptions options)
    {
        if (projectId == null)
        {
            throw new ArgumentNullException(nameof(projectId));
        }

        if (options == null)
        {
            throw new ArgumentNullException(nameof(options));
        }

        var parseOptionsService = CurrentSolution.GetRequiredProject(projectId).Services.GetRequiredService<IParseOptionsChangingService>();
        var storage = ProjectPropertyStorage.Create(TryGetDTEProject(projectId)!, ServiceProvider.GlobalProvider);
        parseOptionsService.Apply(options, storage);
    }

    protected override void ApplyAnalyzerReferenceAdded(ProjectId projectId, AnalyzerReference analyzerReference)
    {
        if (projectId == null)
        {
            throw new ArgumentNullException(nameof(projectId));
        }

        if (analyzerReference == null)
        {
            throw new ArgumentNullException(nameof(analyzerReference));
        }

        GetProjectData(projectId, out _, out var project);

        var filePath = GetAnalyzerPath(analyzerReference);
        if (filePath != null)
        {
            var vsProject = (VSProject3)project.Object;
            vsProject.AnalyzerReferences.Add(filePath);
        }
    }

    protected override void ApplyAnalyzerReferenceRemoved(ProjectId projectId, AnalyzerReference analyzerReference)
    {
        if (projectId == null)
        {
            throw new ArgumentNullException(nameof(projectId));
        }

        if (analyzerReference == null)
        {
            throw new ArgumentNullException(nameof(analyzerReference));
        }

        GetProjectData(projectId, out _, out var project);

        var filePath = GetAnalyzerPath(analyzerReference);
        if (filePath != null)
        {
            var vsProject = (VSProject3)project.Object;
            vsProject.AnalyzerReferences.Remove(filePath);
        }
    }

    private static string? GetMetadataPath(MetadataReference metadataReference)
    {
        if (metadataReference is PortableExecutableReference fileMetadata)
        {
            return fileMetadata.FilePath;
        }

        return null;
    }

    protected override void ApplyMetadataReferenceAdded(
        ProjectId projectId, MetadataReference metadataReference)
    {
        if (projectId == null)
        {
            throw new ArgumentNullException(nameof(projectId));
        }

        if (metadataReference == null)
        {
            throw new ArgumentNullException(nameof(metadataReference));
        }

        GetProjectData(projectId, out _, out var project);

        var filePath = GetMetadataPath(metadataReference);
        if (filePath != null)
        {
            var vsProject = (VSProject)project.Object;
            vsProject.References.Add(filePath);

            var undoManager = TryGetUndoManager();
            undoManager?.Add(new RemoveMetadataReferenceUndoUnit(this, projectId, filePath));
        }
    }

    protected override void ApplyMetadataReferenceRemoved(
        ProjectId projectId, MetadataReference metadataReference)
    {
        if (projectId == null)
        {
            throw new ArgumentNullException(nameof(projectId));
        }

        if (metadataReference == null)
        {
            throw new ArgumentNullException(nameof(metadataReference));
        }

        GetProjectData(projectId, out _, out var project);

        var filePath = GetMetadataPath(metadataReference);
        if (filePath != null)
        {
            var vsProject = (VSProject)project.Object;
            foreach (Reference reference in vsProject.References)
            {
                if (StringComparer.OrdinalIgnoreCase.Equals(reference.Path, filePath))
                {
                    reference.Remove();
                    var undoManager = TryGetUndoManager();
                    undoManager?.Add(new AddMetadataReferenceUndoUnit(this, projectId, filePath));
                    break;
                }
            }
        }
    }

    internal override void ApplyMappedFileChanges(SolutionChanges solutionChanges)
    {
        // Get the original text changes from all documents and call the span mapping service to get span mappings for the text changes.
        // Create mapped text changes using the mapped spans and original text changes' text.

        // Mappings for opened razor files are retrieved via the LSP client making a request to the razor server.
        // If we wait for the result on the UI thread, we will hit a bug in the LSP client that brings us to a code path
        // using ConfigureAwait(true).  This deadlocks as it then attempts to return to the UI thread which is already blocked by us.
        // Instead, we invoke this in JTF run which will mitigate deadlocks when the ConfigureAwait(true)
        // tries to switch back to the main thread in the LSP client.
        // Link to LSP client bug for ConfigureAwait(true) - https://devdiv.visualstudio.com/DevDiv/_workitems/edit/1216657
        var mappedChanges = _threadingContext.JoinableTaskFactory.Run(() => GetMappedTextChangesAsync(solutionChanges));

        // Group the mapped text changes by file, then apply all mapped text changes for the file.
        foreach (var changesForFile in mappedChanges)
        {
            // It doesn't matter which of the file's projectIds we pass to the invisible editor, so just pick the first.
            var projectId = changesForFile.Value.First().ProjectId;
            // Make sure we only take distinct changes - we'll have duplicates from different projects for linked files or multi-targeted files.
            var distinctTextChanges = changesForFile.Value.Select(change => change.TextChange).Distinct().ToImmutableArray();
            using var invisibleEditor = new InvisibleEditor(ServiceProvider.GlobalProvider, changesForFile.Key, GetHierarchy(projectId), needsSave: true, needsUndoDisabled: false);
            TextEditApplication.UpdateText(distinctTextChanges, invisibleEditor.TextBuffer, EditOptions.None);
        }

        return;

        async Task<MultiDictionary<string, (TextChange TextChange, ProjectId ProjectId)>> GetMappedTextChangesAsync(SolutionChanges solutionChanges)
        {
            var filePathToMappedTextChanges = new MultiDictionary<string, (TextChange TextChange, ProjectId ProjectId)>();
            foreach (var projectChanges in solutionChanges.GetProjectChanges())
            {
                foreach (var changedDocumentId in projectChanges.GetChangedDocuments())
                {
                    var oldDocument = projectChanges.OldProject.GetRequiredDocument(changedDocumentId);
                    if (!ShouldApplyChangesToMappedDocuments(oldDocument, out var mappingService))
                    {
                        continue;
                    }

                    var newDocument = projectChanges.NewProject.GetRequiredDocument(changedDocumentId);
                    var mappedTextChanges = await mappingService.GetMappedTextChangesAsync(
                        oldDocument, newDocument, CancellationToken.None).ConfigureAwait(false);
                    foreach (var (filePath, textChange) in mappedTextChanges)
                    {
                        filePathToMappedTextChanges.Add(filePath, (textChange, projectChanges.ProjectId));
                    }
                }
            }

            return filePathToMappedTextChanges;
        }

        bool ShouldApplyChangesToMappedDocuments(CodeAnalysis.Document document, [NotNullWhen(true)] out ISpanMappingService? spanMappingService)
        {
            spanMappingService = document.DocumentServiceProvider.GetService<ISpanMappingService>();
            // Only consider files that are mapped and that we are unable to apply changes to.
            // TODO - refactor how this is determined - https://github.com/dotnet/roslyn/issues/47908
            return spanMappingService != null && document?.CanApplyChange() == false;
        }
    }

    protected override void ApplyProjectReferenceAdded(
        ProjectId projectId, ProjectReference projectReference)
    {
        if (projectId == null)
        {
            throw new ArgumentNullException(nameof(projectId));
        }

        if (projectReference == null)
        {
            throw new ArgumentNullException(nameof(projectReference));
        }

        GetProjectData(projectId, out _, out var project);
        GetProjectData(projectReference.ProjectId, out _, out var refProject);

        var vsProject = (VSProject)project.Object;
        vsProject.References.AddProject(refProject);

        var undoManager = TryGetUndoManager();
        undoManager?.Add(new RemoveProjectReferenceUndoUnit(
            this, projectId, projectReference.ProjectId));
    }

    private OleInterop.IOleUndoManager? TryGetUndoManager()
    {
        var documentTrackingService = this.Services.GetRequiredService<IDocumentTrackingService>();
        var documentId = documentTrackingService.TryGetActiveDocument() ?? documentTrackingService.GetVisibleDocuments().FirstOrDefault();
        if (documentId != null)
        {
            var composition = (IComponentModel)ServiceProvider.GlobalProvider.GetService(typeof(SComponentModel));
            var exportProvider = composition.DefaultExportProvider;
            var editorAdaptersService = exportProvider.GetExportedValue<IVsEditorAdaptersFactoryService>();

            return editorAdaptersService.TryGetUndoManager(this, documentId, CancellationToken.None);
        }

        return null;
    }

    protected override void ApplyProjectReferenceRemoved(
        ProjectId projectId, ProjectReference projectReference)
    {
        if (projectId == null)
        {
            throw new ArgumentNullException(nameof(projectId));
        }

        if (projectReference == null)
        {
            throw new ArgumentNullException(nameof(projectReference));
        }

        GetProjectData(projectId, out _, out var project);
        GetProjectData(projectReference.ProjectId, out _, out var refProject);

        var vsProject = (VSProject)project.Object;
        foreach (Reference reference in vsProject.References)
        {
            if (reference.SourceProject == refProject)
            {
                reference.Remove();
                var undoManager = TryGetUndoManager();
                undoManager?.Add(new AddProjectReferenceUndoUnit(this, projectId, projectReference.ProjectId));
            }
        }
    }

    protected override void ApplyDocumentAdded(DocumentInfo info, SourceText text)
        => AddDocumentCore(info, text, TextDocumentKind.Document);

    protected override void ApplyAdditionalDocumentAdded(DocumentInfo info, SourceText text)
        => AddDocumentCore(info, text, TextDocumentKind.AdditionalDocument);

    protected override void ApplyAnalyzerConfigDocumentAdded(DocumentInfo info, SourceText text)
    {
        if (!TryAddEditorConfigToSolutionItems(info, text))
            AddDocumentCore(info, text, TextDocumentKind.AnalyzerConfigDocument);
    }

    private void AddDocumentCore(DocumentInfo info, SourceText initialText, TextDocumentKind documentKind)
    {
        GetProjectData(info.Id.ProjectId, out _, out var project);

        // If the first namespace name matches the name of the project, then we don't want to
        // generate a folder for that.  The project is implicitly a folder with that name.
        var folders = info.Folders.AsEnumerable();
        if (folders.FirstOrDefault() == project.Name)
        {
            folders = folders.Skip(1);
        }

        folders = FilterFolderForProjectType(project, folders);

        if (IsWebsite(project))
        {
            AddDocumentToFolder(project, info.Id, [AppCodeFolderName], info.Name, documentKind, initialText, info.FilePath);
        }
        else if (folders.Any())
        {
            AddDocumentToFolder(project, info.Id, folders, info.Name, documentKind, initialText, info.FilePath);
        }
        else
        {
            AddDocumentToProject(project, info.Id, info.Name, documentKind, initialText, info.FilePath);
        }

        var undoManager = TryGetUndoManager();

        switch (documentKind)
        {
            case TextDocumentKind.AdditionalDocument:
                undoManager?.Add(new RemoveAdditionalDocumentUndoUnit(this, info.Id));
                break;

            case TextDocumentKind.AnalyzerConfigDocument:
                undoManager?.Add(new RemoveAnalyzerConfigDocumentUndoUnit(this, info.Id));
                break;

            case TextDocumentKind.Document:
                undoManager?.Add(new RemoveDocumentUndoUnit(this, info.Id));
                break;

            default:
                throw ExceptionUtilities.UnexpectedValue(documentKind);
        }
    }

    private static bool IsWebsite(EnvDTE.Project project)
        => project.Kind == VsWebSite.PrjKind.prjKindVenusProject;

    private static IEnumerable<string> FilterFolderForProjectType(EnvDTE.Project project, IEnumerable<string> folders)
    {
        foreach (var folder in folders)
        {
            var items = GetAllItems(project.ProjectItems);
            var folderItem = items.FirstOrDefault(p => StringComparer.OrdinalIgnoreCase.Compare(p.Name, folder) == 0);
            if (folderItem == null || folderItem.Kind != EnvDTE.Constants.vsProjectItemKindPhysicalFile)
            {
                yield return folder;
            }
        }
    }

    private static IEnumerable<ProjectItem> GetAllItems(ProjectItems projectItems)
    {
        if (projectItems == null)
            return [];

        var items = projectItems.OfType<ProjectItem>();
        return items.Concat(items.SelectMany(i => GetAllItems(i.ProjectItems)));
    }

#if false
    protected override void AddExistingDocument(DocumentId documentId, string filePath, IEnumerable<string> folders)
    {
        IVsHierarchy hierarchy;
        EnvDTE.Project project;
        IVisualStudioHostProject hostProject;
        GetProjectData(documentId.ProjectId, out hostProject, out hierarchy, out project);

        // If the first namespace name matches the name of the project, then we don't want to
        // generate a folder for that.  The project is implicitly a folder with that name.
        if (folders.FirstOrDefault() == project.Name)
        {
            folders = folders.Skip(1);
        }

        var name = Path.GetFileName(filePath);

        if (folders.Any())
        {
            AddDocumentToFolder(hostProject, project, documentId, folders, name, SourceCodeKind.Regular, initialText: null, filePath: filePath);
        }
        else
        {
            AddDocumentToProject(hostProject, project, documentId, name, SourceCodeKind.Regular, initialText: null, filePath: filePath);
        }
    }
#endif

    private void AddDocumentToProject(
        EnvDTE.Project project,
        DocumentId documentId,
        string documentName,
        TextDocumentKind documentKind,
        SourceText? initialText = null,
        string? filePath = null)
    {
        string? folderPath = null;
        if (filePath == null && !project.TryGetFullPath(out folderPath))
        {
            // TODO(cyrusn): Throw an appropriate exception here.
            throw new Exception(ServicesVSResources.Could_not_find_location_of_folder_on_disk);
        }

        AddDocumentToProjectItems(project.ProjectItems, documentId, folderPath, documentName, initialText, filePath, documentKind);
    }

    private void AddDocumentToFolder(
        EnvDTE.Project project,
        DocumentId documentId,
        IEnumerable<string> folders,
        string documentName,
        TextDocumentKind documentKind,
        SourceText? initialText = null,
        string? filePath = null)
    {
        var folder = project.FindOrCreateFolder(folders);

        string? folderPath = null;
        if (filePath == null && !folder.TryGetFullPath(out folderPath))
        {
            // TODO(cyrusn): Throw an appropriate exception here.
            throw new Exception(ServicesVSResources.Could_not_find_location_of_folder_on_disk);
        }

        AddDocumentToProjectItems(folder.ProjectItems, documentId, folderPath, documentName, initialText, filePath, documentKind);
    }

    private bool TryAddEditorConfigToSolutionItems(
        DocumentInfo documentInfo,
        SourceText text)
    {
        // We're going to see if this is an .editorconfig being added at the solution level, and if so process it specially; so verify first that it is one
        if (CurrentSolution.FilePath is null || documentInfo.FilePath is null)
            return false;

        if (PathUtilities.GetFileName(documentInfo.FilePath) != ".editorconfig")
            return false;

        if (IOUtilities.PerformIO(() => File.Exists(documentInfo.FilePath)))
            return false;

        var solutionDirectory = PathUtilities.GetDirectoryName(this.CurrentSolution.FilePath);
        if (solutionDirectory != PathUtilities.GetDirectoryName(documentInfo.FilePath))
            return false;

        // Double check too that this isn't a case of the .csproj being in the same folder of the .sln, at which point it's reasonable
        // just to add this to the project file.
        if (PathUtilities.GetDirectoryName(CurrentSolution.GetProject(documentInfo.Id.ProjectId)?.FilePath) == solutionDirectory)
            return false;

        // All checks pass, so let's treat this special.
        var dte = _threadingContext.JoinableTaskFactory.Run(() => _asyncServiceProvider.GetServiceAsync<SDTE, EnvDTE.DTE>(_threadingContext.DisposalToken));

        const string SolutionItemsFolderName = "Solution Items";

        var projects = dte.Solution.Projects.OfType<EnvDTE.Project>();
        var solutionItemsFolder = projects.FirstOrDefault(static p => p.Kind == EnvDTE.Constants.vsProjectKindSolutionItems && p.Name == SolutionItemsFolderName);

        if (solutionItemsFolder != null)
        {
            foreach (ProjectItem projectItem in solutionItemsFolder.ProjectItems)
            {
                if (projectItem.Name == documentInfo.Name)
                {
                    // It's already added to the solution folder, we just need to write the text and be done
                    using var writer = new StreamWriter(documentInfo.FilePath, append: false, encoding: text.Encoding ?? Encoding.UTF8);
                    text.Write(writer);
                    return true;
                }
            }
        }
        else
        {
            solutionItemsFolder = ((EnvDTE80.Solution2)dte.Solution).AddSolutionFolder(SolutionItemsFolderName);
        }

        AddDocumentToProjectItems(
            solutionItemsFolder.ProjectItems,
            documentInfo.Id,
            folderPath: null,
            documentInfo.Name,
            text,
            documentInfo.FilePath,
            TextDocumentKind.AnalyzerConfigDocument);
        dte.Solution.SaveAs(dte.Solution.FileName);

        return true;
    }

    private void AddDocumentToProjectItems(
        ProjectItems projectItems,
        DocumentId documentId,
        string? folderPath,
        string documentName,
        SourceText? initialText,
        string? filePath,
        TextDocumentKind documentKind)
    {
        if (filePath == null)
        {
            Contract.ThrowIfNull(folderPath, "If we didn't have a file path, then we expected a folder path to generate the file path from.");
            var baseName = Path.GetFileNameWithoutExtension(documentName);
            var extension = documentKind == TextDocumentKind.Document ? GetPreferredExtension(documentId) : Path.GetExtension(documentName);
            var uniqueName = projectItems.GetUniqueName(baseName, extension);
            filePath = Path.Combine(folderPath, uniqueName);
        }

        if (initialText != null)
        {
            using var writer = new StreamWriter(filePath, append: false, encoding: initialText.Encoding ?? Encoding.UTF8);
            initialText.Write(writer);
        }

        // TODO: restore document ID hinting -- we previously ensured that the AddFromFile will introduce the document ID being used here.
        // (tracked by https://devdiv.visualstudio.com/DevDiv/_workitems/edit/677956)
        projectItems.AddFromFile(filePath);
    }

    private void RemoveDocumentCore(DocumentId documentId, TextDocumentKind documentKind)
    {
        if (documentId == null)
        {
            throw new ArgumentNullException(nameof(documentId));
        }

        var document = this.CurrentSolution.GetTextDocument(documentId);
        if (document != null)
        {
            if (!VisualStudioWorkspaceUtilities.TryGetVsHierarchyAndItemId(
                    document, out var hierarchy, out var itemId))
            {
                // it is no longer part of the solution
                return;
            }

            var text = document.GetTextSynchronously(CancellationToken.None);

            var project = (IVsProject3)hierarchy;
            project.RemoveItem(0, itemId, out _);

            var undoManager = TryGetUndoManager();
            var docInfo = CreateDocumentInfoWithoutText(document);

            switch (documentKind)
            {
                case TextDocumentKind.AdditionalDocument:
                    undoManager?.Add(new AddAdditionalDocumentUndoUnit(this, docInfo, text));
                    break;

                case TextDocumentKind.AnalyzerConfigDocument:
                    undoManager?.Add(new AddAnalyzerConfigDocumentUndoUnit(this, docInfo, text));
                    break;

                case TextDocumentKind.Document:
                    undoManager?.Add(new AddDocumentUndoUnit(this, docInfo, text));
                    break;

                default:
                    throw ExceptionUtilities.UnexpectedValue(documentKind);
            }
        }
    }

    protected override void ApplyDocumentRemoved(DocumentId documentId)
        => RemoveDocumentCore(documentId, TextDocumentKind.Document);

    protected override void ApplyAdditionalDocumentRemoved(DocumentId documentId)
        => RemoveDocumentCore(documentId, TextDocumentKind.AdditionalDocument);

    protected override void ApplyAnalyzerConfigDocumentRemoved(DocumentId documentId)
        => RemoveDocumentCore(documentId, TextDocumentKind.AnalyzerConfigDocument);

    public override void OpenDocument(DocumentId documentId, bool activate = true)
        => OpenDocumentCore(documentId, activate);

    public override void OpenAdditionalDocument(DocumentId documentId, bool activate = true)
        => OpenDocumentCore(documentId, activate);

    public override void OpenAnalyzerConfigDocument(DocumentId documentId, bool activate = true)
        => OpenDocumentCore(documentId, activate);

    public override void CloseDocument(DocumentId documentId)
        => CloseDocumentCore(documentId);

    public override void CloseAdditionalDocument(DocumentId documentId)
        => CloseDocumentCore(documentId);

    public override void CloseAnalyzerConfigDocument(DocumentId documentId)
        => CloseDocumentCore(documentId);

    public void OpenDocumentCore(DocumentId documentId, bool activate = true)
    {
        if (documentId == null)
        {
            throw new ArgumentNullException(nameof(documentId));
        }

        if (!_threadingContext.JoinableTaskContext.IsOnMainThread)
        {
            throw new InvalidOperationException(ServicesVSResources.This_workspace_only_supports_opening_documents_on_the_UI_thread);
        }

        var document = this.CurrentSolution.GetTextDocument(documentId);
        if (document != null)
        {
            OpenDocumentFromPath(document.FilePath, document.Project.Id, activate);
        }
    }

    internal void OpenDocumentFromPath(string? filePath, ProjectId projectId, bool activate = true)
    {
        if (TryGetFrame(filePath, projectId, out var frame))
        {
            if (activate)
            {
                frame.Show();
            }
            else
            {
                frame.ShowNoActivate();
            }
        }
    }

    /// <summary>
    /// Opens a file and retrieves the window frame.
    /// </summary>
    /// <param name="filePath">the file path of the file to open.</param>
    /// <param name="projectId">used to retrieve the IVsHierarchy to ensure the file is opened in a matching context.</param>
    /// <param name="frame">the window frame.</param>
    private bool TryGetFrame(string? filePath, ProjectId projectId, [NotNullWhen(returnValue: true)] out IVsWindowFrame? frame)
    {
        frame = null;

        if (filePath == null)
        {
            return false;
        }

        var hierarchy = GetHierarchy(projectId);
        var itemId = hierarchy?.TryGetItemId(filePath) ?? (uint)VSConstants.VSITEMID.Nil;
        if (itemId == (uint)VSConstants.VSITEMID.Nil)
        {
            // If the ItemId is Nil, then IVsProject would not be able to open the
            // document using its ItemId. Thus, we must use OpenDocumentViaProject, which only
            // depends on the file path.

            var openDocumentService = ServiceProvider.GlobalProvider.GetServiceOnMainThread<SVsUIShellOpenDocument, IVsUIShellOpenDocument>();
            return ErrorHandler.Succeeded(openDocumentService.OpenDocumentViaProject(
                filePath,
                VSConstants.LOGVIEWID.TextView_guid,
                out _,
                out _,
                out _,
                out frame));
        }
        else
        {
            // If the ItemId is not Nil, then we should not call IVsUIShellDocument
            // .OpenDocumentViaProject here because that simply takes a file path and opens the
            // file within the context of the first project it finds. That would cause problems
            // if the document we're trying to open is actually a linked file in another
            // project. So, we get the project's hierarchy and open the document using its item
            // ID.

            // It's conceivable that IVsHierarchy might not implement IVsProject. However,
            // OpenDocumentViaProject itself relies upon this QI working, so it should be OK to
            // use here.

            return hierarchy is IVsProject vsProject &&
                ErrorHandler.Succeeded(vsProject.OpenItem(itemId, VSConstants.LOGVIEWID.TextView_guid, s_docDataExisting_Unknown, out frame));
        }
    }

    public void CloseDocumentCore(DocumentId documentId)
    {
        if (documentId == null)
        {
            throw new ArgumentNullException(nameof(documentId));
        }

        if (this.IsDocumentOpen(documentId))
        {
            var filePath = this.GetFilePath(documentId);
            if (filePath != null)
            {
                var openDocumentService = ServiceProvider.GlobalProvider.GetServiceOnMainThread<SVsUIShellOpenDocument, IVsUIShellOpenDocument>();
                if (ErrorHandler.Succeeded(openDocumentService.IsDocumentOpen(null, 0, filePath, Guid.Empty, 0, out _, null, out var frame, out _)))
                {
                    // TODO: do we need save argument for CloseDocument?
                    frame.CloseFrame((uint)__FRAMECLOSE.FRAMECLOSE_NoSave);
                }
            }
        }
    }

    protected override void ApplyDocumentTextChanged(DocumentId documentId, SourceText newText)
        => ApplyTextDocumentChange(documentId, newText);

    protected override void ApplyAdditionalDocumentTextChanged(DocumentId documentId, SourceText newText)
        => ApplyTextDocumentChange(documentId, newText);

    protected override void ApplyAnalyzerConfigDocumentTextChanged(DocumentId documentId, SourceText newText)
        => ApplyTextDocumentChange(documentId, newText);

    private void ApplyTextDocumentChange(DocumentId documentId, SourceText newText)
    {
        this._threadingContext.ThrowIfNotOnUIThread();

        CodeAnalysis.TextDocument? document = null;

        try
        {
            document = this.CurrentSolution.GetRequiredTextDocument(documentId);

            var containedDocument = ContainedDocument.TryGetContainedDocument(documentId);
            if (containedDocument != null)
            {
                containedDocument.UpdateText(newText);
            }
            else
            {
                if (IsDocumentOpen(documentId))
                {
                    var textBuffer = document.GetTextSynchronously(CancellationToken.None).Container.TryGetTextBuffer();
                    if (textBuffer != null)
                    {
                        TextEditApplication.UpdateText(newText, textBuffer, EditOptions.DefaultMinimalChange);
                        return;
                    }
                }

                // The document wasn't open in a normal way, so invisible editor time
                using var invisibleEditor = OpenInvisibleEditor(documentId);
                TextEditApplication.UpdateText(newText, invisibleEditor.TextBuffer, EditOptions.None);
            }
        }
        catch (Exception ex) when (FatalError.ReportAndCatch(ex))
        {
            ReportErrorChangingDocumentText(ex);
            return;
        }

        void ReportErrorChangingDocumentText(Exception exception)
        {
            // Don't spam the info bar.  If the user already has a message up, leave it at that.  Also,
            // if they've asked to not be notified about future doc change issue, respect that flag.
            if (_ignoreDocumentTextChangeErrors || _isShowingDocumentChangeErrorInfoBar)
                return;

            var documentName = document?.Name ?? documentId.ToString();

            var errorReportingService = this.Services.GetRequiredService<IErrorReportingService>();
            errorReportingService.ShowGlobalErrorInfo(
                message: string.Format(ServicesVSResources.Error_encountered_updating_0, documentName),
                TelemetryFeatureName.Workspace,
                exception,
                // 'Show stack trace' will not dismiss the info bar.
                new(WorkspacesResources.Show_Stack_Trace, InfoBarUI.UIKind.HyperLink,
                    () => errorReportingService.ShowDetailedErrorInfo(exception), closeAfterAction: false),
                // 'Ignore' just closes the info bar, but allows future errors to show up.
                new(ServicesVSResources.Ignore, InfoBarUI.UIKind.Button, GetDefaultDismissAction()),
                // 'Ignore (including future errors) closes the info bar, but also sets the flag so the user gets no more messages
                // in the current session.
                new(ServicesVSResources.Ignore_including_future_errors, InfoBarUI.UIKind.Button, GetDefaultDismissAction(
                    () => _ignoreDocumentTextChangeErrors = true)),
                // Close button is the same as 'ignore'.  It closes the info bar, but allows future errors to show up.
                new(string.Empty, InfoBarUI.UIKind.Close, GetDefaultDismissAction()));

            // Mark that we're showing the info bar at this point.
            _isShowingDocumentChangeErrorInfoBar = true;
        }

        Action GetDefaultDismissAction(Action? additionalAction = null)
            => () =>
            {
                additionalAction?.Invoke();

                // All info bar actions (except for 'show stack trace') dismiss the info bar, putting us back in the
                // "we're not showing the user anything" state.
                _isShowingDocumentChangeErrorInfoBar = false;
            };
    }

    protected override void ApplyDocumentInfoChanged(DocumentId documentId, DocumentInfo updatedInfo)
    {
        var document = CurrentSolution.GetRequiredDocument(documentId);

        FailIfDocumentInfoChangesNotSupported(document, updatedInfo);

        if (document.Name != updatedInfo.Name)
        {
            GetProjectData(updatedInfo.Id.ProjectId, out var _, out var dteProject);

            if (document.FilePath == null)
            {
                FatalError.ReportAndCatch(new Exception("Attempting to change the information of a document without a file path."));
                return;
            }

            var projectItemForDocument = dteProject.FindItemByPath(document.FilePath, StringComparer.OrdinalIgnoreCase);

            if (projectItemForDocument == null)
            {
                // TODO(https://github.com/dotnet/roslyn/issues/34276):
                Debug.Fail("Attempting to change the name of a file in a Shared Project");
                return;
            }

            // Must save the document first for things like Breakpoints to be preserved.
            // WORKAROUND: Check if the document needs to be saved before calling save. 
            // Should remove the if below and just call save() once 
            // https://devdiv.visualstudio.com/DevDiv/_workitems/edit/1163405
            // is fixed
            if (!projectItemForDocument.Saved)
            {
                projectItemForDocument.Save();
            }

            var uniqueName = projectItemForDocument.Collection
                .GetUniqueNameIgnoringProjectItem(
                    projectItemForDocument,
                    Path.GetFileNameWithoutExtension(updatedInfo.Name),
                    Path.GetExtension(updatedInfo.Name));

            // Get the current undoManager before any file renames/documentId changes happen
            var undoManager = TryGetUndoManager();

            // By setting this property, Visual Studio will perform the file rename, which 
            // will cause the workspace's current solution to update and will fire the 
            // necessary workspace changed events.
            projectItemForDocument.Name = uniqueName;

            if (projectItemForDocument.TryGetFullPath(out var newPath))
            {
                undoManager?.Add(new RenameDocumentUndoUnit(this, uniqueName, document.Name, newPath));
            }
        }
    }

    /// <summary>
    /// The <see cref="VisualStudioWorkspace"/> currently supports only a subset of <see cref="DocumentInfo"/> 
    /// changes.
    /// </summary>
    private static void FailIfDocumentInfoChangesNotSupported(CodeAnalysis.Document document, DocumentInfo updatedInfo)
    {
        if (document.SourceCodeKind != updatedInfo.SourceCodeKind)
        {
            throw new InvalidOperationException(
                $"This Workspace does not support changing a document's {nameof(document.SourceCodeKind)}.");
        }

        if (document.FilePath != updatedInfo.FilePath)
        {
            throw new InvalidOperationException(
                $"This Workspace does not support changing a document's {nameof(document.FilePath)}.");
        }

        if (document.Id != updatedInfo.Id)
        {
            throw new InvalidOperationException(
                $"This Workspace does not support changing a document's {nameof(document.Id)}.");
        }

        if (document.Folders != updatedInfo.Folders && !document.Folders.SequenceEqual(updatedInfo.Folders))
        {
            throw new InvalidOperationException(
                $"This Workspace does not support changing a document's {nameof(document.Folders)}.");
        }

        if (document.State.Attributes.IsGenerated != updatedInfo.IsGenerated)
        {
            throw new InvalidOperationException(
                $"This Workspace does not support changing a document's {nameof(document.State.Attributes.IsGenerated)} state.");
        }
    }

    private string GetPreferredExtension(DocumentId documentId)
    {
        // No extension was provided.  Pick a good one based on the type of host project.
        return CurrentSolution.GetRequiredProject(documentId.ProjectId).Language switch
        {
            // TODO: uncomment when fixing https://github.com/dotnet/roslyn/issues/5325
            //return sourceCodeKind == SourceCodeKind.Regular ? ".cs" : ".csx";
            LanguageNames.CSharp => ".cs",

            // TODO: uncomment when fixing https://github.com/dotnet/roslyn/issues/5325
            //return sourceCodeKind == SourceCodeKind.Regular ? ".vb" : ".vbx";
            LanguageNames.VisualBasic => ".vb",
            _ => throw new InvalidOperationException(),
        };
    }

    public override IVsHierarchy? GetHierarchy(ProjectId projectId)
    {
        // This doesn't take a lock since _projectToHierarchyMap is immutable
        return _projectToHierarchyMap.GetValueOrDefault(projectId, defaultValue: null);
    }

    internal override Guid GetProjectGuid(ProjectId projectId)
    {
        // This doesn't take a lock since _projectToGuidMap is immutable
        return _projectToGuidMap.GetValueOrDefault(projectId, defaultValue: Guid.Empty);
    }

    internal string? TryGetDependencyNodeTargetIdentifier(ProjectId projectId)
    {
        return ProjectSystemProjectFactory.TryGetDependencyNodeTargetIdentifier(projectId);
    }

    internal override void SetDocumentContext(DocumentId documentId)
    {
        _threadingContext.ThrowIfNotOnUIThread();

        // Note: this method does not actually call into any workspace code here to change the workspace's context. The assumption is updating the running document table or
        // IVsHierarchies will raise the appropriate events which we are subscribed to.

        var hierarchy = GetHierarchy(documentId.ProjectId);
        if (hierarchy == null)
        {
            // If we don't have a hierarchy then there's nothing we can do
            return;
        }

        // The hierarchy might be supporting multitargeting; in that case, let's update the context. Unfortunately the IVsHierarchies that support this
        // don't necessarily let us read it first, so we have to fire-and-forget here.
        string? projectSystemNameForProjectId = null;

        using (_gate.DisposableWait())
        {
            foreach (var (projectSystemName, projects) in _projectSystemNameToProjectsMap)
            {
                if (projects.Any(p => p.Id == documentId.ProjectId))
                {
                    projectSystemNameForProjectId = projectSystemName;
                }
            }
        }

        if (projectSystemNameForProjectId is null)
        {
            // Project must have been removed asynchronously
            return;
        }

        // The hierarchy might be supporting multitargeting; in that case, let's update the context. Unfortunately the IVsHierarchies that support this
        // don't necessarily let us read it first, so we have to fire-and-forget here.
        hierarchy.SetProperty(VSConstants.VSITEMID_ROOT, (int)__VSHPROPID8.VSHPROPID_ActiveIntellisenseProjectContext, projectSystemNameForProjectId);

        var filePath = GetFilePath(documentId);
        if (filePath == null)
        {
            return;
        }

        var itemId = hierarchy.TryGetItemId(filePath);
        if (itemId != VSConstants.VSITEMID_NIL)
        {
            // Is this owned by a shared asset project? If so, we need to put the shared asset project into the running document table, and need to set the
            // current hierarchy as the active context of that shared hierarchy. This is kept as a loop that we do multiple times in the case that you
            // have multiple pointers. This used to be the case for multitargeting projects, but that was now handled by setting the active context property
            // above. Some project systems out there might still be supporting it, so we'll support it too.
            while (SharedProjectUtilities.TryGetItemInSharedAssetsProject(hierarchy, itemId, out var sharedHierarchy, out var sharedItemId) &&
                   hierarchy != sharedHierarchy)
            {
                // Ensure the shared context is set correctly
                if (sharedHierarchy.GetActiveProjectContext() != hierarchy)
                {
                    ErrorHandler.ThrowOnFailure(sharedHierarchy.SetActiveProjectContext(hierarchy));
                }

                // We now need to ensure the outer project is also set up
                hierarchy = sharedHierarchy;
                itemId = sharedItemId;
            }
        }

        // Update the ownership of the file in the Running Document Table
        var project = (IVsProject3)hierarchy;
        project.TransferItem(filePath, filePath, punkWindowFrame: null);
    }

    internal bool TryGetHierarchy(ProjectId projectId, [NotNullWhen(returnValue: true)] out IVsHierarchy? hierarchy)
    {
        hierarchy = this.GetHierarchy(projectId);
        return hierarchy != null;
    }

    protected override void Dispose(bool finalize)
    {
        if (!finalize)
        {
            _textBufferFactoryService.TextBufferCreated -= AddTextBufferCloneServiceToBuffer;
            _projectionBufferFactoryService.ProjectionBufferCreated -= AddTextBufferCloneServiceToBuffer;

            if (_lazyExternalErrorDiagnosticUpdateSource.IsValueCreated)
            {
                _lazyExternalErrorDiagnosticUpdateSource.Value.Dispose();
            }

            // Make sure we unsubscribe this, or otherwise this will cause a leak in unit tests since the UIContext for SolutionClosing is a static that is shared
            // across all tests.
            if (_solutionClosingContext is not null)
                _solutionClosingContext.UIContextChanged -= SolutionClosingContext_UIContextChanged;
        }

        base.Dispose(finalize);
    }

    public virtual void EnsureEditableDocuments(IEnumerable<DocumentId> documents)
    {
        var queryEdit = (IVsQueryEditQuerySave2)ServiceProvider.GlobalProvider.GetService(typeof(SVsQueryEditQuerySave));

        // make sure given document id actually exist in current solution and the file is marked as supporting modifications
        // and actually has non null file path
        var fileNames = documents.Select(GetFilePath).ToArray();

        // TODO: meditate about the flags we can pass to this and decide what is most appropriate for Roslyn
        var result = queryEdit.QueryEditFiles(
            rgfQueryEdit: 0,
            cFiles: fileNames.Length,
            rgpszMkDocuments: fileNames,
            rgrgf: new uint[fileNames.Length],
            rgFileInfo: new VSQEQS_FILE_ATTRIBUTE_DATA[fileNames.Length],
            pfEditVerdict: out var editVerdict,
            prgfMoreInfo: out var editResultFlags);

        if (ErrorHandler.Failed(result) ||
            editVerdict != (uint)tagVSQueryEditResult.QER_EditOK)
        {
            throw new Exception("Unable to check out the files from source control.");
        }

        if ((editResultFlags & (uint)(tagVSQueryEditResultFlags2.QER_Changed | tagVSQueryEditResultFlags2.QER_Reloaded)) != 0)
        {
            throw new Exception("A file was reloaded during the source control checkout.");
        }
    }

    internal override bool CanAddProjectReference(ProjectId referencingProject, ProjectId referencedProject)
    {
        _threadingContext.ThrowIfNotOnUIThread();

        if (!TryGetHierarchy(referencingProject, out var referencingHierarchy) ||
            !TryGetHierarchy(referencedProject, out var referencedHierarchy))
        {
            // Couldn't even get a hierarchy for this project. So we have to assume
            // that adding a reference is disallowed.
            return false;
        }

        // First we have to see if either project disallows the reference being added.
        const int ContextFlags = (int)__VSQUERYFLAVORREFERENCESCONTEXT.VSQUERYFLAVORREFERENCESCONTEXT_RefreshReference;

        var canAddProjectReference = (uint)__VSREFERENCEQUERYRESULT.REFERENCE_UNKNOWN;
        var canBeReferenced = (uint)__VSREFERENCEQUERYRESULT.REFERENCE_UNKNOWN;

        if (referencingHierarchy is IVsProjectFlavorReferences3 referencingProjectFlavor3)
        {
            if (ErrorHandler.Failed(referencingProjectFlavor3.QueryAddProjectReferenceEx(referencedHierarchy, ContextFlags, out canAddProjectReference, out _)))
            {
                // Something went wrong even trying to see if the reference would be allowed.
                // Assume it won't be allowed.
                return false;
            }

            if (canAddProjectReference == (uint)__VSREFERENCEQUERYRESULT.REFERENCE_DENY)
            {
                // Adding this project reference is not allowed.
                return false;
            }
        }

        if (referencedHierarchy is IVsProjectFlavorReferences3 referencedProjectFlavor3)
        {
            if (ErrorHandler.Failed(referencedProjectFlavor3.QueryCanBeReferencedEx(referencingHierarchy, ContextFlags, out canBeReferenced, out _)))
            {
                // Something went wrong even trying to see if the reference would be allowed.
                // Assume it won't be allowed.
                return false;
            }

            if (canBeReferenced == (uint)__VSREFERENCEQUERYRESULT.REFERENCE_DENY)
            {
                // Adding this project reference is not allowed.
                return false;
            }
        }

        // Neither project denied the reference being added.  At this point, if either project
        // allows the reference to be added, and the other doesn't block it, then we can add
        // the reference.
        if (canAddProjectReference == (int)__VSREFERENCEQUERYRESULT.REFERENCE_ALLOW ||
            canBeReferenced == (int)__VSREFERENCEQUERYRESULT.REFERENCE_ALLOW)
        {
            return true;
        }

        // In both directions things are still unknown.  Fallback to the reference manager
        // to make the determination here.
        var referenceManager = (IVsReferenceManager)ServiceProvider.GlobalProvider.GetService(typeof(SVsReferenceManager));
        if (referenceManager == null)
        {
            // Couldn't get the reference manager.  Have to assume it's not allowed.
            return false;
        }

        // As long as the reference manager does not deny things, then we allow the
        // reference to be added.
        var result = referenceManager.QueryCanReferenceProject(referencingHierarchy, referencedHierarchy);
        return result != (uint)__VSREFERENCEQUERYRESULT.REFERENCE_DENY;
    }

    internal void RemoveProjectFromMaps(CodeAnalysis.Project project)
    {
        foreach (var (projectName, projects) in _projectSystemNameToProjectsMap)
        {
            if (projects.RemoveAll(p => p.Id == project.Id) > 0)
            {
                if (projects.Count == 0)
                {
                    _projectSystemNameToProjectsMap.Remove(projectName);
                }

                break;
            }
        }

        _projectToHierarchyMap = _projectToHierarchyMap.Remove(project.Id);
        _projectToGuidMap = _projectToGuidMap.Remove(project.Id);

        ImmutableInterlocked.TryRemove(ref _projectToRuleSetFilePath, project.Id, out _);

        // Try to update the UI context info.  But cancel that work if we're shutting down.
        _threadingContext.RunWithShutdownBlockAsync(async cancellationToken =>
        {
            using var asyncToken = _workspaceListener.BeginAsyncOperation(nameof(RefreshProjectExistsUIContextForLanguageAsync));
            await RefreshProjectExistsUIContextForLanguageAsync(project.Language, cancellationToken).ConfigureAwait(false);
        });
    }

    internal async Task RefreshProjectExistsUIContextForLanguageAsync(string language, CancellationToken cancellationToken)
    {
        using (await _gate.DisposableWaitAsync(cancellationToken).ConfigureAwait(false))
        {
            var isContextActive = _languageToProjectExistsUIContextState.GetOrAdd(language, false);

            // Determine if there is a project with a matching language. Uses _projectSystemNameToProjectsMap as 
            // that data structure is updated before calling into this method, whereas CurrentSolution may not be.
            var projectExistsWithLanguage = _projectSystemNameToProjectsMap.Any(projects => projects.Value.Any(project => project.Language == language));
            if (projectExistsWithLanguage != isContextActive)
            {
                _languageToProjectExistsUIContextState[language] = projectExistsWithLanguage;

                // Create a task to update the UI context, and add it to the task collection that all callers to 
                // this method will wait on before returning.
                var joinableTask = _threadingContext.JoinableTaskFactory.RunAsync(() => UpdateUIContextAsync(language, cancellationToken));

                _updateUIContextJoinableTasks.Add(joinableTask);
            }
        }

        // Ensure any pending ui context updates have occurred before returning
        await _updateUIContextJoinableTasks.JoinTillEmptyAsync(cancellationToken).ConfigureAwait(false);
    }

    private async Task UpdateUIContextAsync(string language, CancellationToken cancellationToken)
    {
        await _threadingContext.JoinableTaskFactory.SwitchToMainThreadAsync(alwaysYield: true, cancellationToken);

        var uiContext = Services.GetLanguageServices(language).GetService<IProjectExistsUIContextProviderLanguageService>()?.GetUIContext();

        // UIContexts can be "zombied" if UIContexts aren't supported because we're in a command line build or in
        // other scenarios.
        if (uiContext == null || uiContext.IsZombie)
            return;

        // Note: it's safe to read CurrentSolution here outside of any sort of lock.  We do all work here on the UI
        // thread, so that acts as a natural ordering mechanism here.  If, say, a BG piece of work was mutating this
        // solution (either adding or removing a project) then that work will also have enqueued the next refresh
        // operation on the UI thread.  So we'll always eventually reach a fixed point where the task for that
        // language will check the latest CurrentSolution we have and will set the IsActive bit accordingly. We
        // don't use the isContextActive value here specifically for this case as it may not reflect the desired
        // value after the main thread switch.
        uiContext.IsActive = this.CurrentSolution.Projects.Any(p => p.Language == language);
    }
}<|MERGE_RESOLUTION|>--- conflicted
+++ resolved
@@ -212,19 +212,8 @@
         // Create services that are bound to the UI thread
         await _threadingContext.JoinableTaskFactory.SwitchToMainThreadAsync(alwaysYield: true, _threadingContext.DisposalToken);
 
-<<<<<<< HEAD
-        // Fetch the session synchronously on the UI thread; if this doesn't happen before we try using this on
-        // the background thread then we will experience hangs like we see in this bug:
-        // https://devdiv.visualstudio.com/DefaultCollection/DevDiv/_workitems?_a=edit&id=190808 or
-        // https://devdiv.visualstudio.com/DevDiv/_workitems?id=296981&_a=edit
-        var telemetrySession = TelemetryService.DefaultSession;
-
         _solutionClosingContext = UIContext.FromUIContextGuid(VSConstants.UICONTEXT.SolutionClosing_guid);
         _solutionClosingContext.UIContextChanged += SolutionClosingContext_UIContextChanged;
-=======
-        var solutionClosingContext = UIContext.FromUIContextGuid(VSConstants.UICONTEXT.SolutionClosing_guid);
-        solutionClosingContext.UIContextChanged += (_, e) => ProjectSystemProjectFactory.SolutionClosing = e.Activated;
->>>>>>> 2b5ae457
 
         var openFileTracker = await OpenFileTracker.CreateAsync(this, ProjectSystemProjectFactory, asyncServiceProvider).ConfigureAwait(true);
 
@@ -1307,8 +1296,8 @@
             }
 
             // Must save the document first for things like Breakpoints to be preserved.
-            // WORKAROUND: Check if the document needs to be saved before calling save. 
-            // Should remove the if below and just call save() once 
+            // WORKAROUND: Check if the document needs to be saved before calling save.
+            // Should remove the if below and just call save() once
             // https://devdiv.visualstudio.com/DevDiv/_workitems/edit/1163405
             // is fixed
             if (!projectItemForDocument.Saved)
@@ -1325,8 +1314,8 @@
             // Get the current undoManager before any file renames/documentId changes happen
             var undoManager = TryGetUndoManager();
 
-            // By setting this property, Visual Studio will perform the file rename, which 
-            // will cause the workspace's current solution to update and will fire the 
+            // By setting this property, Visual Studio will perform the file rename, which
+            // will cause the workspace's current solution to update and will fire the
             // necessary workspace changed events.
             projectItemForDocument.Name = uniqueName;
 
@@ -1338,7 +1327,7 @@
     }
 
     /// <summary>
-    /// The <see cref="VisualStudioWorkspace"/> currently supports only a subset of <see cref="DocumentInfo"/> 
+    /// The <see cref="VisualStudioWorkspace"/> currently supports only a subset of <see cref="DocumentInfo"/>
     /// changes.
     /// </summary>
     private static void FailIfDocumentInfoChangesNotSupported(CodeAnalysis.Document document, DocumentInfo updatedInfo)
@@ -1644,14 +1633,14 @@
         {
             var isContextActive = _languageToProjectExistsUIContextState.GetOrAdd(language, false);
 
-            // Determine if there is a project with a matching language. Uses _projectSystemNameToProjectsMap as 
+            // Determine if there is a project with a matching language. Uses _projectSystemNameToProjectsMap as
             // that data structure is updated before calling into this method, whereas CurrentSolution may not be.
             var projectExistsWithLanguage = _projectSystemNameToProjectsMap.Any(projects => projects.Value.Any(project => project.Language == language));
             if (projectExistsWithLanguage != isContextActive)
             {
                 _languageToProjectExistsUIContextState[language] = projectExistsWithLanguage;
 
-                // Create a task to update the UI context, and add it to the task collection that all callers to 
+                // Create a task to update the UI context, and add it to the task collection that all callers to
                 // this method will wait on before returning.
                 var joinableTask = _threadingContext.JoinableTaskFactory.RunAsync(() => UpdateUIContextAsync(language, cancellationToken));
 
