﻿// Licensed to the .NET Foundation under one or more agreements.
// The .NET Foundation licenses this file to you under the MIT license.
// See the LICENSE file in the project root for more information.

using System;
using System.Collections.Generic;
using System.Collections.Immutable;
using System.Diagnostics;
using System.Diagnostics.CodeAnalysis;
using System.IO;
using System.Linq;
using System.Text;
using System.Threading;
using System.Threading.Tasks;
using EnvDTE;
using Microsoft.CodeAnalysis;
using Microsoft.CodeAnalysis.Diagnostics;
using Microsoft.CodeAnalysis.Editor.Shared.Utilities;
using Microsoft.CodeAnalysis.ErrorReporting;
using Microsoft.CodeAnalysis.Host;
using Microsoft.CodeAnalysis.Host.Mef;
using Microsoft.CodeAnalysis.Internal.Log;
using Microsoft.CodeAnalysis.Notification;
using Microsoft.CodeAnalysis.Options;
using Microsoft.CodeAnalysis.ProjectSystem;
using Microsoft.CodeAnalysis.Shared.Extensions;
using Microsoft.CodeAnalysis.Shared.TestHooks;
using Microsoft.CodeAnalysis.Shared.Utilities;
using Microsoft.CodeAnalysis.Telemetry;
using Microsoft.CodeAnalysis.Text;
using Microsoft.CodeAnalysis.Workspaces.ProjectSystem;
using Microsoft.VisualStudio.ComponentModelHost;
using Microsoft.VisualStudio.Composition;
using Microsoft.VisualStudio.Editor;
using Microsoft.VisualStudio.LanguageServices.Implementation.CodeModel;
using Microsoft.VisualStudio.LanguageServices.Implementation.ProjectSystem.Extensions;
using Microsoft.VisualStudio.LanguageServices.Implementation.TaskList;
using Microsoft.VisualStudio.LanguageServices.Implementation.Venus;
using Microsoft.VisualStudio.LanguageServices.Telemetry;
using Microsoft.VisualStudio.LanguageServices.Utilities;
using Microsoft.VisualStudio.Shell;
using Microsoft.VisualStudio.Shell.Interop;
using Microsoft.VisualStudio.Telemetry;
using Microsoft.VisualStudio.Text;
using Microsoft.VisualStudio.Text.Projection;
using Microsoft.VisualStudio.Threading;
using Roslyn.Utilities;
using VSLangProj;
using VSLangProj140;
using IAsyncServiceProvider = Microsoft.VisualStudio.Shell.IAsyncServiceProvider;
using OleInterop = Microsoft.VisualStudio.OLE.Interop;
using Task = System.Threading.Tasks.Task;
<<<<<<< HEAD
using Solution = Microsoft.CodeAnalysis.Solution;
using Microsoft.CodeAnalysis.Notification;
using Microsoft.CodeAnalysis.ProjectSystem;
using Microsoft.CodeAnalysis.Workspaces.ProjectSystem;
=======
>>>>>>> 8c55b1fc

namespace Microsoft.VisualStudio.LanguageServices.Implementation.ProjectSystem;

/// <summary>
/// The Workspace for running inside Visual Studio.
/// </summary>
internal abstract partial class VisualStudioWorkspaceImpl : VisualStudioWorkspace
{
    private static readonly IntPtr s_docDataExisting_Unknown = new(-1);
    private const string AppCodeFolderName = "App_Code";

    private readonly IThreadingContext _threadingContext;
    private readonly IAsyncServiceProvider _asyncServiceProvider;
    private readonly ITextBufferFactoryService _textBufferFactoryService;
    private readonly IProjectionBufferFactoryService _projectionBufferFactoryService;
    private readonly IGlobalOptionService _globalOptions;

    private readonly ITextBufferCloneService _textBufferCloneService;

    /// <summary>
    /// Guards any updates to the maps here that aren't updated via interlocked updates.
    /// </summary>
    private readonly SemaphoreSlim _gate = new SemaphoreSlim(initialCount: 1);

    /// <summary>
    /// A <see cref="ForegroundThreadAffinitizedObject"/> to make assertions that stuff is on the right thread.
    /// </summary>
    private readonly ForegroundThreadAffinitizedObject _foregroundObject;

    private ImmutableDictionary<ProjectId, IVsHierarchy?> _projectToHierarchyMap = ImmutableDictionary<ProjectId, IVsHierarchy?>.Empty;
    private ImmutableDictionary<ProjectId, Guid> _projectToGuidMap = ImmutableDictionary<ProjectId, Guid>.Empty;

    /// <summary>
    /// A map to fetch the path to a rule set file for a project. This right now is only used to implement
    /// <see cref="TryGetRuleSetPathForProject(ProjectId)"/> and any other use is extremely suspicious, since direct use of this is out of
    /// sync with the Workspace if there is active batching happening.
    /// </summary>
    /// <remarks>Should be updated with <see cref="ImmutableInterlocked"/>.</remarks>
    private ImmutableDictionary<ProjectId, Func<string?>> _projectToRuleSetFilePath = ImmutableDictionary<ProjectId, Func<string?>>.Empty;

    private readonly Dictionary<string, List<ProjectSystemProject>> _projectSystemNameToProjectsMap = [];

    /// <summary>
    /// Only safe to use on the UI thread.
    /// </summary>
    private readonly Dictionary<string, UIContext?> _languageToProjectExistsUIContext = [];

    private VirtualMemoryNotificationListener? _memoryListener;

    private OpenFileTracker? _openFileTracker;
    internal IFileChangeWatcher FileChangeWatcher { get; }

    internal ProjectSystemProjectFactory ProjectSystemProjectFactory { get; }

    private readonly Lazy<IProjectCodeModelFactory> _projectCodeModelFactory;

#if false
    private readonly Lazy<ExternalErrorDiagnosticUpdateSource> _lazyExternalErrorDiagnosticUpdateSource;
    private bool _isExternalErrorDiagnosticUpdateSourceSubscribedToSolutionBuildEvents;
#endif
    private readonly IAsynchronousOperationListener _workspaceListener;

    public VisualStudioWorkspaceImpl(ExportProvider exportProvider, IAsyncServiceProvider asyncServiceProvider)
        : base(VisualStudioMefHostServices.Create(exportProvider))
    {
        _threadingContext = exportProvider.GetExportedValue<IThreadingContext>();
        _asyncServiceProvider = asyncServiceProvider;
        _globalOptions = exportProvider.GetExportedValue<IGlobalOptionService>();
        _textBufferCloneService = exportProvider.GetExportedValue<ITextBufferCloneService>();
        _textBufferFactoryService = exportProvider.GetExportedValue<ITextBufferFactoryService>();
        _projectionBufferFactoryService = exportProvider.GetExportedValue<IProjectionBufferFactoryService>();
        _projectCodeModelFactory = exportProvider.GetExport<IProjectCodeModelFactory>();

        _foregroundObject = new ForegroundThreadAffinitizedObject(_threadingContext);

        _textBufferFactoryService.TextBufferCreated += AddTextBufferCloneServiceToBuffer;
        _projectionBufferFactoryService.ProjectionBufferCreated += AddTextBufferCloneServiceToBuffer;

        FileChangeWatcher = exportProvider.GetExportedValue<FileChangeWatcherProvider>().Watcher;

        ProjectSystemProjectFactory = new ProjectSystemProjectFactory(this, FileChangeWatcher, CheckForAddedFileBeingOpenMaybeAsync, RemoveProjectFromMaps);

        _ = Task.Run(() => InitializeUIAffinitizedServicesAsync(asyncServiceProvider));

#if false
        _lazyExternalErrorDiagnosticUpdateSource = new Lazy<ExternalErrorDiagnosticUpdateSource>(() =>
            new ExternalErrorDiagnosticUpdateSource(
                this,
                exportProvider.GetExportedValue<IDiagnosticAnalyzerService>(),
                exportProvider.GetExportedValue<IDiagnosticUpdateSourceRegistrationService>(),
                exportProvider.GetExportedValue<IGlobalOperationNotificationService>(),
                exportProvider.GetExportedValue<IAsynchronousOperationListenerProvider>(),
                _threadingContext),
            isThreadSafe: true);
#endif

        _workspaceListener = Services.GetRequiredService<IWorkspaceAsynchronousOperationListenerProvider>().GetListener();
    }

#if false
    internal ExternalErrorDiagnosticUpdateSource ExternalErrorDiagnosticUpdateSource => _lazyExternalErrorDiagnosticUpdateSource.Value;

    internal void SubscribeExternalErrorDiagnosticUpdateSourceToSolutionBuildEvents()
    {
        // TODO: further understand if this needs the foreground thread for any reason. UIContexts are safe to read from the UI thread;
        // it's not clear to me why this is being asserted.
        _foregroundObject.AssertIsForeground();

        if (_isExternalErrorDiagnosticUpdateSourceSubscribedToSolutionBuildEvents)
        {
            return;
        }

        // TODO: https://github.com/dotnet/roslyn/issues/36065
        // UIContextImpl requires IVsMonitorSelection service:
        if (ServiceProvider.GlobalProvider.GetService(typeof(IVsMonitorSelection)) == null)
        {
            return;
        }

        // This pattern ensures that we are called whenever the build starts/completes even if it is already in progress.
        KnownUIContexts.SolutionBuildingContext.WhenActivated(() =>
        {
            KnownUIContexts.SolutionBuildingContext.UIContextChanged += (object _, UIContextChangedEventArgs e) =>
            {
                if (e.Activated)
                {
                    ExternalErrorDiagnosticUpdateSource.OnSolutionBuildStarted();
                }
                else
                {
                    // A real build just finished.  Clear out any results from the last "run code analysis" command.
                    this.Services.GetRequiredService<ICodeAnalysisDiagnosticAnalyzerService>().Clear();
                    ExternalErrorDiagnosticUpdateSource.OnSolutionBuildCompleted();
                }
            };

            ExternalErrorDiagnosticUpdateSource.OnSolutionBuildStarted();
        });

        _isExternalErrorDiagnosticUpdateSourceSubscribedToSolutionBuildEvents = true;
    }
#endif

    public async Task InitializeUIAffinitizedServicesAsync(IAsyncServiceProvider asyncServiceProvider)
    {
        // Create services that are bound to the UI thread
        await _threadingContext.JoinableTaskFactory.SwitchToMainThreadAsync(_threadingContext.DisposalToken);

        // Fetch the session synchronously on the UI thread; if this doesn't happen before we try using this on
        // the background thread then we will experience hangs like we see in this bug:
        // https://devdiv.visualstudio.com/DefaultCollection/DevDiv/_workitems?_a=edit&id=190808 or
        // https://devdiv.visualstudio.com/DevDiv/_workitems?id=296981&_a=edit
        var telemetrySession = TelemetryService.DefaultSession;

        var solutionClosingContext = UIContext.FromUIContextGuid(VSConstants.UICONTEXT.SolutionClosing_guid);
        solutionClosingContext.UIContextChanged += (_, e) => ProjectSystemProjectFactory.SolutionClosing = e.Activated;

        var openFileTracker = await OpenFileTracker.CreateAsync(this, ProjectSystemProjectFactory, asyncServiceProvider).ConfigureAwait(true);
        var memoryListener = await VirtualMemoryNotificationListener.CreateAsync(this, _threadingContext, asyncServiceProvider, _globalOptions, _threadingContext.DisposalToken).ConfigureAwait(true);

        // Update our fields first, so any asynchronous work that needs to use these is able to see the service.
        // WARNING: if we do .ConfigureAwait(true) here, it means we're trying to transition to the UI thread while
        // semaphore is acquired; if the UI thread is blocked trying to acquire the semaphore, we could deadlock.
        using (await _gate.DisposableWaitAsync().ConfigureAwait(false))
        {
            _openFileTracker = openFileTracker;
            _memoryListener = memoryListener;
        }

        await _threadingContext.JoinableTaskFactory.SwitchToMainThreadAsync(_threadingContext.DisposalToken);

        // This must be called after the _openFileTracker was assigned; this way we know that a file added from the project system either got checked
        // in CheckForAddedFileBeingOpenMaybeAsync, or we catch it here.
        openFileTracker.CheckForOpenFilesThatWeMissed();

        // Switch to a background thread to avoid loading option providers on UI thread (telemetry is reading options).
        await TaskScheduler.Default;

        var logDelta = _globalOptions.GetOption(DiagnosticOptionsStorage.LogTelemetryForBackgroundAnalyzerExecution);
        var telemetryService = (VisualStudioWorkspaceTelemetryService)Services.GetRequiredService<IWorkspaceTelemetryService>();
        telemetryService.InitializeTelemetrySession(telemetrySession, logDelta);

        Logger.Log(FunctionId.Run_Environment,
            KeyValueLogMessage.Create(m => m["Version"] = FileVersionInfo.GetVersionInfo(typeof(VisualStudioWorkspace).Assembly.Location).FileVersion));
    }

    public Task CheckForAddedFileBeingOpenMaybeAsync(bool useAsync, ImmutableArray<string> newFileNames)
        => _openFileTracker?.CheckForAddedFileBeingOpenMaybeAsync(useAsync, newFileNames) ?? Task.CompletedTask;

    internal void AddProjectToInternalMaps(ProjectSystemProject project, IVsHierarchy? hierarchy, Guid guid, string projectSystemName)
    {
        using (_gate.DisposableWait())
        {
            _projectToHierarchyMap = _projectToHierarchyMap.Add(project.Id, hierarchy);
            _projectToGuidMap = _projectToGuidMap.Add(project.Id, guid);
            _projectSystemNameToProjectsMap.MultiAdd(projectSystemName, project);
        }
    }

    internal void AddProjectRuleSetFileToInternalMaps(ProjectSystemProject project, Func<string?> ruleSetFilePathFunc)
    {
        Contract.ThrowIfFalse(ImmutableInterlocked.TryAdd(ref _projectToRuleSetFilePath, project.Id, ruleSetFilePathFunc));
    }

    internal ProjectSystemProject? GetProjectWithHierarchyAndName(IVsHierarchy hierarchy, string projectName)
    {
        using (_gate.DisposableWait())
        {
            return GetProjectWithHierarchyAndName_NoLock(hierarchy, projectName);
        }
    }

    private ProjectSystemProject? GetProjectWithHierarchyAndName_NoLock(IVsHierarchy hierarchy, string projectName)
    {
        if (_projectSystemNameToProjectsMap.TryGetValue(projectName, out var projects))
        {
            foreach (var project in projects)
            {
                if (_projectToHierarchyMap.TryGetValue(project.Id, out var projectHierarchy))
                {
                    if (projectHierarchy == hierarchy)
                    {
                        return project;
                    }
                }
            }
        }

        return null;
    }

    // TODO: consider whether this should be going to the project system directly to get this path. This is only called on interactions from the
    // Solution Explorer in the SolutionExplorerShim, where if we just could more directly get to the rule set file it'd simplify this.
    internal override string? TryGetRuleSetPathForProject(ProjectId projectId)
    {
        // _projectToRuleSetFilePath is immutable, so can be used outside of locks
        if (_projectToRuleSetFilePath.TryGetValue(projectId, out var ruleSetPathFunc))
        {
            return ruleSetPathFunc();
        }
        else
        {
            return null;
        }
    }

    public override EnvDTE.FileCodeModel GetFileCodeModel(DocumentId documentId)
    {
        if (documentId == null)
        {
            throw new ArgumentNullException(nameof(documentId));
        }

        var document = _threadingContext.JoinableTaskFactory.Run(() => CurrentSolution.GetDocumentAsync(documentId, includeSourceGenerated: true).AsTask());
        if (document == null)
        {
            throw new ArgumentException(ServicesVSResources.The_given_DocumentId_did_not_come_from_the_Visual_Studio_workspace, nameof(documentId));
        }

        if (document is SourceGeneratedDocument sourceGeneratedDocument)
        {
            return _projectCodeModelFactory.Value.CreateFileCodeModel(sourceGeneratedDocument);
        }
        else
        {
            return _projectCodeModelFactory.Value.GetOrCreateFileCodeModel(documentId.ProjectId, document.FilePath);
        }
    }

    internal override bool TryApplyChanges(
        Microsoft.CodeAnalysis.Solution newSolution,
        IProgress<CodeAnalysisProgress> progressTracker)
    {
        if (!_foregroundObject.IsForeground())
        {
            throw new InvalidOperationException(ServicesVSResources.VisualStudioWorkspace_TryApplyChanges_cannot_be_called_from_a_background_thread);
        }

        var currentSolution = this.CurrentSolution;
        var projectChanges = newSolution.GetChanges(currentSolution).GetProjectChanges().ToList();

        // first make sure we can edit the document we will be updating (check them out from source control, etc)
        var changedDocs = projectChanges.SelectMany(pd => pd.GetChangedDocuments(onlyGetDocumentsWithTextChanges: true).Concat(pd.GetChangedAdditionalDocuments()))
                                        .Where(CanApplyChange).ToList();
        if (changedDocs.Count > 0)
        {
            this.EnsureEditableDocuments(changedDocs);
        }

        return base.TryApplyChanges(newSolution, progressTracker);

        bool CanApplyChange(DocumentId documentId)
        {
            var document = newSolution.GetDocument(documentId) ?? currentSolution.GetDocument(documentId);
            if (document == null)
            {
                // we can have null if documentId is for additional files
                return true;
            }

            return document.CanApplyChange();
        }
    }

    public override bool CanOpenDocuments
    {
        get
        {
            return true;
        }
    }

    internal override bool CanChangeActiveContextDocument
    {
        get
        {
            return true;
        }
    }

    internal bool IsCPSProject(CodeAnalysis.Project project)
        => IsCPSProject(project.Id);

    internal bool IsCPSProject(ProjectId projectId)
    {
        _foregroundObject.AssertIsForeground();

        if (this.TryGetHierarchy(projectId, out var hierarchy))
        {
            return hierarchy.IsCapabilityMatch("CPS");
        }

        return false;
    }

    internal bool IsPrimaryProject(ProjectId projectId)
    {
        using (_gate.DisposableWait())
        {
            foreach (var (_, projects) in _projectSystemNameToProjectsMap)
            {
                foreach (var project in projects)
                {
                    if (project.Id == projectId)
                        return project.IsPrimary;
                }
            }
        }

        return true;
    }

    public override bool CanApplyCompilationOptionChange(CompilationOptions oldOptions, CompilationOptions newOptions, CodeAnalysis.Project project)
        => project.Services.GetRequiredService<ICompilationOptionsChangingService>().CanApplyChange(oldOptions, newOptions);

    public override bool CanApplyParseOptionChange(ParseOptions oldOptions, ParseOptions newOptions, CodeAnalysis.Project project)
    {
        var maxSupportLangVersion = ProjectSystemProjectFactory.TryGetMaxSupportedLanguageVersion(project.Id);

        return project.Services.GetRequiredService<IParseOptionsChangingService>().CanApplyChange(oldOptions, newOptions, maxSupportLangVersion);
    }

    private void AddTextBufferCloneServiceToBuffer(object sender, TextBufferCreatedEventArgs e)
        => e.TextBuffer.Properties.AddProperty(typeof(ITextBufferCloneService), _textBufferCloneService);

    public override bool CanApplyChange(ApplyChangesKind feature)
    {
        switch (feature)
        {
            case ApplyChangesKind.AddDocument:
            case ApplyChangesKind.RemoveDocument:
            case ApplyChangesKind.ChangeDocument:
            case ApplyChangesKind.AddMetadataReference:
            case ApplyChangesKind.RemoveMetadataReference:
            case ApplyChangesKind.AddProjectReference:
            case ApplyChangesKind.RemoveProjectReference:
            case ApplyChangesKind.AddAnalyzerReference:
            case ApplyChangesKind.RemoveAnalyzerReference:
            case ApplyChangesKind.AddAdditionalDocument:
            case ApplyChangesKind.RemoveAdditionalDocument:
            case ApplyChangesKind.ChangeAdditionalDocument:
            case ApplyChangesKind.ChangeCompilationOptions:
            case ApplyChangesKind.ChangeParseOptions:
            case ApplyChangesKind.ChangeDocumentInfo:
            case ApplyChangesKind.AddAnalyzerConfigDocument:
            case ApplyChangesKind.RemoveAnalyzerConfigDocument:
            case ApplyChangesKind.ChangeAnalyzerConfigDocument:
            case ApplyChangesKind.AddSolutionAnalyzerReference:
            case ApplyChangesKind.RemoveSolutionAnalyzerReference:
                return true;

            default:
                return false;
        }
    }

    private bool TryGetProjectData(ProjectId projectId, [NotNullWhen(returnValue: true)] out IVsHierarchy? hierarchy, [NotNullWhen(returnValue: true)] out EnvDTE.Project? project)
    {
        project = null;

        return
            this.TryGetHierarchy(projectId, out hierarchy) &&
            hierarchy.TryGetProject(out project);
    }

    internal void GetProjectData(ProjectId projectId, out IVsHierarchy hierarchy, out EnvDTE.Project project)
    {
        if (!TryGetProjectData(projectId, out hierarchy!, out project!))
        {
            throw new ArgumentException(string.Format(ServicesVSResources.Could_not_find_project_0, projectId));
        }
    }

    internal EnvDTE.Project? TryGetDTEProject(ProjectId projectId)
        => TryGetProjectData(projectId, out var _, out var project) ? project : null;

    internal bool TryAddReferenceToProject(ProjectId projectId, string assemblyName)
    {
        if (!TryGetProjectData(projectId, out _, out var project))
        {
            return false;
        }

        var vsProject = (VSProject)project.Object;
        try
        {
            vsProject.References.Add(assemblyName);
        }
        catch (Exception)
        {
            return false;
        }

        return true;
    }

    private static string? GetAnalyzerPath(AnalyzerReference analyzerReference)
        => analyzerReference.FullPath;

    protected override void ApplyCompilationOptionsChanged(ProjectId projectId, CompilationOptions options)
    {
        if (projectId == null)
        {
            throw new ArgumentNullException(nameof(projectId));
        }

        if (options == null)
        {
            throw new ArgumentNullException(nameof(options));
        }

        var originalProject = CurrentSolution.GetRequiredProject(projectId);
        var compilationOptionsService = originalProject.Services.GetRequiredService<ICompilationOptionsChangingService>();
        var storage = ProjectPropertyStorage.Create(TryGetDTEProject(projectId), ServiceProvider.GlobalProvider);
        compilationOptionsService.Apply(originalProject.CompilationOptions!, options, storage);
    }

    protected override void ApplyParseOptionsChanged(ProjectId projectId, ParseOptions options)
    {
        if (projectId == null)
        {
            throw new ArgumentNullException(nameof(projectId));
        }

        if (options == null)
        {
            throw new ArgumentNullException(nameof(options));
        }

        var parseOptionsService = CurrentSolution.GetRequiredProject(projectId).Services.GetRequiredService<IParseOptionsChangingService>();
        var storage = ProjectPropertyStorage.Create(TryGetDTEProject(projectId), ServiceProvider.GlobalProvider);
        parseOptionsService.Apply(options, storage);
    }

    protected override void ApplyAnalyzerReferenceAdded(ProjectId projectId, AnalyzerReference analyzerReference)
    {
        if (projectId == null)
        {
            throw new ArgumentNullException(nameof(projectId));
        }

        if (analyzerReference == null)
        {
            throw new ArgumentNullException(nameof(analyzerReference));
        }

        GetProjectData(projectId, out _, out var project);

        var filePath = GetAnalyzerPath(analyzerReference);
        if (filePath != null)
        {
            var vsProject = (VSProject3)project.Object;
            vsProject.AnalyzerReferences.Add(filePath);
        }
    }

    protected override void ApplyAnalyzerReferenceRemoved(ProjectId projectId, AnalyzerReference analyzerReference)
    {
        if (projectId == null)
        {
            throw new ArgumentNullException(nameof(projectId));
        }

        if (analyzerReference == null)
        {
            throw new ArgumentNullException(nameof(analyzerReference));
        }

        GetProjectData(projectId, out _, out var project);

        var filePath = GetAnalyzerPath(analyzerReference);
        if (filePath != null)
        {
            var vsProject = (VSProject3)project.Object;
            vsProject.AnalyzerReferences.Remove(filePath);
        }
    }

    private static string? GetMetadataPath(MetadataReference metadataReference)
    {
        if (metadataReference is PortableExecutableReference fileMetadata)
        {
            return fileMetadata.FilePath;
        }

        return null;
    }

    protected override void ApplyMetadataReferenceAdded(
        ProjectId projectId, MetadataReference metadataReference)
    {
        if (projectId == null)
        {
            throw new ArgumentNullException(nameof(projectId));
        }

        if (metadataReference == null)
        {
            throw new ArgumentNullException(nameof(metadataReference));
        }

        GetProjectData(projectId, out _, out var project);

        var filePath = GetMetadataPath(metadataReference);
        if (filePath != null)
        {
            var vsProject = (VSProject)project.Object;
            vsProject.References.Add(filePath);

            var undoManager = TryGetUndoManager();
            undoManager?.Add(new RemoveMetadataReferenceUndoUnit(this, projectId, filePath));
        }
    }

    protected override void ApplyMetadataReferenceRemoved(
        ProjectId projectId, MetadataReference metadataReference)
    {
        if (projectId == null)
        {
            throw new ArgumentNullException(nameof(projectId));
        }

        if (metadataReference == null)
        {
            throw new ArgumentNullException(nameof(metadataReference));
        }

        GetProjectData(projectId, out _, out var project);

        var filePath = GetMetadataPath(metadataReference);
        if (filePath != null)
        {
            var vsProject = (VSProject)project.Object;
            foreach (Reference reference in vsProject.References)
            {
                if (StringComparer.OrdinalIgnoreCase.Equals(reference.Path, filePath))
                {
                    reference.Remove();
                    var undoManager = TryGetUndoManager();
                    undoManager?.Add(new AddMetadataReferenceUndoUnit(this, projectId, filePath));
                    break;
                }
            }
        }
    }

    internal override void ApplyMappedFileChanges(SolutionChanges solutionChanges)
    {
        // Get the original text changes from all documents and call the span mapping service to get span mappings for the text changes.
        // Create mapped text changes using the mapped spans and original text changes' text.

        // Mappings for opened razor files are retrieved via the LSP client making a request to the razor server.
        // If we wait for the result on the UI thread, we will hit a bug in the LSP client that brings us to a code path
        // using ConfigureAwait(true).  This deadlocks as it then attempts to return to the UI thread which is already blocked by us.
        // Instead, we invoke this in JTF run which will mitigate deadlocks when the ConfigureAwait(true)
        // tries to switch back to the main thread in the LSP client.
        // Link to LSP client bug for ConfigureAwait(true) - https://devdiv.visualstudio.com/DevDiv/_workitems/edit/1216657
        var mappedChanges = _threadingContext.JoinableTaskFactory.Run(() => GetMappedTextChangesAsync(solutionChanges));

        // Group the mapped text changes by file, then apply all mapped text changes for the file.
        foreach (var changesForFile in mappedChanges)
        {
            // It doesn't matter which of the file's projectIds we pass to the invisible editor, so just pick the first.
            var projectId = changesForFile.Value.First().ProjectId;
            // Make sure we only take distinct changes - we'll have duplicates from different projects for linked files or multi-targeted files.
            var distinctTextChanges = changesForFile.Value.Select(change => change.TextChange).Distinct().ToImmutableArray();
            using var invisibleEditor = new InvisibleEditor(ServiceProvider.GlobalProvider, changesForFile.Key, GetHierarchy(projectId), needsSave: true, needsUndoDisabled: false);
            TextEditApplication.UpdateText(distinctTextChanges, invisibleEditor.TextBuffer, EditOptions.None);
        }

        return;

        async Task<MultiDictionary<string, (TextChange TextChange, ProjectId ProjectId)>> GetMappedTextChangesAsync(SolutionChanges solutionChanges)
        {
            var filePathToMappedTextChanges = new MultiDictionary<string, (TextChange TextChange, ProjectId ProjectId)>();
            foreach (var projectChanges in solutionChanges.GetProjectChanges())
            {
                foreach (var changedDocumentId in projectChanges.GetChangedDocuments())
                {
                    var oldDocument = projectChanges.OldProject.GetRequiredDocument(changedDocumentId);
                    if (!ShouldApplyChangesToMappedDocuments(oldDocument, out var mappingService))
                    {
                        continue;
                    }

                    var newDocument = projectChanges.NewProject.GetRequiredDocument(changedDocumentId);
                    var mappedTextChanges = await mappingService.GetMappedTextChangesAsync(
                        oldDocument, newDocument, CancellationToken.None).ConfigureAwait(false);
                    foreach (var (filePath, textChange) in mappedTextChanges)
                    {
                        filePathToMappedTextChanges.Add(filePath, (textChange, projectChanges.ProjectId));
                    }
                }
            }

            return filePathToMappedTextChanges;
        }

        bool ShouldApplyChangesToMappedDocuments(CodeAnalysis.Document document, [NotNullWhen(true)] out ISpanMappingService? spanMappingService)
        {
            spanMappingService = document.Services.GetService<ISpanMappingService>();
            // Only consider files that are mapped and that we are unable to apply changes to.
            // TODO - refactor how this is determined - https://github.com/dotnet/roslyn/issues/47908
            return spanMappingService != null && document?.CanApplyChange() == false;
        }
    }

    protected override void ApplyProjectReferenceAdded(
        ProjectId projectId, ProjectReference projectReference)
    {
        if (projectId == null)
        {
            throw new ArgumentNullException(nameof(projectId));
        }

        if (projectReference == null)
        {
            throw new ArgumentNullException(nameof(projectReference));
        }

        GetProjectData(projectId, out _, out var project);
        GetProjectData(projectReference.ProjectId, out _, out var refProject);

        var vsProject = (VSProject)project.Object;
        vsProject.References.AddProject(refProject);

        var undoManager = TryGetUndoManager();
        undoManager?.Add(new RemoveProjectReferenceUndoUnit(
            this, projectId, projectReference.ProjectId));
    }

    private OleInterop.IOleUndoManager? TryGetUndoManager()
    {
        var documentTrackingService = this.Services.GetRequiredService<IDocumentTrackingService>();
        var documentId = documentTrackingService.TryGetActiveDocument() ?? documentTrackingService.GetVisibleDocuments().FirstOrDefault();
        if (documentId != null)
        {
            var composition = (IComponentModel)ServiceProvider.GlobalProvider.GetService(typeof(SComponentModel));
            var exportProvider = composition.DefaultExportProvider;
            var editorAdaptersService = exportProvider.GetExportedValue<IVsEditorAdaptersFactoryService>();

            return editorAdaptersService.TryGetUndoManager(this, documentId, CancellationToken.None);
        }

        return null;
    }

    protected override void ApplyProjectReferenceRemoved(
        ProjectId projectId, ProjectReference projectReference)
    {
        if (projectId == null)
        {
            throw new ArgumentNullException(nameof(projectId));
        }

        if (projectReference == null)
        {
            throw new ArgumentNullException(nameof(projectReference));
        }

        GetProjectData(projectId, out _, out var project);
        GetProjectData(projectReference.ProjectId, out _, out var refProject);

        var vsProject = (VSProject)project.Object;
        foreach (Reference reference in vsProject.References)
        {
            if (reference.SourceProject == refProject)
            {
                reference.Remove();
                var undoManager = TryGetUndoManager();
                undoManager?.Add(new AddProjectReferenceUndoUnit(this, projectId, projectReference.ProjectId));
            }
        }
    }

    protected override void ApplyDocumentAdded(DocumentInfo info, SourceText text)
        => AddDocumentCore(info, text, TextDocumentKind.Document);

    protected override void ApplyAdditionalDocumentAdded(DocumentInfo info, SourceText text)
        => AddDocumentCore(info, text, TextDocumentKind.AdditionalDocument);

    protected override void ApplyAnalyzerConfigDocumentAdded(DocumentInfo info, SourceText text)
    {
        if (!TryAddEditorConfigToSolutionItems(info, text))
            AddDocumentCore(info, text, TextDocumentKind.AnalyzerConfigDocument);
    }

    private void AddDocumentCore(DocumentInfo info, SourceText initialText, TextDocumentKind documentKind)
    {
        GetProjectData(info.Id.ProjectId, out _, out var project);

        // If the first namespace name matches the name of the project, then we don't want to
        // generate a folder for that.  The project is implicitly a folder with that name.
        var folders = info.Folders.AsEnumerable();
        if (folders.FirstOrDefault() == project.Name)
        {
            folders = folders.Skip(1);
        }

        folders = FilterFolderForProjectType(project, folders);

        if (IsWebsite(project))
        {
            AddDocumentToFolder(project, info.Id, SpecializedCollections.SingletonEnumerable(AppCodeFolderName), info.Name, documentKind, initialText, info.FilePath);
        }
        else if (folders.Any())
        {
            AddDocumentToFolder(project, info.Id, folders, info.Name, documentKind, initialText, info.FilePath);
        }
        else
        {
            AddDocumentToProject(project, info.Id, info.Name, documentKind, initialText, info.FilePath);
        }

        var undoManager = TryGetUndoManager();

        switch (documentKind)
        {
            case TextDocumentKind.AdditionalDocument:
                undoManager?.Add(new RemoveAdditionalDocumentUndoUnit(this, info.Id));
                break;

            case TextDocumentKind.AnalyzerConfigDocument:
                undoManager?.Add(new RemoveAnalyzerConfigDocumentUndoUnit(this, info.Id));
                break;

            case TextDocumentKind.Document:
                undoManager?.Add(new RemoveDocumentUndoUnit(this, info.Id));
                break;

            default:
                throw ExceptionUtilities.UnexpectedValue(documentKind);
        }
    }

    private static bool IsWebsite(EnvDTE.Project project)
        => project.Kind == VsWebSite.PrjKind.prjKindVenusProject;

    private static IEnumerable<string> FilterFolderForProjectType(EnvDTE.Project project, IEnumerable<string> folders)
    {
        foreach (var folder in folders)
        {
            var items = GetAllItems(project.ProjectItems);
            var folderItem = items.FirstOrDefault(p => StringComparer.OrdinalIgnoreCase.Compare(p.Name, folder) == 0);
            if (folderItem == null || folderItem.Kind != EnvDTE.Constants.vsProjectItemKindPhysicalFile)
            {
                yield return folder;
            }
        }
    }

    private static IEnumerable<ProjectItem> GetAllItems(ProjectItems projectItems)
    {
        if (projectItems == null)
        {
            return SpecializedCollections.EmptyEnumerable<ProjectItem>();
        }

        var items = projectItems.OfType<ProjectItem>();
        return items.Concat(items.SelectMany(i => GetAllItems(i.ProjectItems)));
    }

#if false
    protected override void AddExistingDocument(DocumentId documentId, string filePath, IEnumerable<string> folders)
    {
        IVsHierarchy hierarchy;
        EnvDTE.Project project;
        IVisualStudioHostProject hostProject;
        GetProjectData(documentId.ProjectId, out hostProject, out hierarchy, out project);

        // If the first namespace name matches the name of the project, then we don't want to
        // generate a folder for that.  The project is implicitly a folder with that name.
        if (folders.FirstOrDefault() == project.Name)
        {
            folders = folders.Skip(1);
        }

        var name = Path.GetFileName(filePath);

        if (folders.Any())
        {
            AddDocumentToFolder(hostProject, project, documentId, folders, name, SourceCodeKind.Regular, initialText: null, filePath: filePath);
        }
        else
        {
            AddDocumentToProject(hostProject, project, documentId, name, SourceCodeKind.Regular, initialText: null, filePath: filePath);
        }
    }
#endif

    private void AddDocumentToProject(
        EnvDTE.Project project,
        DocumentId documentId,
        string documentName,
        TextDocumentKind documentKind,
        SourceText? initialText = null,
        string? filePath = null)
    {
        string? folderPath = null;
        if (filePath == null && !project.TryGetFullPath(out folderPath))
        {
            // TODO(cyrusn): Throw an appropriate exception here.
            throw new Exception(ServicesVSResources.Could_not_find_location_of_folder_on_disk);
        }

        AddDocumentToProjectItems(project.ProjectItems, documentId, folderPath, documentName, initialText, filePath, documentKind);
    }

    private void AddDocumentToFolder(
        EnvDTE.Project project,
        DocumentId documentId,
        IEnumerable<string> folders,
        string documentName,
        TextDocumentKind documentKind,
        SourceText? initialText = null,
        string? filePath = null)
    {
        var folder = project.FindOrCreateFolder(folders);

        string? folderPath = null;
        if (filePath == null && !folder.TryGetFullPath(out folderPath))
        {
            // TODO(cyrusn): Throw an appropriate exception here.
            throw new Exception(ServicesVSResources.Could_not_find_location_of_folder_on_disk);
        }

        AddDocumentToProjectItems(folder.ProjectItems, documentId, folderPath, documentName, initialText, filePath, documentKind);
    }

    private bool TryAddEditorConfigToSolutionItems(
        DocumentInfo documentInfo,
        SourceText text)
    {
        // We're going to see if this is an .editorconfig being added at the solution level, and if so process it specially; so verify first that it is one
        if (CurrentSolution.FilePath is null || documentInfo.FilePath is null)
            return false;

        if (PathUtilities.GetFileName(documentInfo.FilePath) != ".editorconfig")
            return false;

        if (IOUtilities.PerformIO(() => File.Exists(documentInfo.FilePath)))
            return false;

        var solutionDirectory = PathUtilities.GetDirectoryName(this.CurrentSolution.FilePath);
        if (solutionDirectory != PathUtilities.GetDirectoryName(documentInfo.FilePath))
            return false;

        // Double check too that this isn't a case of the .csproj being in the same folder of the .sln, at which point it's reasonable
        // just to add this to the project file.
        if (PathUtilities.GetDirectoryName(CurrentSolution.GetProject(documentInfo.Id.ProjectId)?.FilePath) == solutionDirectory)
            return false;

        // All checks pass, so let's treat this special.
        var dte = _threadingContext.JoinableTaskFactory.Run(() => _asyncServiceProvider.GetServiceAsync<SDTE, EnvDTE.DTE>(_threadingContext.JoinableTaskFactory));

        const string SolutionItemsFolderName = "Solution Items";

        var projects = dte.Solution.Projects.OfType<EnvDTE.Project>();
        var solutionItemsFolder = projects.FirstOrDefault(static p => p.Kind == EnvDTE.Constants.vsProjectKindSolutionItems && p.Name == SolutionItemsFolderName);

        if (solutionItemsFolder != null)
        {
            foreach (ProjectItem projectItem in solutionItemsFolder.ProjectItems)
            {
                if (projectItem.Name == documentInfo.Name)
                {
                    // It's already added to the solution folder, we just need to write the text and be done
                    using var writer = new StreamWriter(documentInfo.FilePath, append: false, encoding: text.Encoding ?? Encoding.UTF8);
                    text.Write(writer);
                    return true;
                }
            }
        }
        else
        {
            solutionItemsFolder = ((EnvDTE80.Solution2)dte.Solution).AddSolutionFolder(SolutionItemsFolderName);
        }

        AddDocumentToProjectItems(
            solutionItemsFolder.ProjectItems,
            documentInfo.Id,
            folderPath: null,
            documentInfo.Name,
            text,
            documentInfo.FilePath,
            TextDocumentKind.AnalyzerConfigDocument);
        dte.Solution.SaveAs(dte.Solution.FileName);

        return true;
    }

    private void AddDocumentToProjectItems(
        ProjectItems projectItems,
        DocumentId documentId,
        string? folderPath,
        string documentName,
        SourceText? initialText,
        string? filePath,
        TextDocumentKind documentKind)
    {
        if (filePath == null)
        {
            Contract.ThrowIfNull(folderPath, "If we didn't have a file path, then we expected a folder path to generate the file path from.");
            var baseName = Path.GetFileNameWithoutExtension(documentName);
            var extension = documentKind == TextDocumentKind.Document ? GetPreferredExtension(documentId) : Path.GetExtension(documentName);
            var uniqueName = projectItems.GetUniqueName(baseName, extension);
            filePath = Path.Combine(folderPath, uniqueName);
        }

        if (initialText != null)
        {
            using var writer = new StreamWriter(filePath, append: false, encoding: initialText.Encoding ?? Encoding.UTF8);
            initialText.Write(writer);
        }

        // TODO: restore document ID hinting -- we previously ensured that the AddFromFile will introduce the document ID being used here.
        // (tracked by https://devdiv.visualstudio.com/DevDiv/_workitems/edit/677956)
        projectItems.AddFromFile(filePath);
    }

    private void RemoveDocumentCore(DocumentId documentId, TextDocumentKind documentKind)
    {
        if (documentId == null)
        {
            throw new ArgumentNullException(nameof(documentId));
        }

        var document = this.CurrentSolution.GetTextDocument(documentId);
        if (document != null)
        {
            var hierarchy = this.GetHierarchy(documentId.ProjectId);
            Contract.ThrowIfNull(hierarchy, "Removing files from projects without hierarchies are not supported.");

            var text = document.GetTextSynchronously(CancellationToken.None);

            Contract.ThrowIfNull(document.FilePath, "Removing files from projects that don't have file names are not supported.");
            var itemId = hierarchy.TryGetItemId(document.FilePath);
            if (itemId == (uint)VSConstants.VSITEMID.Nil)
            {
                // it is no longer part of the solution
                return;
            }

            var project = (IVsProject3)hierarchy;
            project.RemoveItem(0, itemId, out _);

            var undoManager = TryGetUndoManager();
            var docInfo = CreateDocumentInfoWithoutText(document);

            switch (documentKind)
            {
                case TextDocumentKind.AdditionalDocument:
                    undoManager?.Add(new AddAdditionalDocumentUndoUnit(this, docInfo, text));
                    break;

                case TextDocumentKind.AnalyzerConfigDocument:
                    undoManager?.Add(new AddAnalyzerConfigDocumentUndoUnit(this, docInfo, text));
                    break;

                case TextDocumentKind.Document:
                    undoManager?.Add(new AddDocumentUndoUnit(this, docInfo, text));
                    break;

                default:
                    throw ExceptionUtilities.UnexpectedValue(documentKind);
            }
        }
    }

    protected override void ApplyDocumentRemoved(DocumentId documentId)
        => RemoveDocumentCore(documentId, TextDocumentKind.Document);

    protected override void ApplyAdditionalDocumentRemoved(DocumentId documentId)
        => RemoveDocumentCore(documentId, TextDocumentKind.AdditionalDocument);

    protected override void ApplyAnalyzerConfigDocumentRemoved(DocumentId documentId)
        => RemoveDocumentCore(documentId, TextDocumentKind.AnalyzerConfigDocument);

    public override void OpenDocument(DocumentId documentId, bool activate = true)
        => OpenDocumentCore(documentId, activate);

    public override void OpenAdditionalDocument(DocumentId documentId, bool activate = true)
        => OpenDocumentCore(documentId, activate);

    public override void OpenAnalyzerConfigDocument(DocumentId documentId, bool activate = true)
        => OpenDocumentCore(documentId, activate);

    public override void CloseDocument(DocumentId documentId)
        => CloseDocumentCore(documentId);

    public override void CloseAdditionalDocument(DocumentId documentId)
        => CloseDocumentCore(documentId);

    public override void CloseAnalyzerConfigDocument(DocumentId documentId)
        => CloseDocumentCore(documentId);

    public void OpenDocumentCore(DocumentId documentId, bool activate = true)
    {
        if (documentId == null)
        {
            throw new ArgumentNullException(nameof(documentId));
        }

        if (!_foregroundObject.IsForeground())
        {
            throw new InvalidOperationException(ServicesVSResources.This_workspace_only_supports_opening_documents_on_the_UI_thread);
        }

        var document = this.CurrentSolution.GetTextDocument(documentId);
        if (document != null)
        {
            OpenDocumentFromPath(document.FilePath, document.Project.Id, activate);
        }
    }

    internal void OpenDocumentFromPath(string? filePath, ProjectId projectId, bool activate = true)
    {
        if (TryGetFrame(filePath, projectId, out var frame))
        {
            if (activate)
            {
                frame.Show();
            }
            else
            {
                frame.ShowNoActivate();
            }
        }
    }

    /// <summary>
    /// Opens a file and retrieves the window frame.
    /// </summary>
    /// <param name="filePath">the file path of the file to open.</param>
    /// <param name="projectId">used to retrieve the IVsHierarchy to ensure the file is opened in a matching context.</param>
    /// <param name="frame">the window frame.</param>
    /// <returns></returns>
    private bool TryGetFrame(string? filePath, ProjectId projectId, [NotNullWhen(returnValue: true)] out IVsWindowFrame? frame)
    {
        frame = null;

        if (filePath == null)
        {
            return false;
        }

        var hierarchy = GetHierarchy(projectId);
        var itemId = hierarchy?.TryGetItemId(filePath) ?? (uint)VSConstants.VSITEMID.Nil;
        if (itemId == (uint)VSConstants.VSITEMID.Nil)
        {
            // If the ItemId is Nil, then IVsProject would not be able to open the
            // document using its ItemId. Thus, we must use OpenDocumentViaProject, which only
            // depends on the file path.

            var openDocumentService = ServiceProvider.GlobalProvider.GetServiceOnMainThread<SVsUIShellOpenDocument, IVsUIShellOpenDocument>();
            return ErrorHandler.Succeeded(openDocumentService.OpenDocumentViaProject(
                filePath,
                VSConstants.LOGVIEWID.TextView_guid,
                out _,
                out _,
                out _,
                out frame));
        }
        else
        {
            // If the ItemId is not Nil, then we should not call IVsUIShellDocument
            // .OpenDocumentViaProject here because that simply takes a file path and opens the
            // file within the context of the first project it finds. That would cause problems
            // if the document we're trying to open is actually a linked file in another
            // project. So, we get the project's hierarchy and open the document using its item
            // ID.

            // It's conceivable that IVsHierarchy might not implement IVsProject. However,
            // OpenDocumentViaProject itself relies upon this QI working, so it should be OK to
            // use here.

            return hierarchy is IVsProject vsProject &&
                ErrorHandler.Succeeded(vsProject.OpenItem(itemId, VSConstants.LOGVIEWID.TextView_guid, s_docDataExisting_Unknown, out frame));
        }
    }

    public void CloseDocumentCore(DocumentId documentId)
    {
        if (documentId == null)
        {
            throw new ArgumentNullException(nameof(documentId));
        }

        if (this.IsDocumentOpen(documentId))
        {
            var filePath = this.GetFilePath(documentId);
            if (filePath != null)
            {
                var openDocumentService = ServiceProvider.GlobalProvider.GetServiceOnMainThread<SVsUIShellOpenDocument, IVsUIShellOpenDocument>();
                if (ErrorHandler.Succeeded(openDocumentService.IsDocumentOpen(null, 0, filePath, Guid.Empty, 0, out _, null, out var frame, out _)))
                {
                    // TODO: do we need save argument for CloseDocument?
                    frame.CloseFrame((uint)__FRAMECLOSE.FRAMECLOSE_NoSave);
                }
            }
        }
    }

    protected override void ApplyDocumentTextChanged(DocumentId documentId, SourceText newText)
        => ApplyTextDocumentChange(documentId, newText);

    protected override void ApplyAdditionalDocumentTextChanged(DocumentId documentId, SourceText newText)
        => ApplyTextDocumentChange(documentId, newText);

    protected override void ApplyAnalyzerConfigDocumentTextChanged(DocumentId documentId, SourceText newText)
        => ApplyTextDocumentChange(documentId, newText);

    private void ApplyTextDocumentChange(DocumentId documentId, SourceText newText)
    {
        var containedDocument = ContainedDocument.TryGetContainedDocument(documentId);

        if (containedDocument != null)
        {
            containedDocument.UpdateText(newText);
        }
        else
        {
            if (IsDocumentOpen(documentId))
            {
                var textBuffer = this.CurrentSolution.GetTextDocument(documentId)!.GetTextSynchronously(CancellationToken.None).Container.TryGetTextBuffer();

                if (textBuffer != null)
                {
                    TextEditApplication.UpdateText(newText, textBuffer, EditOptions.DefaultMinimalChange);
                    return;
                }
            }

            // The document wasn't open in a normal way, so invisible editor time
            using var invisibleEditor = OpenInvisibleEditor(documentId);
            TextEditApplication.UpdateText(newText, invisibleEditor.TextBuffer, EditOptions.None);
        }
    }

    protected override void ApplyDocumentInfoChanged(DocumentId documentId, DocumentInfo updatedInfo)
    {
        var document = CurrentSolution.GetRequiredDocument(documentId);

        FailIfDocumentInfoChangesNotSupported(document, updatedInfo);

        if (document.Name != updatedInfo.Name)
        {
            GetProjectData(updatedInfo.Id.ProjectId, out var _, out var dteProject);

            if (document.FilePath == null)
            {
                FatalError.ReportAndCatch(new Exception("Attempting to change the information of a document without a file path."));
                return;
            }

            var projectItemForDocument = dteProject.FindItemByPath(document.FilePath, StringComparer.OrdinalIgnoreCase);

            if (projectItemForDocument == null)
            {
                // TODO(https://github.com/dotnet/roslyn/issues/34276):
                Debug.Fail("Attempting to change the name of a file in a Shared Project");
                return;
            }

            // Must save the document first for things like Breakpoints to be preserved.
            // WORKAROUND: Check if the document needs to be saved before calling save. 
            // Should remove the if below and just call save() once 
            // https://devdiv.visualstudio.com/DevDiv/_workitems/edit/1163405
            // is fixed
            if (!projectItemForDocument.Saved)
            {
                projectItemForDocument.Save();
            }

            var uniqueName = projectItemForDocument.Collection
                .GetUniqueNameIgnoringProjectItem(
                    projectItemForDocument,
                    Path.GetFileNameWithoutExtension(updatedInfo.Name),
                    Path.GetExtension(updatedInfo.Name));

            // Get the current undoManager before any file renames/documentId changes happen
            var undoManager = TryGetUndoManager();

            // By setting this property, Visual Studio will perform the file rename, which 
            // will cause the workspace's current solution to update and will fire the 
            // necessary workspace changed events.
            projectItemForDocument.Name = uniqueName;

            if (projectItemForDocument.TryGetFullPath(out var newPath))
            {
                undoManager?.Add(new RenameDocumentUndoUnit(this, uniqueName, document.Name, newPath));
            }
        }
    }

    /// <summary>
    /// The <see cref="VisualStudioWorkspace"/> currently supports only a subset of <see cref="DocumentInfo"/> 
    /// changes.
    /// </summary>
    private static void FailIfDocumentInfoChangesNotSupported(CodeAnalysis.Document document, DocumentInfo updatedInfo)
    {
        if (document.SourceCodeKind != updatedInfo.SourceCodeKind)
        {
            throw new InvalidOperationException(
                $"This Workspace does not support changing a document's {nameof(document.SourceCodeKind)}.");
        }

        if (document.FilePath != updatedInfo.FilePath)
        {
            throw new InvalidOperationException(
                $"This Workspace does not support changing a document's {nameof(document.FilePath)}.");
        }

        if (document.Id != updatedInfo.Id)
        {
            throw new InvalidOperationException(
                $"This Workspace does not support changing a document's {nameof(document.Id)}.");
        }

        if (document.Folders != updatedInfo.Folders && !document.Folders.SequenceEqual(updatedInfo.Folders))
        {
            throw new InvalidOperationException(
                $"This Workspace does not support changing a document's {nameof(document.Folders)}.");
        }

        if (document.State.Attributes.IsGenerated != updatedInfo.IsGenerated)
        {
            throw new InvalidOperationException(
                $"This Workspace does not support changing a document's {nameof(document.State.Attributes.IsGenerated)} state.");
        }
    }

    private string GetPreferredExtension(DocumentId documentId)
    {
        // No extension was provided.  Pick a good one based on the type of host project.
        return CurrentSolution.GetRequiredProject(documentId.ProjectId).Language switch
        {
            // TODO: uncomment when fixing https://github.com/dotnet/roslyn/issues/5325
            //return sourceCodeKind == SourceCodeKind.Regular ? ".cs" : ".csx";
            LanguageNames.CSharp => ".cs",

            // TODO: uncomment when fixing https://github.com/dotnet/roslyn/issues/5325
            //return sourceCodeKind == SourceCodeKind.Regular ? ".vb" : ".vbx";
            LanguageNames.VisualBasic => ".vb",
            _ => throw new InvalidOperationException(),
        };
    }

    public override IVsHierarchy? GetHierarchy(ProjectId projectId)
    {
        // This doesn't take a lock since _projectToHierarchyMap is immutable
        return _projectToHierarchyMap.GetValueOrDefault(projectId, defaultValue: null);
    }

    internal override Guid GetProjectGuid(ProjectId projectId)
    {
        // This doesn't take a lock since _projectToGuidMap is immutable
        return _projectToGuidMap.GetValueOrDefault(projectId, defaultValue: Guid.Empty);
    }

    internal string? TryGetDependencyNodeTargetIdentifier(ProjectId projectId)
    {
        return ProjectSystemProjectFactory.TryGetDependencyNodeTargetIdentifier(projectId);
    }

    internal override void SetDocumentContext(DocumentId documentId)
    {
        _foregroundObject.AssertIsForeground();

        // Note: this method does not actually call into any workspace code here to change the workspace's context. The assumption is updating the running document table or
        // IVsHierarchies will raise the appropriate events which we are subscribed to.

        var hierarchy = GetHierarchy(documentId.ProjectId);
        if (hierarchy == null)
        {
            // If we don't have a hierarchy then there's nothing we can do
            return;
        }

        // The hierarchy might be supporting multitargeting; in that case, let's update the context. Unfortunately the IVsHierarchies that support this
        // don't necessarily let us read it first, so we have to fire-and-forget here.
        string? projectSystemNameForProjectId = null;

        using (_gate.DisposableWait())
        {
            foreach (var (projectSystemName, projects) in _projectSystemNameToProjectsMap)
            {
                if (projects.Any(p => p.Id == documentId.ProjectId))
                {
                    projectSystemNameForProjectId = projectSystemName;
                }
            }
        }

        if (projectSystemNameForProjectId is null)
        {
            // Project must have been removed asynchronously
            return;
        }

        // The hierarchy might be supporting multitargeting; in that case, let's update the context. Unfortunately the IVsHierarchies that support this
        // don't necessarily let us read it first, so we have to fire-and-forget here.
        hierarchy.SetProperty(VSConstants.VSITEMID_ROOT, (int)__VSHPROPID8.VSHPROPID_ActiveIntellisenseProjectContext, projectSystemNameForProjectId);

        var filePath = GetFilePath(documentId);
        if (filePath == null)
        {
            return;
        }

        var itemId = hierarchy.TryGetItemId(filePath);
        if (itemId != VSConstants.VSITEMID_NIL)
        {
            // Is this owned by a shared asset project? If so, we need to put the shared asset project into the running document table, and need to set the
            // current hierarchy as the active context of that shared hierarchy. This is kept as a loop that we do multiple times in the case that you
            // have multiple pointers. This used to be the case for multitargeting projects, but that was now handled by setting the active context property
            // above. Some project systems out there might still be supporting it, so we'll support it too.
            while (SharedProjectUtilities.TryGetItemInSharedAssetsProject(hierarchy, itemId, out var sharedHierarchy, out var sharedItemId) &&
                   hierarchy != sharedHierarchy)
            {
                // Ensure the shared context is set correctly
                if (sharedHierarchy.GetActiveProjectContext() != hierarchy)
                {
                    ErrorHandler.ThrowOnFailure(sharedHierarchy.SetActiveProjectContext(hierarchy));
                }

                // We now need to ensure the outer project is also set up
                hierarchy = sharedHierarchy;
                itemId = sharedItemId;
            }
        }

        // Update the ownership of the file in the Running Document Table
        var project = (IVsProject3)hierarchy;
        project.TransferItem(filePath, filePath, punkWindowFrame: null);
    }

    internal bool TryGetHierarchy(ProjectId projectId, [NotNullWhen(returnValue: true)] out IVsHierarchy? hierarchy)
    {
        hierarchy = this.GetHierarchy(projectId);
        return hierarchy != null;
    }

    protected override void Dispose(bool finalize)
    {
        if (!finalize)
        {
            _textBufferFactoryService.TextBufferCreated -= AddTextBufferCloneServiceToBuffer;
            _projectionBufferFactoryService.ProjectionBufferCreated -= AddTextBufferCloneServiceToBuffer;

#if false
            if (_lazyExternalErrorDiagnosticUpdateSource.IsValueCreated)
            {
                _lazyExternalErrorDiagnosticUpdateSource.Value.Dispose();
            }
#endif
        }

        base.Dispose(finalize);
    }

    public virtual void EnsureEditableDocuments(IEnumerable<DocumentId> documents)
    {
        var queryEdit = (IVsQueryEditQuerySave2)ServiceProvider.GlobalProvider.GetService(typeof(SVsQueryEditQuerySave));

        // make sure given document id actually exist in current solution and the file is marked as supporting modifications
        // and actually has non null file path
        var fileNames = documents.Select(GetFilePath).ToArray();

        // TODO: meditate about the flags we can pass to this and decide what is most appropriate for Roslyn
        var result = queryEdit.QueryEditFiles(
            rgfQueryEdit: 0,
            cFiles: fileNames.Length,
            rgpszMkDocuments: fileNames,
            rgrgf: new uint[fileNames.Length],
            rgFileInfo: new VSQEQS_FILE_ATTRIBUTE_DATA[fileNames.Length],
            pfEditVerdict: out var editVerdict,
            prgfMoreInfo: out var editResultFlags);

        if (ErrorHandler.Failed(result) ||
            editVerdict != (uint)tagVSQueryEditResult.QER_EditOK)
        {
            throw new Exception("Unable to check out the files from source control.");
        }

        if ((editResultFlags & (uint)(tagVSQueryEditResultFlags2.QER_Changed | tagVSQueryEditResultFlags2.QER_Reloaded)) != 0)
        {
            throw new Exception("A file was reloaded during the source control checkout.");
        }
    }

    internal override bool CanAddProjectReference(ProjectId referencingProject, ProjectId referencedProject)
    {
        _foregroundObject.AssertIsForeground();

        if (!TryGetHierarchy(referencingProject, out var referencingHierarchy) ||
            !TryGetHierarchy(referencedProject, out var referencedHierarchy))
        {
            // Couldn't even get a hierarchy for this project. So we have to assume
            // that adding a reference is disallowed.
            return false;
        }

        // First we have to see if either project disallows the reference being added.
        const int ContextFlags = (int)__VSQUERYFLAVORREFERENCESCONTEXT.VSQUERYFLAVORREFERENCESCONTEXT_RefreshReference;

        var canAddProjectReference = (uint)__VSREFERENCEQUERYRESULT.REFERENCE_UNKNOWN;
        var canBeReferenced = (uint)__VSREFERENCEQUERYRESULT.REFERENCE_UNKNOWN;

        if (referencingHierarchy is IVsProjectFlavorReferences3 referencingProjectFlavor3)
        {
            if (ErrorHandler.Failed(referencingProjectFlavor3.QueryAddProjectReferenceEx(referencedHierarchy, ContextFlags, out canAddProjectReference, out _)))
            {
                // Something went wrong even trying to see if the reference would be allowed.
                // Assume it won't be allowed.
                return false;
            }

            if (canAddProjectReference == (uint)__VSREFERENCEQUERYRESULT.REFERENCE_DENY)
            {
                // Adding this project reference is not allowed.
                return false;
            }
        }

        if (referencedHierarchy is IVsProjectFlavorReferences3 referencedProjectFlavor3)
        {
            if (ErrorHandler.Failed(referencedProjectFlavor3.QueryCanBeReferencedEx(referencingHierarchy, ContextFlags, out canBeReferenced, out _)))
            {
                // Something went wrong even trying to see if the reference would be allowed.
                // Assume it won't be allowed.
                return false;
            }

            if (canBeReferenced == (uint)__VSREFERENCEQUERYRESULT.REFERENCE_DENY)
            {
                // Adding this project reference is not allowed.
                return false;
            }
        }

        // Neither project denied the reference being added.  At this point, if either project
        // allows the reference to be added, and the other doesn't block it, then we can add
        // the reference.
        if (canAddProjectReference == (int)__VSREFERENCEQUERYRESULT.REFERENCE_ALLOW ||
            canBeReferenced == (int)__VSREFERENCEQUERYRESULT.REFERENCE_ALLOW)
        {
            return true;
        }

        // In both directions things are still unknown.  Fallback to the reference manager
        // to make the determination here.
        var referenceManager = (IVsReferenceManager)ServiceProvider.GlobalProvider.GetService(typeof(SVsReferenceManager));
        if (referenceManager == null)
        {
            // Couldn't get the reference manager.  Have to assume it's not allowed.
            return false;
        }

        // As long as the reference manager does not deny things, then we allow the
        // reference to be added.
        var result = referenceManager.QueryCanReferenceProject(referencingHierarchy, referencedHierarchy);
        return result != (uint)__VSREFERENCEQUERYRESULT.REFERENCE_DENY;
    }

    internal void RemoveProjectFromMaps(CodeAnalysis.Project project)
    {
        foreach (var (projectName, projects) in _projectSystemNameToProjectsMap)
        {
            if (projects.RemoveAll(p => p.Id == project.Id) > 0)
            {
                if (projects.Count == 0)
                {
                    _projectSystemNameToProjectsMap.Remove(projectName);
                }

                break;
            }
        }

        _projectToHierarchyMap = _projectToHierarchyMap.Remove(project.Id);
        _projectToGuidMap = _projectToGuidMap.Remove(project.Id);

        ImmutableInterlocked.TryRemove(ref _projectToRuleSetFilePath, project.Id, out _);

        // Try to update the UI context info.  But cancel that work if we're shutting down.
        _threadingContext.RunWithShutdownBlockAsync(async cancellationToken =>
        {
            using var asyncToken = _workspaceListener.BeginAsyncOperation(nameof(RefreshProjectExistsUIContextForLanguageAsync));
            await RefreshProjectExistsUIContextForLanguageAsync(project.Language, cancellationToken).ConfigureAwait(false);
        });
    }

    internal async Task RefreshProjectExistsUIContextForLanguageAsync(string language, CancellationToken cancellationToken)
    {
        await _threadingContext.JoinableTaskFactory.SwitchToMainThreadAsync(alwaysYield: true, cancellationToken);

        var uiContext = _languageToProjectExistsUIContext.GetOrAdd(
            language,
            language => Services.GetLanguageServices(language).GetService<IProjectExistsUIContextProviderLanguageService>()?.GetUIContext());

        // UIContexts can be "zombied" if UIContexts aren't supported because we're in a command line build or in
        // other scenarios.
        if (uiContext == null || uiContext.IsZombie)
            return;

        // Note: it's safe to read CurrentSolution here outside of any sort of lock.  We do all work here on the UI
        // thread, so that acts as a natural ordering mechanism here.  If, say, a BG piece of work was mutating this
        // solution (either adding or removing a project) then that work will also have enqueued the next refresh
        // operation on the UI thread.  So we'll always eventually reach a fixed point where the task for that
        // language will check the latest CurrentSolution we have and will set the IsActive bit accordingly.
        uiContext.IsActive = this.CurrentSolution.Projects.Any(p => p.Language == language);
    }
}<|MERGE_RESOLUTION|>--- conflicted
+++ resolved
@@ -50,13 +50,6 @@
 using IAsyncServiceProvider = Microsoft.VisualStudio.Shell.IAsyncServiceProvider;
 using OleInterop = Microsoft.VisualStudio.OLE.Interop;
 using Task = System.Threading.Tasks.Task;
-<<<<<<< HEAD
-using Solution = Microsoft.CodeAnalysis.Solution;
-using Microsoft.CodeAnalysis.Notification;
-using Microsoft.CodeAnalysis.ProjectSystem;
-using Microsoft.CodeAnalysis.Workspaces.ProjectSystem;
-=======
->>>>>>> 8c55b1fc
 
 namespace Microsoft.VisualStudio.LanguageServices.Implementation.ProjectSystem;
 
@@ -112,12 +105,12 @@
     internal ProjectSystemProjectFactory ProjectSystemProjectFactory { get; }
 
     private readonly Lazy<IProjectCodeModelFactory> _projectCodeModelFactory;
+    private readonly IAsynchronousOperationListener _workspaceListener;
 
 #if false
     private readonly Lazy<ExternalErrorDiagnosticUpdateSource> _lazyExternalErrorDiagnosticUpdateSource;
     private bool _isExternalErrorDiagnosticUpdateSourceSubscribedToSolutionBuildEvents;
 #endif
-    private readonly IAsynchronousOperationListener _workspaceListener;
 
     public VisualStudioWorkspaceImpl(ExportProvider exportProvider, IAsyncServiceProvider asyncServiceProvider)
         : base(VisualStudioMefHostServices.Create(exportProvider))
@@ -151,8 +144,8 @@
                 exportProvider.GetExportedValue<IAsynchronousOperationListenerProvider>(),
                 _threadingContext),
             isThreadSafe: true);
+
 #endif
-
         _workspaceListener = Services.GetRequiredService<IWorkspaceAsynchronousOperationListenerProvider>().GetListener();
     }
 
