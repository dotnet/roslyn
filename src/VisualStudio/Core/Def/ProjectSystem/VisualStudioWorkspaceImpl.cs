--- conflicted
+++ resolved
@@ -107,17 +107,12 @@
         internal ProjectSystemProjectFactory ProjectSystemProjectFactory { get; }
 
         private readonly Lazy<IProjectCodeModelFactory> _projectCodeModelFactory;
-<<<<<<< HEAD
+
 #if false
         private readonly Lazy<ExternalErrorDiagnosticUpdateSource> _lazyExternalErrorDiagnosticUpdateSource;
         private bool _isExternalErrorDiagnosticUpdateSourceSubscribedToSolutionBuildEvents;
 #endif
         private readonly IAsynchronousOperationListener _workspaceListener;
-=======
-        private readonly Lazy<ExternalErrorDiagnosticUpdateSource> _lazyExternalErrorDiagnosticUpdateSource;
-        private readonly IAsynchronousOperationListener _workspaceListener;
-        private bool _isExternalErrorDiagnosticUpdateSourceSubscribedToSolutionBuildEvents;
->>>>>>> 2b1feb71
 
         public VisualStudioWorkspaceImpl(ExportProvider exportProvider, IAsyncServiceProvider asyncServiceProvider)
             : base(VisualStudioMefHostServices.Create(exportProvider))
@@ -141,10 +136,7 @@
 
             _ = Task.Run(() => InitializeUIAffinitizedServicesAsync(asyncServiceProvider));
 
-<<<<<<< HEAD
 #if false
-=======
->>>>>>> 2b1feb71
             _lazyExternalErrorDiagnosticUpdateSource = new Lazy<ExternalErrorDiagnosticUpdateSource>(() =>
                 new ExternalErrorDiagnosticUpdateSource(
                     this,
@@ -154,18 +146,12 @@
                     exportProvider.GetExportedValue<IAsynchronousOperationListenerProvider>(),
                     _threadingContext),
                 isThreadSafe: true);
-<<<<<<< HEAD
 #endif
-=======
->>>>>>> 2b1feb71
 
             _workspaceListener = Services.GetRequiredService<IWorkspaceAsynchronousOperationListenerProvider>().GetListener();
         }
 
-<<<<<<< HEAD
 #if false
-=======
->>>>>>> 2b1feb71
         internal ExternalErrorDiagnosticUpdateSource ExternalErrorDiagnosticUpdateSource => _lazyExternalErrorDiagnosticUpdateSource.Value;
 
         internal void SubscribeExternalErrorDiagnosticUpdateSourceToSolutionBuildEvents()
@@ -205,7 +191,6 @@
 
                 ExternalErrorDiagnosticUpdateSource.OnSolutionBuildStarted();
             });
-<<<<<<< HEAD
 
             _isExternalErrorDiagnosticUpdateSourceSubscribedToSolutionBuildEvents = true;
         }
@@ -225,26 +210,6 @@
             var solutionClosingContext = UIContext.FromUIContextGuid(VSConstants.UICONTEXT.SolutionClosing_guid);
             solutionClosingContext.UIContextChanged += (_, e) => ProjectSystemProjectFactory.SolutionClosing = e.Activated;
 
-=======
-
-            _isExternalErrorDiagnosticUpdateSourceSubscribedToSolutionBuildEvents = true;
-        }
-
-        public async Task InitializeUIAffinitizedServicesAsync(IAsyncServiceProvider asyncServiceProvider)
-        {
-            // Create services that are bound to the UI thread
-            await _threadingContext.JoinableTaskFactory.SwitchToMainThreadAsync(_threadingContext.DisposalToken);
-
-            // Fetch the session synchronously on the UI thread; if this doesn't happen before we try using this on
-            // the background thread then we will experience hangs like we see in this bug:
-            // https://devdiv.visualstudio.com/DefaultCollection/DevDiv/_workitems?_a=edit&id=190808 or
-            // https://devdiv.visualstudio.com/DevDiv/_workitems?id=296981&_a=edit
-            var telemetrySession = TelemetryService.DefaultSession;
-
-            var solutionClosingContext = UIContext.FromUIContextGuid(VSConstants.UICONTEXT.SolutionClosing_guid);
-            solutionClosingContext.UIContextChanged += (_, e) => ProjectSystemProjectFactory.SolutionClosing = e.Activated;
-
->>>>>>> 2b1feb71
             var openFileTracker = await OpenFileTracker.CreateAsync(this, ProjectSystemProjectFactory, asyncServiceProvider).ConfigureAwait(true);
             var memoryListener = await VirtualMemoryNotificationListener.CreateAsync(this, _threadingContext, asyncServiceProvider, _globalOptions, _threadingContext.DisposalToken).ConfigureAwait(true);
 
@@ -407,17 +372,10 @@
                 return true;
             }
         }
-<<<<<<< HEAD
 
         internal bool IsCPSProject(CodeAnalysis.Project project)
             => IsCPSProject(project.Id);
 
-=======
-
-        internal bool IsCPSProject(CodeAnalysis.Project project)
-            => IsCPSProject(project.Id);
-
->>>>>>> 2b1feb71
         internal bool IsCPSProject(ProjectId projectId)
         {
             _foregroundObject.AssertIsForeground();
@@ -456,17 +414,10 @@
 
             return project.Services.GetRequiredService<IParseOptionsChangingService>().CanApplyChange(oldOptions, newOptions, maxSupportLangVersion);
         }
-<<<<<<< HEAD
 
         private void AddTextBufferCloneServiceToBuffer(object sender, TextBufferCreatedEventArgs e)
             => e.TextBuffer.Properties.AddProperty(typeof(ITextBufferCloneService), _textBufferCloneService);
 
-=======
-
-        private void AddTextBufferCloneServiceToBuffer(object sender, TextBufferCreatedEventArgs e)
-            => e.TextBuffer.Properties.AddProperty(typeof(ITextBufferCloneService), _textBufferCloneService);
-
->>>>>>> 2b1feb71
         public override bool CanApplyChange(ApplyChangesKind feature)
         {
             switch (feature)
@@ -582,7 +533,6 @@
             {
                 throw new ArgumentNullException(nameof(projectId));
             }
-<<<<<<< HEAD
 
             if (analyzerReference == null)
             {
@@ -621,46 +571,6 @@
             }
         }
 
-=======
-
-            if (analyzerReference == null)
-            {
-                throw new ArgumentNullException(nameof(analyzerReference));
-            }
-
-            GetProjectData(projectId, out _, out var project);
-
-            var filePath = GetAnalyzerPath(analyzerReference);
-            if (filePath != null)
-            {
-                var vsProject = (VSProject3)project.Object;
-                vsProject.AnalyzerReferences.Add(filePath);
-            }
-        }
-
-        protected override void ApplyAnalyzerReferenceRemoved(ProjectId projectId, AnalyzerReference analyzerReference)
-        {
-            if (projectId == null)
-            {
-                throw new ArgumentNullException(nameof(projectId));
-            }
-
-            if (analyzerReference == null)
-            {
-                throw new ArgumentNullException(nameof(analyzerReference));
-            }
-
-            GetProjectData(projectId, out _, out var project);
-
-            var filePath = GetAnalyzerPath(analyzerReference);
-            if (filePath != null)
-            {
-                var vsProject = (VSProject3)project.Object;
-                vsProject.AnalyzerReferences.Remove(filePath);
-            }
-        }
-
->>>>>>> 2b1feb71
         private static string? GetMetadataPath(MetadataReference metadataReference)
         {
             if (metadataReference is PortableExecutableReference fileMetadata)
@@ -704,7 +614,6 @@
             {
                 throw new ArgumentNullException(nameof(projectId));
             }
-<<<<<<< HEAD
 
             if (metadataReference == null)
             {
@@ -713,16 +622,6 @@
 
             GetProjectData(projectId, out _, out var project);
 
-=======
-
-            if (metadataReference == null)
-            {
-                throw new ArgumentNullException(nameof(metadataReference));
-            }
-
-            GetProjectData(projectId, out _, out var project);
-
->>>>>>> 2b1feb71
             var filePath = GetMetadataPath(metadataReference);
             if (filePath != null)
             {
@@ -763,15 +662,9 @@
                 using var invisibleEditor = new InvisibleEditor(ServiceProvider.GlobalProvider, changesForFile.Key, GetHierarchy(projectId), needsSave: true, needsUndoDisabled: false);
                 TextEditApplication.UpdateText(distinctTextChanges, invisibleEditor.TextBuffer, EditOptions.None);
             }
-<<<<<<< HEAD
 
             return;
 
-=======
-
-            return;
-
->>>>>>> 2b1feb71
             async Task<MultiDictionary<string, (TextChange TextChange, ProjectId ProjectId)>> GetMappedTextChangesAsync(SolutionChanges solutionChanges)
             {
                 var filePathToMappedTextChanges = new MultiDictionary<string, (TextChange TextChange, ProjectId ProjectId)>();
@@ -890,7 +783,6 @@
         private void AddDocumentCore(DocumentInfo info, SourceText initialText, TextDocumentKind documentKind)
         {
             GetProjectData(info.Id.ProjectId, out _, out var project);
-<<<<<<< HEAD
 
             // If the first namespace name matches the name of the project, then we don't want to
             // generate a folder for that.  The project is implicitly a folder with that name.
@@ -931,48 +823,6 @@
                     undoManager?.Add(new RemoveDocumentUndoUnit(this, info.Id));
                     break;
 
-=======
-
-            // If the first namespace name matches the name of the project, then we don't want to
-            // generate a folder for that.  The project is implicitly a folder with that name.
-            var folders = info.Folders.AsEnumerable();
-            if (folders.FirstOrDefault() == project.Name)
-            {
-                folders = folders.Skip(1);
-            }
-
-            folders = FilterFolderForProjectType(project, folders);
-
-            if (IsWebsite(project))
-            {
-                AddDocumentToFolder(project, info.Id, SpecializedCollections.SingletonEnumerable(AppCodeFolderName), info.Name, documentKind, initialText, info.FilePath);
-            }
-            else if (folders.Any())
-            {
-                AddDocumentToFolder(project, info.Id, folders, info.Name, documentKind, initialText, info.FilePath);
-            }
-            else
-            {
-                AddDocumentToProject(project, info.Id, info.Name, documentKind, initialText, info.FilePath);
-            }
-
-            var undoManager = TryGetUndoManager();
-
-            switch (documentKind)
-            {
-                case TextDocumentKind.AdditionalDocument:
-                    undoManager?.Add(new RemoveAdditionalDocumentUndoUnit(this, info.Id));
-                    break;
-
-                case TextDocumentKind.AnalyzerConfigDocument:
-                    undoManager?.Add(new RemoveAnalyzerConfigDocumentUndoUnit(this, info.Id));
-                    break;
-
-                case TextDocumentKind.Document:
-                    undoManager?.Add(new RemoveDocumentUndoUnit(this, info.Id));
-                    break;
-
->>>>>>> 2b1feb71
                 default:
                     throw ExceptionUtilities.UnexpectedValue(documentKind);
             }
@@ -1285,7 +1135,6 @@
             frame = null;
 
             if (filePath == null)
-<<<<<<< HEAD
             {
                 return false;
             }
@@ -1294,16 +1143,6 @@
             var itemId = hierarchy?.TryGetItemId(filePath) ?? (uint)VSConstants.VSITEMID.Nil;
             if (itemId == (uint)VSConstants.VSITEMID.Nil)
             {
-=======
-            {
-                return false;
-            }
-
-            var hierarchy = GetHierarchy(projectId);
-            var itemId = hierarchy?.TryGetItemId(filePath) ?? (uint)VSConstants.VSITEMID.Nil;
-            if (itemId == (uint)VSConstants.VSITEMID.Nil)
-            {
->>>>>>> 2b1feb71
                 // If the ItemId is Nil, then IVsProject would not be able to open the
                 // document using its ItemId. Thus, we must use OpenDocumentViaProject, which only
                 // depends on the file path.
@@ -1604,18 +1443,12 @@
                 _textBufferFactoryService.TextBufferCreated -= AddTextBufferCloneServiceToBuffer;
                 _projectionBufferFactoryService.ProjectionBufferCreated -= AddTextBufferCloneServiceToBuffer;
 
-<<<<<<< HEAD
 #if false
-=======
->>>>>>> 2b1feb71
                 if (_lazyExternalErrorDiagnosticUpdateSource.IsValueCreated)
                 {
                     _lazyExternalErrorDiagnosticUpdateSource.Value.Dispose();
                 }
-<<<<<<< HEAD
 #endif
-=======
->>>>>>> 2b1feb71
             }
 
             base.Dispose(finalize);
