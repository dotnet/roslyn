--- conflicted
+++ resolved
@@ -103,11 +103,7 @@
     private readonly JoinableTaskCollection _updateUIContextJoinableTasks;
 
     private readonly OpenFileTracker _openFileTracker;
-<<<<<<< HEAD
-    private UIContext? _solutionClosingContext;
-=======
     private readonly UIContext _solutionClosingContext;
->>>>>>> fbfcad3a
 
     internal IFileChangeWatcher FileChangeWatcher { get; }
 
@@ -169,23 +165,8 @@
     }
 
     private void SolutionClosingContext_UIContextChanged(object sender, UIContextChangedEventArgs e)
-<<<<<<< HEAD
     {
         ProjectSystemProjectFactory.SolutionClosing = e.Activated;
-    }
-
-    public async Task InitializeUIAffinitizedServicesAsync()
-    {
-        // Yield the thread, so the caller can proceed and return immediately.
-        // Create services that are bound to the UI thread
-        await _threadingContext.JoinableTaskFactory.SwitchToMainThreadAsync(alwaysYield: true, _threadingContext.DisposalToken);
-
-        _solutionClosingContext = UIContext.FromUIContextGuid(VSConstants.UICONTEXT.SolutionClosing_guid);
-        _solutionClosingContext.UIContextChanged += SolutionClosingContext_UIContextChanged;
-=======
-    {
-        ProjectSystemProjectFactory.SolutionClosing = e.Activated;
->>>>>>> fbfcad3a
     }
 
     internal ExternalErrorDiagnosticUpdateSource ExternalErrorDiagnosticUpdateSource => _lazyExternalErrorDiagnosticUpdateSource.Value;
@@ -1439,22 +1420,10 @@
             _textBufferFactoryService.TextBufferCreated -= AddTextBufferCloneServiceToBuffer;
             _projectionBufferFactoryService.ProjectionBufferCreated -= AddTextBufferCloneServiceToBuffer;
 
-<<<<<<< HEAD
-            if (_lazyExternalErrorDiagnosticUpdateSource.IsValueCreated)
-            {
-                _lazyExternalErrorDiagnosticUpdateSource.Value.Dispose();
-            }
-
-            // Make sure we unsubscribe this, or otherwise this will cause a leak in unit tests since the UIContext for SolutionClosing is a static that is shared
-            // across all tests.
-            if (_solutionClosingContext is not null)
-                _solutionClosingContext.UIContextChanged -= SolutionClosingContext_UIContextChanged;
-=======
             // UIContext.FromUIContextGuid internally has a map from the GUID to the context object itself that is stored in a static;
             // if we don't unsubscribe, it will leak our workspace object which can cause memory leaks in tests that create a whole MEF container
             // per test.
             _solutionClosingContext?.UIContextChanged -= SolutionClosingContext_UIContextChanged;
->>>>>>> fbfcad3a
         }
 
         base.Dispose(finalize);
