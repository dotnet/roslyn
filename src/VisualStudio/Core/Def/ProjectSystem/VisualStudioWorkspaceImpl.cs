﻿// Licensed to the .NET Foundation under one or more agreements.
// The .NET Foundation licenses this file to you under the MIT license.
// See the LICENSE file in the project root for more information.

using System;
using System.Collections.Generic;
using System.Collections.Immutable;
using System.Diagnostics;
using System.Diagnostics.CodeAnalysis;
using System.IO;
using System.Linq;
using System.Text;
using System.Threading;
using System.Threading.Tasks;
using EnvDTE;
using Microsoft.CodeAnalysis;
using Microsoft.CodeAnalysis.Diagnostics;
using Microsoft.CodeAnalysis.Editor.Shared.Utilities;
using Microsoft.CodeAnalysis.ErrorReporting;
using Microsoft.CodeAnalysis.Host;
using Microsoft.CodeAnalysis.Host.Mef;
using Microsoft.CodeAnalysis.Internal.Log;
using Microsoft.CodeAnalysis.Notification;
using Microsoft.CodeAnalysis.Options;
using Microsoft.CodeAnalysis.ProjectSystem;
using Microsoft.CodeAnalysis.Shared.Extensions;
using Microsoft.CodeAnalysis.Shared.TestHooks;
using Microsoft.CodeAnalysis.Shared.Utilities;
using Microsoft.CodeAnalysis.Telemetry;
using Microsoft.CodeAnalysis.Text;
using Microsoft.CodeAnalysis.Workspaces.ProjectSystem;
using Microsoft.VisualStudio.ComponentModelHost;
using Microsoft.VisualStudio.Composition;
using Microsoft.VisualStudio.Editor;
using Microsoft.VisualStudio.LanguageServices.Implementation.CodeModel;
using Microsoft.VisualStudio.LanguageServices.Implementation.ProjectSystem.Extensions;
using Microsoft.VisualStudio.LanguageServices.Implementation.TaskList;
using Microsoft.VisualStudio.LanguageServices.Implementation.Venus;
using Microsoft.VisualStudio.LanguageServices.Telemetry;
using Microsoft.VisualStudio.LanguageServices.Utilities;
using Microsoft.VisualStudio.Shell;
using Microsoft.VisualStudio.Shell.Interop;
using Microsoft.VisualStudio.Telemetry;
using Microsoft.VisualStudio.Text;
using Microsoft.VisualStudio.Text.Projection;
using Microsoft.VisualStudio.Threading;
using Roslyn.Utilities;
using VSLangProj;
using VSLangProj140;
using IAsyncServiceProvider = Microsoft.VisualStudio.Shell.IAsyncServiceProvider;
using OleInterop = Microsoft.VisualStudio.OLE.Interop;
using Task = System.Threading.Tasks.Task;

namespace Microsoft.VisualStudio.LanguageServices.Implementation.ProjectSystem;

/// <summary>
/// The Workspace for running inside Visual Studio.
/// </summary>
internal abstract partial class VisualStudioWorkspaceImpl : VisualStudioWorkspace
{
    private static readonly IntPtr s_docDataExisting_Unknown = new(-1);
    private const string AppCodeFolderName = "App_Code";

    private readonly IThreadingContext _threadingContext;
    private readonly IAsyncServiceProvider _asyncServiceProvider;
    private readonly ITextBufferFactoryService _textBufferFactoryService;
    private readonly IProjectionBufferFactoryService _projectionBufferFactoryService;
    private readonly IGlobalOptionService _globalOptions;

    private readonly ITextBufferCloneService _textBufferCloneService;

    /// <summary>
    /// Guards any updates to the maps here that aren't updated via interlocked updates.
    /// </summary>
    private readonly SemaphoreSlim _gate = new SemaphoreSlim(initialCount: 1);

    /// <summary>
    /// A <see cref="ForegroundThreadAffinitizedObject"/> to make assertions that stuff is on the right thread.
    /// </summary>
    private readonly ForegroundThreadAffinitizedObject _foregroundObject;

    private ImmutableDictionary<ProjectId, IVsHierarchy?> _projectToHierarchyMap = ImmutableDictionary<ProjectId, IVsHierarchy?>.Empty;
    private ImmutableDictionary<ProjectId, Guid> _projectToGuidMap = ImmutableDictionary<ProjectId, Guid>.Empty;

    /// <summary>
    /// A map to fetch the path to a rule set file for a project. This right now is only used to implement
    /// <see cref="TryGetRuleSetPathForProject(ProjectId)"/> and any other use is extremely suspicious, since direct use of this is out of
    /// sync with the Workspace if there is active batching happening.
    /// </summary>
    /// <remarks>Should be updated with <see cref="ImmutableInterlocked"/>.</remarks>
    private ImmutableDictionary<ProjectId, Func<string?>> _projectToRuleSetFilePath = ImmutableDictionary<ProjectId, Func<string?>>.Empty;

    private readonly Dictionary<string, List<ProjectSystemProject>> _projectSystemNameToProjectsMap = [];

    /// <summary>
    /// Only safe to use on the UI thread.
    /// </summary>
    private readonly Dictionary<string, UIContext?> _languageToProjectExistsUIContext = [];

    private VirtualMemoryNotificationListener? _memoryListener;

    private OpenFileTracker? _openFileTracker;
    internal IFileChangeWatcher FileChangeWatcher { get; }

    internal ProjectSystemProjectFactory ProjectSystemProjectFactory { get; }

    private readonly Lazy<IProjectCodeModelFactory> _projectCodeModelFactory;
    private readonly IAsynchronousOperationListener _workspaceListener;

#if false
    private readonly Lazy<ExternalErrorDiagnosticUpdateSource> _lazyExternalErrorDiagnosticUpdateSource;
    private bool _isExternalErrorDiagnosticUpdateSourceSubscribedToSolutionBuildEvents;
#endif

    public VisualStudioWorkspaceImpl(ExportProvider exportProvider, IAsyncServiceProvider asyncServiceProvider)
        : base(VisualStudioMefHostServices.Create(exportProvider))
    {
        _threadingContext = exportProvider.GetExportedValue<IThreadingContext>();
        _asyncServiceProvider = asyncServiceProvider;
        _globalOptions = exportProvider.GetExportedValue<IGlobalOptionService>();
        _textBufferCloneService = exportProvider.GetExportedValue<ITextBufferCloneService>();
        _textBufferFactoryService = exportProvider.GetExportedValue<ITextBufferFactoryService>();
        _projectionBufferFactoryService = exportProvider.GetExportedValue<IProjectionBufferFactoryService>();
        _projectCodeModelFactory = exportProvider.GetExport<IProjectCodeModelFactory>();

        _foregroundObject = new ForegroundThreadAffinitizedObject(_threadingContext);

        _textBufferFactoryService.TextBufferCreated += AddTextBufferCloneServiceToBuffer;
        _projectionBufferFactoryService.ProjectionBufferCreated += AddTextBufferCloneServiceToBuffer;

        FileChangeWatcher = exportProvider.GetExportedValue<FileChangeWatcherProvider>().Watcher;

        ProjectSystemProjectFactory = new ProjectSystemProjectFactory(this, FileChangeWatcher, CheckForAddedFileBeingOpenMaybeAsync, RemoveProjectFromMaps);

        _ = Task.Run(() => InitializeUIAffinitizedServicesAsync(asyncServiceProvider));

<<<<<<< HEAD
=======
        _lazyExternalErrorDiagnosticUpdateSource = new Lazy<ExternalErrorDiagnosticUpdateSource>(() =>
            new ExternalErrorDiagnosticUpdateSource(
                this,
                exportProvider.GetExportedValue<IDiagnosticAnalyzerService>(),
                exportProvider.GetExportedValue<IGlobalOperationNotificationService>(),
                exportProvider.GetExportedValue<IAsynchronousOperationListenerProvider>(),
                _threadingContext),
            isThreadSafe: true);

>>>>>>> 446c791e
        _workspaceListener = Services.GetRequiredService<IWorkspaceAsynchronousOperationListenerProvider>().GetListener();
    }

#if false
    internal ExternalErrorDiagnosticUpdateSource ExternalErrorDiagnosticUpdateSource => _lazyExternalErrorDiagnosticUpdateSource.Value;

    internal void SubscribeExternalErrorDiagnosticUpdateSourceToSolutionBuildEvents()
    {
        // TODO: further understand if this needs the foreground thread for any reason. UIContexts are safe to read from the UI thread;
        // it's not clear to me why this is being asserted.
        _foregroundObject.AssertIsForeground();

        if (_isExternalErrorDiagnosticUpdateSourceSubscribedToSolutionBuildEvents)
        {
            return;
        }

        // TODO: https://github.com/dotnet/roslyn/issues/36065
        // UIContextImpl requires IVsMonitorSelection service:
        if (ServiceProvider.GlobalProvider.GetService(typeof(IVsMonitorSelection)) == null)
        {
            return;
        }

        // This pattern ensures that we are called whenever the build starts/completes even if it is already in progress.
        KnownUIContexts.SolutionBuildingContext.WhenActivated(() =>
        {
            KnownUIContexts.SolutionBuildingContext.UIContextChanged += (object _, UIContextChangedEventArgs e) =>
            {
                if (e.Activated)
                {
                    ExternalErrorDiagnosticUpdateSource.OnSolutionBuildStarted();
                }
                else
                {
                    // A real build just finished.  Clear out any results from the last "run code analysis" command.
                    this.Services.GetRequiredService<ICodeAnalysisDiagnosticAnalyzerService>().Clear();
                    ExternalErrorDiagnosticUpdateSource.OnSolutionBuildCompleted();
                }
            };

            ExternalErrorDiagnosticUpdateSource.OnSolutionBuildStarted();
        });

        _isExternalErrorDiagnosticUpdateSourceSubscribedToSolutionBuildEvents = true;
    }
#endif

    public async Task InitializeUIAffinitizedServicesAsync(IAsyncServiceProvider asyncServiceProvider)
    {
        // Create services that are bound to the UI thread
        await _threadingContext.JoinableTaskFactory.SwitchToMainThreadAsync(_threadingContext.DisposalToken);

        // Fetch the session synchronously on the UI thread; if this doesn't happen before we try using this on
        // the background thread then we will experience hangs like we see in this bug:
        // https://devdiv.visualstudio.com/DefaultCollection/DevDiv/_workitems?_a=edit&id=190808 or
        // https://devdiv.visualstudio.com/DevDiv/_workitems?id=296981&_a=edit
        var telemetrySession = TelemetryService.DefaultSession;

        var solutionClosingContext = UIContext.FromUIContextGuid(VSConstants.UICONTEXT.SolutionClosing_guid);
        solutionClosingContext.UIContextChanged += (_, e) => ProjectSystemProjectFactory.SolutionClosing = e.Activated;

        var openFileTracker = await OpenFileTracker.CreateAsync(this, ProjectSystemProjectFactory, asyncServiceProvider).ConfigureAwait(true);
        var memoryListener = await VirtualMemoryNotificationListener.CreateAsync(this, _threadingContext, asyncServiceProvider, _globalOptions, _threadingContext.DisposalToken).ConfigureAwait(true);

        // Update our fields first, so any asynchronous work that needs to use these is able to see the service.
        // WARNING: if we do .ConfigureAwait(true) here, it means we're trying to transition to the UI thread while
        // semaphore is acquired; if the UI thread is blocked trying to acquire the semaphore, we could deadlock.
        using (await _gate.DisposableWaitAsync().ConfigureAwait(false))
        {
            _openFileTracker = openFileTracker;
            _memoryListener = memoryListener;
        }

        await _threadingContext.JoinableTaskFactory.SwitchToMainThreadAsync(_threadingContext.DisposalToken);

        // This must be called after the _openFileTracker was assigned; this way we know that a file added from the project system either got checked
        // in CheckForAddedFileBeingOpenMaybeAsync, or we catch it here.
        openFileTracker.CheckForOpenFilesThatWeMissed();

        // Switch to a background thread to avoid loading option providers on UI thread (telemetry is reading options).
        await TaskScheduler.Default;

        var logDelta = _globalOptions.GetOption(DiagnosticOptionsStorage.LogTelemetryForBackgroundAnalyzerExecution);
        var telemetryService = (VisualStudioWorkspaceTelemetryService)Services.GetRequiredService<IWorkspaceTelemetryService>();
        telemetryService.InitializeTelemetrySession(telemetrySession, logDelta);

        Logger.Log(FunctionId.Run_Environment,
            KeyValueLogMessage.Create(m => m["Version"] = FileVersionInfo.GetVersionInfo(typeof(VisualStudioWorkspace).Assembly.Location).FileVersion));
    }

    public Task CheckForAddedFileBeingOpenMaybeAsync(bool useAsync, ImmutableArray<string> newFileNames)
        => _openFileTracker?.CheckForAddedFileBeingOpenMaybeAsync(useAsync, newFileNames) ?? Task.CompletedTask;

    internal void AddProjectToInternalMaps(ProjectSystemProject project, IVsHierarchy? hierarchy, Guid guid, string projectSystemName)
    {
        using (_gate.DisposableWait())
        {
            _projectToHierarchyMap = _projectToHierarchyMap.Add(project.Id, hierarchy);
            _projectToGuidMap = _projectToGuidMap.Add(project.Id, guid);
            _projectSystemNameToProjectsMap.MultiAdd(projectSystemName, project);
        }
    }

    internal void AddProjectRuleSetFileToInternalMaps(ProjectSystemProject project, Func<string?> ruleSetFilePathFunc)
    {
        Contract.ThrowIfFalse(ImmutableInterlocked.TryAdd(ref _projectToRuleSetFilePath, project.Id, ruleSetFilePathFunc));
    }

    internal ProjectSystemProject? GetProjectWithHierarchyAndName(IVsHierarchy hierarchy, string projectName)
    {
        using (_gate.DisposableWait())
        {
            return GetProjectWithHierarchyAndName_NoLock(hierarchy, projectName);
        }
    }

    private ProjectSystemProject? GetProjectWithHierarchyAndName_NoLock(IVsHierarchy hierarchy, string projectName)
    {
        if (_projectSystemNameToProjectsMap.TryGetValue(projectName, out var projects))
        {
            foreach (var project in projects)
            {
                if (_projectToHierarchyMap.TryGetValue(project.Id, out var projectHierarchy))
                {
                    if (projectHierarchy == hierarchy)
                    {
                        return project;
                    }
                }
            }
        }

        return null;
    }

    // TODO: consider whether this should be going to the project system directly to get this path. This is only called on interactions from the
    // Solution Explorer in the SolutionExplorerShim, where if we just could more directly get to the rule set file it'd simplify this.
    internal override string? TryGetRuleSetPathForProject(ProjectId projectId)
    {
        // _projectToRuleSetFilePath is immutable, so can be used outside of locks
        if (_projectToRuleSetFilePath.TryGetValue(projectId, out var ruleSetPathFunc))
        {
            return ruleSetPathFunc();
        }
        else
        {
            return null;
        }
    }

    public override EnvDTE.FileCodeModel GetFileCodeModel(DocumentId documentId)
    {
        if (documentId == null)
        {
            throw new ArgumentNullException(nameof(documentId));
        }

        var document = _threadingContext.JoinableTaskFactory.Run(() => CurrentSolution.GetDocumentAsync(documentId, includeSourceGenerated: true).AsTask());
        if (document == null)
        {
            throw new ArgumentException(ServicesVSResources.The_given_DocumentId_did_not_come_from_the_Visual_Studio_workspace, nameof(documentId));
        }

        if (document is SourceGeneratedDocument sourceGeneratedDocument)
        {
            return _projectCodeModelFactory.Value.CreateFileCodeModel(sourceGeneratedDocument);
        }
        else
        {
            return _projectCodeModelFactory.Value.GetOrCreateFileCodeModel(documentId.ProjectId, document.FilePath);
        }
    }

    internal override bool TryApplyChanges(
        Microsoft.CodeAnalysis.Solution newSolution,
        IProgress<CodeAnalysisProgress> progressTracker)
    {
        if (!_foregroundObject.IsForeground())
        {
            throw new InvalidOperationException(ServicesVSResources.VisualStudioWorkspace_TryApplyChanges_cannot_be_called_from_a_background_thread);
        }

        var currentSolution = this.CurrentSolution;
        var projectChanges = newSolution.GetChanges(currentSolution).GetProjectChanges().ToList();

        // first make sure we can edit the document we will be updating (check them out from source control, etc)
        var changedDocs = projectChanges.SelectMany(pd => pd.GetChangedDocuments(onlyGetDocumentsWithTextChanges: true).Concat(pd.GetChangedAdditionalDocuments()))
                                        .Where(CanApplyChange).ToList();
        if (changedDocs.Count > 0)
        {
            this.EnsureEditableDocuments(changedDocs);
        }

        return base.TryApplyChanges(newSolution, progressTracker);

        bool CanApplyChange(DocumentId documentId)
        {
            var document = newSolution.GetDocument(documentId) ?? currentSolution.GetDocument(documentId);
            if (document == null)
            {
                // we can have null if documentId is for additional files
                return true;
            }

            return document.CanApplyChange();
        }
    }

    public override bool CanOpenDocuments
    {
        get
        {
            return true;
        }
    }

    internal override bool CanChangeActiveContextDocument
    {
        get
        {
            return true;
        }
    }

    internal bool IsCPSProject(CodeAnalysis.Project project)
        => IsCPSProject(project.Id);

    internal bool IsCPSProject(ProjectId projectId)
    {
        _foregroundObject.AssertIsForeground();

        if (this.TryGetHierarchy(projectId, out var hierarchy))
        {
            return hierarchy.IsCapabilityMatch("CPS");
        }

        return false;
    }

    internal bool IsPrimaryProject(ProjectId projectId)
    {
        using (_gate.DisposableWait())
        {
            foreach (var (_, projects) in _projectSystemNameToProjectsMap)
            {
                foreach (var project in projects)
                {
                    if (project.Id == projectId)
                        return project.IsPrimary;
                }
            }
        }

        return true;
    }

    public override bool CanApplyCompilationOptionChange(CompilationOptions oldOptions, CompilationOptions newOptions, CodeAnalysis.Project project)
        => project.Services.GetRequiredService<ICompilationOptionsChangingService>().CanApplyChange(oldOptions, newOptions);

    public override bool CanApplyParseOptionChange(ParseOptions oldOptions, ParseOptions newOptions, CodeAnalysis.Project project)
    {
        var maxSupportLangVersion = ProjectSystemProjectFactory.TryGetMaxSupportedLanguageVersion(project.Id);

        return project.Services.GetRequiredService<IParseOptionsChangingService>().CanApplyChange(oldOptions, newOptions, maxSupportLangVersion);
    }

    private void AddTextBufferCloneServiceToBuffer(object sender, TextBufferCreatedEventArgs e)
        => e.TextBuffer.Properties.AddProperty(typeof(ITextBufferCloneService), _textBufferCloneService);

    public override bool CanApplyChange(ApplyChangesKind feature)
    {
        switch (feature)
        {
            case ApplyChangesKind.AddDocument:
            case ApplyChangesKind.RemoveDocument:
            case ApplyChangesKind.ChangeDocument:
            case ApplyChangesKind.AddMetadataReference:
            case ApplyChangesKind.RemoveMetadataReference:
            case ApplyChangesKind.AddProjectReference:
            case ApplyChangesKind.RemoveProjectReference:
            case ApplyChangesKind.AddAnalyzerReference:
            case ApplyChangesKind.RemoveAnalyzerReference:
            case ApplyChangesKind.AddAdditionalDocument:
            case ApplyChangesKind.RemoveAdditionalDocument:
            case ApplyChangesKind.ChangeAdditionalDocument:
            case ApplyChangesKind.ChangeCompilationOptions:
            case ApplyChangesKind.ChangeParseOptions:
            case ApplyChangesKind.ChangeDocumentInfo:
            case ApplyChangesKind.AddAnalyzerConfigDocument:
            case ApplyChangesKind.RemoveAnalyzerConfigDocument:
            case ApplyChangesKind.ChangeAnalyzerConfigDocument:
            case ApplyChangesKind.AddSolutionAnalyzerReference:
            case ApplyChangesKind.RemoveSolutionAnalyzerReference:
                return true;

            default:
                return false;
        }
    }

    private bool TryGetProjectData(ProjectId projectId, [NotNullWhen(returnValue: true)] out IVsHierarchy? hierarchy, [NotNullWhen(returnValue: true)] out EnvDTE.Project? project)
    {
        project = null;

        return
            this.TryGetHierarchy(projectId, out hierarchy) &&
            hierarchy.TryGetProject(out project);
    }

    internal void GetProjectData(ProjectId projectId, out IVsHierarchy hierarchy, out EnvDTE.Project project)
    {
        if (!TryGetProjectData(projectId, out hierarchy!, out project!))
        {
            throw new ArgumentException(string.Format(ServicesVSResources.Could_not_find_project_0, projectId));
        }
    }

    internal EnvDTE.Project? TryGetDTEProject(ProjectId projectId)
        => TryGetProjectData(projectId, out var _, out var project) ? project : null;

    internal bool TryAddReferenceToProject(ProjectId projectId, string assemblyName)
    {
        if (!TryGetProjectData(projectId, out _, out var project))
        {
            return false;
        }

        var vsProject = (VSProject)project.Object;
        try
        {
            vsProject.References.Add(assemblyName);
        }
        catch (Exception)
        {
            return false;
        }

        return true;
    }

    private static string? GetAnalyzerPath(AnalyzerReference analyzerReference)
        => analyzerReference.FullPath;

    protected override void ApplyCompilationOptionsChanged(ProjectId projectId, CompilationOptions options)
    {
        if (projectId == null)
        {
            throw new ArgumentNullException(nameof(projectId));
        }

        if (options == null)
        {
            throw new ArgumentNullException(nameof(options));
        }

        var originalProject = CurrentSolution.GetRequiredProject(projectId);
        var compilationOptionsService = originalProject.Services.GetRequiredService<ICompilationOptionsChangingService>();
        var storage = ProjectPropertyStorage.Create(TryGetDTEProject(projectId), ServiceProvider.GlobalProvider);
        compilationOptionsService.Apply(originalProject.CompilationOptions!, options, storage);
    }

    protected override void ApplyParseOptionsChanged(ProjectId projectId, ParseOptions options)
    {
        if (projectId == null)
        {
            throw new ArgumentNullException(nameof(projectId));
        }

        if (options == null)
        {
            throw new ArgumentNullException(nameof(options));
        }

        var parseOptionsService = CurrentSolution.GetRequiredProject(projectId).Services.GetRequiredService<IParseOptionsChangingService>();
        var storage = ProjectPropertyStorage.Create(TryGetDTEProject(projectId), ServiceProvider.GlobalProvider);
        parseOptionsService.Apply(options, storage);
    }

    protected override void ApplyAnalyzerReferenceAdded(ProjectId projectId, AnalyzerReference analyzerReference)
    {
        if (projectId == null)
        {
            throw new ArgumentNullException(nameof(projectId));
        }

        if (analyzerReference == null)
        {
            throw new ArgumentNullException(nameof(analyzerReference));
        }

        GetProjectData(projectId, out _, out var project);

        var filePath = GetAnalyzerPath(analyzerReference);
        if (filePath != null)
        {
            var vsProject = (VSProject3)project.Object;
            vsProject.AnalyzerReferences.Add(filePath);
        }
    }

    protected override void ApplyAnalyzerReferenceRemoved(ProjectId projectId, AnalyzerReference analyzerReference)
    {
        if (projectId == null)
        {
            throw new ArgumentNullException(nameof(projectId));
        }

        if (analyzerReference == null)
        {
            throw new ArgumentNullException(nameof(analyzerReference));
        }

        GetProjectData(projectId, out _, out var project);

        var filePath = GetAnalyzerPath(analyzerReference);
        if (filePath != null)
        {
            var vsProject = (VSProject3)project.Object;
            vsProject.AnalyzerReferences.Remove(filePath);
        }
    }

    private static string? GetMetadataPath(MetadataReference metadataReference)
    {
        if (metadataReference is PortableExecutableReference fileMetadata)
        {
            return fileMetadata.FilePath;
        }

        return null;
    }

    protected override void ApplyMetadataReferenceAdded(
        ProjectId projectId, MetadataReference metadataReference)
    {
        if (projectId == null)
        {
            throw new ArgumentNullException(nameof(projectId));
        }

        if (metadataReference == null)
        {
            throw new ArgumentNullException(nameof(metadataReference));
        }

        GetProjectData(projectId, out _, out var project);

        var filePath = GetMetadataPath(metadataReference);
        if (filePath != null)
        {
            var vsProject = (VSProject)project.Object;
            vsProject.References.Add(filePath);

            var undoManager = TryGetUndoManager();
            undoManager?.Add(new RemoveMetadataReferenceUndoUnit(this, projectId, filePath));
        }
    }

    protected override void ApplyMetadataReferenceRemoved(
        ProjectId projectId, MetadataReference metadataReference)
    {
        if (projectId == null)
        {
            throw new ArgumentNullException(nameof(projectId));
        }

        if (metadataReference == null)
        {
            throw new ArgumentNullException(nameof(metadataReference));
        }

        GetProjectData(projectId, out _, out var project);

        var filePath = GetMetadataPath(metadataReference);
        if (filePath != null)
        {
            var vsProject = (VSProject)project.Object;
            foreach (Reference reference in vsProject.References)
            {
                if (StringComparer.OrdinalIgnoreCase.Equals(reference.Path, filePath))
                {
                    reference.Remove();
                    var undoManager = TryGetUndoManager();
                    undoManager?.Add(new AddMetadataReferenceUndoUnit(this, projectId, filePath));
                    break;
                }
            }
        }
    }

    internal override void ApplyMappedFileChanges(SolutionChanges solutionChanges)
    {
        // Get the original text changes from all documents and call the span mapping service to get span mappings for the text changes.
        // Create mapped text changes using the mapped spans and original text changes' text.

        // Mappings for opened razor files are retrieved via the LSP client making a request to the razor server.
        // If we wait for the result on the UI thread, we will hit a bug in the LSP client that brings us to a code path
        // using ConfigureAwait(true).  This deadlocks as it then attempts to return to the UI thread which is already blocked by us.
        // Instead, we invoke this in JTF run which will mitigate deadlocks when the ConfigureAwait(true)
        // tries to switch back to the main thread in the LSP client.
        // Link to LSP client bug for ConfigureAwait(true) - https://devdiv.visualstudio.com/DevDiv/_workitems/edit/1216657
        var mappedChanges = _threadingContext.JoinableTaskFactory.Run(() => GetMappedTextChangesAsync(solutionChanges));

        // Group the mapped text changes by file, then apply all mapped text changes for the file.
        foreach (var changesForFile in mappedChanges)
        {
            // It doesn't matter which of the file's projectIds we pass to the invisible editor, so just pick the first.
            var projectId = changesForFile.Value.First().ProjectId;
            // Make sure we only take distinct changes - we'll have duplicates from different projects for linked files or multi-targeted files.
            var distinctTextChanges = changesForFile.Value.Select(change => change.TextChange).Distinct().ToImmutableArray();
            using var invisibleEditor = new InvisibleEditor(ServiceProvider.GlobalProvider, changesForFile.Key, GetHierarchy(projectId), needsSave: true, needsUndoDisabled: false);
            TextEditApplication.UpdateText(distinctTextChanges, invisibleEditor.TextBuffer, EditOptions.None);
        }

        return;

        async Task<MultiDictionary<string, (TextChange TextChange, ProjectId ProjectId)>> GetMappedTextChangesAsync(SolutionChanges solutionChanges)
        {
            var filePathToMappedTextChanges = new MultiDictionary<string, (TextChange TextChange, ProjectId ProjectId)>();
            foreach (var projectChanges in solutionChanges.GetProjectChanges())
            {
                foreach (var changedDocumentId in projectChanges.GetChangedDocuments())
                {
                    var oldDocument = projectChanges.OldProject.GetRequiredDocument(changedDocumentId);
                    if (!ShouldApplyChangesToMappedDocuments(oldDocument, out var mappingService))
                    {
                        continue;
                    }

                    var newDocument = projectChanges.NewProject.GetRequiredDocument(changedDocumentId);
                    var mappedTextChanges = await mappingService.GetMappedTextChangesAsync(
                        oldDocument, newDocument, CancellationToken.None).ConfigureAwait(false);
                    foreach (var (filePath, textChange) in mappedTextChanges)
                    {
                        filePathToMappedTextChanges.Add(filePath, (textChange, projectChanges.ProjectId));
                    }
                }
            }

            return filePathToMappedTextChanges;
        }

        bool ShouldApplyChangesToMappedDocuments(CodeAnalysis.Document document, [NotNullWhen(true)] out ISpanMappingService? spanMappingService)
        {
            spanMappingService = document.Services.GetService<ISpanMappingService>();
            // Only consider files that are mapped and that we are unable to apply changes to.
            // TODO - refactor how this is determined - https://github.com/dotnet/roslyn/issues/47908
            return spanMappingService != null && document?.CanApplyChange() == false;
        }
    }

    protected override void ApplyProjectReferenceAdded(
        ProjectId projectId, ProjectReference projectReference)
    {
        if (projectId == null)
        {
            throw new ArgumentNullException(nameof(projectId));
        }

        if (projectReference == null)
        {
            throw new ArgumentNullException(nameof(projectReference));
        }

        GetProjectData(projectId, out _, out var project);
        GetProjectData(projectReference.ProjectId, out _, out var refProject);

        var vsProject = (VSProject)project.Object;
        vsProject.References.AddProject(refProject);

        var undoManager = TryGetUndoManager();
        undoManager?.Add(new RemoveProjectReferenceUndoUnit(
            this, projectId, projectReference.ProjectId));
    }

    private OleInterop.IOleUndoManager? TryGetUndoManager()
    {
        var documentTrackingService = this.Services.GetRequiredService<IDocumentTrackingService>();
        var documentId = documentTrackingService.TryGetActiveDocument() ?? documentTrackingService.GetVisibleDocuments().FirstOrDefault();
        if (documentId != null)
        {
            var composition = (IComponentModel)ServiceProvider.GlobalProvider.GetService(typeof(SComponentModel));
            var exportProvider = composition.DefaultExportProvider;
            var editorAdaptersService = exportProvider.GetExportedValue<IVsEditorAdaptersFactoryService>();

            return editorAdaptersService.TryGetUndoManager(this, documentId, CancellationToken.None);
        }

        return null;
    }

    protected override void ApplyProjectReferenceRemoved(
        ProjectId projectId, ProjectReference projectReference)
    {
        if (projectId == null)
        {
            throw new ArgumentNullException(nameof(projectId));
        }

        if (projectReference == null)
        {
            throw new ArgumentNullException(nameof(projectReference));
        }

        GetProjectData(projectId, out _, out var project);
        GetProjectData(projectReference.ProjectId, out _, out var refProject);

        var vsProject = (VSProject)project.Object;
        foreach (Reference reference in vsProject.References)
        {
            if (reference.SourceProject == refProject)
            {
                reference.Remove();
                var undoManager = TryGetUndoManager();
                undoManager?.Add(new AddProjectReferenceUndoUnit(this, projectId, projectReference.ProjectId));
            }
        }
    }

    protected override void ApplyDocumentAdded(DocumentInfo info, SourceText text)
        => AddDocumentCore(info, text, TextDocumentKind.Document);

    protected override void ApplyAdditionalDocumentAdded(DocumentInfo info, SourceText text)
        => AddDocumentCore(info, text, TextDocumentKind.AdditionalDocument);

    protected override void ApplyAnalyzerConfigDocumentAdded(DocumentInfo info, SourceText text)
    {
        if (!TryAddEditorConfigToSolutionItems(info, text))
            AddDocumentCore(info, text, TextDocumentKind.AnalyzerConfigDocument);
    }

    private void AddDocumentCore(DocumentInfo info, SourceText initialText, TextDocumentKind documentKind)
    {
        GetProjectData(info.Id.ProjectId, out _, out var project);

        // If the first namespace name matches the name of the project, then we don't want to
        // generate a folder for that.  The project is implicitly a folder with that name.
        var folders = info.Folders.AsEnumerable();
        if (folders.FirstOrDefault() == project.Name)
        {
            folders = folders.Skip(1);
        }

        folders = FilterFolderForProjectType(project, folders);

        if (IsWebsite(project))
        {
            AddDocumentToFolder(project, info.Id, SpecializedCollections.SingletonEnumerable(AppCodeFolderName), info.Name, documentKind, initialText, info.FilePath);
        }
        else if (folders.Any())
        {
            AddDocumentToFolder(project, info.Id, folders, info.Name, documentKind, initialText, info.FilePath);
        }
        else
        {
            AddDocumentToProject(project, info.Id, info.Name, documentKind, initialText, info.FilePath);
        }

        var undoManager = TryGetUndoManager();

        switch (documentKind)
        {
            case TextDocumentKind.AdditionalDocument:
                undoManager?.Add(new RemoveAdditionalDocumentUndoUnit(this, info.Id));
                break;

            case TextDocumentKind.AnalyzerConfigDocument:
                undoManager?.Add(new RemoveAnalyzerConfigDocumentUndoUnit(this, info.Id));
                break;

            case TextDocumentKind.Document:
                undoManager?.Add(new RemoveDocumentUndoUnit(this, info.Id));
                break;

            default:
                throw ExceptionUtilities.UnexpectedValue(documentKind);
        }
    }

    private static bool IsWebsite(EnvDTE.Project project)
        => project.Kind == VsWebSite.PrjKind.prjKindVenusProject;

    private static IEnumerable<string> FilterFolderForProjectType(EnvDTE.Project project, IEnumerable<string> folders)
    {
        foreach (var folder in folders)
        {
            var items = GetAllItems(project.ProjectItems);
            var folderItem = items.FirstOrDefault(p => StringComparer.OrdinalIgnoreCase.Compare(p.Name, folder) == 0);
            if (folderItem == null || folderItem.Kind != EnvDTE.Constants.vsProjectItemKindPhysicalFile)
            {
                yield return folder;
            }
        }
    }

    private static IEnumerable<ProjectItem> GetAllItems(ProjectItems projectItems)
    {
        if (projectItems == null)
        {
            return SpecializedCollections.EmptyEnumerable<ProjectItem>();
        }

        var items = projectItems.OfType<ProjectItem>();
        return items.Concat(items.SelectMany(i => GetAllItems(i.ProjectItems)));
    }

#if false
    protected override void AddExistingDocument(DocumentId documentId, string filePath, IEnumerable<string> folders)
    {
        IVsHierarchy hierarchy;
        EnvDTE.Project project;
        IVisualStudioHostProject hostProject;
        GetProjectData(documentId.ProjectId, out hostProject, out hierarchy, out project);

        // If the first namespace name matches the name of the project, then we don't want to
        // generate a folder for that.  The project is implicitly a folder with that name.
        if (folders.FirstOrDefault() == project.Name)
        {
            folders = folders.Skip(1);
        }

        var name = Path.GetFileName(filePath);

        if (folders.Any())
        {
            AddDocumentToFolder(hostProject, project, documentId, folders, name, SourceCodeKind.Regular, initialText: null, filePath: filePath);
        }
        else
        {
            AddDocumentToProject(hostProject, project, documentId, name, SourceCodeKind.Regular, initialText: null, filePath: filePath);
        }
    }
#endif

    private void AddDocumentToProject(
        EnvDTE.Project project,
        DocumentId documentId,
        string documentName,
        TextDocumentKind documentKind,
        SourceText? initialText = null,
        string? filePath = null)
    {
        string? folderPath = null;
        if (filePath == null && !project.TryGetFullPath(out folderPath))
        {
            // TODO(cyrusn): Throw an appropriate exception here.
            throw new Exception(ServicesVSResources.Could_not_find_location_of_folder_on_disk);
        }

        AddDocumentToProjectItems(project.ProjectItems, documentId, folderPath, documentName, initialText, filePath, documentKind);
    }

    private void AddDocumentToFolder(
        EnvDTE.Project project,
        DocumentId documentId,
        IEnumerable<string> folders,
        string documentName,
        TextDocumentKind documentKind,
        SourceText? initialText = null,
        string? filePath = null)
    {
        var folder = project.FindOrCreateFolder(folders);

        string? folderPath = null;
        if (filePath == null && !folder.TryGetFullPath(out folderPath))
        {
            // TODO(cyrusn): Throw an appropriate exception here.
            throw new Exception(ServicesVSResources.Could_not_find_location_of_folder_on_disk);
        }

        AddDocumentToProjectItems(folder.ProjectItems, documentId, folderPath, documentName, initialText, filePath, documentKind);
    }

    private bool TryAddEditorConfigToSolutionItems(
        DocumentInfo documentInfo,
        SourceText text)
    {
        // We're going to see if this is an .editorconfig being added at the solution level, and if so process it specially; so verify first that it is one
        if (CurrentSolution.FilePath is null || documentInfo.FilePath is null)
            return false;

        if (PathUtilities.GetFileName(documentInfo.FilePath) != ".editorconfig")
            return false;

        if (IOUtilities.PerformIO(() => File.Exists(documentInfo.FilePath)))
            return false;

        var solutionDirectory = PathUtilities.GetDirectoryName(this.CurrentSolution.FilePath);
        if (solutionDirectory != PathUtilities.GetDirectoryName(documentInfo.FilePath))
            return false;

        // Double check too that this isn't a case of the .csproj being in the same folder of the .sln, at which point it's reasonable
        // just to add this to the project file.
        if (PathUtilities.GetDirectoryName(CurrentSolution.GetProject(documentInfo.Id.ProjectId)?.FilePath) == solutionDirectory)
            return false;

        // All checks pass, so let's treat this special.
        var dte = _threadingContext.JoinableTaskFactory.Run(() => _asyncServiceProvider.GetServiceAsync<SDTE, EnvDTE.DTE>(_threadingContext.JoinableTaskFactory));

        const string SolutionItemsFolderName = "Solution Items";

        var projects = dte.Solution.Projects.OfType<EnvDTE.Project>();
        var solutionItemsFolder = projects.FirstOrDefault(static p => p.Kind == EnvDTE.Constants.vsProjectKindSolutionItems && p.Name == SolutionItemsFolderName);

        if (solutionItemsFolder != null)
        {
            foreach (ProjectItem projectItem in solutionItemsFolder.ProjectItems)
            {
                if (projectItem.Name == documentInfo.Name)
                {
                    // It's already added to the solution folder, we just need to write the text and be done
                    using var writer = new StreamWriter(documentInfo.FilePath, append: false, encoding: text.Encoding ?? Encoding.UTF8);
                    text.Write(writer);
                    return true;
                }
            }
        }
        else
        {
            solutionItemsFolder = ((EnvDTE80.Solution2)dte.Solution).AddSolutionFolder(SolutionItemsFolderName);
        }

        AddDocumentToProjectItems(
            solutionItemsFolder.ProjectItems,
            documentInfo.Id,
            folderPath: null,
            documentInfo.Name,
            text,
            documentInfo.FilePath,
            TextDocumentKind.AnalyzerConfigDocument);
        dte.Solution.SaveAs(dte.Solution.FileName);

        return true;
    }

    private void AddDocumentToProjectItems(
        ProjectItems projectItems,
        DocumentId documentId,
        string? folderPath,
        string documentName,
        SourceText? initialText,
        string? filePath,
        TextDocumentKind documentKind)
    {
        if (filePath == null)
        {
            Contract.ThrowIfNull(folderPath, "If we didn't have a file path, then we expected a folder path to generate the file path from.");
            var baseName = Path.GetFileNameWithoutExtension(documentName);
            var extension = documentKind == TextDocumentKind.Document ? GetPreferredExtension(documentId) : Path.GetExtension(documentName);
            var uniqueName = projectItems.GetUniqueName(baseName, extension);
            filePath = Path.Combine(folderPath, uniqueName);
        }

        if (initialText != null)
        {
            using var writer = new StreamWriter(filePath, append: false, encoding: initialText.Encoding ?? Encoding.UTF8);
            initialText.Write(writer);
        }

        // TODO: restore document ID hinting -- we previously ensured that the AddFromFile will introduce the document ID being used here.
        // (tracked by https://devdiv.visualstudio.com/DevDiv/_workitems/edit/677956)
        projectItems.AddFromFile(filePath);
    }

    private void RemoveDocumentCore(DocumentId documentId, TextDocumentKind documentKind)
    {
        if (documentId == null)
        {
            throw new ArgumentNullException(nameof(documentId));
        }

        var document = this.CurrentSolution.GetTextDocument(documentId);
        if (document != null)
        {
            var hierarchy = this.GetHierarchy(documentId.ProjectId);
            Contract.ThrowIfNull(hierarchy, "Removing files from projects without hierarchies are not supported.");

            var text = document.GetTextSynchronously(CancellationToken.None);

            Contract.ThrowIfNull(document.FilePath, "Removing files from projects that don't have file names are not supported.");
            var itemId = hierarchy.TryGetItemId(document.FilePath);
            if (itemId == (uint)VSConstants.VSITEMID.Nil)
            {
                // it is no longer part of the solution
                return;
            }

            var project = (IVsProject3)hierarchy;
            project.RemoveItem(0, itemId, out _);

            var undoManager = TryGetUndoManager();
            var docInfo = CreateDocumentInfoWithoutText(document);

            switch (documentKind)
            {
                case TextDocumentKind.AdditionalDocument:
                    undoManager?.Add(new AddAdditionalDocumentUndoUnit(this, docInfo, text));
                    break;

                case TextDocumentKind.AnalyzerConfigDocument:
                    undoManager?.Add(new AddAnalyzerConfigDocumentUndoUnit(this, docInfo, text));
                    break;

                case TextDocumentKind.Document:
                    undoManager?.Add(new AddDocumentUndoUnit(this, docInfo, text));
                    break;

                default:
                    throw ExceptionUtilities.UnexpectedValue(documentKind);
            }
        }
    }

    protected override void ApplyDocumentRemoved(DocumentId documentId)
        => RemoveDocumentCore(documentId, TextDocumentKind.Document);

    protected override void ApplyAdditionalDocumentRemoved(DocumentId documentId)
        => RemoveDocumentCore(documentId, TextDocumentKind.AdditionalDocument);

    protected override void ApplyAnalyzerConfigDocumentRemoved(DocumentId documentId)
        => RemoveDocumentCore(documentId, TextDocumentKind.AnalyzerConfigDocument);

    public override void OpenDocument(DocumentId documentId, bool activate = true)
        => OpenDocumentCore(documentId, activate);

    public override void OpenAdditionalDocument(DocumentId documentId, bool activate = true)
        => OpenDocumentCore(documentId, activate);

    public override void OpenAnalyzerConfigDocument(DocumentId documentId, bool activate = true)
        => OpenDocumentCore(documentId, activate);

    public override void CloseDocument(DocumentId documentId)
        => CloseDocumentCore(documentId);

    public override void CloseAdditionalDocument(DocumentId documentId)
        => CloseDocumentCore(documentId);

    public override void CloseAnalyzerConfigDocument(DocumentId documentId)
        => CloseDocumentCore(documentId);

    public void OpenDocumentCore(DocumentId documentId, bool activate = true)
    {
        if (documentId == null)
        {
            throw new ArgumentNullException(nameof(documentId));
        }

        if (!_foregroundObject.IsForeground())
        {
            throw new InvalidOperationException(ServicesVSResources.This_workspace_only_supports_opening_documents_on_the_UI_thread);
        }

        var document = this.CurrentSolution.GetTextDocument(documentId);
        if (document != null)
        {
            OpenDocumentFromPath(document.FilePath, document.Project.Id, activate);
        }
    }

    internal void OpenDocumentFromPath(string? filePath, ProjectId projectId, bool activate = true)
    {
        if (TryGetFrame(filePath, projectId, out var frame))
        {
            if (activate)
            {
                frame.Show();
            }
            else
            {
                frame.ShowNoActivate();
            }
        }
    }

    /// <summary>
    /// Opens a file and retrieves the window frame.
    /// </summary>
    /// <param name="filePath">the file path of the file to open.</param>
    /// <param name="projectId">used to retrieve the IVsHierarchy to ensure the file is opened in a matching context.</param>
    /// <param name="frame">the window frame.</param>
    /// <returns></returns>
    private bool TryGetFrame(string? filePath, ProjectId projectId, [NotNullWhen(returnValue: true)] out IVsWindowFrame? frame)
    {
        frame = null;

        if (filePath == null)
        {
            return false;
        }

        var hierarchy = GetHierarchy(projectId);
        var itemId = hierarchy?.TryGetItemId(filePath) ?? (uint)VSConstants.VSITEMID.Nil;
        if (itemId == (uint)VSConstants.VSITEMID.Nil)
        {
            // If the ItemId is Nil, then IVsProject would not be able to open the
            // document using its ItemId. Thus, we must use OpenDocumentViaProject, which only
            // depends on the file path.

            var openDocumentService = ServiceProvider.GlobalProvider.GetServiceOnMainThread<SVsUIShellOpenDocument, IVsUIShellOpenDocument>();
            return ErrorHandler.Succeeded(openDocumentService.OpenDocumentViaProject(
                filePath,
                VSConstants.LOGVIEWID.TextView_guid,
                out _,
                out _,
                out _,
                out frame));
        }
        else
        {
            // If the ItemId is not Nil, then we should not call IVsUIShellDocument
            // .OpenDocumentViaProject here because that simply takes a file path and opens the
            // file within the context of the first project it finds. That would cause problems
            // if the document we're trying to open is actually a linked file in another
            // project. So, we get the project's hierarchy and open the document using its item
            // ID.

            // It's conceivable that IVsHierarchy might not implement IVsProject. However,
            // OpenDocumentViaProject itself relies upon this QI working, so it should be OK to
            // use here.

            return hierarchy is IVsProject vsProject &&
                ErrorHandler.Succeeded(vsProject.OpenItem(itemId, VSConstants.LOGVIEWID.TextView_guid, s_docDataExisting_Unknown, out frame));
        }
    }

    public void CloseDocumentCore(DocumentId documentId)
    {
        if (documentId == null)
        {
            throw new ArgumentNullException(nameof(documentId));
        }

        if (this.IsDocumentOpen(documentId))
        {
            var filePath = this.GetFilePath(documentId);
            if (filePath != null)
            {
                var openDocumentService = ServiceProvider.GlobalProvider.GetServiceOnMainThread<SVsUIShellOpenDocument, IVsUIShellOpenDocument>();
                if (ErrorHandler.Succeeded(openDocumentService.IsDocumentOpen(null, 0, filePath, Guid.Empty, 0, out _, null, out var frame, out _)))
                {
                    // TODO: do we need save argument for CloseDocument?
                    frame.CloseFrame((uint)__FRAMECLOSE.FRAMECLOSE_NoSave);
                }
            }
        }
    }

    protected override void ApplyDocumentTextChanged(DocumentId documentId, SourceText newText)
        => ApplyTextDocumentChange(documentId, newText);

    protected override void ApplyAdditionalDocumentTextChanged(DocumentId documentId, SourceText newText)
        => ApplyTextDocumentChange(documentId, newText);

    protected override void ApplyAnalyzerConfigDocumentTextChanged(DocumentId documentId, SourceText newText)
        => ApplyTextDocumentChange(documentId, newText);

    private void ApplyTextDocumentChange(DocumentId documentId, SourceText newText)
    {
        var containedDocument = ContainedDocument.TryGetContainedDocument(documentId);

        if (containedDocument != null)
        {
            containedDocument.UpdateText(newText);
        }
        else
        {
            if (IsDocumentOpen(documentId))
            {
                var textBuffer = this.CurrentSolution.GetTextDocument(documentId)!.GetTextSynchronously(CancellationToken.None).Container.TryGetTextBuffer();

                if (textBuffer != null)
                {
                    TextEditApplication.UpdateText(newText, textBuffer, EditOptions.DefaultMinimalChange);
                    return;
                }
            }

            // The document wasn't open in a normal way, so invisible editor time
            using var invisibleEditor = OpenInvisibleEditor(documentId);
            TextEditApplication.UpdateText(newText, invisibleEditor.TextBuffer, EditOptions.None);
        }
    }

    protected override void ApplyDocumentInfoChanged(DocumentId documentId, DocumentInfo updatedInfo)
    {
        var document = CurrentSolution.GetRequiredDocument(documentId);

        FailIfDocumentInfoChangesNotSupported(document, updatedInfo);

        if (document.Name != updatedInfo.Name)
        {
            GetProjectData(updatedInfo.Id.ProjectId, out var _, out var dteProject);

            if (document.FilePath == null)
            {
                FatalError.ReportAndCatch(new Exception("Attempting to change the information of a document without a file path."));
                return;
            }

            var projectItemForDocument = dteProject.FindItemByPath(document.FilePath, StringComparer.OrdinalIgnoreCase);

            if (projectItemForDocument == null)
            {
                // TODO(https://github.com/dotnet/roslyn/issues/34276):
                Debug.Fail("Attempting to change the name of a file in a Shared Project");
                return;
            }

            // Must save the document first for things like Breakpoints to be preserved.
            // WORKAROUND: Check if the document needs to be saved before calling save. 
            // Should remove the if below and just call save() once 
            // https://devdiv.visualstudio.com/DevDiv/_workitems/edit/1163405
            // is fixed
            if (!projectItemForDocument.Saved)
            {
                projectItemForDocument.Save();
            }

            var uniqueName = projectItemForDocument.Collection
                .GetUniqueNameIgnoringProjectItem(
                    projectItemForDocument,
                    Path.GetFileNameWithoutExtension(updatedInfo.Name),
                    Path.GetExtension(updatedInfo.Name));

            // Get the current undoManager before any file renames/documentId changes happen
            var undoManager = TryGetUndoManager();

            // By setting this property, Visual Studio will perform the file rename, which 
            // will cause the workspace's current solution to update and will fire the 
            // necessary workspace changed events.
            projectItemForDocument.Name = uniqueName;

            if (projectItemForDocument.TryGetFullPath(out var newPath))
            {
                undoManager?.Add(new RenameDocumentUndoUnit(this, uniqueName, document.Name, newPath));
            }
        }
    }

    /// <summary>
    /// The <see cref="VisualStudioWorkspace"/> currently supports only a subset of <see cref="DocumentInfo"/> 
    /// changes.
    /// </summary>
    private static void FailIfDocumentInfoChangesNotSupported(CodeAnalysis.Document document, DocumentInfo updatedInfo)
    {
        if (document.SourceCodeKind != updatedInfo.SourceCodeKind)
        {
            throw new InvalidOperationException(
                $"This Workspace does not support changing a document's {nameof(document.SourceCodeKind)}.");
        }

        if (document.FilePath != updatedInfo.FilePath)
        {
            throw new InvalidOperationException(
                $"This Workspace does not support changing a document's {nameof(document.FilePath)}.");
        }

        if (document.Id != updatedInfo.Id)
        {
            throw new InvalidOperationException(
                $"This Workspace does not support changing a document's {nameof(document.Id)}.");
        }

        if (document.Folders != updatedInfo.Folders && !document.Folders.SequenceEqual(updatedInfo.Folders))
        {
            throw new InvalidOperationException(
                $"This Workspace does not support changing a document's {nameof(document.Folders)}.");
        }

        if (document.State.Attributes.IsGenerated != updatedInfo.IsGenerated)
        {
            throw new InvalidOperationException(
                $"This Workspace does not support changing a document's {nameof(document.State.Attributes.IsGenerated)} state.");
        }
    }

    private string GetPreferredExtension(DocumentId documentId)
    {
        // No extension was provided.  Pick a good one based on the type of host project.
        return CurrentSolution.GetRequiredProject(documentId.ProjectId).Language switch
        {
            // TODO: uncomment when fixing https://github.com/dotnet/roslyn/issues/5325
            //return sourceCodeKind == SourceCodeKind.Regular ? ".cs" : ".csx";
            LanguageNames.CSharp => ".cs",

            // TODO: uncomment when fixing https://github.com/dotnet/roslyn/issues/5325
            //return sourceCodeKind == SourceCodeKind.Regular ? ".vb" : ".vbx";
            LanguageNames.VisualBasic => ".vb",
            _ => throw new InvalidOperationException(),
        };
    }

    public override IVsHierarchy? GetHierarchy(ProjectId projectId)
    {
        // This doesn't take a lock since _projectToHierarchyMap is immutable
        return _projectToHierarchyMap.GetValueOrDefault(projectId, defaultValue: null);
    }

    internal override Guid GetProjectGuid(ProjectId projectId)
    {
        // This doesn't take a lock since _projectToGuidMap is immutable
        return _projectToGuidMap.GetValueOrDefault(projectId, defaultValue: Guid.Empty);
    }

    internal string? TryGetDependencyNodeTargetIdentifier(ProjectId projectId)
    {
        return ProjectSystemProjectFactory.TryGetDependencyNodeTargetIdentifier(projectId);
    }

    internal override void SetDocumentContext(DocumentId documentId)
    {
        _foregroundObject.AssertIsForeground();

        // Note: this method does not actually call into any workspace code here to change the workspace's context. The assumption is updating the running document table or
        // IVsHierarchies will raise the appropriate events which we are subscribed to.

        var hierarchy = GetHierarchy(documentId.ProjectId);
        if (hierarchy == null)
        {
            // If we don't have a hierarchy then there's nothing we can do
            return;
        }

        // The hierarchy might be supporting multitargeting; in that case, let's update the context. Unfortunately the IVsHierarchies that support this
        // don't necessarily let us read it first, so we have to fire-and-forget here.
        string? projectSystemNameForProjectId = null;

        using (_gate.DisposableWait())
        {
            foreach (var (projectSystemName, projects) in _projectSystemNameToProjectsMap)
            {
                if (projects.Any(p => p.Id == documentId.ProjectId))
                {
                    projectSystemNameForProjectId = projectSystemName;
                }
            }
        }

        if (projectSystemNameForProjectId is null)
        {
            // Project must have been removed asynchronously
            return;
        }

        // The hierarchy might be supporting multitargeting; in that case, let's update the context. Unfortunately the IVsHierarchies that support this
        // don't necessarily let us read it first, so we have to fire-and-forget here.
        hierarchy.SetProperty(VSConstants.VSITEMID_ROOT, (int)__VSHPROPID8.VSHPROPID_ActiveIntellisenseProjectContext, projectSystemNameForProjectId);

        var filePath = GetFilePath(documentId);
        if (filePath == null)
        {
            return;
        }

        var itemId = hierarchy.TryGetItemId(filePath);
        if (itemId != VSConstants.VSITEMID_NIL)
        {
            // Is this owned by a shared asset project? If so, we need to put the shared asset project into the running document table, and need to set the
            // current hierarchy as the active context of that shared hierarchy. This is kept as a loop that we do multiple times in the case that you
            // have multiple pointers. This used to be the case for multitargeting projects, but that was now handled by setting the active context property
            // above. Some project systems out there might still be supporting it, so we'll support it too.
            while (SharedProjectUtilities.TryGetItemInSharedAssetsProject(hierarchy, itemId, out var sharedHierarchy, out var sharedItemId) &&
                   hierarchy != sharedHierarchy)
            {
                // Ensure the shared context is set correctly
                if (sharedHierarchy.GetActiveProjectContext() != hierarchy)
                {
                    ErrorHandler.ThrowOnFailure(sharedHierarchy.SetActiveProjectContext(hierarchy));
                }

                // We now need to ensure the outer project is also set up
                hierarchy = sharedHierarchy;
                itemId = sharedItemId;
            }
        }

        // Update the ownership of the file in the Running Document Table
        var project = (IVsProject3)hierarchy;
        project.TransferItem(filePath, filePath, punkWindowFrame: null);
    }

    internal bool TryGetHierarchy(ProjectId projectId, [NotNullWhen(returnValue: true)] out IVsHierarchy? hierarchy)
    {
        hierarchy = this.GetHierarchy(projectId);
        return hierarchy != null;
    }

    protected override void Dispose(bool finalize)
    {
        if (!finalize)
        {
            _textBufferFactoryService.TextBufferCreated -= AddTextBufferCloneServiceToBuffer;
            _projectionBufferFactoryService.ProjectionBufferCreated -= AddTextBufferCloneServiceToBuffer;

#if false
            if (_lazyExternalErrorDiagnosticUpdateSource.IsValueCreated)
            {
                _lazyExternalErrorDiagnosticUpdateSource.Value.Dispose();
            }
#endif
        }

        base.Dispose(finalize);
    }

    public virtual void EnsureEditableDocuments(IEnumerable<DocumentId> documents)
    {
        var queryEdit = (IVsQueryEditQuerySave2)ServiceProvider.GlobalProvider.GetService(typeof(SVsQueryEditQuerySave));

        // make sure given document id actually exist in current solution and the file is marked as supporting modifications
        // and actually has non null file path
        var fileNames = documents.Select(GetFilePath).ToArray();

        // TODO: meditate about the flags we can pass to this and decide what is most appropriate for Roslyn
        var result = queryEdit.QueryEditFiles(
            rgfQueryEdit: 0,
            cFiles: fileNames.Length,
            rgpszMkDocuments: fileNames,
            rgrgf: new uint[fileNames.Length],
            rgFileInfo: new VSQEQS_FILE_ATTRIBUTE_DATA[fileNames.Length],
            pfEditVerdict: out var editVerdict,
            prgfMoreInfo: out var editResultFlags);

        if (ErrorHandler.Failed(result) ||
            editVerdict != (uint)tagVSQueryEditResult.QER_EditOK)
        {
            throw new Exception("Unable to check out the files from source control.");
        }

        if ((editResultFlags & (uint)(tagVSQueryEditResultFlags2.QER_Changed | tagVSQueryEditResultFlags2.QER_Reloaded)) != 0)
        {
            throw new Exception("A file was reloaded during the source control checkout.");
        }
    }

    internal override bool CanAddProjectReference(ProjectId referencingProject, ProjectId referencedProject)
    {
        _foregroundObject.AssertIsForeground();

        if (!TryGetHierarchy(referencingProject, out var referencingHierarchy) ||
            !TryGetHierarchy(referencedProject, out var referencedHierarchy))
        {
            // Couldn't even get a hierarchy for this project. So we have to assume
            // that adding a reference is disallowed.
            return false;
        }

        // First we have to see if either project disallows the reference being added.
        const int ContextFlags = (int)__VSQUERYFLAVORREFERENCESCONTEXT.VSQUERYFLAVORREFERENCESCONTEXT_RefreshReference;

        var canAddProjectReference = (uint)__VSREFERENCEQUERYRESULT.REFERENCE_UNKNOWN;
        var canBeReferenced = (uint)__VSREFERENCEQUERYRESULT.REFERENCE_UNKNOWN;

        if (referencingHierarchy is IVsProjectFlavorReferences3 referencingProjectFlavor3)
        {
            if (ErrorHandler.Failed(referencingProjectFlavor3.QueryAddProjectReferenceEx(referencedHierarchy, ContextFlags, out canAddProjectReference, out _)))
            {
                // Something went wrong even trying to see if the reference would be allowed.
                // Assume it won't be allowed.
                return false;
            }

            if (canAddProjectReference == (uint)__VSREFERENCEQUERYRESULT.REFERENCE_DENY)
            {
                // Adding this project reference is not allowed.
                return false;
            }
        }

        if (referencedHierarchy is IVsProjectFlavorReferences3 referencedProjectFlavor3)
        {
            if (ErrorHandler.Failed(referencedProjectFlavor3.QueryCanBeReferencedEx(referencingHierarchy, ContextFlags, out canBeReferenced, out _)))
            {
                // Something went wrong even trying to see if the reference would be allowed.
                // Assume it won't be allowed.
                return false;
            }

            if (canBeReferenced == (uint)__VSREFERENCEQUERYRESULT.REFERENCE_DENY)
            {
                // Adding this project reference is not allowed.
                return false;
            }
        }

        // Neither project denied the reference being added.  At this point, if either project
        // allows the reference to be added, and the other doesn't block it, then we can add
        // the reference.
        if (canAddProjectReference == (int)__VSREFERENCEQUERYRESULT.REFERENCE_ALLOW ||
            canBeReferenced == (int)__VSREFERENCEQUERYRESULT.REFERENCE_ALLOW)
        {
            return true;
        }

        // In both directions things are still unknown.  Fallback to the reference manager
        // to make the determination here.
        var referenceManager = (IVsReferenceManager)ServiceProvider.GlobalProvider.GetService(typeof(SVsReferenceManager));
        if (referenceManager == null)
        {
            // Couldn't get the reference manager.  Have to assume it's not allowed.
            return false;
        }

        // As long as the reference manager does not deny things, then we allow the
        // reference to be added.
        var result = referenceManager.QueryCanReferenceProject(referencingHierarchy, referencedHierarchy);
        return result != (uint)__VSREFERENCEQUERYRESULT.REFERENCE_DENY;
    }

    internal void RemoveProjectFromMaps(CodeAnalysis.Project project)
    {
        foreach (var (projectName, projects) in _projectSystemNameToProjectsMap)
        {
            if (projects.RemoveAll(p => p.Id == project.Id) > 0)
            {
                if (projects.Count == 0)
                {
                    _projectSystemNameToProjectsMap.Remove(projectName);
                }

                break;
            }
        }

        _projectToHierarchyMap = _projectToHierarchyMap.Remove(project.Id);
        _projectToGuidMap = _projectToGuidMap.Remove(project.Id);

        ImmutableInterlocked.TryRemove(ref _projectToRuleSetFilePath, project.Id, out _);

        // Try to update the UI context info.  But cancel that work if we're shutting down.
        _threadingContext.RunWithShutdownBlockAsync(async cancellationToken =>
        {
            using var asyncToken = _workspaceListener.BeginAsyncOperation(nameof(RefreshProjectExistsUIContextForLanguageAsync));
            await RefreshProjectExistsUIContextForLanguageAsync(project.Language, cancellationToken).ConfigureAwait(false);
        });
    }

    internal async Task RefreshProjectExistsUIContextForLanguageAsync(string language, CancellationToken cancellationToken)
    {
        await _threadingContext.JoinableTaskFactory.SwitchToMainThreadAsync(alwaysYield: true, cancellationToken);

        var uiContext = _languageToProjectExistsUIContext.GetOrAdd(
            language,
            language => Services.GetLanguageServices(language).GetService<IProjectExistsUIContextProviderLanguageService>()?.GetUIContext());

        // UIContexts can be "zombied" if UIContexts aren't supported because we're in a command line build or in
        // other scenarios.
        if (uiContext == null || uiContext.IsZombie)
            return;

        // Note: it's safe to read CurrentSolution here outside of any sort of lock.  We do all work here on the UI
        // thread, so that acts as a natural ordering mechanism here.  If, say, a BG piece of work was mutating this
        // solution (either adding or removing a project) then that work will also have enqueued the next refresh
        // operation on the UI thread.  So we'll always eventually reach a fixed point where the task for that
        // language will check the latest CurrentSolution we have and will set the IsActive bit accordingly.
        uiContext.IsActive = this.CurrentSolution.Projects.Any(p => p.Language == language);
    }
}<|MERGE_RESOLUTION|>--- conflicted
+++ resolved
@@ -134,8 +134,7 @@
 
         _ = Task.Run(() => InitializeUIAffinitizedServicesAsync(asyncServiceProvider));
 
-<<<<<<< HEAD
-=======
+#if false
         _lazyExternalErrorDiagnosticUpdateSource = new Lazy<ExternalErrorDiagnosticUpdateSource>(() =>
             new ExternalErrorDiagnosticUpdateSource(
                 this,
@@ -144,8 +143,8 @@
                 exportProvider.GetExportedValue<IAsynchronousOperationListenerProvider>(),
                 _threadingContext),
             isThreadSafe: true);
-
->>>>>>> 446c791e
+#endif
+
         _workspaceListener = Services.GetRequiredService<IWorkspaceAsynchronousOperationListenerProvider>().GetListener();
     }
 
