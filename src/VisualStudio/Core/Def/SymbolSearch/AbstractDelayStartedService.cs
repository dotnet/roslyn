﻿// Licensed to the .NET Foundation under one or more agreements.
// The .NET Foundation licenses this file to you under the MIT license.
// See the LICENSE file in the project root for more information.

using System;
using System.Collections.Immutable;
using System.Linq;
using System.Threading;
using System.Threading.Tasks;
using Microsoft.CodeAnalysis.Editor.Shared.Utilities;
using Microsoft.CodeAnalysis.Options;
using Microsoft.CodeAnalysis.Shared.TestHooks;
<<<<<<< HEAD
=======
using Microsoft.VisualStudio.LanguageServices.Implementation.ProjectSystem;
>>>>>>> 80a8ce8d
using Roslyn.Utilities;

namespace Microsoft.VisualStudio.LanguageServices.SymbolSearch
{
    /// <summary>
    /// Base type for services that we want to delay running until certain criteria is met. For example, we don't want
    /// to run the <see cref="VisualStudioSymbolSearchService"/> core codepath if the user has not enabled the features
    /// that need it.  That helps us avoid loading dlls unnecessarily and bloating the VS memory space.
    /// </summary>
    internal abstract class AbstractDelayStartedService : ForegroundThreadAffinitizedObject
    {
        private readonly IGlobalOptionService _globalOptions;
        protected readonly VisualStudioWorkspaceImpl Workspace;

        /// <summary>
        /// The set of languages that have loaded that care about this service.  If one language loads and has an
        /// appropriate <see cref="_perLanguageOptions"/> also enabled, then this service will start working.
        /// </summary>
        private readonly ConcurrentSet<string> _registeredLanguages = new();

        /// <summary>
        /// Option that controls if this service is enabled or not (regardless of language).
        /// </summary>
        private readonly Option2<bool> _featureEnabledOption;

        /// <summary>
        /// Options that control if this service is enabled or not for a particular language.
        /// </summary>
        private readonly ImmutableArray<PerLanguageOption2<bool>> _perLanguageOptions;

<<<<<<< HEAD
        /// <summary>
        /// The set of languages that have loaded that care about this service.  If one language loads and has an
        /// appropriate <see cref="_perLanguageOptions"/> also enabled, then this service will start working.
        /// </summary>
        private readonly ConcurrentSet<string> _registeredLanguages = new();

        /// <summary>
        /// Option that controls if this service is enabled or not (regardless of language).
        /// </summary>
        private readonly Option2<bool> _featureEnabledOption;

        /// <summary>
        /// Options that control if this service is enabled or not for a particular language.
        /// </summary>
        private readonly ImmutableArray<PerLanguageOption2<bool>> _perLanguageOptions;
=======
        protected CancellationToken DisposalToken => ThreadingContext.DisposalToken;

        private readonly AsyncBatchingWorkQueue _optionChangedWorkQueue;
>>>>>>> 80a8ce8d

        protected CancellationToken DisposalToken => ThreadingContext.DisposalToken;

<<<<<<< HEAD
        private readonly AsyncBatchingWorkQueue _optionChangedWorkQueue;

        private bool _enabled = false;

        protected AbstractDelayStartedService(
            IGlobalOptionService globalOptions,
            IAsynchronousOperationListenerProvider listenerProvider,
            IThreadingContext threadingContext,
=======
        protected AbstractDelayStartedService(
            IThreadingContext threadingContext,
            IGlobalOptionService globalOptions,
            VisualStudioWorkspaceImpl workspace,
            IAsynchronousOperationListenerProvider listenerProvider,
>>>>>>> 80a8ce8d
            Option2<bool> featureEnabledOption,
            ImmutableArray<PerLanguageOption2<bool>> perLanguageOptions)
            : base(threadingContext)
        {
            _globalOptions = globalOptions;
<<<<<<< HEAD
=======
            Workspace = workspace;
>>>>>>> 80a8ce8d
            _featureEnabledOption = featureEnabledOption;
            _perLanguageOptions = perLanguageOptions;

            _optionChangedWorkQueue = new AsyncBatchingWorkQueue(
                TimeSpan.FromMilliseconds(500),
                ProcessOptionChangesAsync,
                listenerProvider.GetListener(FeatureAttribute.Workspace),
                this.DisposalToken);
            _globalOptions.OptionChanged += OnOptionChanged;
        }

        protected abstract Task EnableServiceAsync(CancellationToken cancellationToken);

        public void RegisterLanguage(string language)
        {
            _registeredLanguages.Add(language);
            _optionChangedWorkQueue.AddWork();
        }

        private void OnOptionChanged(object sender, OptionChangedEventArgs e)
            => _optionChangedWorkQueue.AddWork();

        private async ValueTask ProcessOptionChangesAsync(CancellationToken arg)
        {
            // If we're already enabled, nothing to do.
            if (_enabled)
                return;

            // If feature is totally disabled.  Do nothing.
            if (!_globalOptions.GetOption(_featureEnabledOption))
                return;

            // If feature isn't enabled for any registered language, do nothing.
<<<<<<< HEAD
            var languageEnabled = _registeredLanguages.Any(lang => _perLanguageOptions.Any(option => _globalOptions.GetOption(option, lang)));
=======
            var languageEnabled = _registeredLanguages.Any(lang => _perLanguageOptions.Any(static (option, arg) => arg.self._globalOptions.GetOption(option, arg.lang), (self: this, lang)));
>>>>>>> 80a8ce8d
            if (!languageEnabled)
                return;

            // We were enabled for some language.  Kick off the work for this service now. Since we're now enabled, we
            // no longer need to listen for option changes.
            _enabled = true;
            _globalOptions.OptionChanged -= OnOptionChanged;

<<<<<<< HEAD
=======
            // Don't both kicking off delay-started services prior to the actual workspace being fully loaded.  We don't
            // want them using CPU/memory in the BG while we're loading things for the user.
            var statusService = this.Workspace.Services.GetRequiredService<IWorkspaceStatusService>();
            await statusService.WaitUntilFullyLoadedAsync(this.DisposalToken).ConfigureAwait(false);

>>>>>>> 80a8ce8d
            await this.EnableServiceAsync(this.DisposalToken).ConfigureAwait(false);
        }
    }
}<|MERGE_RESOLUTION|>--- conflicted
+++ resolved
@@ -7,13 +7,12 @@
 using System.Linq;
 using System.Threading;
 using System.Threading.Tasks;
+using Microsoft.CodeAnalysis;
 using Microsoft.CodeAnalysis.Editor.Shared.Utilities;
+using Microsoft.CodeAnalysis.Host;
 using Microsoft.CodeAnalysis.Options;
 using Microsoft.CodeAnalysis.Shared.TestHooks;
-<<<<<<< HEAD
-=======
 using Microsoft.VisualStudio.LanguageServices.Implementation.ProjectSystem;
->>>>>>> 80a8ce8d
 using Roslyn.Utilities;
 
 namespace Microsoft.VisualStudio.LanguageServices.SymbolSearch
@@ -44,55 +43,23 @@
         /// </summary>
         private readonly ImmutableArray<PerLanguageOption2<bool>> _perLanguageOptions;
 
-<<<<<<< HEAD
-        /// <summary>
-        /// The set of languages that have loaded that care about this service.  If one language loads and has an
-        /// appropriate <see cref="_perLanguageOptions"/> also enabled, then this service will start working.
-        /// </summary>
-        private readonly ConcurrentSet<string> _registeredLanguages = new();
-
-        /// <summary>
-        /// Option that controls if this service is enabled or not (regardless of language).
-        /// </summary>
-        private readonly Option2<bool> _featureEnabledOption;
-
-        /// <summary>
-        /// Options that control if this service is enabled or not for a particular language.
-        /// </summary>
-        private readonly ImmutableArray<PerLanguageOption2<bool>> _perLanguageOptions;
-=======
         protected CancellationToken DisposalToken => ThreadingContext.DisposalToken;
 
-        private readonly AsyncBatchingWorkQueue _optionChangedWorkQueue;
->>>>>>> 80a8ce8d
-
-        protected CancellationToken DisposalToken => ThreadingContext.DisposalToken;
-
-<<<<<<< HEAD
         private readonly AsyncBatchingWorkQueue _optionChangedWorkQueue;
 
         private bool _enabled = false;
 
         protected AbstractDelayStartedService(
-            IGlobalOptionService globalOptions,
-            IAsynchronousOperationListenerProvider listenerProvider,
-            IThreadingContext threadingContext,
-=======
-        protected AbstractDelayStartedService(
             IThreadingContext threadingContext,
             IGlobalOptionService globalOptions,
             VisualStudioWorkspaceImpl workspace,
             IAsynchronousOperationListenerProvider listenerProvider,
->>>>>>> 80a8ce8d
             Option2<bool> featureEnabledOption,
             ImmutableArray<PerLanguageOption2<bool>> perLanguageOptions)
             : base(threadingContext)
         {
             _globalOptions = globalOptions;
-<<<<<<< HEAD
-=======
             Workspace = workspace;
->>>>>>> 80a8ce8d
             _featureEnabledOption = featureEnabledOption;
             _perLanguageOptions = perLanguageOptions;
 
@@ -126,11 +93,7 @@
                 return;
 
             // If feature isn't enabled for any registered language, do nothing.
-<<<<<<< HEAD
-            var languageEnabled = _registeredLanguages.Any(lang => _perLanguageOptions.Any(option => _globalOptions.GetOption(option, lang)));
-=======
             var languageEnabled = _registeredLanguages.Any(lang => _perLanguageOptions.Any(static (option, arg) => arg.self._globalOptions.GetOption(option, arg.lang), (self: this, lang)));
->>>>>>> 80a8ce8d
             if (!languageEnabled)
                 return;
 
@@ -139,14 +102,11 @@
             _enabled = true;
             _globalOptions.OptionChanged -= OnOptionChanged;
 
-<<<<<<< HEAD
-=======
             // Don't both kicking off delay-started services prior to the actual workspace being fully loaded.  We don't
             // want them using CPU/memory in the BG while we're loading things for the user.
             var statusService = this.Workspace.Services.GetRequiredService<IWorkspaceStatusService>();
             await statusService.WaitUntilFullyLoadedAsync(this.DisposalToken).ConfigureAwait(false);
 
->>>>>>> 80a8ce8d
             await this.EnableServiceAsync(this.DisposalToken).ConfigureAwait(false);
         }
     }
