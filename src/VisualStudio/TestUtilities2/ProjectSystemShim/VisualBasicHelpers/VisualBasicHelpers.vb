﻿' Copyright (c) Microsoft.  All Rights Reserved.  Licensed under the Apache License, Version 2.0.  See License.txt in the project root for license information.

Imports System.IO
Imports Microsoft.CodeAnalysis.VisualBasic
Imports Microsoft.VisualStudio.LanguageServices.UnitTests.ProjectSystemShim.Framework
Imports Microsoft.VisualStudio.LanguageServices.VisualBasic.ProjectSystemShim
Imports Microsoft.VisualStudio.LanguageServices.VisualBasic.ProjectSystemShim.Interop

Namespace Microsoft.VisualStudio.LanguageServices.UnitTests.ProjectSystemShim.VisualBasicHelpers
    Friend Module VisualBasicHelpers
        Public Function CreateVisualBasicProject(environment As TestEnvironment, projectName As String, Optional compilerHost As IVbCompilerHost = Nothing) As VisualBasicProject
            Dim projectBinPath = Path.GetTempPath()
            Return New VisualBasicProject(projectName,
                                          If(compilerHost, MockCompilerHost.FullFrameworkCompilerHost),
                                          environment.CreateHierarchy(projectName, projectBinPath, projectRefPath:=Nothing, "VB"),
                                          environment.ServiceProvider,
                                          environment.ThreadingContext,
                                          commandLineParserServiceOpt:=New VisualBasicCommandLineParserService())
        End Function

<<<<<<< HEAD
        Public Function CreateVisualBasicProjectWithNullBinPath(environment As TestEnvironment, projectName As String) As VisualBasicProject
            Return New VisualBasicProject(projectName,
                                          MockCompilerHost.FullFrameworkCompilerHost,
                                          environment.CreateHierarchy(projectName, projectBinPath:=Nothing, projectRefPath:=Nothing, projectCapabilities:="VB"),
                                          environment.ServiceProvider,
                                          environment.ThreadingContext,
                                          commandLineParserServiceOpt:=New VisualBasicCommandLineParserService())
        End Function

=======
>>>>>>> f5af4fb3
        Public Function CreateMinimalCompilerOptions(project As VisualBasicProject) As VBCompilerOptions
            Dim options As VBCompilerOptions = Nothing
            options.wszExeName = project.AssemblyName + ".exe"
            options.OutputType = VBCompilerOutputTypes.OUTPUT_ConsoleEXE
            options.wszOutputPath = "C:\OutputPath"

            Return options
        End Function
    End Module
End Namespace<|MERGE_RESOLUTION|>--- conflicted
+++ resolved
@@ -18,18 +18,6 @@
                                           commandLineParserServiceOpt:=New VisualBasicCommandLineParserService())
         End Function
 
-<<<<<<< HEAD
-        Public Function CreateVisualBasicProjectWithNullBinPath(environment As TestEnvironment, projectName As String) As VisualBasicProject
-            Return New VisualBasicProject(projectName,
-                                          MockCompilerHost.FullFrameworkCompilerHost,
-                                          environment.CreateHierarchy(projectName, projectBinPath:=Nothing, projectRefPath:=Nothing, projectCapabilities:="VB"),
-                                          environment.ServiceProvider,
-                                          environment.ThreadingContext,
-                                          commandLineParserServiceOpt:=New VisualBasicCommandLineParserService())
-        End Function
-
-=======
->>>>>>> f5af4fb3
         Public Function CreateMinimalCompilerOptions(project As VisualBasicProject) As VBCompilerOptions
             Dim options As VBCompilerOptions = Nothing
             options.wszExeName = project.AssemblyName + ".exe"
