--- conflicted
+++ resolved
@@ -14,16 +14,10 @@
 Imports Microsoft.CodeAnalysis.Editor.UnitTests.Diagnostics
 Imports Microsoft.CodeAnalysis.FindSymbols
 Imports Microsoft.CodeAnalysis.Host.Mef
-<<<<<<< HEAD
 Imports Microsoft.CodeAnalysis.Options
 Imports Microsoft.CodeAnalysis.Shared.TestHooks
 Imports Microsoft.CodeAnalysis.Test.Utilities
 Imports Microsoft.CodeAnalysis.Text
-Imports Microsoft.VisualStudio.ComponentModelHost
-=======
-Imports Microsoft.CodeAnalysis.Shared.TestHooks
-Imports Microsoft.CodeAnalysis.Test.Utilities
->>>>>>> a27a56aa
 Imports Microsoft.VisualStudio.Composition
 Imports Microsoft.VisualStudio.LanguageServices.Implementation
 Imports Microsoft.VisualStudio.LanguageServices.Implementation.CodeModel
@@ -35,12 +29,8 @@
 Imports Microsoft.VisualStudio.LanguageServices.UnitTests.CodeModel
 Imports Microsoft.VisualStudio.Shell
 Imports Microsoft.VisualStudio.Shell.Interop
-<<<<<<< HEAD
 Imports Microsoft.VisualStudio.Text
 Imports Microsoft.VisualStudio.Text.Projection
-Imports Moq
-=======
->>>>>>> a27a56aa
 
 Namespace Microsoft.VisualStudio.LanguageServices.UnitTests.ProjectSystemShim.Framework
 
@@ -117,11 +107,11 @@
                 exportProvider As Composition.ExportProvider,
                 asynchronousOperationListenerProvider As IAsynchronousOperationListenerProvider,
                 threadingContext As IThreadingContext,
+                globalOptions As IGlobalOptionService,
                 textBufferCloneService As ITextBufferCloneService,
                 textBufferFactoryService As ITextBufferFactoryService,
                 projectionBufferFactoryService As IProjectionBufferFactoryService,
                 projectCodeModelFactory As Lazy(Of IProjectCodeModelFactory),
-                <ImportMany> documentOptionsProviderFactories As IEnumerable(Of Lazy(Of IDocumentOptionsProviderFactory, OrderableMetadata)),
                 visualStudioProjectFactory As Lazy(Of VisualStudioProjectFactory),
                 fileChangeWatcherProvider As FileChangeWatcherProvider,
                 fileWatchedPortableExecutableReferenceFactory As MetadataReferences.FileWatchedPortableExecutableReferenceFactory,
@@ -130,11 +120,11 @@
                     exportProvider,
                     asynchronousOperationListenerProvider,
                     threadingContext,
+                    globalOptions,
                     textBufferCloneService,
                     textBufferFactoryService,
                     projectionBufferFactoryService,
                     projectCodeModelFactory,
-                    documentOptionsProviderFactories,
                     visualStudioProjectFactory,
                     fileChangeWatcherProvider,
                     fileWatchedPortableExecutableReferenceFactory,
