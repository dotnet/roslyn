﻿' Copyright (c) Microsoft.  All Rights Reserved.  Licensed under the Apache License, Version 2.0.  See License.txt in the project root for license information.

Imports System.ComponentModel.Composition
Imports System.ComponentModel.Composition.Hosting
Imports System.IO
Imports System.Runtime.InteropServices
Imports System.Threading
Imports Microsoft.CodeAnalysis
Imports Microsoft.CodeAnalysis.Editor.Shared.Utilities
Imports Microsoft.CodeAnalysis.Editor.UnitTests
Imports Microsoft.CodeAnalysis.FindSymbols
Imports Microsoft.CodeAnalysis.Test.Utilities
Imports Microsoft.VisualStudio.ComponentModelHost
Imports Microsoft.VisualStudio.Composition
Imports Microsoft.VisualStudio.LanguageServices.Implementation
Imports Microsoft.VisualStudio.LanguageServices.Implementation.CodeModel
Imports Microsoft.VisualStudio.LanguageServices.Implementation.Library.ObjectBrowser.Lists
Imports Microsoft.VisualStudio.LanguageServices.Implementation.ProjectSystem
Imports Microsoft.VisualStudio.LanguageServices.Implementation.ProjectSystem.CPS
Imports Microsoft.VisualStudio.LanguageServices.Implementation.ProjectSystem.Legacy
Imports Microsoft.VisualStudio.Shell
Imports Microsoft.VisualStudio.Shell.Interop
Imports Moq
Imports Microsoft.VisualStudio.LanguageServices.Implementation.TaskList
Imports Microsoft.VisualStudio.LanguageServices.UnitTests.CodeModel
Imports Microsoft.CodeAnalysis.Options

Namespace Microsoft.VisualStudio.LanguageServices.UnitTests.ProjectSystemShim.Framework

    ''' <summary>
    ''' Class that holds onto the project tracker, fake IServiceProvider, and other interfaces needed to
    ''' unit test the project system shims outside of Visual Studio.
    ''' </summary>
    Friend Class TestEnvironment
        Implements IDisposable

        Friend Shared ReadOnly s_exportCatalog As Lazy(Of ComposableCatalog) = New Lazy(Of ComposableCatalog)(
            Function()
                Dim catalog = TestExportProvider.EntireAssemblyCatalogWithCSharpAndVisualBasic
                catalog = catalog.WithParts(GetType(FileChangeWatcherProvider),
                                            GetType(MockVisualStudioWorkspace),
                                            GetType(MetadataReferences.FileWatchedPortableExecutableReferenceFactory),
                                            GetType(VisualStudioProjectFactory),
                                            GetType(MockServiceProvider),
                                            GetType(SolutionEventsBatchScopeCreator),
                                            GetType(ProjectCodeModelFactory),
                                            GetType(CPSProjectFactory),
                                            GetType(VisualStudioRuleSetManagerFactory),
                                            GetType(VsMetadataServiceFactory),
                                            GetType(VisualStudioMetadataReferenceManagerFactory),
                                            GetType(MockWorkspaceEventListenerProvider))
<<<<<<< HEAD
                Return ExportProviderCache.GetOrCreateExportProviderFactory(catalog)
=======

                Return catalog
>>>>>>> 28fdbf20
            End Function)

        Private ReadOnly _workspace As VisualStudioWorkspaceImpl
        Private ReadOnly _projectFilePaths As New List(Of String)

        Public Sub New(Optional solutionIsFullyLoaded As Boolean = True, Optional exportProviderFactory As IExportProviderFactory = Nothing)

            If exportProviderFactory Is Nothing Then
                exportProviderFactory = ExportProviderCache.GetOrCreateExportProviderFactory(s_exportCatalog.Value)
            End If

            ExportProvider = exportProviderFactory.CreateExportProvider()
            _workspace = ExportProvider.GetExportedValue(Of VisualStudioWorkspaceImpl)
            ThreadingContext = ExportProvider.GetExportedValue(Of IThreadingContext)()
            Interop.WrapperPolicy.s_ComWrapperFactory = MockComWrapperFactory.Instance

            Dim mockServiceProvider As MockServiceProvider = ExportProvider.GetExportedValue(Of MockServiceProvider)()
            mockServiceProvider.MockMonitorSelection = New MockShellMonitorSelection(solutionIsFullyLoaded)
            ServiceProvider = mockServiceProvider
        End Sub

        Public ReadOnly Property ProjectFactory As VisualStudioProjectFactory
            Get
                Return ExportProvider.GetExportedValue(Of VisualStudioProjectFactory)
            End Get
        End Property

        <PartNotDiscoverable>
        <Export(GetType(VisualStudioWorkspace))>
        <Export(GetType(VisualStudioWorkspaceImpl))>
        Private Class MockVisualStudioWorkspace
            Inherits VisualStudioWorkspaceImpl

            <ImportingConstructor>
            Public Sub New(exportProvider As Composition.ExportProvider)
                MyBase.New(exportProvider,
                           exportProvider.GetExportedValue(Of MockServiceProvider),
                           exportProvider.GetExportedValues(Of IDocumentOptionsProviderFactory))
            End Sub

            Public Overrides Sub DisplayReferencedSymbols(solution As Microsoft.CodeAnalysis.Solution, referencedSymbols As IEnumerable(Of ReferencedSymbol))
                Throw New NotImplementedException()
            End Sub

            Public Overrides Function TryGoToDefinition(symbol As ISymbol, project As Microsoft.CodeAnalysis.Project, cancellationToken As CancellationToken) As Boolean
                Throw New NotImplementedException()
            End Function

            Public Overrides Function TryFindAllReferences(symbol As ISymbol, project As Microsoft.CodeAnalysis.Project, cancellationToken As CancellationToken) As Boolean
                Throw New NotImplementedException()
            End Function

            Friend Overrides Function OpenInvisibleEditor(documentId As DocumentId) As IInvisibleEditor
                Throw New NotImplementedException()
            End Function

            Friend Overrides Function GetBrowseObject(symbolListItem As SymbolListItem) As Object
                Throw New NotImplementedException()
            End Function
        End Class

        Public ReadOnly Property ThreadingContext As IThreadingContext
        Public ReadOnly Property ServiceProvider As IServiceProvider
        Public ReadOnly Property ExportProvider As Composition.ExportProvider

        Public ReadOnly Property Workspace As VisualStudioWorkspaceImpl
            Get
                Return _workspace
            End Get
        End Property

        Public Sub Dispose() Implements IDisposable.Dispose
            _workspace.Dispose()

            For Each filePath In _projectFilePaths
                File.Delete(filePath)
                Directory.Delete(Path.GetDirectoryName(filePath))
            Next
        End Sub

        Private Function CreateProjectFile(projectName As String) As String
            Dim dir = Path.Combine(Path.GetTempPath, Guid.NewGuid().ToString("N"))
            Directory.CreateDirectory(dir)
            Dim result = Path.Combine(dir, projectName + ".vbproj")
            File.WriteAllText(result, "<Project></Project>")
            _projectFilePaths.Add(result)
            Return result
        End Function

        Public Function CreateHierarchy(projectName As String, projectBinPath As String, projectRefPath As String, projectCapabilities As String) As IVsHierarchy
            Return New MockHierarchy(projectName, CreateProjectFile(projectName), projectBinPath, projectRefPath, projectCapabilities)
        End Function

        Public Function GetUpdatedCompilationOptionOfSingleProject() As CompilationOptions
            Return Workspace.CurrentSolution.Projects.Single().CompilationOptions
        End Function

        <PartNotDiscoverable>
        <Export>
        <Export(GetType(SVsServiceProvider))>
        Private Class MockServiceProvider
            Implements System.IServiceProvider
            Implements SVsServiceProvider ' The shell service provider actually implements this too for people using that type directly
            Implements Shell.IAsyncServiceProvider

            Private ReadOnly _exportProvider As Composition.ExportProvider
            Private ReadOnly _fileChangeEx As MockVsFileChangeEx = New MockVsFileChangeEx

            Public MockMonitorSelection As IVsMonitorSelection

            <ImportingConstructor>
            Public Sub New(exportProvider As Composition.ExportProvider)
                _exportProvider = exportProvider
            End Sub

            Public Function GetService(serviceType As Type) As Object Implements System.IServiceProvider.GetService
                Select Case serviceType
                    Case GetType(SVsSolution)
                        ' Return a loose mock that just is a big no-op
                        Dim solutionMock As New Mock(Of IVsSolution)(MockBehavior.Loose)
                        Return solutionMock.Object

                    Case GetType(SComponentModel)
                        Return GetComponentModelMock()

                    Case GetType(SVsShellMonitorSelection)
                        Return MockMonitorSelection

                    Case GetType(SVsXMLMemberIndexService)
                        Return New MockXmlMemberIndexService

                    Case GetType(SVsSmartOpenScope)
                        Return New MockVsSmartOpenScope

                    Case GetType(SVsFileChangeEx)
                        Return _fileChangeEx

                    Case Else
                        Throw New Exception($"{NameOf(MockServiceProvider)} does not implement {serviceType.FullName}.")
                End Select
            End Function

            Public Function GetServiceAsync(serviceType As Type) As Task(Of Object) Implements Shell.IAsyncServiceProvider.GetServiceAsync
                Return System.Threading.Tasks.Task.FromResult(GetService(serviceType))
            End Function

            Friend Function GetComponentModelMock() As IComponentModel
                Return New MockComponentModel(_exportProvider)
            End Function
        End Class

        Private Class MockShellMonitorSelection
            Implements IVsMonitorSelection

            Public Property SolutionIsFullyLoaded As Boolean

            Public Sub New(solutionIsFullyLoaded As Boolean)
                Me.SolutionIsFullyLoaded = solutionIsFullyLoaded
            End Sub

            Public Function AdviseSelectionEvents(pSink As IVsSelectionEvents, <ComAliasName("Microsoft.VisualStudio.Shell.Interop.VSCOOKIE")> ByRef pdwCookie As UInteger) As Integer Implements IVsMonitorSelection.AdviseSelectionEvents
                Return VSConstants.S_OK
            End Function

            Public Function GetCmdUIContextCookie(<ComAliasName("Microsoft.VisualStudio.OLE.Interop.REFGUID")> ByRef rguidCmdUI As Guid, <ComAliasName("Microsoft.VisualStudio.Shell.Interop.VSCOOKIE")> ByRef pdwCmdUICookie As UInteger) As Integer Implements IVsMonitorSelection.GetCmdUIContextCookie
                Return VSConstants.S_OK
            End Function

            Public Function GetCurrentElementValue(<ComAliasName("Microsoft.VisualStudio.Shell.Interop.VSSELELEMID")> elementid As UInteger, ByRef pvarValue As Object) As Integer Implements IVsMonitorSelection.GetCurrentElementValue
                Throw New NotImplementedException()
            End Function

            Public Function GetCurrentSelection(ByRef ppHier As IntPtr, <ComAliasName("Microsoft.VisualStudio.Shell.Interop.VSITEMID")> ByRef pitemid As UInteger, ByRef ppMIS As IVsMultiItemSelect, ByRef ppSC As IntPtr) As Integer Implements IVsMonitorSelection.GetCurrentSelection
                Throw New NotImplementedException()
            End Function

            Public Function IsCmdUIContextActive(<ComAliasName("Microsoft.VisualStudio.Shell.Interop.VSCOOKIE")> dwCmdUICookie As UInteger, <ComAliasName("Microsoft.VisualStudio.OLE.Interop.BOOL")> ByRef pfActive As Integer) As Integer Implements IVsMonitorSelection.IsCmdUIContextActive
                ' Be lazy and don't worry checking which cookie this is, since for now the VisualStudioProjectTracker only checks for one
                pfActive = If(SolutionIsFullyLoaded, 1, 0)
                Return VSConstants.S_OK
            End Function

            Public Function SetCmdUIContext(<ComAliasName("Microsoft.VisualStudio.Shell.Interop.VSCOOKIE")> dwCmdUICookie As UInteger, <ComAliasName("Microsoft.VisualStudio.OLE.Interop.BOOL")> fActive As Integer) As Integer Implements IVsMonitorSelection.SetCmdUIContext
                Throw New NotImplementedException()
            End Function

            Public Function UnadviseSelectionEvents(<ComAliasName("Microsoft.VisualStudio.Shell.Interop.VSCOOKIE")> dwCookie As UInteger) As Integer Implements IVsMonitorSelection.UnadviseSelectionEvents
                Throw New NotImplementedException()
            End Function
        End Class

        Private Class MockXmlMemberIndexService
            Implements IVsXMLMemberIndexService

            Public Function CreateXMLMemberIndex(pszBinaryName As String, ByRef ppIndex As IVsXMLMemberIndex) As Integer Implements IVsXMLMemberIndexService.CreateXMLMemberIndex
                Throw New NotImplementedException()
            End Function

            Public Function GetMemberDataFromXML(pszXML As String, ByRef ppObj As IVsXMLMemberData) As Integer Implements IVsXMLMemberIndexService.GetMemberDataFromXML
                Throw New NotImplementedException()
            End Function
        End Class

        Friend Sub RaiseFileChange(path As String)
            ' Ensure we've pushed everything to the file change watcher
            Dim fileChangeProvider = ExportProvider.GetExportedValue(Of FileChangeWatcherProvider)
            Dim mockFileChangeService = DirectCast(ServiceProvider.GetService(GetType(SVsFileChangeEx)), MockVsFileChangeEx)
            fileChangeProvider.TrySetFileChangeService_TestOnly(mockFileChangeService)
            fileChangeProvider.Watcher.WaitForQueue_TestOnly()
            mockFileChangeService.FireUpdate(path)
        End Sub

        Private Class MockVsSmartOpenScope
            Implements IVsSmartOpenScope

            Public Function OpenScope(wszScope As String, dwOpenFlags As UInteger, ByRef riid As Guid, ByRef ppIUnk As Object) As Integer Implements IVsSmartOpenScope.OpenScope
                Throw New NotImplementedException()
            End Function
        End Class
    End Class
End Namespace<|MERGE_RESOLUTION|>--- conflicted
+++ resolved
@@ -49,12 +49,8 @@
                                             GetType(VsMetadataServiceFactory),
                                             GetType(VisualStudioMetadataReferenceManagerFactory),
                                             GetType(MockWorkspaceEventListenerProvider))
-<<<<<<< HEAD
-                Return ExportProviderCache.GetOrCreateExportProviderFactory(catalog)
-=======
 
                 Return catalog
->>>>>>> 28fdbf20
             End Function)
 
         Private ReadOnly _workspace As VisualStudioWorkspaceImpl
