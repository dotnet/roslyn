--- conflicted
+++ resolved
@@ -34,11 +34,7 @@
             VisualStudio.SolutionExplorer.AddProject(testProj, WellKnownProjectTemplates.ConsoleApplication, LanguageNames.VisualBasic);
         }
 
-<<<<<<< HEAD
-        [WpfFact]
-=======
-        [WpfFact(Skip = "https://github.com/dotnet/roslyn/issues/37689")]
->>>>>>> 28fdbf20
+        [WpfFact(Skip = "https://github.com/dotnet/roslyn/issues/37689")]
         [Trait(Traits.Feature, Traits.Features.DebuggingEditAndContinue)]
         public void UpdateActiveStatementLeafNode()
         {
@@ -135,11 +131,7 @@
             VisualStudio.ErrorList.Verify.NoBuildErrors();
         }
 
-<<<<<<< HEAD
-        [WpfFact]
-=======
-        [WpfFact(Skip = "https://github.com/dotnet/roslyn/issues/37689")]
->>>>>>> 28fdbf20
+        [WpfFact(Skip = "https://github.com/dotnet/roslyn/issues/37689")]
         [Trait(Traits.Feature, Traits.Features.DebuggingEditAndContinue)]
         public void EnCWhileDebuggingFromImmediateWindow()
         {
@@ -217,11 +209,7 @@
             VisualStudio.ErrorList.Verify.NoErrors();
         }
 
-<<<<<<< HEAD
-        [WpfFact]
-=======
-        [WpfFact(Skip = "https://github.com/dotnet/roslyn/issues/37689")]
->>>>>>> 28fdbf20
+        [WpfFact(Skip = "https://github.com/dotnet/roslyn/issues/37689")]
         [Trait(Traits.Feature, Traits.Features.DebuggingEditAndContinue)]
         [WorkItem(33829, "https://github.com/dotnet/roslyn/issues/33829")]
         public void DocumentStateTrackingReadonlyInRunMode()
@@ -273,11 +261,7 @@
             VisualStudio.Editor.Verify.IsProjectItemDirty(expectedValue: false);
         }
 
-<<<<<<< HEAD
-        [WpfFact]
-=======
-        [WpfFact(Skip = "https://github.com/dotnet/roslyn/issues/37689")]
->>>>>>> 28fdbf20
+        [WpfFact(Skip = "https://github.com/dotnet/roslyn/issues/37689")]
         [Trait(Traits.Feature, Traits.Features.DebuggingEditAndContinue)]
         public void LocalsWindowUpdatesAfterLocalGetsItsTypeUpdatedDuringEnC()
         {
@@ -302,11 +286,7 @@
             VisualStudio.LocalsWindow.Verify.CheckEntry("goo", "Single", "10");
         }
 
-<<<<<<< HEAD
-        [WpfFact]
-=======
-        [WpfFact(Skip = "https://github.com/dotnet/roslyn/issues/37689")]
->>>>>>> 28fdbf20
+        [WpfFact(Skip = "https://github.com/dotnet/roslyn/issues/37689")]
         [Trait(Traits.Feature, Traits.Features.DebuggingEditAndContinue)]
         public void LocalsWindowUpdatesCorrectlyDuringEnC()
         {
@@ -341,11 +321,7 @@
             VisualStudio.LocalsWindow.Verify.CheckEntry("lLng", "Long", "444");
         }
 
-<<<<<<< HEAD
-        [WpfFact]
-=======
-        [WpfFact(Skip = "https://github.com/dotnet/roslyn/issues/37689")]
->>>>>>> 28fdbf20
+        [WpfFact(Skip = "https://github.com/dotnet/roslyn/issues/37689")]
         [Trait(Traits.Feature, Traits.Features.DebuggingEditAndContinue)]
         public void WatchWindowUpdatesCorrectlyDuringEnC()
         {
