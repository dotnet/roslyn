﻿// Copyright (c) Microsoft.  All Rights Reserved.  Licensed under the Apache License, Version 2.0.  See License.txt in the project root for license information.

using Microsoft.CodeAnalysis;
using Microsoft.CodeAnalysis.Test.Utilities;
using Microsoft.VisualStudio.IntegrationTest.Utilities;
using Microsoft.VisualStudio.IntegrationTest.Utilities.Input;
using Roslyn.VisualStudio.IntegrationTests.Extensions;
using Roslyn.VisualStudio.IntegrationTests.Extensions.Editor;
using Roslyn.VisualStudio.IntegrationTests.Extensions.SolutionExplorer;
using Xunit;
using ProjectUtils = Microsoft.VisualStudio.IntegrationTest.Utilities.Common.ProjectUtils;

namespace Roslyn.VisualStudio.IntegrationTests.VisualBasic
{
    [Collection(nameof(SharedIntegrationHostFixture))]
    public class BasicWinForms : AbstractEditorTest
    {
        protected override string LanguageName => LanguageNames.VisualBasic;

        public BasicWinForms(VisualStudioInstanceFactory instanceFactory)
            : base(instanceFactory, nameof(BasicWinForms), WellKnownProjectTemplates.WinFormsApplication)
        {
        }

        [Fact, Trait(Traits.Feature, Traits.Features.WinForms)]
        public void TestMyIntelliSense()
        {
            var project = new ProjectUtils.Project(ProjectName);
            this.OpenFile("Form1.vb", project);
            SetUpEditor(@"Public Class Form1
    Private Sub Form1_Load(sender As Object, e As EventArgs) Handles MyBase.Load
        $$
    End Sub
End Class");
            this.SendKeys("My.");
            this.VerifyCompletionItemExists("Application");
            this.VerifyCompletionItemExists("Computer");
            this.VerifyCompletionItemExists("Forms");
            this.VerifyCompletionItemExists("MySettings");
            this.VerifyCompletionItemExists("Resources");
            this.VerifyCompletionItemExists("Settings");
            this.VerifyCompletionItemExists("User");
            this.VerifyCompletionItemExists("WebServices");
            this.VerifyCompletionItemDoesNotExist("Equals");
            this.VerifyCompletionItemDoesNotExist("MyApplication");

            this.SendKeys("Forms.");
            this.VerifyCompletionItemExists("Form1");
            this.VerifyCompletionItemDoesNotExist("Equals");
            this.VerifyCompletionItemDoesNotExist("GetHashCode");
            this.VerifyCompletionItemDoesNotExist("ToString");
        }

        [Fact, Trait(Traits.Feature, Traits.Features.WinForms)]
        public void AddControl()
        {
            var project = new ProjectUtils.Project(ProjectName);
            this.OpenFileWithDesigner("Form1.vb", project);
            this.AddWinFormButton("SomeButton");
            this.CloseFile("Form1.vb", project, saveFile: true);
            this.OpenFile("Form1.Designer.vb", project);
            var actualText = Editor.GetText();
            Assert.Contains(@"Me.SomeButton.Name = ""SomeButton""", actualText);
            Assert.Contains(@"Friend WithEvents SomeButton As Button", actualText);
        }

        [Fact, Trait(Traits.Feature, Traits.Features.WinForms)]
        public void ChangeControlProperty()
        {
            var project = new ProjectUtils.Project(ProjectName);
            this.OpenFileWithDesigner("Form1.vb", project);
            this.AddWinFormButton("SomeButton");
            this.EditWinFormButtonProperty(buttonName: "SomeButton", propertyName: "Text", propertyValue: "NewButtonText");
            this.CloseFile("Form1.vb", project, saveFile: true);
            this.OpenFile("Form1.Designer.vb", project);
            var actualText = Editor.GetText();
            Assert.Contains(@"Me.SomeButton.Text = ""NewButtonText""", actualText);
        }

        [Fact, Trait(Traits.Feature, Traits.Features.WinForms)]
        public void ChangeControlPropertyInCode()
        {
            var project = new ProjectUtils.Project(ProjectName);
            this.OpenFileWithDesigner("Form1.vb", project);
            this.AddWinFormButton("SomeButton");
            this.EditWinFormButtonProperty(buttonName: "SomeButton", propertyName: "Text", propertyValue: "ButtonTextGoesHere");
            var expectedPropertyValue = "ButtonTextGoesHere";
            var actualPropertyValue = this.GetWinFormButtonPropertyValue(buttonName: "SomeButton", propertyName: "Text");
            Assert.Equal(expectedPropertyValue, actualPropertyValue);
            this.CloseFile("Form1.vb", project, saveFile: true);
            //  Change the control's text in designer.vb code
            this.OpenFile("Form1.Designer.vb", project);
            //  Verify that the control's property was set correctly. The following text should appear in InitializeComponent().
            var actualText = Editor.GetText();
            Assert.Contains(@"Me.SomeButton.Text = ""ButtonTextGoesHere""", actualText);
            //  Replace text property with something else
            this.SelectTextInCurrentDocument(@"Me.SomeButton.Text = ""ButtonTextGoesHere""");
            this.SendKeys(@"Me.SomeButton.Text = ""GibberishText""");
            this.CloseFile("Form1.Designer.vb", project, saveFile: true);
            //  Verify that the control text has changed in the designer
            this.OpenFileWithDesigner("Form1.vb", project);
            expectedPropertyValue = "GibberishText";
            actualPropertyValue = this.GetWinFormButtonPropertyValue(buttonName: "SomeButton", propertyName: "Text");
            Assert.Equal(expectedPropertyValue, actualPropertyValue);
        }

        [Fact, Trait(Traits.Feature, Traits.Features.WinForms)]
        public void AddClickHandler()
        {
            var project = new ProjectUtils.Project(ProjectName);
            this.OpenFileWithDesigner("Form1.vb", project);
            this.AddWinFormButton("SomeButton");
            this.EditWinFormsButtonEvent(buttonName: "SomeButton", eventName: "Click", eventHandlerName: "ExecuteWhenButtonClicked");
            this.OpenFile("Form1.vb", project);
            var actualText = Editor.GetText();
            Assert.Contains(@"Private Sub ExecuteWhenButtonClicked(sender As Object, e As EventArgs) Handles SomeButton.Click", actualText);
            this.SaveFile("Form1.vb", project);
        }

        [Fact, Trait(Traits.Feature, Traits.Features.WinForms)]
        public void RenameControl()
        {
            var project = new ProjectUtils.Project(ProjectName);
            this.OpenFileWithDesigner("Form1.vb", project);
            this.AddWinFormButton("SomeButton");
            // Add some control properties and events
            this.EditWinFormButtonProperty(buttonName: "SomeButton", propertyName: "Text", propertyValue: "ButtonTextValue");
            this.EditWinFormsButtonEvent(buttonName: "SomeButton", eventName: "Click", eventHandlerName: "SomeButtonHandler");
            // Rename the control
            this.EditWinFormButtonProperty(buttonName: "SomeButton", propertyName: "Name", propertyValue: "SomeNewButton");
            this.VerifyNoBuildErrors();
            // Verify that the rename propagated in designer code
            this.OpenFile("Form1.Designer.vb", project);
            var formDesignerActualText = Editor.GetText();
            Assert.Contains(@"Me.SomeNewButton.Name = ""SomeNewButton""", formDesignerActualText);
            Assert.Contains(@"Me.SomeNewButton.Text = ""ButtonTextValue""", formDesignerActualText);
            Assert.Contains(@"Friend WithEvents SomeNewButton As Button", formDesignerActualText);
            // Verify that the old button name goes away
            var actualText = Editor.GetText();
            Assert.DoesNotContain(@"Friend WithEvents SomeButton As Button", actualText);
            this.OpenFile("Form1.vb", project);
            var formActualText = Editor.GetText();
            Assert.Contains(@"Private Sub SomeButtonHandler(sender As Object, e As EventArgs) Handles SomeNewButton.Click", formActualText);
            // Rename control from the code behind file (bug 784595)
<<<<<<< HEAD
            SelectTextInCurrentDocument(@"SomeNewButton");
            ExecuteCommand(WellKnownCommandNames.Refactor_Rename);
            SendKeys("AnotherNewButton", VirtualKey.Enter);
            VerifyTextContains(@"Private Sub SomeButtonHandler(sender As Object, e As EventArgs) Handles AnotherNewButton.Click");
=======
            this.SelectTextInCurrentDocument(@"SomeNewButton");
            this.ExecuteCommand("Refactor.Rename");
            this.SendKeys("AnotherNewButton", VirtualKey.Enter);
            formActualText = Editor.GetText();
            Assert.Contains(@"Private Sub SomeButtonHandler(sender As Object, e As EventArgs) Handles AnotherNewButton.Click", formActualText);
>>>>>>> 65abd276
        }

        [Fact, Trait(Traits.Feature, Traits.Features.WinForms)]
        public void RemoveEventHandler()
        {
            var project = new ProjectUtils.Project(ProjectName);
            this.OpenFileWithDesigner("Form1.vb", project);
            this.AddWinFormButton("SomeButton");
            this.EditWinFormsButtonEvent(buttonName: "SomeButton", eventName: "Click", eventHandlerName: "FooHandler");
            //  Remove the event handler
            this.EditWinFormsButtonEvent(buttonName: "SomeButton", eventName: "Click", eventHandlerName: "");
            this.VerifyNoBuildErrors();
            //  Verify that the handler is removed
            this.OpenFile("Form1.Designer.vb", project);
            var actualText = Editor.GetText();
            Assert.DoesNotContain(@"Private Sub FooHandler(sender As Object, e As EventArgs) Handles SomeButton.Click", actualText);
        }

        [Fact, Trait(Traits.Feature, Traits.Features.WinForms)]
        public void ChangeAccessibility()
        {
            var project = new ProjectUtils.Project(ProjectName);
            this.OpenFileWithDesigner("Form1.vb", project);
            this.AddWinFormButton("SomeButton");
            this.EditWinFormButtonProperty(
                buttonName: "SomeButton",
                propertyName: "Modifiers",
                propertyTypeName: "System.CodeDom.MemberAttributes",
                propertyValue: "Public");
            this.VerifyNoBuildErrors();
            this.OpenFile("Form1.Designer.vb", project);
            var actualText = Editor.GetText();
            Assert.Contains(@"Public WithEvents SomeButton As Button", actualText);
        }

        [Fact, Trait(Traits.Feature, Traits.Features.WinForms)]
        public void DeleteControl()
        {
            var project = new ProjectUtils.Project(ProjectName);
            this.OpenFileWithDesigner("Form1.vb", project);
            this.AddWinFormButton("SomeButton");
            this.DeleteWinFormButton("SomeButton");
            this.VerifyNoBuildErrors();
            this.OpenFile("Form1.Designer.vb", project);
            var actualText = Editor.GetText();
            Assert.DoesNotContain(@"Me.SomeButton.Name = ""SomeButton""", actualText);
            Assert.DoesNotContain(@"Friend WithEvents SomeButton As Button", actualText);
        }
    }
}<|MERGE_RESOLUTION|>--- conflicted
+++ resolved
@@ -142,18 +142,11 @@
             var formActualText = Editor.GetText();
             Assert.Contains(@"Private Sub SomeButtonHandler(sender As Object, e As EventArgs) Handles SomeNewButton.Click", formActualText);
             // Rename control from the code behind file (bug 784595)
-<<<<<<< HEAD
-            SelectTextInCurrentDocument(@"SomeNewButton");
-            ExecuteCommand(WellKnownCommandNames.Refactor_Rename);
-            SendKeys("AnotherNewButton", VirtualKey.Enter);
-            VerifyTextContains(@"Private Sub SomeButtonHandler(sender As Object, e As EventArgs) Handles AnotherNewButton.Click");
-=======
             this.SelectTextInCurrentDocument(@"SomeNewButton");
             this.ExecuteCommand("Refactor.Rename");
             this.SendKeys("AnotherNewButton", VirtualKey.Enter);
             formActualText = Editor.GetText();
             Assert.Contains(@"Private Sub SomeButtonHandler(sender As Object, e As EventArgs) Handles AnotherNewButton.Click", formActualText);
->>>>>>> 65abd276
         }
 
         [Fact, Trait(Traits.Feature, Traits.Features.WinForms)]
