﻿// Copyright (c) Microsoft.  All Rights Reserved.  Licensed under the Apache License, Version 2.0.  See License.txt in the project root for license information.

using System;
using System.Collections.Generic;
using System.Linq;
using System.Windows.Automation;
using Microsoft.CodeAnalysis;
using Microsoft.CodeAnalysis.CodeFixes;
using Microsoft.CodeAnalysis.Shared.TestHooks;
using Microsoft.VisualStudio.IntegrationTest.Utilities;
using Microsoft.VisualStudio.IntegrationTest.Utilities.Common;
using Microsoft.VisualStudio.IntegrationTest.Utilities.OutOfProcess;
using Roslyn.Test.Utilities;
using Roslyn.VisualStudio.IntegrationTests.Extensions;
using Roslyn.VisualStudio.IntegrationTests.Extensions.SolutionExplorer;
using Xunit;
using ProjectUtils = Microsoft.VisualStudio.IntegrationTest.Utilities.Common.ProjectUtils;

namespace Roslyn.VisualStudio.IntegrationTests
{
    public abstract class AbstractEditorTest : AbstractIntegrationTest
    {
        protected readonly Editor_OutOfProc Editor;

        protected AbstractEditorTest(VisualStudioInstanceFactory instanceFactory)
            : base(instanceFactory, visualStudio => visualStudio.Instance.Editor)
        {
            Editor = (Editor_OutOfProc)TextViewWindow;
        }

        protected AbstractEditorTest(VisualStudioInstanceFactory instanceFactory, string solutionName)
            : this(instanceFactory, solutionName, WellKnownProjectTemplates.ClassLibrary)
        {
        }

        protected AbstractEditorTest(
            VisualStudioInstanceFactory instanceFactory,
            string solutionName,
            string projectTemplate)
           : base(instanceFactory, visualStudio => visualStudio.Instance.Editor)
        {
            this.CreateSolution(solutionName);
            this.AddProject(projectTemplate, new ProjectUtils.Project(ProjectName), LanguageName);

            Editor = (Editor_OutOfProc)TextViewWindow;

            // Winforms and XAML do not open text files on creation
            // so these editor tasks will not work if that is the project template being used.
            if (projectTemplate != WellKnownProjectTemplates.WinFormsApplication &&
                projectTemplate != WellKnownProjectTemplates.WpfApplication)
            {
                VisualStudioWorkspaceOutOfProc.SetUseSuggestionMode(false);
                ClearEditor();
            }
        }

        protected abstract string LanguageName { get; }

        protected void ClearEditor()
            => SetUpEditor("$$");

        protected void SetUpEditor(string markupCode)
        {
            MarkupTestFile.GetPosition(markupCode, out string code, out int caretPosition);

            var originalValue = VisualStudioWorkspaceOutOfProc.IsPrettyListingOn(LanguageName);

            VisualStudioWorkspaceOutOfProc.SetPrettyListing(LanguageName, false);
            try
            {
                Editor.SetText(code);
                Editor.MoveCaret(caretPosition);
            }
            finally
            {
                VisualStudioWorkspaceOutOfProc.SetPrettyListing(LanguageName, originalValue);
            }
        }
<<<<<<< HEAD

        protected void AddWinFormButton(string buttonName)
            => VisualStudio.Instance.Editor.AddWinFormButton(buttonName);

        protected void DeleteWinFormButton(string buttonName)
            => VisualStudio.Instance.Editor.DeleteWinFormButton(buttonName);

        protected void EditWinFormButtonProperty(string buttonName, string propertyName, string propertyValue, string propertyTypeName = null)
            => VisualStudio.Instance.Editor.EditWinFormButtonProperty(buttonName, propertyName, propertyValue, propertyTypeName);

        protected void EditWinFormsButtonEvent(string buttonName, string eventName, string eventHandlerName)
            => VisualStudio.Instance.Editor.EditWinFormButtonEvent(buttonName, eventName, eventHandlerName);

        protected string GetWinFormButtonPropertyValue(string buttonName, string propertyName)
            => VisualStudio.Instance.Editor.GetWinFormButtonPropertyValue(buttonName, propertyName);

        protected void SelectTextInCurrentDocument(string text)
        {
            VisualStudio.Instance.Editor.PlaceCaret(text, charsOffset: -1, occurrence: 0, extendSelection: false, selectBlock: false);
            VisualStudio.Instance.Editor.PlaceCaret(text, charsOffset: 0, occurrence: 0, extendSelection: true, selectBlock: false);
        }

        protected void DeleteText(string text)
        {
            SelectTextInCurrentDocument(text);
            SendKeys(VirtualKey.Delete);
        }

        protected void PlaceCaret(string text, int charsOffset = 0)
            => VisualStudio.Instance.Editor.PlaceCaret(text, charsOffset);

        protected void BuildSolution(bool waitForBuildToFinish)
            => VisualStudio.Instance.SolutionExplorer.BuildSolution(waitForBuildToFinish);

        protected int GetErrorListErrorCount()
            => VisualStudio.Instance.SolutionExplorer.ErrorListErrorCount;

        protected void SendKeys(params object[] keys)
            => Editor.SendKeys(keys);

        protected void DisableSuggestionMode()
            => VisualStudioWorkspaceOutOfProc.SetUseSuggestionMode(false);

        protected void EnableSuggestionMode()
            => VisualStudioWorkspaceOutOfProc.SetUseSuggestionMode(true);

        protected void InvokeSignatureHelp()
        {
            ExecuteCommand(WellKnownCommandNames.Edit_ParameterInfo);
            WaitForAsyncOperations(FeatureAttribute.SignatureHelp);
        }

        private void VerifyCurrentLineTextAndAssertCaretPosition(string expectedText, bool trimWhitespace)
        {
            var caretStartIndex = expectedText.IndexOf("$$");
            if (caretStartIndex < 0)
            {
                throw new ArgumentException("Expected caret position to be specified with $$", nameof(expectedText));
            }

            var caretEndIndex = caretStartIndex + "$$".Length;

            var expectedTextBeforeCaret = expectedText.Substring(0, caretStartIndex);
            var expectedTextAfterCaret = expectedText.Substring(caretEndIndex);

            var lineText = Editor.GetCurrentLineText();

            if (trimWhitespace)
            {
                if (caretStartIndex == 0)
                {
                    lineText = lineText.TrimEnd();
                }
                else if (caretEndIndex == expectedText.Length)
                {
                    lineText = lineText.TrimStart();
                }
                else
                {
                    lineText = lineText.Trim();
                }
            }

            var lineTextBeforeCaret = caretStartIndex < lineText.Length
                ? lineText.Substring(0, caretStartIndex)
                : lineText;

            var lineTextAfterCaret = caretStartIndex < lineText.Length
                ? lineText.Substring(caretStartIndex)
                : string.Empty;

            Assert.Equal(expectedTextBeforeCaret, lineTextBeforeCaret);
            Assert.Equal(expectedTextAfterCaret, lineTextAfterCaret);
            Assert.Equal(expectedTextBeforeCaret.Length + expectedTextAfterCaret.Length, lineText.Length);
        }

        protected void VerifyCurrentLineText(string expectedText, bool assertCaretPosition = false, bool trimWhitespace = true)
        {
            if (assertCaretPosition)
            {
                VerifyCurrentLineTextAndAssertCaretPosition(expectedText, trimWhitespace);
            }
            else
            {
                var lineText = Editor.GetCurrentLineText();

                if (trimWhitespace)
                {
                    lineText = lineText.Trim();
                }

                Assert.Equal(expectedText, lineText);
            }
        }

        private void VerifyTextContainsAndAssertCaretPosition(string expectedText)
        {
            var caretStartIndex = expectedText.IndexOf("$$");
            if (caretStartIndex < 0)
            {
                throw new ArgumentException("Expected caret position to be specified with $$", nameof(expectedText));
            }

            var caretEndIndex = caretStartIndex + "$$".Length;

            var expectedTextBeforeCaret = expectedText.Substring(0, caretStartIndex);
            var expectedTextAfterCaret = expectedText.Substring(caretEndIndex);

            var expectedTextWithoutCaret = expectedTextBeforeCaret + expectedTextAfterCaret;

            var editorText = Editor.GetText();
            Assert.Contains(expectedTextWithoutCaret, editorText);

            var index = editorText.IndexOf(expectedTextWithoutCaret);

            var caretPosition = Editor.GetCaretPosition();
            Assert.Equal(caretStartIndex + index, caretPosition);
        }

        protected void VerifyTextContains(string expectedText, bool assertCaretPosition = false)
        {
            if (assertCaretPosition)
            {
                VerifyTextContainsAndAssertCaretPosition(expectedText);
            }
            else
            {
                var editorText = Editor.GetText();
                Assert.Contains(expectedText, editorText);
            }
        }

        protected void VerifyTextDoesNotContain(string expectedText)
        {
            var editorText = Editor.GetText();
            Assert.DoesNotContain(expectedText, editorText);
        }

        protected void VerifyCompletionItemDoesNotExist(params string[] expectedItems)
        {
            var completionItems = Editor.GetCompletionItems();
            foreach (var expectedItem in expectedItems)
            {
                Assert.DoesNotContain(expectedItem, completionItems);
            }
        }

        protected void VerifyCurrentCompletionItem(string expectedItem)
        {
            var currentItem = Editor.GetCurrentCompletionItem();
            Assert.Equal(expectedItem, currentItem);
        }

        protected void VerifyCurrentSignature(Signature expectedSignature)
        {
            var currentSignature = Editor.GetCurrentSignature();
            Assert.Equal(expectedSignature, currentSignature);
        }

        protected void VerifyCurrentSignature(string content)
        {
            var currentSignature = Editor.GetCurrentSignature();
            Assert.Equal(content, currentSignature.Content);
        }

        protected void VerifyCurrentParameter(string name, string documentation)
        {
            var currentParameter = Editor.GetCurrentSignature().CurrentParameter;
            Assert.Equal(name, currentParameter.Name);
            Assert.Equal(documentation, currentParameter.Documentation);
        }

        protected void VerifyParameters(params (string name, string documentation)[] parameters)
        {
            var currentParameters = Editor.GetCurrentSignature().Parameters;
            for (var i = 0; i < parameters.Length; i++)
            {
                var (expectedName, expectedDocumentation) = parameters[i];
                Assert.Equal(expectedName, currentParameters[i].Name);
                Assert.Equal(expectedDocumentation, currentParameters[i].Documentation);
            }
        }

        protected void VerifyCaretIsOnScreen()
            => Assert.True(Editor.IsCaretOnScreen());

        protected void VerifyCompletionListIsActive(bool expected)
            => Assert.Equal(expected, Editor.IsCompletionActive());

        protected void VerifyFileContents(string fileName, string expectedContents)
        {
            var actualContents = VisualStudio.Instance.SolutionExplorer.GetFileContents(ProjectName, fileName);
            Assert.Equal(expectedContents, actualContents);
        }

        public void VerifyNoBuildErrors()
        {
            BuildSolution(waitForBuildToFinish: true);
            Assert.Equal(0, GetErrorListErrorCount());
        }

        public void VerifyCodeAction(
            string expectedItem,
            bool applyFix = false,
            bool verifyNotShowing = false,
            bool ensureExpectedItemsAreOrdered = false,
            FixAllScope? fixAllScope = null,
            bool blockUntilComplete = true)
        {
            var expectedItems = new[] { expectedItem };
            VerifyCodeActions(
                expectedItems, applyFix ? expectedItem : null, verifyNotShowing,
                ensureExpectedItemsAreOrdered, fixAllScope, blockUntilComplete);
        }

        public void VerifyDialog(string dialogName, bool isOpen)
        {
            Editor.VerifyDialog(dialogName, isOpen);
        }

        public void PressDialogButton(string dialogAutomationName, string buttonAutomationName)
        {
            Editor.PressDialogButton(dialogAutomationName, buttonAutomationName);
        }

        public AutomationElement GetDialog(string dialogAutomationId)
        {
            var dialog = DialogHelpers.FindDialog(VisualStudio.Instance.Shell.GetHWnd(), dialogAutomationId, isOpen: true);
            Assert.NotNull(dialog);
            return dialog;
        }

        protected void InvokeNavigateToAndPressEnter(string text)
        {
            ExecuteCommand(WellKnownCommandNames.Edit_GoToAll);
            Editor.NavigateToSendKeys(text);
            WaitForAsyncOperations(FeatureAttribute.NavigateTo);
            Editor.NavigateToSendKeys("{ENTER}");
        }
=======
>>>>>>> 65abd276
    }
}<|MERGE_RESOLUTION|>--- conflicted
+++ resolved
@@ -9,6 +9,7 @@
 using Microsoft.CodeAnalysis.Shared.TestHooks;
 using Microsoft.VisualStudio.IntegrationTest.Utilities;
 using Microsoft.VisualStudio.IntegrationTest.Utilities.Common;
+using Microsoft.VisualStudio.IntegrationTest.Utilities.Input;
 using Microsoft.VisualStudio.IntegrationTest.Utilities.OutOfProcess;
 using Roslyn.Test.Utilities;
 using Roslyn.VisualStudio.IntegrationTests.Extensions;
@@ -76,7 +77,6 @@
                 VisualStudioWorkspaceOutOfProc.SetPrettyListing(LanguageName, originalValue);
             }
         }
-<<<<<<< HEAD
 
         protected void AddWinFormButton(string buttonName)
             => VisualStudio.Instance.Editor.AddWinFormButton(buttonName);
@@ -336,7 +336,5 @@
             WaitForAsyncOperations(FeatureAttribute.NavigateTo);
             Editor.NavigateToSendKeys("{ENTER}");
         }
-=======
->>>>>>> 65abd276
     }
 }