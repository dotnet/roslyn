﻿<?xml version="1.0" encoding="utf-8"?>
<!-- Copyright (c)  Microsoft.  All Rights Reserved.  Licensed under the Apache License, Version 2.0.  See License.txt in the project root for license information. -->
<Project Sdk="Microsoft.NET.Sdk">
  <PropertyGroup>
    <Platform Condition="'$(Platform)' == ''">x86</Platform>
    <PlatformTarget>x86</PlatformTarget>
    <RuntimeIdentifier>$(RoslynDesktopRuntimeIdentifierX86)</RuntimeIdentifier>
    <OutputType>Library</OutputType>
    <RootNamespace>Roslyn.VisualStudio.IntegrationTests</RootNamespace>
    <AssemblyName>Roslyn.VisualStudio.IntegrationTests</AssemblyName>
    <TargetFramework>net461</TargetFramework>
    <Nonshipping>true</Nonshipping>
    <RoslynProjectType>UnitTest</RoslynProjectType>
  </PropertyGroup>
  <PropertyGroup Condition="'$(Configuration)|$(Platform)' == 'Debug|x86'" />
  <PropertyGroup Condition="'$(Configuration)|$(Platform)' == 'Release|x86'" />
  <ItemGroup>
    <ProjectReference Include="..\..\..\Compilers\Core\Portable\CodeAnalysis.csproj" />
    <ProjectReference Include="..\..\..\Compilers\CSharp\Portable\CSharpCodeAnalysis.csproj" />
    <ProjectReference Include="..\..\..\Compilers\Test\Resources\Core\CompilerTestResources.csproj" />
    <ProjectReference Include="..\..\..\Compilers\VisualBasic\Portable\BasicCodeAnalysis.vbproj" />
    <ProjectReference Include="..\..\..\EditorFeatures\Core\EditorFeatures.csproj" />
    <ProjectReference Include="..\..\..\EditorFeatures\Core.Wpf\EditorFeatures.Wpf.csproj" />
    <ProjectReference Include="..\..\..\EditorFeatures\CSharp\CSharpEditorFeatures.csproj" />
    <ProjectReference Include="..\..\..\EditorFeatures\TestUtilities\ServicesTestUtilities.csproj" />
    <ProjectReference Include="..\..\..\EditorFeatures\Text\TextEditorFeatures.csproj" />
    <ProjectReference Include="..\..\..\EditorFeatures\VisualBasic\BasicEditorFeatures.vbproj" />
    <ProjectReference Include="..\..\..\Features\Core\Portable\Features.csproj" />
    <ProjectReference Include="..\..\..\Features\CSharp\Portable\CSharpFeatures.csproj" />
    <ProjectReference Include="..\..\..\Features\VisualBasic\Portable\BasicFeatures.vbproj" />
    <ProjectReference Include="..\..\..\Interactive\EditorFeatures\Core\InteractiveEditorFeatures.csproj" />
    <ProjectReference Include="..\..\..\Interactive\EditorFeatures\CSharp\CSharpInteractiveEditorFeatures.csproj" />
    <ProjectReference Include="..\..\..\Interactive\EditorFeatures\VisualBasic\BasicInteractiveEditorFeatures.vbproj" />
    <ProjectReference Include="..\..\..\Interactive\Features\InteractiveFeatures.csproj" />
    <ProjectReference Include="..\..\..\Interactive\Host\InteractiveHost.csproj" />
    <ProjectReference Include="..\..\..\Scripting\Core\Scripting.csproj" />
    <ProjectReference Include="..\..\..\Scripting\CSharp\CSharpScripting.csproj" />
    <ProjectReference Include="..\..\..\Scripting\VisualBasic\BasicScripting.vbproj" />
    <ProjectReference Include="..\..\..\Test\Diagnostics\Diagnostics.csproj" />
    <ProjectReference Include="..\..\..\Test\PdbUtilities\PdbUtilities.csproj" />
    <ProjectReference Include="..\..\..\Test\Utilities\Portable\TestUtilities.csproj" />
    <ProjectReference Include="..\..\..\Workspaces\CoreTestUtilities\WorkspacesTestUtilities.csproj" />
    <ProjectReference Include="..\..\..\Workspaces\Core\Desktop\Workspaces.Desktop.csproj" />
    <ProjectReference Include="..\..\..\Workspaces\CSharp\Portable\CSharpWorkspace.csproj" />
    <ProjectReference Include="..\..\..\Workspaces\Remote\Core\RemoteWorkspaces.csproj" />
    <ProjectReference Include="..\..\..\Workspaces\Remote\ServiceHub\ServiceHub.csproj" />
    <ProjectReference Include="..\..\..\Workspaces\VisualBasic\Portable\BasicWorkspace.vbproj" />
    <ProjectReference Include="..\..\Core\Def\ServicesVisualStudio.csproj" />
    <ProjectReference Include="..\..\Core\Impl\ServicesVisualStudioImpl.csproj" />
    <ProjectReference Include="..\..\CSharp\Repl\CSharpVisualStudioRepl.csproj" />
    <ProjectReference Include="..\..\InteractiveServices\VisualStudioInteractiveServices.csproj" />
    <ProjectReference Include="..\TestUtilities\VisualStudioIntegrationTestUtilities.csproj" />
    <ProjectReference Include="..\..\..\Workspaces\Core\Portable\Workspaces.csproj" />
  </ItemGroup>
  <ItemGroup>
    <Service Include="{82A7F48D-3B50-4B1E-B82E-3ADA8210C358}" />
  </ItemGroup>
  <ItemGroup>
    <Reference Include="UIAutomationClient" />
    <Reference Include="UIAutomationTypes" />
    <PackageReference Include="EnvDTE" Version="$(EnvDTEVersion)" />
    <PackageReference Include="EnvDTE80" Version="$(EnvDTE80Version)" />
    <PackageReference Include="System.Collections.Immutable" Version="$(SystemCollectionsImmutableVersion)" />
    <PackageReference Include="xunit" Version="$(xunitVersion)" />
    <PackageReference Include="xunit.analyzers" Version="$(xunitanalyzersVersion)" />
    <PackageReference Include="xunit.runner.console" Version="$(xunitrunnerconsoleVersion)" />
    <!-- 
      Required to avoid double write of System.Threading.Tasks.Dataflow.dll caused by both 
      Microsoft.VisualStudio.ProjectSystem and Microsoft.VisualStudio.Composition containing it.
      This is tracked by CPS issue https://devdiv.visualstudio.com/DevDiv/_workitems/edit/547065.
      Remove this reference once it's fixed.
     -->
    <PackageReference Include="Microsoft.Tpl.Dataflow" Version="$(MicrosoftTplDataflowVersion)" ExcludeAssets="all"/>
<<<<<<< HEAD
=======
    <PackageReference Include="xunit.runner.visualstudio" Version="$(xunitrunnervisualstudioVersion)" />
>>>>>>> d90dacbf
  </ItemGroup>
</Project><|MERGE_RESOLUTION|>--- conflicted
+++ resolved
@@ -71,9 +71,6 @@
       Remove this reference once it's fixed.
      -->
     <PackageReference Include="Microsoft.Tpl.Dataflow" Version="$(MicrosoftTplDataflowVersion)" ExcludeAssets="all"/>
-<<<<<<< HEAD
-=======
     <PackageReference Include="xunit.runner.visualstudio" Version="$(xunitrunnervisualstudioVersion)" />
->>>>>>> d90dacbf
   </ItemGroup>
 </Project>