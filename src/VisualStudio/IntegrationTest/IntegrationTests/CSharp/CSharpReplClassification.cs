﻿// Copyright (c) Microsoft.  All Rights Reserved.  Licensed under the Apache License, Version 2.0.  See License.txt in the project root for license information.

using Microsoft.VisualStudio.IntegrationTest.Utilities;
using Microsoft.VisualStudio.IntegrationTest.Utilities.Input;
using Roslyn.VisualStudio.IntegrationTests.Extensions.Editor;
using Xunit;

namespace Roslyn.VisualStudio.IntegrationTests.CSharp
{
    [Collection(nameof(SharedIntegrationHostFixture))]
    public class CSharpReplClassification : AbstractInteractiveWindowTest
    {
        public CSharpReplClassification(VisualStudioInstanceFactory instanceFactory)
            : base(instanceFactory)
        {
        }

        [Fact]
        public void VerifyColorOfSomeTokens()
        {
            InsertCode(@"using System.Console;
/// <summary>innertext
/// </summary>
/// <see cref=""System.Environment"" />
/// <!--comment-->
/// <![CDATA[cdata]]]]>&gt;
/// <typeparam name=""attribute"" />
public static void Main(string[] args)
            {
                WriteLine(""Hello World"");
            }");

            PlaceCaret("using");
            this.VerifyCurrentTokenType(tokenType: "keyword");
            PlaceCaret("{");
            this.VerifyCurrentTokenType(tokenType: "punctuation");
            PlaceCaret("Main");
            this.VerifyCurrentTokenType(tokenType: "identifier");
            PlaceCaret("Hello");
            this.VerifyCurrentTokenType(tokenType: "string");
            PlaceCaret("<summary", charsOffset: -1);
<<<<<<< HEAD
            SendKeys(Alt(VirtualKey.Right));
            VerifyCurrentTokenType(tokenType: "xml doc comment - delimiter");
=======
            SendKeys(new KeyPress(VirtualKey.Right, ShiftState.Alt));
            this.VerifyCurrentTokenType(tokenType: "xml doc comment - delimiter");
>>>>>>> 65abd276
            PlaceCaret("summary");
            this.VerifyCurrentTokenType(tokenType: "xml doc comment - name");
            PlaceCaret("innertext");
            this.VerifyCurrentTokenType(tokenType: "xml doc comment - text");
            PlaceCaret("!--");
            this.VerifyCurrentTokenType(tokenType: "xml doc comment - delimiter");
            PlaceCaret("comment");
            this.VerifyCurrentTokenType(tokenType: "xml doc comment - comment");
            PlaceCaret("CDATA");
            this.VerifyCurrentTokenType(tokenType: "xml doc comment - delimiter");
            PlaceCaret("cdata");
            this.VerifyCurrentTokenType(tokenType: "xml doc comment - cdata section");
            PlaceCaret("attribute");
            this.VerifyCurrentTokenType(tokenType: "identifier");
            PlaceCaret("Environment");
            this.VerifyCurrentTokenType(tokenType: "class name");
        }
    }
}<|MERGE_RESOLUTION|>--- conflicted
+++ resolved
@@ -39,13 +39,8 @@
             PlaceCaret("Hello");
             this.VerifyCurrentTokenType(tokenType: "string");
             PlaceCaret("<summary", charsOffset: -1);
-<<<<<<< HEAD
-            SendKeys(Alt(VirtualKey.Right));
-            VerifyCurrentTokenType(tokenType: "xml doc comment - delimiter");
-=======
             SendKeys(new KeyPress(VirtualKey.Right, ShiftState.Alt));
             this.VerifyCurrentTokenType(tokenType: "xml doc comment - delimiter");
->>>>>>> 65abd276
             PlaceCaret("summary");
             this.VerifyCurrentTokenType(tokenType: "xml doc comment - name");
             PlaceCaret("innertext");
