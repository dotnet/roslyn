--- conflicted
+++ resolved
@@ -122,20 +122,8 @@
     }
 }
 ");
-<<<<<<< HEAD
-            ExecuteCommand(WellKnownCommandNames.Build_SolutionConfigurations, argument: "Debug");
-            PlaceCaret("Foo");
-            VerifyCurrentTokenType(tokenType: "identifier");
-            PlaceCaret("Bar");
-            VerifyCurrentTokenType(tokenType: "excluded code");
-            Editor.MoveCaret(0);
-            ExecuteCommand(WellKnownCommandNames.Build_SolutionConfigurations, argument: "Release");
-            PlaceCaret("Foo");
-            VerifyCurrentTokenType(tokenType: "excluded code");
-            PlaceCaret("Bar");
-            VerifyCurrentTokenType(tokenType: "identifier");
-=======
-            this.ExecuteCommand("Build.SolutionConfigurations", argument: "Debug");
+
+            this.ExecuteCommand(WellKnownCommandNames.Build_SolutionConfigurations, argument: "Debug");
             this.PlaceCaret("Foo");
             this.VerifyCurrentTokenType(tokenType: "identifier");
             this.PlaceCaret("Bar");
@@ -146,8 +134,6 @@
             this.VerifyCurrentTokenType(tokenType: "excluded code");
             this.PlaceCaret("Bar");
             this.VerifyCurrentTokenType(tokenType: "identifier");
->>>>>>> 65abd276
         }
-
     }
 }