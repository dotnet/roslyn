--- conflicted
+++ resolved
@@ -2,9 +2,7 @@
 
 using System;
 using System.Threading.Tasks;
-using Microsoft.CodeAnalysis.Test.Utilities;
 using Microsoft.VisualStudio.IntegrationTest.Utilities;
-using Microsoft.VisualStudio.IntegrationTest.Utilities.Input;
 using Roslyn.Test.Utilities;
 using Xunit;
 using Xunit.Abstractions;
@@ -97,19 +95,10 @@
             VisualStudio.InteractiveWindow.SubmitText("b = null; w.Close(); w = null;");
         }
 
-<<<<<<< HEAD
-        [WpfTheory]
-        [IterationData(100)]
-        [Trait(Traits.Feature, Traits.Features.Interactive)]
-        public void TypingHelpDirectiveWorks(int iteration)
-=======
         // This test is flaky when legacy completion is enabled
         [ConditionalWpfFact(typeof(AsyncCompletionCondition))]
         public void TypingHelpDirectiveWorks()
->>>>>>> ebefc05d
         {
-            _ = iteration;
-
             VisualStudio.InteractiveWindow.ShowWindow(waitForPrompt: true);
 
             // Directly type #help, rather than sending it through VisualStudio.InteractiveWindow.SubmitText. We want to actually test
@@ -118,12 +107,6 @@
 
             Assert.EndsWith("#help", VisualStudio.InteractiveWindow.GetReplText());
 
-            if (!LegacyCompletionCondition.Instance.ShouldSkip)
-            {
-                // Legacy completion is known to interfere with this test, so dismiss it
-                VisualStudio.SendKeys.Send(VirtualKey.Escape);
-            }
-
             VisualStudio.SendKeys.Send("\n");
             VisualStudio.InteractiveWindow.WaitForLastReplOutputContains("REPL commands");
         }
