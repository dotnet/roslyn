--- conflicted
+++ resolved
@@ -99,7 +99,6 @@
         public void CutDeletePasteSelectAll()
         {
             SendKeys("Text");
-<<<<<<< HEAD
             ExecuteCommand(WellKnownCommandNames.Edit_LineStart);
             ExecuteCommand(WellKnownCommandNames.Edit_LineEnd);
             ExecuteCommand(WellKnownCommandNames.Edit_LineStartExtend);
@@ -115,27 +114,10 @@
             ExecuteCommand(WellKnownCommandNames.Edit_LineDown);
             ExecuteCommand(WellKnownCommandNames.Edit_Paste);
             ExecuteCommand(WellKnownCommandNames.Edit_Paste);
-=======
-            this.ExecuteCommand("Edit.LineStart");
-            this.ExecuteCommand("Edit.LineEnd");
-            this.ExecuteCommand("Edit.LineStartExtend");
-            this.ExecuteCommand("Edit.SelectionCancel");
-            this.ExecuteCommand("Edit.LineEndExtend");
-            this.ExecuteCommand("Edit.SelectAll");
-            this.ExecuteCommand("Edit.SelectAll");
-            this.ExecuteCommand("Edit.Copy");
-            this.ExecuteCommand("Edit.Cut");
-            this.ExecuteCommand("Edit.Paste");
-            this.ExecuteCommand("Edit.Delete");
-            this.ExecuteCommand("Edit.LineUp");
-            this.ExecuteCommand("Edit.LineDown");
-            this.ExecuteCommand("Edit.Paste");
-            this.ExecuteCommand("Edit.Paste");
->>>>>>> 65abd276
             SendKeys(VirtualKey.Escape);
         }
 
-        //<!-- Regression test for bug 13731.
+        //<!-- Regression test for bug 13731. 
         //     Unfortunately we don't have good unit-test infrastructure to test InteractiveWindow.cs.
         //     For now, since we don't have coverage of InteractiveWindow.IndentCurrentLine at all,
         //     I'd rather have a quick integration test scenario rather than no coverage at all.
