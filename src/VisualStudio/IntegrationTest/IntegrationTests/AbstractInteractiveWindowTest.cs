--- conflicted
+++ resolved
@@ -56,23 +56,16 @@
         protected void PlaceCaret(string text, int charsOffset = 0, int occurrence = 0, bool extendSelection = false, bool selectBlock = false)
               => InteractiveWindow.PlaceCaret(
                   text,
-<<<<<<< HEAD
                   charsOffset,
                   occurrence,
                   extendSelection,
                   selectBlock);
-=======
-                  charsOffset: charsOffset,
-                  occurrence: 0,
-                  extendSelection: false,
-                  selectBlock: false);
 
         protected void VerifyLastReplOutput(string expectedReplOutput)
         {
             var lastReplOutput = InteractiveWindow.GetLastReplOutput();
             Assert.Equal(expectedReplOutput, lastReplOutput);
         }
->>>>>>> 65abd276
 
         protected void VerifyLastReplInput(string expectedReplInput)
         {
