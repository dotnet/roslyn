﻿// Copyright (c) Microsoft.  All Rights Reserved.  Licensed under the Apache License, Version 2.0.  See License.txt in the project root for license information.

using System;
using System.Collections.Generic;
using System.Linq;
using System.Threading;
using Microsoft.CodeAnalysis.CodeFixes;
using Microsoft.CodeAnalysis.Shared.TestHooks;
using Microsoft.VisualStudio.IntegrationTest.Utilities;
using Microsoft.VisualStudio.IntegrationTest.Utilities.Input;
using Microsoft.VisualStudio.IntegrationTest.Utilities.OutOfProcess;
using Xunit;

namespace Roslyn.VisualStudio.IntegrationTests
{
    [CaptureTestName]
    public abstract class AbstractIntegrationTest : IDisposable
    {
        protected readonly VisualStudioInstanceContext VisualStudio;
        protected readonly VisualStudioWorkspace_OutOfProc VisualStudioWorkspaceOutOfProc;
        protected readonly TextViewWindow_OutOfProc TextViewWindow;
        protected readonly string ProjectName = "TestProj";
        protected readonly string SolutionName = "TestSolution";

        protected AbstractIntegrationTest(
            VisualStudioInstanceFactory instanceFactory,
            Func<VisualStudioInstanceContext, TextViewWindow_OutOfProc> textViewWindowBuilder)
        {
            VisualStudio = instanceFactory.GetNewOrUsedInstance(SharedIntegrationHostFixture.RequiredPackageIds);
            TextViewWindow = textViewWindowBuilder(VisualStudio);
            VisualStudioWorkspaceOutOfProc = VisualStudio.Instance.VisualStudioWorkspace;
        }

        public void Dispose()
            => VisualStudio.Dispose();

        public void VerifyCurrentTokenType(string tokenType)
        {
            WaitForAsyncOperations(
                FeatureAttribute.SolutionCrawler,
                FeatureAttribute.DiagnosticService,
                FeatureAttribute.Classification);
            var actualTokenTypes = TextViewWindow.GetCurrentClassifications();
            Assert.Equal(actualTokenTypes.Length, 1);
            Assert.Contains(tokenType, actualTokenTypes[0]);
            Assert.NotEqual("text", tokenType);
        }

        protected void Wait(double seconds)
        {
            var timeout = TimeSpan.FromMilliseconds(seconds * 1000);
            Thread.Sleep(timeout);
        }

        protected KeyPress KeyPress(VirtualKey virtualKey, ShiftState shiftState)
            => new KeyPress(virtualKey, shiftState);

        protected KeyPress Ctrl(VirtualKey virtualKey)
            => new KeyPress(virtualKey, ShiftState.Ctrl);

        protected KeyPress Shift(VirtualKey virtualKey)
            => new KeyPress(virtualKey, ShiftState.Shift);

        protected KeyPress Alt(VirtualKey virtualKey)
            => new KeyPress(virtualKey, ShiftState.Alt);

        protected void ExecuteCommand(string commandName, string argument = "")
        {
            if (VisualStudio.Instance.IsCommandAvailable(commandName))
            {
                VisualStudio.Instance.ExecuteCommand(commandName, argument);
            }
            else
            {
                var commands = VisualStudio.Instance.GetAvailableCommands();
                Assert.False(true,
                    string.Format(@"Failed with executing command {0}. 
The list of available commands: 
{1}",
              commandName,
              string.Join(",", commands)));
            }
        }

        protected void InvokeCompletionList()
        {
            ExecuteCommand(WellKnownCommandNames.Edit_ListMembers);
            WaitForAsyncOperations(FeatureAttribute.CompletionSet);
        }

        protected void VerifyCompletionItemExists(params string[] expectedItems)
        {
            var completionItems = TextViewWindow.GetCompletionItems();
            foreach (var expectedItem in expectedItems)
            {
                Assert.Contains(expectedItem, completionItems);
            }
        }

        protected void VerifyCaretPosition(int expectedCaretPosition)
        {
            var position = TextViewWindow.GetCaretPosition();
            Assert.Equal(expectedCaretPosition, position);
        }

        protected void WaitForAsyncOperations(params string[] featuresToWaitFor)
            => VisualStudioWorkspaceOutOfProc.WaitForAsyncOperations(string.Join(";", featuresToWaitFor));

        protected void AddFile(string fileName, string contents = null, bool open = false)
            => VisualStudio.Instance.SolutionExplorer.AddFile(ProjectName, fileName, contents, open);

        protected void OpenFile(string projectName, string fileName)
            => VisualStudio.Instance.SolutionExplorer.OpenFile(projectName, fileName);

        protected void OpenFileWithDesigner(string projectName, string fileName)
            => VisualStudio.Instance.SolutionExplorer.OpenFileWithDesigner(projectName, fileName);

        protected void CloseFile(string projectName, string fileName, bool saveFile = true)
            => VisualStudio.Instance.SolutionExplorer.CloseFile(projectName, fileName, saveFile);

        protected void SaveFile(string projectName, string fileName)
            => VisualStudio.Instance.SolutionExplorer.SaveFile(projectName, fileName);

        protected void AddReference(string projectName, string fullyQualifiedAssemblyName)
        {
            VisualStudio.Instance.SolutionExplorer.AddReference(projectName, fullyQualifiedAssemblyName);
        }

        public void VerifyAssemblyReferencePresent(string projectName, string assemblyName, string assemblyVersion, string assemblyPublicKeyToken)
        {
            var assemblyReferences = VisualStudio.Instance.SolutionExplorer.GetAssemblyReferences(projectName);
            var expectedAssemblyReference = assemblyName + "," + assemblyVersion + "," + assemblyPublicKeyToken.ToUpper();
            Assert.Contains(expectedAssemblyReference, assemblyReferences);
        }

        public void VerifyProjectReferencePresent(string projectName, string referencedProjectName)
        {
            var projectReferences = VisualStudio.Instance.SolutionExplorer.GetProjectReferences(projectName);
            Assert.Contains(referencedProjectName, projectReferences);
        }
<<<<<<< HEAD
=======

        public void VerifyCodeActions(
          IEnumerable<string> expectedItems,
          string applyFix = null,
          bool verifyNotShowing = false,
          bool ensureExpectedItemsAreOrdered = false,
          FixAllScope? fixAllScope = null,
          bool blockUntilComplete = true)
        {
            TextViewWindow.ShowLightBulb();
            TextViewWindow.WaitForLightBulbSession();

            if (verifyNotShowing)
            {
                VerifyCodeActionsNotShowing();
                return;
            }

            var actions = TextViewWindow.GetLightBulbActions();

            if (expectedItems != null && expectedItems.Any())
            {
                if (ensureExpectedItemsAreOrdered)
                {
                    TestUtilities.ThrowIfExpectedItemNotFoundInOrder(
                        actions,
                        expectedItems);
                }
                else
                {
                    TestUtilities.ThrowIfExpectedItemNotFound(
                        actions,
                        expectedItems);
                }
            }

            if (!string.IsNullOrEmpty(applyFix) || fixAllScope.HasValue)
            {
                TextViewWindow.ApplyLightBulbAction(applyFix, fixAllScope, blockUntilComplete);

                if (blockUntilComplete)
                {
                    // wait for action to complete
                    WaitForAsyncOperations(FeatureAttribute.LightBulb);
                }
            }
        }

        public void VerifyCodeActionsNotShowing()
        {
            if (TextViewWindow.IsLightBulbSessionExpanded())
            {
                throw new InvalidOperationException("Expected no light bulb session, but one was found.");
            }
        }

        protected void InvokeQuickInfo()
        {
            ExecuteCommand(WellKnownCommandNames.Edit_QuickInfo);
            WaitForAsyncOperations(FeatureAttribute.QuickInfo);
        }

        protected void InvokeCodeActionList()
        {
            WaitForAsyncOperations(FeatureAttribute.SolutionCrawler);
            WaitForAsyncOperations(FeatureAttribute.DiagnosticService);

            TextViewWindow.ShowLightBulb();
            TextViewWindow.WaitForLightBulbSession();
            WaitForAsyncOperations(FeatureAttribute.LightBulb);
        }
>>>>>>> e64e4cdb
    }
}<|MERGE_RESOLUTION|>--- conflicted
+++ resolved
@@ -138,8 +138,6 @@
             var projectReferences = VisualStudio.Instance.SolutionExplorer.GetProjectReferences(projectName);
             Assert.Contains(referencedProjectName, projectReferences);
         }
-<<<<<<< HEAD
-=======
 
         public void VerifyCodeActions(
           IEnumerable<string> expectedItems,
@@ -211,6 +209,5 @@
             TextViewWindow.WaitForLightBulbSession();
             WaitForAsyncOperations(FeatureAttribute.LightBulb);
         }
->>>>>>> e64e4cdb
     }
 }