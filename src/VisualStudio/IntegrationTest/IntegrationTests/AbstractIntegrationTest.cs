--- conflicted
+++ resolved
@@ -17,17 +17,11 @@
         protected readonly VisualStudioInstanceContext VisualStudio;
         protected readonly VisualStudioWorkspace_OutOfProc VisualStudioWorkspaceOutOfProc;
         protected readonly TextViewWindow_OutOfProc TextViewWindow;
-<<<<<<< HEAD
-
-        protected AbstractIntegrationTest(
-            VisualStudioInstanceFactory instanceFactory, 
-=======
         protected readonly string ProjectName = "TestProj";
         protected readonly string SolutionName = "TestSolution";
 
         protected AbstractIntegrationTest(
             VisualStudioInstanceFactory instanceFactory,
->>>>>>> f8ed530a
             Func<VisualStudioInstanceContext, TextViewWindow_OutOfProc> textViewWindowBuilder)
         {
             VisualStudio = instanceFactory.GetNewOrUsedInstance(SharedIntegrationHostFixture.RequiredPackageIds);
@@ -69,9 +63,6 @@
             => new KeyPress(virtualKey, ShiftState.Alt);
 
         protected void ExecuteCommand(string commandName, string argument = "")
-<<<<<<< HEAD
-            => VisualStudio.Instance.ExecuteCommand(commandName, argument);
-=======
         {
             if (VisualStudio.Instance.IsCommandAvailable(commandName))
             {
@@ -88,7 +79,6 @@
               string.Join(",", commands)));
             }
         }
->>>>>>> f8ed530a
 
         protected void InvokeCompletionList()
         {
@@ -113,8 +103,6 @@
 
         protected void WaitForAsyncOperations(params string[] featuresToWaitFor)
             => VisualStudioWorkspaceOutOfProc.WaitForAsyncOperations(string.Join(";", featuresToWaitFor));
-<<<<<<< HEAD
-=======
 
         protected void AddFile(string fileName, string contents = null, bool open = false)
             => VisualStudio.Instance.SolutionExplorer.AddFile(ProjectName, fileName, contents, open);
@@ -148,6 +136,5 @@
             var projectReferences = VisualStudio.Instance.SolutionExplorer.GetProjectReferences(projectName);
             Assert.Contains(referencedProjectName, projectReferences);
         }
->>>>>>> f8ed530a
     }
 }