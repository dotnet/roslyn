--- conflicted
+++ resolved
@@ -8,11 +8,7 @@
 
 namespace Roslyn.VisualStudio.IntegrationTests
 {
-<<<<<<< HEAD
-    [IdeSettings(MinVersion = VisualStudioVersion.VS2022, RootSuffix = "RoslynDev")]
-=======
     [IdeSettings(MinVersion = VisualStudioVersion.VS2022, RootSuffix = "RoslynDev", MaxAttempts = 2)]
->>>>>>> 80a8ce8d
     public abstract class AbstractIntegrationTest : AbstractIdeIntegrationTest
     {
         protected const string ProjectName = "TestProj";
@@ -27,14 +23,11 @@
         {
             await base.InitializeAsync();
 
-<<<<<<< HEAD
-=======
             if (await TestServices.SolutionExplorer.IsSolutionOpenAsync(HangMitigatingCancellationToken))
             {
                 await TestServices.SolutionExplorer.CloseSolutionAsync(HangMitigatingCancellationToken);
             }
 
->>>>>>> 80a8ce8d
             await TestServices.StateReset.ResetGlobalOptionsAsync(HangMitigatingCancellationToken);
             await TestServices.StateReset.ResetHostSettingsAsync(HangMitigatingCancellationToken);
         }
