﻿// Licensed to the .NET Foundation under one or more agreements.
// The .NET Foundation licenses this file to you under the MIT license.
// See the LICENSE file in the project root for more information.

using System.Threading;
using System.Threading.Tasks;
using Microsoft.CodeAnalysis;
using Microsoft.CodeAnalysis.Shared.TestHooks;
using Microsoft.CodeAnalysis.Test.Utilities;
using Microsoft.VisualStudio.IntegrationTest.Utilities;
using Roslyn.VisualStudio.IntegrationTests;
using Roslyn.Test.Utilities;
using Xunit;

namespace Roslyn.VisualStudio.NewIntegrationTests.VisualBasic;

[Trait(Traits.Feature, Traits.Features.DebuggingEditAndContinue)]
public abstract class BasicEditAndContinue(string projectTemplate)
    : AbstractEditorTest()
{
#if false // https://github.com/dotnet/roslyn/issues/70938
    public class LegacyProject()
        : BasicEditAndContinue(WellKnownProjectTemplates.ConsoleApplication)
    {
        protected override string FileName => "Module1.vb";
    }
#endif

    public class CommonProjectSystem()
        : BasicEditAndContinue(WellKnownProjectTemplates.VisualBasicNetCoreConsoleApplication)
    {
        protected override string FileName => "Program.vb";
    }

    protected abstract string FileName { get; }

    private readonly string _projectTemplate = projectTemplate;

    protected override string LanguageName => LanguageNames.VisualBasic;

    public override async Task InitializeAsync()
    {
        await base.InitializeAsync();

        await TestServices.SolutionExplorer.CreateSolutionAsync(nameof(BasicEditAndContinue), HangMitigatingCancellationToken);
        await TestServices.SolutionExplorer.AddProjectAsync(ProjectName, _projectTemplate, LanguageNames.VisualBasic, HangMitigatingCancellationToken);
    }

<<<<<<< HEAD
    [IdeFact(Skip = "https://github.com/dotnet/roslyn/issues/75456")]
=======
    [IdeFact(Skip = "https://github.com/dotnet/roslyn/issues/75458")]
>>>>>>> 88c8ad90
    public async Task UpdateActiveStatementLeafNode()
    {
        await TestServices.Editor.SetTextAsync(@"
Imports System
Imports System.Collections.Generic
Imports System.Linq

Module Module1
    Sub Main()
        Dim names(2) As String
        names(0) = ""goo""
        names(1) = ""bar""

        For index = 0 To names.GetUpperBound(0)
            Console.WriteLine(names(index))
        Next
    End Sub
End Module
", HangMitigatingCancellationToken);

        await TestServices.Workspace.WaitForAsyncOperationsAsync(FeatureAttribute.Workspace, HangMitigatingCancellationToken);
        await TestServices.Debugger.SetBreakpointAsync(ProjectName, FileName, "names(0)", HangMitigatingCancellationToken);
        await TestServices.Debugger.GoAsync(waitForBreakMode: true, HangMitigatingCancellationToken);
        await TestServices.Editor.ActivateAsync(HangMitigatingCancellationToken);
        await TestServices.Editor.ReplaceTextAsync("names(0)", "names(1)", HangMitigatingCancellationToken);
        await TestServices.Debugger.StepOverAsync(waitForBreakOrEnd: true, HangMitigatingCancellationToken);
        await TestServices.Debugger.CheckExpressionAsync("names(1)", "String", "\"goo\"", HangMitigatingCancellationToken);
        await TestServices.Debugger.StepOverAsync(waitForBreakOrEnd: true, HangMitigatingCancellationToken);
        await TestServices.Debugger.CheckExpressionAsync("names(1)", "String", "\"bar\"", HangMitigatingCancellationToken);
    }

    [IdeFact(Skip = "https://github.com/dotnet/roslyn/issues/75458")]
    public async Task AddTryCatchAroundActiveStatement()
    {
        await TestServices.Editor.SetTextAsync(@"
Imports System
Module Module1
    Sub Main()
        Goo()
    End Sub

    Private Sub Goo()
        Console.WriteLine(1)
    End Sub
End Module", HangMitigatingCancellationToken);

        await TestServices.Workspace.WaitForAsyncOperationsAsync(FeatureAttribute.Workspace, HangMitigatingCancellationToken);
        await TestServices.Debugger.SetBreakpointAsync(ProjectName, FileName, "Console.WriteLine(1)", HangMitigatingCancellationToken);
        await TestServices.Debugger.GoAsync(waitForBreakMode: true, HangMitigatingCancellationToken);
        await TestServices.Editor.ActivateAsync(HangMitigatingCancellationToken);
        await TestServices.Editor.ReplaceTextAsync("Console.WriteLine(1)",
            @"Try
Console.WriteLine(1)
Catch ex As Exception
End Try", HangMitigatingCancellationToken);
        await TestServices.Workspace.WaitForAsyncOperationsAsync(FeatureAttribute.Workspace, HangMitigatingCancellationToken);
        await TestServices.Debugger.StepOverAsync(waitForBreakOrEnd: true, HangMitigatingCancellationToken);
        await TestServices.EditorVerifier.CurrentLineTextAsync("        End Try", cancellationToken: HangMitigatingCancellationToken);
    }

    [IdeFact(Skip = "https://github.com/dotnet/roslyn/issues/75458")]
    public async Task EditLambdaExpression()
    {
        await TestServices.Editor.SetTextAsync(@"
Imports System
Module Module1
    Private Delegate Function del(i As Integer) As Integer

    Sub Main()
        Dim myDel As del = Function(x) x * x
        Dim j As Integer = myDel(5)
    End Sub
End Module", HangMitigatingCancellationToken);

        await TestServices.Workspace.WaitForAsyncOperationsAsync(FeatureAttribute.Workspace, HangMitigatingCancellationToken);
        await TestServices.Debugger.SetBreakpointAsync(ProjectName, FileName, "x * x", charsOffset: -1, HangMitigatingCancellationToken);

        await TestServices.Debugger.GoAsync(waitForBreakMode: true, HangMitigatingCancellationToken);
        await TestServices.Editor.ActivateAsync(HangMitigatingCancellationToken);
        await TestServices.Editor.ReplaceTextAsync("x * x", "x * 2", HangMitigatingCancellationToken);

        await TestServices.Debugger.StepOverAsync(waitForBreakOrEnd: false, HangMitigatingCancellationToken);
        await TestServices.Debugger.StopAsync(waitForDesignMode: true, HangMitigatingCancellationToken);

        await TestServices.Workspace.WaitForAllAsyncOperationsAsync(
            [
                FeatureAttribute.Workspace,
                FeatureAttribute.SolutionCrawlerLegacy,
                FeatureAttribute.DiagnosticService,
                FeatureAttribute.EditAndContinue,
                FeatureAttribute.ErrorSquiggles,
                FeatureAttribute.ErrorList,
            ],
            HangMitigatingCancellationToken);

        Assert.Empty(await TestServices.ErrorList.GetBuildErrorsAsync(HangMitigatingCancellationToken));

        await TestServices.Debugger.GoAsync(waitForBreakMode: true, HangMitigatingCancellationToken);
        await TestServices.Editor.ActivateAsync(HangMitigatingCancellationToken);
        await TestServices.Editor.ReplaceTextAsync("x * 2", "x * x", HangMitigatingCancellationToken);
        await TestServices.Debugger.StepOverAsync(waitForBreakOrEnd: true, HangMitigatingCancellationToken);
        await TestServices.Debugger.StopAsync(waitForDesignMode: true, HangMitigatingCancellationToken);

        await TestServices.Workspace.WaitForAllAsyncOperationsAsync(
            [
                FeatureAttribute.Workspace,
                FeatureAttribute.SolutionCrawlerLegacy,
                FeatureAttribute.DiagnosticService,
                FeatureAttribute.EditAndContinue,
                FeatureAttribute.ErrorSquiggles,
                FeatureAttribute.ErrorList,
            ],
            HangMitigatingCancellationToken);

        Assert.Empty(await TestServices.ErrorList.GetBuildErrorsAsync(HangMitigatingCancellationToken));
    }

<<<<<<< HEAD
    [IdeFact(Skip = "https://github.com/dotnet/roslyn/issues/75456")]
=======
    [IdeFact(Skip = "https://github.com/dotnet/roslyn/issues/75458")]
>>>>>>> 88c8ad90
    public async Task EnCWhileDebuggingFromImmediateWindow()
    {
        await TestServices.Editor.SetTextAsync(@"
Imports System

Module Module1
    Sub Main()
        Dim x = 4
        Console.WriteLine(x)
    End Sub
End Module", HangMitigatingCancellationToken);

        await TestServices.Workspace.WaitForAsyncOperationsAsync(FeatureAttribute.Workspace, HangMitigatingCancellationToken);
        await TestServices.Debugger.GoAsync(waitForBreakMode: true, HangMitigatingCancellationToken);
        await TestServices.Debugger.SetBreakpointAsync(ProjectName, FileName, "Dim x", charsOffset: 1, HangMitigatingCancellationToken);
        await TestServices.Debugger.ExecuteStatementAsync("Module1.Main()", HangMitigatingCancellationToken);
        await TestServices.Editor.ReplaceTextAsync("x = 4", "x = 42", HangMitigatingCancellationToken);
        await TestServices.Debugger.StepOverAsync(waitForBreakOrEnd: true, HangMitigatingCancellationToken);
        await TestServices.Debugger.CheckExpressionAsync("x", "Integer", "42", HangMitigatingCancellationToken);
        await TestServices.Debugger.ExecuteStatementAsync("Module1.Main()", HangMitigatingCancellationToken);
    }

    private async Task SetupMultiProjectSolutionAsync(CancellationToken cancellationToken)
    {
        var basicLibrary = "BasicLibrary1";
        await TestServices.SolutionExplorer.AddProjectAsync(basicLibrary, WellKnownProjectTemplates.ClassLibrary, LanguageNames.VisualBasic, cancellationToken);

        var cSharpLibrary = "CSharpLibrary1";
        await TestServices.SolutionExplorer.AddProjectAsync(cSharpLibrary, WellKnownProjectTemplates.ClassLibrary, LanguageNames.CSharp, cancellationToken);
        await TestServices.SolutionExplorer.AddFileAsync(cSharpLibrary, "File1.cs", cancellationToken: cancellationToken);

        await TestServices.SolutionExplorer.OpenFileAsync(basicLibrary, "Class1.vb", cancellationToken);
        await TestServices.Editor.SetTextAsync(@"
Imports System
Public Class Class1
    Public Sub New()
    End Sub

    Public Sub PrintX(x As Integer)
        Console.WriteLine(x)
    End Sub
End Class
", cancellationToken);

        await TestServices.SolutionExplorer.AddProjectReferenceAsync(ProjectName, basicLibrary, cancellationToken);
        await TestServices.SolutionExplorer.OpenFileAsync(ProjectName, FileName, cancellationToken);

        await TestServices.Editor.SetTextAsync(@"
Imports System
Imports BasicLibrary1

Module Module1
    Sub Main()
        Dim c As New Class1()
        c.PrintX(5)
    End Sub
End Module
", cancellationToken);

        await TestServices.Workspace.WaitForAsyncOperationsAsync(FeatureAttribute.Workspace, cancellationToken);
    }

    [IdeFact(Skip = "https://github.com/dotnet/roslyn/issues/75458")]
    public async Task MultiProjectDebuggingWhereNotAllModulesAreLoaded()
    {
        await SetupMultiProjectSolutionAsync(HangMitigatingCancellationToken);
        await TestServices.Debugger.SetBreakpointAsync(ProjectName, FileName, "PrintX", charsOffset: 1, HangMitigatingCancellationToken);
        await TestServices.Debugger.GoAsync(waitForBreakMode: true, HangMitigatingCancellationToken);
        await TestServices.Editor.ActivateAsync(HangMitigatingCancellationToken);
        await TestServices.Editor.ReplaceTextAsync("5", "42", HangMitigatingCancellationToken);
        await TestServices.Debugger.StepOverAsync(waitForBreakOrEnd: false, HangMitigatingCancellationToken);

        await TestServices.Workspace.WaitForAllAsyncOperationsAsync(
            [
                FeatureAttribute.Workspace,
                FeatureAttribute.SolutionCrawlerLegacy,
                FeatureAttribute.DiagnosticService,
                FeatureAttribute.EditAndContinue,
                FeatureAttribute.ErrorSquiggles,
                FeatureAttribute.ErrorList,
            ],
            HangMitigatingCancellationToken);

        AssertEx.Empty(await TestServices.ErrorList.GetErrorsAsync(HangMitigatingCancellationToken));
    }

<<<<<<< HEAD
    [IdeFact(Skip = "https://github.com/dotnet/roslyn/issues/75456")]
=======
    [IdeFact(Skip = "https://github.com/dotnet/roslyn/issues/75458")]
>>>>>>> 88c8ad90
    public async Task LocalsWindowUpdatesAfterLocalGetsItsTypeUpdatedDuringEnC()
    {
        await TestServices.Editor.SetTextAsync(@"
Imports System
Module Module1
    Sub Main()
        Dim goo As String = ""abc""
        Console.WriteLine(goo)
    End Sub
End Module
", HangMitigatingCancellationToken);
        await TestServices.Workspace.WaitForAsyncOperationsAsync(FeatureAttribute.Workspace, HangMitigatingCancellationToken);
        await TestServices.Debugger.SetBreakpointAsync(ProjectName, FileName, "End Sub", HangMitigatingCancellationToken);
        await TestServices.Debugger.GoAsync(waitForBreakMode: true, HangMitigatingCancellationToken);
        await TestServices.Editor.ActivateAsync(HangMitigatingCancellationToken);
        await TestServices.Editor.ReplaceTextAsync("Dim goo As String = \"abc\"", "Dim goo As Single = 10", HangMitigatingCancellationToken);
        await TestServices.Editor.SelectTextInCurrentDocumentAsync("Sub Main()", HangMitigatingCancellationToken);
        await TestServices.Debugger.SetNextStatementAsync(HangMitigatingCancellationToken);
        await TestServices.Debugger.GoAsync(waitForBreakMode: true, HangMitigatingCancellationToken);

        Assert.Equal(("Single", "10"), await TestServices.LocalsWindow.GetEntryAsync(["goo"], HangMitigatingCancellationToken));
    }

<<<<<<< HEAD
    [IdeFact(Skip = "https://github.com/dotnet/roslyn/issues/75456")]
=======
    [IdeFact(Skip = "https://github.com/dotnet/roslyn/issues/75458")]
>>>>>>> 88c8ad90
    public async Task LocalsWindowUpdatesCorrectlyDuringEnC()
    {
        await TestServices.Editor.SetTextAsync(@"
Imports System

Module Module1
    Sub Main()
        bar(5)
    End Sub

    Function bar(ByVal moo As Long) As Decimal
        Dim iInt As Integer = 0
        Dim lLng As Long = 5
        
        iInt += 30
        Return 4
    End Function
End Module
", HangMitigatingCancellationToken);
        await TestServices.Workspace.WaitForAsyncOperationsAsync(FeatureAttribute.Workspace, HangMitigatingCancellationToken);
        await TestServices.Debugger.SetBreakpointAsync(ProjectName, FileName, "Function bar(ByVal moo As Long) As Decimal", HangMitigatingCancellationToken);
        await TestServices.Debugger.GoAsync(waitForBreakMode: true, HangMitigatingCancellationToken);
        await TestServices.Editor.ActivateAsync(HangMitigatingCancellationToken);
        await TestServices.Editor.ReplaceTextAsync("Dim lLng As Long = 5", "Dim lLng As Long = 444", HangMitigatingCancellationToken);
        await TestServices.Debugger.SetBreakpointAsync(ProjectName, FileName, "Return 4", HangMitigatingCancellationToken);
        await TestServices.Debugger.GoAsync(waitForBreakMode: true, HangMitigatingCancellationToken);

        Assert.Equal(("Decimal", "0"), await TestServices.LocalsWindow.GetEntryAsync(["bar"], HangMitigatingCancellationToken));
        Assert.Equal(("Long", "5"), await TestServices.LocalsWindow.GetEntryAsync(["moo"], HangMitigatingCancellationToken));
        Assert.Equal(("Integer", "30"), await TestServices.LocalsWindow.GetEntryAsync(["iInt"], HangMitigatingCancellationToken));
        Assert.Equal(("Long", "444"), await TestServices.LocalsWindow.GetEntryAsync(["lLng"], HangMitigatingCancellationToken));
    }

<<<<<<< HEAD
    [IdeFact(Skip = "https://github.com/dotnet/roslyn/issues/75456")]
=======
    [IdeFact(Skip = "https://github.com/dotnet/roslyn/issues/75458")]
>>>>>>> 88c8ad90
    public async Task WatchWindowUpdatesCorrectlyDuringEnC()
    {
        await TestServices.Editor.SetTextAsync(@"
Imports System

Module Module1
    Sub Main()
        Dim iInt As Integer = 0
        System.Diagnostics.Debugger.Break()
    End Sub
End Module
", HangMitigatingCancellationToken);

        await TestServices.Workspace.WaitForAsyncOperationsAsync(FeatureAttribute.Workspace, HangMitigatingCancellationToken);
        await TestServices.Debugger.GoAsync(waitForBreakMode: true, HangMitigatingCancellationToken);
        await TestServices.Editor.ActivateAsync(HangMitigatingCancellationToken);

        await TestServices.Debugger.CheckExpressionAsync("iInt", "Integer", "0", HangMitigatingCancellationToken);

        await TestServices.Editor.ReplaceTextAsync("System.Diagnostics.Debugger.Break()", @"iInt = 5
System.Diagnostics.Debugger.Break()", HangMitigatingCancellationToken);

        await TestServices.Editor.SelectTextInCurrentDocumentAsync("iInt = 5", HangMitigatingCancellationToken);
        await TestServices.Debugger.SetNextStatementAsync(HangMitigatingCancellationToken);
        await TestServices.Debugger.GoAsync(waitForBreakMode: true, HangMitigatingCancellationToken);

        await TestServices.Debugger.CheckExpressionAsync("iInt", "Integer", "5", HangMitigatingCancellationToken);
    }
}<|MERGE_RESOLUTION|>--- conflicted
+++ resolved
@@ -46,11 +46,7 @@
         await TestServices.SolutionExplorer.AddProjectAsync(ProjectName, _projectTemplate, LanguageNames.VisualBasic, HangMitigatingCancellationToken);
     }
 
-<<<<<<< HEAD
-    [IdeFact(Skip = "https://github.com/dotnet/roslyn/issues/75456")]
-=======
-    [IdeFact(Skip = "https://github.com/dotnet/roslyn/issues/75458")]
->>>>>>> 88c8ad90
+    [IdeFact(Skip = "https://github.com/dotnet/roslyn/issues/75458")]
     public async Task UpdateActiveStatementLeafNode()
     {
         await TestServices.Editor.SetTextAsync(@"
@@ -168,11 +164,7 @@
         Assert.Empty(await TestServices.ErrorList.GetBuildErrorsAsync(HangMitigatingCancellationToken));
     }
 
-<<<<<<< HEAD
-    [IdeFact(Skip = "https://github.com/dotnet/roslyn/issues/75456")]
-=======
-    [IdeFact(Skip = "https://github.com/dotnet/roslyn/issues/75458")]
->>>>>>> 88c8ad90
+    [IdeFact(Skip = "https://github.com/dotnet/roslyn/issues/75458")]
     public async Task EnCWhileDebuggingFromImmediateWindow()
     {
         await TestServices.Editor.SetTextAsync(@"
@@ -259,11 +251,7 @@
         AssertEx.Empty(await TestServices.ErrorList.GetErrorsAsync(HangMitigatingCancellationToken));
     }
 
-<<<<<<< HEAD
-    [IdeFact(Skip = "https://github.com/dotnet/roslyn/issues/75456")]
-=======
-    [IdeFact(Skip = "https://github.com/dotnet/roslyn/issues/75458")]
->>>>>>> 88c8ad90
+    [IdeFact(Skip = "https://github.com/dotnet/roslyn/issues/75458")]
     public async Task LocalsWindowUpdatesAfterLocalGetsItsTypeUpdatedDuringEnC()
     {
         await TestServices.Editor.SetTextAsync(@"
@@ -287,11 +275,7 @@
         Assert.Equal(("Single", "10"), await TestServices.LocalsWindow.GetEntryAsync(["goo"], HangMitigatingCancellationToken));
     }
 
-<<<<<<< HEAD
-    [IdeFact(Skip = "https://github.com/dotnet/roslyn/issues/75456")]
-=======
-    [IdeFact(Skip = "https://github.com/dotnet/roslyn/issues/75458")]
->>>>>>> 88c8ad90
+    [IdeFact(Skip = "https://github.com/dotnet/roslyn/issues/75458")]
     public async Task LocalsWindowUpdatesCorrectlyDuringEnC()
     {
         await TestServices.Editor.SetTextAsync(@"
@@ -325,11 +309,7 @@
         Assert.Equal(("Long", "444"), await TestServices.LocalsWindow.GetEntryAsync(["lLng"], HangMitigatingCancellationToken));
     }
 
-<<<<<<< HEAD
-    [IdeFact(Skip = "https://github.com/dotnet/roslyn/issues/75456")]
-=======
-    [IdeFact(Skip = "https://github.com/dotnet/roslyn/issues/75458")]
->>>>>>> 88c8ad90
+    [IdeFact(Skip = "https://github.com/dotnet/roslyn/issues/75458")]
     public async Task WatchWindowUpdatesCorrectlyDuringEnC()
     {
         await TestServices.Editor.SetTextAsync(@"
