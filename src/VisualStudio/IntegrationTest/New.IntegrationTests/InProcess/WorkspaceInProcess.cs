﻿// Licensed to the .NET Foundation under one or more agreements.
// The .NET Foundation licenses this file to you under the MIT license.
// See the LICENSE file in the project root for more information.

using System.Threading;
using System.Threading.Tasks;
using Microsoft.CodeAnalysis.Editor.Shared.Options;
using Microsoft.CodeAnalysis.Editor.Shared.Utilities;
using Microsoft.CodeAnalysis.Host;
using Microsoft.CodeAnalysis.NavigateTo;
using Microsoft.CodeAnalysis.Options;
using Microsoft.CodeAnalysis.Shared.Extensions;
using Microsoft.CodeAnalysis.Shared.TestHooks;
using Microsoft.VisualStudio.LanguageServices;
using Microsoft.VisualStudio.Threading;
using Roslyn.Utilities;

namespace Microsoft.VisualStudio.Extensibility.Testing
{
    internal partial class WorkspaceInProcess
    {
        internal static void EnableAsynchronousOperationTracking()
        {
            AsynchronousOperationListenerProvider.Enable(true);
        }

        public async Task<bool> IsPrettyListingOnAsync(string languageName, CancellationToken cancellationToken)
        {
            var globalOptions = await GetComponentModelServiceAsync<IGlobalOptionService>(cancellationToken);
            return globalOptions.GetOption(FeatureOnOffOptions.PrettyListing, languageName);
        }

        public async Task SetPrettyListingAsync(string languageName, bool value, CancellationToken cancellationToken)
        {
            await JoinableTaskFactory.SwitchToMainThreadAsync(cancellationToken);

            var globalOptions = await GetComponentModelServiceAsync<IGlobalOptionService>(cancellationToken);
            globalOptions.SetGlobalOption(new OptionKey(FeatureOnOffOptions.PrettyListing, languageName), value);
        }

        public Task WaitForAsyncOperationsAsync(string featuresToWaitFor, CancellationToken cancellationToken)
            => WaitForAsyncOperationsAsync(featuresToWaitFor, waitForWorkspaceFirst: true, cancellationToken);

        public async Task WaitForAsyncOperationsAsync(string featuresToWaitFor, bool waitForWorkspaceFirst, CancellationToken cancellationToken)
        {
            if (waitForWorkspaceFirst || featuresToWaitFor == FeatureAttribute.Workspace)
            {
                await WaitForProjectSystemAsync(cancellationToken);
                await TestServices.Shell.WaitForFileChangeNotificationsAsync(cancellationToken);
                await TestServices.Editor.WaitForEditorOperationsAsync(cancellationToken);
            }

            var listenerProvider = await GetComponentModelServiceAsync<AsynchronousOperationListenerProvider>(cancellationToken);

            if (waitForWorkspaceFirst)
            {
                var workspaceWaiter = listenerProvider.GetWaiter(FeatureAttribute.Workspace);
                await workspaceWaiter.ExpeditedWaitAsync().WithCancellation(cancellationToken);
            }

            var featureWaiter = listenerProvider.GetWaiter(featuresToWaitFor);
            await featureWaiter.ExpeditedWaitAsync().WithCancellation(cancellationToken);
        }

        public async Task WaitForAllAsyncOperationsAsync(string[] featureNames, CancellationToken cancellationToken)
        {
            if (featureNames.Contains(FeatureAttribute.Workspace))
            {
                await WaitForProjectSystemAsync(cancellationToken);
                await TestServices.Shell.WaitForFileChangeNotificationsAsync(cancellationToken);
                await TestServices.Editor.WaitForEditorOperationsAsync(cancellationToken);
            }

            var listenerProvider = await GetComponentModelServiceAsync<AsynchronousOperationListenerProvider>(cancellationToken);
            var workspace = await GetComponentModelServiceAsync<VisualStudioWorkspace>(cancellationToken);
<<<<<<< HEAD
=======

            if (featureNames.Contains(FeatureAttribute.NavigateTo))
            {
                var statusService = workspace.Services.GetRequiredService<IWorkspaceStatusService>();
                Contract.ThrowIfFalse(await statusService.IsFullyLoadedAsync(cancellationToken));

                // Make sure the "priming" operation has started for Nav To
                var threadingContext = await GetComponentModelServiceAsync<IThreadingContext>(cancellationToken);
                var asyncListener = listenerProvider.GetListener(FeatureAttribute.NavigateTo);
                var searchHost = new DefaultNavigateToSearchHost(workspace.CurrentSolution, asyncListener, threadingContext.DisposalToken);

                // Calling DefaultNavigateToSearchHost.IsFullyLoadedAsync starts the fire-and-forget asynchronous
                // operation to populate the remote host. The call to WaitAllAsync below will wait for that operation to
                // complete.
                await searchHost.IsFullyLoadedAsync(cancellationToken);
            }

>>>>>>> 80a8ce8d
            await listenerProvider.WaitAllAsync(workspace, featureNames).WithCancellation(cancellationToken);
        }
    }
}<|MERGE_RESOLUTION|>--- conflicted
+++ resolved
@@ -73,8 +73,6 @@
 
             var listenerProvider = await GetComponentModelServiceAsync<AsynchronousOperationListenerProvider>(cancellationToken);
             var workspace = await GetComponentModelServiceAsync<VisualStudioWorkspace>(cancellationToken);
-<<<<<<< HEAD
-=======
 
             if (featureNames.Contains(FeatureAttribute.NavigateTo))
             {
@@ -92,7 +90,6 @@
                 await searchHost.IsFullyLoadedAsync(cancellationToken);
             }
 
->>>>>>> 80a8ce8d
             await listenerProvider.WaitAllAsync(workspace, featureNames).WithCancellation(cancellationToken);
         }
     }
