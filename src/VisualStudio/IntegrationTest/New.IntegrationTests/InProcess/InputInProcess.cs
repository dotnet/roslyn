﻿// Licensed to the .NET Foundation under one or more agreements.
// The .NET Foundation licenses this file to you under the MIT license.
// See the LICENSE file in the project root for more information.

using System;
using System.Reflection;
using System.Threading;
using System.Threading.Tasks;
using System.Windows;
using System.Windows.Controls;
using System.Windows.Input;
using System.Windows.Media;
using Microsoft.CodeAnalysis.Shared.TestHooks;
using Microsoft.VisualStudio.Composition;
using Microsoft.VisualStudio.Extensibility.Testing;
using Microsoft.VisualStudio.IntegrationTest.Utilities.Interop;
using Microsoft.VisualStudio.Shell;
using Microsoft.VisualStudio.Threading;
using WindowsInput;
using WindowsInput.Native;
using Xunit;

namespace Roslyn.VisualStudio.IntegrationTests.InProcess;

[TestService]
internal partial class InputInProcess
{
    internal Task SendAsync(InputKey key, CancellationToken cancellationToken)
        => SendAsync([key], cancellationToken);

    internal Task SendAsync(InputKey[] keys, CancellationToken cancellationToken)
    {
        return SendAsync(
            simulator =>
            {
                foreach (var key in keys)
                {
                    key.Apply(simulator);
                }
            }, cancellationToken);
    }

    internal async Task SendAsync(Action<IInputSimulator> callback, CancellationToken cancellationToken)
    {
        // AbstractSendKeys runs synchronously, so switch to a background thread before the call
        await TaskScheduler.Default;

        await TestServices.Editor.ActivateAsync(cancellationToken);

        callback(new InputSimulator());

        await WaitForApplicationIdleAsync(cancellationToken);
    }

    internal Task SendWithoutActivateAsync(InputKey key, CancellationToken cancellationToken)
        => SendWithoutActivateAsync([key], cancellationToken);

    internal Task SendWithoutActivateAsync(InputKey[] keys, CancellationToken cancellationToken)
    {
        return SendWithoutActivateAsync(
            simulator =>
            {
                foreach (var key in keys)
                {
                    key.Apply(simulator);
                }
            }, cancellationToken);
    }

    internal async Task SendWithoutActivateAsync(Action<IInputSimulator> callback, CancellationToken cancellationToken)
    {
        // AbstractSendKeys runs synchronously, so switch to a background thread before the call
        await TaskScheduler.Default;

        callback(new InputSimulator());

        await WaitForApplicationIdleAsync(cancellationToken);
    }

    internal async Task SendToNavigateToAsync(InputKey[] keys, CancellationToken cancellationToken)
    {
        // Take no direct action regarding activation, but assert the correct item already has focus
        await TestServices.JoinableTaskFactory.SwitchToMainThreadAsync(cancellationToken);
        var searchBox = Assert.IsAssignableFrom<Control>(Keyboard.FocusedElement);
        // Validate the focused control against the "old" search experience as well as the 
        // all-in-one search experience.
<<<<<<< HEAD
        Assert.Contains(searchBox.Name, ["PART_SearchBox", "SearchBoxControl"]);
=======
        Assert.Contains(searchBox.Name, (string[])["PART_SearchBox", "SearchBoxControl"]);
>>>>>>> a573b409

        // AbstractSendKeys runs synchronously, so switch to a background thread before the call
        await TaskScheduler.Default;

        var inputSimulator = new InputSimulator();
        foreach (var key in keys)
        {
            // If it is enter key, we need to wait for search item shows up in the search dialog.
            if (key.VirtualKeyCode == VirtualKeyCode.RETURN)
            {
                await WaitNavigationItemShowsUpAsync(cancellationToken);
            }

            key.Apply(inputSimulator);

            // If it is enter key, we also need to wait for navigation to complete after the input is handled.
            if (key.VirtualKeyCode == VirtualKeyCode.RETURN)
            {
                await WaitNavigationItemShowsUpAsync(cancellationToken);
            }
        }

        await WaitForApplicationIdleAsync(cancellationToken);
    }

    private async Task WaitNavigationItemShowsUpAsync(CancellationToken cancellationToken)
    {
        // Wait for the NavigateTo Features completes on Roslyn side.
        await TestServices.Workspace.WaitForAllAsyncOperationsAsync([FeatureAttribute.NavigateTo], cancellationToken);

        // Since the all-in-one search experience populates its results asychronously we need
        // to give it time to update the UI. Note: This is not a perfect solution.
        var exportProvider = await TestServices.Shell.GetComponentModelServiceAsync<ExportProvider>(cancellationToken);
        var searchViewModel = exportProvider.GetExportedValue<object>("Microsoft.VisualStudio.PlatformUI.Packages.Search.UI.SearchViewModel");

        // First wait for the controller operations
        await (Task)searchViewModel.GetType().GetMethod("WaitAsync", BindingFlags.Instance | BindingFlags.Public | BindingFlags.NonPublic).Invoke(searchViewModel, []);

        // Then wait for the view model operations
        await (Task)searchViewModel.GetType().GetMethod("WaitForUpdateAsync", BindingFlags.Instance | BindingFlags.Public | BindingFlags.NonPublic).Invoke(searchViewModel, []);
        await (Task)searchViewModel.GetType().GetMethod("WaitForInvokeAsync", BindingFlags.Instance | BindingFlags.Public | BindingFlags.NonPublic).Invoke(searchViewModel, []);

        // Wait for any additional NavigateTo Features completes on Roslyn side.
        await TestServices.Workspace.WaitForAllAsyncOperationsAsync([FeatureAttribute.NavigateTo], cancellationToken);
    }

    internal async Task MoveMouseAsync(Point point, CancellationToken cancellationToken)
    {
        var horizontalResolution = NativeMethods.GetSystemMetrics(NativeMethods.SM_CXSCREEN);
        var verticalResolution = NativeMethods.GetSystemMetrics(NativeMethods.SM_CYSCREEN);
        var virtualPoint = new ScaleTransform(65535.0 / horizontalResolution, 65535.0 / verticalResolution).Transform(point);

        await SendAsync(simulator => simulator.Mouse.MoveMouseTo(virtualPoint.X, virtualPoint.Y), cancellationToken);

        // ⚠ The call to GetCursorPos is required for correct behavior.
        var actualPoint = NativeMethods.GetCursorPos();
        Assert.True(Math.Abs(actualPoint.X - point.X) <= 1, $"Expected '{Math.Abs(actualPoint.X - point.X)}' <= '1'. Move to '({point.X}, {point.Y})' produced '({actualPoint.X}, {actualPoint.Y})'.");
        Assert.True(Math.Abs(actualPoint.Y - point.Y) <= 1, $"Expected '{Math.Abs(actualPoint.Y - point.Y)}' <= '1'. Move to '({point.X}, {point.Y})' produced '({actualPoint.X}, {actualPoint.Y})'.");
    }
}<|MERGE_RESOLUTION|>--- conflicted
+++ resolved
@@ -84,11 +84,7 @@
         var searchBox = Assert.IsAssignableFrom<Control>(Keyboard.FocusedElement);
         // Validate the focused control against the "old" search experience as well as the 
         // all-in-one search experience.
-<<<<<<< HEAD
-        Assert.Contains(searchBox.Name, ["PART_SearchBox", "SearchBoxControl"]);
-=======
         Assert.Contains(searchBox.Name, (string[])["PART_SearchBox", "SearchBoxControl"]);
->>>>>>> a573b409
 
         // AbstractSendKeys runs synchronously, so switch to a background thread before the call
         await TaskScheduler.Default;
