--- conflicted
+++ resolved
@@ -2,12 +2,8 @@
 // The .NET Foundation licenses this file to you under the MIT license.
 // See the LICENSE file in the project root for more information.
 
-<<<<<<< HEAD
-using System.Text.RegularExpressions;
-=======
 using System;
 using System.Collections.Immutable;
->>>>>>> 80a8ce8d
 using System.Threading;
 using System.Threading.Tasks;
 using Microsoft.CodeAnalysis;
@@ -19,25 +15,18 @@
 using Microsoft.CodeAnalysis.Options;
 using Microsoft.VisualStudio;
 using Microsoft.VisualStudio.Extensibility.Testing;
-<<<<<<< HEAD
-using Microsoft.VisualStudio.Shell.Interop;
-using Microsoft.VisualStudio.Text.Editor;
-=======
 using Microsoft.VisualStudio.IntegrationTest.Utilities;
 using Microsoft.VisualStudio.LanguageServices;
 using Microsoft.VisualStudio.LanguageServices.Implementation;
 using Microsoft.VisualStudio.Shell.Interop;
 using Microsoft.VisualStudio.Text.Editor;
 using WindowsInput.Native;
->>>>>>> 80a8ce8d
 
 namespace Roslyn.VisualStudio.IntegrationTests.InProcess
 {
     [TestService]
     internal partial class StateResetInProcess
     {
-<<<<<<< HEAD
-=======
         /// <summary>
         /// Contains the persistence slots of tool windows to close between tests.
         /// </summary>
@@ -46,7 +35,6 @@
             FindReferencesWindowInProcess.FindReferencesWindowGuid,
             new Guid(EnvDTE.Constants.vsWindowKindObjectBrowser));
 
->>>>>>> 80a8ce8d
         public async Task ResetGlobalOptionsAsync(CancellationToken cancellationToken)
         {
             // clear configuration options, so that the workspace configuration global option update below is effective:
@@ -55,11 +43,6 @@
             configurationService.Clear();
 
             var globalOptions = await GetComponentModelServiceAsync<IGlobalOptionService>(cancellationToken);
-<<<<<<< HEAD
-            ResetPerLanguageOption(globalOptions, NavigationBarViewOptions.ShowNavigationBar);
-
-            static void ResetPerLanguageOption<T>(IGlobalOptionService globalOptions, PerLanguageOption<T> option)
-=======
             ResetOption(globalOptions, MetadataAsSourceOptionsStorage.NavigateToDecompiledSources);
             ResetOption(globalOptions, WorkspaceConfigurationOptionsStorage.EnableOpeningSourceGeneratedFilesInWorkspace);
             ResetPerLanguageOption(globalOptions, NavigationBarViewOptions.ShowNavigationBar);
@@ -74,7 +57,6 @@
             }
 
             static void ResetPerLanguageOption<T>(IGlobalOptionService globalOptions, PerLanguageOption2<T> option)
->>>>>>> 80a8ce8d
             {
                 globalOptions.SetGlobalOption(new OptionKey(option, LanguageNames.CSharp), option.DefaultValue);
                 globalOptions.SetGlobalOption(new OptionKey(option, LanguageNames.VisualBasic), option.DefaultValue);
@@ -85,12 +67,9 @@
         {
             await JoinableTaskFactory.SwitchToMainThreadAsync(cancellationToken);
 
-<<<<<<< HEAD
-=======
             // Use default navigation behavior
             await TestServices.Editor.ConfigureAsyncNavigation(AsyncNavigationKind.Default, cancellationToken);
 
->>>>>>> 80a8ce8d
             // Suggestion mode defaults to on for debugger views, and off for other views.
             await TestServices.Editor.SetUseSuggestionModeAsync(forDebuggerTextView: true, true, cancellationToken);
             await TestServices.Editor.SetUseSuggestionModeAsync(forDebuggerTextView: false, false, cancellationToken);
@@ -102,14 +81,6 @@
 
             var latencyGuardOptionKey = new EditorOptionKey<bool>("EnableTypingLatencyGuard");
             options.SetOptionValue(latencyGuardOptionKey, false);
-<<<<<<< HEAD
-
-            // Close all Find References windows
-            await foreach (var window in TestServices.Shell.EnumerateWindowsAsync(__WindowFrameTypeFlags.WINDOWFRAMETYPE_Tool, cancellationToken).WithCancellation(cancellationToken))
-            {
-                ErrorHandler.ThrowOnFailure(window.GetProperty((int)__VSFPROPID.VSFPROPID_Caption, out var captionObj));
-                if (Regex.IsMatch($"{captionObj}", "^(?:'.*' references|Find All References(?: \\d)?)$"))
-=======
 
             // Close any modal windows
             var mainWindow = await TestServices.Shell.GetMainWindowAsync(cancellationToken);
@@ -137,7 +108,6 @@
             {
                 ErrorHandler.ThrowOnFailure(window.GetGuidProperty((int)__VSFPROPID.VSFPROPID_GuidPersistenceSlot, out var persistenceSlot));
                 if (s_windowsToClose.Contains(persistenceSlot))
->>>>>>> 80a8ce8d
                 {
                     window.CloseFrame((uint)__FRAMECLOSE.FRAMECLOSE_NoSave);
                 }
