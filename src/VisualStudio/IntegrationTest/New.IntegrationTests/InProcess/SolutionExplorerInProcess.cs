﻿// Licensed to the .NET Foundation under one or more agreements.
// The .NET Foundation licenses this file to you under the MIT license.
// See the LICENSE file in the project root for more information.

using System;
using System.Collections.Immutable;
using System.IO;
using System.Linq;
using System.Runtime.InteropServices;
using System.Threading;
using System.Threading.Tasks;
using System.Xml.Linq;
using Microsoft.CodeAnalysis;
using Microsoft.VisualStudio.Editor;
using Microsoft.VisualStudio.IntegrationTest.Utilities;
using Microsoft.VisualStudio.OLE.Interop;
using Microsoft.VisualStudio.Shell;
using Microsoft.VisualStudio.Shell.Interop;
using Microsoft.VisualStudio.Text;
using Microsoft.VisualStudio.Text.Editor;
using Microsoft.VisualStudio.TextManager.Interop;
using Microsoft.VisualStudio.Threading;
using NuGet.SolutionRestoreManager;
<<<<<<< HEAD
=======
using Roslyn.Utilities;
>>>>>>> 80a8ce8d
using Roslyn.VisualStudio.IntegrationTests.InProcess;
using Reference = VSLangProj.Reference;
using VSProject = VSLangProj.VSProject;
using VSProject3 = VSLangProj140.VSProject3;

namespace Microsoft.VisualStudio.Extensibility.Testing
{
    internal partial class SolutionExplorerInProcess
    {
        public async Task CreateSolutionAsync(string solutionName, CancellationToken cancellationToken)
        {
            await JoinableTaskFactory.SwitchToMainThreadAsync(cancellationToken);

            Contract.ThrowIfTrue(await IsSolutionOpenAsync(cancellationToken));

            var solutionPath = CreateTemporaryPath();
            await CreateSolutionAsync(solutionPath, solutionName, cancellationToken);
        }

        public async Task CreateSolutionAsync(string solutionName, XElement solutionElement, CancellationToken cancellationToken)
        {
            if (solutionElement.Name != "Solution")
            {
                throw new ArgumentException(nameof(solutionElement));
            }

            await JoinableTaskFactory.SwitchToMainThreadAsync(cancellationToken);

            await CreateSolutionAsync(solutionName, cancellationToken);

            foreach (var projectElement in solutionElement.Elements("Project"))
            {
                await CreateProjectAsync(projectElement, cancellationToken);
            }

            foreach (var projectElement in solutionElement.Elements("Project"))
            {
                var projectReferences = projectElement.Attribute("ProjectReferences")?.Value;
                if (projectReferences != null)
                {
                    var projectName = projectElement.Attribute("ProjectName").Value;
                    foreach (var projectReference in projectReferences.Split(';'))
                    {
                        await AddProjectReferenceAsync(projectName, projectReference, cancellationToken);
                    }
                }
            }
        }

        private async Task CreateProjectAsync(XElement projectElement, CancellationToken cancellationToken)
        {
            const string language = "Language";
            const string name = "ProjectName";
            const string template = "ProjectTemplate";
            var languageName = projectElement.Attribute(language)?.Value
                ?? throw new ArgumentException($"You must specify an attribute called '{language}' on a project element.");
            var projectName = projectElement.Attribute(name)?.Value
                ?? throw new ArgumentException($"You must specify an attribute called '{name}' on a project element.");
            var projectTemplate = projectElement.Attribute(template)?.Value
                ?? throw new ArgumentException($"You must specify an attribute called '{template}' on a project element.");

            var projectPath = Path.Combine(await GetDirectoryNameAsync(cancellationToken), projectName);
            var projectTemplatePath = await GetProjectTemplatePathAsync(projectTemplate, ConvertLanguageName(languageName), cancellationToken);

            var solution = (await GetRequiredGlobalServiceAsync<SDTE, EnvDTE.DTE>(cancellationToken)).Solution;
            Assumes.Present(solution);

            solution.AddFromTemplate(projectTemplatePath, projectPath, projectName, Exclusive: false);
            foreach (var documentElement in projectElement.Elements("Document"))
            {
                var fileName = documentElement.Attribute("FileName").Value;
                await UpdateOrAddFileAsync(projectName, fileName, contents: documentElement.Value, cancellationToken: cancellationToken);
            }
        }

        public async Task AddProjectReferenceAsync(string projectName, string projectToReferenceName, CancellationToken cancellationToken)
        {
            await JoinableTaskFactory.SwitchToMainThreadAsync(cancellationToken);

            var project = await GetProjectAsync(projectName, cancellationToken);
            var projectToReference = await GetProjectAsync(projectToReferenceName, cancellationToken);
            ((VSProject)project.Object).References.AddProject(projectToReference);
        }

        public async Task AddAnalyzerReferenceAsync(string projectName, string filePath, CancellationToken cancellationToken)
        {
            await JoinableTaskFactory.SwitchToMainThreadAsync(cancellationToken);

            var project = await GetProjectAsync(projectName, cancellationToken);
            ((VSProject3)project.Object).AnalyzerReferences.Add(filePath);
        }

        private async Task CreateSolutionAsync(string solutionPath, string solutionName, CancellationToken cancellationToken)
        {
            await JoinableTaskFactory.SwitchToMainThreadAsync(cancellationToken);

            await CloseSolutionAsync(cancellationToken);

            var solutionFileName = Path.ChangeExtension(solutionName, ".sln");
            Directory.CreateDirectory(solutionPath);

            // Make sure the shell debugger package is loaded so it doesn't try to load during the synchronous portion
            // of IVsSolution.CreateSolution.
            //
            // TODO: Identify the correct tracking bug
            _ = await GetRequiredGlobalServiceAsync<SVsShellDebugger, IVsDebugger>(cancellationToken);

            var solution = await GetRequiredGlobalServiceAsync<SVsSolution, IVsSolution>(cancellationToken);
            ErrorHandler.ThrowOnFailure(solution.CreateSolution(solutionPath, solutionFileName, (uint)__VSCREATESOLUTIONFLAGS.CSF_SILENT));
            ErrorHandler.ThrowOnFailure(solution.SaveSolutionElement((uint)__VSSLNSAVEOPTIONS.SLNSAVEOPT_ForceSave, null, 0));
        }

        public async Task<string[]> GetAssemblyReferencesAsync(string projectName, CancellationToken cancellationToken)
        {
            await JoinableTaskFactory.SwitchToMainThreadAsync(cancellationToken);

            var project = await GetProjectAsync(projectName, cancellationToken);
            var references = ((VSProject)project.Object).References.Cast<Reference>()
                .Where(x => x.SourceProject == null)
                .Select(x => x.Name + "," + x.Version + "," + x.PublicKeyToken).ToArray();
            return references;
        }

        public async Task<string[]> GetProjectReferencesAsync(string projectName, CancellationToken cancellationToken)
        {
            await JoinableTaskFactory.SwitchToMainThreadAsync(cancellationToken);

            var project = await GetProjectAsync(projectName, cancellationToken);
            var references = ((VSProject)project.Object).References.Cast<Reference>().Where(x => x.SourceProject != null).Select(x => x.Name).ToArray();
            return references;
        }

        public async Task AddProjectAsync(string projectName, string projectTemplate, string languageName, CancellationToken cancellationToken)
        {
            await JoinableTaskFactory.SwitchToMainThreadAsync(cancellationToken);

            var projectPath = Path.Combine(await GetDirectoryNameAsync(cancellationToken), projectName);
            var projectTemplatePath = await GetProjectTemplatePathAsync(projectTemplate, ConvertLanguageName(languageName), cancellationToken);
            var solution = await GetRequiredGlobalServiceAsync<SVsSolution, IVsSolution6>(cancellationToken);
            ErrorHandler.ThrowOnFailure(solution.AddNewProjectFromTemplate(projectTemplatePath, null, null, projectPath, projectName, null, out _));
        }

        public async Task AddCustomProjectAsync(string projectName, string projectFileExtension, string projectFileContent, CancellationToken cancellationToken)
        {
            await JoinableTaskFactory.SwitchToMainThreadAsync(cancellationToken);

            var projectPath = Path.Combine(await GetDirectoryNameAsync(cancellationToken), projectName);
            Directory.CreateDirectory(projectPath);

            var projectFilePath = Path.Combine(projectPath, projectName + projectFileExtension);
            File.WriteAllText(projectFilePath, projectFileContent);

            var solution = await GetRequiredGlobalServiceAsync<SVsSolution, IVsSolution6>(cancellationToken);
            ErrorHandler.ThrowOnFailure(solution.AddExistingProject(projectFilePath, pParent: null, out _));
        }

        public async Task RestoreNuGetPackagesAsync(CancellationToken cancellationToken)
        {
            await JoinableTaskFactory.SwitchToMainThreadAsync(cancellationToken);

            var dte = await GetRequiredGlobalServiceAsync<SDTE, EnvDTE.DTE>(cancellationToken);
            var solution = (EnvDTE80.Solution2)dte.Solution;
            foreach (var project in solution.Projects.OfType<EnvDTE.Project>())
            {
                await RestoreNuGetPackagesAsync(project.FullName, cancellationToken);
            }
        }

        public async Task RestoreNuGetPackagesAsync(string projectName, CancellationToken cancellationToken)
        {
            await JoinableTaskFactory.SwitchToMainThreadAsync(cancellationToken);

            await TestServices.Workspace.WaitForProjectSystemAsync(cancellationToken);

            var solutionRestoreService = await GetComponentModelServiceAsync<IVsSolutionRestoreService>(cancellationToken);
            await solutionRestoreService.CurrentRestoreOperation;

            var projectFullPath = (await GetProjectAsync(projectName, cancellationToken)).FullName;
            var solutionRestoreStatusProvider = await GetComponentModelServiceAsync<IVsSolutionRestoreStatusProvider>(cancellationToken);
            if (await solutionRestoreStatusProvider.IsRestoreCompleteAsync(cancellationToken))
            {
                return;
            }

            var solutionRestoreService2 = (IVsSolutionRestoreService2)solutionRestoreService;
            await solutionRestoreService2.NominateProjectAsync(projectFullPath, cancellationToken);

            // Check IsRestoreCompleteAsync until it returns true (this stops the retry because true != default(bool))
            await Helper.RetryAsync(
                async cancellationToken =>
                {
                    try
                    {
                        return await solutionRestoreStatusProvider.IsRestoreCompleteAsync(cancellationToken);
                    }
                    catch (NullReferenceException)
                    {
                        // 🤮 Workaround for NuGet package restore throwing exceptions
                        return false;
                    }
                },
                TimeSpan.FromMilliseconds(50),
                cancellationToken);
        }

        public async Task SaveAllAsync(CancellationToken cancellationToken)
        {
            await TestServices.Shell.ExecuteCommandAsync(VSConstants.VSStd97CmdID.SaveSolution, cancellationToken);
        }

        public async Task OpenFileAsync(string projectName, string relativeFilePath, CancellationToken cancellationToken)
        {
            await JoinableTaskFactory.SwitchToMainThreadAsync(cancellationToken);

            var filePath = await GetAbsolutePathForProjectRelativeFilePathAsync(projectName, relativeFilePath, cancellationToken);
            VsShellUtilities.OpenDocument(ServiceProvider.GlobalProvider, filePath, VSConstants.LOGVIEWID.Code_guid, out _, out _, out _, out var view);

            // Reliably set focus using NavigateToLineAndColumn
            var textManager = await GetRequiredGlobalServiceAsync<SVsTextManager, IVsTextManager>(cancellationToken);
            ErrorHandler.ThrowOnFailure(view.GetBuffer(out var textLines));
            ErrorHandler.ThrowOnFailure(view.GetCaretPos(out var line, out var column));
            ErrorHandler.ThrowOnFailure(textManager.NavigateToLineAndColumn(textLines, VSConstants.LOGVIEWID.Code_guid, line, column, line, column));
        }

        public async Task CloseCodeFileAsync(string projectName, string relativeFilePath, bool saveFile, CancellationToken cancellationToken)
        {
            await CloseFileAsync(projectName, relativeFilePath, VSConstants.LOGVIEWID.Code_guid, saveFile, cancellationToken);
        }

        private async Task CloseFileAsync(string projectName, string relativeFilePath, Guid logicalView, bool saveFile, CancellationToken cancellationToken)
        {
            await JoinableTaskFactory.SwitchToMainThreadAsync(cancellationToken);

            var filePath = await GetAbsolutePathForProjectRelativeFilePathAsync(projectName, relativeFilePath, cancellationToken);
            if (!VsShellUtilities.IsDocumentOpen(ServiceProvider.GlobalProvider, filePath, logicalView, out _, out _, out var windowFrame))
            {
                throw new InvalidOperationException($"File '{filePath}' is not open in logical view '{logicalView}'");
            }

            var frameClose = saveFile ? __FRAMECLOSE.FRAMECLOSE_SaveIfDirty : __FRAMECLOSE.FRAMECLOSE_NoSave;
            ErrorHandler.ThrowOnFailure(windowFrame.CloseFrame((uint)frameClose));
        }

        /// <summary>
        /// Update the given file if it already exists in the project, otherwise add a new file to the project.
        /// </summary>
        /// <param name="projectName">The project that contains the file.</param>
        /// <param name="fileName">The name of the file to update or add.</param>
        /// <param name="contents">The contents of the file to overwrite if the file already exists or set if the file it created. Empty string is used if null is passed.</param>
        /// <param name="open">Whether to open the file after it has been updated/created.</param>
        public async Task UpdateOrAddFileAsync(string projectName, string fileName, string? contents = null, bool open = false, CancellationToken cancellationToken = default)
        {
            await JoinableTaskFactory.SwitchToMainThreadAsync(cancellationToken);

            var project = await GetProjectAsync(projectName, cancellationToken);
            if (project.ProjectItems.Cast<EnvDTE.ProjectItem>().Any(x => x.Name == fileName))
            {
                await UpdateFileAsync(projectName, fileName, contents, open, cancellationToken);
            }
            else
            {
                await AddFileAsync(projectName, fileName, contents, open, cancellationToken);
            }
        }

        /// <summary>
        /// Update the given file to have the contents given.
        /// </summary>
        /// <param name="projectName">The project that contains the file.</param>
        /// <param name="fileName">The name of the file to update or add.</param>
        /// <param name="contents">The contents of the file to overwrite. Empty string is used if null is passed.</param>
        /// <param name="open">Whether to open the file after it has been updated.</param>
        public async Task UpdateFileAsync(string projectName, string fileName, string? contents = null, bool open = false, CancellationToken cancellationToken = default)
        {
            async Task SetTextAsync(string text, CancellationToken cancellationToken)
            {
                await JoinableTaskFactory.SwitchToMainThreadAsync(cancellationToken);

                // The active text view might not have finished composing yet, waiting for the application to 'idle'
                // means that it is done pumping messages (including WM_PAINT) and the window should return the correct text view
                await WaitForApplicationIdleAsync(cancellationToken);

                var vsTextManager = await GetRequiredGlobalServiceAsync<SVsTextManager, IVsTextManager>(cancellationToken);
                var hresult = vsTextManager.GetActiveView(fMustHaveFocus: 1, pBuffer: null, ppView: out var vsTextView);
                Marshal.ThrowExceptionForHR(hresult);
                var activeVsTextView = (IVsUserData)vsTextView;

                hresult = activeVsTextView.GetData(DefGuidList.guidIWpfTextViewHost, out var wpfTextViewHost);
                Marshal.ThrowExceptionForHR(hresult);

                var view = ((IWpfTextViewHost)wpfTextViewHost).TextView;
                var textSnapshot = view.TextSnapshot;
                var replacementSpan = new SnapshotSpan(textSnapshot, 0, textSnapshot.Length);
                view.TextBuffer.Replace(replacementSpan, text);
            }

            await OpenFileAsync(projectName, fileName, cancellationToken);
            await SetTextAsync(contents ?? string.Empty, cancellationToken);
            await CloseCodeFileAsync(projectName, fileName, saveFile: true, cancellationToken);
            if (open)
            {
                await OpenFileAsync(projectName, fileName, cancellationToken);
            }
        }

        /// <summary>
        /// Add new file to project.
        /// </summary>
        /// <param name="projectName">The project that contains the file.</param>
        /// <param name="fileName">The name of the file to add.</param>
        /// <param name="contents">The contents of the file to overwrite. An empty file is create if null is passed.</param>
        /// <param name="open">Whether to open the file after it has been updated.</param>
        public async Task AddFileAsync(string projectName, string fileName, string? contents = null, bool open = false, CancellationToken cancellationToken = default)
        {
            await JoinableTaskFactory.SwitchToMainThreadAsync(cancellationToken);

            var project = await GetProjectAsync(projectName, cancellationToken);
            var projectDirectory = Path.GetDirectoryName(project.FullName);
            var filePath = Path.Combine(projectDirectory, fileName);
            var directoryPath = Path.GetDirectoryName(filePath);
            Directory.CreateDirectory(directoryPath);

            if (contents != null)
            {
                File.WriteAllText(filePath, contents);
            }
            else if (!File.Exists(filePath))
            {
                File.Create(filePath).Dispose();
            }

            _ = project.ProjectItems.AddFromFile(filePath);

            if (open)
            {
                await OpenFileAsync(projectName, fileName, cancellationToken);
            }
        }

        public async Task SetFileContentsAsync(string projectName, string relativeFilePath, string content, CancellationToken cancellationToken)
<<<<<<< HEAD
        {
            await JoinableTaskFactory.SwitchToMainThreadAsync(cancellationToken);

            var project = await GetProjectAsync(projectName, cancellationToken);
            var projectPath = Path.GetDirectoryName(project.FullName);
            var filePath = Path.Combine(projectPath, relativeFilePath);

            File.WriteAllText(filePath, content);
        }

        public async Task<string> GetFileContentsAsync(string projectName, string relativeFilePath, CancellationToken cancellationToken)
        {
            await JoinableTaskFactory.SwitchToMainThreadAsync(cancellationToken);

            var project = await GetProjectAsync(projectName, cancellationToken);
            var projectPath = Path.GetDirectoryName(project.FullName);
            var filePath = Path.Combine(projectPath, relativeFilePath);

            return File.ReadAllText(filePath);
        }

        public async Task<(string solutionDirectory, string solutionFileFullPath, string userOptionsFile)> GetSolutionInfoAsync(CancellationToken cancellationToken)
        {
            await JoinableTaskFactory.SwitchToMainThreadAsync(cancellationToken);

            if (!await IsSolutionOpenAsync(cancellationToken))
                throw new InvalidOperationException("No solution is open.");

            var solution = await GetRequiredGlobalServiceAsync<SVsSolution, IVsSolution>(cancellationToken);
            ErrorHandler.ThrowOnFailure(solution.GetSolutionInfo(out var solutionDirectory, out var solutionFileFullPath, out var userOptionsFile));

            return (solutionDirectory, solutionFileFullPath, userOptionsFile);
        }

        private static string ConvertLanguageName(string languageName)
=======
>>>>>>> 80a8ce8d
        {
            await JoinableTaskFactory.SwitchToMainThreadAsync(cancellationToken);

            var project = await GetProjectAsync(projectName, cancellationToken);
            var projectPath = Path.GetDirectoryName(project.FullName);
            var filePath = Path.Combine(projectPath, relativeFilePath);

            File.WriteAllText(filePath, content);
        }

        public async Task<string> GetFileContentsAsync(string projectName, string relativeFilePath, CancellationToken cancellationToken)
        {
            await JoinableTaskFactory.SwitchToMainThreadAsync(cancellationToken);

            var project = await GetProjectAsync(projectName, cancellationToken);
            var projectPath = Path.GetDirectoryName(project.FullName);
            var filePath = Path.Combine(projectPath, relativeFilePath);

            return File.ReadAllText(filePath);
        }

<<<<<<< HEAD
        private async Task<string> GetDirectoryNameAsync(CancellationToken cancellationToken)
        {
=======
        public async Task<(string solutionDirectory, string solutionFileFullPath, string userOptionsFile)> GetSolutionInfoAsync(CancellationToken cancellationToken)
        {
            await JoinableTaskFactory.SwitchToMainThreadAsync(cancellationToken);

            if (!await IsSolutionOpenAsync(cancellationToken))
                throw new InvalidOperationException("No solution is open.");

            var solution = await GetRequiredGlobalServiceAsync<SVsSolution, IVsSolution>(cancellationToken);
            ErrorHandler.ThrowOnFailure(solution.GetSolutionInfo(out var solutionDirectory, out var solutionFileFullPath, out var userOptionsFile));

            return (solutionDirectory, solutionFileFullPath, userOptionsFile);
        }

        /// <returns>
        /// If <paramref name="waitForBuildToFinish"/> is <see langword="true"/>, returns the build status line, which generally looks something like this:
        ///
        /// <code>
        /// ========== Build: 1 succeeded, 0 failed, 0 up-to-date, 0 skipped ==========
        /// </code>
        ///
        /// Otherwise, this method does not wait for the build to complete and returns <see langword="null"/>.
        /// </returns>
        public async Task<string?> BuildSolutionAsync(bool waitForBuildToFinish, CancellationToken cancellationToken)
        {
            await JoinableTaskFactory.SwitchToMainThreadAsync(cancellationToken);

            var buildOutputWindowPane = await GetBuildOutputWindowPaneAsync(cancellationToken);
            buildOutputWindowPane.Clear();

            await TestServices.Shell.ExecuteCommandAsync(VSConstants.VSStd97CmdID.BuildSln, cancellationToken);
            if (waitForBuildToFinish)
            {
                return await WaitForBuildToFinishAsync(buildOutputWindowPane, cancellationToken);
            }

            return null;
        }

        /// <inheritdoc cref="WaitForBuildToFinishAsync(IVsOutputWindowPane, CancellationToken)"/>
        public async Task<string> WaitForBuildToFinishAsync(CancellationToken cancellationToken)
        {
            var buildOutputWindowPane = await GetBuildOutputWindowPaneAsync(cancellationToken);
            return await WaitForBuildToFinishAsync(buildOutputWindowPane, cancellationToken);
        }

        /// <returns>
        /// The summary line for the build, which generally looks something like this:
        ///
        /// <code>
        /// ========== Build: 1 succeeded, 0 failed, 0 up-to-date, 0 skipped ==========
        /// </code>
        /// </returns>
        private async Task<string> WaitForBuildToFinishAsync(IVsOutputWindowPane buildOutputWindowPane, CancellationToken cancellationToken)
        {
            await JoinableTaskFactory.SwitchToMainThreadAsync(cancellationToken);

            await KnownUIContexts.SolutionExistsAndNotBuildingAndNotDebuggingContext;

            // Force the error list to update
            ErrorHandler.ThrowOnFailure(buildOutputWindowPane.FlushToTaskList());

            var textView = (IVsTextView)buildOutputWindowPane;
            var wpfTextViewHost = await textView.GetTextViewHostAsync(JoinableTaskFactory, cancellationToken);
            var lines = wpfTextViewHost.TextView.TextViewLines;
            if (lines.Count < 1)
            {
                return string.Empty;
            }

            // The build summary line should be second to last in the output window
            return lines[^2].Extent.GetText();
        }

        public async Task<IVsOutputWindowPane> GetBuildOutputWindowPaneAsync(CancellationToken cancellationToken)
        {
            await JoinableTaskFactory.SwitchToMainThreadAsync(cancellationToken);

            var outputWindow = await GetRequiredGlobalServiceAsync<SVsOutputWindow, IVsOutputWindow>(cancellationToken);
            ErrorHandler.ThrowOnFailure(outputWindow.GetPane(VSConstants.OutputWindowPaneGuid.BuildOutputPane_guid, out var pane));
            return pane;
        }

        private static string ConvertLanguageName(string languageName)
        {
            return languageName switch
            {
                LanguageNames.CSharp => "CSharp",
                LanguageNames.VisualBasic => "VisualBasic",
                _ => throw new ArgumentException($"'{languageName}' is not supported.", nameof(languageName)),
            };
        }

        private async Task<string> GetAbsolutePathForProjectRelativeFilePathAsync(string projectName, string relativeFilePath, CancellationToken cancellationToken)
        {
            await JoinableTaskFactory.SwitchToMainThreadAsync(cancellationToken);

            var dte = await GetRequiredGlobalServiceAsync<SDTE, EnvDTE.DTE>(cancellationToken);
            var solution = dte.Solution;
            Assumes.Present(solution);

            var project = solution.Projects.Cast<EnvDTE.Project>().First(x => x.Name == projectName);
            var projectPath = Path.GetDirectoryName(project.FullName);
            return Path.Combine(projectPath, relativeFilePath);
        }

        private async Task<string> GetDirectoryNameAsync(CancellationToken cancellationToken)
        {
>>>>>>> 80a8ce8d
            var (solutionDirectory, solutionFileFullPath, _) = await GetSolutionInfoAsync(cancellationToken);
            if (string.IsNullOrEmpty(solutionFileFullPath))
            {
                throw new InvalidOperationException();
            }

            return solutionDirectory;
        }

        private async Task<string> GetProjectTemplatePathAsync(string projectTemplate, string languageName, CancellationToken cancellationToken)
        {
            await JoinableTaskFactory.SwitchToMainThreadAsync(cancellationToken);

            var dte = await GetRequiredGlobalServiceAsync<SDTE, EnvDTE.DTE>(cancellationToken);
            var solution = (EnvDTE80.Solution2)dte.Solution;

            var hostLocale = await GetRequiredGlobalServiceAsync<SUIHostLocale, IUIHostLocale>(cancellationToken);
            ErrorHandler.ThrowOnFailure(hostLocale.GetUILocale(out var localeID));

            if (string.Equals(languageName, "csharp", StringComparison.OrdinalIgnoreCase)
                && GetCSharpProjectTemplates(localeID).TryGetValue(projectTemplate, out var csharpProjectTemplate))
            {
                return solution.GetProjectTemplate(csharpProjectTemplate, languageName);
            }

            if (string.Equals(languageName, "visualbasic", StringComparison.OrdinalIgnoreCase)
                && GetVisualBasicProjectTemplates(localeID).TryGetValue(projectTemplate, out var visualBasicProjectTemplate))
            {
                return solution.GetProjectTemplate(visualBasicProjectTemplate, languageName);
            }

            return solution.GetProjectTemplate(projectTemplate, languageName);

            static ImmutableDictionary<string, string> GetCSharpProjectTemplates(uint localeID)
            {
                var builder = ImmutableDictionary.CreateBuilder<string, string>();
                builder[WellKnownProjectTemplates.ClassLibrary] = $@"Windows\{localeID}\ClassLibrary.zip";
                builder[WellKnownProjectTemplates.ConsoleApplication] = "Microsoft.CSharp.ConsoleApplication";
                builder[WellKnownProjectTemplates.Website] = "EmptyWeb.zip";
                builder[WellKnownProjectTemplates.WinFormsApplication] = "WindowsApplication.zip";
                builder[WellKnownProjectTemplates.WpfApplication] = "WpfApplication.zip";
                builder[WellKnownProjectTemplates.WebApplication] = "WebApplicationProject40";
                return builder.ToImmutable();
            }

            static ImmutableDictionary<string, string> GetVisualBasicProjectTemplates(uint localeID)
            {
                var builder = ImmutableDictionary.CreateBuilder<string, string>();
                builder[WellKnownProjectTemplates.ClassLibrary] = $@"Windows\{localeID}\ClassLibrary.zip";
                builder[WellKnownProjectTemplates.ConsoleApplication] = "Microsoft.VisualBasic.Windows.ConsoleApplication";
                builder[WellKnownProjectTemplates.Website] = "EmptyWeb.zip";
                builder[WellKnownProjectTemplates.WinFormsApplication] = "WindowsApplication.zip";
                builder[WellKnownProjectTemplates.WpfApplication] = "WpfApplication.zip";
                builder[WellKnownProjectTemplates.WebApplication] = "WebApplicationProject40";
                return builder.ToImmutable();
            }
        }

        private static string CreateTemporaryPath()
        {
            return Path.Combine(Path.GetTempPath(), "roslyn-test", Path.GetRandomFileName());
        }

        private async Task<EnvDTE.Project> GetProjectAsync(string nameOrFileName, CancellationToken cancellationToken)
        {
            await JoinableTaskFactory.SwitchToMainThreadAsync(cancellationToken);

            var dte = await GetRequiredGlobalServiceAsync<SDTE, EnvDTE.DTE>(cancellationToken);
            var solution = (EnvDTE80.Solution2)dte.Solution;
            return solution.Projects.OfType<EnvDTE.Project>().First(
                project =>
                {
                    ThreadHelper.ThrowIfNotOnUIThread();
                    return string.Equals(project.FileName, nameOrFileName, StringComparison.OrdinalIgnoreCase)
                        || string.Equals(project.Name, nameOrFileName, StringComparison.OrdinalIgnoreCase);
                });
        }
    }
}<|MERGE_RESOLUTION|>--- conflicted
+++ resolved
@@ -13,7 +13,6 @@
 using Microsoft.CodeAnalysis;
 using Microsoft.VisualStudio.Editor;
 using Microsoft.VisualStudio.IntegrationTest.Utilities;
-using Microsoft.VisualStudio.OLE.Interop;
 using Microsoft.VisualStudio.Shell;
 using Microsoft.VisualStudio.Shell.Interop;
 using Microsoft.VisualStudio.Text;
@@ -21,10 +20,7 @@
 using Microsoft.VisualStudio.TextManager.Interop;
 using Microsoft.VisualStudio.Threading;
 using NuGet.SolutionRestoreManager;
-<<<<<<< HEAD
-=======
 using Roslyn.Utilities;
->>>>>>> 80a8ce8d
 using Roslyn.VisualStudio.IntegrationTests.InProcess;
 using Reference = VSLangProj.Reference;
 using VSProject = VSLangProj.VSProject;
@@ -365,7 +361,6 @@
         }
 
         public async Task SetFileContentsAsync(string projectName, string relativeFilePath, string content, CancellationToken cancellationToken)
-<<<<<<< HEAD
         {
             await JoinableTaskFactory.SwitchToMainThreadAsync(cancellationToken);
 
@@ -387,47 +382,6 @@
             return File.ReadAllText(filePath);
         }
 
-        public async Task<(string solutionDirectory, string solutionFileFullPath, string userOptionsFile)> GetSolutionInfoAsync(CancellationToken cancellationToken)
-        {
-            await JoinableTaskFactory.SwitchToMainThreadAsync(cancellationToken);
-
-            if (!await IsSolutionOpenAsync(cancellationToken))
-                throw new InvalidOperationException("No solution is open.");
-
-            var solution = await GetRequiredGlobalServiceAsync<SVsSolution, IVsSolution>(cancellationToken);
-            ErrorHandler.ThrowOnFailure(solution.GetSolutionInfo(out var solutionDirectory, out var solutionFileFullPath, out var userOptionsFile));
-
-            return (solutionDirectory, solutionFileFullPath, userOptionsFile);
-        }
-
-        private static string ConvertLanguageName(string languageName)
-=======
->>>>>>> 80a8ce8d
-        {
-            await JoinableTaskFactory.SwitchToMainThreadAsync(cancellationToken);
-
-            var project = await GetProjectAsync(projectName, cancellationToken);
-            var projectPath = Path.GetDirectoryName(project.FullName);
-            var filePath = Path.Combine(projectPath, relativeFilePath);
-
-            File.WriteAllText(filePath, content);
-        }
-
-        public async Task<string> GetFileContentsAsync(string projectName, string relativeFilePath, CancellationToken cancellationToken)
-        {
-            await JoinableTaskFactory.SwitchToMainThreadAsync(cancellationToken);
-
-            var project = await GetProjectAsync(projectName, cancellationToken);
-            var projectPath = Path.GetDirectoryName(project.FullName);
-            var filePath = Path.Combine(projectPath, relativeFilePath);
-
-            return File.ReadAllText(filePath);
-        }
-
-<<<<<<< HEAD
-        private async Task<string> GetDirectoryNameAsync(CancellationToken cancellationToken)
-        {
-=======
         public async Task<(string solutionDirectory, string solutionFileFullPath, string userOptionsFile)> GetSolutionInfoAsync(CancellationToken cancellationToken)
         {
             await JoinableTaskFactory.SwitchToMainThreadAsync(cancellationToken);
@@ -535,7 +489,6 @@
 
         private async Task<string> GetDirectoryNameAsync(CancellationToken cancellationToken)
         {
->>>>>>> 80a8ce8d
             var (solutionDirectory, solutionFileFullPath, _) = await GetSolutionInfoAsync(cancellationToken);
             if (string.IsNullOrEmpty(solutionFileFullPath))
             {
