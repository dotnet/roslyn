--- conflicted
+++ resolved
@@ -42,13 +42,8 @@
 
         await TestServices.Editor.SetTextAsync(editorText, HangMitigatingCancellationToken);
 
-<<<<<<< HEAD
-        var buildSucceeds = await TestServices.SolutionExplorer.BuildSolutionAndWaitAsync(HangMitigatingCancellationToken);
-        Assert.True(buildSucceeds);
-=======
         var succeed = await TestServices.SolutionExplorer.BuildSolutionAndWaitAsync(HangMitigatingCancellationToken);
         Assert.True(succeed);
->>>>>>> 7731e389
 
         await TestServices.ErrorList.ShowBuildErrorsAsync(HangMitigatingCancellationToken);
 
