﻿// Copyright (c) Microsoft.  All Rights Reserved.  Licensed under the Apache License, Version 2.0.  See License.txt in the project root for license information.

namespace Microsoft.VisualStudio.IntegrationTest.Utilities
{
    public static class WellKnownCommandNames
    {
<<<<<<< HEAD
        public const string Build_BuildSolution = "Build.BuildSolution";
        public const string Build_SolutionConfigurations = "Build.SolutionConfigurations";

=======
        public const string Edit_GoToAll = "Edit.GoToAll";
>>>>>>> 4bec9c03
        public const string Edit_ListMembers = "Edit.ListMembers";
        public const string Edit_ParameterInfo = "Edit.ParameterInfo";
        public const string Edit_QuickInfo = "Edit.QuickInfo";
        public const string Edit_ToggleCompletionMode = "Edit.ToggleCompletionMode";
        public const string Edit_Undo = "Edit.Undo";
        public const string Edit_SelectionCancel = "Edit.SelectionCancel";
        public const string Edit_LineStart = "Edit.LineStart";
        public const string Edit_LineEnd = "Edit.LineEnd";
        public const string Edit_LineStartExtend = "Edit.LineStartExtend";
        public const string Edit_LineEndExtend = "Edit.LineEndExtend";
        public const string Edit_SelectAll = "Edit.SelectAll";
        public const string Edit_Copy = "Edit.Copy";
        public const string Edit_Cut = "Edit.Cut";
        public const string Edit_Paste = "Edit.Paste";
        public const string Edit_Delete = "Edit.Delete";
        public const string Edit_LineUp = "Edit.LineUp";
        public const string Edit_LineDown = "Edit.LineDown";

        public const string File_OpenFile = "File.OpenFile";
        public const string File_SaveAll = "File.SaveAll";

        public const string InteractiveConsole_Reset = "InteractiveConsole.Reset";
        public const string InteractiveConsole_ClearScreen = "InteractiveConsole.ClearScreen";
        public const string InteractiveConsole_ExecuteInInteractive = "InteractiveConsole.ExecuteInInteractive";

        public const string ProjectAndSolutionContextMenus_Solution_RestoreNuGetPackages = "ProjectAndSolutionContextMenus.Solution.RestoreNuGetPackages";
        public const string ProjectAndSolutionContextMenus_Project_ResetCSharpInteractiveFromProject 
            = "ProjectandSolutionContextMenus.Project.ResetC#InteractiveFromProject";

        public const string Refactor_Rename = "Refactor.Rename";

        public const string Test_IntegrationTestService_Start = "Test.IntegrationTestService.Start";
        public const string Test_IntegrationTestService_Stop = "Test.IntegrationTestService.Stop";

        public const string View_ErrorList = "View.ErrorList";
        public const string View_ShowSmartTag = "View.ShowSmartTag";
        public const string View_Output = "View.Output";
    }
}<|MERGE_RESOLUTION|>--- conflicted
+++ resolved
@@ -4,13 +4,10 @@
 {
     public static class WellKnownCommandNames
     {
-<<<<<<< HEAD
         public const string Build_BuildSolution = "Build.BuildSolution";
         public const string Build_SolutionConfigurations = "Build.SolutionConfigurations";
 
-=======
         public const string Edit_GoToAll = "Edit.GoToAll";
->>>>>>> 4bec9c03
         public const string Edit_ListMembers = "Edit.ListMembers";
         public const string Edit_ParameterInfo = "Edit.ParameterInfo";
         public const string Edit_QuickInfo = "Edit.QuickInfo";
