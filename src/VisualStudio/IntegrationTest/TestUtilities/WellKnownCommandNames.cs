--- conflicted
+++ resolved
@@ -38,14 +38,11 @@
             = "ProjectandSolutionContextMenus.Project.ResetC#InteractiveFromProject";
 
         public const string Refactor_Rename = "Refactor.Rename";
-<<<<<<< HEAD
-=======
         public const string Refactor_ExtractMethod= "Refactor.ExtractMethod";
         public const string Refactor_ExtractInterface = "Refactor.ExtractInterface";
         public const string Refactor_EncapsulateField = "Refactor.EncapsulateField";
         public const string Refactor_RemoveParameters = "Refactor.RemoveParameters";
         public const string Refactor_ReorderParameters = "Refactor.ReorderParameters";
->>>>>>> e64e4cdb
 
         public const string Test_IntegrationTestService_Start = "Test.IntegrationTestService.Start";
         public const string Test_IntegrationTestService_Stop = "Test.IntegrationTestService.Stop";
