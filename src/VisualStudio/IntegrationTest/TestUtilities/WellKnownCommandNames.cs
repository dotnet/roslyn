--- conflicted
+++ resolved
@@ -10,10 +10,6 @@
         public const string Build_SolutionConfigurations = "Build.SolutionConfigurations";
 
         public const string Edit_GoToAll = "Edit.GoToAll";
-<<<<<<< HEAD
-        public const string Edit_GoToDefinition = "Edit.GoToDefinition";
-=======
->>>>>>> 80a8ce8d
         public const string Edit_GoToBase = "Edit.GoToBase";
         public const string Edit_ListMembers = "Edit.ListMembers";
         public const string Edit_ParameterInfo = "Edit.ParameterInfo";
