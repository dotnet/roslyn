--- conflicted
+++ resolved
@@ -26,11 +26,7 @@
         InlineRenameSessionOptions_RenameOverloads,
         InlineRenameSessionOptions_RenameFile,
         InlineRenameSessionOptions_PreviewChanges,
-<<<<<<< HEAD
-        VisualStudioSyntaxTreeConfigurationService_EnableOpeningSourceGeneratedFilesInWorkspace,
         MetadataAsSourceOptions_NavigateToDecompiledSources
-=======
->>>>>>> 98b39314
     }
 
     public static class WellKnownGlobalOptions
@@ -46,11 +42,7 @@
                 WellKnownGlobalOption.InlineRenameSessionOptions_RenameOverloads => InlineRenameSessionOptionsStorage.RenameOverloads,
                 WellKnownGlobalOption.InlineRenameSessionOptions_RenameFile => InlineRenameSessionOptionsStorage.RenameFile,
                 WellKnownGlobalOption.InlineRenameSessionOptions_PreviewChanges => InlineRenameSessionOptionsStorage.PreviewChanges,
-<<<<<<< HEAD
-                WellKnownGlobalOption.VisualStudioSyntaxTreeConfigurationService_EnableOpeningSourceGeneratedFilesInWorkspace => VisualStudioSyntaxTreeConfigurationService.OptionsMetadata.EnableOpeningSourceGeneratedFilesInWorkspace,
                 WellKnownGlobalOption.MetadataAsSourceOptions_NavigateToDecompiledSources => MetadataAsSourceOptionsStorage.NavigateToDecompiledSources,
-=======
->>>>>>> 98b39314
                 _ => throw ExceptionUtilities.Unreachable
             };
 
