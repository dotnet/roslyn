--- conflicted
+++ resolved
@@ -67,22 +67,14 @@
                 var assemblyDirectory = GetAssemblyDirectory();
                 var testName = CaptureTestNameAttribute.CurrentName ?? "Unknown";
                 var logDir = Path.Combine(assemblyDirectory, "xUnitResults", "Screenshots");
-<<<<<<< HEAD
                 var baseFileName = $"{DateTime.UtcNow:HH.mm.ss}-{testName}-{eventArgs.Exception.GetType().Name}";
-=======
-                var baseFileName = $"{testName}-{eventArgs.Exception.GetType().Name}-{DateTime.Now:HH.mm.ss}";
->>>>>>> 2230845c
 
                 var maxLength = logDir.Length + 1 + baseFileName.Length + ".Watson.log".Length + 1;
                 const int MaxPath = 260;
                 if (maxLength > MaxPath)
                 {
                     testName = testName.Substring(0, testName.Length - (maxLength - MaxPath));
-<<<<<<< HEAD
                     baseFileName = $"{DateTime.UtcNow:HH.mm.ss}-{testName}-{eventArgs.Exception.GetType().Name}";
-=======
-                    baseFileName = $"{testName}-{eventArgs.Exception.GetType().Name}-{DateTime.Now:HH.mm.ss}";
->>>>>>> 2230845c
                 }
 
                 ScreenshotService.TakeScreenshot(Path.Combine(logDir, $"{baseFileName}.png"));
