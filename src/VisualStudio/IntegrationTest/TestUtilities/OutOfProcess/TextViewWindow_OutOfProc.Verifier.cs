﻿// Copyright (c) Microsoft.  All Rights Reserved.  Licensed under the Apache License, Version 2.0.  See License.txt in the project root for license information.

using System;
using System.Collections.Generic;
using System.Linq;
using System.Threading;
using Microsoft.CodeAnalysis.CodeFixes;
using Microsoft.CodeAnalysis.Shared.TestHooks;
using Xunit;

namespace Microsoft.VisualStudio.IntegrationTest.Utilities.OutOfProcess
{
    public abstract partial class TextViewWindow_OutOfProc : OutOfProcComponent
    {
        public class Verifier<TTextViewWindow> where TTextViewWindow : TextViewWindow_OutOfProc
        {
            protected readonly TTextViewWindow _textViewWindow;
            protected readonly VisualStudioInstance _instance;

            public Verifier(TTextViewWindow textViewWindow, VisualStudioInstance instance)
            {
                _textViewWindow = textViewWindow;
                _instance = instance;
            }

            public void CodeAction(
                string expectedItem,
                bool applyFix = false,
                bool verifyNotShowing = false,
                bool ensureExpectedItemsAreOrdered = false,
                FixAllScope? fixAllScope = null,
                bool blockUntilComplete = true)
            {
                using var cancellationTokenSource = new CancellationTokenSource(Helper.HangMitigatingTimeout);

                var expectedItems = new[] { expectedItem };

<<<<<<< HEAD
                bool applied;
=======
                bool? applied;
>>>>>>> f8a02232
                do
                {
                    cancellationTokenSource.Token.ThrowIfCancellationRequested();

                    applied = CodeActions(expectedItems, applyFix ? expectedItem : null, verifyNotShowing,
<<<<<<< HEAD
                        ensureExpectedItemsAreOrdered, fixAllScope, blockUntilComplete) ?? true;
                } while (!applied && applyFix);
            }

=======
                        ensureExpectedItemsAreOrdered, fixAllScope, blockUntilComplete);
                } while (applied is false);
            }

            /// <returns>
            /// <list type="bullet">
            /// <item><description><see langword="true"/> if <paramref name="applyFix"/> is specified and the fix is successfully applied</description></item>
            /// <item><description><see langword="false"/> if <paramref name="applyFix"/> is specified but the fix is not successfully applied</description></item>
            /// <item><description><see langword="null"/> if <paramref name="applyFix"/> is false, so there is no fix to apply</description></item>
            /// </list>
            /// </returns>
>>>>>>> f8a02232
            public bool? CodeActions(
                IEnumerable<string> expectedItems,
                string applyFix = null,
                bool verifyNotShowing = false,
                bool ensureExpectedItemsAreOrdered = false,
                FixAllScope? fixAllScope = null,
                bool blockUntilComplete = true)
            {
                _textViewWindow.ShowLightBulb();
                _textViewWindow.WaitForLightBulbSession();

                if (verifyNotShowing)
                {
                    CodeActionsNotShowing();
                    return null;
                }

                var actions = _textViewWindow.GetLightBulbActions();

                if (expectedItems != null && expectedItems.Any())
                {
                    if (ensureExpectedItemsAreOrdered)
                    {
                        TestUtilities.ThrowIfExpectedItemNotFoundInOrder(
                            actions,
                            expectedItems);
                    }
                    else
                    {
                        TestUtilities.ThrowIfExpectedItemNotFound(
                            actions,
                            expectedItems);
                    }
                }

                if (!string.IsNullOrEmpty(applyFix) || fixAllScope.HasValue)
                {
                    var result = _textViewWindow.ApplyLightBulbAction(applyFix, fixAllScope, blockUntilComplete);

                    if (blockUntilComplete)
                    {
                        // wait for action to complete
                        _instance.Workspace.WaitForAsyncOperations(Helper.HangMitigatingTimeout, FeatureAttribute.LightBulb);
                    }

                    return result;
                }

                return null;
            }

            public void CodeActionsNotShowing()
            {
                if (_textViewWindow.IsLightBulbSessionExpanded())
                {
                    throw new InvalidOperationException("Expected no light bulb session, but one was found.");
                }
            }

            public void CurrentTokenType(string tokenType)
            {
                _instance.Workspace.WaitForAsyncOperations(Helper.HangMitigatingTimeout, FeatureAttribute.SolutionCrawler);
                _instance.Workspace.WaitForAsyncOperations(Helper.HangMitigatingTimeout, FeatureAttribute.DiagnosticService);
                _instance.Workspace.WaitForAsyncOperations(Helper.HangMitigatingTimeout, FeatureAttribute.Classification);
                var actualTokenTypes = _textViewWindow.GetCurrentClassifications();
                Assert.Equal(actualTokenTypes.Length, 1);
                Assert.Contains(tokenType, actualTokenTypes[0]);
                Assert.NotEqual("text", tokenType);
            }

            public void CompletionItemsExist(params string[] expectedItems)
            {
                var completionItems = _textViewWindow.GetCompletionItems();
                foreach (var expectedItem in expectedItems)
                {
                    Assert.Contains(expectedItem, completionItems);
                }
            }

            public void CompletionItemsDoNotExist(params string[] unexpectedItems)
            {
                var completionItems = _textViewWindow.GetCompletionItems();
                foreach (var unexpectedItem in unexpectedItems)
                {
                    Assert.DoesNotContain(unexpectedItem, completionItems);
                }
            }

            public void CaretPosition(int expectedCaretPosition)
            {
                var position = _textViewWindow.GetCaretPosition();
                Assert.Equal(expectedCaretPosition, position);
            }
        }
    }
}<|MERGE_RESOLUTION|>--- conflicted
+++ resolved
@@ -35,22 +35,12 @@
 
                 var expectedItems = new[] { expectedItem };
 
-<<<<<<< HEAD
-                bool applied;
-=======
                 bool? applied;
->>>>>>> f8a02232
                 do
                 {
                     cancellationTokenSource.Token.ThrowIfCancellationRequested();
 
                     applied = CodeActions(expectedItems, applyFix ? expectedItem : null, verifyNotShowing,
-<<<<<<< HEAD
-                        ensureExpectedItemsAreOrdered, fixAllScope, blockUntilComplete) ?? true;
-                } while (!applied && applyFix);
-            }
-
-=======
                         ensureExpectedItemsAreOrdered, fixAllScope, blockUntilComplete);
                 } while (applied is false);
             }
@@ -62,7 +52,6 @@
             /// <item><description><see langword="null"/> if <paramref name="applyFix"/> is false, so there is no fix to apply</description></item>
             /// </list>
             /// </returns>
->>>>>>> f8a02232
             public bool? CodeActions(
                 IEnumerable<string> expectedItems,
                 string applyFix = null,
