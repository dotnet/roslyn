﻿// Copyright (c) Microsoft.  All Rights Reserved.  Licensed under the Apache License, Version 2.0.  See License.txt in the project root for license information.

using System;
using System.Threading.Tasks;
using Microsoft.VisualStudio.IntegrationTest.Utilities.InProcess;

namespace Microsoft.VisualStudio.IntegrationTest.Utilities.OutOfProcess
{
    /// <summary>
    /// Provides a means of interacting with the interactive window in the Visual Studio host.
    /// </summary>
    public abstract class InteractiveWindow_OutOfProc : TextViewWindow_OutOfProc
    {
        private readonly InteractiveWindow_InProc _interactiveWindowInProc;

        internal InteractiveWindow_OutOfProc(VisualStudioInstance visualStudioInstance)
            : base (visualStudioInstance)
        {
            _interactiveWindowInProc = (InteractiveWindow_InProc)_textViewWindowInProc;
        }

        public void Initialize()
            => _interactiveWindowInProc.Initialize();

        /// <summary>
        /// Gets the last output from the REPL.
        /// </summary>
        public string GetLastReplOutput()
            => _interactiveWindowInProc.GetLastReplOutput();

        /// <summary>
        /// Gets the last input from the REPL.
        /// </summary>
        public string GetLastReplInput()
            => _interactiveWindowInProc.GetLastReplInput();

        public string GetReplText()
            => _interactiveWindowInProc.GetReplText();

        /// <summary>
        /// Gets the contents of the REPL window without the prompt text.
        /// </summary>
        public string GetReplTextWithoutPrompt()
            => _interactiveWindowInProc.GetReplTextWithoutPrompt();

        public void ShowWindow(bool waitForPrompt = true)
            => _interactiveWindowInProc.ShowWindow(waitForPrompt);

        public void Reset(bool waitForPrompt = true)
            => _interactiveWindowInProc.Reset(waitForPrompt);

        public void SubmitText(string text, bool waitForPrompt = true)
            => _interactiveWindowInProc.SubmitText(text, waitForPrompt);

        public void WaitForReplOutput(string outputText)
            => _interactiveWindowInProc.WaitForReplOutput(outputText);

        public void WaitForReplOutputContains(string outputText)
            => _interactiveWindowInProc.WaitForReplOutputContains(outputText);

        public void CloseInteractiveWindow()
            => _interactiveWindowInProc.CloseWindow();

        public void ClearScreen()
            => _interactiveWindowInProc.ClearScreen();

        public void InsertCode(string text)
            => _interactiveWindowInProc.InsertCode(text);
<<<<<<< HEAD
=======

        public bool IsRunning
            => _interactiveWindowInProc.IsRunning;

        public void ExecuteActionAndWaitReadyForInput(Action action)
        {
            // To be sure we do not overlap with the previous call
            while(_interactiveWindowInProc.IsRunning)
            {
                Task.Delay(50);
            }

            bool readyForInputFlag = false;

            Action flagResetAction = null;
            flagResetAction = () =>
            {
                _interactiveWindowInProc.ReadyForInput -= flagResetAction;
                readyForInputFlag = true;
            };

            action();
            while (!readyForInputFlag)
            {
                Task.Delay(50);
            }
        }
>>>>>>> f8ed530a
    }
}<|MERGE_RESOLUTION|>--- conflicted
+++ resolved
@@ -66,8 +66,6 @@
 
         public void InsertCode(string text)
             => _interactiveWindowInProc.InsertCode(text);
-<<<<<<< HEAD
-=======
 
         public bool IsRunning
             => _interactiveWindowInProc.IsRunning;
@@ -95,6 +93,5 @@
                 Task.Delay(50);
             }
         }
->>>>>>> f8ed530a
     }
 }