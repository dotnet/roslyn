﻿// Copyright (c) Microsoft.  All Rights Reserved.  Licensed under the Apache License, Version 2.0.  See License.txt in the project root for license information.

using System;
using System.Xml.Linq;
using Microsoft.VisualStudio.IntegrationTest.Utilities.InProcess;

namespace Microsoft.VisualStudio.IntegrationTest.Utilities.OutOfProcess
{
    public class SolutionExplorer_OutOfProc : OutOfProcComponent
    {
        private readonly SolutionExplorer_InProc _inProc;

        public SolutionExplorer_OutOfProc(VisualStudioInstance visualStudioInstance)
            : base(visualStudioInstance)
        {
            _inProc = CreateInProcComponent<SolutionExplorer_InProc>(visualStudioInstance);
        }

        public void CloseSolution(bool saveFirst = false)
            => _inProc.CloseSolution(saveFirst);

        /// <summary>
        /// The full file path to the solution file.
        /// </summary>
        public string SolutionFileFullPath => _inProc.SolutionFileFullPath;

        /// <summary>
        /// Creates and loads a new solution in the host process, optionally saving the existing solution if one exists.
        /// </summary>
        public void CreateSolution(string solutionName, bool saveExistingSolutionIfExists = false)
            => _inProc.CreateSolution(solutionName, saveExistingSolutionIfExists);

        public void CreateSolution(string solutionName, XElement solutionElement)
            => _inProc.CreateSolution(solutionName, solutionElement.ToString());

        public void OpenSolution(string path, bool saveExistingSolutionIfExists = false)
            => _inProc.OpenSolution(path, saveExistingSolutionIfExists);

        public void AddProject(string projectName, string projectTemplate, string languageName)
            => _inProc.AddProject(projectName, projectTemplate, languageName);

        public void AddProjectReference(string fromProjectName, string toProjectName)
            => _inProc.AddProjectReference(fromProjectName, toProjectName);

<<<<<<< HEAD
        public void AddReference(string projectName, string fullyQualifiedAssemblyName)
            => _inProc.AddReference(projectName, fullyQualifiedAssemblyName);
=======
        public void RemoveProjectReference(string projectName, string projectReferenceName)
            => _inProc.RemoveProjectReference(projectName, projectReferenceName);

        public void AddMetadataReference(string assemblyName, string projectName)
            => _inProc.AddMetadataReference(assemblyName, projectName);

        public void RemoveMetadataReference(string assemblyName, string projectName)
            => _inProc.RemoveMetadataReference(assemblyName, projectName);
>>>>>>> 65abd276

        public void CleanUpOpenSolution()
            => _inProc.CleanUpOpenSolution();

        public int ErrorListErrorCount
            => _inProc.GetErrorListErrorCount();

        public void AddFile(string projectName, string fileName, string contents = null, bool open = false)
            => _inProc.AddFile(projectName, fileName, contents, open);

        public void SetFileContents(string projectName, string fileName, string contents)
            => _inProc.SetFileContents(projectName, fileName, contents);

        public string GetFileContents(string projectName, string fileName)
            => _inProc.GetFileContents(projectName, fileName);

        public void BuildSolution(bool waitForBuildToFinish)
            => _inProc.BuildSolution(waitForBuildToFinish);

        public void OpenFileWithDesigner(string projectName, string fileName)
            => _inProc.OpenFileWithDesigner(projectName, fileName);

        public void OpenFile(string projectName, string fileName)
            => _inProc.OpenFile(projectName, fileName);

        public void CloseFile(string projectName, string fileName, bool saveFile)
            => _inProc.CloseFile(projectName, fileName, saveFile);

        public void SaveFile(string projectName, string fileName)
            => _inProc.SaveFile(projectName, fileName);

        public void ReloadProject(string projectName)
            => _inProc.ReloadProject(projectName);

        public void RestoreNuGetPackages()
            => _inProc.RestoreNuGetPackages();

        public void SaveAll()
            => _inProc.SaveAll();

        public void ShowErrorList()
            => _inProc.ShowErrorList();

        public void ShowOutputWindow()
            => _inProc.ShowOutputWindow();

        public void UnloadProject(string projectName)
            => _inProc.UnloadProject(projectName);

        public void WaitForNoErrorsInErrorList()
            => _inProc.WaitForNoErrorsInErrorList();

        public string[] GetProjectReferences(string projectName)
            => _inProc.GetProjectReferences(projectName);

        public string[] GetAssemblyReferences(string projectName)
            => _inProc.GetAssemblyReferences(projectName);

<<<<<<< HEAD
        public void SelectItem(string itemName)
            => _inProc.SelectItem(itemName);

        public void ClearBuildOutputWindowPane()
            => _inProc.ClearBuildOutputWindowPane();

        public void WaitForBuildToFinish()
            => _inProc.WaitForBuildToFinish();
=======
        public void EditProjectFile(string projectName)
            => _inProc.EditProjectFile(projectName);
>>>>>>> 65abd276
    }
}<|MERGE_RESOLUTION|>--- conflicted
+++ resolved
@@ -42,10 +42,9 @@
         public void AddProjectReference(string fromProjectName, string toProjectName)
             => _inProc.AddProjectReference(fromProjectName, toProjectName);
 
-<<<<<<< HEAD
         public void AddReference(string projectName, string fullyQualifiedAssemblyName)
             => _inProc.AddReference(projectName, fullyQualifiedAssemblyName);
-=======
+
         public void RemoveProjectReference(string projectName, string projectReferenceName)
             => _inProc.RemoveProjectReference(projectName, projectReferenceName);
 
@@ -54,7 +53,6 @@
 
         public void RemoveMetadataReference(string assemblyName, string projectName)
             => _inProc.RemoveMetadataReference(assemblyName, projectName);
->>>>>>> 65abd276
 
         public void CleanUpOpenSolution()
             => _inProc.CleanUpOpenSolution();
@@ -113,7 +111,6 @@
         public string[] GetAssemblyReferences(string projectName)
             => _inProc.GetAssemblyReferences(projectName);
 
-<<<<<<< HEAD
         public void SelectItem(string itemName)
             => _inProc.SelectItem(itemName);
 
@@ -122,9 +119,8 @@
 
         public void WaitForBuildToFinish()
             => _inProc.WaitForBuildToFinish();
-=======
+
         public void EditProjectFile(string projectName)
             => _inProc.EditProjectFile(projectName);
->>>>>>> 65abd276
     }
 }