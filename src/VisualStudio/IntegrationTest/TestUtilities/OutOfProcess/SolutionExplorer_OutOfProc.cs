--- conflicted
+++ resolved
@@ -95,10 +95,6 @@
         public void UnloadProject(string projectName)
             => _inProc.UnloadProject(projectName);
 
-<<<<<<< HEAD
-
-=======
->>>>>>> bf275172
         public string[] GetProjectReferences(string projectName)
             => _inProc.GetProjectReferences(projectName);
 
