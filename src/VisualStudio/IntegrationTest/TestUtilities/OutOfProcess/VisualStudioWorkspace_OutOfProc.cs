--- conflicted
+++ resolved
@@ -72,13 +72,6 @@
                 value: value);
         }
 
-<<<<<<< HEAD
-        public void SetArgumentCompletionSnippetsOption(bool value)
-        {
-            SetPerLanguageOption(
-                optionName: CompletionOptions.EnableArgumentCompletionSnippets.Name,
-                feature: CompletionOptions.EnableArgumentCompletionSnippets.Feature,
-=======
         public void SetEnableDecompilationOption(bool value)
         {
             SetOption("NavigateToDecompiledSources", "FeatureOnOffOptions", value);
@@ -89,18 +82,12 @@
             SetPerLanguageOption(
                 optionName: CompletionViewOptions.EnableArgumentCompletionSnippets.Name,
                 feature: CompletionViewOptions.EnableArgumentCompletionSnippets.Feature,
->>>>>>> 67d940c4
                 language: LanguageNames.CSharp,
                 value: value);
 
             SetPerLanguageOption(
-<<<<<<< HEAD
-                optionName: CompletionOptions.EnableArgumentCompletionSnippets.Name,
-                feature: CompletionOptions.EnableArgumentCompletionSnippets.Feature,
-=======
                 optionName: CompletionViewOptions.EnableArgumentCompletionSnippets.Name,
                 feature: CompletionViewOptions.EnableArgumentCompletionSnippets.Feature,
->>>>>>> 67d940c4
                 language: LanguageNames.VisualBasic,
                 value: value);
         }
@@ -129,12 +116,9 @@
                 value: value ? BackgroundAnalysisScope.FullSolution : BackgroundAnalysisScope.Default);
         }
 
-<<<<<<< HEAD
-=======
         public void SetFileScopedNamespaces(bool value)
             => _inProc.SetFileScopedNamespaces(value);
 
->>>>>>> 67d940c4
         public void SetEnableOpeningSourceGeneratedFilesInWorkspaceExperiment(bool value)
         {
             SetOption(
