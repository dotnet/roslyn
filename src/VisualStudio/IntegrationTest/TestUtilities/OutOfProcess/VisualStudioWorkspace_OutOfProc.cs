--- conflicted
+++ resolved
@@ -4,16 +4,9 @@
 
 using System;
 using Microsoft.CodeAnalysis;
-<<<<<<< HEAD
-using Microsoft.CodeAnalysis.Completion;
-using Microsoft.CodeAnalysis.Host;
-using Microsoft.CodeAnalysis.Options;
-=======
->>>>>>> 80a8ce8d
 using Microsoft.CodeAnalysis.Shared.TestHooks;
 using Microsoft.CodeAnalysis.SolutionCrawler;
 using Microsoft.VisualStudio.IntegrationTest.Utilities.InProcess;
-using Microsoft.VisualStudio.LanguageServices.Telemetry;
 
 namespace Microsoft.VisualStudio.IntegrationTest.Utilities.OutOfProcess
 {
@@ -90,20 +83,6 @@
         public void SetFileScopedNamespaces(bool value)
             => _inProc.SetFileScopedNamespaces(value);
 
-<<<<<<< HEAD
-        public void SetEnableOpeningSourceGeneratedFilesInWorkspaceExperiment(bool value)
-        {
-            SetGlobalOption(
-                WellKnownGlobalOption.VisualStudioSyntaxTreeConfigurationService_EnableOpeningSourceGeneratedFilesInWorkspace,
-                language: null,
-                value);
-        }
-
-        public void SetFeatureOption(string feature, string optionName, string? language, string? valueString)
-            => _inProc.SetFeatureOption(feature, optionName, language, valueString);
-
-=======
->>>>>>> 80a8ce8d
         public void SetGlobalOption(WellKnownGlobalOption option, string? language, object? value)
             => _inProc.SetGlobalOption(option, language, value);
     }
