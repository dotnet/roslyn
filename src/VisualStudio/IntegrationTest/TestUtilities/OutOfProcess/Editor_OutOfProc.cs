﻿// Copyright (c) Microsoft.  All Rights Reserved.  Licensed under the Apache License, Version 2.0.  See License.txt in the project root for license information.

using System;
using System.Linq;
using System.Windows.Automation;
using System.Collections.Generic;
using Microsoft.CodeAnalysis.Shared.TestHooks;
using Microsoft.CodeAnalysis.Text;
using Microsoft.VisualStudio.IntegrationTest.Utilities.Common;
using Microsoft.VisualStudio.IntegrationTest.Utilities.InProcess;
using Microsoft.VisualStudio.IntegrationTest.Utilities.Input;
using System.Collections.Immutable;

namespace Microsoft.VisualStudio.IntegrationTest.Utilities.OutOfProcess
{
    /// <summary>
    /// Provides a means of interacting with the Visual Studio editor by remoting calls into Visual Studio.
    /// </summary>
    public partial class Editor_OutOfProc : TextViewWindow_OutOfProc
    {
        public new Verifier Verify { get; }

        private readonly Editor_InProc _editorInProc;
        private readonly VisualStudioInstance _instance;

        internal Editor_OutOfProc(VisualStudioInstance visualStudioInstance)
            : base(visualStudioInstance)
        {
            _instance = visualStudioInstance;
            _editorInProc = (Editor_InProc)_textViewWindowInProc;
            Verify = new Verifier(this, _instance);
        }

        internal override TextViewWindow_InProc CreateInProcComponent(VisualStudioInstance visualStudioInstance)
            => CreateInProcComponent<Editor_InProc>(visualStudioInstance);

        public void Activate()
            => _editorInProc.Activate();

        public string GetText()
            => _editorInProc.GetText();

        public void SetText(string value)
            => _editorInProc.SetText(value);

        public string GetCurrentLineText()
            => _editorInProc.GetCurrentLineText();

        public string GetLineTextBeforeCaret()
            => _editorInProc.GetLineTextBeforeCaret();

        public string GetSelectedText()
            => _editorInProc.GetSelectedText();

        public string GetLineTextAfterCaret()
            => _editorInProc.GetLineTextAfterCaret();

        public void MoveCaret(int position)
            => _editorInProc.MoveCaret(position);

        public string GetCurrentCompletionItem()
        {
            WaitForCompletionSet();
            return _editorInProc.GetCurrentCompletionItem();
        }

        public bool IsCompletionActive()
        {
            WaitForCompletionSet();
            return _editorInProc.IsCompletionActive();
        }

        public void InvokeSignatureHelp()
        {
            _instance.ExecuteCommand(WellKnownCommandNames.Edit_ParameterInfo);
            _instance.Workspace.WaitForAsyncOperations(FeatureAttribute.SignatureHelp);
        }

        public bool IsSignatureHelpActive()
        {
            WaitForSignatureHelp();
            return _editorInProc.IsSignatureHelpActive();
        }

        public Signature[] GetSignatures()
        {
            WaitForSignatureHelp();
            return _editorInProc.GetSignatures();
        }

        public Signature GetCurrentSignature()
        {
            WaitForSignatureHelp();
            return _editorInProc.GetCurrentSignature();
        }

        public void InvokeNavigateTo(string text)
        {
            _instance.ExecuteCommand(WellKnownCommandNames.Edit_GoToAll);
            NavigateToSendKeys(text);
            _instance.Workspace.WaitForAsyncOperations(FeatureAttribute.NavigateTo);
        }

        public void SelectTextInCurrentDocument(string text)
        {
            PlaceCaret(text, charsOffset: -1, occurrence: 0, extendSelection: false, selectBlock: false);
            PlaceCaret(text, charsOffset: 0, occurrence: 0, extendSelection: true, selectBlock: false);
        }

        public void DeleteText(string text)
        {
            SelectTextInCurrentDocument(text);
            SendKeys(VirtualKey.Delete);
        }

        public bool IsCaretOnScreen()
            => _editorInProc.IsCaretOnScreen();

        public void AddWinFormButton(string buttonName)
            => _editorInProc.AddWinFormButton(buttonName);

        public void DeleteWinFormButton(string buttonName)
            => _editorInProc.DeleteWinFormButton(buttonName);

        public void EditWinFormButtonProperty(string buttonName, string propertyName, string propertyValue, string propertyTypeName = null)
            => _editorInProc.EditWinFormButtonProperty(buttonName, propertyName, propertyValue, propertyTypeName);

        public void EditWinFormButtonEvent(string buttonName, string eventName, string eventHandlerName)
            => _editorInProc.EditWinFormButtonEvent(buttonName, eventName, eventHandlerName);

        public string GetWinFormButtonPropertyValue(string buttonName, string propertyName)
            => _editorInProc.GetWinFormButtonPropertyValue(buttonName, propertyName);

        /// <summary>
        /// Sends key strokes to the active editor in Visual Studio. Various types are supported by this method:
        /// <see cref="string"/> (each character will be sent separately, <see cref="char"/>, <see cref="VirtualKey"/>
        /// and <see cref="KeyPress"/>.
        /// </summary>
        public void SendKeys(params object[] keys)
        {
            Activate();
            VisualStudioInstance.SendKeys.Send(keys);
        }

        public void MessageBox(string message)
            => _editorInProc.MessageBox(message);

        public AutomationElement GetDialog(string dialogAutomationId)
        {
            var dialog = DialogHelpers.GetOpenDialogById(_instance.Shell.GetHWnd(), dialogAutomationId);
            return dialog;
        }

        public void VerifyDialog(string dialogName, bool isOpen)
            => _editorInProc.VerifyDialog(dialogName, isOpen);

        public void PressDialogButton(string dialogAutomationName, string buttonAutomationName)
            => _editorInProc.PressDialogButton(dialogAutomationName, buttonAutomationName);

        public void DialogSendKeys(string dialogAutomationName, string keys)
            => _editorInProc.DialogSendKeys(dialogAutomationName, keys);

        public void Undo()
            => _editorInProc.Undo();

        public void GoToDefinition()
            => _editorInProc.GoToDefinition();

        public void NavigateToSendKeys(string keys)
            => _editorInProc.SendKeysToNavigateTo(keys);

        public void WaitForActiveView(string viewName)
            => _editorInProc.WaitForActiveView(viewName);

        public string[] GetErrorTags()
            => _editorInProc.GetErrorTags();

<<<<<<< HEAD
        public List<string> GetF1Keyword()
            => _editorInProc.GetF1Keywords();
=======
        public TextSpan[] GetKeywordHighlightTags()
            => Deserialize(_editorInProc.GetHighlightTags());

        private TextSpan[] Deserialize(string[] v)
        {
            // returned tag looks something like 'text'[12-13]
            return v.Select(tag =>
            {
                var open = tag.LastIndexOf('[') + 1;
                var comma = tag.LastIndexOf('-');
                var close = tag.LastIndexOf(']');
                var start = tag.Substring(open, comma - open);
                var end = tag.Substring(comma + 1, close - comma - 1);
                return TextSpan.FromBounds(int.Parse(start), int.Parse(end));
            }).ToArray();
        }
>>>>>>> 3a4f6af6
    }
}<|MERGE_RESOLUTION|>--- conflicted
+++ resolved
@@ -175,10 +175,9 @@
         public string[] GetErrorTags()
             => _editorInProc.GetErrorTags();
 
-<<<<<<< HEAD
         public List<string> GetF1Keyword()
             => _editorInProc.GetF1Keywords();
-=======
+            
         public TextSpan[] GetKeywordHighlightTags()
             => Deserialize(_editorInProc.GetHighlightTags());
 
@@ -195,6 +194,5 @@
                 return TextSpan.FromBounds(int.Parse(start), int.Parse(end));
             }).ToArray();
         }
->>>>>>> 3a4f6af6
     }
 }