﻿// Copyright (c) Microsoft.  All Rights Reserved.  Licensed under the Apache License, Version 2.0.  See License.txt in the project root for license information.

using System;
using System.Linq;
using System.Windows.Automation;
using Microsoft.CodeAnalysis.Shared.TestHooks;
using Microsoft.CodeAnalysis.Text;
using Microsoft.VisualStudio.IntegrationTest.Utilities.Common;
using Microsoft.VisualStudio.IntegrationTest.Utilities.InProcess;
using Microsoft.VisualStudio.IntegrationTest.Utilities.Input;

namespace Microsoft.VisualStudio.IntegrationTest.Utilities.OutOfProcess
{
    /// <summary>
    /// Provides a means of interacting with the Visual Studio editor by remoting calls into Visual Studio.
    /// </summary>
    public partial class Editor_OutOfProc : TextViewWindow_OutOfProc
    {
        public new Verifier Verify { get; }

        private readonly Editor_InProc _editorInProc;
        private readonly VisualStudioInstance _instance;

        internal Editor_OutOfProc(VisualStudioInstance visualStudioInstance)
            : base(visualStudioInstance)
        {
            _instance = visualStudioInstance;
            _editorInProc = (Editor_InProc)_textViewWindowInProc;
            Verify = new Verifier(this, _instance);
        }

        internal override TextViewWindow_InProc CreateInProcComponent(VisualStudioInstance visualStudioInstance)
            => CreateInProcComponent<Editor_InProc>(visualStudioInstance);

        public void Activate()
            => _editorInProc.Activate();

        public string GetText()
            => _editorInProc.GetText();

        public void SetText(string value)
            => _editorInProc.SetText(value);

        public string GetCurrentLineText()
            => _editorInProc.GetCurrentLineText();

        public string GetLineTextBeforeCaret()
            => _editorInProc.GetLineTextBeforeCaret();

        public string GetSelectedText()
            => _editorInProc.GetSelectedText();

        public string GetLineTextAfterCaret()
            => _editorInProc.GetLineTextAfterCaret();

        public void MoveCaret(int position)
            => _editorInProc.MoveCaret(position);

        public string GetCurrentCompletionItem()
        {
            WaitForCompletionSet();
            return _editorInProc.GetCurrentCompletionItem();
        }

        public bool IsCompletionActive()
        {
            WaitForCompletionSet();
            return _editorInProc.IsCompletionActive();
        }

        public void InvokeSignatureHelp()
        {
            _instance.ExecuteCommand(WellKnownCommandNames.Edit_ParameterInfo);
            _instance.Workspace.WaitForAsyncOperations(FeatureAttribute.SignatureHelp);
        }

        public bool IsSignatureHelpActive()
        {
            WaitForSignatureHelp();
            return _editorInProc.IsSignatureHelpActive();
        }

        public Signature[] GetSignatures()
        {
            WaitForSignatureHelp();
            return _editorInProc.GetSignatures();
        }

        public Signature GetCurrentSignature()
        {
            WaitForSignatureHelp();
            return _editorInProc.GetCurrentSignature();
        }

        public void InvokeNavigateTo(string text)
        {
            _instance.ExecuteCommand(WellKnownCommandNames.Edit_GoToAll);
            NavigateToSendKeys(text);
            _instance.Workspace.WaitForAsyncOperations(FeatureAttribute.NavigateTo);
        }

        public void SelectTextInCurrentDocument(string text)
        {
            PlaceCaret(text, charsOffset: -1, occurrence: 0, extendSelection: false, selectBlock: false);
            PlaceCaret(text, charsOffset: 0, occurrence: 0, extendSelection: true, selectBlock: false);
        }

        public void DeleteText(string text)
        {
            SelectTextInCurrentDocument(text);
            SendKeys(VirtualKey.Delete);
        }

        public bool IsCaretOnScreen()
            => _editorInProc.IsCaretOnScreen();

        public void AddWinFormButton(string buttonName)
            => _editorInProc.AddWinFormButton(buttonName);

        public void DeleteWinFormButton(string buttonName)
            => _editorInProc.DeleteWinFormButton(buttonName);

        public void EditWinFormButtonProperty(string buttonName, string propertyName, string propertyValue, string propertyTypeName = null)
            => _editorInProc.EditWinFormButtonProperty(buttonName, propertyName, propertyValue, propertyTypeName);

        public void EditWinFormButtonEvent(string buttonName, string eventName, string eventHandlerName)
            => _editorInProc.EditWinFormButtonEvent(buttonName, eventName, eventHandlerName);

        public string GetWinFormButtonPropertyValue(string buttonName, string propertyName)
            => _editorInProc.GetWinFormButtonPropertyValue(buttonName, propertyName);

        /// <summary>
        /// Sends key strokes to the active editor in Visual Studio. Various types are supported by this method:
        /// <see cref="string"/> (each character will be sent separately, <see cref="char"/>, <see cref="VirtualKey"/>
        /// and <see cref="KeyPress"/>.
        /// </summary>
        public void SendKeys(params object[] keys)
        {
            Activate();
            VisualStudioInstance.SendKeys.Send(keys);
        }

        public void MessageBox(string message)
            => _editorInProc.MessageBox(message);

        public AutomationElement GetDialog(string dialogAutomationId)
        {
            var dialog = DialogHelpers.GetOpenDialogById(_instance.Shell.GetHWnd(), dialogAutomationId);
            return dialog;
        }

        public void VerifyDialog(string dialogName, bool isOpen)
            => _editorInProc.VerifyDialog(dialogName, isOpen);

        public void PressDialogButton(string dialogAutomationName, string buttonAutomationName)
            => _editorInProc.PressDialogButton(dialogAutomationName, buttonAutomationName);

        public void DialogSendKeys(string dialogAutomationName, string keys)
            => _editorInProc.DialogSendKeys(dialogAutomationName, keys);

        public void Undo()
            => _editorInProc.Undo();

        public void GoToDefinition()
            => _editorInProc.GoToDefinition();

        public void NavigateToSendKeys(string keys)
            => _editorInProc.SendKeysToNavigateTo(keys);

        public void WaitForActiveView(string viewName)
            => _editorInProc.WaitForActiveView(viewName);

        public string[] GetErrorTags()
            => _editorInProc.GetErrorTags();

<<<<<<< HEAD
        public void ExpandProjectNavBar()
        {
            _instance.Workspace.WaitForAsyncOperations(FeatureAttribute.NavigationBar);
            _editorInProc.ExpandNavigationBar(0);
        }

        public void ExpandTypeNavBar()
        {
            _instance.Workspace.WaitForAsyncOperations(FeatureAttribute.NavigationBar);
            _editorInProc.ExpandNavigationBar(1);
        }

        public void ExpandMemberNavBar()
        {
            _instance.Workspace.WaitForAsyncOperations(FeatureAttribute.NavigationBar);
            _editorInProc.ExpandNavigationBar(2);
        }

        public string[] GetProjectNavBarItems()
        {
            _instance.Workspace.WaitForAsyncOperations(FeatureAttribute.NavigationBar);
            return _editorInProc.GetNavBarItems(0);
        }

        public string[] GetTypeNavBarItems()
        {
            _instance.Workspace.WaitForAsyncOperations(FeatureAttribute.NavigationBar);
            return _editorInProc.GetNavBarItems(1);
        }

        public string[] GetMemberNavBarItems()
        {
            _instance.Workspace.WaitForAsyncOperations(FeatureAttribute.NavigationBar);
            return _editorInProc.GetNavBarItems(2);
        }

        public string GetProjectNavBarSelection()
        {
            _instance.Workspace.WaitForAsyncOperations(FeatureAttribute.NavigationBar);
            return _editorInProc.GetSelectedNavBarItem(0);
        }

        public string GetTypeNavBarSelection()
        {
            _instance.Workspace.WaitForAsyncOperations(FeatureAttribute.NavigationBar);
            return _editorInProc.GetSelectedNavBarItem(1);
        }

        public string GetMemberNavBarSelection()
        {
            _instance.Workspace.WaitForAsyncOperations(FeatureAttribute.NavigationBar);
            return _editorInProc.GetSelectedNavBarItem(2);
        }

        public void SelectProjectNavbarItem(string item)
        {
            _instance.Workspace.WaitForAsyncOperations(FeatureAttribute.NavigationBar);
             _editorInProc.SelectNavBarItem(0, item);
        }

        public void SelectTypeNavBarItem(string item)
        {
            _instance.Workspace.WaitForAsyncOperations(FeatureAttribute.NavigationBar);
            _editorInProc.SelectNavBarItem(1, item);
        }

        public void SelectMemberNavBarItem(string item)
        {
            _instance.Workspace.WaitForAsyncOperations(FeatureAttribute.NavigationBar);
            _editorInProc.SelectNavBarItem(2, item);
        }

        public bool IsNavBarEnabled()
        {
            _instance.Workspace.WaitForAsyncOperations(FeatureAttribute.NavigationBar);
            return _editorInProc.IsNavBarEnabled();
=======
        public TextSpan[] GetKeywordHighlightTags()
            => Deserialize(_editorInProc.GetHighlightTags());

        private TextSpan[] Deserialize(string[] v)
        {
            // returned tag looks something like 'text'[12-13]
            return v.Select(tag =>
            {
                var open = tag.LastIndexOf('[') + 1;
                var comma = tag.LastIndexOf('-');
                var close = tag.LastIndexOf(']');
                var start = tag.Substring(open, comma - open);
                var end = tag.Substring(comma + 1, close - comma - 1);
                return TextSpan.FromBounds(int.Parse(start), int.Parse(end));
            }).ToArray();
>>>>>>> 3a4f6af6
        }
    }
}<|MERGE_RESOLUTION|>--- conflicted
+++ resolved
@@ -173,7 +173,7 @@
         public string[] GetErrorTags()
             => _editorInProc.GetErrorTags();
 
-<<<<<<< HEAD
+
         public void ExpandProjectNavBar()
         {
             _instance.Workspace.WaitForAsyncOperations(FeatureAttribute.NavigationBar);
@@ -250,7 +250,7 @@
         {
             _instance.Workspace.WaitForAsyncOperations(FeatureAttribute.NavigationBar);
             return _editorInProc.IsNavBarEnabled();
-=======
+
         public TextSpan[] GetKeywordHighlightTags()
             => Deserialize(_editorInProc.GetHighlightTags());
 
@@ -266,7 +266,6 @@
                 var end = tag.Substring(comma + 1, close - comma - 1);
                 return TextSpan.FromBounds(int.Parse(start), int.Parse(end));
             }).ToArray();
->>>>>>> 3a4f6af6
         }
     }
 }