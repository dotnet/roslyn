--- conflicted
+++ resolved
@@ -1,13 +1,5 @@
 ﻿// Copyright (c) Microsoft.  All Rights Reserved.  Licensed under the Apache License, Version 2.0.  See License.txt in the project root for license information.
 
-<<<<<<< HEAD
-using Microsoft.VisualStudio.InteractiveWindow;
-using Microsoft.VisualStudio.Text;
-using Microsoft.VisualStudio.Text.Editor;
-using System;
-using System.Threading.Tasks;
-=======
->>>>>>> ea94bcbf
 using Microsoft.VisualStudio.InteractiveWindow;
 using Microsoft.VisualStudio.Text;
 using Microsoft.VisualStudio.Text.Editor;
@@ -22,7 +14,7 @@
     /// <remarks>
     /// This object exists in the Visual Studio host and is marhsalled across the process boundary.
     /// </remarks>
-    internal abstract class InteractiveWindow_InProc : TextViewWindow_InProc, IDisposable
+    internal abstract class InteractiveWindow_InProc : TextViewWindow_InProc
     {
         private const string NewLineFollowedByReplSubmissionText = "\n. ";
         private const string ReplSubmissionText = ". ";
@@ -48,14 +40,6 @@
             CloseWindow();
 
             _interactiveWindow = AcquireInteractiveWindow();
-            _interactiveWindow.ReadyForInput += InteractiveWindow_ReadyForInput;
-        }
-
-        public event Action ReadyForInput; 
-
-        public void Dispose()
-        {
-            _interactiveWindow.ReadyForInput -= InteractiveWindow_ReadyForInput;
         }
 
         protected abstract IInteractiveWindow AcquireInteractiveWindow();
@@ -190,14 +174,6 @@
             }
         }
 
-        public bool IsRunning
-        {
-            get
-            {
-                return _interactiveWindow.IsRunning;
-            }
-        }
-
         public void ShowWindow(bool waitForPrompt = true)
         {
             ExecuteCommand(_viewCommand);
@@ -254,10 +230,5 @@
         {
             return _interactiveWindow.TextView.TextBuffer;
         }
-
-        protected void InteractiveWindow_ReadyForInput()
-        {
-            ReadyForInput();
-        }
     }
 }