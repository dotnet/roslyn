﻿// Copyright (c) Microsoft.  All Rights Reserved.  Licensed under the Apache License, Version 2.0.  See License.txt in the project root for license information.

using System;
using System.Collections.Generic;
using System.ComponentModel;
using System.ComponentModel.Design;
using System.Linq;
using System.Runtime.InteropServices;
using System.Text;
using System.Threading;
using System.Windows.Automation;
using System.Windows.Forms;
using Microsoft.CodeAnalysis.CodeFixes;
using Microsoft.CodeAnalysis.Editor.Implementation.Suggestions;
using Microsoft.CodeAnalysis.Editor.Shared.Extensions;
using Microsoft.VisualStudio.IntegrationTest.Utilities.Common;
using Microsoft.VisualStudio.Language.Intellisense;
using Microsoft.VisualStudio.Text;
using Microsoft.VisualStudio.Text.Editor;
using Microsoft.VisualStudio.TextManager.Interop;

namespace Microsoft.VisualStudio.IntegrationTest.Utilities.InProcess
{
    internal class Editor_InProc : TextViewWindow_InProc
    {
        private static readonly Guid IWpfTextViewId = new Guid("8C40265E-9FDB-4F54-A0FD-EBB72B7D0476");

        private Editor_InProc() { }

        public static Editor_InProc Create()
            => new Editor_InProc();

        protected override IWpfTextView GetActiveTextView()
            => GetActiveTextViewHost().TextView;

        private static IVsTextView GetActiveVsTextView()
        {
            var vsTextManager = GetGlobalService<SVsTextManager, IVsTextManager>();

            var hresult = vsTextManager.GetActiveView(fMustHaveFocus: 1, pBuffer: null, ppView: out var vsTextView);
            Marshal.ThrowExceptionForHR(hresult);

            return vsTextView;
        }

        private static IWpfTextViewHost GetActiveTextViewHost()
        {
            // The active text view might not have finished composing yet, waiting for the application to 'idle'
            // means that it is done pumping messages (including WM_PAINT) and the window should return the correct text view
            WaitForApplicationIdle();

            var activeVsTextView = (IVsUserData)GetActiveVsTextView();

            var hresult = activeVsTextView.GetData(IWpfTextViewId, out var wpfTextViewHost);
            Marshal.ThrowExceptionForHR(hresult);

            return (IWpfTextViewHost)wpfTextViewHost;
        }

        /// <summary>
        /// Non-blocking version of <see cref="ExecuteOnActiveView"/>
        /// </summary>
        private void BeginInvokeExecuteOnActiveView(Action<IWpfTextView> action)
            => BeginInvokeOnUIThread(GetExecuteOnActionViewCallback(action));

        public string GetActiveBufferName()
        {
            return GetDTE().ActiveDocument.Name;
        }

        public void WaitForActiveView(string expectedView)
        {
            Retry(GetActiveBufferName, (actual) => actual == expectedView, TimeSpan.FromMilliseconds(100));
        }

        public void Activate()
            => GetDTE().ActiveDocument.Activate();

        public string GetText()
            => ExecuteOnActiveView(view => view.TextSnapshot.GetText());

        public void SetText(string text)
            => ExecuteOnActiveView(view =>
            {
                var textSnapshot = view.TextSnapshot;
                var replacementSpan = new SnapshotSpan(textSnapshot, 0, textSnapshot.Length);
                view.TextBuffer.Replace(replacementSpan, text);
            });

        public string GetCurrentLineText()
            => ExecuteOnActiveView(view =>
            {
                var subjectBuffer = view.GetBufferContainingCaret();
                var bufferPosition = view.Caret.Position.BufferPosition;
                var line = bufferPosition.GetContainingLine();

                return line.GetText();
            });

        public string GetLineTextBeforeCaret()
            => ExecuteOnActiveView(view =>
            {
                var subjectBuffer = view.GetBufferContainingCaret();
                var bufferPosition = view.Caret.Position.BufferPosition;
                var line = bufferPosition.GetContainingLine();
                var text = line.GetText();

                return text.Substring(0, bufferPosition.Position - line.Start);
            });

        public string GetLineTextAfterCaret()
            => ExecuteOnActiveView(view =>
            {
                var subjectBuffer = view.GetBufferContainingCaret();
                var bufferPosition = view.Caret.Position.BufferPosition;
                var line = bufferPosition.GetContainingLine();
                var text = line.GetText();

                return text.Substring(bufferPosition.Position - line.Start);
            });

        public string GetSelectedText()
            => ExecuteOnActiveView(view =>
            {
                var subjectBuffer = view.GetBufferContainingCaret();
                var selectedSpan = view.Selection.SelectedSpans[0];
                return subjectBuffer.CurrentSnapshot.GetText(selectedSpan);
            });

        public void MoveCaret(int position)
            => ExecuteOnActiveView(view =>
            {
                var subjectBuffer = view.GetBufferContainingCaret();
                var point = new SnapshotPoint(subjectBuffer.CurrentSnapshot, position);

                view.Caret.MoveTo(point);
            });

        /// <remarks>
        /// This method does not wait for async operations before
        /// querying the editor
        /// </remarks>
        public bool IsSignatureHelpActive()
            => ExecuteOnActiveView(view =>
            {
                var broker = GetComponentModelService<ISignatureHelpBroker>();
                return broker.IsSignatureHelpActive(view);
            });

        /// <remarks>
        /// This method does not wait for async operations before
        /// querying the editor
        /// </remarks>
        public Signature[] GetSignatures()
            => ExecuteOnActiveView(view =>
            {
                var broker = GetComponentModelService<ISignatureHelpBroker>();

                var sessions = broker.GetSessions(view);
                if (sessions.Count != 1)
                {
                    throw new InvalidOperationException($"Expected exactly one session in the signature help, but found {sessions.Count}");
                }

                return sessions[0].Signatures.Select(s => new Signature(s)).ToArray();
            });

        /// <remarks>
        /// This method does not wait for async operations before
        /// querying the editor
        /// </remarks>
        public Signature GetCurrentSignature()
            => ExecuteOnActiveView(view =>
            {
                var broker = GetComponentModelService<ISignatureHelpBroker>();

                var sessions = broker.GetSessions(view);
                if (sessions.Count != 1)
                {
                    throw new InvalidOperationException($"Expected exactly one session in the signature help, but found {sessions.Count}");
                }

                return new Signature(sessions[0].SelectedSignature);
            });

        public string GetQuickInfo()
            => ExecuteOnActiveView(view =>
            {
                var broker = GetComponentModelService<IQuickInfoBroker>();

                var sessions = broker.GetSessions(view);
                if (sessions.Count != 1)
                {
                    throw new InvalidOperationException($"Expected exactly one QuickInfo session, but found {sessions.Count}");
                }

                return QuickInfoToStringConverter.GetStringFromBulkContent(sessions[0].QuickInfoContent);
            });

        public bool IsCaretOnScreen()
            => ExecuteOnActiveView(view =>
            {
                var editorPrimitivesFactoryService = GetComponentModelService<IEditorPrimitivesFactoryService>();
                var viewPrimitivies = editorPrimitivesFactoryService.GetViewPrimitives(view);

                var advancedView = viewPrimitivies.View.AdvancedTextView;
                var caret = advancedView.Caret;

                return caret.Left >= advancedView.ViewportLeft
                    && caret.Right <= advancedView.ViewportRight
                    && caret.Top >= advancedView.ViewportTop
                    && caret.Bottom <= advancedView.ViewportBottom;
            });

        public void ShowLightBulb()
            => InvokeOnUIThread(() => GetDTE().ExecuteCommand(WellKnownCommandNames.View_ShowSmartTag));

        public void WaitForLightBulbSession()
            => ExecuteOnActiveView(view =>
            {
                var broker = GetComponentModel().GetService<ILightBulbBroker>();
                LightBulbHelper.WaitForLightBulbSession(broker, view);
            });

        public void DismissLightBulbSession()
            => ExecuteOnActiveView(view =>
            {
                var broker = GetComponentModel().GetService<ILightBulbBroker>();
                broker.DismissSession(view);
            });

        public bool IsLightBulbSessionExpanded()
            => ExecuteOnActiveView(view =>
            {
                var broker = GetComponentModel().GetService<ILightBulbBroker>();

                if (!broker.IsLightBulbSessionActive(view))
                {
                    return false;
                }

                var session = broker.GetSession(view);
                if (session == null || !session.IsExpanded)
                {
                    return false;
                }

                return true;
            });

        public string[] GetLightBulbActions()
            => ExecuteOnActiveView(view =>
            {
                var broker = GetComponentModel().GetService<ILightBulbBroker>();
                return GetLightBulbActions(broker, view).Select(a => a.DisplayText).ToArray();
            });

        private IEnumerable<ISuggestedAction> GetLightBulbActions(ILightBulbBroker broker, IWpfTextView view)
        {
            if (!broker.IsLightBulbSessionActive(view))
            {
                var bufferType = view.TextBuffer.ContentType.DisplayName;
                throw new Exception(string.Format("No light bulb session in View!  Buffer content type={0}", bufferType));
            }

            var activeSession = broker.GetSession(view);
            if (activeSession == null || !activeSession.IsExpanded)
            {
                var bufferType = view.TextBuffer.ContentType.DisplayName;
                throw new InvalidOperationException(string.Format("No expanded light bulb session found after View.ShowSmartTag.  Buffer content type={0}", bufferType));
            }

            if (activeSession.TryGetSuggestedActionSets(out var actionSets) != QuerySuggestedActionCompletionStatus.Completed)
            {
                actionSets = Array.Empty<SuggestedActionSet>();
            }

            return SelectActions(actionSets);
        }

        public void ApplyLightBulbAction(string actionName, FixAllScope? fixAllScope, bool blockUntilComplete)
        {
            var lightBulbAction = GetLightBulbApplicationAction(actionName, fixAllScope);
            if (blockUntilComplete)
            {
                ExecuteOnActiveView(lightBulbAction);
            }
            else
            {
                BeginInvokeExecuteOnActiveView(lightBulbAction);
            }
        }

        private Action<IWpfTextView> GetLightBulbApplicationAction(string actionName, FixAllScope? fixAllScope)
        {
            return view =>
            {
                var broker = GetComponentModel().GetService<ILightBulbBroker>();

                var actions = GetLightBulbActions(broker, view).ToArray();
                var action = actions.FirstOrDefault(a => a.DisplayText == actionName);

                if (action == null)
                {
                    var sb = new StringBuilder();
                    foreach (var item in actions)
                    {
                        sb.AppendLine("Actual ISuggestedAction: " + item.DisplayText);
                    }

                    var bufferType = view.TextBuffer.ContentType.DisplayName;
                    throw new InvalidOperationException(
                        string.Format("ISuggestedAction {0} not found.  Buffer content type={1}\r\nActions: {2}", actionName, bufferType, sb.ToString()));
                }

                if (fixAllScope != null)
                {
                    if (!action.HasActionSets)
                    {
                        throw new InvalidOperationException($"Suggested action '{action.DisplayText}' does not support FixAllOccurrences.");
                    }

                    var actionSetsForAction = HostWaitHelper.PumpingWaitResult(action.GetActionSetsAsync(CancellationToken.None));
                    action = GetFixAllSuggestedAction(actionSetsForAction, fixAllScope.Value);
                    if (action == null)
                    {
                        throw new InvalidOperationException($"Unable to find FixAll in {fixAllScope.ToString()} code fix for suggested action '{action.DisplayText}'.");
                    }

                    if (string.IsNullOrEmpty(actionName))
                    {
                        return;
                    }

                    // Dismiss the lightbulb session as we not invoking the original code fix.
                    broker.DismissSession(view);
                }

                action.Invoke(CancellationToken.None);
            };
        }

        private IEnumerable<ISuggestedAction> SelectActions(IEnumerable<SuggestedActionSet> actionSets)
        {
            var actions = new List<ISuggestedAction>();

            if (actionSets != null)
            {
                foreach (var actionSet in actionSets)
                {
                    if (actionSet.Actions != null)
                    {
                        foreach (var action in actionSet.Actions)
                        {
                            actions.Add(action);
                            actions.AddRange(SelectActions(HostWaitHelper.PumpingWaitResult(action.GetActionSetsAsync(CancellationToken.None))));
                        }
                    }
                }
            }

            return actions;
        }

        private static FixAllSuggestedAction GetFixAllSuggestedAction(IEnumerable<SuggestedActionSet> actionSets, FixAllScope fixAllScope)
        {
            foreach (var actionSet in actionSets)
            {
                foreach (var action in actionSet.Actions)
                {
                    if (action is FixAllSuggestedAction fixAllSuggestedAction)
                    {
                        var fixAllCodeAction = fixAllSuggestedAction.CodeAction as FixSomeCodeAction;
                        if (fixAllCodeAction?.FixAllState?.Scope == fixAllScope)
                        {
                            return fixAllSuggestedAction;
                        }
                    }

                    if (action.HasActionSets)
                    {
                        var nestedActionSets = HostWaitHelper.PumpingWaitResult(action.GetActionSetsAsync(CancellationToken.None));
                        fixAllSuggestedAction = GetFixAllSuggestedAction(nestedActionSets, fixAllScope);
                        if (fixAllSuggestedAction != null)
                        {
                            return fixAllSuggestedAction;
                        }
                    }
                }
            }

            return null;
        }

        public void MessageBox(string message)
            => ExecuteOnActiveView(view => System.Windows.MessageBox.Show(message));

        public void VerifyDialog(string dialogAutomationId, bool isOpen)
        {
            var dialogAutomationElement = DialogHelpers.FindDialog(GetDTE().MainWindow.HWnd, dialogAutomationId, isOpen);

            if ((isOpen && dialogAutomationElement == null) ||
                (!isOpen && dialogAutomationElement != null))
            {
                throw new InvalidOperationException($"Expected the {dialogAutomationId} dialog to be {(isOpen ? "open" : "closed")}, but it is not.");
            }
        }

        public void DialogSendKeys(string dialogAutomationName, string keys)
        {
            var dialogAutomationElement = DialogHelpers.GetOpenDialog(GetDTE().MainWindow.HWnd, dialogAutomationName);

            dialogAutomationElement.SetFocus();
            SendKeys.SendWait(keys);
        }

        public void SendKeysToNavigateTo(string keys)
        {
            var dialogAutomationElement = FindNavigateTo();
            if (dialogAutomationElement == null)
            {
                throw new InvalidOperationException($"Expected the NavigateTo dialog to be open, but it is not.");
            }

            dialogAutomationElement.SetFocus();
            SendKeys.SendWait(keys);
        }

        public void PressDialogButton(string dialogAutomationName, string buttonAutomationName)
        {
            DialogHelpers.PressButton(GetDTE().MainWindow.HWnd, dialogAutomationName, buttonAutomationName);
        }

        private AutomationElement FindDialog(string dialogAutomationName, bool isOpen)
        {
            return Retry(
                () => FindDialogWorker(dialogAutomationName),
                stoppingCondition: automationElement => isOpen ? automationElement != null : automationElement == null,
                delay: TimeSpan.FromMilliseconds(250));
        }

        private static AutomationElement FindDialogWorker(string dialogAutomationName)
        {
            var vsAutomationElement = AutomationElement.FromHandle(new IntPtr(GetDTE().MainWindow.HWnd));

            Condition elementCondition = new AndCondition(
                new PropertyCondition(AutomationElement.AutomationIdProperty, dialogAutomationName),
                new PropertyCondition(AutomationElement.ControlTypeProperty, ControlType.Window));

            return vsAutomationElement.FindFirst(TreeScope.Descendants, elementCondition);
        }

        private static AutomationElement FindNavigateTo()
        {
            var vsAutomationElement = AutomationElement.FromHandle(new IntPtr(GetDTE().MainWindow.HWnd));
            return vsAutomationElement.FindDescendantByAutomationId("PART_SearchBox");
        }

        private T Retry<T>(Func<T> action, Func<T, bool> stoppingCondition, TimeSpan delay)
        {
            var beginTime = DateTime.UtcNow;
            var retval = default(T);

            do
            {
                try
                {
                    retval = action();
                }
                catch (COMException)
                {
                    // Devenv can throw COMExceptions if it's busy when we make DTE calls.

                    Thread.Sleep(delay);
                    continue;
                }

                if (stoppingCondition(retval))
                {
                    return retval;
                }
                else
                {
                    Thread.Sleep(delay);
                }
            }
            while (true);
        }

        public void AddWinFormButton(string buttonName)
        {
            using (var waitHandle = new ManualResetEvent(false))
            {
                var designerHost = (IDesignerHost)GetDTE().ActiveWindow.Object;
                var componentChangeService = (IComponentChangeService)designerHost;
                void ComponentAdded(object sender, ComponentEventArgs e)
                {
                    var control = e.Component as Control;
                    if (control.Name == buttonName)
                    {
                        waitHandle.Set();
                    }
                }

                componentChangeService.ComponentAdded += ComponentAdded;

                try
                {
                    var mainForm = (Form)designerHost.RootComponent;
                    InvokeOnUIThread(() =>
                    {
                        var newControl = (Button)designerHost.CreateComponent(typeof(Button), buttonName);
                        newControl.Parent = mainForm;
                    });
                    waitHandle.WaitOne();
                }
                finally
                {
                    componentChangeService.ComponentAdded -= ComponentAdded;
                }
            }
        }

        public void DeleteWinFormButton(string buttonName)
        {
            using (var waitHandle = new ManualResetEvent(false))
            {
                var designerHost = (IDesignerHost)GetDTE().ActiveWindow.Object;
                var componentChangeService = (IComponentChangeService)designerHost;
                void ComponentRemoved(object sender, ComponentEventArgs e)
                {
                    var control = e.Component as Control;
                    if (control.Name == buttonName)
                    {
                        waitHandle.Set();
                    }
                }

                componentChangeService.ComponentRemoved += ComponentRemoved;

                try
                {
                    InvokeOnUIThread(() =>
                    {
                        designerHost.DestroyComponent(designerHost.Container.Components[buttonName]);
                    });
                    waitHandle.WaitOne();
                }
                finally
                {
                    componentChangeService.ComponentRemoved -= ComponentRemoved;
                }
            }
        }

        public void EditWinFormButtonProperty(string buttonName, string propertyName, string propertyValue, string propertyTypeName = null)
        {
            using (var waitHandle = new ManualResetEvent(false))
            {
                var designerHost = (IDesignerHost)GetDTE().ActiveWindow.Object;
                var componentChangeService = (IComponentChangeService)designerHost;

                object GetEnumPropertyValue(string typeName, string value)
                {
                    var type = Type.GetType(typeName);
                    var converter = new EnumConverter(type);
                    return converter.ConvertFromInvariantString(value);
                }

                bool EqualToPropertyValue(object newValue)
                {
                    if (propertyTypeName == null)
                    {
                        return (newValue as string)?.Equals(propertyValue) == true;
                    }
                    else
                    {
                        var enumPropertyValue = GetEnumPropertyValue(propertyTypeName, propertyValue);
                        return newValue?.Equals(enumPropertyValue) == true;
                    }
                }

                void ComponentChanged(object sender, ComponentChangedEventArgs e)
                {
                    if (e.Member.Name == propertyName && EqualToPropertyValue(e.NewValue))
                    {
                        waitHandle.Set();
                    }
                }

                componentChangeService.ComponentChanged += ComponentChanged;

                try
                {
                    InvokeOnUIThread(() =>
                    {
                        var button = designerHost.Container.Components[buttonName];
                        var properties = TypeDescriptor.GetProperties(button);
                        var property = properties[propertyName];
                        if (propertyTypeName == null)
                        {
                            property.SetValue(button, propertyValue);
                        }
                        else
                        {
                            var enumPropertyValue = GetEnumPropertyValue(propertyTypeName, propertyValue);
                            property.SetValue(button, enumPropertyValue);
                        }
                    });
                    waitHandle.WaitOne();
                }
                finally
                {
                    componentChangeService.ComponentChanged -= ComponentChanged;
                }
            }
        }

        public void EditWinFormButtonEvent(string buttonName, string eventName, string eventHandlerName)
        {
            using (var waitHandle = new ManualResetEvent(false))
            {
                var designerHost = (IDesignerHost)GetDTE().ActiveWindow.Object;
                var componentChangeService = (IComponentChangeService)designerHost;
                void ComponentChanged(object sender, ComponentChangedEventArgs e)
                {
                    if (e.Member.Name == eventName)
                    {
                        waitHandle.Set();
                    }
                }

                componentChangeService.ComponentChanged += ComponentChanged;

                try
                {
                    InvokeOnUIThread(() =>
                    {
                        var button = designerHost.Container.Components[buttonName];
                        var eventBindingService = (IEventBindingService)button.Site.GetService(typeof(IEventBindingService));
                        var events = TypeDescriptor.GetEvents(button);
                        var eventProperty = eventBindingService.GetEventProperty(events.Find(eventName, ignoreCase: true));
                        eventProperty.SetValue(button, eventHandlerName);
                    });
                    waitHandle.WaitOne();
                }
                finally
                {
                    componentChangeService.ComponentChanged -= ComponentChanged;
                }
            }
        }

        public string GetWinFormButtonPropertyValue(string buttonName, string propertyName)
        {
            var designerHost = (IDesignerHost)GetDTE().ActiveWindow.Object;
            var button = designerHost.Container.Components[buttonName];
            var properties = TypeDescriptor.GetProperties(button);
            return properties[propertyName].GetValue(button) as string;
        }

        public void Undo()
<<<<<<< HEAD
            => GetDTE().ExecuteCommand("Edit.Undo");
=======
            => GetDTE().ExecuteCommand(WellKnownCommandNames.Edit_Undo);
>>>>>>> f8ed530a

        protected override ITextBuffer GetBufferContainingCaret(IWpfTextView view)
        {
            return view.GetBufferContainingCaret();
        }
    }
}<|MERGE_RESOLUTION|>--- conflicted
+++ resolved
@@ -660,11 +660,7 @@
         }
 
         public void Undo()
-<<<<<<< HEAD
-            => GetDTE().ExecuteCommand("Edit.Undo");
-=======
             => GetDTE().ExecuteCommand(WellKnownCommandNames.Edit_Undo);
->>>>>>> f8ed530a
 
         protected override ITextBuffer GetBufferContainingCaret(IWpfTextView view)
         {
