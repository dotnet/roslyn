﻿// Copyright (c) Microsoft.  All Rights Reserved.  Licensed under the Apache License, Version 2.0.  See License.txt in the project root for license information.

using System;
using System.Collections.Generic;
using System.Linq;
<<<<<<< HEAD
using Microsoft.CodeAnalysis.Editor.Shared.Extensions;
using System.Collections.Generic;
using System.Linq;
=======
>>>>>>> ea94bcbf
using EnvDTE;
using Microsoft.VisualStudio.Language.Intellisense;
using Microsoft.VisualStudio.Text;
using Microsoft.VisualStudio.Text.Classification;
using Microsoft.VisualStudio.Text.Editor;
using Microsoft.VisualStudio.Text.Operations;

namespace Microsoft.VisualStudio.IntegrationTest.Utilities.InProcess
{
    internal abstract class TextViewWindow_InProc : InProcComponent
    {
        /// <remarks>
        /// This method does not wait for async operations before
        /// querying the editor
        /// </remarks>
        public string[] GetCompletionItems()
            => ExecuteOnActiveView(view =>
            {
                var broker = GetComponentModelService<ICompletionBroker>();

                var sessions = broker.GetSessions(view);
                if (sessions.Count != 1)
                {
                    throw new InvalidOperationException($"Expected exactly one session in the completion list, but found {sessions.Count}");
                }

                var selectedCompletionSet = sessions[0].SelectedCompletionSet;

                return selectedCompletionSet.Completions.Select(c => c.DisplayText).ToArray();
            });

        /// <remarks>
        /// This method does not wait for async operations before
        /// querying the editor
        /// </remarks>
        public string GetCurrentCompletionItem()
            => ExecuteOnActiveView(view =>
            {
                var broker = GetComponentModelService<ICompletionBroker>();

                var sessions = broker.GetSessions(view);
                if (sessions.Count != 1)
                {
                    throw new InvalidOperationException($"Expected exactly one session in the completion list, but found {sessions.Count}");
                }

                var selectedCompletionSet = sessions[0].SelectedCompletionSet;
                return selectedCompletionSet.SelectionStatus.Completion.DisplayText;
            });

        /// <remarks>
        /// This method does not wait for async operations before
        /// querying the editor
        /// </remarks>
        public bool IsCompletionActive()
            => ExecuteOnActiveView(view =>
            {
                var broker = GetComponentModelService<ICompletionBroker>();
                return broker.IsCompletionActive(view);
            });

        protected abstract ITextBuffer GetBufferContainingCaret(IWpfTextView view);

        public string[] GetCurrentClassifications()
            => InvokeOnUIThread(() =>
            {
                IClassifier classifier = null;
                try
                {
                    var textView = GetActiveTextView();
                    var selectionSpan = textView.Selection.StreamSelectionSpan.SnapshotSpan;
                    if (selectionSpan.Length == 0)
                    {
                        var textStructureNavigatorSelectorService = GetComponentModelService<ITextStructureNavigatorSelectorService>();
                        selectionSpan = textStructureNavigatorSelectorService
                            .GetTextStructureNavigator(textView.TextBuffer)
                            .GetExtentOfWord(selectionSpan.Start).Span;
                    }

                    var classifierAggregatorService = GetComponentModelService<IViewClassifierAggregatorService>();
                    classifier = classifierAggregatorService.GetClassifier(textView);
                    var classifiedSpans = classifier.GetClassificationSpans(selectionSpan);
                    return classifiedSpans.Select(x => x.ClassificationType.Classification).ToArray();
                }
                finally
                {
                    if (classifier is IDisposable classifierDispose)
                    {
                        classifierDispose.Dispose();
                    }
                }
            });

        public void PlaceCaret(
            string marker, 
            int charsOffset, 
            int occurrence, 
            bool extendSelection, 
            bool selectBlock)
            => ExecuteOnActiveView(view =>
            {
                var dte = GetDTE();
                dte.Find.FindWhat = marker;
                dte.Find.MatchCase = true;
                dte.Find.MatchInHiddenText = true;
                dte.Find.Target = EnvDTE.vsFindTarget.vsFindTargetCurrentDocument;
                dte.Find.Action = EnvDTE.vsFindAction.vsFindActionFind;

                var originalPosition = GetCaretPosition();
                view.Caret.MoveTo(new SnapshotPoint(GetBufferContainingCaret(view).CurrentSnapshot, 0));

                if (occurrence > 0)
                {
                    var result = EnvDTE.vsFindResult.vsFindResultNotFound;
                    for (var i = 0; i < occurrence; i++)
                    {
                        result = dte.Find.Execute();
                    }

                    if (result != EnvDTE.vsFindResult.vsFindResultFound)
                    {
                        throw new Exception("Occurrence " + occurrence + " of marker '" + marker + "' not found in text: " + view.TextSnapshot.GetText());
                    }
                }
                else
                {
                    var result = dte.Find.Execute();
                    if (result != EnvDTE.vsFindResult.vsFindResultFound)
                    {
                        throw new Exception("Marker '" + marker + "' not found in text: " + view.TextSnapshot.GetText());
                    }
                }

                if (charsOffset > 0)
                {
                    for (var i = 0; i < charsOffset - 1; i++)
                    {
                        view.Caret.MoveToNextCaretPosition();
                    }

                    view.Selection.Clear();
                }

                if (charsOffset < 0)
                {
                    // On the first negative charsOffset, move to anchor-point position, as if the user hit the LEFT key
                    view.Caret.MoveTo(new SnapshotPoint(view.TextSnapshot, view.Selection.AnchorPoint.Position.Position));

                    for (var i = 0; i < -charsOffset - 1; i++)
                    {
                        view.Caret.MoveToPreviousCaretPosition();
                    }

                    view.Selection.Clear();
                }

                if (extendSelection)
                {
                    var newPosition = view.Selection.ActivePoint.Position.Position;
                    view.Selection.Select(new VirtualSnapshotPoint(view.TextSnapshot, originalPosition), new VirtualSnapshotPoint(view.TextSnapshot, newPosition));
                    view.Selection.Mode = selectBlock ? TextSelectionMode.Box : TextSelectionMode.Stream;
                }
            });

        public int GetCaretPosition()
            => ExecuteOnActiveView(view =>
            {
                var subjectBuffer = GetBufferContainingCaret(view);
                var bufferPosition = view.Caret.Position.BufferPosition;
                return bufferPosition.Position;
            });

        protected T ExecuteOnActiveView<T>(Func<IWpfTextView, T> action)
            => InvokeOnUIThread(() =>
            {
                var view = GetActiveTextView();
                return action(view);
            });

        protected void ExecuteOnActiveView(Action<IWpfTextView> action)
            => InvokeOnUIThread(GetExecuteOnActionViewCallback(action));

        protected Action GetExecuteOnActionViewCallback(Action<IWpfTextView> action)
            => () =>
            {
                var view = GetActiveTextView();
                action(view);
            };

        protected abstract IWpfTextView GetActiveTextView();
    }
}<|MERGE_RESOLUTION|>--- conflicted
+++ resolved
@@ -1,20 +1,14 @@
 ﻿// Copyright (c) Microsoft.  All Rights Reserved.  Licensed under the Apache License, Version 2.0.  See License.txt in the project root for license information.
 
 using System;
-using System.Collections.Generic;
 using System.Linq;
-<<<<<<< HEAD
-using Microsoft.CodeAnalysis.Editor.Shared.Extensions;
-using System.Collections.Generic;
-using System.Linq;
-=======
->>>>>>> ea94bcbf
-using EnvDTE;
+using Microsoft.CodeAnalysis.Editor.Implementation.ReferenceHighlighting;
 using Microsoft.VisualStudio.Language.Intellisense;
 using Microsoft.VisualStudio.Text;
 using Microsoft.VisualStudio.Text.Classification;
 using Microsoft.VisualStudio.Text.Editor;
 using Microsoft.VisualStudio.Text.Operations;
+using Microsoft.VisualStudio.Text.Tagging;
 
 namespace Microsoft.VisualStudio.IntegrationTest.Utilities.InProcess
 {
@@ -103,10 +97,10 @@
             });
 
         public void PlaceCaret(
-            string marker, 
-            int charsOffset, 
-            int occurrence, 
-            bool extendSelection, 
+            string marker,
+            int charsOffset,
+            int occurrence,
+            bool extendSelection,
             bool selectBlock)
             => ExecuteOnActiveView(view =>
             {
@@ -198,6 +192,38 @@
                 action(view);
             };
 
+        public string GetQuickInfo()
+            => ExecuteOnActiveView(view =>
+            {
+                var broker = GetComponentModelService<IQuickInfoBroker>();
+
+                var sessions = broker.GetSessions(view);
+                if (sessions.Count != 1)
+                {
+                    throw new InvalidOperationException($"Expected exactly one QuickInfo session, but found {sessions.Count}");
+                }
+
+                return QuickInfoToStringConverter.GetStringFromBulkContent(sessions[0].QuickInfoContent);
+            });
+
+        public void VerifyTags(string tagTypeName, int expectedCount)
+            => ExecuteOnActiveView(view =>
+        {
+            Type type = WellKnowTagNames.GetTagTypeByName(tagTypeName);
+            Func<IMappingTagSpan<ITag>, bool> filterTag = (tag) => { return tag.Tag.GetType().Equals(type); };
+            var service = GetComponentModelService<IViewTagAggregatorFactoryService>();
+            var aggregator = service.CreateTagAggregator<ITag>(view);
+            var allTags = aggregator.GetTags(new SnapshotSpan(view.TextSnapshot, 0, view.TextSnapshot.Length));
+            var tags = allTags.Where(filterTag).Cast<IMappingTagSpan<ITag>>();
+            var actualCount = tags.Count();
+
+            if (expectedCount != actualCount)
+            {
+                var tagsTypesString = string.Join(",", allTags.Select(tag => tag.Tag.ToString()));
+                throw new Exception($"Failed to verify {tagTypeName} tags. Expected count: {expectedCount}, Actual count: {actualCount}. All tags: {tagsTypesString}");
+            }
+        });
+
         protected abstract IWpfTextView GetActiveTextView();
     }
 }