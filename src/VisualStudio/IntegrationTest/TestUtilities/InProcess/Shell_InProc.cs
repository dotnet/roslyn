--- conflicted
+++ resolved
@@ -12,19 +12,6 @@
     {
         public static Shell_InProc Create() => new Shell_InProc();
 
-<<<<<<< HEAD
-        public string GetActiveWindowCaption()
-            => InvokeOnUIThread(cancellationToken => GetDTE().ActiveWindow.Caption);
-
-        public IntPtr GetHWnd()
-            => GetDTE().MainWindow.HWnd;
-
-        public bool IsActiveTabProvisional()
-            => InvokeOnUIThread(cancellationToken =>
-            {
-                var shellMonitorSelection = GetGlobalService<SVsShellMonitorSelection, IVsMonitorSelection>();
-                if (!ErrorHandler.Succeeded(shellMonitorSelection.GetCurrentElementValue((uint)VSConstants.VSSELELEMID.SEID_DocumentFrame, out var windowFrameObject)))
-=======
         public IntPtr GetHWnd()
             => GetDTE().MainWindow.HWnd;
 
@@ -43,7 +30,6 @@
                 var fullVersion = versionProperty?.ToString() ?? string.Empty;
                 var firstSpace = fullVersion.IndexOf(' ');
                 if (firstSpace >= 0)
->>>>>>> 80a8ce8d
                 {
                     // e.g. "17.1.31907.60 MAIN"
                     fullVersion = fullVersion.Substring(0, firstSpace);
