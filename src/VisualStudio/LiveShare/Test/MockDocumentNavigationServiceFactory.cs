﻿// Licensed to the .NET Foundation under one or more agreements.
// The .NET Foundation licenses this file to you under the MIT license.
// See the LICENSE file in the project root for more information.

using System;
using System.Composition;
using System.Threading;
using System.Threading.Tasks;
using Microsoft.CodeAnalysis;
using Microsoft.CodeAnalysis.Host;
using Microsoft.CodeAnalysis.Host.Mef;
using Microsoft.CodeAnalysis.Navigation;
using Microsoft.CodeAnalysis.Text;
using Roslyn.Utilities;

namespace Microsoft.VisualStudio.LanguageServices.LiveShare.UnitTests
{
    using Workspace = CodeAnalysis.Workspace;

    [ExportWorkspaceServiceFactory(typeof(IDocumentNavigationService), ServiceLayer.Test), Shared, PartNotDiscoverable]
    internal class MockDocumentNavigationServiceFactory : IWorkspaceServiceFactory
    {
        [ImportingConstructor]
        [Obsolete(MefConstruction.ImportingConstructorMessage, error: true)]
        public MockDocumentNavigationServiceFactory()
        {
        }

        public IWorkspaceService CreateService(HostWorkspaceServices workspaceServices)
        {
            return new MockDocumentNavigationService();
        }

        private class MockDocumentNavigationService : IDocumentNavigationService
        {
            public Task<bool> CanNavigateToLineAndOffsetAsync(Workspace workspace, DocumentId documentId, int lineNumber, int offset, CancellationToken cancellationToken) => SpecializedTasks.True;

            public Task<bool> CanNavigateToPositionAsync(Workspace workspace, DocumentId documentId, int position, int virtualSpace, CancellationToken cancellationToken) => SpecializedTasks.True;
<<<<<<< HEAD
=======

            public Task<bool> CanNavigateToSpanAsync(Workspace workspace, DocumentId documentId, TextSpan textSpan, bool allowInvalidSpan, CancellationToken cancellationToken) => SpecializedTasks.True;
>>>>>>> 80a8ce8d

            public Task<INavigableLocation?> GetLocationForLineAndOffsetAsync(Workspace workspace, DocumentId documentId, int lineNumber, int offset, CancellationToken cancellationToken)
                => NavigableLocation.TestAccessor.Create(true);

<<<<<<< HEAD
            public Task<bool> TryNavigateToLineAndOffsetAsync(Workspace workspace, DocumentId documentId, int lineNumber, int offset, NavigationOptions options, CancellationToken cancellationToken) => SpecializedTasks.True;

            public Task<bool> TryNavigateToPositionAsync(Workspace workspace, DocumentId documentId, int position, int virtualSpace, NavigationOptions options, CancellationToken cancellationToken) => SpecializedTasks.True;

            public Task<bool> TryNavigateToSpanAsync(Workspace workspace, DocumentId documentId, TextSpan textSpan, NavigationOptions options, bool allowInvalidSpan, CancellationToken cancellationToken) => SpecializedTasks.True;
=======
            public Task<INavigableLocation?> GetLocationForPositionAsync(Workspace workspace, DocumentId documentId, int position, int virtualSpace, CancellationToken cancellationToken)
                => NavigableLocation.TestAccessor.Create(true);

            public Task<INavigableLocation?> GetLocationForSpanAsync(Workspace workspace, DocumentId documentId, TextSpan textSpan, bool allowInvalidSpan, CancellationToken cancellationToken)
                => NavigableLocation.TestAccessor.Create(true);
>>>>>>> 80a8ce8d
        }
    }
}<|MERGE_RESOLUTION|>--- conflicted
+++ resolved
@@ -36,28 +36,17 @@
             public Task<bool> CanNavigateToLineAndOffsetAsync(Workspace workspace, DocumentId documentId, int lineNumber, int offset, CancellationToken cancellationToken) => SpecializedTasks.True;
 
             public Task<bool> CanNavigateToPositionAsync(Workspace workspace, DocumentId documentId, int position, int virtualSpace, CancellationToken cancellationToken) => SpecializedTasks.True;
-<<<<<<< HEAD
-=======
 
             public Task<bool> CanNavigateToSpanAsync(Workspace workspace, DocumentId documentId, TextSpan textSpan, bool allowInvalidSpan, CancellationToken cancellationToken) => SpecializedTasks.True;
->>>>>>> 80a8ce8d
 
             public Task<INavigableLocation?> GetLocationForLineAndOffsetAsync(Workspace workspace, DocumentId documentId, int lineNumber, int offset, CancellationToken cancellationToken)
                 => NavigableLocation.TestAccessor.Create(true);
 
-<<<<<<< HEAD
-            public Task<bool> TryNavigateToLineAndOffsetAsync(Workspace workspace, DocumentId documentId, int lineNumber, int offset, NavigationOptions options, CancellationToken cancellationToken) => SpecializedTasks.True;
-
-            public Task<bool> TryNavigateToPositionAsync(Workspace workspace, DocumentId documentId, int position, int virtualSpace, NavigationOptions options, CancellationToken cancellationToken) => SpecializedTasks.True;
-
-            public Task<bool> TryNavigateToSpanAsync(Workspace workspace, DocumentId documentId, TextSpan textSpan, NavigationOptions options, bool allowInvalidSpan, CancellationToken cancellationToken) => SpecializedTasks.True;
-=======
             public Task<INavigableLocation?> GetLocationForPositionAsync(Workspace workspace, DocumentId documentId, int position, int virtualSpace, CancellationToken cancellationToken)
                 => NavigableLocation.TestAccessor.Create(true);
 
             public Task<INavigableLocation?> GetLocationForSpanAsync(Workspace workspace, DocumentId documentId, TextSpan textSpan, bool allowInvalidSpan, CancellationToken cancellationToken)
                 => NavigableLocation.TestAccessor.Create(true);
->>>>>>> 80a8ce8d
         }
     }
 }