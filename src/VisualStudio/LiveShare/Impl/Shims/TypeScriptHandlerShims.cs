﻿// Licensed to the .NET Foundation under one or more agreements.
// The .NET Foundation licenses this file to you under the MIT license.
// See the LICENSE file in the project root for more information.

using System;
using System.Collections.Generic;
using System.ComponentModel.Composition;
using System.Linq;
using System.Threading;
using System.Threading.Tasks;
using Microsoft.CodeAnalysis;
using Microsoft.CodeAnalysis.Completion;
using Microsoft.CodeAnalysis.Completion.Providers;
using Microsoft.CodeAnalysis.Editor.FindUsages;
using Microsoft.CodeAnalysis.Editor.Shared.Utilities;
using Microsoft.CodeAnalysis.Host.Mef;
using Microsoft.CodeAnalysis.LanguageServer;
using Microsoft.CodeAnalysis.LanguageServer.Handler;
using Microsoft.CodeAnalysis.Shared.TestHooks;
using Microsoft.CodeAnalysis.SignatureHelp;
using Microsoft.CodeAnalysis.Text;
using Microsoft.VisualStudio.LanguageServer.Protocol;
using Microsoft.VisualStudio.LanguageServices.LiveShare.Protocol;
using Microsoft.VisualStudio.LiveShare.LanguageServices;
using Newtonsoft.Json;
using Newtonsoft.Json.Linq;
using StreamJsonRpc;
using LSP = Microsoft.CodeAnalysis.LanguageServer.Handler;

namespace Microsoft.VisualStudio.LanguageServices.LiveShare
{
    [ExportLspRequestHandler(LiveShareConstants.TypeScriptContractName, Methods.TextDocumentCompletionName)]
    internal class TypeScriptCompletionHandlerShim : CompletionHandler, ILspRequestHandler<object, LanguageServer.Protocol.CompletionList?, Solution>
    {
        /// <summary>
        /// The VS LSP client supports streaming using IProgress on various requests.	
        /// However, this works through liveshare on the LSP client, but not the LSP extension.
        /// see https://devdiv.visualstudio.com/DevDiv/_workitems/edit/1107682 for tracking.
        /// </summary>
        private static readonly JsonSerializer s_jsonSerializer = JsonSerializer.Create(new JsonSerializerSettings
        {
            Error = (sender, args) =>
            {
                if (object.Equals(args.ErrorContext.Member, "partialResultToken"))
                {
                    args.ErrorContext.Handled = true;
                }
            }
        });

        private readonly ILspWorkspaceRegistrationService _workspaceRegistrationService;

        [ImportingConstructor]
        [Obsolete(MefConstruction.ImportingConstructorMessage, error: true)]
<<<<<<< HEAD
        public TypeScriptCompletionHandlerShim(ILspWorkspaceRegistrationService workspaceRegistrationService) : base(Array.Empty<Lazy<CompletionProvider, CompletionProviderMetadata>>())
=======
        public TypeScriptCompletionHandlerShim(ILspSolutionProvider solutionProvider)
            : base(completionProviders: Array.Empty<Lazy<CompletionProvider, CompletionProviderMetadata>>(), completionListCache: null)
>>>>>>> 6671eb65
        {
            _workspaceRegistrationService = workspaceRegistrationService;
        }

        public Task<LanguageServer.Protocol.CompletionList?> HandleAsync(object input, RequestContext<Solution> requestContext, CancellationToken cancellationToken)
        {
            // The VS LSP client supports streaming using IProgress<T> on various requests.	
            // However, this works through liveshare on the LSP client, but not the LSP extension.
            // see https://devdiv.visualstudio.com/DevDiv/_workitems/edit/1107682 for tracking.
            var request = ((JObject)input).ToObject<CompletionParams>(s_jsonSerializer);
            var context = this.CreateRequestContext(request, _workspaceRegistrationService, requestContext.GetClientCapabilities());
            return base.HandleRequestAsync(request, context, cancellationToken);
        }
    }

    [ExportLspRequestHandler(LiveShareConstants.TypeScriptContractName, Methods.TextDocumentCompletionResolveName)]
    internal class TypeScriptCompletionResolverHandlerShim : CompletionResolveHandler, ILspRequestHandler<LanguageServer.Protocol.CompletionItem, LanguageServer.Protocol.CompletionItem, Solution>
    {
        private readonly ILspWorkspaceRegistrationService _workspaceRegistrationService;

        [ImportingConstructor]
        [Obsolete(MefConstruction.ImportingConstructorMessage, error: true)]
<<<<<<< HEAD
        public TypeScriptCompletionResolverHandlerShim(ILspWorkspaceRegistrationService workspaceRegistrationService)
=======
        public TypeScriptCompletionResolverHandlerShim(ILspSolutionProvider solutionProvider) : base(completionListCache: null)
>>>>>>> 6671eb65
        {
            _workspaceRegistrationService = workspaceRegistrationService;
        }

        public Task<LanguageServer.Protocol.CompletionItem> HandleAsync(LanguageServer.Protocol.CompletionItem param, RequestContext<Solution> requestContext, CancellationToken cancellationToken)
        {
            var context = this.CreateRequestContext(param, _workspaceRegistrationService, requestContext.GetClientCapabilities());
            return base.HandleRequestAsync(param, context, cancellationToken);
        }
    }

    [ExportLspRequestHandler(LiveShareConstants.TypeScriptContractName, Methods.TextDocumentDocumentSymbolName)]
    internal class TypeScriptDocumentSymbolsHandlerShim : DocumentSymbolsHandler, ILspRequestHandler<DocumentSymbolParams, SymbolInformation[], Solution>
    {
        private readonly ILspWorkspaceRegistrationService _workspaceRegistrationService;

        [ImportingConstructor]
        [Obsolete(MefConstruction.ImportingConstructorMessage, error: true)]
        public TypeScriptDocumentSymbolsHandlerShim(ILspWorkspaceRegistrationService workspaceRegistrationService)
        {
            _workspaceRegistrationService = workspaceRegistrationService;
        }

        public async Task<SymbolInformation[]> HandleAsync(DocumentSymbolParams param, RequestContext<Solution> requestContext, CancellationToken cancellationToken)
        {
            var clientCapabilities = requestContext.GetClientCapabilities();
            if (clientCapabilities.TextDocument?.DocumentSymbol?.HierarchicalDocumentSymbolSupport == true)
            {
                // If the value is true, set it to false.  Liveshare does not support hierarchical document symbols.
                clientCapabilities.TextDocument.DocumentSymbol.HierarchicalDocumentSymbolSupport = false;
            }

            var context = this.CreateRequestContext(param, _workspaceRegistrationService, clientCapabilities);
            var response = await base.HandleRequestAsync(param, context, cancellationToken).ConfigureAwait(false);

            // Since hierarchicalSupport will never be true, it is safe to cast the response to SymbolInformation[]
            return response.Cast<SymbolInformation>().ToArray();
        }
    }

    [ExportLspRequestHandler(LiveShareConstants.TypeScriptContractName, Methods.TextDocumentImplementationName)]
    internal class TypeScriptFindImplementationsHandlerShim : FindImplementationsHandler, ILspRequestHandler<TextDocumentPositionParams, LanguageServer.Protocol.Location[], Solution>
    {
        private readonly ILspWorkspaceRegistrationService _workspaceRegistrationService;
        private readonly IThreadingContext _threadingContext;

        [ImportingConstructor]
        [Obsolete(MefConstruction.ImportingConstructorMessage, error: true)]
        public TypeScriptFindImplementationsHandlerShim(ILspWorkspaceRegistrationService workspaceRegistrationService, IThreadingContext threadingContext)
        {
            _threadingContext = threadingContext;
            _workspaceRegistrationService = workspaceRegistrationService;
        }

        public Task<LanguageServer.Protocol.Location[]> HandleAsync(TextDocumentPositionParams request, RequestContext<Solution> requestContext, CancellationToken cancellationToken)
        {
            var context = this.CreateRequestContext(request, _workspaceRegistrationService, requestContext.GetClientCapabilities());
            return base.HandleRequestAsync(request, context, cancellationToken);
        }

        protected override async Task FindImplementationsAsync(IFindUsagesService findUsagesService, Document document, int position, SimpleFindUsagesContext context)
        {
            // TypeScript expects to be called on the UI to get implementations.
            await _threadingContext.JoinableTaskFactory.SwitchToMainThreadAsync(context.CancellationToken);
            await base.FindImplementationsAsync(findUsagesService, document, position, context).ConfigureAwait(false);
        }
    }

    [ExportLspRequestHandler(LiveShareConstants.TypeScriptContractName, Methods.TextDocumentSignatureHelpName)]
    internal class TypeScriptSignatureHelpHandlerShim : SignatureHelpHandler, ILspRequestHandler<TextDocumentPositionParams, SignatureHelp, Solution>
    {
        private readonly ILspWorkspaceRegistrationService _workspaceRegistrationService;

        [ImportingConstructor]
        [Obsolete(MefConstruction.ImportingConstructorMessage, error: true)]
        public TypeScriptSignatureHelpHandlerShim([ImportMany] IEnumerable<Lazy<ISignatureHelpProvider, OrderableLanguageMetadata>> allProviders,
            ILspWorkspaceRegistrationService workspaceRegistrationService) : base(allProviders)
        {
            _workspaceRegistrationService = workspaceRegistrationService;
        }

        public Task<SignatureHelp> HandleAsync(TextDocumentPositionParams param, RequestContext<Solution> requestContext, CancellationToken cancellationToken)
        {
            var context = this.CreateRequestContext(param, _workspaceRegistrationService, requestContext.GetClientCapabilities());
            return base.HandleRequestAsync(param, context, cancellationToken);
        }
    }

    [ExportLspRequestHandler(LiveShareConstants.TypeScriptContractName, Methods.WorkspaceSymbolName)]
    internal class TypeScriptWorkspaceSymbolsHandlerShim : WorkspaceSymbolsHandler, ILspRequestHandler<WorkspaceSymbolParams, SymbolInformation[]?, Solution>
    {
        private readonly ILspWorkspaceRegistrationService _workspaceRegistrationService;

        [ImportingConstructor]
        [Obsolete(MefConstruction.ImportingConstructorMessage, error: true)]
        public TypeScriptWorkspaceSymbolsHandlerShim(ILspWorkspaceRegistrationService workspaceRegistrationService, IAsynchronousOperationListenerProvider listenerProvider)
            : base(listenerProvider)
        {
            _workspaceRegistrationService = workspaceRegistrationService;
        }

        [JsonRpcMethod(UseSingleObjectParameterDeserialization = true)]
        public Task<SymbolInformation[]?> HandleAsync(WorkspaceSymbolParams request, RequestContext<Solution> requestContext, CancellationToken cancellationToken)
        {
            var context = this.CreateRequestContext(request, _workspaceRegistrationService, requestContext.GetClientCapabilities());
            return base.HandleRequestAsync(request, context, cancellationToken);
        }
    }

    /// <summary>
    /// Helper methods only used by the above, that can be deleted along with the above
    /// </summary>
    internal static class Extensions
    {
        public static LSP.RequestContext CreateRequestContext<TRequest, TResponse>(this IRequestHandler<TRequest, TResponse> requestHandler, TRequest request, ILspWorkspaceRegistrationService workspaceRegistrationService, ClientCapabilities clientCapabilities, string? clientName = null)
        {
            var textDocument = requestHandler.GetTextDocumentIdentifier(request);

            return LSP.RequestContext.Create(textDocument, clientName, clientCapabilities, workspaceRegistrationService, null, null);
        }
    }
}<|MERGE_RESOLUTION|>--- conflicted
+++ resolved
@@ -52,12 +52,8 @@
 
         [ImportingConstructor]
         [Obsolete(MefConstruction.ImportingConstructorMessage, error: true)]
-<<<<<<< HEAD
-        public TypeScriptCompletionHandlerShim(ILspWorkspaceRegistrationService workspaceRegistrationService) : base(Array.Empty<Lazy<CompletionProvider, CompletionProviderMetadata>>())
-=======
-        public TypeScriptCompletionHandlerShim(ILspSolutionProvider solutionProvider)
+        public TypeScriptCompletionHandlerShim(ILspWorkspaceRegistrationService workspaceRegistrationService)
             : base(completionProviders: Array.Empty<Lazy<CompletionProvider, CompletionProviderMetadata>>(), completionListCache: null)
->>>>>>> 6671eb65
         {
             _workspaceRegistrationService = workspaceRegistrationService;
         }
@@ -80,11 +76,7 @@
 
         [ImportingConstructor]
         [Obsolete(MefConstruction.ImportingConstructorMessage, error: true)]
-<<<<<<< HEAD
-        public TypeScriptCompletionResolverHandlerShim(ILspWorkspaceRegistrationService workspaceRegistrationService)
-=======
-        public TypeScriptCompletionResolverHandlerShim(ILspSolutionProvider solutionProvider) : base(completionListCache: null)
->>>>>>> 6671eb65
+        public TypeScriptCompletionResolverHandlerShim(ILspWorkspaceRegistrationService workspaceRegistrationService) : base(completionListCache: null)
         {
             _workspaceRegistrationService = workspaceRegistrationService;
         }
