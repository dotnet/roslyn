--- conflicted
+++ resolved
@@ -39,11 +39,7 @@
             ITableManagerProvider provider)
             : base(workspace, provider)
         {
-<<<<<<< HEAD
-            _source = new LiveTableDataSource(workspace, threadingContext, globalOptions, diagnosticService, IdentifierString);
-=======
             _source = new LiveTableDataSource(workspace, threadingContext, diagnosticService, IdentifierString);
->>>>>>> 80a8ce8d
             AddInitialTableSource(workspace.CurrentSolution, _source);
 
             ConnectWorkspaceEvents();
