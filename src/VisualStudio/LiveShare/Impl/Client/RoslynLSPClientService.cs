--- conflicted
+++ resolved
@@ -98,28 +98,6 @@
             public void Dispose()
                 => Disposed?.Invoke(this, null);
         }
-<<<<<<< HEAD
-
-        /// <summary>
-        /// Retrieve the server's capabilities before additional requests are made to the remote host.
-        /// </summary>
-        /// <param name="cancellationToken"></param>
-        public void InitializeServerCapabilities(CancellationToken cancellationToken)
-        {
-            if (ActiveLanguageServerClient == null || ServerCapabilities != null)
-            {
-                return;
-            }
-
-            var initializeRequest = new LS.LspRequest<InitializeParams, InitializeResult>(Methods.InitializeName);
-            ThreadHelper.JoinableTaskFactory.Run(async () =>
-            {
-                var intializeResult = await ActiveLanguageServerClient.RequestAsync(initializeRequest, new InitializeParams(), cancellationToken).ConfigureAwait(false);
-                ServerCapabilities = intializeResult?.Capabilities;
-            });
-        }
-=======
->>>>>>> d12d0efb
     }
 
     [Export]
