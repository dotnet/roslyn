﻿// Licensed to the .NET Foundation under one or more agreements.
// The .NET Foundation licenses this file to you under the MIT license.
// See the LICENSE file in the project root for more information.

using System;
using System.Collections.Immutable;
using System.ComponentModel.Composition;
using System.IO;
using System.Linq;
using System.Threading;
using System.Threading.Tasks;
using Microsoft.CodeAnalysis;
using Microsoft.CodeAnalysis.Diagnostics;
using Microsoft.CodeAnalysis.Editor.Shared.Utilities;
using Microsoft.CodeAnalysis.ErrorReporting;
using Microsoft.CodeAnalysis.Host.Mef;
using Microsoft.CodeAnalysis.LanguageServer;
using Microsoft.CodeAnalysis.Shared.Extensions;
using Microsoft.CodeAnalysis.Text;
using Microsoft.VisualStudio.Composition;
using Microsoft.VisualStudio.LanguageServices.Implementation.ProjectSystem;
using Microsoft.VisualStudio.LanguageServices.LiveShare.Client.Projects;
using Microsoft.VisualStudio.LiveShare;
using Microsoft.VisualStudio.Shell;
using Microsoft.VisualStudio.Shell.Interop;
using Microsoft.VisualStudio.Shell.TableManager;
using Microsoft.VisualStudio.Text;
using Microsoft.VisualStudio.Workspace.VSIntegration.Contracts;
using Roslyn.Utilities;
using LSP = Roslyn.LanguageServer.Protocol;
using Task = System.Threading.Tasks.Task;

namespace Microsoft.VisualStudio.LanguageServices.LiveShare.Client;

/// <summary>
/// A Roslyn workspace that contains projects that exist on a remote machine.
/// </summary>
[Export(typeof(RemoteLanguageServiceWorkspace))]
internal sealed class RemoteLanguageServiceWorkspace : CodeAnalysis.Workspace, IDisposable, IOpenTextBufferEventListener
{
    /// <summary>
    /// Gate to make sure we only update the paths and trigger RDT one at a time.
    /// Guards <see cref="_remoteWorkspaceRootPaths"/> and <see cref="_registeredExternalPaths"/>
    /// </summary>
    // Our usage of SemaphoreSlim is fine.  We don't perform blocking waits for it on the UI thread.
#pragma warning disable RS0030 // Do not use banned APIs
    private static readonly SemaphoreSlim s_RemotePathsGate = new SemaphoreSlim(initialCount: 1);
#pragma warning restore RS0030 // Do not use banned APIs

    private readonly IServiceProvider _serviceProvider;
    private readonly IThreadingContext _threadingContext;
    private readonly OpenTextBufferProvider _openTextBufferProvider;
    private readonly IVsFolderWorkspaceService _vsFolderWorkspaceService;

    private const string ExternalProjectName = "ExternalDocuments";

    // A collection of opened documents in RDT, indexed by the moniker of the document.
    private ImmutableDictionary<string, DocumentId> _openedDocs = ImmutableDictionary<string, DocumentId>.Empty;

    private CollaborationSession? _session;

    /// <summary>
    /// Stores the current base folder path(s) on the client that hold files retrieved from the host workspace(s).
    /// </summary>
    private ImmutableHashSet<string> _remoteWorkspaceRootPaths;

    /// <summary>
    /// Stores the current base folder path(s) on the client that holds registered external files.
    /// </summary>
    private ImmutableHashSet<string> _registeredExternalPaths;

    public bool IsRemoteSession => _session != null;

    /// <summary>
    /// Initializes a new instance of the <see cref="RemoteLanguageServiceWorkspace"/> class.
    /// </summary>
    [ImportingConstructor]
    [Obsolete(MefConstruction.ImportingConstructorMessage, error: true)]
    public RemoteLanguageServiceWorkspace(
        ExportProvider exportProvider,
        OpenTextBufferProvider openTextBufferProvider,
        IVsFolderWorkspaceService vsFolderWorkspaceService,
        SVsServiceProvider serviceProvider,
        ITableManagerProvider tableManagerProvider,
        IThreadingContext threadingContext)
        : base(VisualStudioMefHostServices.Create(exportProvider), WorkspaceKind.CloudEnvironmentClientWorkspace)
    {
        _serviceProvider = serviceProvider;

        _openTextBufferProvider = openTextBufferProvider;
        _openTextBufferProvider.AddListener(this);
        _threadingContext = threadingContext;
        _vsFolderWorkspaceService = vsFolderWorkspaceService;

        _remoteWorkspaceRootPaths = [];
        _registeredExternalPaths = [];
    }

    void IOpenTextBufferEventListener.OnOpenDocument(string moniker, ITextBuffer textBuffer, IVsHierarchy? hierarchy) => NotifyOnDocumentOpened(moniker, textBuffer);

    void IOpenTextBufferEventListener.OnCloseDocument(string moniker) => NotifyOnDocumentClosing(moniker);

    void IOpenTextBufferEventListener.OnRefreshDocumentContext(string moniker, IVsHierarchy hierarchy)
    {
        // Handled by Add/Remove
    }

    void IOpenTextBufferEventListener.OnRenameDocument(string newMoniker, string oldMoniker, ITextBuffer textBuffer)
    {
        // Handled by Add/Remove.
    }

    void IOpenTextBufferEventListener.OnDocumentOpenedIntoWindowFrame(string moniker, IVsWindowFrame windowFrame) { }

    void IOpenTextBufferEventListener.OnSaveDocument(string moniker) { }

    public async Task SetSessionAsync(CollaborationSession session)
    {
        _session = session;

        // Get the initial workspace roots and update any files that have been opened.
        await UpdatePathsToRemoteFilesAsync(session).ConfigureAwait(false);

        _vsFolderWorkspaceService.OnActiveWorkspaceChanged += OnActiveWorkspaceChangedAsync;
    }

    public string? GetRemoteExternalRoot(string filePath)
        => _registeredExternalPaths.SingleOrDefault(externalPath => filePath.StartsWith(externalPath));

    public string? GetRemoteWorkspaceRoot(string filePath)
        => _remoteWorkspaceRootPaths.SingleOrDefault(remoteWorkspaceRoot => filePath.StartsWith(remoteWorkspaceRoot));

    /// <summary>
    /// Event that gets triggered whenever the active workspace changes.  If we're in a live share session
    /// this means that the remote workpace roots have also changed and need to be updated.
    /// This will not be called concurrently.
    /// </summary>
    private async Task OnActiveWorkspaceChangedAsync(object? sender, EventArgs args)
    {
        if (IsRemoteSession)
        {
            await UpdatePathsToRemoteFilesAsync(_session!).ConfigureAwait(false);
        }
    }

    /// <summary>
    /// Retrieves the base folder paths for files on the client that have been retrieved from the remote host.
    /// Triggers a refresh of all open files so we make sure they are in the correct workspace.
    /// </summary>
    private async Task UpdatePathsToRemoteFilesAsync(CollaborationSession session)
    {
        var (remoteRootPaths, externalPaths) = await GetLocalPathsOfRemoteRootsAsync(session).ConfigureAwait(false);

        // Make sure we update our references to the remote roots and iterate RDT only one at a time.
        using (await s_RemotePathsGate.DisposableWaitAsync(CancellationToken.None).ConfigureAwait(false))
        {
            if (IsRemoteSession && (!_remoteWorkspaceRootPaths.Equals(remoteRootPaths) || !_registeredExternalPaths.Equals(externalPaths)))
            {
                _remoteWorkspaceRootPaths = remoteRootPaths;
                _registeredExternalPaths = externalPaths;
                await RefreshAllFilesAsync().ConfigureAwait(false);
            }
        }
    }

    private static async Task<(ImmutableHashSet<string> remoteRootPaths, ImmutableHashSet<string> externalPaths)> GetLocalPathsOfRemoteRootsAsync(CollaborationSession session)
    {
        var roots = await session.ListRootsAsync(CancellationToken.None).ConfigureAwait(false);
        var localPathsOfRemoteRoots = roots.Select(root => session.ConvertSharedUriToLocalPath(root)).ToImmutableArray();

        var remoteRootPaths = ImmutableHashSet.CreateBuilder<string>();
        var externalPaths = ImmutableHashSet.CreateBuilder<string>();

        foreach (var localRoot in localPathsOfRemoteRoots)
        {
            // The local root is something like tmp\\xxx\\<workspace name>
            // The external root should be tmp\\xxx\\~external, so replace the workspace name with ~external.
#pragma warning disable CS8602 // Dereference of a possibly null reference. (Can localRoot be null here?)
            var splitRoot = localRoot.TrimEnd('\\').Split('\\');
#pragma warning restore CS8602 // Dereference of a possibly null reference.
            splitRoot[^1] = "~external";
            var externalPath = string.Join("\\", splitRoot) + "\\";

            remoteRootPaths.Add(localRoot);
            externalPaths.Add(externalPath);
        }

        return (remoteRootPaths.ToImmutable(), externalPaths.ToImmutable());
    }

    public void EndSession()
    {
        _session = null;
        _vsFolderWorkspaceService.OnActiveWorkspaceChanged -= OnActiveWorkspaceChangedAsync;

        // Clear the remote paths on end of session.  Live share handles closing all the files.
        using (s_RemotePathsGate.DisposableWait())
        {
            _remoteWorkspaceRootPaths = [];
            _registeredExternalPaths = [];
        }
    }

    /// <inheritdoc />
    public override bool CanOpenDocuments => true;

    /// <inheritdoc />
    public void NotifyOnDocumentOpened(string moniker, ITextBuffer textBuffer)
    {
        if (_openedDocs.ContainsKey(moniker))
        {
            return;
        }

        var document = GetOrAddDocument(moniker);

        if (document != null)
        {
            var textContainer = textBuffer.AsTextContainer();
            OnDocumentOpened(document.Id, textContainer);
            _openedDocs = _openedDocs.SetItem(moniker, document.Id);
        }
    }

    /// <summary>
    /// Iterates through the RDT and re-opens any files that are present.
    /// Used to update opened files after remote workspace roots change.
    /// </summary>
    public async Task RefreshAllFilesAsync()
    {
        await _threadingContext.JoinableTaskFactory.SwitchToMainThreadAsync(CancellationToken.None);
        var documents = _openTextBufferProvider.EnumerateDocumentSet();
        foreach (var (moniker, textBuffer, _) in documents)
        {
            NotifyOnDocumentOpened(moniker, textBuffer);
        }
    }

    public Document? GetOrAddDocument(string filePath)
    {
        var docId = CurrentSolution.GetDocumentIdsWithFilePath(filePath).FirstOrDefault();
        if (docId != null)
        {
            return CurrentSolution.GetDocument(docId);
        }

        if (!IsRemoteSession)
        {
            return null;
        }

        var language = GetLanguage(filePath);
        // Unsupported language.
        if (language == null)
        {
            return null;
        }

        // If the document is within the joined folder or it's a registered external file,
        // add it to the workspace, otherwise bail out.
        var remoteWorkspaceRoot = GetRemoteWorkspaceRoot(filePath);
        var remoteExternalRoot = GetRemoteExternalRoot(filePath);
        if (!string.IsNullOrEmpty(remoteWorkspaceRoot))
        {
            return AddDocumentToProject(filePath, language, Path.GetFileName(Path.GetDirectoryName(remoteWorkspaceRoot)));
        }
        else if (!string.IsNullOrEmpty(remoteExternalRoot))
        {
            return AddDocumentToProject(filePath, language, Path.GetFileName(Path.GetDirectoryName(remoteExternalRoot)));
        }
        else
        {
            return null;
        }
    }

    public Document? GetOrAddExternalDocument(string filePath, string language)
    {
        var docId = CurrentSolution.GetDocumentIdsWithFilePath(filePath).FirstOrDefault();
        if (docId != null)
        {
<<<<<<< HEAD
            if (location.Uri.ParsedUri is null)
            {
                return null;
            }

            var document = GetOrAddDocument(location.Uri.ParsedUri.LocalPath);
            if (document == null)
            {
                return null;
            }
=======
            return CurrentSolution.GetDocument(docId);
        }
>>>>>>> 50b6120b

        return AddDocumentToProject(filePath, language, ExternalProjectName);
    }

    public async Task<DocumentSpan?> GetDocumentSpanFromLocationAsync(LSP.Location location, CancellationToken cancellationToken)
    {
        var document = GetOrAddDocument(location.Uri.LocalPath);
        if (document == null)
        {
            return null;
        }

        var text = await document.GetValueTextAsync(cancellationToken).ConfigureAwait(false);

        // The protocol converter would have synced the file to disk but we the document snapshot that was in the workspace before the sync would have empty text.
        // So we need to read from disk in order to map from line\column to a textspan.
        if (string.IsNullOrEmpty(text.ToString()))
        {
            text = SourceText.From(File.ReadAllText(document.FilePath));

            // Some features like the FindRefs window try to get the text at the span without opening the document (for eg to classify the span).
            // So fork the document to get one with the text. Note that this new document will not be in the CurrentSolution and we don't intend to
            // apply it back. By fetching the file, the workspace will get updated anyway. The assumption here is that this document that we are
            // handing out is only used for simple inspection and it's version is never compared with the Workspace.CurrentSolution.
            document = document.WithText(text);
        }

        var textSpan = ProtocolConversions.RangeToTextSpan(location.Range, text);
        return new DocumentSpan(document, textSpan);
    }

    private Document AddDocumentToProject(string filePath, string language, string projectName)
    {
        var project = CurrentSolution.Projects.FirstOrDefault(p => p.Name == projectName && p.Language == language);
        if (project == null)
        {
            var projectInfo = ProjectInfo.Create(
                new ProjectInfo.ProjectAttributes(
                    ProjectId.CreateNewId(),
                    VersionStamp.Create(),
                    name: projectName,
                    assemblyName: projectName,
                    language,
                    compilationOutputInfo: default,
                    checksumAlgorithm: SourceHashAlgorithms.Default));

            OnProjectAdded(projectInfo);
            project = CurrentSolution.GetRequiredProject(projectInfo.Id);
        }

        var docInfo = DocumentInfo.Create(
            DocumentId.CreateNewId(project.Id),
            name: Path.GetFileName(filePath),
            loader: new WorkspaceFileTextLoader(Services.SolutionServices, filePath, defaultEncoding: null),
            filePath: filePath);

        OnDocumentAdded(docInfo);
        return CurrentSolution.GetRequiredDocument(docInfo.Id);
    }

    private static string? GetLanguage(string filePath)
    {
        var fileExtension = Path.GetExtension(filePath).ToLower();

        if (fileExtension == ".cs")
        {
            return LanguageNames.CSharp;
        }
        else if (fileExtension is ".ts" or ".js")
        {
            return StringConstants.TypeScriptLanguageName;
        }
        else if (fileExtension == ".vb")
        {
            return LanguageNames.VisualBasic;
        }

        return null;
    }

    /// <inheritdoc />
    public void NotifyOnDocumentClosing(string moniker)
    {
        if (_openedDocs.TryGetValue(moniker, out var id))
        {
            // check if the doc is part of the current Roslyn workspace before notifying Roslyn.
            if (CurrentSolution.ContainsProject(id.ProjectId))
            {
                OnDocumentClosed(id, new WorkspaceFileTextLoaderNoException(Services.SolutionServices, moniker, defaultEncoding: null));
                _openedDocs = _openedDocs.Remove(moniker);
            }
        }
    }

    /// <inheritdoc />
    public override void OpenDocument(DocumentId documentId, bool activate = true)
    {
        if (_session == null)
        {
            return;
        }

        var doc = CurrentSolution.GetDocument(documentId);
        if (doc != null && doc.FilePath != null)
        {
            var svc = _serviceProvider.GetService(typeof(SVsUIShellOpenDocument)) as IVsUIShellOpenDocument;
            Report.IfNotPresent(svc);
            if (svc == null)
            {
                return;
            }

            _threadingContext.JoinableTaskFactory.Run(async () =>
            {
#pragma warning disable CS8604 // Possible null reference argument. (Can ConvertLocalPathToSharedUri return null here?)
                await _session.DownloadFileAsync(_session.ConvertLocalPathToSharedUri(doc.FilePath), CancellationToken.None).ConfigureAwait(true);
#pragma warning restore CS8604 // Possible null reference argument.
            });

            var logicalView = Guid.Empty;
            if (ErrorHandler.Succeeded(svc.OpenDocumentViaProject(doc.FilePath,
                                                                  ref logicalView,
                                                                  out var sp,
                                                                  out var hier,
                                                                  out var itemid,
                                                                  out var frame))
                && frame != null)
            {
                if (activate)
                {
                    frame.Show();
                }
                else
                {
                    frame.ShowNoActivate();
                }

                if (_openTextBufferProvider.IsFileOpen(doc.FilePath) && _openTextBufferProvider.TryGetBufferFromFilePath(doc.FilePath, out var buffer))
                {
                    NotifyOnDocumentOpened(doc.FilePath, buffer);
                }
            }
        }
    }

    /// <inheritdoc />
    public override bool CanApplyChange(ApplyChangesKind feature)
    {
        switch (feature)
        {
            case ApplyChangesKind.ChangeDocument:
            case ApplyChangesKind.AddDocument:
            case ApplyChangesKind.RemoveDocument:
                return true;

            default:
                return false;
        }
    }

    /// <inheritdoc />
    public void AddOpenedDocument(string filePath, DocumentId docId)
    {
        if (_openTextBufferProvider.IsFileOpen(filePath))
        {
            _openedDocs = _openedDocs.SetItem(filePath, docId);
        }
    }

    /// <inheritdoc />
    public void RemoveOpenedDocument(string filePath)
    {
        if (_openTextBufferProvider.IsFileOpen(filePath))
        {
            _openedDocs = _openedDocs.Remove(filePath);
        }
    }

    /// <inheritdoc/>
    protected override void Dispose(bool disposing)
        => base.Dispose(disposing);

    /// <summary>
    /// Marker class to easily group error reporting for missing live share text buffers.
    /// </summary>
    private sealed class LiveShareTextBufferMissingException : Exception
    {
    }

    /// <inheritdoc />
    protected override void ApplyDocumentTextChanged(DocumentId documentId, SourceText text)
    {
        var document = CurrentSolution.GetDocument(documentId);
        if (document != null)
        {
            if (_openedDocs.Values.Contains(documentId) || IsDocumentOpen(documentId))
            {
                var sourceText = document.GetTextSynchronously(CancellationToken.None);
                var textContainer = sourceText.Container;
                var textBuffer = textContainer.TryGetTextBuffer();

                if (textBuffer == null)
                {
                    // Text buffer is missing for opened Live Share document.
                    FatalError.ReportAndCatch(new LiveShareTextBufferMissingException());
                    return;
                }

                UpdateText(textBuffer, text);
            }
            else
            {
                // The edits would get sent by the co-authoring service to the owner.
                // The invisible editor saves the file on being disposed, which should get reflected  on the owner's side.
                using var invisibleEditor = new InvisibleEditor(_serviceProvider, document.FilePath!, hierarchy: null,
                                             needsSave: true, needsUndoDisabled: false);
                UpdateText(invisibleEditor.TextBuffer, text);
            }
        }
    }

    private static void UpdateText(ITextBuffer textBuffer, SourceText text)
    {
        using var edit = textBuffer.CreateEdit(EditOptions.DefaultMinimalChange, reiteratedVersionNumber: null, editTag: null);
        var oldSnapshot = textBuffer.CurrentSnapshot;
        var oldText = oldSnapshot.AsText();
        var changes = text.GetTextChanges(oldText);

        foreach (var change in changes)
        {
            edit.Replace(change.Span.Start, change.Span.Length, change.NewText);
        }

        edit.Apply();
    }
}<|MERGE_RESOLUTION|>--- conflicted
+++ resolved
@@ -279,28 +279,15 @@
         var docId = CurrentSolution.GetDocumentIdsWithFilePath(filePath).FirstOrDefault();
         if (docId != null)
         {
-<<<<<<< HEAD
-            if (location.Uri.ParsedUri is null)
-            {
-                return null;
-            }
-
-            var document = GetOrAddDocument(location.Uri.ParsedUri.LocalPath);
-            if (document == null)
-            {
-                return null;
-            }
-=======
             return CurrentSolution.GetDocument(docId);
         }
->>>>>>> 50b6120b
 
         return AddDocumentToProject(filePath, language, ExternalProjectName);
     }
 
     public async Task<DocumentSpan?> GetDocumentSpanFromLocationAsync(LSP.Location location, CancellationToken cancellationToken)
     {
-        var document = GetOrAddDocument(location.Uri.LocalPath);
+        var document = GetOrAddDocument(location.Uri.GetRequiredParsedUri().LocalPath);
         if (document == null)
         {
             return null;
