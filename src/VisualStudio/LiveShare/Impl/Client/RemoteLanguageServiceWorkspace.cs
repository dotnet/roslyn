--- conflicted
+++ resolved
@@ -518,23 +518,5 @@
                 edit.Apply();
             }
         }
-<<<<<<< HEAD
-
-        private void StartSolutionCrawler()
-        {
-#if false
-            if (_globalOptions.GetOption(SolutionCrawlerRegistrationService.EnableSolutionCrawler))
-                DiagnosticProvider.Enable(this);
-#endif
-        }
-
-        private void StopSolutionCrawler()
-        {
-#if false
-            DiagnosticProvider.Disable(this);
-#endif
-        }
-=======
->>>>>>> 6f8be3ac
     }
 }