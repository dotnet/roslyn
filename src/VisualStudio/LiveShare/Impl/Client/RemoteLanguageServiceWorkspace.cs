--- conflicted
+++ resolved
@@ -90,11 +90,7 @@
         {
             _serviceProvider = serviceProvider;
 
-<<<<<<< HEAD
-            _remoteDiagnosticListTable = new RemoteDiagnosticListTable(threadingContext, serviceProvider, this, globalOptions, diagnosticService, tableManagerProvider);
-=======
             _remoteDiagnosticListTable = new RemoteDiagnosticListTable(threadingContext, serviceProvider, this, diagnosticService, tableManagerProvider);
->>>>>>> 80a8ce8d
 
             var runningDocumentTable = (IVsRunningDocumentTable)serviceProvider.GetService(typeof(SVsRunningDocumentTable));
             _runningDocumentTableEventTracker = new RunningDocumentTableEventTracker(threadingContext, editorAdaptersFactoryService, runningDocumentTable, this);
