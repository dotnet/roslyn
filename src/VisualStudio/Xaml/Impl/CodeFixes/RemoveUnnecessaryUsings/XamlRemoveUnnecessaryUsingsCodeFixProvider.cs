﻿// Licensed to the .NET Foundation under one or more agreements.
// The .NET Foundation licenses this file to you under the MIT license.
// See the LICENSE file in the project root for more information.

#nullable disable

using System;
using System.Collections.Immutable;
using System.Composition;
using System.Threading;
using System.Threading.Tasks;
using Microsoft.CodeAnalysis.CodeActions;
using Microsoft.CodeAnalysis.CodeFixes;
using Microsoft.CodeAnalysis.Editor.Xaml.Diagnostics;
using Microsoft.CodeAnalysis.Formatting;
using Microsoft.CodeAnalysis.Host.Mef;
using Microsoft.CodeAnalysis.RemoveUnnecessaryImports;
using Microsoft.CodeAnalysis.Shared.Extensions;
using Microsoft.VisualStudio.LanguageServices.Xaml;
using Roslyn.Utilities;

namespace Microsoft.CodeAnalysis.Editor.Xaml.CodeFixes.RemoveUnusedUsings
{
    [ExportCodeFixProvider(StringConstants.XamlLanguageName, Name = PredefinedCodeFixProviderNames.RemoveUnnecessaryImports), Shared]
    [ExtensionOrder(After = PredefinedCodeFixProviderNames.AddMissingReference)]
    internal class RemoveUnnecessaryUsingsCodeFixProvider : CodeFixProvider
    {
        [ImportingConstructor]
        [Obsolete(MefConstruction.ImportingConstructorMessage, error: true)]
        public RemoveUnnecessaryUsingsCodeFixProvider()
        {
        }

        public sealed override ImmutableArray<string> FixableDiagnosticIds
        {
            get { return ImmutableArray.Create(XamlDiagnosticIds.UnnecessaryNamespacesId); }
        }

        public override FixAllProvider GetFixAllProvider()
        {
            // Fix All is not supported by this code fix, because the action already applies to one document at a time
            return null;
        }

        public sealed override Task RegisterCodeFixesAsync(CodeFixContext context)
        {
            context.RegisterCodeFix(
                CodeAction.Create(
                    Resources.RemoveUnnecessaryNamespaces,
                    c => RemoveUnnecessaryImportsAsync(context.Document, c),
                    nameof(Resources.RemoveUnnecessaryNamespaces)),
                context.Diagnostics);
            return Task.CompletedTask;
        }

<<<<<<< HEAD
        private static Task<Document> RemoveUnnecessaryImportsAsync(
=======
        private static async Task<Document> RemoveUnnecessaryImportsAsync(
>>>>>>> 80a8ce8d
            Document document, CancellationToken cancellationToken)
        {
            var service = document.GetLanguageService<IRemoveUnnecessaryImportsService>();
            return await service.RemoveUnnecessaryImportsAsync(document, formattingOptions: null, cancellationToken).ConfigureAwait(false);
        }
    }
}<|MERGE_RESOLUTION|>--- conflicted
+++ resolved
@@ -53,11 +53,7 @@
             return Task.CompletedTask;
         }
 
-<<<<<<< HEAD
-        private static Task<Document> RemoveUnnecessaryImportsAsync(
-=======
         private static async Task<Document> RemoveUnnecessaryImportsAsync(
->>>>>>> 80a8ce8d
             Document document, CancellationToken cancellationToken)
         {
             var service = document.GetLanguageService<IRemoveUnnecessaryImportsService>();
