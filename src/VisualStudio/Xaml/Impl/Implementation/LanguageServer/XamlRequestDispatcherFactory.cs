--- conflicted
+++ resolved
@@ -30,10 +30,6 @@
         [ImportingConstructor]
         [Obsolete(MefConstruction.ImportingConstructorMessage, error: true)]
         public XamlRequestDispatcherFactory(
-<<<<<<< HEAD
-            [ImportMany(StringConstants.XamlLspLanguagesContract)] IEnumerable<Lazy<AbstractRequestHandlerProvider, RequestHandlerProviderMetadataView>> requestHandlerProviders,
-=======
->>>>>>> 80a8ce8d
             XamlProjectService projectService,
             [Import(AllowDefault = true)] IXamlLanguageServerFeedbackService? feedbackService)
         {
@@ -41,15 +37,9 @@
             _feedbackService = feedbackService;
         }
 
-<<<<<<< HEAD
-        public override RequestDispatcher CreateRequestDispatcher(WellKnownLspServerKinds serverKind)
-        {
-            return new XamlRequestDispatcher(_projectService, _requestHandlerProviders, _feedbackService, serverKind);
-=======
         public override ILspService CreateILspService(LspServices lspServices, WellKnownLspServerKinds serverKind)
         {
             return new XamlRequestDispatcher(_projectService, lspServices, _feedbackService);
->>>>>>> 80a8ce8d
         }
 
         private class XamlRequestDispatcher : RequestDispatcher
@@ -59,25 +49,15 @@
 
             public XamlRequestDispatcher(
                 XamlProjectService projectService,
-<<<<<<< HEAD
-                ImmutableArray<Lazy<AbstractRequestHandlerProvider, RequestHandlerProviderMetadataView>> requestHandlerProviders,
-                IXamlLanguageServerFeedbackService? feedbackService,
-                WellKnownLspServerKinds serverKind) : base(requestHandlerProviders, serverKind)
-=======
                 LspServices services,
                 IXamlLanguageServerFeedbackService? feedbackService) : base(services)
->>>>>>> 80a8ce8d
             {
                 _projectService = projectService;
                 _feedbackService = feedbackService;
             }
 
             protected override async Task<TResponseType?> ExecuteRequestAsync<TRequestType, TResponseType>(
-<<<<<<< HEAD
-                RequestExecutionQueue queue, bool mutatesSolutionState, bool requiresLSPSolution, IRequestHandler<TRequestType, TResponseType> handler, TRequestType request, ClientCapabilities clientCapabilities, string? clientName, string methodName, CancellationToken cancellationToken)
-=======
                 RequestExecutionQueue queue, bool mutatesSolutionState, bool requiresLSPSolution, IRequestHandler<TRequestType, TResponseType> handler, TRequestType request, ClientCapabilities clientCapabilities, string methodName, CancellationToken cancellationToken)
->>>>>>> 80a8ce8d
                 where TRequestType : class
                 where TResponseType : default
             {
@@ -93,11 +73,7 @@
                 {
                     try
                     {
-<<<<<<< HEAD
-                        return await base.ExecuteRequestAsync(queue, mutatesSolutionState, requiresLSPSolution, handler, request, clientCapabilities, clientName, methodName, cancellationToken).ConfigureAwait(false);
-=======
                         return await base.ExecuteRequestAsync(queue, mutatesSolutionState, requiresLSPSolution, handler, request, clientCapabilities, methodName, cancellationToken).ConfigureAwait(false);
->>>>>>> 80a8ce8d
                     }
                     catch (Exception e) when (e is not OperationCanceledException)
                     {
@@ -110,12 +86,4 @@
             }
         }
     }
-
-    [AttributeUsage(AttributeTargets.Class), MetadataAttribute]
-    internal class ExportXamlLspRequestHandlerProviderAttribute : ExportLspRequestHandlerProviderAttribute
-    {
-        public ExportXamlLspRequestHandlerProviderAttribute(Type first, params Type[] handlerTypes) : base(StringConstants.XamlLspLanguagesContract, first, handlerTypes)
-        {
-        }
-    }
 }