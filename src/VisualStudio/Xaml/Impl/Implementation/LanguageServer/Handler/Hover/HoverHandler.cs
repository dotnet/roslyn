﻿// Licensed to the .NET Foundation under one or more agreements.
// The .NET Foundation licenses this file to you under the MIT license.
// See the LICENSE file in the project root for more information.

using System;
using System.Collections.Generic;
using System.Composition;
using System.Linq;
using System.Threading;
using System.Threading.Tasks;
using Microsoft.CodeAnalysis;
using Microsoft.CodeAnalysis.Editor.Xaml;
using Microsoft.CodeAnalysis.Host.Mef;
using Microsoft.CodeAnalysis.LanguageServices;
using Microsoft.CodeAnalysis.LanguageServer;
using Microsoft.CodeAnalysis.LanguageServer.Handler;
using Microsoft.CodeAnalysis.Options;
using Microsoft.CodeAnalysis.Shared.Extensions;
using Microsoft.VisualStudio.LanguageServer.Protocol;
using Microsoft.VisualStudio.LanguageServices.Xaml.Features.QuickInfo;
using Microsoft.VisualStudio.LanguageServices.Xaml.Implementation.LanguageServer.Extensions;
using Microsoft.VisualStudio.Text.Adornments;

namespace Microsoft.VisualStudio.LanguageServices.Xaml.LanguageServer.Handler
{
<<<<<<< HEAD
    [ExportXamlLspRequestHandlerProvider(typeof(HoverHandler)), Shared]
    [Method(Methods.TextDocumentHoverName)]
    internal sealed class HoverHandler : AbstractStatelessRequestHandler<TextDocumentPositionParams, Hover?>
=======
    [ExportStatelessXamlLspService(typeof(HoverHandler)), Shared]
    [Method(Methods.TextDocumentHoverName)]
    internal sealed class HoverHandler : IRequestHandler<TextDocumentPositionParams, Hover?>
>>>>>>> 80a8ce8d
    {
        private readonly IGlobalOptionService _globalOptions;

        [ImportingConstructor]
        [Obsolete(MefConstruction.ImportingConstructorMessage, error: true)]
        public HoverHandler(IGlobalOptionService globalOptions)
        {
            _globalOptions = globalOptions;
        }

<<<<<<< HEAD
        public override bool MutatesSolutionState => false;
        public override bool RequiresLSPSolution => true;
=======
        public bool MutatesSolutionState => false;
        public bool RequiresLSPSolution => true;
>>>>>>> 80a8ce8d

        public TextDocumentIdentifier? GetTextDocumentIdentifier(TextDocumentPositionParams request) => request.TextDocument;

        public async Task<Hover?> HandleRequestAsync(TextDocumentPositionParams request, RequestContext context, CancellationToken cancellationToken)
        {
            var document = context.Document;
            if (document == null)
            {
                return null;
            }

            var position = await document.GetPositionFromLinePositionAsync(ProtocolConversions.PositionToLinePosition(request.Position), cancellationToken).ConfigureAwait(false);

            var quickInfoService = document.Project.LanguageServices.GetService<IXamlQuickInfoService>();
            if (quickInfoService == null)
            {
                return null;
            }

            var info = await quickInfoService.GetQuickInfoAsync(document, position, cancellationToken).ConfigureAwait(false);
            if (info == null)
            {
                return null;
            }

            var descriptionBuilder = new List<TaggedText>(info.Description);
            if (info.Symbol != null)
            {
                var options = _globalOptions.GetSymbolDescriptionOptions(document.Project.Language);
                var description = await info.Symbol.GetDescriptionAsync(document, options, cancellationToken).ConfigureAwait(false);
                if (description.Any())
                {
                    if (descriptionBuilder.Any())
                    {
                        descriptionBuilder.AddLineBreak();
                    }

                    descriptionBuilder.AddRange(description);
                }
            }

            var text = await document.GetTextAsync(cancellationToken).ConfigureAwait(false);
            return new VSInternalHover
            {
                Range = ProtocolConversions.TextSpanToRange(info.Span, text),
                Contents = new MarkupContent
                {
                    Kind = MarkupKind.Markdown,
                    Value = GetMarkdownString(descriptionBuilder)
                },
                RawContent = new ClassifiedTextElement(descriptionBuilder.Select(tp => new ClassifiedTextRun(tp.Tag.ToClassificationTypeName(), tp.Text)))
            };

            // local functions
            // TODO - This should return correctly formatted markdown from tagged text.
            // https://github.com/dotnet/roslyn/issues/43387
            static string GetMarkdownString(IEnumerable<TaggedText> description)
                => string.Join("\r\n", description.Select(section => section.Text).Where(text => !string.IsNullOrEmpty(text)));
        }
    }
}<|MERGE_RESOLUTION|>--- conflicted
+++ resolved
@@ -23,15 +23,9 @@
 
 namespace Microsoft.VisualStudio.LanguageServices.Xaml.LanguageServer.Handler
 {
-<<<<<<< HEAD
-    [ExportXamlLspRequestHandlerProvider(typeof(HoverHandler)), Shared]
-    [Method(Methods.TextDocumentHoverName)]
-    internal sealed class HoverHandler : AbstractStatelessRequestHandler<TextDocumentPositionParams, Hover?>
-=======
     [ExportStatelessXamlLspService(typeof(HoverHandler)), Shared]
     [Method(Methods.TextDocumentHoverName)]
     internal sealed class HoverHandler : IRequestHandler<TextDocumentPositionParams, Hover?>
->>>>>>> 80a8ce8d
     {
         private readonly IGlobalOptionService _globalOptions;
 
@@ -42,13 +36,8 @@
             _globalOptions = globalOptions;
         }
 
-<<<<<<< HEAD
-        public override bool MutatesSolutionState => false;
-        public override bool RequiresLSPSolution => true;
-=======
         public bool MutatesSolutionState => false;
         public bool RequiresLSPSolution => true;
->>>>>>> 80a8ce8d
 
         public TextDocumentIdentifier? GetTextDocumentIdentifier(TextDocumentPositionParams request) => request.TextDocument;
 
