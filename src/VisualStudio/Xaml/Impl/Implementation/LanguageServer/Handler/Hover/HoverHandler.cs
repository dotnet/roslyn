﻿// Licensed to the .NET Foundation under one or more agreements.
// The .NET Foundation licenses this file to you under the MIT license.
// See the LICENSE file in the project root for more information.

using System;
using System.Collections.Generic;
using System.Composition;
using System.Linq;
using System.Threading;
using System.Threading.Tasks;
using Microsoft.CodeAnalysis;
using Microsoft.CodeAnalysis.Editor.Xaml;
using Microsoft.CodeAnalysis.Host.Mef;
using Microsoft.CodeAnalysis.LanguageServices;
using Microsoft.CodeAnalysis.LanguageServer;
using Microsoft.CodeAnalysis.LanguageServer.Handler;
using Microsoft.CodeAnalysis.Options;
using Microsoft.CodeAnalysis.Shared.Extensions;
using Microsoft.VisualStudio.LanguageServer.Protocol;
using Microsoft.VisualStudio.LanguageServices.Xaml.Features.QuickInfo;
using Microsoft.VisualStudio.LanguageServices.Xaml.Implementation.LanguageServer.Extensions;
using Microsoft.VisualStudio.Text.Adornments;

namespace Microsoft.VisualStudio.LanguageServices.Xaml.LanguageServer.Handler
{
<<<<<<< HEAD
    [ExportXamlLspRequestHandlerProvider(typeof(HoverHandler)), Shared]
    [Method(Methods.TextDocumentHoverName)]
    internal class HoverHandler : AbstractStatelessRequestHandler<TextDocumentPositionParams, Hover?>
=======
    [ExportLspRequestHandlerProvider(StringConstants.XamlLanguageName), Shared]
    [ProvidesMethod(Methods.TextDocumentHoverName)]
    internal sealed class HoverHandler : AbstractStatelessRequestHandler<TextDocumentPositionParams, Hover?>
>>>>>>> 00987643
    {
        private readonly IGlobalOptionService _globalOptions;

        [ImportingConstructor]
        [Obsolete(MefConstruction.ImportingConstructorMessage, error: true)]
        public HoverHandler(IGlobalOptionService globalOptions)
        {
            _globalOptions = globalOptions;
        }

        public override bool MutatesSolutionState => false;
        public override bool RequiresLSPSolution => true;

        public override TextDocumentIdentifier? GetTextDocumentIdentifier(TextDocumentPositionParams request) => request.TextDocument;

        public override async Task<Hover?> HandleRequestAsync(TextDocumentPositionParams request, RequestContext context, CancellationToken cancellationToken)
        {
            var document = context.Document;
            if (document == null)
            {
                return null;
            }

            var position = await document.GetPositionFromLinePositionAsync(ProtocolConversions.PositionToLinePosition(request.Position), cancellationToken).ConfigureAwait(false);

            var quickInfoService = document.Project.LanguageServices.GetService<IXamlQuickInfoService>();
            if (quickInfoService == null)
            {
                return null;
            }

            var info = await quickInfoService.GetQuickInfoAsync(document, position, cancellationToken).ConfigureAwait(false);
            if (info == null)
            {
                return null;
            }

            var descriptionBuilder = new List<TaggedText>(info.Description);
            if (info.Symbol != null)
            {
                var options = _globalOptions.GetSymbolDescriptionOptions(document.Project.Language);
                var description = await info.Symbol.GetDescriptionAsync(document, options, cancellationToken).ConfigureAwait(false);
                if (description.Any())
                {
                    if (descriptionBuilder.Any())
                    {
                        descriptionBuilder.AddLineBreak();
                    }

                    descriptionBuilder.AddRange(description);
                }
            }

            var text = await document.GetTextAsync(cancellationToken).ConfigureAwait(false);
            return new VSInternalHover
            {
                Range = ProtocolConversions.TextSpanToRange(info.Span, text),
                Contents = new MarkupContent
                {
                    Kind = MarkupKind.Markdown,
                    Value = GetMarkdownString(descriptionBuilder)
                },
                RawContent = new ClassifiedTextElement(descriptionBuilder.Select(tp => new ClassifiedTextRun(tp.Tag.ToClassificationTypeName(), tp.Text)))
            };

            // local functions
            // TODO - This should return correctly formatted markdown from tagged text.
            // https://github.com/dotnet/roslyn/issues/43387
            static string GetMarkdownString(IEnumerable<TaggedText> description)
                => string.Join("\r\n", description.Select(section => section.Text).Where(text => !string.IsNullOrEmpty(text)));
        }
    }
}<|MERGE_RESOLUTION|>--- conflicted
+++ resolved
@@ -23,15 +23,9 @@
 
 namespace Microsoft.VisualStudio.LanguageServices.Xaml.LanguageServer.Handler
 {
-<<<<<<< HEAD
     [ExportXamlLspRequestHandlerProvider(typeof(HoverHandler)), Shared]
     [Method(Methods.TextDocumentHoverName)]
-    internal class HoverHandler : AbstractStatelessRequestHandler<TextDocumentPositionParams, Hover?>
-=======
-    [ExportLspRequestHandlerProvider(StringConstants.XamlLanguageName), Shared]
-    [ProvidesMethod(Methods.TextDocumentHoverName)]
     internal sealed class HoverHandler : AbstractStatelessRequestHandler<TextDocumentPositionParams, Hover?>
->>>>>>> 00987643
     {
         private readonly IGlobalOptionService _globalOptions;
 
