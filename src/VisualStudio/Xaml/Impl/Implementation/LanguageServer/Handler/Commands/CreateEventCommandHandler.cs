﻿// Licensed to the .NET Foundation under one or more agreements.
// The .NET Foundation licenses this file to you under the MIT license.
// See the LICENSE file in the project root for more information.

using System;
using System.Composition;
using System.Linq;
using System.Threading;
using System.Threading.Tasks;
using Microsoft.CodeAnalysis.Editor.Xaml;
using Microsoft.CodeAnalysis.Host.Mef;
using Microsoft.CodeAnalysis.LanguageServer.Handler;
using Microsoft.CodeAnalysis.LanguageServer.Handler.Commands;
using Microsoft.VisualStudio.LanguageServer.Protocol;
using Microsoft.VisualStudio.LanguageServices.Xaml.Features.Commands;
using Microsoft.VisualStudio.LanguageServices.Xaml.Features.Completion;
using Microsoft.VisualStudio.LanguageServices.Xaml.LanguageServer;
using Newtonsoft.Json.Linq;
using Roslyn.Utilities;

namespace Microsoft.VisualStudio.LanguageServices.Xaml.LanguageServer.Handler
{
    /// <summary>
    /// Handle the command that adds an event handler method in code
    /// </summary>
<<<<<<< HEAD
=======
    [ExportStatelessXamlLspService(typeof(CreateEventCommandHandler)), Shared]
>>>>>>> 80a8ce8d
    [Command(StringConstants.CreateEventHandlerCommand)]
    internal class CreateEventCommandHandler : AbstractExecuteWorkspaceCommandHandler
    {
        [ImportingConstructor]
        [Obsolete(MefConstruction.ImportingConstructorMessage, error: true)]
        public CreateEventCommandHandler()
        {
        }

        public override string Command => StringConstants.CreateEventHandlerCommand;

        public override bool MutatesSolutionState => false;

        public override bool RequiresLSPSolution => true;

        public override TextDocumentIdentifier? GetTextDocumentIdentifier(ExecuteCommandParams request)
            => ((JToken)request.Arguments.First()).ToObject<TextDocumentIdentifier>();

        public override async Task<object> HandleRequestAsync(ExecuteCommandParams request, RequestContext context, CancellationToken cancellationToken)
        {
            Contract.ThrowIfNull(request.Arguments);

            var document = context.Document;
            if (document == null)
            {
                return false;
            }

            var commandService = document.Project.LanguageServices.GetService<IXamlCommandService>();
            if (commandService == null)
            {
                return false;
            }

            // request.Arguments has two argument for CreateEventHandlerCommand
            // Arguments[0]: TextDocumentIdentifier
            // Arguments[1]: XamlEventDescription
            var arguments = new object[] { ((JToken)request.Arguments[1]).ToObject<XamlEventDescription>() };
            return await commandService.ExecuteCommandAsync(document, request.Command, arguments, cancellationToken).ConfigureAwait(false);
        }
    }
}<|MERGE_RESOLUTION|>--- conflicted
+++ resolved
@@ -23,10 +23,7 @@
     /// <summary>
     /// Handle the command that adds an event handler method in code
     /// </summary>
-<<<<<<< HEAD
-=======
     [ExportStatelessXamlLspService(typeof(CreateEventCommandHandler)), Shared]
->>>>>>> 80a8ce8d
     [Command(StringConstants.CreateEventHandlerCommand)]
     internal class CreateEventCommandHandler : AbstractExecuteWorkspaceCommandHandler
     {
