--- conflicted
+++ resolved
@@ -19,15 +19,9 @@
 
 namespace Microsoft.VisualStudio.LanguageServices.Xaml.LanguageServer.Handler
 {
-<<<<<<< HEAD
-    [ExportXamlLspRequestHandlerProvider(typeof(FormatDocumentOnTypeHandler)), Shared]
-    [Method(Methods.TextDocumentOnTypeFormattingName)]
-    internal class FormatDocumentOnTypeHandler : AbstractStatelessRequestHandler<DocumentOnTypeFormattingParams, TextEdit[]>
-=======
     [ExportStatelessXamlLspService(typeof(FormatDocumentOnTypeHandler)), Shared]
     [Method(Methods.TextDocumentOnTypeFormattingName)]
     internal class FormatDocumentOnTypeHandler : IRequestHandler<DocumentOnTypeFormattingParams, TextEdit[]>
->>>>>>> 80a8ce8d
     {
         [ImportingConstructor]
         [Obsolete(MefConstruction.ImportingConstructorMessage, error: true)]
@@ -35,15 +29,10 @@
         {
         }
 
-<<<<<<< HEAD
-        public override bool MutatesSolutionState => false;
-        public override bool RequiresLSPSolution => true;
-=======
         public bool MutatesSolutionState => false;
         public bool RequiresLSPSolution => true;
 
         public TextDocumentIdentifier? GetTextDocumentIdentifier(DocumentOnTypeFormattingParams request) => request.TextDocument;
->>>>>>> 80a8ce8d
 
         public async Task<TextEdit[]> HandleRequestAsync(DocumentOnTypeFormattingParams request, RequestContext context, CancellationToken cancellationToken)
         {
