--- conflicted
+++ resolved
@@ -27,15 +27,9 @@
     /// <summary>
     /// Handle a completion resolve request to add description.
     /// </summary>
-<<<<<<< HEAD
-    [ExportXamlLspRequestHandlerProvider(typeof(CompletionResolveHandler)), Shared]
-    [Method(LSP.Methods.TextDocumentCompletionResolveName)]
-    internal class CompletionResolveHandler : AbstractStatelessRequestHandler<LSP.CompletionItem, LSP.CompletionItem>
-=======
     [ExportStatelessXamlLspService(typeof(CompletionResolveHandler)), Shared]
     [Method(LSP.Methods.TextDocumentCompletionResolveName)]
     internal class CompletionResolveHandler : IRequestHandler<LSP.CompletionItem, LSP.CompletionItem>
->>>>>>> 80a8ce8d
     {
         private readonly IGlobalOptionService _globalOptions;
 
