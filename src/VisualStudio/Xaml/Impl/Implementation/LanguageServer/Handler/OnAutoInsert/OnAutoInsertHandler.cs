﻿// Licensed to the .NET Foundation under one or more agreements.
// The .NET Foundation licenses this file to you under the MIT license.
// See the LICENSE file in the project root for more information.

using System;
using System.Composition;
using System.Threading;
using System.Threading.Tasks;
using Microsoft.CodeAnalysis.Editor.Xaml;
using Microsoft.CodeAnalysis.Host.Mef;
using Microsoft.CodeAnalysis.LanguageServer;
using Microsoft.CodeAnalysis.LanguageServer.Handler;
using Microsoft.VisualStudio.LanguageServer.Protocol;
using Microsoft.VisualStudio.LanguageServices.Xaml.Features.AutoInsert;
using Roslyn.Utilities;

namespace Microsoft.VisualStudio.LanguageServices.Xaml.LanguageServer.Handler
{
<<<<<<< HEAD
    [ExportXamlLspRequestHandlerProvider(typeof(OnAutoInsertHandler)), Shared]
    [Method(VSInternalMethods.OnAutoInsertName)]
    internal class OnAutoInsertHandler : AbstractStatelessRequestHandler<VSInternalDocumentOnAutoInsertParams, VSInternalDocumentOnAutoInsertResponseItem?>
=======
    [ExportStatelessXamlLspService(typeof(OnAutoInsertHandler)), Shared]
    [Method(VSInternalMethods.OnAutoInsertName)]
    internal class OnAutoInsertHandler : IRequestHandler<VSInternalDocumentOnAutoInsertParams, VSInternalDocumentOnAutoInsertResponseItem?>
>>>>>>> 80a8ce8d
    {
        [ImportingConstructor]
        [Obsolete(MefConstruction.ImportingConstructorMessage, error: true)]
        public OnAutoInsertHandler()
        {
        }

<<<<<<< HEAD
        public override bool MutatesSolutionState => false;
        public override bool RequiresLSPSolution => true;
=======
        public bool MutatesSolutionState => false;
        public bool RequiresLSPSolution => true;

        public TextDocumentIdentifier? GetTextDocumentIdentifier(VSInternalDocumentOnAutoInsertParams request) => request.TextDocument;
>>>>>>> 80a8ce8d

        public async Task<VSInternalDocumentOnAutoInsertResponseItem?> HandleRequestAsync(VSInternalDocumentOnAutoInsertParams request, RequestContext context, CancellationToken cancellationToken)
        {
            var document = context.Document;
            if (document == null)
            {
                return null;
            }

            var insertService = document.Project.LanguageServices.GetService<IXamlAutoInsertService>();
            if (insertService == null)
            {
                return null;
            }

            var text = await document.GetTextAsync(cancellationToken).ConfigureAwait(false);
            var offset = text.Lines.GetPosition(ProtocolConversions.PositionToLinePosition(request.Position));
            var result = await insertService.GetAutoInsertAsync(document, request.Character[0], offset, cancellationToken).ConfigureAwait(false);
            if (result == null)
            {
                return null;
            }

            Contract.ThrowIfNull(result.TextChange.NewText);
            var insertText = result.TextChange.NewText;
            var insertFormat = InsertTextFormat.Plaintext;
            if (result.CaretOffset.HasValue)
            {
                insertFormat = InsertTextFormat.Snippet;
                insertText = insertText.Insert(result.CaretOffset.Value, "$0");
            }

            return new VSInternalDocumentOnAutoInsertResponseItem
            {
                TextEditFormat = insertFormat,
                TextEdit = new TextEdit
                {
                    NewText = insertText,
                    Range = ProtocolConversions.TextSpanToRange(result.TextChange.Span, text)
                }
            };
        }
    }
}<|MERGE_RESOLUTION|>--- conflicted
+++ resolved
@@ -16,15 +16,9 @@
 
 namespace Microsoft.VisualStudio.LanguageServices.Xaml.LanguageServer.Handler
 {
-<<<<<<< HEAD
-    [ExportXamlLspRequestHandlerProvider(typeof(OnAutoInsertHandler)), Shared]
-    [Method(VSInternalMethods.OnAutoInsertName)]
-    internal class OnAutoInsertHandler : AbstractStatelessRequestHandler<VSInternalDocumentOnAutoInsertParams, VSInternalDocumentOnAutoInsertResponseItem?>
-=======
     [ExportStatelessXamlLspService(typeof(OnAutoInsertHandler)), Shared]
     [Method(VSInternalMethods.OnAutoInsertName)]
     internal class OnAutoInsertHandler : IRequestHandler<VSInternalDocumentOnAutoInsertParams, VSInternalDocumentOnAutoInsertResponseItem?>
->>>>>>> 80a8ce8d
     {
         [ImportingConstructor]
         [Obsolete(MefConstruction.ImportingConstructorMessage, error: true)]
@@ -32,15 +26,10 @@
         {
         }
 
-<<<<<<< HEAD
-        public override bool MutatesSolutionState => false;
-        public override bool RequiresLSPSolution => true;
-=======
         public bool MutatesSolutionState => false;
         public bool RequiresLSPSolution => true;
 
         public TextDocumentIdentifier? GetTextDocumentIdentifier(VSInternalDocumentOnAutoInsertParams request) => request.TextDocument;
->>>>>>> 80a8ce8d
 
         public async Task<VSInternalDocumentOnAutoInsertResponseItem?> HandleRequestAsync(VSInternalDocumentOnAutoInsertParams request, RequestContext context, CancellationToken cancellationToken)
         {
