--- conflicted
+++ resolved
@@ -40,11 +40,7 @@
             IAsynchronousOperationListenerProvider listenerProvider,
             ILspLoggerFactory lspLoggerFactory,
             IThreadingContext threadingContext)
-<<<<<<< HEAD
-            : base(xamlDispatcherFactory, globalOptions, listenerProvider, lspWorkspaceRegistrationService, lspLoggerFactory, threadingContext, diagnosticsClientName: null)
-=======
             : base(lspServiceProvider, globalOptions, listenerProvider, lspLoggerFactory, threadingContext)
->>>>>>> 80a8ce8d
         {
         }
 
