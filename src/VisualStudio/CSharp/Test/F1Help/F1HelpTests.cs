--- conflicted
+++ resolved
@@ -1632,8 +1632,6 @@
     object Goo() => null;
 }", "discard");
         }
-<<<<<<< HEAD
-=======
 
         [Fact, Trait(Traits.Feature, Traits.Features.F1Help)]
         public async Task TestNotFound()
@@ -1788,6 +1786,5 @@
                 }
                 """, "required");
         }
->>>>>>> 80a8ce8d
     }
 }