--- conflicted
+++ resolved
@@ -14,31 +14,7 @@
 {
     public class AnalyzersTests
     {
-<<<<<<< HEAD
-        [Fact]
-=======
-        private sealed class DisposableFile : IDisposable
-        {
-            private readonly string _filePath;
-
-            public DisposableFile()
-            {
-                _filePath = System.IO.Path.GetTempFileName();
-            }
-
-            public void Dispose()
-            {
-                File.Delete(_filePath);
-            }
-
-            public string Path
-            {
-                get { return _filePath; }
-            }
-        }
-
         [WpfFact]
->>>>>>> e70de157
         [Trait(Traits.Feature, Traits.Features.ProjectSystemShims)]
         public void RuleSet_GeneralOption_CPS()
         {
