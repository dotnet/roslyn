﻿<?xml version="1.0" encoding="utf-8"?>
<root>
  <!-- 
    Microsoft ResX Schema 
    
    Version 2.0
    
    The primary goals of this format is to allow a simple XML format 
    that is mostly human readable. The generation and parsing of the 
    various data types are done through the TypeConverter classes 
    associated with the data types.
    
    Example:
    
    ... ado.net/XML headers & schema ...
    <resheader name="resmimetype">text/microsoft-resx</resheader>
    <resheader name="version">2.0</resheader>
    <resheader name="reader">System.Resources.ResXResourceReader, System.Windows.Forms, ...</resheader>
    <resheader name="writer">System.Resources.ResXResourceWriter, System.Windows.Forms, ...</resheader>
    <data name="Name1"><value>this is my long string</value><comment>this is a comment</comment></data>
    <data name="Color1" type="System.Drawing.Color, System.Drawing">Blue</data>
    <data name="Bitmap1" mimetype="application/x-microsoft.net.object.binary.base64">
        <value>[base64 mime encoded serialized .NET Framework object]</value>
    </data>
    <data name="Icon1" type="System.Drawing.Icon, System.Drawing" mimetype="application/x-microsoft.net.object.bytearray.base64">
        <value>[base64 mime encoded string representing a byte array form of the .NET Framework object]</value>
        <comment>This is a comment</comment>
    </data>
                
    There are any number of "resheader" rows that contain simple 
    name/value pairs.
    
    Each data row contains a name, and value. The row also contains a 
    type or mimetype. Type corresponds to a .NET class that support 
    text/value conversion through the TypeConverter architecture. 
    Classes that don't support this are serialized and stored with the 
    mimetype set.
    
    The mimetype is used for serialized objects, and tells the 
    ResXResourceReader how to depersist the object. This is currently not 
    extensible. For a given mimetype the value must be set accordingly:
    
    Note - application/x-microsoft.net.object.binary.base64 is the format 
    that the ResXResourceWriter will generate, however the reader can 
    read any of the formats listed below.
    
    mimetype: application/x-microsoft.net.object.binary.base64
    value   : The object must be serialized with 
            : System.Runtime.Serialization.Formatters.Binary.BinaryFormatter
            : and then encoded with base64 encoding.
    
    mimetype: application/x-microsoft.net.object.soap.base64
    value   : The object must be serialized with 
            : System.Runtime.Serialization.Formatters.Soap.SoapFormatter
            : and then encoded with base64 encoding.

    mimetype: application/x-microsoft.net.object.bytearray.base64
    value   : The object must be serialized into a byte array 
            : using a System.ComponentModel.TypeConverter
            : and then encoded with base64 encoding.
    -->
  <xsd:schema id="root" xmlns="" xmlns:xsd="http://www.w3.org/2001/XMLSchema" xmlns:msdata="urn:schemas-microsoft-com:xml-msdata">
    <xsd:import namespace="http://www.w3.org/XML/1998/namespace" />
    <xsd:element name="root" msdata:IsDataSet="true">
      <xsd:complexType>
        <xsd:choice maxOccurs="unbounded">
          <xsd:element name="metadata">
            <xsd:complexType>
              <xsd:sequence>
                <xsd:element name="value" type="xsd:string" minOccurs="0" />
              </xsd:sequence>
              <xsd:attribute name="name" use="required" type="xsd:string" />
              <xsd:attribute name="type" type="xsd:string" />
              <xsd:attribute name="mimetype" type="xsd:string" />
              <xsd:attribute ref="xml:space" />
            </xsd:complexType>
          </xsd:element>
          <xsd:element name="assembly">
            <xsd:complexType>
              <xsd:attribute name="alias" type="xsd:string" />
              <xsd:attribute name="name" type="xsd:string" />
            </xsd:complexType>
          </xsd:element>
          <xsd:element name="data">
            <xsd:complexType>
              <xsd:sequence>
                <xsd:element name="value" type="xsd:string" minOccurs="0" msdata:Ordinal="1" />
                <xsd:element name="comment" type="xsd:string" minOccurs="0" msdata:Ordinal="2" />
              </xsd:sequence>
              <xsd:attribute name="name" type="xsd:string" use="required" msdata:Ordinal="1" />
              <xsd:attribute name="type" type="xsd:string" msdata:Ordinal="3" />
              <xsd:attribute name="mimetype" type="xsd:string" msdata:Ordinal="4" />
              <xsd:attribute ref="xml:space" />
            </xsd:complexType>
          </xsd:element>
          <xsd:element name="resheader">
            <xsd:complexType>
              <xsd:sequence>
                <xsd:element name="value" type="xsd:string" minOccurs="0" msdata:Ordinal="1" />
              </xsd:sequence>
              <xsd:attribute name="name" type="xsd:string" use="required" />
            </xsd:complexType>
          </xsd:element>
        </xsd:choice>
      </xsd:complexType>
    </xsd:element>
  </xsd:schema>
  <resheader name="resmimetype">
    <value>text/microsoft-resx</value>
  </resheader>
  <resheader name="version">
    <value>2.0</value>
  </resheader>
  <resheader name="reader">
    <value>System.Resources.ResXResourceReader, System.Windows.Forms, Version=4.0.0.0, Culture=neutral, PublicKeyToken=b77a5c561934e089</value>
  </resheader>
  <resheader name="writer">
    <value>System.Resources.ResXResourceWriter, System.Windows.Forms, Version=4.0.0.0, Culture=neutral, PublicKeyToken=b77a5c561934e089</value>
  </resheader>
  <data name="CSharp" xml:space="preserve">
    <value>C#</value>
  </data>
  <data name="Surround_With" xml:space="preserve">
    <value>Surround With</value>
  </data>
  <data name="Insert_Snippet" xml:space="preserve">
    <value>Insert Snippet</value>
  </data>
  <data name="Automatically_format_block_on_close_brace" xml:space="preserve">
    <value>Automatically format _block on }</value>
  </data>
  <data name="Automatically_format_on_paste" xml:space="preserve">
    <value>Automatically format on _paste</value>
  </data>
  <data name="Automatically_format_statement_on_semicolon" xml:space="preserve">
    <value>Automatically format _statement on ;</value>
  </data>
  <data name="Place_members_in_anonymous_types_on_new_line" xml:space="preserve">
    <value>Place members in anonymous types on new line</value>
  </data>
  <data name="Leave_block_on_single_line" xml:space="preserve">
    <value>Leave block on single line</value>
  </data>
  <data name="Place_catch_on_new_line" xml:space="preserve">
    <value>Place "catch" on new line</value>
  </data>
  <data name="Place_else_on_new_line" xml:space="preserve">
    <value>Place "else" on new line</value>
  </data>
  <data name="Indent_block_contents" xml:space="preserve">
    <value>Indent block contents</value>
  </data>
  <data name="Indent_open_and_close_braces" xml:space="preserve">
    <value>Indent open and close braces</value>
  </data>
  <data name="Indent_case_contents" xml:space="preserve">
    <value>Indent case contents</value>
  </data>
  <data name="Indent_case_labels" xml:space="preserve">
    <value>Indent case labels</value>
  </data>
  <data name="Place_finally_on_new_line" xml:space="preserve">
    <value>Place "finally" on new line</value>
  </data>
  <data name="Place_goto_labels_in_leftmost_column" xml:space="preserve">
    <value>Place goto labels in leftmost column</value>
  </data>
  <data name="Indent_labels_normally" xml:space="preserve">
    <value>Indent labels normally</value>
  </data>
  <data name="Place_goto_labels_one_indent_less_than_current" xml:space="preserve">
    <value>Place goto labels one indent less than current</value>
  </data>
  <data name="Label_Indentation" xml:space="preserve">
    <value>Label Indentation</value>
  </data>
  <data name="Place_members_in_object_initializers_on_new_line" xml:space="preserve">
    <value>Place members in object initializers on new line</value>
  </data>
  <data name="Place_open_brace_on_new_line_for_anonymous_methods" xml:space="preserve">
    <value>Place open brace on new line for anonymous methods</value>
  </data>
  <data name="Place_open_brace_on_new_line_for_anonymous_types" xml:space="preserve">
    <value>Place open brace on new line for anonymous types</value>
  </data>
  <data name="Place_open_brace_on_new_line_for_control_blocks" xml:space="preserve">
    <value>Place open brace on new line for control blocks</value>
  </data>
  <data name="Place_open_brace_on_new_line_for_lambda_expression" xml:space="preserve">
    <value>Place open brace on new line for lambda expression</value>
  </data>
  <data name="Place_open_brace_on_new_line_for_methods_local_functions" xml:space="preserve">
    <value>Place open brace on new line for methods and local functions</value>
  </data>
  <data name="Place_open_brace_on_new_line_for_object_collection_and_array_initializers" xml:space="preserve">
    <value>Place open brace on new line for object, collection and array initializers</value>
  </data>
  <data name="Place_open_brace_on_new_line_for_types" xml:space="preserve">
    <value>Place open brace on new line for types</value>
  </data>
  <data name="Place_query_expression_clauses_on_new_line" xml:space="preserve">
    <value>Place query expression clauses on new line</value>
  </data>
  <data name="Leave_statements_and_member_declarations_on_the_same_line" xml:space="preserve">
    <value>Leave statements and member declarations on the same line</value>
  </data>
  <data name="Insert_space_before_and_after_binary_operators" xml:space="preserve">
    <value>Insert space before and after binary operators</value>
  </data>
  <data name="Ignore_spaces_around_binary_operators" xml:space="preserve">
    <value>Ignore spaces around binary operators</value>
  </data>
  <data name="Remove_spaces_before_and_after_binary_operators" xml:space="preserve">
    <value>Remove spaces before and after binary operators</value>
  </data>
  <data name="Insert_space_after_colon_for_base_or_interface_in_type_declaration" xml:space="preserve">
    <value>Insert space after colon for base or interface in type declaration</value>
  </data>
  <data name="Insert_space_after_comma" xml:space="preserve">
    <value>Insert space after comma</value>
  </data>
  <data name="Insert_space_after_dot" xml:space="preserve">
    <value>Insert space after dot</value>
  </data>
  <data name="Insert_space_after_semicolon_in_for_statement" xml:space="preserve">
    <value>Insert space after semicolon in "for" statement</value>
  </data>
  <data name="Insert_space_before_colon_for_base_or_interface_in_type_declaration" xml:space="preserve">
    <value>Insert space before colon for base or interface in type declaration</value>
  </data>
  <data name="Insert_space_before_comma" xml:space="preserve">
    <value>Insert space before comma</value>
  </data>
  <data name="Insert_space_before_dot" xml:space="preserve">
    <value>Insert space before dot</value>
  </data>
  <data name="Insert_space_before_semicolon_in_for_statement" xml:space="preserve">
    <value>Insert space before semicolon in "for" statement</value>
  </data>
  <data name="Insert_space_within_argument_list_parentheses" xml:space="preserve">
    <value>Insert space within argument list parentheses</value>
  </data>
  <data name="Insert_space_within_empty_argument_list_parentheses" xml:space="preserve">
    <value>Insert space within empty argument list parentheses</value>
  </data>
  <data name="Insert_space_between_method_name_and_its_opening_parenthesis1" xml:space="preserve">
    <value>Insert space between method name and its opening parenthesis</value>
  </data>
  <data name="Insert_space_within_empty_parameter_list_parentheses" xml:space="preserve">
    <value>Insert space within empty parameter list parentheses</value>
  </data>
  <data name="Insert_space_between_method_name_and_its_opening_parenthesis2" xml:space="preserve">
    <value>Insert space between method name and its opening parenthesis</value>
  </data>
  <data name="Insert_space_within_parameter_list_parentheses" xml:space="preserve">
    <value>Insert space within parameter list parentheses</value>
  </data>
  <data name="Insert_space_after_keywords_in_control_flow_statements" xml:space="preserve">
    <value>Insert space after keywords in control flow statements</value>
  </data>
  <data name="Insert_space_within_parentheses_of_expressions" xml:space="preserve">
    <value>Insert space within parentheses of expressions</value>
  </data>
  <data name="Insert_space_after_cast" xml:space="preserve">
    <value>Insert space after cast</value>
  </data>
  <data name="Insert_spaces_within_parentheses_of_control_flow_statements" xml:space="preserve">
    <value>Insert spaces within parentheses of control flow statements</value>
  </data>
  <data name="Insert_space_within_parentheses_of_type_casts" xml:space="preserve">
    <value>Insert space within parentheses of type casts</value>
  </data>
  <data name="Ignore_spaces_in_declaration_statements" xml:space="preserve">
    <value>Ignore spaces in declaration statements</value>
  </data>
  <data name="Set_other_spacing_options" xml:space="preserve">
    <value>Set other spacing options</value>
  </data>
  <data name="Set_spacing_for_brackets" xml:space="preserve">
    <value>Set spacing for brackets</value>
  </data>
  <data name="Set_spacing_for_delimiters" xml:space="preserve">
    <value>Set spacing for delimiters</value>
  </data>
  <data name="Set_spacing_for_method_calls" xml:space="preserve">
    <value>Set spacing for method calls</value>
  </data>
  <data name="Set_spacing_for_method_declarations" xml:space="preserve">
    <value>Set spacing for method declarations</value>
  </data>
  <data name="Set_spacing_for_operators" xml:space="preserve">
    <value>Set spacing for operators</value>
  </data>
  <data name="Insert_spaces_within_square_brackets" xml:space="preserve">
    <value>Insert spaces within square brackets</value>
  </data>
  <data name="Insert_space_before_open_square_bracket" xml:space="preserve">
    <value>Insert space before open square bracket</value>
  </data>
  <data name="Insert_space_within_empty_square_brackets" xml:space="preserve">
    <value>Insert space within empty square brackets</value>
  </data>
  <data name="New_line_options_for_braces" xml:space="preserve">
    <value>New line options for braces</value>
  </data>
  <data name="New_line_options_for_expressions" xml:space="preserve">
    <value>New line options for expressions</value>
  </data>
  <data name="New_line_options_for_keywords" xml:space="preserve">
    <value>New line options for keywords</value>
  </data>
  <data name="Use_var_when_generating_locals" xml:space="preserve">
    <value>Use 'var' when generating locals</value>
  </data>
  <data name="Show_procedure_line_separators" xml:space="preserve">
    <value>_Show procedure line separators</value>
  </data>
  <data name="Don_t_put_ref_or_out_on_custom_struct" xml:space="preserve">
    <value>_Don't put ref or out on custom struct</value>
  </data>
  <data name="Editor_Help" xml:space="preserve">
    <value>Editor Help</value>
  </data>
  <data name="Highlight_related_keywords_under_cursor" xml:space="preserve">
    <value>Highlight related _keywords under cursor</value>
  </data>
  <data name="Highlight_references_to_symbol_under_cursor" xml:space="preserve">
    <value>_Highlight references to symbol under cursor</value>
  </data>
  <data name="Enter_outlining_mode_when_files_open" xml:space="preserve">
    <value>Enter _outlining mode when files open</value>
  </data>
  <data name="Extract_Method" xml:space="preserve">
    <value>Extract Method</value>
  </data>
  <data name="Generate_XML_documentation_comments_for" xml:space="preserve">
    <value>_Generate XML documentation comments for ///</value>
  </data>
  <data name="Highlighting" xml:space="preserve">
    <value>Highlighting</value>
  </data>
  <data name="Insert_at_the_start_of_new_lines_when_writing_comments" xml:space="preserve">
    <value>_Insert * at the start of new lines when writing /* */ comments</value>
  </data>
  <data name="Optimize_for_solution_size" xml:space="preserve">
    <value>Optimize for solution size</value>
  </data>
  <data name="Large" xml:space="preserve">
    <value>Large</value>
  </data>
  <data name="Regular" xml:space="preserve">
    <value>Regular</value>
  </data>
  <data name="Small" xml:space="preserve">
    <value>Small</value>
  </data>
  <data name="Using_Directives" xml:space="preserve">
    <value>Using Directives</value>
  </data>
  <data name="Performance" xml:space="preserve">
    <value>Performance</value>
  </data>
  <data name="Place_System_directives_first_when_sorting_usings" xml:space="preserve">
    <value>_Place 'System' directives first when sorting usings</value>
  </data>
  <data name="Show_completion_list_after_a_character_is_typed" xml:space="preserve">
    <value>_Show completion list after a character is typed</value>
  </data>
  <data name="Place_keywords_in_completion_lists" xml:space="preserve">
    <value>Place _keywords in completion lists</value>
  </data>
  <data name="Place_code_snippets_in_completion_lists" xml:space="preserve">
    <value>Place _code snippets in completion lists</value>
  </data>
  <data name="Completion_Lists" xml:space="preserve">
    <value>Completion Lists</value>
  </data>
  <data name="Selection_In_Completion_List" xml:space="preserve">
    <value>Selection In Completion List</value>
  </data>
  <data name="Show_preview_for_rename_tracking" xml:space="preserve">
    <value>Show preview for rename _tracking</value>
  </data>
  <data name="Place_open_brace_on_new_line_for_property_indexer_and_event_accessors" xml:space="preserve">
    <value>Place open brace on new line for property, indexer, and event accessors</value>
  </data>
  <data name="Place_open_brace_on_new_line_for_properties_indexers_and_events" xml:space="preserve">
    <value>Place open brace on new line for properties, indexers, and events</value>
  </data>
  <data name="Suggest_usings_for_types_in_dotnet_framework_assemblies" xml:space="preserve">
    <value>Suggest usings for types in .NET Framework assemblies</value>
  </data>
  <data name="Suggest_usings_for_types_in_NuGet_packages" xml:space="preserve">
    <value>Suggest usings for types in _NuGet packages</value>
  </data>
  <data name="Type_Inference_preferences_colon" xml:space="preserve">
    <value>Type Inference preferences:</value>
  </data>
  <data name="For_built_in_types" xml:space="preserve">
    <value>For built-in types</value>
  </data>
  <data name="Elsewhere" xml:space="preserve">
    <value>Elsewhere</value>
  </data>
  <data name="When_variable_type_is_apparent" xml:space="preserve">
    <value>When variable type is apparent</value>
  </data>
  <data name="Qualify_event_access_with_this" xml:space="preserve">
    <value>Qualify event access with 'this'</value>
  </data>
  <data name="Qualify_field_access_with_this" xml:space="preserve">
    <value>Qualify field access with 'this'</value>
  </data>
  <data name="Qualify_method_access_with_this" xml:space="preserve">
    <value>Qualify method access with 'this'</value>
  </data>
  <data name="Qualify_property_access_with_this" xml:space="preserve">
    <value>Qualify property access with 'this'</value>
  </data>
  <data name="Prefer_explicit_type" xml:space="preserve">
    <value>Prefer explicit type</value>
  </data>
  <data name="Prefer_this" xml:space="preserve">
    <value>Prefer 'this.'</value>
  </data>
  <data name="Prefer_var" xml:space="preserve">
    <value>Prefer 'var'</value>
  </data>
  <data name="this_preferences_colon" xml:space="preserve">
    <value>'this.' preferences:</value>
  </data>
  <data name="var_preferences_colon" xml:space="preserve">
    <value>'var' preferences:</value>
  </data>
  <data name="Do_not_prefer_this" xml:space="preserve">
    <value>Do not prefer 'this.'</value>
  </data>
  <data name="predefined_type_preferences_colon" xml:space="preserve">
    <value>predefined type preferences:</value>
  </data>
  <data name="Split_string_literals_on_enter" xml:space="preserve">
    <value>Split string literals on _enter</value>
  </data>
  <data name="Highlight_matching_portions_of_completion_list_items" xml:space="preserve">
    <value>_Highlight matching portions of completion list items</value>
  </data>
  <data name="Show_completion_item_filters" xml:space="preserve">
    <value>Show completion item _filters</value>
  </data>
  <data name="Enter_key_behavior_colon" xml:space="preserve">
    <value>Enter key behavior:</value>
  </data>
  <data name="Only_add_new_line_on_enter_after_end_of_fully_typed_word" xml:space="preserve">
    <value>_Only add new line on enter after end of fully typed word</value>
  </data>
  <data name="Always_add_new_line_on_enter" xml:space="preserve">
    <value>_Always add new line on enter</value>
  </data>
  <data name="Never_add_new_line_on_enter" xml:space="preserve">
    <value>_Never add new line on enter</value>
  </data>
  <data name="Always_include_snippets" xml:space="preserve">
    <value>Always include snippets</value>
  </data>
  <data name="Include_snippets_when_Tab_is_typed_after_an_identifier" xml:space="preserve">
    <value>Include snippets when ?-Tab is typed after an identifier</value>
  </data>
  <data name="Never_include_snippets" xml:space="preserve">
    <value>Never include snippets</value>
  </data>
  <data name="Snippets_behavior" xml:space="preserve">
    <value>Snippets behavior</value>
  </data>
  <data name="Show_completion_list_after_a_character_is_deleted" xml:space="preserve">
    <value>Show completion list after a character is _deleted</value>
  </data>
  <data name="null_checking_colon" xml:space="preserve">
    <value>'null' checking:</value>
  </data>
  <data name="Prefer_throw_expression" xml:space="preserve">
    <value>Prefer throw-expression</value>
  </data>
  <data name="Prefer_conditional_delegate_call" xml:space="preserve">
    <value>Prefer conditional delegate call</value>
  </data>
  <data name="Prefer_pattern_matching" xml:space="preserve">
    <value>Prefer pattern matching</value>
  </data>
  <data name="Prefer_pattern_matching_over_is_with_cast_check" xml:space="preserve">
    <value>Prefer pattern matching over 'is' with 'cast' check</value>
  </data>
  <data name="Prefer_pattern_matching_over_as_with_null_check" xml:space="preserve">
    <value>Prefer pattern matching over 'as' with 'null' check</value>
  </data>
  <data name="Prefer_block_body" xml:space="preserve">
    <value>Prefer block body</value>
  </data>
  <data name="Prefer_expression_body" xml:space="preserve">
    <value>Prefer expression body</value>
  </data>
  <data name="Automatically_format_on_return" xml:space="preserve">
    <value>Automatically format on return</value>
  </data>
  <data name="Automatically_format_when_typing" xml:space="preserve">
    <value>Automatically format when typing</value>
  </data>
  <data name="Never" xml:space="preserve">
    <value>Never</value>
  </data>
  <data name="When_on_single_line" xml:space="preserve">
    <value>When on single line</value>
  </data>
  <data name="When_possible" xml:space="preserve">
    <value>When possible</value>
  </data>
  <data name="Indent_case_contents_when_block" xml:space="preserve">
    <value>Indent case contents (when block)</value>
  </data>
  <data name="Fade_out_unused_usings" xml:space="preserve">
    <value>Fade out unused usings</value>
  </data>
  <data name="Prefer_is_null_for_reference_equality_checks" xml:space="preserve">
    <value>Prefer 'is null' for reference equality checks</value>
    <comment>'is null' is a C# string and should not be localized.</comment>
  </data>
  <data name="Report_invalid_placeholders_in_string_dot_format_calls" xml:space="preserve">
    <value>Report invalid placeholders in 'string.Format' calls</value>
  </data>
  <data name="Separate_using_directive_groups" xml:space="preserve">
    <value>Separate using directive groups</value>
  </data>
  <data name="In_arithmetic_binary_operators" xml:space="preserve">
    <value>In arithmetic operators:  *   /   %   +   -   &lt;&lt;   &gt;&gt;   &amp;   ^   |</value>
  </data>
  <data name="In_other_binary_operators" xml:space="preserve">
    <value>In other binary operators:  &amp;&amp;   ||   ??   and   or</value>
    <comment>'and' and 'or' are C# keywords and should not be localized</comment>
  </data>
  <data name="Show_name_suggestions" xml:space="preserve">
    <value>Show name s_uggestions</value>
  </data>
  <data name="Generate_Event_Subscription" xml:space="preserve">
    <value>Generate Event Subscription</value>
  </data>
  <data name="Remove_unnecessary_usings" xml:space="preserve">
    <value>Remove unnecessary usings</value>
  </data>
  <data name="Sort_usings" xml:space="preserve">
    <value>Sort usings</value>
  </data>
  <data name="Format_document_settings" xml:space="preserve">
    <value>Format Document Settings (Experiment) </value>
  </data>
  <data name="Apply_all_csharp_formatting_rules_indentation_wrapping_spacing" xml:space="preserve">
    <value>Apply all C# formatting rules (indentation, wrapping, spacing)</value>
  </data>
  <data name="In_relational_binary_operators" xml:space="preserve">
    <value>In relational operators:  &lt;   &gt;   &lt;=   &gt;=   is   as   ==   !=</value>
    <comment>'is' and 'as' are C# keywords and should not be localized</comment>
  </data>
  <data name="Perform_additional_code_cleanup_during_formatting" xml:space="preserve">
    <value>Perform additional code cleanup during formatting</value>
  </data>
  <data name="CSharp_Coding_Conventions" xml:space="preserve">
    <value>C# Coding Conventions</value>
  </data>
  <data name="CSharp_Formatting_Rules" xml:space="preserve">
    <value>C# Formatting Rules</value>
  </data>
  <data name="Discard" xml:space="preserve">
    <value>Discard</value>
  </data>
  <data name="Unused_local" xml:space="preserve">
    <value>Unused local</value>
  </data>
  <data name="When_on_multiple_lines" xml:space="preserve">
    <value>When on multiple lines</value>
  </data>
  <data name="Show_items_from_unimported_namespaces" xml:space="preserve">
    <value>Show items from unimported namespaces (experimental)</value>
  </data>
  <data name="Inside_namespace" xml:space="preserve">
    <value>Inside namespace</value>
    <comment>'namespace' is a C# keyword and should not be localized</comment>
  </data>
  <data name="Outside_namespace" xml:space="preserve">
    <value>Outside namespace</value>
    <comment>'namespace' is a C# keyword and should not be localized</comment>
  </data>
  <data name="Preferred_using_directive_placement" xml:space="preserve">
    <value>Preferred 'using' directive placement</value>
    <comment>'using' is a C# keyword and should not be localized</comment>
  </data>
  <data name="using_preferences_colon" xml:space="preserve">
    <value>'using' preferences:</value>
    <comment>'using' is a C# keyword and should not be localized</comment>
  </data>
  <data name="General" xml:space="preserve">
    <value>General</value>
    <comment>Title of the control group on the General Formatting options page</comment>
  </data>
  <data name="Prefer_switch_expression" xml:space="preserve">
    <value>Prefer switch expression</value>
  </data>
  <data name="Automatically_show_completion_list_in_argument_lists" xml:space="preserve">
    <value>Automatically show completion list in argument lists (experimental)</value>
  </data>
  <data name="Show_remarks_in_Quick_Info" xml:space="preserve">
    <value>Show remarks in Quick Info</value>
  </data>
  <data name="Format_document" xml:space="preserve">
    <value>Format document</value>
  </data>
  <data name="Pattern_matching_preferences_colon" xml:space="preserve">
    <value>Pattern matching preferences:</value>
  </data>
  <data name="Prefer_pattern_matching_over_mixed_type_check" xml:space="preserve">
    <value>Prefer pattern matching over mixed type check</value>
  </data>
<<<<<<< HEAD
=======
  <data name="Edit_color_scheme" xml:space="preserve">
    <value>Edit color scheme</value>
  </data>
>>>>>>> d12d0efb
</root><|MERGE_RESOLUTION|>--- conflicted
+++ resolved
@@ -617,10 +617,7 @@
   <data name="Prefer_pattern_matching_over_mixed_type_check" xml:space="preserve">
     <value>Prefer pattern matching over mixed type check</value>
   </data>
-<<<<<<< HEAD
-=======
   <data name="Edit_color_scheme" xml:space="preserve">
     <value>Edit color scheme</value>
   </data>
->>>>>>> d12d0efb
 </root>