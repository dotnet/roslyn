--- conflicted
+++ resolved
@@ -63,10 +63,7 @@
             BindToOption(Colorize_regular_expressions, RegularExpressionsOptions.ColorizeRegexPatterns, LanguageNames.CSharp);
             BindToOption(Report_invalid_regular_expressions, RegularExpressionsOptions.ReportInvalidRegexPatterns, LanguageNames.CSharp);
             BindToOption(Highlight_related_components_under_cursor, RegularExpressionsOptions.HighlightRelatedRegexComponentsUnderCursor, LanguageNames.CSharp);
-<<<<<<< HEAD
-=======
             BindToOption(Show_completion_list, RegularExpressionsOptions.ProvideRegexCompletions, LanguageNames.CSharp);
->>>>>>> d4a0033b
 
             BindToOption(Use_enhanced_colors, FeatureOnOffOptions.UseEnhancedColors);
         }
