// Copyright (c) Microsoft.  All Rights Reserved.  Licensed under the Apache License, Version 2.0.  See License.txt in the project root for license information.

using System;
using System.Collections.Generic;
using System.Collections.Immutable;
using System.Composition;
using System.Diagnostics;
using System.Reflection;
using System.Xml.Linq;
using Microsoft.CodeAnalysis;
using Microsoft.CodeAnalysis.CodeStyle;
using Microsoft.CodeAnalysis.Completion;
using Microsoft.CodeAnalysis.CSharp.CodeStyle;
using Microsoft.CodeAnalysis.CSharp.Completion;
using Microsoft.CodeAnalysis.CSharp.Formatting;
using Microsoft.CodeAnalysis.Editing;
using Microsoft.CodeAnalysis.Editor.CSharp.SplitStringLiteral;
using Microsoft.CodeAnalysis.Editor.Shared.Options;
using Microsoft.CodeAnalysis.ExtractMethod;
using Microsoft.CodeAnalysis.Formatting;
using Microsoft.CodeAnalysis.Options;
using Microsoft.CodeAnalysis.Shared.Options;
using Microsoft.CodeAnalysis.Simplification;
using Microsoft.VisualStudio.LanguageServices.Implementation.Options;
using Microsoft.VisualStudio.LanguageServices.Implementation.ProjectSystem;

namespace Microsoft.VisualStudio.LanguageServices.CSharp.Options
{
    [ExportLanguageSpecificOptionSerializer(
        LanguageNames.CSharp,
        GenerationOptions.FeatureName,
        SplitStringLiteralOptions.FeatureName,
        AddImportOptions.FeatureName,
        CompletionOptions.FeatureName,
        CSharpCompletionOptions.FeatureName,
        CSharpCodeStyleOptions.FeatureName,
        CodeStyleOptions.PerLanguageCodeStyleOption,
        SimplificationOptions.PerLanguageFeatureName,
        ExtractMethodOptions.FeatureName,
        CSharpFormattingOptions.IndentFeatureName,
        CSharpFormattingOptions.NewLineFormattingFeatureName,
        CSharpFormattingOptions.SpacingFeatureName,
        CSharpFormattingOptions.WrappingFeatureName,
        FormattingOptions.InternalTabFeatureName,
        FeatureOnOffOptions.OptionName,
        ServiceFeatureOnOffOptions.OptionName), Shared]
    internal sealed class CSharpSettingsManagerOptionSerializer : AbstractSettingsManagerOptionSerializer
    {
        [ImportingConstructor]
        public CSharpSettingsManagerOptionSerializer(VisualStudioWorkspaceImpl workspace)
            : base(workspace)
        {
        }

        private const string WrappingIgnoreSpacesAroundBinaryOperator = nameof(AutomationObject.Wrapping_IgnoreSpacesAroundBinaryOperators);
        private const string SpaceAroundBinaryOperator = nameof(AutomationObject.Space_AroundBinaryOperator);
        private const string UnindentLabels = nameof(AutomationObject.Indent_UnindentLabels);
        private const string FlushLabelsLeft = nameof(AutomationObject.Indent_FlushLabelsLeft);
        private const string Style_QualifyFieldAccess = nameof(AutomationObject.Style_QualifyFieldAccess);
        private const string Style_QualifyPropertyAccess = nameof(AutomationObject.Style_QualifyPropertyAccess);
        private const string Style_QualifyMethodAccess = nameof(AutomationObject.Style_QualifyMethodAccess);
        private const string Style_QualifyEventAccess = nameof(AutomationObject.Style_QualifyEventAccess);
        private const string Style_UseImplicitTypeForIntrinsicTypes = nameof(AutomationObject.Style_UseImplicitTypeForIntrinsicTypes);
        private const string Style_UseImplicitTypeWhereApparent = nameof(AutomationObject.Style_UseImplicitTypeWhereApparent);
        private const string Style_UseImplicitTypeWherePossible = nameof(AutomationObject.Style_UseImplicitTypeWherePossible);
<<<<<<< HEAD
        private const string Style_UseBracesWherePossible = nameof(AutomationObject.Style_UseBracesWherePossible);
=======
        private const string Style_PreferIntrinsicPredefinedTypeKeywordInDeclaration = nameof(AutomationObject.Style_PreferIntrinsicPredefinedTypeKeywordInDeclaration);
        private const string Style_PreferIntrinsicPredefinedTypeKeywordInMemberAccess = nameof(AutomationObject.Style_PreferIntrinsicPredefinedTypeKeywordInMemberAccess);
>>>>>>> 585efc53

        private KeyValuePair<string, IOption> GetOptionInfoForOnOffOptions(FieldInfo fieldInfo)
        {
            var value = (IOption)fieldInfo.GetValue(obj: null);
            return new KeyValuePair<string, IOption>(GetStorageKeyForOption(value), value);
        }

        private bool ShouldIncludeOnOffOption(FieldInfo fieldInfo)
        {
            return SupportsOnOffOption((IOption)fieldInfo.GetValue(obj: null));
        }

        protected override ImmutableDictionary<string, IOption> CreateStorageKeyToOptionMap()
        {
            var result = ImmutableDictionary.Create<string, IOption>(StringComparer.OrdinalIgnoreCase).ToBuilder();

            result.AddRange(new[]
                {
                    new KeyValuePair<string, IOption>(GetStorageKeyForOption(CompletionOptions.TriggerOnTypingLetters), CompletionOptions.TriggerOnTypingLetters),
                    new KeyValuePair<string, IOption>(GetStorageKeyForOption(CompletionOptions.TriggerOnDeletion), CompletionOptions.TriggerOnDeletion),
                    new KeyValuePair<string, IOption>(GetStorageKeyForOption(CompletionOptions.ShowCompletionItemFilters), CompletionOptions.ShowCompletionItemFilters),
                    new KeyValuePair<string, IOption>(GetStorageKeyForOption(CompletionOptions.HighlightMatchingPortionsOfCompletionListItems), CompletionOptions.HighlightMatchingPortionsOfCompletionListItems),
                });

            Type[] types = new[]
                {
                    typeof(GenerationOptions),
                    typeof(AddImportOptions),
                    typeof(SplitStringLiteralOptions),
                    typeof(CSharpCompletionOptions),
                    typeof(SimplificationOptions),
                    typeof(CSharpCodeStyleOptions),
                    typeof(ExtractMethodOptions),
                    typeof(ServiceFeatureOnOffOptions),
                    typeof(CSharpFormattingOptions),
                    typeof(CodeStyleOptions)
                };

            var bindingFlags = BindingFlags.Public | BindingFlags.Static;
            result.AddRange(GetOptionInfoFromTypeFields(types, bindingFlags, this.GetOptionInfo));

            types = new[] { typeof(FeatureOnOffOptions) };
            result.AddRange(GetOptionInfoFromTypeFields(types, bindingFlags, this.GetOptionInfoForOnOffOptions, this.ShouldIncludeOnOffOption));

            return result.ToImmutable();
        }

        protected override string LanguageName { get { return LanguageNames.CSharp; } }

        protected override string SettingStorageRoot { get { return "TextEditor.CSharp.Specific."; } }

        protected override string GetStorageKeyForOption(IOption option)
        {
            var name = option.Name;
            if (option == ServiceFeatureOnOffOptions.ClosedFileDiagnostic)
            {
                // ClosedFileDiagnostics has been deprecated in favor of CSharpClosedFileDiagnostics.
                // ClosedFileDiagnostics had a default value of 'true', while CSharpClosedFileDiagnostics has a default value of 'false'.
                // We want to ensure that we don't fetch the setting store value for the old flag, as that can cause the default value for this option to change.
                name = nameof(AutomationObject.CSharpClosedFileDiagnostics);
            }

            return SettingStorageRoot + name;
        }

        protected override bool SupportsOption(IOption option, string languageName)
        {
            if (option == GenerationOptions.PlaceSystemNamespaceFirst ||
                option == AddImportOptions.SuggestForTypesInReferenceAssemblies ||
                option == AddImportOptions.SuggestForTypesInNuGetPackages ||
                option.Feature == CodeStyleOptions.PerLanguageCodeStyleOption ||
                option.Feature == CSharpCodeStyleOptions.FeatureName ||
                option.Feature == CSharpFormattingOptions.WrappingFeatureName ||
                option.Feature == CSharpFormattingOptions.IndentFeatureName ||
                option.Feature == CSharpFormattingOptions.SpacingFeatureName ||
                option.Feature == CSharpFormattingOptions.NewLineFormattingFeatureName)
            {
                return true;
            }
            else if (languageName == LanguageNames.CSharp)
            {
                if (option == CompletionOptions.TriggerOnTypingLetters ||
                    option == CompletionOptions.TriggerOnDeletion ||
                    option == CompletionOptions.ShowCompletionItemFilters ||
                    option == CompletionOptions.HighlightMatchingPortionsOfCompletionListItems ||
                    option == CompletionOptions.EnterKeyBehavior ||
                    option == CompletionOptions.SnippetsBehavior ||
                    option.Feature == SimplificationOptions.PerLanguageFeatureName ||
                    option.Feature == ExtractMethodOptions.FeatureName ||
                    option.Feature == ServiceFeatureOnOffOptions.OptionName ||
                    option.Feature == FormattingOptions.InternalTabFeatureName)
                {
                    return true;
                }
                else if (option.Feature == FeatureOnOffOptions.OptionName)
                {
                    return SupportsOnOffOption(option);
                }
            }

            return false;
        }

        private bool SupportsOnOffOption(IOption option)
        {
            return option == FeatureOnOffOptions.AutoFormattingOnCloseBrace ||
                   option == FeatureOnOffOptions.AutoFormattingOnSemicolon ||
                   option == FeatureOnOffOptions.LineSeparator ||
                   option == FeatureOnOffOptions.Outlining ||
                   option == FeatureOnOffOptions.ReferenceHighlighting ||
                   option == FeatureOnOffOptions.KeywordHighlighting ||
                   option == FeatureOnOffOptions.FormatOnPaste ||
                   option == FeatureOnOffOptions.AutoXmlDocCommentGeneration ||
                   option == FeatureOnOffOptions.AutoInsertBlockCommentStartString ||
                   option == FeatureOnOffOptions.RefactoringVerification ||
                   option == FeatureOnOffOptions.RenameTracking ||
                   option == FeatureOnOffOptions.RenameTrackingPreview;
        }

        public override bool TryFetch(OptionKey optionKey, out object value)
        {
            value = null;

            if (this.Manager == null)
            {
                Debug.Fail("Manager field is unexpectedly null.");
                return false;
            }

            if (optionKey.Option == CSharpFormattingOptions.SpacingAroundBinaryOperator)
            {
                // Remove space -> Space_AroundBinaryOperator = 0
                // Insert space -> Space_AroundBinaryOperator and Wrapping_IgnoreSpacesAroundBinaryOperator both missing
                // Ignore spacing -> Wrapping_IgnoreSpacesAroundBinaryOperator = 1

                object ignoreSpacesAroundBinaryObjectValue = this.Manager.GetValueOrDefault(WrappingIgnoreSpacesAroundBinaryOperator, defaultValue: 0);
                if (ignoreSpacesAroundBinaryObjectValue.Equals(1))
                {
                    value = BinaryOperatorSpacingOptions.Ignore;
                    return true;
                }

                object spaceAroundBinaryOperatorObjectValue = this.Manager.GetValueOrDefault(SpaceAroundBinaryOperator, defaultValue: 1);
                if (spaceAroundBinaryOperatorObjectValue.Equals(0))
                {
                    value = BinaryOperatorSpacingOptions.Remove;
                    return true;
                }

                value = BinaryOperatorSpacingOptions.Single;
                return true;
            }

            if (optionKey.Option == CSharpFormattingOptions.LabelPositioning)
            {
                object flushLabelLeftObjectValue = this.Manager.GetValueOrDefault(FlushLabelsLeft, defaultValue: 0);
                if (flushLabelLeftObjectValue.Equals(1))
                {
                    value = LabelPositionOptions.LeftMost;
                    return true;
                }

                object unindentLabelsObjectValue = this.Manager.GetValueOrDefault(UnindentLabels, defaultValue: 1);
                if (unindentLabelsObjectValue.Equals(0))
                {
                    value = LabelPositionOptions.NoIndent;
                    return true;
                }

                value = LabelPositionOptions.OneLess;
                return true;
            }

            // code style: use this.
            if (optionKey.Option == CodeStyleOptions.QualifyFieldAccess)
            {
                return FetchStyleBool(Style_QualifyFieldAccess, out value);
            }
            else if (optionKey.Option == CodeStyleOptions.QualifyPropertyAccess)
            {
                return FetchStyleBool(Style_QualifyPropertyAccess, out value);
            }
            else if (optionKey.Option == CodeStyleOptions.QualifyMethodAccess)
            {
                return FetchStyleBool(Style_QualifyMethodAccess, out value);
            }
            else if (optionKey.Option == CodeStyleOptions.QualifyEventAccess)
            {
                return FetchStyleBool(Style_QualifyEventAccess, out value);
            }

            // code style: use var options.
            if (optionKey.Option == CSharpCodeStyleOptions.UseImplicitTypeForIntrinsicTypes)
            {
                return FetchStyleBool(Style_UseImplicitTypeForIntrinsicTypes, out value);
            }
            else if (optionKey.Option == CSharpCodeStyleOptions.UseImplicitTypeWhereApparent)
            {
                return FetchStyleBool(Style_UseImplicitTypeWhereApparent, out value);
            }
            else if (optionKey.Option == CSharpCodeStyleOptions.UseImplicitTypeWherePossible)
            {
                return FetchStyleBool(Style_UseImplicitTypeWherePossible, out value);
            }
            else if (optionKey.Option == CSharpCodeStyleOptions.UseBracesWherePossible)
            {
                return FetchStyleBool(Style_UseBracesWherePossible, out value);
            }

            // code style: intrinsic/framework type.
            if (optionKey.Option == CodeStyleOptions.PreferIntrinsicPredefinedTypeKeywordInDeclaration)
            {
                return FetchStyleBool(Style_PreferIntrinsicPredefinedTypeKeywordInDeclaration, out value);
            }
            else if (optionKey.Option == CodeStyleOptions.PreferIntrinsicPredefinedTypeKeywordInMemberAccess)
            {
                return FetchStyleBool(Style_PreferIntrinsicPredefinedTypeKeywordInMemberAccess, out value);
            }

            if (optionKey.Option == CompletionOptions.EnterKeyBehavior)
            {
                return FetchEnterKeyBehavior(optionKey, out value);
            }

            if (optionKey.Option == CompletionOptions.SnippetsBehavior)
            {
                return FetchSnippetsBehavior(optionKey, out value);
            }

            if (optionKey.Option == CompletionOptions.TriggerOnDeletion)
            {
                return FetchTriggerOnDeletion(optionKey, out value);
            }

            return base.TryFetch(optionKey, out value);
        }

        private bool FetchTriggerOnDeletion(OptionKey optionKey, out object value)
        {
            if (!base.TryFetch(optionKey, out value))
            {
                return false;
            }

            if (value == null)
            {
                // The default behavior for c# is to not trigger completion on deletion.
                value = (bool?)false;
            }

            return true;
        }

        private bool FetchStyleBool(string settingName, out object value)
        {
            var typeStyleValue = Manager.GetValueOrDefault<string>(settingName);
            return FetchStyleOption<bool>(typeStyleValue, out value);
        }

        /// <summary>
        /// The EnterKeyBehavior option (formerly AddNewLineOnEnterAfterFullyTypedWord) used to only exist in C# and as a boolean.
        /// We need to maintain the meaning of the serialized legacy setting.
        /// </summary>
        private bool FetchSnippetsBehavior(OptionKey optionKey, out object value)
        {
            if (!base.TryFetch(optionKey, out value))
            {
                return false;
            }

            if (!value.Equals(SnippetsRule.Default))
            {
                return true;
            }

            // if the SnippetsBehavior setting cannot be loaded, then attempt to load and upgrade the legacy setting

#pragma warning disable CS0618 // IncludeSnippets is obsolete
            if (base.TryFetch(CSharpCompletionOptions.IncludeSnippets, out value))
#pragma warning restore CS0618
            {
                if ((bool)value)
                {
                    value = SnippetsRule.AlwaysInclude;
                }
                else
                {
                    value = SnippetsRule.NeverInclude;
                }

                return true;
            }

            value = SnippetsRule.AlwaysInclude;
            return true;
        }


        /// <summary>
        /// The EnterKeyBehavior option (formerly AddNewLineOnEnterAfterFullyTypedWord) used to only exist in C# and as a boolean.
        /// We need to maintain the meaning of the serialized legacy setting.
        /// </summary>
        private bool FetchEnterKeyBehavior(OptionKey optionKey, out object value)
        {
            if (!base.TryFetch(optionKey, out value))
            {
                return false;
            }

            if (!value.Equals(EnterKeyRule.Default))
            {
                return true;
            }

            // if the EnterKeyBehavior setting cannot be loaded, then attempt to load and upgrade the legacy AddNewLineOnEnterAfterFullyTypedWord setting

#pragma warning disable CS0618 // AddNewLineOnEnterAfterFullyTypedWord is obsolete
            if (base.TryFetch(CSharpCompletionOptions.AddNewLineOnEnterAfterFullyTypedWord, out value))
#pragma warning restore CS0618
            {
                int intValue = (int)value;
                switch (intValue)
                {
                    case 1:
                        value = EnterKeyRule.AfterFullyTypedWord;
                        break;
                    case 0:
                    default:
                        value = EnterKeyRule.Never;
                        break;
                }

                return true;
            }

            value = EnterKeyRule.Never;
            return true;
        }

        public override bool TryPersist(OptionKey optionKey, object value)
        {
            if (this.Manager == null)
            {
                Debug.Fail("Manager field is unexpectedly null.");
                return false;
            }

            if (optionKey.Option == CSharpFormattingOptions.SpacingAroundBinaryOperator)
            {
                // Remove space -> Space_AroundBinaryOperator = 0
                // Insert space -> Space_AroundBinaryOperator and Wrapping_IgnoreSpacesAroundBinaryOperator both missing
                // Ignore spacing -> Wrapping_IgnoreSpacesAroundBinaryOperator = 1

                switch ((BinaryOperatorSpacingOptions)value)
                {
                    case BinaryOperatorSpacingOptions.Remove:
                        {
                            this.Manager.SetValueAsync(WrappingIgnoreSpacesAroundBinaryOperator, value: 0, isMachineLocal: false);
                            this.Manager.SetValueAsync(SpaceAroundBinaryOperator, 0, isMachineLocal: false);
                            return true;
                        }

                    case BinaryOperatorSpacingOptions.Ignore:
                        {
                            this.Manager.SetValueAsync(SpaceAroundBinaryOperator, value: 1, isMachineLocal: false);
                            this.Manager.SetValueAsync(WrappingIgnoreSpacesAroundBinaryOperator, 1, isMachineLocal: false);
                            return true;
                        }

                    case BinaryOperatorSpacingOptions.Single:
                        {
                            this.Manager.SetValueAsync(SpaceAroundBinaryOperator, value: 1, isMachineLocal: false);
                            this.Manager.SetValueAsync(WrappingIgnoreSpacesAroundBinaryOperator, value: 0, isMachineLocal: false);
                            return true;
                        }
                }
            }
            else if (optionKey.Option == CSharpFormattingOptions.LabelPositioning)
            {
                switch ((LabelPositionOptions)value)
                {
                    case LabelPositionOptions.LeftMost:
                        {
                            this.Manager.SetValueAsync(UnindentLabels, value: 1, isMachineLocal: false);
                            this.Manager.SetValueAsync(FlushLabelsLeft, 1, isMachineLocal: false);
                            return true;
                        }

                    case LabelPositionOptions.NoIndent:
                        {
                            this.Manager.SetValueAsync(FlushLabelsLeft, value: 0, isMachineLocal: false);
                            this.Manager.SetValueAsync(UnindentLabels, 0, isMachineLocal: false);
                            return true;
                        }

                    case LabelPositionOptions.OneLess:
                        {
                            this.Manager.SetValueAsync(FlushLabelsLeft, value: 0, isMachineLocal: false);
                            this.Manager.SetValueAsync(UnindentLabels, value: 1, isMachineLocal: false);
                            return true;
                        }
                }
            }

            // code style: use this.
            if (optionKey.Option == CodeStyleOptions.QualifyFieldAccess)
            {
                return PersistStyleOption<bool>(Style_QualifyFieldAccess, value);
            }
            else if (optionKey.Option == CodeStyleOptions.QualifyPropertyAccess)
            {
                return PersistStyleOption<bool>(Style_QualifyPropertyAccess, value);
            }
            else if (optionKey.Option == CodeStyleOptions.QualifyMethodAccess)
            {
                return PersistStyleOption<bool>(Style_QualifyMethodAccess, value);
            }
            else if (optionKey.Option == CodeStyleOptions.QualifyEventAccess)
            {
                return PersistStyleOption<bool>(Style_QualifyEventAccess, value);
            }

            // code style: use var options.
            if (optionKey.Option == CSharpCodeStyleOptions.UseImplicitTypeForIntrinsicTypes)
            {
                return PersistStyleOption<bool>(Style_UseImplicitTypeForIntrinsicTypes, value);
            }
            else if (optionKey.Option == CSharpCodeStyleOptions.UseImplicitTypeWhereApparent)
            {
                return PersistStyleOption<bool>(Style_UseImplicitTypeWhereApparent, value);
            }
            else if (optionKey.Option == CSharpCodeStyleOptions.UseImplicitTypeWherePossible)
            {
                return PersistStyleOption<bool>(Style_UseImplicitTypeWherePossible, value);
            }

<<<<<<< HEAD
            // code style: brace options.
            if (optionKey.Option == CSharpCodeStyleOptions.UseBracesWherePossible)
            {
                return PersistStyleOption<bool>(Style_UseBracesWherePossible, value);
=======
            // code style: intrinsic/framework type.
            if (optionKey.Option == CodeStyleOptions.PreferIntrinsicPredefinedTypeKeywordInDeclaration)
            {
                return PersistStyleOption<bool>(Style_PreferIntrinsicPredefinedTypeKeywordInDeclaration, value);
            }
            else if (optionKey.Option == CodeStyleOptions.PreferIntrinsicPredefinedTypeKeywordInMemberAccess)
            {
                return PersistStyleOption<bool>(Style_PreferIntrinsicPredefinedTypeKeywordInMemberAccess, value);
>>>>>>> 585efc53
            }

            return base.TryPersist(optionKey, value);
        }

        private bool PersistStyleOption<T>(string option, object value)
        {
            var serializedValue = ((CodeStyleOption<T>)value).ToXElement().ToString();
            this.Manager.SetValueAsync(option, value: serializedValue, isMachineLocal: false);
            return true;
        }

        private static bool FetchStyleOption<T>(string typeStyleOptionValue, out object value)
        {
            if (string.IsNullOrEmpty(typeStyleOptionValue))
            {
                value = CodeStyleOption<T>.Default;
            }
            else
            {
                value = CodeStyleOption<T>.FromXElement(XElement.Parse(typeStyleOptionValue));
            }

            return true;
        }
    }
}<|MERGE_RESOLUTION|>--- conflicted
+++ resolved
@@ -63,12 +63,9 @@
         private const string Style_UseImplicitTypeForIntrinsicTypes = nameof(AutomationObject.Style_UseImplicitTypeForIntrinsicTypes);
         private const string Style_UseImplicitTypeWhereApparent = nameof(AutomationObject.Style_UseImplicitTypeWhereApparent);
         private const string Style_UseImplicitTypeWherePossible = nameof(AutomationObject.Style_UseImplicitTypeWherePossible);
-<<<<<<< HEAD
-        private const string Style_UseBracesWherePossible = nameof(AutomationObject.Style_UseBracesWherePossible);
-=======
         private const string Style_PreferIntrinsicPredefinedTypeKeywordInDeclaration = nameof(AutomationObject.Style_PreferIntrinsicPredefinedTypeKeywordInDeclaration);
         private const string Style_PreferIntrinsicPredefinedTypeKeywordInMemberAccess = nameof(AutomationObject.Style_PreferIntrinsicPredefinedTypeKeywordInMemberAccess);
->>>>>>> 585efc53
+        private const string Style_UseBracesWherePossible = nameof(AutomationObject.Style_UseBracesWherePossible);
 
         private KeyValuePair<string, IOption> GetOptionInfoForOnOffOptions(FieldInfo fieldInfo)
         {
@@ -505,12 +502,12 @@
                 return PersistStyleOption<bool>(Style_UseImplicitTypeWherePossible, value);
             }
 
-<<<<<<< HEAD
             // code style: brace options.
             if (optionKey.Option == CSharpCodeStyleOptions.UseBracesWherePossible)
             {
                 return PersistStyleOption<bool>(Style_UseBracesWherePossible, value);
-=======
+            }
+
             // code style: intrinsic/framework type.
             if (optionKey.Option == CodeStyleOptions.PreferIntrinsicPredefinedTypeKeywordInDeclaration)
             {
@@ -519,7 +516,6 @@
             else if (optionKey.Option == CodeStyleOptions.PreferIntrinsicPredefinedTypeKeywordInMemberAccess)
             {
                 return PersistStyleOption<bool>(Style_PreferIntrinsicPredefinedTypeKeywordInMemberAccess, value);
->>>>>>> 585efc53
             }
 
             return base.TryPersist(optionKey, value);
