﻿// Licensed to the .NET Foundation under one or more agreements.
// The .NET Foundation licenses this file to you under the MIT license.
// See the LICENSE file in the project root for more information.

using Microsoft.CodeAnalysis;
using Microsoft.CodeAnalysis.ColorSchemes;
using Microsoft.CodeAnalysis.SolutionCrawler;

namespace Microsoft.VisualStudio.LanguageServices.CSharp.Options;

internal static class AdvancedOptionPageStrings
{
    public static string Option_Analysis
        => ServicesVSResources.Analysis;

    public static string Option_Run_background_code_analysis_for
        => ServicesVSResources.Run_background_code_analysis_for_colon;

    public static string Option_Background_Analysis_Scope_None
        => WorkspacesResources.None;

    public static string Option_Background_Analysis_Scope_Active_File
        => ServicesVSResources.Current_document;

    public static string Option_Background_Analysis_Scope_Open_Files
        => ServicesVSResources.Open_documents;

    public static string Option_Background_Analysis_Scope_Full_Solution
        => ServicesVSResources.Entire_solution;

    public static BackgroundAnalysisScope Option_Background_Analysis_Scope_None_Tag
        => BackgroundAnalysisScope.None;

    public static BackgroundAnalysisScope Option_Background_Analysis_Scope_Active_File_Tag
        => BackgroundAnalysisScope.VisibleFilesAndOpenFilesWithPreviouslyReportedDiagnostics;

    public static BackgroundAnalysisScope Option_Background_Analysis_Scope_Open_Files_Tag
        => BackgroundAnalysisScope.OpenFiles;

    public static BackgroundAnalysisScope Option_Background_Analysis_Scope_Full_Solution_Tag
        => BackgroundAnalysisScope.FullSolution;

    public static string Option_Show_compiler_errors_and_warnings_for
        => ServicesVSResources.Show_compiler_errors_and_warnings_for_colon;

    public static string Option_Compiler_Diagnostics_Scope_None
        => WorkspacesResources.None;

<<<<<<< HEAD
        public static string Option_Inline_Hints
            => EditorFeaturesResources.Inline_Hints;
=======
    public static string Option_Compiler_Diagnostics_Scope_Visible_Files
        => ServicesVSResources.Current_document; // We show "Current document" to users for consistency with term used elsewhere.

    public static string Option_Compiler_Diagnostics_Scope_Open_Files
        => ServicesVSResources.Open_documents;

    public static string Option_Compiler_Diagnostics_Scope_Full_Solution
        => ServicesVSResources.Entire_solution;
>>>>>>> 36b57da2

    public static CompilerDiagnosticsScope Option_Compiler_Diagnostics_Scope_None_Tag
        => CompilerDiagnosticsScope.None;

    public static CompilerDiagnosticsScope Option_Compiler_Diagnostics_Scope_Visible_Files_Tag
        => CompilerDiagnosticsScope.VisibleFilesAndOpenFilesWithPreviouslyReportedDiagnostics;

    public static CompilerDiagnosticsScope Option_Compiler_Diagnostics_Scope_Open_Files_Tag
        => CompilerDiagnosticsScope.OpenFiles;

    public static CompilerDiagnosticsScope Option_Compiler_Diagnostics_Scope_Full_Solution_Tag
        => CompilerDiagnosticsScope.FullSolution;

    public static string Option_Enable_navigation_to_decompiled_sources
        => ServicesVSResources.Enable_navigation_to_decompiled_sources;

    public static string Option_Enable_navigation_to_sourcelink_and_embedded_sources
        => ServicesVSResources.Enable_navigation_to_sourcelink_and_embedded_sources;

    public static string Option_Always_use_default_symbol_servers_for_navigation
        => ServicesVSResources.Always_use_default_symbol_servers_for_navigation;

    public static string Option_Inline_Hints
        => EditorFeaturesResources.Inline_Hints;

    public static string Option_Display_all_hints_while_pressing_Alt_F1
        => ServicesVSResources.Display_all_hints_while_pressing_Alt_F1;

    public static string Option_Color_hints
        => ServicesVSResources.Color_hints;

    public static string Option_Display_inline_parameter_name_hints
        => ServicesVSResources.Display_inline_parameter_name_hints;

    public static string Option_Show_hints_for_literals
        => ServicesVSResources.Show_hints_for_literals;

    public static string Option_Show_hints_for_new_expressions
        => CSharpVSResources.Show_hints_for_new_expressions;

    public static string Option_Show_hints_for_everything_else
        => ServicesVSResources.Show_hints_for_everything_else;

    public static string Option_Show_hints_for_indexers
        => ServicesVSResources.Show_hints_for_indexers;

    public static string Option_Suppress_hints_when_parameter_name_matches_the_method_s_intent
        => ServicesVSResources.Suppress_hints_when_parameter_name_matches_the_method_s_intent;

    public static string Option_Suppress_hints_when_parameter_names_differ_only_by_suffix
        => ServicesVSResources.Suppress_hints_when_parameter_names_differ_only_by_suffix;

    public static string Option_Suppress_hints_when_argument_matches_parameter_name
        => ServicesVSResources.Suppress_hints_when_argument_matches_parameter_name;

    public static string Option_Display_inline_type_hints
        => ServicesVSResources.Display_inline_type_hints;

    public static string Option_Show_hints_for_variables_with_inferred_types
        => ServicesVSResources.Show_hints_for_variables_with_inferred_types;

    public static string Option_Show_hints_for_lambda_parameter_types
        => ServicesVSResources.Show_hints_for_lambda_parameter_types;

    public static string Option_Show_hints_for_implicit_object_creation
        => ServicesVSResources.Show_hints_for_implicit_object_creation;

    public static string Option_Show_hints_for_collection_expressions
        => ServicesVSResources.Show_hints_for_collection_expressions;

    public static string Option_Display_diagnostics_inline_experimental
        => ServicesVSResources.Display_diagnostics_inline_experimental;

    public static string Option_at_the_end_of_the_line_of_code
        => ServicesVSResources.at_the_end_of_the_line_of_code;

    public static string Option_on_the_right_edge_of_the_editor_window
        => ServicesVSResources.on_the_right_edge_of_the_editor_window;

    public static string Option_RenameTrackingPreview
        => ServicesVSResources.Show_preview_for_rename_tracking;

    public static string Option_Split_string_literals_on_enter
        => CSharpVSResources.Split_string_literals_on_enter;

    public static string Option_DisplayLineSeparators
        => ServicesVSResources.Show_procedure_line_separators;

    public static string Option_Underline_reassigned_variables
        => ServicesVSResources.Underline_reassigned_variables;

    public static string Option_Strike_out_obsolete_symbols
        => ServicesVSResources.Strike_out_obsolete_symbols;

    public static string Option_EditorHelp
        => ServicesVSResources.Editor_Help;

    public static string Option_EnableHighlightKeywords
        => ServicesVSResources.Highlight_related_keywords_under_cursor;

    public static string Option_EnableHighlightReferences
        => ServicesVSResources.Highlight_references_to_symbol_under_cursor;

    public static string Option_EnterOutliningMode
        => CSharpVSResources.Enter_outlining_mode_when_files_open;

    public static string Option_Implement_Interface_or_Abstract_Class
        => ServicesVSResources.Implement_Interface_or_Abstract_Class;

    public static string Option_When_inserting_properties_events_and_methods_place_them
        => ServicesVSResources.When_inserting_properties_events_and_methods_place_them;

    public static string Option_with_other_members_of_the_same_kind
        => ServicesVSResources.with_other_members_of_the_same_kind;

    public static string Option_at_the_end
        => ServicesVSResources.at_the_end;

    public static string Option_When_generating_properties
        => ServicesVSResources.When_generating_properties;

    public static string Option_prefer_auto_properties
        => ServicesVSResources.codegen_prefer_auto_properties;

    public static string Option_prefer_throwing_properties
        => ServicesVSResources.prefer_throwing_properties;

    public static string Option_Comments
        => ServicesVSResources.Comments;

    public static string Option_GenerateXmlDocCommentsForTripleSlash
        => CSharpVSResources.Generate_XML_documentation_comments_for;

    public static string Option_InsertSlashSlashAtTheStartOfNewLinesWhenWritingSingleLineComments
        => CSharpVSResources.Insert_slash_slash_at_the_start_of_new_lines_when_writing_slash_slash_comments;

    public static string Option_InsertAsteriskAtTheStartOfNewLinesWhenWritingBlockComments
        => CSharpVSResources.Insert_at_the_start_of_new_lines_when_writing_comments;

    public static string Option_ShowRemarksInQuickInfo
        => ServicesVSResources.Show_remarks_in_Quick_Info;

    public static string Option_Highlighting
        => ServicesVSResources.Highlighting;

    public static string Option_OptimizeForSolutionSize
        => ServicesVSResources.Optimize_for_solution_size;

    public static string Option_OptimizeForSolutionSize_Large
        => ServicesVSResources.Large;

    public static string Option_OptimizeForSolutionSize_Regular
        => ServicesVSResources.Regular;

    public static string Option_OptimizeForSolutionSize_Small
        => ServicesVSResources.Small;

    public static string Option_Quick_Actions
        => ServicesVSResources.Quick_Actions;

    public static string Option_Outlining
        => EditorFeaturesResources.Outlining;

    public static string Option_Collapse_regions_on_file_open
        => ServicesVSResources.Collapse_regions_on_file_open;

    public static string Option_Collapse_usings_on_file_open
        => CSharpVSResources.Collapse_usings_on_file_open;

    public static string Option_Collapse_sourcelink_embedded_decompiled_files_on_open
        => ServicesVSResources.Collapse_sourcelink_embedded_decompiled_files_on_open;

    public static string Option_Collapse_metadata_signature_files_on_open
        => ServicesVSResources.Collapse_metadata_signature_files_on_open;

    public static string Option_Show_outlining_for_declaration_level_constructs
        => ServicesVSResources.Show_outlining_for_declaration_level_constructs;

    public static string Option_Show_outlining_for_code_level_constructs
        => ServicesVSResources.Show_outlining_for_code_level_constructs;

    public static string Option_Show_outlining_for_comments_and_preprocessor_regions
        => ServicesVSResources.Show_outlining_for_comments_and_preprocessor_regions;

    public static string Option_Collapse_regions_when_collapsing_to_definitions
        => ServicesVSResources.Collapse_regions_when_collapsing_to_definitions;

    public static string Option_Collapse_local_functions_when_collapsing_to_definitions
        => ServicesVSResources.Collapse_local_functions_when_collapsing_to_definitions;

    public static string Option_Block_Structure_Guides
        => ServicesVSResources.Block_Structure_Guides;

    public static string Option_Show_guides_for_declaration_level_constructs
        => ServicesVSResources.Show_guides_for_declaration_level_constructs;

    public static string Option_Show_guides_for_code_level_constructs
        => ServicesVSResources.Show_guides_for_code_level_constructs;

    public static string Option_Show_guides_for_comments_and_preprocessor_regions
        => ServicesVSResources.Show_guides_for_comments_and_preprocessor_regions;

    public static string Option_Fading
        => ServicesVSResources.Fading;

    public static string Option_Fade_out_unused_usings
        => CSharpVSResources.Fade_out_unused_usings;

    public static string Option_Fade_out_unused_members
        => ServicesVSResources.Fade_out_unused_members;

    public static string Option_Fade_out_unreachable_code
        => ServicesVSResources.Fade_out_unreachable_code;

    public static string Option_Performance
        => ServicesVSResources.Performance;

    public static string Option_PlaceSystemNamespaceFirst
        => CSharpVSResources.Place_System_directives_first_when_sorting_usings;

    public static string Option_SeparateImportGroups
        => CSharpVSResources.Separate_using_directive_groups;

    public static string Option_Using_Directives
        => CSharpVSResources.Using_Directives;

    public static string Option_Suggest_usings_for_types_in_reference_assemblies
        => CSharpVSResources.Suggest_usings_for_types_in_dotnet_framework_assemblies;

    public static string Option_Suggest_usings_for_types_in_NuGet_packages
        => CSharpVSResources.Suggest_usings_for_types_in_NuGet_packages;

    public static string Option_Add_missing_using_directives_on_paste
        => CSharpVSResources.Add_missing_using_directives_on_paste;

    public static string Option_Report_invalid_placeholders_in_string_dot_format_calls
        => CSharpVSResources.Report_invalid_placeholders_in_string_dot_format_calls;

    public static string Option_Regular_Expressions
        => ServicesVSResources.Regular_Expressions;

    public static string Option_Colorize_regular_expressions
        => ServicesVSResources.Colorize_regular_expressions;

    public static string Option_Report_invalid_regular_expressions
        => ServicesVSResources.Report_invalid_regular_expressions;

    public static string Option_Highlight_related_components_under_cursor
        => ServicesVSResources.Highlight_related_components_under_cursor;

    public static string Option_Show_completion_list
        => ServicesVSResources.Show_completion_list;

    public static string Option_Editor_Color_Scheme
        => ServicesVSResources.Editor_Color_Scheme;

    public static string Edit_color_scheme
        => ServicesVSResources.Editor_Color_Scheme;

    public static string Option_Color_Scheme_VisualStudio2019
        => ServicesVSResources.Visual_Studio_2019;

    public static string Option_Color_Scheme_VisualStudio2017
        => ServicesVSResources.Visual_Studio_2017;

    public static ColorSchemeName Color_Scheme_VisualStudio2019_Tag
        => ColorSchemeName.VisualStudio2019;

    public static ColorSchemeName Color_Scheme_VisualStudio2017_Tag
        => ColorSchemeName.VisualStudio2017;

    public static string Option_Show_Remove_Unused_References_command_in_Solution_Explorer
        => ServicesVSResources.Show_Remove_Unused_References_command_in_Solution_Explorer;

    public static string Option_Enable_file_logging_for_diagnostics
        => ServicesVSResources.Enable_file_logging_for_diagnostics;

    public static string Option_Skip_analyzers_for_implicitly_triggered_builds
        => ServicesVSResources.Skip_analyzers_for_implicitly_triggered_builds;

    public static string Show_inheritance_margin
        => ServicesVSResources.Show_inheritance_margin;

    public static string Combine_inheritance_margin_with_indicator_margin
        => ServicesVSResources.Combine_inheritance_margin_with_indicator_margin;

    public static string Include_global_imports
        => ServicesVSResources.Include_global_imports;

<<<<<<< HEAD
        public static string Option_Source_Generators
            => ServicesVSResources.Source_Generators;
=======
    public static string Option_JSON_strings
        => ServicesVSResources.JSON_strings;

    public static string Option_Colorize_JSON_strings
        => ServicesVSResources.Colorize_JSON_strings;

    public static string Option_Report_invalid_JSON_strings
        => ServicesVSResources.Report_invalid_JSON_strings;

    public static string Inheritance_Margin
        => ServicesVSResources.Inheritance_Margin;

    public static string Stack_Trace_Explorer
        => ServicesVSResources.Stack_Trace_Explorer;

    public static string Option_Automatically_open_stack_trace_explorer_on_focus
        => ServicesVSResources.Automatically_open_stack_trace_explorer_on_focus;

    public static string Option_Fix_text_pasted_into_string_literals_experimental
        => ServicesVSResources.Fix_text_pasted_into_string_literals_experimental;

    public static string Option_Go_To_Definition
        => ServicesVSResources.Go_To_Definition;
>>>>>>> 36b57da2

    public static string Option_Source_Generators
        => ServicesVSResources.Source_Generators;

    public static string Option_Source_generator_execution_requires_restart
        => ServicesVSResources.Source_generator_execution_requires_restart;

<<<<<<< HEAD
        public static string Option_Balanced_Run_generators_after_saving_or_building
            => ServicesVSResources.Balanced_Run_generators_after_saving_or_building;
    }
=======
    public static string Option_Automatic_Run_generators_after_any_change
        => ServicesVSResources.Automatic_Run_generators_after_any_change;

    public static string Option_Balanced_Run_generators_after_saving_or_building
        => ServicesVSResources.Balanced_Run_generators_after_saving_or_building;
>>>>>>> 36b57da2
}<|MERGE_RESOLUTION|>--- conflicted
+++ resolved
@@ -46,10 +46,6 @@
     public static string Option_Compiler_Diagnostics_Scope_None
         => WorkspacesResources.None;
 
-<<<<<<< HEAD
-        public static string Option_Inline_Hints
-            => EditorFeaturesResources.Inline_Hints;
-=======
     public static string Option_Compiler_Diagnostics_Scope_Visible_Files
         => ServicesVSResources.Current_document; // We show "Current document" to users for consistency with term used elsewhere.
 
@@ -58,7 +54,6 @@
 
     public static string Option_Compiler_Diagnostics_Scope_Full_Solution
         => ServicesVSResources.Entire_solution;
->>>>>>> 36b57da2
 
     public static CompilerDiagnosticsScope Option_Compiler_Diagnostics_Scope_None_Tag
         => CompilerDiagnosticsScope.None;
@@ -348,10 +343,6 @@
     public static string Include_global_imports
         => ServicesVSResources.Include_global_imports;
 
-<<<<<<< HEAD
-        public static string Option_Source_Generators
-            => ServicesVSResources.Source_Generators;
-=======
     public static string Option_JSON_strings
         => ServicesVSResources.JSON_strings;
 
@@ -375,7 +366,6 @@
 
     public static string Option_Go_To_Definition
         => ServicesVSResources.Go_To_Definition;
->>>>>>> 36b57da2
 
     public static string Option_Source_Generators
         => ServicesVSResources.Source_Generators;
@@ -383,15 +373,9 @@
     public static string Option_Source_generator_execution_requires_restart
         => ServicesVSResources.Source_generator_execution_requires_restart;
 
-<<<<<<< HEAD
-        public static string Option_Balanced_Run_generators_after_saving_or_building
-            => ServicesVSResources.Balanced_Run_generators_after_saving_or_building;
-    }
-=======
     public static string Option_Automatic_Run_generators_after_any_change
         => ServicesVSResources.Automatic_Run_generators_after_any_change;
 
     public static string Option_Balanced_Run_generators_after_saving_or_building
         => ServicesVSResources.Balanced_Run_generators_after_saving_or_building;
->>>>>>> 36b57da2
 }