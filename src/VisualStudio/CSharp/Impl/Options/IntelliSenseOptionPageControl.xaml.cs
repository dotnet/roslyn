--- conflicted
+++ resolved
@@ -41,12 +41,12 @@
 
             Show_items_from_unimported_namespaces.IsChecked = this.OptionStore.GetOption(CompletionOptionsStorage.ShowItemsFromUnimportedNamespaces, LanguageNames.CSharp);
             AddSearchHandler(Show_items_from_unimported_namespaces);
+
             Tab_twice_to_insert_arguments.IsChecked = this.OptionStore.GetOption(CompletionViewOptions.EnableArgumentCompletionSnippets, LanguageNames.CSharp);
-<<<<<<< HEAD
             AddSearchHandler(Tab_twice_to_insert_arguments);
-=======
+
             Show_new_snippet_experience.IsChecked = this.OptionStore.GetOption(CompletionOptionsStorage.ShowNewSnippetExperience, LanguageNames.CSharp);
->>>>>>> c9ff3358
+            AddSearchHandler(Show_new_snippet_experience);
         }
 
         private void Show_completion_list_after_a_character_is_typed_Checked(object sender, RoutedEventArgs e)
