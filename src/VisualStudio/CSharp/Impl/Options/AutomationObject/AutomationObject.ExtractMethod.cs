--- conflicted
+++ resolved
@@ -10,24 +10,14 @@
     {
         public int ExtractMethod_AllowBestEffort
         {
-<<<<<<< HEAD
-            get { return GetBooleanOption(ExtractMethodPresentationOptions.AllowBestEffort); }
-            set { SetBooleanOption(ExtractMethodPresentationOptions.AllowBestEffort, value); }
-=======
             get { return GetBooleanOption(ExtractMethodPresentationOptionsStorage.AllowBestEffort); }
             set { SetBooleanOption(ExtractMethodPresentationOptionsStorage.AllowBestEffort, value); }
->>>>>>> 80a8ce8d
         }
 
         public int ExtractMethod_DoNotPutOutOrRefOnStruct
         {
-<<<<<<< HEAD
-            get { return GetBooleanOption(ExtractMethodOptions.Metadata.DontPutOutOrRefOnStruct); }
-            set { SetBooleanOption(ExtractMethodOptions.Metadata.DontPutOutOrRefOnStruct, value); }
-=======
             get { return GetBooleanOption(ExtractMethodOptionsStorage.DontPutOutOrRefOnStruct); }
             set { SetBooleanOption(ExtractMethodOptionsStorage.DontPutOutOrRefOnStruct, value); }
->>>>>>> 80a8ce8d
         }
     }
 }