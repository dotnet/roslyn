--- conflicted
+++ resolved
@@ -4,7 +4,6 @@
 
 using Microsoft.CodeAnalysis.CSharp.Formatting;
 using Microsoft.CodeAnalysis.Formatting;
-using Microsoft.CodeAnalysis.Editor.Implementation.Formatting;
 
 namespace Microsoft.VisualStudio.LanguageServices.CSharp.Options
 {
@@ -312,24 +311,14 @@
 
         public int Formatting_TriggerOnStatementCompletion
         {
-<<<<<<< HEAD
-            get { return GetBooleanOption(AutoFormattingOptions.Metadata.AutoFormattingOnSemicolon); }
-            set { SetBooleanOption(AutoFormattingOptions.Metadata.AutoFormattingOnSemicolon, value); }
-=======
             get { return GetBooleanOption(AutoFormattingOptionsStorage.FormatOnSemicolon); }
             set { SetBooleanOption(AutoFormattingOptionsStorage.FormatOnSemicolon, value); }
->>>>>>> 80a8ce8d
         }
 
         public int AutoFormattingOnTyping
         {
-<<<<<<< HEAD
-            get { return GetBooleanOption(AutoFormattingOptions.Metadata.AutoFormattingOnTyping); }
-            set { SetBooleanOption(AutoFormattingOptions.Metadata.AutoFormattingOnTyping, value); }
-=======
             get { return GetBooleanOption(AutoFormattingOptionsStorage.FormatOnTyping); }
             set { SetBooleanOption(AutoFormattingOptionsStorage.FormatOnTyping, value); }
->>>>>>> 80a8ce8d
         }
     }
 }