﻿// Licensed to the .NET Foundation under one or more agreements.
// The .NET Foundation licenses this file to you under the MIT license.
// See the LICENSE file in the project root for more information.

using System;
using System.Collections.Generic;
using System.Runtime.InteropServices;
using System.Threading;
using Microsoft.CodeAnalysis;
using Microsoft.CodeAnalysis.ErrorReporting;
using Microsoft.CodeAnalysis.Host;
using Microsoft.CodeAnalysis.Options;
using Microsoft.VisualStudio.LanguageServices.CSharp.ObjectBrowser;
using Microsoft.VisualStudio.LanguageServices.CSharp.ProjectSystemShim;
using Microsoft.VisualStudio.LanguageServices.CSharp.ProjectSystemShim.Interop;
using Microsoft.VisualStudio.LanguageServices.Implementation.LanguageService;
using Microsoft.VisualStudio.LanguageServices.Implementation.ProjectSystem;
using Microsoft.VisualStudio.Shell;
using Microsoft.VisualStudio.Shell.Interop;
using Task = System.Threading.Tasks.Task;

namespace Microsoft.VisualStudio.LanguageServices.CSharp.LanguageService;

// The option page configuration is duplicated in PackageRegistration.pkgdef.
//
// C# option pages tree:
//   CSharp
//     General (from editor)
//     Scroll Bars (from editor)
//     Tabs (from editor)
//     Advanced
//     Code Style (category)
//       General
//       Formatting (category)
//         General
//         Indentation
//         New Lines
//         Spacing
//         Wrapping
//       Naming
//     IntelliSense

[ProvideLanguageEditorOptionPage(typeof(Options.AdvancedOptionPage), "CSharp", null, "Advanced", pageNameResourceId: "#102", keywordListResourceId: 306)]
[ProvideLanguageEditorToolsOptionCategory("CSharp", "Code Style", "#114")]
[ProvideLanguageEditorOptionPage(typeof(Options.Formatting.CodeStylePage), "CSharp", @"Code Style", "General", pageNameResourceId: "#108", keywordListResourceId: 313)]
[ProvideLanguageEditorToolsOptionCategory("CSharp", @"Code Style\Formatting", "#107")]
[ProvideLanguageEditorOptionPage(typeof(Options.Formatting.FormattingOptionPage), "CSharp", @"Code Style\Formatting", "General", pageNameResourceId: "#108", keywordListResourceId: 307)]
[ProvideLanguageEditorOptionPage(typeof(Options.Formatting.FormattingIndentationOptionPage), "CSharp", @"Code Style\Formatting", "Indentation", pageNameResourceId: "#109", keywordListResourceId: 308)]
[ProvideLanguageEditorOptionPage(typeof(Options.Formatting.FormattingWrappingPage), "CSharp", @"Code Style\Formatting", "Wrapping", pageNameResourceId: "#110", keywordListResourceId: 311)]
[ProvideLanguageEditorOptionPage(typeof(Options.Formatting.FormattingNewLinesPage), "CSharp", @"Code Style\Formatting", "NewLines", pageNameResourceId: "#111", keywordListResourceId: 309)]
[ProvideLanguageEditorOptionPage(typeof(Options.Formatting.FormattingSpacingPage), "CSharp", @"Code Style\Formatting", "Spacing", pageNameResourceId: "#112", keywordListResourceId: 310)]
[ProvideLanguageEditorOptionPage(typeof(Options.NamingStylesOptionPage), "CSharp", @"Code Style", "Naming", pageNameResourceId: "#115", keywordListResourceId: 314)]
[ProvideLanguageEditorOptionPage(typeof(Options.IntelliSenseOptionPage), "CSharp", null, "IntelliSense", pageNameResourceId: "#103", keywordListResourceId: 312)]
[ProvideSettingsManifest(PackageRelativeManifestFile = @"UnifiedSettings\csharpSettings.registration.json")]
[Guid(Guids.CSharpPackageIdString)]
internal sealed class CSharpPackage : AbstractPackage<CSharpPackage, CSharpLanguageService>, IVsUserSettingsQuery
{
    private ObjectBrowserLibraryManager? _libraryManager;
    private uint _libraryManagerCookie;

    protected override void RegisterInitializeAsyncWork(PackageLoadTasks packageInitializationTasks)
    {
        base.RegisterInitializeAsyncWork(packageInitializationTasks);

        packageInitializationTasks.AddTask(isMainThreadTask: false, task: PackageInitializationBackgroundThreadAsync);
    }

<<<<<<< HEAD
        protected override void RegisterInitializeAsyncWork(PackageLoadTasks packageInitializationTasks)
        {
            base.RegisterInitializeAsyncWork(packageInitializationTasks);

            packageInitializationTasks.AddTask(isMainThreadTask: false, task: PackageInitializationBackgroundThreadAsync);
        }

        private Task PackageInitializationBackgroundThreadAsync(PackageLoadTasks packageInitializationTasks, CancellationToken cancellationToken)
        {
            try
            {
                this.RegisterService<ICSharpTempPECompilerService>(async ct =>
                {
                    var workspace = this.ComponentModel.GetService<VisualStudioWorkspace>();
                    await JoinableTaskFactory.SwitchToMainThreadAsync(ct);
                    return new TempPECompilerService(workspace.Services.GetService<IMetadataService>());
                });
            }
            catch (Exception e) when (FatalError.ReportAndPropagateUnlessCanceled(e, ErrorSeverity.General))
            {
            }

            return Task.CompletedTask;
=======
    private Task PackageInitializationBackgroundThreadAsync(PackageLoadTasks packageInitializationTasks, CancellationToken cancellationToken)
    {
        try
        {
            this.RegisterService<ICSharpTempPECompilerService>(async ct =>
            {
                var workspace = this.ComponentModel.GetService<VisualStudioWorkspace>();
                await JoinableTaskFactory.SwitchToMainThreadAsync(ct);
                return new TempPECompilerService(workspace.Services.GetService<IMetadataService>());
            });
>>>>>>> 36b57da2
        }
        catch (Exception e) when (FatalError.ReportAndPropagateUnlessCanceled(e, ErrorSeverity.General))
        {
        }

        return Task.CompletedTask;
    }

    protected override void RegisterObjectBrowserLibraryManager()
    {
        Contract.ThrowIfFalse(JoinableTaskFactory.Context.IsOnMainThread);

        var workspace = this.ComponentModel.GetService<VisualStudioWorkspace>();

        if (GetService(typeof(SVsObjectManager)) is IVsObjectManager2 objectManager)
        {
            _libraryManager = new ObjectBrowserLibraryManager(this, ComponentModel, workspace);

            if (ErrorHandler.Failed(objectManager.RegisterSimpleLibrary(_libraryManager, out _libraryManagerCookie)))
            {
                _libraryManagerCookie = 0;
            }
        }
    }

    protected override void UnregisterObjectBrowserLibraryManager()
    {
        Contract.ThrowIfFalse(JoinableTaskFactory.Context.IsOnMainThread);

        if (_libraryManagerCookie != 0)
        {
            if (GetService(typeof(SVsObjectManager)) is IVsObjectManager2 objectManager)
            {
                objectManager.UnregisterLibrary(_libraryManagerCookie);
                _libraryManagerCookie = 0;
            }

            _libraryManager?.Dispose();
            _libraryManager = null;
        }
    }

    int IVsUserSettingsQuery.NeedExport(string pageID, out int needExport)
    {
        // We need to override MPF's definition of NeedExport since it doesn't know about our automation object
        needExport = (pageID == "TextEditor.CSharp-Specific") ? 1 : 0;

        return VSConstants.S_OK;
    }

    protected override object GetAutomationObject(string name)
    {
        if (name == "CSharp-Specific")
        {
            return new Options.AutomationObject(ComponentModel.GetService<ILegacyGlobalOptionService>());
        }

        return base.GetAutomationObject(name);
    }

    protected override IEnumerable<IVsEditorFactory> CreateEditorFactories()
    {
        var editorFactory = new CSharpEditorFactory(this.ComponentModel);
        var codePageEditorFactory = new CSharpCodePageEditorFactory(editorFactory);

        return [editorFactory, codePageEditorFactory];
    }

    protected override CSharpLanguageService CreateLanguageService()
        => new(this);

    protected override void RegisterMiscellaneousFilesWorkspaceInformation(MiscellaneousFilesWorkspace miscellaneousFilesWorkspace)
    {
        miscellaneousFilesWorkspace.RegisterLanguage(
            Guids.CSharpLanguageServiceId,
            LanguageNames.CSharp,
            ".csx");
    }

    protected override string RoslynLanguageName
    {
        get
        {
            return LanguageNames.CSharp;
        }
    }
}<|MERGE_RESOLUTION|>--- conflicted
+++ resolved
@@ -65,31 +65,6 @@
         packageInitializationTasks.AddTask(isMainThreadTask: false, task: PackageInitializationBackgroundThreadAsync);
     }
 
-<<<<<<< HEAD
-        protected override void RegisterInitializeAsyncWork(PackageLoadTasks packageInitializationTasks)
-        {
-            base.RegisterInitializeAsyncWork(packageInitializationTasks);
-
-            packageInitializationTasks.AddTask(isMainThreadTask: false, task: PackageInitializationBackgroundThreadAsync);
-        }
-
-        private Task PackageInitializationBackgroundThreadAsync(PackageLoadTasks packageInitializationTasks, CancellationToken cancellationToken)
-        {
-            try
-            {
-                this.RegisterService<ICSharpTempPECompilerService>(async ct =>
-                {
-                    var workspace = this.ComponentModel.GetService<VisualStudioWorkspace>();
-                    await JoinableTaskFactory.SwitchToMainThreadAsync(ct);
-                    return new TempPECompilerService(workspace.Services.GetService<IMetadataService>());
-                });
-            }
-            catch (Exception e) when (FatalError.ReportAndPropagateUnlessCanceled(e, ErrorSeverity.General))
-            {
-            }
-
-            return Task.CompletedTask;
-=======
     private Task PackageInitializationBackgroundThreadAsync(PackageLoadTasks packageInitializationTasks, CancellationToken cancellationToken)
     {
         try
@@ -100,7 +75,6 @@
                 await JoinableTaskFactory.SwitchToMainThreadAsync(ct);
                 return new TempPECompilerService(workspace.Services.GetService<IMetadataService>());
             });
->>>>>>> 36b57da2
         }
         catch (Exception e) when (FatalError.ReportAndPropagateUnlessCanceled(e, ErrorSeverity.General))
         {
