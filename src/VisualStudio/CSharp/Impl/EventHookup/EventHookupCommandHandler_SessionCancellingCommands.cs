﻿// Copyright (c) Microsoft.  All Rights Reserved.  Licensed under the Apache License, Version 2.0.  See License.txt in the project root for license information.

using System;
using Microsoft.VisualStudio.Commanding;
using Microsoft.VisualStudio.LanguageServices.CSharp;
using Microsoft.VisualStudio.Text.Editor.Commanding.Commands;
using VSCommanding = Microsoft.VisualStudio.Commanding;

namespace Microsoft.CodeAnalysis.Editor.CSharp.EventHookup
{
    internal partial class EventHookupCommandHandler :
        VSCommanding.ICommandHandler<EscapeKeyCommandArgs>
    {
<<<<<<< HEAD
        public string DisplayName => CSharpVSResources.Event_Hookup_Command_Handler;
=======
        public string DisplayName => CSharpVSResources.Generate_Event_Subscription;
>>>>>>> d90dacbf

        public bool ExecuteCommand(EscapeKeyCommandArgs args, CommandExecutionContext context)
        {
            AssertIsForeground();
            EventHookupSessionManager.CancelAndDismissExistingSessions();
            return false;
        }

        public VSCommanding.CommandState GetCommandState(EscapeKeyCommandArgs args)
        {
            AssertIsForeground();
            return VSCommanding.CommandState.Unspecified;
        }
    }
}<|MERGE_RESOLUTION|>--- conflicted
+++ resolved
@@ -11,11 +11,7 @@
     internal partial class EventHookupCommandHandler :
         VSCommanding.ICommandHandler<EscapeKeyCommandArgs>
     {
-<<<<<<< HEAD
-        public string DisplayName => CSharpVSResources.Event_Hookup_Command_Handler;
-=======
         public string DisplayName => CSharpVSResources.Generate_Event_Subscription;
->>>>>>> d90dacbf
 
         public bool ExecuteCommand(EscapeKeyCommandArgs args, CommandExecutionContext context)
         {
