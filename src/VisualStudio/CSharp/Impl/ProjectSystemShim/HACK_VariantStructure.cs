--- conflicted
+++ resolved
@@ -21,22 +21,14 @@
     /// </summary>
     internal struct HACK_VariantStructure
     {
-<<<<<<< HEAD
-        [FieldOffset(0)]
         private readonly short _type;
-
-        [FieldOffset(8)]
-        private readonly short _booleanValue;
-=======
-        private short _type;
 
         private short _padding1;
         private short _padding2;
         private short _padding3;
 
-        private short _booleanValue;
+        private readonly short _booleanValue;
         private IntPtr _padding4; // this will be aligned to the IntPtr-sized address
->>>>>>> 0b8e89e9
 
         public unsafe object ConvertToObject()
         {
