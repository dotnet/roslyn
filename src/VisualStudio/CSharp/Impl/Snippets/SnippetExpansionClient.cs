--- conflicted
+++ resolved
@@ -88,15 +88,11 @@
         protected override string FallbackDefaultLiteral => "default";
 
         internal override Document AddImports(
-<<<<<<< HEAD
-            Document document, AddImportPlacementOptions options, int position, XElement snippetNode,
-=======
             Document document,
             AddImportPlacementOptions addImportOptions,
             SyntaxFormattingOptions formattingOptions,
             int position,
             XElement snippetNode,
->>>>>>> 80a8ce8d
             CancellationToken cancellationToken)
         {
             var importsNode = snippetNode.Element(XName.Get("Imports", snippetNode.Name.NamespaceName));
@@ -125,11 +121,7 @@
             var addImportService = document.GetRequiredLanguageService<IAddImportsService>();
             var generator = document.GetRequiredLanguageService<SyntaxGenerator>();
             var compilation = document.Project.GetRequiredCompilationAsync(cancellationToken).WaitAndGetResult(cancellationToken);
-<<<<<<< HEAD
-            var newRoot = addImportService.AddImports(compilation, root, contextLocation, newUsingDirectives, generator, options, cancellationToken);
-=======
             var newRoot = addImportService.AddImports(compilation, root, contextLocation, newUsingDirectives, generator, addImportOptions, cancellationToken);
->>>>>>> 80a8ce8d
 
             var newDocument = document.WithSyntaxRoot(newRoot);
 
