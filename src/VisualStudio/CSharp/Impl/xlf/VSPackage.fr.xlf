--- conflicted
+++ resolved
@@ -94,58 +94,6 @@
 Use enhanced colors;
 Editor Color Scheme;
 Inheritance Margin;</source>
-<<<<<<< HEAD
-        <target state="needs-review-translation">Souligner les variables réaffectées;
-Afficher les indicateurs inline;
-Afficher les diagnostics pour les fichiers fermés;
-Mettre en couleurs l'expression régulière; 
-Surligner les composants liés sous le curseur; 
-Signaler les expressions régulières non valides;
-Activer l'analyse complète de la solution;
-Effectuer l'analyse des fonctionnalités de l'éditeur dans un processus externe;
-Activer la navigation vers les sources décompilées;
-Directives using;
-Placer en premier les directives system au moment du tri des using;
-Séparer les groupes de directives using;
-Suggérer des using pour les types dans les assemblys de référence;
-Suggérer des using pour les types dans les packages NuGet;
-Mise en surbrillance;
-Mettre en surbrillance les références au symbole sous le curseur;
-Mettre en surbrillance les mots clés liés sous le curseur;
-Mode Plan;
-Passer en mode Plan à l'ouverture des fichiers;
-Afficher les séparateurs de ligne de procédure;
-Afficher le mode Plan pour les constructions au niveau des déclarations;
-Afficher le mode Plan pour les constructions au niveau du code;
-Afficher le mode Plan pour les commentaires et les régions du préprocesseur;
-Réduire les régions au moment de la réduction aux définitions;
-Atténuation;
-Atténuer les using inutilisés;
-Atténuer le code inaccessible;
-Repères de structure de bloc;
-Afficher les repères pour les constructions au niveau des déclarations;
-Afficher les repères pour les constructions au niveau du code;
-Aide de l'éditeur;
-Générer des commentaires de documentation XML pour ///;
-Insérer * au début des nouvelles lignes pour l'écriture de commentaires /* */;
-Afficher un aperçu pour le suivi des renommages;
-Diviser les littéraux de chaîne avec Entrée;
-Signaler les espaces réservés non valides dans les appels de string.Format;
-Extraire la méthode;
-Ne pas placer ref ou out dans un struct personnalisé;
-Implémenter une interface ou une classe abstraite;
-Au moment d'insérer des propriétés, des événements et des méthodes, les placer;
-avec d'autres membres du même genre;
-à la fin;
-Durant la génération de propriétés;
-préférer les propriétés de levée d'exceptions;
-préférer les propriétés automatiques;
-regex;
-expression régulière;
-Utiliser des couleurs améliorées;
-Modèle de couleurs de l'éditeur;
-Marge d'héritage;</target>
-=======
         <target state="translated">Souligner les variables réaffectées ;
 Afficher les indications en ligne ;
 Afficher les diagnostics pour les fichiers fermés ;
@@ -207,7 +155,6 @@
  Utiliser des couleurs améliorées ;
 Schéma de couleurs de l'éditeur ;
 Marge d'héritage ;</target>
->>>>>>> 80a8ce8d
         <note>C# Advanced options page keywords</note>
       </trans-unit>
       <trans-unit id="307">
