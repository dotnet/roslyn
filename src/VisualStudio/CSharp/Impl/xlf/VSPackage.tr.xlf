﻿<?xml version="1.0" encoding="utf-8"?>
<xliff xmlns="urn:oasis:names:tc:xliff:document:1.2" xmlns:xsi="http://www.w3.org/2001/XMLSchema-instance" version="1.2" xsi:schemaLocation="urn:oasis:names:tc:xliff:document:1.2 xliff-core-1.2-transitional.xsd">
  <file datatype="xml" source-language="en" target-language="tr" original="../VSPackage.resx">
    <body>
      <trans-unit id="101">
        <source>C#</source>
        <target state="translated">C#</target>
        <note>Used many places.</note>
      </trans-unit>
      <trans-unit id="102">
        <source>Advanced</source>
        <target state="translated">Gelişmiş</target>
        <note>"Advanced" node under Tools &gt; Options, Text Editor, C#.</note>
      </trans-unit>
      <trans-unit id="103">
        <source>IntelliSense</source>
        <target state="translated">IntelliSense</target>
        <note>"IntelliSense" node under Tools &gt; Options, Text Editor, C#.</note>
      </trans-unit>
      <trans-unit id="104">
        <source>C# Editor</source>
        <target state="translated">C# Düzenleyicisi</target>
        <note>"C# Editor" node in profile Import/Export.</note>
      </trans-unit>
      <trans-unit id="105">
        <source>Settings for the C# editor found under the Advanced, Formatting, and IntelliSense nodes in the Tools/Options dialog box.</source>
        <target state="translated">C# düzenleyicisi için ayarlar Araçlar/Seçenekler iletişim kutusu içinde Gelişmiş, Biçimlendirme ve IntelliSense düğümleri altında bulunur.</target>
        <note>"C# Editor" node help text in profile Import/Export.</note>
      </trans-unit>
      <trans-unit id="106">
        <source>Settings for general C# options found under the General and Tabs nodes in the Tools/Options dialog box.</source>
        <target state="translated">Genel C# seçenekleri için ayarlar Araçlar/Seçenekler iletişim kutusu içinde Genel ve Sekmeler düğümleri altında bulunur.</target>
        <note>"C#" node help text in profile Import/Export.</note>
      </trans-unit>
      <trans-unit id="306">
        <source>Underline reassigned variables;
Display inline hints;
Show diagnostics for closed files;
Colorize regular expression; 
Highlight related components under cursor; 
Report invalid regular expressions;
Enable full solution analysis;
Perform editor feature analysis in external process;
Enable navigation to decompiled sources;
Always use default symbol servers for navigation;
Using directives;
Place system directives first when sorting usings;
Separate using directive groups;
Suggest usings for types in reference assemblies;
Suggest usings for types in NuGet packages;
Highlighting;
Highlight references to symbol under cursor;
Highlight related keywords under cursor;
Outlining;
Enter outlining mode when files open;
Collapse #regions on file open;
Collapse usings on file open;
Collapse metadata implementations on file open;
Show procedure line separators;
Show outlining for declaration level constructs;
Show outlining for code level constructs;
Show outlining for comments and preprocessor regions;
Collapse regions when collapsing to definitions;
Fading;
Fade out unused usings;
Fade out unreachable code;
Block Structure Guides;
Show guides for declaration level constructs;
Show guides for code level constructs;
Editor Help;
Generate XML documentation comments for ///;
Insert * at the start of new lines when writing /* */ comments;
Show preview for rename tracking;
Split string literals on Enter;
Report invalid placeholders in string.Format calls;
Extract Method;
Don't put ref or out on custom struct;
Implement Interface or Abstract Class;
When inserting properties, events and methods, place them;
with other members of the same kind;
at the end;
When generating property;
prefer throwing properties;
prefer auto properties;
regex;
regular expression;
Colorize regular expressions;
Highlight related components under cursor;
Report invalid regular expressions;
JSON;
Colorize JSON strings;
Report invalid JSON strings;
Detect and offer editor features for JSON strings;
Use enhanced colors;
Editor Color Scheme;
Inheritance Margin;</source>
<<<<<<< HEAD
        <target state="needs-review-translation">Yeniden atanan değişkenleri altını çiz;
Satır içi ipuçlarını göster;
=======
        <target state="translated">Yeniden atanan değişkenlerin altını çiz;
Satır içi ipuçlarını görüntüleme;
>>>>>>> 80a8ce8d
Kapatılan dosyalara ilişkin tanılamaları göster;
Normal ifadeyi renklendir; 
İmlecin altındaki ilgili bileşenleri vurgula; 
Geçersiz normal ifadeleri bildir;
Tam çözüm analizini etkinleştir;
Dış işlemde düzenleyici özellik analizi gerçekleştir;
Kaynak koda dönüştürülen kaynaklar için gezintiyi etkinleştir;
Gezinti için her zaman varsayılan sembol sunucularını kullan;
Using yönergeleri;
Using yönergelerini sıralarken sistem yönergelerini en başa yerleştir;
Using yönerge gruplarını ayır;
Başvuru bütünleştirilmiş kodlarında türler için using yönergeleri öner;
NuGet paketlerinde türler için using yönergeleri öner;
Vurgulama;
İmlecin altındaki sembole yönelik başvuruları vurgula;
İmlecin altındaki ilgili anahtar sözcükleri vurgula;
Ana Hat Oluşturma;
Dosyalar açılırken ana hat oluşturma moduna gir;
Dosya açılırken #bölgeleri daralt;
Dosya açılırken using yönergelerini daralt;
Dosya açılırken meta veri uygulamalarını daralt;
Yordam satır ayırıcılarını göster;
Bildirim düzeyinde yapılar için ana hattı göster;
Kod düzeyinde yapılar için ana hattı göster;
Açıklamalar ve ön işlemci bölgeleri için ana hattı göster;
Tanımlara daraltırken bölgeleri daralt;
Soluklaştırma;
Kullanılmayan using yönergelerini soluklaştır;
Erişilemeyen kodu soluklaştır;
Blok Yapısı Kılavuzları;
Bildirim düzeyinde yapılar için kılavuzları göster;
Kod düzeyinde yapılar için kılavuzları göster;
Düzenleyici Yardımı;
/// için XML belge açıklamaları oluştur;
/* */ açıklamaları yazılırken her yeni satırın başına * ekle;
Yeniden adlandırma izlemesi için önizleme göster;
Enter tuşuna basıldığında sabit değerli dizeleri böl;
string.Format çağrılarındaki geçersiz yer tutucuları bildir;
Ayıklama Metodu;
Özel yapıya ref veya out koyma;
Arabirim veya Soyut Sınıfı uygula;
Özellik, olay ve metot eklerken bunları;
aynı türdeki başka üyelerle birlikte;
sona yerleştir;
Özellik oluştururken;
oluşturma özelliklerini tercih et;
otomatik özellikleri tercih et;
normal ifade;
normal ifade;
Normal ifadeleri renklendir;
İmleç altındaki ilgili bileşenleri vurgula;
Geçersiz normal ifadeleri bildir;
JSON;
JSON dizelerini renklendir;
Geçersiz JSON dizelerini bildir;
JSON dizeleri için düzenleyici özelliklerini algıla ve sun;
Gelişmiş renkleri kullan;
Düzenleyici Renk Düzeni;
Devralma Kenar Boşluğu;</target>
        <note>C# Advanced options page keywords</note>
      </trans-unit>
      <trans-unit id="307">
        <source>Automatically format when typing;
Automatically format statement on semicolon ;
Automatically format block on end brace;
Automatically format on return;
Automatically format on paste;</source>
        <target state="translated">Yazarken otomatik biçimlendir;
Noktalı virgül girildiğinde deyimi otomatik biçimlendir;
Kapama küme ayracı girildiğinde otomatik biçimlendir;
Return tuşuna basıldığında otomatik biçimlendir;
Yapıştırma sonrasında otomatik biçimlendir;</target>
        <note>C# Formatting &gt; General options page keywords</note>
      </trans-unit>
      <trans-unit id="308">
        <source>Indent block contents; 
indent open and close braces; 
indent case contents; 
indent case contents (when block); 
indent case labels; 
label indentation; 
place goto labels in leftmost column; 
indent labels normally; 
place goto labels one indent less than current;</source>
        <target state="translated">Blok içeriğini girintile; 
açma ve kapama küme ayraçlarını girintile; 
case içeriğini girintile; 
case içeriğini girintile (engelliyken); 
case etiketlerini girintile; 
etiket girintileme; 
goto etiketlerini en soldaki sütuna yerleştir; 
etiketleri normal şekilde girintile; 
goto etiketlerinin girintisi geçerli düzeyden bir düzey az olsun;</target>
        <note>C# Formatting &gt; Indentation options page keywords</note>
      </trans-unit>
      <trans-unit id="309">
        <source>New line formatting option for braces;New line formatting options for keywords;New line options for braces;
Place open brace on new line for types;
Place open brace on new line for methods and local functions;
Place open brace on new line for properties, indexers, and events;
Place open brace on new line for property, indexer, and event accessors;
Place open brace on new line for anonymous methods;
Place open brace on new line for control blocks;
Place open brace on new line for anonymous types;
Place open brace on new line for object, collection and array initializers;
New line options for keywords;
Place else on new line;
Place catch on new line;
Place finally on new line;
New line options for expression;
Place members in object initializers on new line;
Place members in anonymous types on new line;
Place query expression clauses on new line;</source>
        <target state="translated">Küme ayraçları için yeni satır biçimlendirme seçeneği;Anahtar sözcükler için yeni satır biçimlendirme seçenekleri;Küme ayraçları için yeni satır seçenekleri;
Türler için yeni satıra açma küme ayracı yerleştir;
Metotlar ve yerel işlemler için yeni satıra açma küme ayracı yerleştir;
Özellikler, dizin oluşturucular ve olaylar için yeni satıra açma küme ayracı yerleştir;
Özellik, dizin oluşturucusu ve olay erişimcileri için yeni satıra açma küme ayracı yerleştir;
Anonim metotlar için yeni satıra açma küme ayracı yerleştir;
Denetim blokları için yeni satıra açma küme ayracı yerleştir;
Anonim türler için yeni satıra açma küme ayracı yerleştir;
Nesne, koleksiyon ve dizi başlatıcıları için yeni satıra açma küme ayracı yerleştir;
Anahtar sözcükler için yeni satır seçenekleri;
Else anahtar sözcüğünü yeni satıra yerleştir;
Catch anahtar sözcüğünü yeni satıra yerleştir;
Finally anahtar sözcüğünü yeni satıra yerleştir;
İfade için yeni satır seçenekleri;
Nesne başlatıcısındaki üyeleri yeni satıra yerleştir;
Anonim türlerdeki üyeleri yeni satıra yerleştir;
Sorgu ifadesi yan tümcelerini yeni satıra yerleştir;</target>
        <note>C# Formatting &gt; New Lines options page keywords</note>
      </trans-unit>
      <trans-unit id="310">
        <source>Set spacing for method declarations;
Insert space between method name and its opening parenthesis;
Insert space within parameter list parentheses;
Insert space within empty parameter list parentheses;
Set spacing for method calls;
Insert space within argument list parentheses;
Insert space within empty argument list parentheses;
Set other spacing options;
Insert space after keywords in control flow statements;
Insert space within parentheses of expressions;
Insert space within parentheses of type casts;
Insert spaces within parentheses of control flow statements;
Insert space after cast;
Ignore spaces in declaration statements;
Set spacing for brackets;
Insert space before open square bracket;
Insert space within empty square brackets;
Insert spaces within square brackets;
Set spacing for delimiters;
Insert space after colon for base or interface in type declaration;
Insert space after comma;
Insert space after dot;
Insert space after semicolon in for statement;
Insert space before colon for base or interface in type declaration;
Insert space before comma;
Insert space before dot;
Insert space before semicolon in for statement;
Set spacing for operators;
Ignore spaces around binary operators;
Remove spaces before and after binary operators;
Insert space before and after binary operators;</source>
        <target state="translated">Metot bildirimleri için boşlukları ayarla;
Metot adı ile metodun açma ayracı arasına boşluk ekle;
Parametre listesi ayraçları içine boşluk ekle;
Boş parametre listesi ayraçları içine boşluk ekle;
Metot çağrıları için boşlukları ayarla;
Bağımsız değişken listesi ayraçları içine boşluk ekle;
Boş bağımsız değişken listesi ayraçları içine boşluk ekle;
Diğer boşluk seçeneklerini ayarla;
Denetim akışı deyimlerinde anahtar sözcüklerden sonra boşluk ekle;
İfadelerin ayraçları içine boşluk ekle;
Tür atamalarının ayraçları içine boşluk ekle;
Denetim akışı deyimlerinin ayraçları içine boşluk ekle;
Atamadan sonra boşluk ekle;
Bildirim deyimlerindeki boşlukları yoksay;
Köşeli ayraçlar için boşlukları ayarla;
Açma köşeli ayracından önce boşluk ekle;
Boş köşeli ayraçların içine boşluk ekle;
Köşeli ayraçlar içine boşluk ekle;
Sınırlayıcılar için boşlukları ayarla;
Tür bildiriminde base veya interface için iki noktadan sonra boşluk ekle;
Virgülden sonra boşluk ekle;
Noktadan sonra boşluk ekle;
for deyiminde noktalı virgülden sonra boşluk ekle;
Tür bildiriminde base veya interface için iki noktadan önce boşluk ekle;
Virgülden önce boşluk ekle;
Noktadan önce boşluk ekle;
for deyiminde noktalı virgülden önce boşluk ekle;
İşleçler için boşlukları ayarla;
İkili işleçlerin çevresindeki boşlukları yoksay;
İkili işleçlerden önceki ve sonraki boşlukları kaldır;
İkili işleçlerden önce ve sonra boşluk ekle;</target>
        <note>C# Formatting &gt; Spacing options page keywords</note>
      </trans-unit>
      <trans-unit id="311">
        <source>Change formatting options for wrapping;leave block on single line;leave statements and member declarations on the same line</source>
        <target state="translated">Sarmalama için biçimlendirme seçeneklerini değiştir;bloğu tek satırda bırak;ifadeleri ve üye bildirimlerini aynı satırda bırak</target>
        <note>C# Formatting &gt; Wrapping options page keywords</note>
      </trans-unit>
      <trans-unit id="312">
        <source>Change completion list settings;Pre-select most recently used member; Completion Lists;
Show completion list after a character is typed;
Show completion list after a character is deleted;
Automatically show completion list in argument lists (experimental);
Highlight matching portions of completion list items;
Show completion item filters;
Automatically complete statement on semicolon;
Snippets behavior;
Never include snippets;
Always include snippets;
Include snippets when ?-Tab is typed after an identifier;
Enter key behavior;
Never add new line on enter;
Only add new line on enter after end of fully typed word;
Always add new line on enter;
Show name suggestions;
Show items from unimported namespaces (experimental);</source>
        <target state="translated">Tamamlama listesi ayarlarını değiştir;Son kullanılan üyeyi önceden seç; Tamamlama Listeleri;
Bir karakter yazıldıktan sonra tamamlama listesini göster;
Bir karakter silindikten sonra tamamlama listesini göster;
Bağımsız değişken listelerinde tamamlama listelerini otomatik olarak göster (deneysel);
Tamamlama listesi öğelerinin eşleşen kısımlarını vurgula;
Tamamlama öğesi filtrelerini göster;
Deyimi noktalı virgülle otomatik olarak tamamla;
Kod parçacığı davranışı;
Kod parçacıklarını hiçbir zaman dahil etme;
Kod parçacıklarını her zaman dahil et;
Bir tanımlayıcıdan sonra ?- yazılıp Sekme tuşuna basılırsa kod parçacıklarını dahil et;
Enter tuşu davranışı;
Enter tuşuna basıldığında hiçbir zaman yeni satır ekleme;
Enter tuşuna basıldığında yalnızca tam bir kelime yazılmışsa sonuna yeni satır ekle;
Enter tuşuna basıldığında her zaman yeni satır ekle;
Ad önerilerini göster;
İçeri aktarılmamış ad alanlarındaki öğeleri göster (deneysel);</target>
        <note>C# IntelliSense options page keywords</note>
      </trans-unit>
      <trans-unit id="107">
        <source>Formatting</source>
        <target state="translated">Biçimlendirme</target>
        <note>"Formatting" category node under Tools &gt; Options, Text Editor, C#, Code Style (no corresponding keywords)</note>
      </trans-unit>
      <trans-unit id="108">
        <source>General</source>
        <target state="translated">Genel</target>
        <note>"General" node under Tools &gt; Options, Text Editor, C# (used for Code Style and Formatting)</note>
      </trans-unit>
      <trans-unit id="109">
        <source>Indentation</source>
        <target state="translated">Girinti</target>
        <note>"Indentation" node under Tools &gt; Options, Text Editor, C#, Formatting.</note>
      </trans-unit>
      <trans-unit id="110">
        <source>Wrapping</source>
        <target state="translated">Kaydırma</target>
        <note />
      </trans-unit>
      <trans-unit id="111">
        <source>New Lines</source>
        <target state="translated">Yeni Satırlar</target>
        <note />
      </trans-unit>
      <trans-unit id="112">
        <source>Spacing</source>
        <target state="translated">Boşluklar</target>
        <note />
      </trans-unit>
      <trans-unit id="2358">
        <source>C# Editor</source>
        <target state="translated">C# Düzenleyicisi</target>
        <note />
      </trans-unit>
      <trans-unit id="2359">
        <source>C# Editor with Encoding</source>
        <target state="translated">Kodlamalı C# Düzenleyicisi</target>
        <note />
      </trans-unit>
      <trans-unit id="113">
        <source>Microsoft Visual C#</source>
        <target state="translated">Microsoft Visual C#</target>
        <note>Used for String in Tools &gt; Options, Text Editor, File Extensions</note>
      </trans-unit>
      <trans-unit id="114">
        <source>Code Style</source>
        <target state="translated">Kod Stili</target>
        <note>"Code Style" category node under Tools &gt; Options, Text Editor, C# (no corresponding keywords)</note>
      </trans-unit>
      <trans-unit id="313">
        <source>Style;Qualify;This;Code Style;var;member access;locals;parameters;var preferences;predefined type;framework type;built-in types;when variable type is apparent;elsewhere;qualify field access;qualify property access; qualify method access;qualify event access;</source>
        <target state="translated">Stil;Nitele;This;Kod Stili;var;üye erişimi;yerel öğeler;parametreler;var tercihleri;önceden tanımlanmış tür;çerçeve türü;yerleşik türler;değişken türü belirgin olduğunda;başka bir yerde;alan erişimini nitele;özellik erişimini nitele; metot erişimini nitele;olay erişimini nitele;</target>
        <note>C# Code Style options page keywords</note>
      </trans-unit>
      <trans-unit id="115">
        <source>Naming</source>
        <target state="translated">Adlandırma</target>
        <note />
      </trans-unit>
      <trans-unit id="314">
        <source>Naming Style;Name Styles;Naming Rule;Naming Conventions</source>
        <target state="translated">Adlandırma Stili;Adlandırma Stilleri;Adlandırma Kuralı;Adlandırma Kuralları</target>
        <note>C# Naming Style options page keywords</note>
      </trans-unit>
      <trans-unit id="116">
        <source>C# Tools</source>
        <target state="translated">C# Araçları</target>
        <note>Help &gt; About</note>
      </trans-unit>
      <trans-unit id="117">
        <source>C# components used in the IDE. Depending on your project type and settings, a different version of the compiler may be used.</source>
        <target state="translated">IDE’de kullanılan C# bileşenleri. Projenizin türüne ve ayarlarına bağlı olarak, derleyicinin farklı bir sürümü kullanılabilir.</target>
        <note>Help &gt; About</note>
      </trans-unit>
      <trans-unit id="An_empty_CSharp_script_file">
        <source>An empty C# script file.</source>
        <target state="translated">Boş C# betik dosyası.</target>
        <note />
      </trans-unit>
      <trans-unit id="Visual_CSharp_Script">
        <source>Visual C# Script</source>
        <target state="translated">Visual C# Betiği</target>
        <note />
      </trans-unit>
    </body>
  </file>
</xliff><|MERGE_RESOLUTION|>--- conflicted
+++ resolved
@@ -94,13 +94,8 @@
 Use enhanced colors;
 Editor Color Scheme;
 Inheritance Margin;</source>
-<<<<<<< HEAD
-        <target state="needs-review-translation">Yeniden atanan değişkenleri altını çiz;
-Satır içi ipuçlarını göster;
-=======
         <target state="translated">Yeniden atanan değişkenlerin altını çiz;
 Satır içi ipuçlarını görüntüleme;
->>>>>>> 80a8ce8d
 Kapatılan dosyalara ilişkin tanılamaları göster;
 Normal ifadeyi renklendir; 
 İmlecin altındaki ilgili bileşenleri vurgula; 
