--- conflicted
+++ resolved
@@ -94,46 +94,6 @@
 Use enhanced colors;
 Editor Color Scheme;
 Inheritance Margin;</source>
-<<<<<<< HEAD
-        <target state="needs-review-translation">为重新分配变量添加下划线;
-显示内联提示;
-显示对已关闭文件的诊断;
-对正则表达式着色;
-突出显示游标下的相关组件;
-报告无效的正则表达式;
-启用完整解决方案分析;
-在外部进程中执行编辑器功能分析;
-对反编译的源启用导航;
-Using 指令;
-对 using 进行排序时将系统指令放在开头;
-将 using 指令组分隔开来;
-建议对引用程序集中的类型使用 using;
-建议对 NuGet 包中的类型使用 using;
-突出显示;
-突出显示对游标下的符号的引用;
-突出显示游标下的相关关键字;
-大纲;
-在文件打开时输入大纲模式;
-显示流程行分隔符;
-显示声明级别构造的大纲;
-显示代码级别构造的大纲;
-显示注释和预处理器区域的大纲;
-在折叠到定义时折叠区域;
-淡出;
-未使用的 using 淡出;
-不可访问的代码淡出;
-块结构指南;
-显示声明级别构造的指南;
-显示代码级别构造的指南;
-编辑器帮助;
-为 /// 生成 XML 文档注释;
-在写入 /* */ 注释时在新行开头插入 *;
-显示重命名跟踪的预览;
-在按 Enter 时拆分字符串文本;
-报告 string.Format 调用中的无效占位符;
-提取方法;
-不要在自定义结构上放置 ref 或 out;
-=======
         <target state="translated">为重新分配的变量添加下划线；
 显示内联提示；
 显示已关闭文件的诊断；
@@ -175,7 +135,6 @@
 在按 Enter 时拆分字符串字面量；
 报告 string.Format 调用中的无效占位符；
 提取方法；
->>>>>>> 80a8ce8d
 实现接口或抽象类;
 不要在自定义结构上放置 ref 或 out；
 插入属性、事件和方法时，放置它们；
