﻿<?xml version="1.0" encoding="utf-8"?>
<xliff xmlns="urn:oasis:names:tc:xliff:document:1.2" xmlns:xsi="http://www.w3.org/2001/XMLSchema-instance" version="1.2" xsi:schemaLocation="urn:oasis:names:tc:xliff:document:1.2 xliff-core-1.2-transitional.xsd">
  <file datatype="xml" source-language="en" target-language="pt-BR" original="../VSPackage.resx">
    <body>
      <trans-unit id="101">
        <source>C#</source>
        <target state="translated">C#</target>
        <note>Used many places.</note>
      </trans-unit>
      <trans-unit id="102">
        <source>Advanced</source>
        <target state="translated">Avançado</target>
        <note>"Advanced" node under Tools &gt; Options, Text Editor, C#.</note>
      </trans-unit>
      <trans-unit id="103">
        <source>IntelliSense</source>
        <target state="translated">IntelliSense</target>
        <note>"IntelliSense" node under Tools &gt; Options, Text Editor, C#.</note>
      </trans-unit>
      <trans-unit id="104">
        <source>C# Editor</source>
        <target state="translated">Editor C#</target>
        <note>"C# Editor" node in profile Import/Export.</note>
      </trans-unit>
      <trans-unit id="105">
        <source>Settings for the C# editor found under the Advanced, Formatting, and IntelliSense nodes in the Tools/Options dialog box.</source>
        <target state="translated">Configurações para o editor C# localizadas nos nós Avançado, Formatação e IntelliSense, na caixa de diálogo Ferramentas/Opções.</target>
        <note>"C# Editor" node help text in profile Import/Export.</note>
      </trans-unit>
      <trans-unit id="106">
        <source>Settings for general C# options found under the General and Tabs nodes in the Tools/Options dialog box.</source>
        <target state="translated">Configurações para opções gerais C# localizadas nos nós Geral e Guias, na caixa de diálogo Ferramentas/Opções.</target>
        <note>"C#" node help text in profile Import/Export.</note>
      </trans-unit>
      <trans-unit id="306">
        <source>Underline reassigned variables;
Display inline hints;
Show diagnostics for closed files;
Colorize regular expression; 
Highlight related components under cursor; 
Report invalid regular expressions;
Enable full solution analysis;
Perform editor feature analysis in external process;
Enable navigation to decompiled sources;
Always use default symbol servers for navigation;
Using directives;
Place system directives first when sorting usings;
Separate using directive groups;
Suggest usings for types in reference assemblies;
Suggest usings for types in NuGet packages;
Highlighting;
Highlight references to symbol under cursor;
Highlight related keywords under cursor;
Outlining;
Enter outlining mode when files open;
Collapse #regions on file open;
Collapse usings on file open;
Collapse metadata implementations on file open;
Show procedure line separators;
Show outlining for declaration level constructs;
Show outlining for code level constructs;
Show outlining for comments and preprocessor regions;
Collapse regions when collapsing to definitions;
Fading;
Fade out unused usings;
Fade out unreachable code;
Block Structure Guides;
Show guides for declaration level constructs;
Show guides for code level constructs;
Editor Help;
Generate XML documentation comments for ///;
Insert * at the start of new lines when writing /* */ comments;
Show preview for rename tracking;
Split string literals on Enter;
Report invalid placeholders in string.Format calls;
Extract Method;
Don't put ref or out on custom struct;
Implement Interface or Abstract Class;
When inserting properties, events and methods, place them;
with other members of the same kind;
at the end;
When generating property;
prefer throwing properties;
prefer auto properties;
regex;
regular expression;
Colorize regular expressions;
Highlight related components under cursor;
Report invalid regular expressions;
JSON;
Colorize JSON strings;
Report invalid JSON strings;
Detect and offer editor features for JSON strings;
Use enhanced colors;
Editor Color Scheme;
Inheritance Margin;</source>
<<<<<<< HEAD
        <target state="needs-review-translation">Variáveis reatribuídas de sublinhado;
Exibir as dicas embutidas;
Mostrar os diagnósticos de arquivos fechados;
Colorir a expressão regular; 
Realçar os componentes relacionados sob o cursor;
Relatar as expressões regulares inválidas;
Habilitar a análise completa da solução;
Executar a análise de recurso do editor em processo externo;
Habilitar a navegação para fontes decompiladas;
Diretivas using;
Colocar as diretivas do sistema primeiro ao classificar usings;
Separar grupos de diretivas using;
Sugerir usings para tipos em assemblies de referência;
Sugerir usings para tipos em pacotes NuGet;
Realce;
Realçar as referências ao símbolo sob o cursor
;Realçar as palavras-chave relacionadas sob o cursor;
=======
        <target state="translated">Sublinhar variáveis ​​reatribuídas;
Exibir dicas embutidas;
Mostrar diagnósticos para arquivos fechados;
Colorizar expressões regulares; 
Realçar componentes relacionados sob o cursor; 
Relatar expressões regulares inválidas;
Habilitar análise completa da solução;
Realizar análise de recursos do editor em processo externo;
Habilitar navegação para fontes descompiladas;
Sempre use servidores de símbolos padrão para navegação;
Usando diretivas;
Coloque as diretivas do sistema primeiro ao classificar os usos;
Separe usando grupos de diretivas;
Sugerir usos para tipos em montagens de referência;
Sugerir usos para tipos em pacotes NuGet;
Realçar;
Realçar referências ao símbolo sob o cursor;
Realçar palavras-chave relacionadas sob o cursor;
>>>>>>> 80a8ce8d
Estrutura de tópicos;
Entrar no modo de estrutura de tópicos quando os arquivos são abertos;
Recolher #regions no arquivo aberto;
Recolher os usos do arquivo aberto;
Recolher implementações de metadados em arquivo aberto;
Mostrar separadores de linha de procedimento;
Mostrar estrutura de tópicos para construções de nível de declaração;
Mostrar estruturas de tópicos para construções de nível de código;
Mostrar estrutura de tópicos para comentários e regiões de pré-processador;
Recolher regiões ao recolher definições;
Desvanecimento;
Esmaecer usos não utilizados;
Esmaecer código inacessível ;
Guias de estrutura de bloco;
Mostrar guias para construções de nível de declaração;
Mostrar guias para construções de nível de código;
Ajuda do editor;
Gerar comentários de documentação XML para ///;
Inserir * no início de novas linhas ao escrever /* */ comentários;
Mostrar visualização para rastreamento de renomeação;
Dividir literais de cadeia de caracteres em Enter;
Relatar espaços reservados inválidos em chamadas string.Format;
Extrair Método;
Não colocar ref ou out em estrutura personalizada;
Implementar Interface ou Classe Abstrata;
Ao inserir propriedades, eventos e métodos, coloque-os;
com outros membros do mesmo tipo;
no final;
Ao gerar propriedade;
prefira lançar propriedades;
prefira propriedades automáticas;
regex;
expressão regular;
Colorizar expressões regulares;
Realçar componentes relacionados sob o cursor;
Informar expressões regulares inválidas;
JSON;
Colorizar cadeias de caracteres JSON;
Relatório inválido de cadeias de caracteres JSON;
Detectar e oferecer recursos de editor para cadeias de caracteres JSON;
Usar cores aprimoradas;
Editar Esquema de Cores;
Margem de herança;</target>
        <note>C# Advanced options page keywords</note>
      </trans-unit>
      <trans-unit id="307">
        <source>Automatically format when typing;
Automatically format statement on semicolon ;
Automatically format block on end brace;
Automatically format on return;
Automatically format on paste;</source>
        <target state="translated">Formatar automaticamente ao digitar;
Formatar automaticamente a instrução no ponto e vírgula;
Formatar automaticamente o bloco na chave de fechamento;
Formatar automaticamente na devolução;
Formatar automaticamente na pasta;</target>
        <note>C# Formatting &gt; General options page keywords</note>
      </trans-unit>
      <trans-unit id="308">
        <source>Indent block contents; 
indent open and close braces; 
indent case contents; 
indent case contents (when block); 
indent case labels; 
label indentation; 
place goto labels in leftmost column; 
indent labels normally; 
place goto labels one indent less than current;</source>
        <target state="translated">Conteúdo do bloqueio de recuo;
recuo aberto e fechamento de chaves;
recuo do conteúdo do caso;
recuo do conteúdo do caso (ao bloquear);
rótulos de caso de recuo;
recuo de rótulo;
coloque os rótulos goto na coluna mais à esquerda;
rótulos de recuo normalmente;
coloque os rótulos goto um recuo menor que o atual;</target>
        <note>C# Formatting &gt; Indentation options page keywords</note>
      </trans-unit>
      <trans-unit id="309">
        <source>New line formatting option for braces;New line formatting options for keywords;New line options for braces;
Place open brace on new line for types;
Place open brace on new line for methods and local functions;
Place open brace on new line for properties, indexers, and events;
Place open brace on new line for property, indexer, and event accessors;
Place open brace on new line for anonymous methods;
Place open brace on new line for control blocks;
Place open brace on new line for anonymous types;
Place open brace on new line for object, collection and array initializers;
New line options for keywords;
Place else on new line;
Place catch on new line;
Place finally on new line;
New line options for expression;
Place members in object initializers on new line;
Place members in anonymous types on new line;
Place query expression clauses on new line;</source>
        <target state="translated">Nova opção de formatação de linha para chaves;Novas opções de formatação de linha para palavras-chave;Novas opções de linha para chaves;
Colocar a chave aberta na nova linha para tipos;
Colocar a chave aberta na nova linha para métodos e funções locais;
Colocar a chave aberta na nova linha para propriedades, indexadores e eventos;
Colocar a chave aberta na nova linha para os acessadores de propriedade, indexador e evento;
Colocar a chave aberta na nova linha para métodos anônimos;
Colocar a chave aberta na nova linha para os blocos de controle;
Colocar a chave aberta na nova linha para tipos anônimos;
Colocar a chave aberta na nova linha para inicializadores de objeto, coleção e matriz;
Novas opções de linha para palavras-chave;
Colocar outro na nova linha;
Colocar variável na nova linha;
Colocar finalmente na nova linha;
Novas opções de linha para expressão;
Colocar membros em inicializadores de objeto na nova linha;
Colocar membros em tipos anônimos na nova linha;
Colocar cláusulas de expressão de consulta na nova linha;</target>
        <note>C# Formatting &gt; New Lines options page keywords</note>
      </trans-unit>
      <trans-unit id="310">
        <source>Set spacing for method declarations;
Insert space between method name and its opening parenthesis;
Insert space within parameter list parentheses;
Insert space within empty parameter list parentheses;
Set spacing for method calls;
Insert space within argument list parentheses;
Insert space within empty argument list parentheses;
Set other spacing options;
Insert space after keywords in control flow statements;
Insert space within parentheses of expressions;
Insert space within parentheses of type casts;
Insert spaces within parentheses of control flow statements;
Insert space after cast;
Ignore spaces in declaration statements;
Set spacing for brackets;
Insert space before open square bracket;
Insert space within empty square brackets;
Insert spaces within square brackets;
Set spacing for delimiters;
Insert space after colon for base or interface in type declaration;
Insert space after comma;
Insert space after dot;
Insert space after semicolon in for statement;
Insert space before colon for base or interface in type declaration;
Insert space before comma;
Insert space before dot;
Insert space before semicolon in for statement;
Set spacing for operators;
Ignore spaces around binary operators;
Remove spaces before and after binary operators;
Insert space before and after binary operators;</source>
        <target state="translated">Definir espaçamento para declarações de métodos;
Inserir espaço entre o nome do método e seus parênteses de abertura;
Inserir espaço nos parênteses da lista de parâmetros;
Inserir espaço nos parênteses da lista de parâmetros vazia;
Definir espaçamento para chamadas de método;
Inserir espaço nos parênteses da lista de argumentos;
Inserir espaço nos parênteses da lista de argumentos vazia;
Definir outras opções de espaçamento;
Inserir espaço após palavras-chave em instruções de fluxo de controle;
Inserir espaço entre parênteses de expressões;
Inserir espaço entre parênteses de tipos de conversão;
Inserir espaços entre parênteses das instruções de fluxo de controle;
Inserir espaço após conversão;
Ignorar espaços em declarações de declaração;
Definir espaçamento para colchetes;
Inserir o espaço antes de abrir o colchete;
Inserir espaço dentro de colchetes vazios;
Inserir espaços entre colchetes;
Definir espaçamento para delimitadores;
Inserir espaço após dois pontos para base ou interface na declaração de tipo;
Inserir espaço após vírgula;
Inserir espaço após o ponto;
Inserir espaço após ponto e vírgula para instrução;
Inserir espaço antes dos dois pontos para base ou interface na declaração de tipo;
Inserir espaço antes da vírgula;
Inserir espaço antes do ponto;
Inserir espaço antes do ponto e vírgula para instrução;
Definir espaçamento para operadores;
Ignorar espaços ao redor de operadores binários;
Remover espaços antes e depois dos operadores binários;
Inserir espaço antes e depois dos operadores binários;</target>
        <note>C# Formatting &gt; Spacing options page keywords</note>
      </trans-unit>
      <trans-unit id="311">
        <source>Change formatting options for wrapping;leave block on single line;leave statements and member declarations on the same line</source>
        <target state="translated">Alterar opções de formatação para quebra automática; deixar bloco na linha; deixar instruções e declarações de membro na mesma linha</target>
        <note>C# Formatting &gt; Wrapping options page keywords</note>
      </trans-unit>
      <trans-unit id="312">
        <source>Change completion list settings;Pre-select most recently used member; Completion Lists;
Show completion list after a character is typed;
Show completion list after a character is deleted;
Automatically show completion list in argument lists (experimental);
Highlight matching portions of completion list items;
Show completion item filters;
Automatically complete statement on semicolon;
Snippets behavior;
Never include snippets;
Always include snippets;
Include snippets when ?-Tab is typed after an identifier;
Enter key behavior;
Never add new line on enter;
Only add new line on enter after end of fully typed word;
Always add new line on enter;
Show name suggestions;
Show items from unimported namespaces (experimental);</source>
        <target state="translated">Alterar as configurações da lista de conclusão;Pré-selecionar o membro usado mais recentemente; Listas de Conclusão;
Mostrar a lista de conclusão após a digitação de um caractere;
Mostrar a lista de conclusão após a exclusão de um caractere;
Mostrar automaticamente a lista de conclusão nas listas de argumentos (experimental);
Realçar as partes correspondentes dos itens da lista de conclusão;
Mostrar os filtros de itens de conclusão;
Concluir a instrução automaticamente no ponto e vírgula;
Comportamento de snippets;
Nunca incluir snippets;
Sempre incluir snippets;
Incluir snippets quando ?-Tab é digitado após um identificador;
Comportamento da tecla Enter;
Nunca adicionar uma nova linha ao pressionar Enter;
Apenas adicionar uma nova linha ao pressionar Enter depois que a palavra é digitada completamente;
Sempre adicionar uma nova linha ao pressionar Enter;
Mostrar sugestões de nomes;
Mostrar itens de namespaces não importados (experimental);</target>
        <note>C# IntelliSense options page keywords</note>
      </trans-unit>
      <trans-unit id="107">
        <source>Formatting</source>
        <target state="translated">Formatação</target>
        <note>"Formatting" category node under Tools &gt; Options, Text Editor, C#, Code Style (no corresponding keywords)</note>
      </trans-unit>
      <trans-unit id="108">
        <source>General</source>
        <target state="translated">Geral</target>
        <note>"General" node under Tools &gt; Options, Text Editor, C# (used for Code Style and Formatting)</note>
      </trans-unit>
      <trans-unit id="109">
        <source>Indentation</source>
        <target state="translated">Recuo</target>
        <note>"Indentation" node under Tools &gt; Options, Text Editor, C#, Formatting.</note>
      </trans-unit>
      <trans-unit id="110">
        <source>Wrapping</source>
        <target state="translated">Quebra de linha</target>
        <note />
      </trans-unit>
      <trans-unit id="111">
        <source>New Lines</source>
        <target state="translated">Novas Linhas</target>
        <note />
      </trans-unit>
      <trans-unit id="112">
        <source>Spacing</source>
        <target state="translated">Espaçamento</target>
        <note />
      </trans-unit>
      <trans-unit id="2358">
        <source>C# Editor</source>
        <target state="translated">Editor C#</target>
        <note />
      </trans-unit>
      <trans-unit id="2359">
        <source>C# Editor with Encoding</source>
        <target state="translated">Editor C# com Codificação</target>
        <note />
      </trans-unit>
      <trans-unit id="113">
        <source>Microsoft Visual C#</source>
        <target state="translated">Microsoft Visual C#</target>
        <note>Used for String in Tools &gt; Options, Text Editor, File Extensions</note>
      </trans-unit>
      <trans-unit id="114">
        <source>Code Style</source>
        <target state="translated">Estilo do Código</target>
        <note>"Code Style" category node under Tools &gt; Options, Text Editor, C# (no corresponding keywords)</note>
      </trans-unit>
      <trans-unit id="313">
        <source>Style;Qualify;This;Code Style;var;member access;locals;parameters;var preferences;predefined type;framework type;built-in types;when variable type is apparent;elsewhere;qualify field access;qualify property access; qualify method access;qualify event access;</source>
        <target state="translated">Estilo;Qualificar;Esse;Código Estilo;var;acesso de membro;locais;parâmetro;var preferências;tipo predefinido;tipo de estrutura;tipos internos;quando o tipo de variável é aparente;outro lugar;qualificar acesso ao campo;qualificar acesso à propriedade; qualificar método de acesso;qualificar acesso ao evento;</target>
        <note>C# Code Style options page keywords</note>
      </trans-unit>
      <trans-unit id="115">
        <source>Naming</source>
        <target state="translated">Nomenclatura</target>
        <note />
      </trans-unit>
      <trans-unit id="314">
        <source>Naming Style;Name Styles;Naming Rule;Naming Conventions</source>
        <target state="translated">Estilo de Nomenclatura;Estilos de Nome;Regra de Nomenclatura;Convenções de Nomenclatura</target>
        <note>C# Naming Style options page keywords</note>
      </trans-unit>
      <trans-unit id="116">
        <source>C# Tools</source>
        <target state="translated">Ferramentas C#</target>
        <note>Help &gt; About</note>
      </trans-unit>
      <trans-unit id="117">
        <source>C# components used in the IDE. Depending on your project type and settings, a different version of the compiler may be used.</source>
        <target state="translated">Componentes de C# usados no IDE. Dependendo do seu tipo de projeto e configurações, uma versão diferente do compilador poderá ser usada.</target>
        <note>Help &gt; About</note>
      </trans-unit>
      <trans-unit id="An_empty_CSharp_script_file">
        <source>An empty C# script file.</source>
        <target state="translated">Um arquivo de script C# vazio.</target>
        <note />
      </trans-unit>
      <trans-unit id="Visual_CSharp_Script">
        <source>Visual C# Script</source>
        <target state="translated">Script do Visual C#</target>
        <note />
      </trans-unit>
    </body>
  </file>
</xliff><|MERGE_RESOLUTION|>--- conflicted
+++ resolved
@@ -94,25 +94,6 @@
 Use enhanced colors;
 Editor Color Scheme;
 Inheritance Margin;</source>
-<<<<<<< HEAD
-        <target state="needs-review-translation">Variáveis reatribuídas de sublinhado;
-Exibir as dicas embutidas;
-Mostrar os diagnósticos de arquivos fechados;
-Colorir a expressão regular; 
-Realçar os componentes relacionados sob o cursor;
-Relatar as expressões regulares inválidas;
-Habilitar a análise completa da solução;
-Executar a análise de recurso do editor em processo externo;
-Habilitar a navegação para fontes decompiladas;
-Diretivas using;
-Colocar as diretivas do sistema primeiro ao classificar usings;
-Separar grupos de diretivas using;
-Sugerir usings para tipos em assemblies de referência;
-Sugerir usings para tipos em pacotes NuGet;
-Realce;
-Realçar as referências ao símbolo sob o cursor
-;Realçar as palavras-chave relacionadas sob o cursor;
-=======
         <target state="translated">Sublinhar variáveis ​​reatribuídas;
 Exibir dicas embutidas;
 Mostrar diagnósticos para arquivos fechados;
@@ -131,7 +112,6 @@
 Realçar;
 Realçar referências ao símbolo sob o cursor;
 Realçar palavras-chave relacionadas sob o cursor;
->>>>>>> 80a8ce8d
 Estrutura de tópicos;
 Entrar no modo de estrutura de tópicos quando os arquivos são abertos;
 Recolher #regions no arquivo aberto;
