--- conflicted
+++ resolved
@@ -29,11 +29,7 @@
             return false;
         }
 
-<<<<<<< HEAD
-        public override AdjustNewLinesOperation? GetAdjustNewLinesOperation(SyntaxToken previousToken, SyntaxToken currentToken, AnalyzerConfigOptions options, in NextGetAdjustNewLinesOperation nextOperation)
-=======
-        public override AdjustNewLinesOperation GetAdjustNewLinesOperation(in SyntaxToken previousToken, in SyntaxToken currentToken, in NextGetAdjustNewLinesOperation nextOperation)
->>>>>>> 9007fbc8
+        public override AdjustNewLinesOperation? GetAdjustNewLinesOperation(in SyntaxToken previousToken, in SyntaxToken currentToken, in NextGetAdjustNewLinesOperation nextOperation)
         {
             if (IsAfterEndRegionBeforeMethodDeclaration(previousToken))
                 return FormattingOperations.CreateAdjustNewLinesOperation(2, AdjustNewLinesOption.ForceLines);
