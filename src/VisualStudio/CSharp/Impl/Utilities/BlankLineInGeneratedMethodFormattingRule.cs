﻿// Licensed to the .NET Foundation under one or more agreements.
// The .NET Foundation licenses this file to you under the MIT license.
// See the LICENSE file in the project root for more information.

#nullable disable

using Microsoft.CodeAnalysis;
using Microsoft.CodeAnalysis.CSharp;
using Microsoft.CodeAnalysis.Formatting.Rules;

namespace Microsoft.VisualStudio.LanguageServices.CSharp.Utilities
{
    internal sealed class BlankLineInGeneratedMethodFormattingRule : AbstractFormattingRule
    {
        public static readonly BlankLineInGeneratedMethodFormattingRule Instance = new();

        private BlankLineInGeneratedMethodFormattingRule()
        {
        }

<<<<<<< HEAD
        public override AdjustNewLinesOperation? GetAdjustNewLinesOperation(SyntaxToken previousToken, SyntaxToken currentToken, AnalyzerConfigOptions options, in NextGetAdjustNewLinesOperation nextOperation)
=======
        public override AdjustNewLinesOperation GetAdjustNewLinesOperation(in SyntaxToken previousToken, in SyntaxToken currentToken, in NextGetAdjustNewLinesOperation nextOperation)
>>>>>>> 9007fbc8
        {
            // case: insert blank line in empty method body.
            if (previousToken.Kind() == SyntaxKind.OpenBraceToken &&
                currentToken.Kind() == SyntaxKind.CloseBraceToken)
            {
                if (currentToken.Parent.Kind() == SyntaxKind.Block &&
                    currentToken.Parent.Parent.Kind() == SyntaxKind.MethodDeclaration)
                {
                    return FormattingOperations.CreateAdjustNewLinesOperation(2, AdjustNewLinesOption.ForceLines);
                }
            }

            return nextOperation.Invoke(in previousToken, in currentToken);
        }
    }
}<|MERGE_RESOLUTION|>--- conflicted
+++ resolved
@@ -18,11 +18,7 @@
         {
         }
 
-<<<<<<< HEAD
-        public override AdjustNewLinesOperation? GetAdjustNewLinesOperation(SyntaxToken previousToken, SyntaxToken currentToken, AnalyzerConfigOptions options, in NextGetAdjustNewLinesOperation nextOperation)
-=======
-        public override AdjustNewLinesOperation GetAdjustNewLinesOperation(in SyntaxToken previousToken, in SyntaxToken currentToken, in NextGetAdjustNewLinesOperation nextOperation)
->>>>>>> 9007fbc8
+        public override AdjustNewLinesOperation? GetAdjustNewLinesOperation(in SyntaxToken previousToken, in SyntaxToken currentToken, in NextGetAdjustNewLinesOperation nextOperation)
         {
             // case: insert blank line in empty method body.
             if (previousToken.Kind() == SyntaxKind.OpenBraceToken &&
