﻿// Licensed to the .NET Foundation under one or more agreements.
// The .NET Foundation licenses this file to you under the MIT license.
// See the LICENSE file in the project root for more information.

using System.ComponentModel.Composition;
using Microsoft.CodeAnalysis;
using Microsoft.CodeAnalysis.CSharp;
using Microsoft.CodeAnalysis.CSharp.RemoveUnusedVariable;
using Microsoft.CodeAnalysis.Diagnostics;
using Microsoft.VisualStudio.Language.CodeCleanUp;
using Microsoft.VisualStudio.LanguageServices.Implementation.CodeCleanup;
using Microsoft.VisualStudio.Utilities;

namespace Microsoft.VisualStudio.LanguageServices.CSharp.LanguageService
{
    internal static class CSharpCodeCleanUpFixerDiagnosticIds
    {
        [Export]
        [FixId(IDEDiagnosticIds.UseImplicitTypeDiagnosticId)]
        [Name(IDEDiagnosticIds.UseImplicitTypeDiagnosticId)]
        [Order(After = IDEDiagnosticIds.UseExpressionBodyForConstructorsDiagnosticId)]
        [ConfigurationKey("unused")]
        [HelpLink($"https://docs.microsoft.com/dotnet/fundamentals/code-analysis/style-rules/{IDEDiagnosticIds.UseImplicitTypeDiagnosticId}")]
        [LocalizedName(typeof(CSharpFeaturesResources), nameof(CSharpFeaturesResources.Apply_var_preferences))]
        public static readonly FixIdDefinition? UseImplicitTypeDiagnosticId;

        [Export]
        [FixId(IDEDiagnosticIds.UseExplicitTypeDiagnosticId)]
        [Name(IDEDiagnosticIds.UseExplicitTypeDiagnosticId)]
        [Order(After = IDEDiagnosticIds.UseExpressionBodyForConstructorsDiagnosticId)]
        [ConfigurationKey("unused")]
        [HelpLink($"https://docs.microsoft.com/dotnet/fundamentals/code-analysis/style-rules/{IDEDiagnosticIds.UseExplicitTypeDiagnosticId}")]
        [LocalizedName(typeof(CSharpFeaturesResources), nameof(CSharpFeaturesResources.Apply_var_preferences))]
        public static readonly FixIdDefinition? UseExplicitTypeDiagnosticId;

        [Export]
        [FixId(IDEDiagnosticIds.AddBracesDiagnosticId)]
        [Name(IDEDiagnosticIds.AddBracesDiagnosticId)]
        [Order(After = AbstractCodeCleanUpFixer.SortImportsFixId)]
        [ConfigurationKey("unused")]
        [HelpLink($"https://docs.microsoft.com/dotnet/fundamentals/code-analysis/style-rules/{IDEDiagnosticIds.AddBracesDiagnosticId}")]
        [LocalizedName(typeof(CSharpFeaturesResources), nameof(CSharpFeaturesResources.Add_required_braces_for_single_line_control_statements))]
        public static readonly FixIdDefinition? AddBracesDiagnosticId;

        [Export]
        [FixId(IDEDiagnosticIds.UseExpressionBodyForConstructorsDiagnosticId)]
        [Name(IDEDiagnosticIds.UseExpressionBodyForConstructorsDiagnosticId)]
        [Order(After = IDEDiagnosticIds.OrderModifiersDiagnosticId)]
        [ConfigurationKey("unused")]
        [HelpLink($"https://docs.microsoft.com/dotnet/fundamentals/code-analysis/style-rules/{IDEDiagnosticIds.UseExpressionBodyForConstructorsDiagnosticId}")]
        [LocalizedName(typeof(CSharpFeaturesResources), nameof(CSharpFeaturesResources.Apply_expression_block_body_preferences))]
        public static readonly FixIdDefinition? UseExpressionBodyForConstructorsDiagnosticId;

        [Export]
        [FixId(IDEDiagnosticIds.UseExpressionBodyForMethodsDiagnosticId)]
        [Name(IDEDiagnosticIds.UseExpressionBodyForMethodsDiagnosticId)]
        [Order(After = IDEDiagnosticIds.OrderModifiersDiagnosticId)]
        [ConfigurationKey("unused")]
        [HelpLink($"https://docs.microsoft.com/dotnet/fundamentals/code-analysis/style-rules/{IDEDiagnosticIds.UseExpressionBodyForMethodsDiagnosticId}")]
        [LocalizedName(typeof(CSharpFeaturesResources), nameof(CSharpFeaturesResources.Apply_expression_block_body_preferences))]
        public static readonly FixIdDefinition? UseExpressionBodyForMethodsDiagnosticId;

        [Export]
        [FixId(IDEDiagnosticIds.UseExpressionBodyForConversionOperatorsDiagnosticId)]
        [Name(IDEDiagnosticIds.UseExpressionBodyForConversionOperatorsDiagnosticId)]
        [Order(After = IDEDiagnosticIds.OrderModifiersDiagnosticId)]
        [ConfigurationKey("unused")]
        [HelpLink($"https://docs.microsoft.com/dotnet/fundamentals/code-analysis/style-rules/{IDEDiagnosticIds.UseExpressionBodyForConversionOperatorsDiagnosticId}")]
        [LocalizedName(typeof(CSharpFeaturesResources), nameof(CSharpFeaturesResources.Apply_expression_block_body_preferences))]
        public static readonly FixIdDefinition? UseExpressionBodyForConversionOperatorsDiagnosticId;

        [Export]
        [FixId(IDEDiagnosticIds.UseExpressionBodyForOperatorsDiagnosticId)]
        [Name(IDEDiagnosticIds.UseExpressionBodyForOperatorsDiagnosticId)]
        [Order(After = IDEDiagnosticIds.OrderModifiersDiagnosticId)]
        [ConfigurationKey("unused")]
        [HelpLink($"https://docs.microsoft.com/dotnet/fundamentals/code-analysis/style-rules/{IDEDiagnosticIds.UseExpressionBodyForOperatorsDiagnosticId}")]
        [LocalizedName(typeof(CSharpFeaturesResources), nameof(CSharpFeaturesResources.Apply_expression_block_body_preferences))]
        public static readonly FixIdDefinition? UseExpressionBodyForOperatorsDiagnosticId;

        [Export]
        [FixId(IDEDiagnosticIds.UseExpressionBodyForPropertiesDiagnosticId)]
        [Name(IDEDiagnosticIds.UseExpressionBodyForPropertiesDiagnosticId)]
        [Order(After = IDEDiagnosticIds.OrderModifiersDiagnosticId)]
        [ConfigurationKey("unused")]
        [HelpLink($"https://docs.microsoft.com/dotnet/fundamentals/code-analysis/style-rules/{IDEDiagnosticIds.UseExpressionBodyForPropertiesDiagnosticId}")]
        [LocalizedName(typeof(CSharpFeaturesResources), nameof(CSharpFeaturesResources.Apply_expression_block_body_preferences))]
        public static readonly FixIdDefinition? UseExpressionBodyForPropertiesDiagnosticId;

        [Export]
        [FixId(IDEDiagnosticIds.UseExpressionBodyForIndexersDiagnosticId)]
        [Name(IDEDiagnosticIds.UseExpressionBodyForIndexersDiagnosticId)]
        [Order(After = IDEDiagnosticIds.OrderModifiersDiagnosticId)]
        [ConfigurationKey("unused")]
        [HelpLink($"https://docs.microsoft.com/dotnet/fundamentals/code-analysis/style-rules/{IDEDiagnosticIds.UseExpressionBodyForIndexersDiagnosticId}")]
        [LocalizedName(typeof(CSharpFeaturesResources), nameof(CSharpFeaturesResources.Apply_expression_block_body_preferences))]
        public static readonly FixIdDefinition? UseExpressionBodyForIndexersDiagnosticId;

        [Export]
        [FixId(IDEDiagnosticIds.UseExpressionBodyForAccessorsDiagnosticId)]
        [Name(IDEDiagnosticIds.UseExpressionBodyForAccessorsDiagnosticId)]
        [Order(After = IDEDiagnosticIds.OrderModifiersDiagnosticId)]
        [ConfigurationKey("unused")]
        [HelpLink($"https://docs.microsoft.com/dotnet/fundamentals/code-analysis/style-rules/{IDEDiagnosticIds.UseExpressionBodyForAccessorsDiagnosticId}")]
        [LocalizedName(typeof(CSharpFeaturesResources), nameof(CSharpFeaturesResources.Apply_expression_block_body_preferences))]
        public static readonly FixIdDefinition? UseExpressionBodyForAccessorsDiagnosticId;

        [Export]
        [FixId(IDEDiagnosticIds.InlineDeclarationDiagnosticId)]
        [Name(IDEDiagnosticIds.InlineDeclarationDiagnosticId)]
        [Order(After = IDEDiagnosticIds.UseImplicitTypeDiagnosticId)]
        [ConfigurationKey("unused")]
        [HelpLink($"https://docs.microsoft.com/dotnet/fundamentals/code-analysis/style-rules/{IDEDiagnosticIds.InlineDeclarationDiagnosticId}")]
        [LocalizedName(typeof(CSharpFeaturesResources), nameof(CSharpFeaturesResources.Apply_inline_out_variable_preferences))]
        public static readonly FixIdDefinition? InlineDeclarationDiagnosticId;

        [Export]
        [FixId(CSharpRemoveUnusedVariableCodeFixProvider.CS0168)]
        [Name(CSharpRemoveUnusedVariableCodeFixProvider.CS0168)]
        [Order(After = IDEDiagnosticIds.RemoveUnnecessaryCastDiagnosticId)]
        [ConfigurationKey("unused")]
        [HelpLink("https://docs.microsoft.com/dotnet/csharp/misc/cs0168")]
        [LocalizedName(typeof(FeaturesResources), nameof(FeaturesResources.Remove_unused_variables))]
        public static readonly FixIdDefinition? CS0168;

        [Export]
        [FixId(CSharpRemoveUnusedVariableCodeFixProvider.CS0219)]
        [Name(CSharpRemoveUnusedVariableCodeFixProvider.CS0219)]
        [Order(After = IDEDiagnosticIds.RemoveUnnecessaryCastDiagnosticId)]
        [ConfigurationKey("unused")]
        [HelpLink("https://docs.microsoft.com/dotnet/csharp/misc/cs0168")]
        [LocalizedName(typeof(FeaturesResources), nameof(FeaturesResources.Remove_unused_variables))]
        public static readonly FixIdDefinition? CS0219;

        [Export]
        [FixId(IDEDiagnosticIds.ConsecutiveBracePlacementDiagnosticId)]
        [Name(IDEDiagnosticIds.ConsecutiveBracePlacementDiagnosticId)]
        [Order(After = IDEDiagnosticIds.RemoveUnnecessaryCastDiagnosticId)]
        [ConfigurationKey("unused")]
        [HelpLink("https://www.microsoft.com")] // Experimental features, not documented
        [LocalizedName(typeof(CSharpFeaturesResources), nameof(CSharpFeaturesResources.Apply_blank_lines_between_consecutive_braces_preferences_experimental))]
        public static readonly FixIdDefinition? ConsecutiveBracePlacementDiagnosticId;

        [Export]
        [FixId(IDEDiagnosticIds.ConstructorInitializerPlacementDiagnosticId)]
        [Name(IDEDiagnosticIds.ConstructorInitializerPlacementDiagnosticId)]
        [Order(After = IDEDiagnosticIds.RemoveUnnecessaryCastDiagnosticId)]
        [ConfigurationKey("unused")]
        [HelpLink("https://www.microsoft.com")] // Experimental features, not documented
        [LocalizedName(typeof(CSharpFeaturesResources), nameof(CSharpFeaturesResources.Apply_blank_line_after_colon_in_constructor_initializer_preferences_experimental))]
        public static readonly FixIdDefinition? ConstructorInitializerPlacementDiagnosticId;

        [Export]
        [FixId(IDEDiagnosticIds.ConvertSwitchStatementToExpressionDiagnosticId)]
        [Name(IDEDiagnosticIds.ConvertSwitchStatementToExpressionDiagnosticId)]
        [Order(After = IDEDiagnosticIds.RemoveUnnecessaryCastDiagnosticId)]
        [ConfigurationKey("unused")]
        [HelpLink($"https://docs.microsoft.com/dotnet/fundamentals/code-analysis/style-rules/{IDEDiagnosticIds.ConvertSwitchStatementToExpressionDiagnosticId}")]
        [LocalizedName(typeof(CSharpFeaturesResources), nameof(CSharpFeaturesResources.Apply_pattern_matching_preferences))]
        public static readonly FixIdDefinition? ConvertSwitchStatementToExpressionDiagnosticId;

        [Export]
        [FixId(IDEDiagnosticIds.EmbeddedStatementPlacementDiagnosticId)]
        [Name(IDEDiagnosticIds.EmbeddedStatementPlacementDiagnosticId)]
        [Order(After = IDEDiagnosticIds.RemoveUnnecessaryCastDiagnosticId)]
        [ConfigurationKey("unused")]
        [HelpLink("https://www.microsoft.com")] // Experimental features, not documented
        [LocalizedName(typeof(CSharpFeaturesResources), nameof(CSharpFeaturesResources.Apply_embedded_statements_on_same_line_preferences_experimental))]
        public static readonly FixIdDefinition? EmbeddedStatementPlacementDiagnosticId;

        [Export]
        [FixId(IDEDiagnosticIds.InlineAsTypeCheckId)]
        [Name(IDEDiagnosticIds.InlineAsTypeCheckId)]
        [Order(After = IDEDiagnosticIds.RemoveUnnecessaryCastDiagnosticId)]
        [ConfigurationKey("unused")]
        [HelpLink($"https://docs.microsoft.com/dotnet/fundamentals/code-analysis/style-rules/{IDEDiagnosticIds.InlineAsTypeCheckId}")]
        [LocalizedName(typeof(CSharpFeaturesResources), nameof(CSharpFeaturesResources.Apply_pattern_matching_preferences))]
        public static readonly FixIdDefinition? InlineAsTypeCheckId;

        [Export]
        [FixId(IDEDiagnosticIds.InlineIsTypeCheckId)]
        [Name(IDEDiagnosticIds.InlineIsTypeCheckId)]
        [Order(After = IDEDiagnosticIds.RemoveUnnecessaryCastDiagnosticId)]
        [ConfigurationKey("unused")]
        [HelpLink($"https://docs.microsoft.com/dotnet/fundamentals/code-analysis/style-rules/{IDEDiagnosticIds.InlineIsTypeCheckId}")]
        [LocalizedName(typeof(CSharpFeaturesResources), nameof(CSharpFeaturesResources.Apply_pattern_matching_preferences))]
        public static readonly FixIdDefinition? InlineIsTypeCheckId;

        [Export]
        [FixId(IDEDiagnosticIds.InvokeDelegateWithConditionalAccessId)]
        [Name(IDEDiagnosticIds.InvokeDelegateWithConditionalAccessId)]
        [Order(After = IDEDiagnosticIds.RemoveUnnecessaryCastDiagnosticId)]
        [ConfigurationKey("unused")]
        [HelpLink($"https://docs.microsoft.com/dotnet/fundamentals/code-analysis/style-rules/{IDEDiagnosticIds.InvokeDelegateWithConditionalAccessId}")]
        [LocalizedName(typeof(CSharpFeaturesResources), nameof(CSharpFeaturesResources.Apply_conditional_delegate_call_preferences))]
        public static readonly FixIdDefinition? InvokeDelegateWithConditionalAccessId;

        [Export]
        [FixId(IDEDiagnosticIds.MakeLocalFunctionStaticDiagnosticId)]
        [Name(IDEDiagnosticIds.MakeLocalFunctionStaticDiagnosticId)]
        [Order(After = IDEDiagnosticIds.RemoveUnnecessaryCastDiagnosticId)]
        [ConfigurationKey("unused")]
        [HelpLink($"https://docs.microsoft.com/dotnet/fundamentals/code-analysis/style-rules/{IDEDiagnosticIds.MakeLocalFunctionStaticDiagnosticId}")]
        [LocalizedName(typeof(CSharpFeaturesResources), nameof(CSharpFeaturesResources.Apply_static_local_function_preferences))]
        public static readonly FixIdDefinition? MakeLocalFunctionStaticDiagnosticId;

        [Export]
        [FixId(IDEDiagnosticIds.RemoveUnnecessaryLambdaExpressionDiagnosticId)]
        [Name(IDEDiagnosticIds.RemoveUnnecessaryLambdaExpressionDiagnosticId)]
        [Order(After = IDEDiagnosticIds.RemoveUnnecessaryCastDiagnosticId)]
        [ConfigurationKey("unused")]
        [HelpLink($"https://docs.microsoft.com/dotnet/fundamentals/code-analysis/style-rules/{IDEDiagnosticIds.RemoveUnnecessaryLambdaExpressionDiagnosticId}")]
        [LocalizedName(typeof(CSharpFeaturesResources), nameof(CSharpFeaturesResources.Apply_method_group_conversion_preferences))]
        public static readonly FixIdDefinition? RemoveUnnecessaryLambdaExpressionDiagnosticId;

        [Export]
        [FixId(IDEDiagnosticIds.SimplifyPropertyPatternDiagnosticId)]
        [Name(IDEDiagnosticIds.SimplifyPropertyPatternDiagnosticId)]
        [Order(After = IDEDiagnosticIds.RemoveUnnecessaryCastDiagnosticId)]
        [ConfigurationKey("unused")]
        [HelpLink($"https://docs.microsoft.com/dotnet/fundamentals/code-analysis/style-rules/{IDEDiagnosticIds.SimplifyPropertyPatternDiagnosticId}")]
        [LocalizedName(typeof(CSharpFeaturesResources), nameof(CSharpFeaturesResources.Apply_pattern_matching_preferences))]
        public static readonly FixIdDefinition? SimplifyPropertyPatternDiagnosticId;

        [Export]
        [FixId(IDEDiagnosticIds.UseDeconstructionDiagnosticId)]
        [Name(IDEDiagnosticIds.UseDeconstructionDiagnosticId)]
        [Order(After = IDEDiagnosticIds.RemoveUnnecessaryCastDiagnosticId)]
        [ConfigurationKey("unused")]
        [HelpLink($"https://docs.microsoft.com/dotnet/fundamentals/code-analysis/style-rules/{IDEDiagnosticIds.UseDeconstructionDiagnosticId}")]
        [LocalizedName(typeof(CSharpFeaturesResources), nameof(CSharpFeaturesResources.Apply_deconstruct_preferences))]
        public static readonly FixIdDefinition? UseDeconstructionDiagnosticId;

        [Export]
        [FixId(IDEDiagnosticIds.UseDefaultLiteralDiagnosticId)]
        [Name(IDEDiagnosticIds.UseDefaultLiteralDiagnosticId)]
        [Order(After = IDEDiagnosticIds.RemoveUnnecessaryCastDiagnosticId)]
        [ConfigurationKey("unused")]
        [HelpLink($"https://docs.microsoft.com/dotnet/fundamentals/code-analysis/style-rules/{IDEDiagnosticIds.UseDefaultLiteralDiagnosticId}")]
        [LocalizedName(typeof(CSharpFeaturesResources), nameof(CSharpFeaturesResources.Apply_default_T_preferences))]
        public static readonly FixIdDefinition? UseDefaultLiteralDiagnosticId;

        [Export]
        [FixId(IDEDiagnosticIds.UseExpressionBodyForLambdaExpressionsDiagnosticId)]
        [Name(IDEDiagnosticIds.UseExpressionBodyForLambdaExpressionsDiagnosticId)]
        [Order(After = IDEDiagnosticIds.RemoveUnnecessaryCastDiagnosticId)]
        [ConfigurationKey("unused")]
        [HelpLink($"https://docs.microsoft.com/dotnet/fundamentals/code-analysis/style-rules/{IDEDiagnosticIds.UseExpressionBodyForLambdaExpressionsDiagnosticId}")]
        [LocalizedName(typeof(CSharpFeaturesResources), nameof(CSharpFeaturesResources.Apply_expression_block_body_preferences))]
        public static readonly FixIdDefinition? UseExpressionBodyForLambdaExpressionsDiagnosticId;

        [Export]
        [FixId(IDEDiagnosticIds.UseExpressionBodyForLocalFunctionsDiagnosticId)]
        [Name(IDEDiagnosticIds.UseExpressionBodyForLocalFunctionsDiagnosticId)]
        [Order(After = IDEDiagnosticIds.RemoveUnnecessaryCastDiagnosticId)]
        [ConfigurationKey("unused")]
        [HelpLink($"https://docs.microsoft.com/dotnet/fundamentals/code-analysis/style-rules/{IDEDiagnosticIds.UseExpressionBodyForLocalFunctionsDiagnosticId}")]
        [LocalizedName(typeof(CSharpFeaturesResources), nameof(CSharpFeaturesResources.Apply_expression_block_body_preferences))]
        public static readonly FixIdDefinition? UseExpressionBodyForLocalFunctionsDiagnosticId;

        [Export]
        [FixId(IDEDiagnosticIds.UseFileScopedNamespaceDiagnosticId)]
        [Name(IDEDiagnosticIds.UseFileScopedNamespaceDiagnosticId)]
        [Order(After = IDEDiagnosticIds.RemoveUnnecessaryCastDiagnosticId)]
        [ConfigurationKey("unused")]
        [HelpLink($"https://docs.microsoft.com/dotnet/fundamentals/code-analysis/style-rules/{IDEDiagnosticIds.UseFileScopedNamespaceDiagnosticId}")]
        [LocalizedName(typeof(CSharpFeaturesResources), nameof(CSharpFeaturesResources.Apply_namespace_preferences))]
        public static readonly FixIdDefinition? UseFileScopedNamespaceDiagnosticId;

        [Export]
        [FixId(IDEDiagnosticIds.UseImplicitObjectCreationDiagnosticId)]
        [Name(IDEDiagnosticIds.UseImplicitObjectCreationDiagnosticId)]
        [Order(After = IDEDiagnosticIds.RemoveUnnecessaryCastDiagnosticId)]
        [ConfigurationKey("unused")]
        [HelpLink($"https://docs.microsoft.com/dotnet/fundamentals/code-analysis/style-rules/{IDEDiagnosticIds.UseImplicitObjectCreationDiagnosticId}")]
        [LocalizedName(typeof(CSharpFeaturesResources), nameof(CSharpFeaturesResources.Apply_new_preferences))]
        public static readonly FixIdDefinition? UseImplicitObjectCreationDiagnosticId;

        [Export]
        [FixId(IDEDiagnosticIds.UseIndexOperatorDiagnosticId)]
        [Name(IDEDiagnosticIds.UseIndexOperatorDiagnosticId)]
        [Order(After = IDEDiagnosticIds.RemoveUnnecessaryCastDiagnosticId)]
        [ConfigurationKey("unused")]
        [HelpLink($"https://docs.microsoft.com/dotnet/fundamentals/code-analysis/style-rules/{IDEDiagnosticIds.UseIndexOperatorDiagnosticId}")]
        [LocalizedName(typeof(CSharpFeaturesResources), nameof(CSharpFeaturesResources.Apply_range_preferences))]
        public static readonly FixIdDefinition? UseIndexOperatorDiagnosticId;

        [Export]
        [FixId(IDEDiagnosticIds.UseLocalFunctionDiagnosticId)]
        [Name(IDEDiagnosticIds.UseLocalFunctionDiagnosticId)]
        [Order(After = IDEDiagnosticIds.RemoveUnnecessaryCastDiagnosticId)]
        [ConfigurationKey("unused")]
        [HelpLink($"https://docs.microsoft.com/dotnet/fundamentals/code-analysis/style-rules/{IDEDiagnosticIds.UseLocalFunctionDiagnosticId}")]
        [LocalizedName(typeof(CSharpFeaturesResources), nameof(CSharpFeaturesResources.Apply_local_over_anonymous_function_preferences))]
        public static readonly FixIdDefinition? UseLocalFunctionDiagnosticId;

        [Export]
        [FixId(IDEDiagnosticIds.UseNotPatternDiagnosticId)]
        [Name(IDEDiagnosticIds.UseNotPatternDiagnosticId)]
        [Order(After = IDEDiagnosticIds.RemoveUnnecessaryCastDiagnosticId)]
        [ConfigurationKey("unused")]
        [HelpLink($"https://docs.microsoft.com/dotnet/fundamentals/code-analysis/style-rules/{IDEDiagnosticIds.UseNotPatternDiagnosticId}")]
        [LocalizedName(typeof(CSharpFeaturesResources), nameof(CSharpFeaturesResources.Apply_pattern_matching_preferences))]
        public static readonly FixIdDefinition? UseNotPatternDiagnosticId;

        [Export]
        [FixId(IDEDiagnosticIds.UseNullCheckOverTypeCheckDiagnosticId)]
        [Name(IDEDiagnosticIds.UseNullCheckOverTypeCheckDiagnosticId)]
        [Order(After = IDEDiagnosticIds.RemoveUnnecessaryCastDiagnosticId)]
        [ConfigurationKey("unused")]
        [HelpLink($"https://docs.microsoft.com/dotnet/fundamentals/code-analysis/style-rules/{IDEDiagnosticIds.UseNullCheckOverTypeCheckDiagnosticId}")]
        [LocalizedName(typeof(CSharpFeaturesResources), nameof(CSharpFeaturesResources.Apply_pattern_matching_preferences))]
        public static readonly FixIdDefinition? UseNullCheckOverTypeCheckDiagnosticId;

        [Export]
<<<<<<< HEAD
        [FixId(IDEDiagnosticIds.UseParameterNullCheckingId)]
        [Name(IDEDiagnosticIds.UseParameterNullCheckingId)]
        [Order(After = IDEDiagnosticIds.RemoveUnnecessaryCastDiagnosticId)]
        [ConfigurationKey("unused")]
        [HelpLink($"https://docs.microsoft.com/dotnet/fundamentals/code-analysis/style-rules/{IDEDiagnosticIds.UseParameterNullCheckingId}")]
        [LocalizedName(typeof(CSharpFeaturesResources), nameof(CSharpFeaturesResources.Apply_parameter_null_preferences))]
        public static readonly FixIdDefinition? UseParameterNullCheckingId;

        [Export]
=======
>>>>>>> 80a8ce8d
        [FixId(IDEDiagnosticIds.UsePatternCombinatorsDiagnosticId)]
        [Name(IDEDiagnosticIds.UsePatternCombinatorsDiagnosticId)]
        [Order(After = IDEDiagnosticIds.RemoveUnnecessaryCastDiagnosticId)]
        [ConfigurationKey("unused")]
        [HelpLink($"https://docs.microsoft.com/dotnet/fundamentals/code-analysis/style-rules/{IDEDiagnosticIds.UsePatternCombinatorsDiagnosticId}")]
        [LocalizedName(typeof(CSharpFeaturesResources), nameof(CSharpFeaturesResources.Apply_pattern_matching_preferences))]
        public static readonly FixIdDefinition? UsePatternCombinatorsDiagnosticId;

        [Export]
        [FixId(IDEDiagnosticIds.UseRangeOperatorDiagnosticId)]
        [Name(IDEDiagnosticIds.UseRangeOperatorDiagnosticId)]
        [Order(After = IDEDiagnosticIds.RemoveUnnecessaryCastDiagnosticId)]
        [ConfigurationKey("unused")]
        [HelpLink($"https://docs.microsoft.com/dotnet/fundamentals/code-analysis/style-rules/{IDEDiagnosticIds.UseRangeOperatorDiagnosticId}")]
        [LocalizedName(typeof(CSharpFeaturesResources), nameof(CSharpFeaturesResources.Apply_range_preferences))]
        public static readonly FixIdDefinition? UseRangeOperatorDiagnosticId;

        [Export]
        [FixId(IDEDiagnosticIds.UseSimpleUsingStatementDiagnosticId)]
        [Name(IDEDiagnosticIds.UseSimpleUsingStatementDiagnosticId)]
        [Order(After = IDEDiagnosticIds.RemoveUnnecessaryCastDiagnosticId)]
        [ConfigurationKey("unused")]
        [HelpLink($"https://docs.microsoft.com/dotnet/fundamentals/code-analysis/style-rules/{IDEDiagnosticIds.UseSimpleUsingStatementDiagnosticId}")]
        [LocalizedName(typeof(CSharpFeaturesResources), nameof(CSharpFeaturesResources.Apply_using_statement_preferences))]
        public static readonly FixIdDefinition? UseSimpleUsingStatementDiagnosticId;

        [Export]
        [FixId(IDEDiagnosticIds.UseThrowExpressionDiagnosticId)]
        [Name(IDEDiagnosticIds.UseThrowExpressionDiagnosticId)]
        [Order(After = IDEDiagnosticIds.RemoveUnnecessaryCastDiagnosticId)]
        [ConfigurationKey("unused")]
        [HelpLink($"https://docs.microsoft.com/dotnet/fundamentals/code-analysis/style-rules/{IDEDiagnosticIds.UseThrowExpressionDiagnosticId}")]
        [LocalizedName(typeof(CSharpFeaturesResources), nameof(CSharpFeaturesResources.Apply_throw_expression_preferences))]
        public static readonly FixIdDefinition? UseThrowExpressionDiagnosticId;

        [Export]
        [FixId(IDEDiagnosticIds.UseTupleSwapDiagnosticId)]
        [Name(IDEDiagnosticIds.UseTupleSwapDiagnosticId)]
        [Order(After = IDEDiagnosticIds.RemoveUnnecessaryCastDiagnosticId)]
        [ConfigurationKey("unused")]
        [HelpLink($"https://docs.microsoft.com/dotnet/fundamentals/code-analysis/style-rules/{IDEDiagnosticIds.UseTupleSwapDiagnosticId}")]
        [LocalizedName(typeof(CSharpFeaturesResources), nameof(CSharpFeaturesResources.Apply_deconstruct_preferences))]
        public static readonly FixIdDefinition? UseTupleSwapDiagnosticId;
<<<<<<< HEAD
=======

        [Export]
        [FixId(IDEDiagnosticIds.RemoveRedundantNullableDirectiveDiagnosticId)]
        [Name(IDEDiagnosticIds.RemoveRedundantNullableDirectiveDiagnosticId)]
        [Order(After = IDEDiagnosticIds.RemoveUnnecessaryCastDiagnosticId)]
        [ConfigurationKey("unused")]
        [HelpLink($"https://docs.microsoft.com/dotnet/fundamentals/code-analysis/style-rules/{IDEDiagnosticIds.RemoveRedundantNullableDirectiveDiagnosticId}")]
        [LocalizedName(typeof(CSharpAnalyzersResources), nameof(CSharpAnalyzersResources.Remove_unnecessary_nullable_directive))]
        public static readonly FixIdDefinition? RemoveRedundantNullableDirectiveDiagnosticId;

        [Export]
        [FixId(IDEDiagnosticIds.RemoveUnnecessaryNullableDirectiveDiagnosticId)]
        [Name(IDEDiagnosticIds.RemoveUnnecessaryNullableDirectiveDiagnosticId)]
        [Order(After = IDEDiagnosticIds.RemoveUnnecessaryCastDiagnosticId)]
        [ConfigurationKey("unused")]
        [HelpLink($"https://docs.microsoft.com/dotnet/fundamentals/code-analysis/style-rules/{IDEDiagnosticIds.RemoveUnnecessaryNullableDirectiveDiagnosticId}")]
        [LocalizedName(typeof(CSharpAnalyzersResources), nameof(CSharpAnalyzersResources.Remove_unnecessary_nullable_directive))]
        public static readonly FixIdDefinition? RemoveUnnecessaryNullableDirectiveDiagnosticId;
>>>>>>> 80a8ce8d
    }
}<|MERGE_RESOLUTION|>--- conflicted
+++ resolved
@@ -313,18 +313,6 @@
         public static readonly FixIdDefinition? UseNullCheckOverTypeCheckDiagnosticId;
 
         [Export]
-<<<<<<< HEAD
-        [FixId(IDEDiagnosticIds.UseParameterNullCheckingId)]
-        [Name(IDEDiagnosticIds.UseParameterNullCheckingId)]
-        [Order(After = IDEDiagnosticIds.RemoveUnnecessaryCastDiagnosticId)]
-        [ConfigurationKey("unused")]
-        [HelpLink($"https://docs.microsoft.com/dotnet/fundamentals/code-analysis/style-rules/{IDEDiagnosticIds.UseParameterNullCheckingId}")]
-        [LocalizedName(typeof(CSharpFeaturesResources), nameof(CSharpFeaturesResources.Apply_parameter_null_preferences))]
-        public static readonly FixIdDefinition? UseParameterNullCheckingId;
-
-        [Export]
-=======
->>>>>>> 80a8ce8d
         [FixId(IDEDiagnosticIds.UsePatternCombinatorsDiagnosticId)]
         [Name(IDEDiagnosticIds.UsePatternCombinatorsDiagnosticId)]
         [Order(After = IDEDiagnosticIds.RemoveUnnecessaryCastDiagnosticId)]
@@ -368,8 +356,6 @@
         [HelpLink($"https://docs.microsoft.com/dotnet/fundamentals/code-analysis/style-rules/{IDEDiagnosticIds.UseTupleSwapDiagnosticId}")]
         [LocalizedName(typeof(CSharpFeaturesResources), nameof(CSharpFeaturesResources.Apply_deconstruct_preferences))]
         public static readonly FixIdDefinition? UseTupleSwapDiagnosticId;
-<<<<<<< HEAD
-=======
 
         [Export]
         [FixId(IDEDiagnosticIds.RemoveRedundantNullableDirectiveDiagnosticId)]
@@ -388,6 +374,5 @@
         [HelpLink($"https://docs.microsoft.com/dotnet/fundamentals/code-analysis/style-rules/{IDEDiagnosticIds.RemoveUnnecessaryNullableDirectiveDiagnosticId}")]
         [LocalizedName(typeof(CSharpAnalyzersResources), nameof(CSharpAnalyzersResources.Remove_unnecessary_nullable_directive))]
         public static readonly FixIdDefinition? RemoveUnnecessaryNullableDirectiveDiagnosticId;
->>>>>>> 80a8ce8d
     }
 }