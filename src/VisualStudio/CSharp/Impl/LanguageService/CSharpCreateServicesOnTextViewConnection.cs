--- conflicted
+++ resolved
@@ -34,13 +34,6 @@
             IAsynchronousOperationListenerProvider listenerProvider,
             IThreadingContext threadingContext)
             : base(workspace, globalOptions, listenerProvider, threadingContext, LanguageNames.CSharp)
-<<<<<<< HEAD
-        {
-        }
-
-        protected override void OnSolutionRemoved()
-=======
->>>>>>> 80a8ce8d
         {
         }
 
@@ -48,51 +41,7 @@
         {
             // Only pre-populate cache if import completion is enabled
             if (GlobalOptions.GetOption(CompletionOptionsStorage.ShowItemsFromUnimportedNamespaces, LanguageNames.CSharp) != true)
-<<<<<<< HEAD
-                return Task.CompletedTask;
-
-            lock (_gate)
-            {
-                if (!_processedProjects.Contains(document.Project.Id))
-                {
-                    // Make sure we don't capture the entire snapshot
-                    var documentId = document.Id;
-
-                    _typeTask = _typeTask.ContinueWith(_ => PopulateTypeImportCompletionCacheAsync(this.Workspace, documentId), TaskScheduler.Default);
-                    _extensionMethodTask = _extensionMethodTask.ContinueWith(_ => PopulateExtensionMethodImportCompletionCacheAsync(this.Workspace, documentId), TaskScheduler.Default);
-                }
-
-                return Task.WhenAll(_typeTask, _extensionMethodTask);
-            }
-
-            static async Task PopulateTypeImportCompletionCacheAsync(Workspace workspace, DocumentId documentId, CancellationToken cancellationToken = default)
-            {
-                var document = workspace.CurrentSolution.GetDocument(documentId);
-                if (document is null)
-                    return;
-
-                var service = document.GetRequiredLanguageService<ITypeImportCompletionService>();
-
-                // First use partial semantic to build mostly correct cache fast
-                var partialDocument = document.WithFrozenPartialSemantics(cancellationToken);
-                await service.WarmUpCacheAsync(partialDocument.Project, CancellationToken.None).ConfigureAwait(false);
-
-                // Then try to update the cache with full semantic
-                await service.WarmUpCacheAsync(document.Project, CancellationToken.None).ConfigureAwait(false);
-            }
-
-            static async Task PopulateExtensionMethodImportCompletionCacheAsync(Workspace workspace, DocumentId documentId, CancellationToken cancellationToken = default)
-            {
-                var document = workspace.CurrentSolution.GetDocument(documentId);
-                if (document is null)
-                    return;
-
-                // First use partial semantic to build mostly correct cache fast
-                var partialDocument = document.WithFrozenPartialSemantics(cancellationToken);
-                await ExtensionMethodImportCompletionHelper.WarmUpCacheAsync(partialDocument, cancellationToken).ConfigureAwait(false);
-=======
                 return;
->>>>>>> 80a8ce8d
 
             var service = document.GetRequiredLanguageService<ITypeImportCompletionService>();
             service.QueueCacheWarmUpTask(document.Project);
