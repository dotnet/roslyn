<?xml version="1.0" encoding="utf-8"?>
<!-- Licensed to the .NET Foundation under one or more agreements. The .NET Foundation licenses this file to you under the MIT license. See the LICENSE file in the project root for more information. -->
<Project>
  <Target Name="InitializeCoreClrCompilerArtifacts">
    <ItemGroup>
      <CoreClrCompilerToolsArtifact Include="$(ArtifactsBinDir)Microsoft.Build.Tasks.CodeAnalysis\$(Configuration)\$(TargetFramework)\publish\*.targets" />
      <CoreClrCompilerToolsArtifact Include="$(ArtifactsBinDir)Microsoft.Build.Tasks.CodeAnalysis\$(Configuration)\$(TargetFramework)\publish\Microsoft.Build.Tasks.CodeAnalysis.dll" />
      <CoreClrCompilerToolsArtifact Include="$(ArtifactsBinDir)Microsoft.Build.Tasks.CodeAnalysis\$(Configuration)\$(TargetFramework)\publish\Microsoft.Build.Tasks.CodeAnalysis.deps.json" />
      <CoreClrCompilerToolsArtifact Include="$(ArtifactsBinDir)Microsoft.Build.Tasks.CodeAnalysis\$(Configuration)\$(TargetFramework)\publish\**\Microsoft.Build.Tasks.CodeAnalysis.resources.dll" />

      <CoreClrCompilerBinArtifact Include="$(ArtifactsBinDir)Microsoft.CodeAnalysis\$(Configuration)\$(TargetFramework)\Microsoft.CodeAnalysis.dll" />
      <CoreClrCompilerBinArtifact Include="$(ArtifactsBinDir)Microsoft.CodeAnalysis\$(Configuration)\$(TargetFramework)\**\Microsoft.CodeAnalysis.resources.dll" />

      <CoreClrCompilerBinArtifact Include="$(ArtifactsBinDir)Microsoft.CodeAnalysis.CSharp\$(Configuration)\$(TargetFramework)\Microsoft.CodeAnalysis.CSharp.dll" />
      <CoreClrCompilerBinArtifact Include="$(ArtifactsBinDir)Microsoft.CodeAnalysis.CSharp\$(Configuration)\$(TargetFramework)\**\Microsoft.CodeAnalysis.CSharp.resources.dll" />

      <CoreClrCompilerBinArtifact Include="$(ArtifactsBinDir)Microsoft.CodeAnalysis.VisualBasic\$(Configuration)\$(TargetFramework)\Microsoft.CodeAnalysis.VisualBasic.dll" />
      <CoreClrCompilerBinArtifact Include="$(ArtifactsBinDir)Microsoft.CodeAnalysis.VisualBasic\$(Configuration)\$(TargetFramework)\**\Microsoft.CodeAnalysis.VisualBasic.resources.dll" />

      <CoreClrCompilerBinArtifact Include="$(ArtifactsBinDir)csc\$(Configuration)\$(TargetFramework)\publish\csc.dll" />
      <CoreClrCompilerBinArtifact Include="$(ArtifactsBinDir)csc\$(Configuration)\$(TargetFramework)\publish\csc.deps.json" />
      <CoreClrCompilerBinArtifact Include="$(ArtifactsBinDir)csc\$(Configuration)\$(TargetFramework)\publish\csc.runtimeconfig.json" />

      <CoreClrCompilerBinArtifact Include="$(ArtifactsBinDir)vbc\$(Configuration)\$(TargetFramework)\publish\vbc.dll" />
      <CoreClrCompilerBinArtifact Include="$(ArtifactsBinDir)vbc\$(Configuration)\$(TargetFramework)\publish\vbc.deps.json" />
      <CoreClrCompilerBinArtifact Include="$(ArtifactsBinDir)vbc\$(Configuration)\$(TargetFramework)\publish\vbc.runtimeconfig.json" />

      <CoreClrCompilerBinArtifact Include="$(ArtifactsBinDir)VBCSCompiler\$(Configuration)\$(TargetFramework)\publish\VBCSCompiler.dll" />
      <CoreClrCompilerBinArtifact Include="$(ArtifactsBinDir)VBCSCompiler\$(Configuration)\$(TargetFramework)\publish\VBCSCompiler.deps.json" />
      <CoreClrCompilerBinArtifact Include="$(ArtifactsBinDir)VBCSCompiler\$(Configuration)\$(TargetFramework)\publish\VBCSCompiler.runtimeconfig.json" />

      <!-- References that are either not in the target framework or are a higher version -->
      <!-- N.B.: The backslashes below cannot be replaced with forward slashes.
         https://github.com/NuGet/Home/issues/3584 -->
<<<<<<< HEAD
      <CoreClrCompilerBinArtifact Include="$(ArtifactsBinDir)csc\$(Configuration)\net6.0\publish\System.*.dll"/>
      <CoreClrCompilerBinRuntimesArtifact Include="$(ArtifactsBinDir)csc\$(Configuration)\net6.0\publish\runtimes\**" />

=======
      <CoreClrCompilerBinArtifact Include="$(ArtifactsBinDir)csc\$(Configuration)\$(TargetFramework)\publish\System.*.dll"/>
      <CoreClrCompilerBinRuntimesArtifact Include="$(ArtifactsBinDir)csc\$(Configuration)\$(TargetFramework)\publish\runtimes\**" />
>>>>>>> 43b0b05c
    </ItemGroup>
  </Target>
</Project><|MERGE_RESOLUTION|>--- conflicted
+++ resolved
@@ -32,14 +32,8 @@
       <!-- References that are either not in the target framework or are a higher version -->
       <!-- N.B.: The backslashes below cannot be replaced with forward slashes.
          https://github.com/NuGet/Home/issues/3584 -->
-<<<<<<< HEAD
-      <CoreClrCompilerBinArtifact Include="$(ArtifactsBinDir)csc\$(Configuration)\net6.0\publish\System.*.dll"/>
-      <CoreClrCompilerBinRuntimesArtifact Include="$(ArtifactsBinDir)csc\$(Configuration)\net6.0\publish\runtimes\**" />
-
-=======
       <CoreClrCompilerBinArtifact Include="$(ArtifactsBinDir)csc\$(Configuration)\$(TargetFramework)\publish\System.*.dll"/>
       <CoreClrCompilerBinRuntimesArtifact Include="$(ArtifactsBinDir)csc\$(Configuration)\$(TargetFramework)\publish\runtimes\**" />
->>>>>>> 43b0b05c
     </ItemGroup>
   </Target>
 </Project>