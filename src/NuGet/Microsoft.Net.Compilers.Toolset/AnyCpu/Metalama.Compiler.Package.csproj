﻿<!-- Licensed to the .NET Foundation under one or more agreements. The .NET Foundation licenses this file to you under the MIT license. See the LICENSE file in the project root for more information. -->
<Project Sdk="Microsoft.NET.Sdk">

   <!-- <Metalama> -->
    <Import Sdk="PostSharp.Engineering.Sdk" Project="Assets.props" />
    <!-- </Metalama> -->
 

  <PropertyGroup>
    <TargetFrameworks>net472;$(MetalamaNetRoslyn)</TargetFrameworks>

    <IsPackable>true</IsPackable>
    <IncludeBuildOutput>false</IncludeBuildOutput>
    <DevelopmentDependency>true</DevelopmentDependency>
    <!-- <Metalama> -->
    <NuspecPackageId>Metalama.Compiler</NuspecPackageId>

 
    <PackageDescription>
      A fork of the Roslyn compiler that adds an extension point allowing for syntax tree transformations. This fork is used by the Metalama framework.
    </PackageDescription>
   
    <PackageIcon>metalama.png</PackageIcon>
    <PackageIconFullPath>$(AssetsDirectory)\metalama.png</PackageIconFullPath>
    <PackageReadmeFile>README.md</PackageReadmeFile>

    <!-- Avoid error NU5017: Cannot create a package that has no dependencies nor content. -->
    <IncludeSymbols>false</IncludeSymbols>
    <!-- </Metalama> -->
    <TargetsForTfmSpecificContentInPackage>$(TargetsForTfmSpecificContentInPackage);_GetFilesToPackage</TargetsForTfmSpecificContentInPackage>
    <!-- Remove NU5128 once https://github.com/NuGet/Home/issues/8583 is fixed -->
    <NoWarn>$(NoWarn);NU5100;NU5128</NoWarn>

    <_DependsOn Condition="'$(TargetFramework)' == 'net472'">InitializeDesktopCompilerArtifacts</_DependsOn>
    <_DependsOn Condition="'$(TargetFramework)' != 'net472'">InitializeCoreClrCompilerArtifacts</_DependsOn>
    <!-- <Metalama> -->
    <_DependsOn>$(_DependsOn);InitializeMetalamaCompilerBinArtifacts</_DependsOn>
    <!-- </Metalama> -->
  </PropertyGroup>

  <ItemGroup>
    <ProjectReference Include="..\..\..\Compilers\CSharp\csc\AnyCpu\csc.csproj" PrivateAssets="All"/>
    <!-- <Metalama> --> <!--
    <ProjectReference Include="..\..\..\Compilers\VisualBasic\vbc\AnyCpu\vbc.csproj" PrivateAssets="All"/>
    <ProjectReference Include="..\..\..\Interactive\csi\csi.csproj" PrivateAssets="All"/>
    </Metalama> -->
    <ProjectReference Include="..\..\..\Compilers\Core\MSBuildTask\MSBuild\Microsoft.Build.Tasks.CodeAnalysis.csproj" PrivateAssets="All"/>
    <ProjectReference Include="..\..\..\Compilers\Server\VBCSCompiler\AnyCpu\VBCSCompiler.csproj" PrivateAssets="All"/>

    <ProjectReference Update="@(ProjectReference)"
                      Targets="Publish"
                      ReferenceOutputAssembly="false"
                      SkipGetTargetFrameworkProperties="true"
                      Condition="'$(TargetFramework)' != 'net472'"
                      SetTargetFramework="TargetFramework=$(TargetFramework)" />

    <ProjectReference Include="..\..\..\Metalama\Metalama.Compiler.Sdk\Metalama.Compiler.Sdk.csproj" PrivateAssets="All" />
    <None Include="$(ArtifactsBinDir)Metalama.Compiler.Sdk\$(Configuration)\netstandard2.0\Metalama.Compiler.Interface.dll" Visible="false" Pack="true" PackagePath="analyzers/dotnet/cs" />
    <None Include="README.md" Visible="false" Pack="true" PackagePath="" />
  </ItemGroup>

  <ItemGroup>
    <Content Include="build\**\*.*" />
    <Content Include="buildMultiTargeting\**\*.*" />
  </ItemGroup>

  <Target Name="_GetFilesToPackage" DependsOnTargets="$(_DependsOn)">
<<<<<<< HEAD

    <Exec Command="dotnet run -c CFG$([System.IO.Path]::GetRandomFileName()) $(RoslynVersion)" WorkingDirectory="..\..\..\..\eng-Metalama\DownloadNetSdkAnalyzers" ConsoleToMsBuild="true">
=======
    <!-- <Metalama> -->
    <Exec Command="dotnet run  -c CFG$([System.IO.Path]::GetRandomFileName()) $(RoslynVersion)" WorkingDirectory="..\..\..\..\eng-Metalama\DownloadNetSdkAnalyzers" ConsoleToMsBuild="true">
>>>>>>> 6387eefd
      <Output TaskParameter="ConsoleOutput" PropertyName="NetSdkAnalyzersPath" />
    </Exec>
    <ItemGroup>
      <_File Include="@(DesktopCompilerArtifact)" TargetDir="tasks/net472"/>
      <_File Include="@(DesktopCompilerResourceArtifact)" TargetDir="tasks/net472"/>
      <_File Include="@(CoreClrCompilerBuildArtifact)" TargetDir="tasks/$(TargetFramework)"/>
      <_File Include="@(CoreClrCompilerToolsArtifact)" TargetDir="tasks/$(TargetFramework)"/>
      <_File Include="@(CoreClrCompilerBinArtifact)" TargetDir="tasks/$(TargetFramework)/bincore"/>
      <_File Include="@(CoreClrCompilerBinRuntimesArtifact)" TargetDir="tasks/$(TargetFramework)/bincore/runtimes"/>

      <_File Include="$(MSBuildProjectDirectory)\build\**\*.*" Condition="'$(TargetFramework)' == 'net472'" TargetDir="build" />
      <_File Include="$(MSBuildProjectDirectory)\buildTransitive\**\*.*" Condition="'$(TargetFramework)' == 'net472'" TargetDir="buildTransitive" />
      <_File Include="$(MSBuildProjectDirectory)\buildMultiTargeting\**\*.*" Condition="'$(TargetFramework)' == 'net472'" TargetDir="buildMultiTargeting" />
      <_File Include="@(CommonMetalamaCompilerBinArtifact)" TargetDir="tasks/net472" Condition="'$(TargetFramework)' == 'net472'" />
      <_File Include="@(DesktopMetalamaCompilerBinArtifact)" TargetDir="tasks/net472" Condition="'$(TargetFramework)' == 'net472'" />
      <_File Include="@(CommonMetalamaCompilerBinArtifact)" TargetDir="tasks/$(TargetFramework)/bincore" Condition="'$(TargetFramework)' != 'net472'" />
      <_File Include="@(CoreClrMetalamaCompilerBinArtifact)" TargetDir="tasks/$(TargetFramework)/bincore" Condition="'$(TargetFramework)' != 'net472'" />
      <_File Include="$(NetSdkAnalyzersPath)\*.dll" TargetDir="sdkAnalyzers" Condition="'$(TargetFramework)' == 'net472'" />

      <TfmSpecificPackageFile Include="@(_File)" PackagePath="%(_File.TargetDir)/%(_File.RecursiveDir)%(_File.FileName)%(_File.Extension)" />
    </ItemGroup>
    <!-- </Metalama> -->
  </Target>

  <Import Project="..\DesktopCompilerArtifacts.targets" Condition="'$(TargetFramework)' == 'net472'" />
  <Import Project="..\CoreClrCompilerArtifacts.targets" Condition="'$(TargetFramework)' != 'net472'" />
  
  <!-- <Metalama> -->
  <Import Project="..\MetalamaCompilerArtifacts.targets" />
  <Target Name="UpdateXlf"></Target>
  <!-- </Metalama> -->
</Project><|MERGE_RESOLUTION|>--- conflicted
+++ resolved
@@ -65,13 +65,8 @@
   </ItemGroup>
 
   <Target Name="_GetFilesToPackage" DependsOnTargets="$(_DependsOn)">
-<<<<<<< HEAD
-
-    <Exec Command="dotnet run -c CFG$([System.IO.Path]::GetRandomFileName()) $(RoslynVersion)" WorkingDirectory="..\..\..\..\eng-Metalama\DownloadNetSdkAnalyzers" ConsoleToMsBuild="true">
-=======
     <!-- <Metalama> -->
     <Exec Command="dotnet run  -c CFG$([System.IO.Path]::GetRandomFileName()) $(RoslynVersion)" WorkingDirectory="..\..\..\..\eng-Metalama\DownloadNetSdkAnalyzers" ConsoleToMsBuild="true">
->>>>>>> 6387eefd
       <Output TaskParameter="ConsoleOutput" PropertyName="NetSdkAnalyzersPath" />
     </Exec>
     <ItemGroup>
