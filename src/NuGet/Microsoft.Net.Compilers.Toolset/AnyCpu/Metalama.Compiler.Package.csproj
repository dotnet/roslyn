--- conflicted
+++ resolved
@@ -64,12 +64,8 @@
   </ItemGroup>
 
   <Target Name="_GetFilesToPackage" DependsOnTargets="$(_DependsOn)">
-<<<<<<< HEAD
-    <Exec Command="dotnet run $(RoslynVersion)" WorkingDirectory="..\..\..\..\eng-Metalama\DownloadNetSdkAnalyzers" ConsoleToMsBuild="true">
-=======
     <!-- <Metalama> -->
     <Exec Command="dotnet run  -c CFG$([System.IO.Path]::GetRandomFileName()) $(RoslynVersion)" WorkingDirectory="..\..\..\..\eng-Metalama\DownloadNetSdkAnalyzers" ConsoleToMsBuild="true">
->>>>>>> 43d3aa5a
       <Output TaskParameter="ConsoleOutput" PropertyName="NetSdkAnalyzersPath" />
     </Exec>
     <ItemGroup>
