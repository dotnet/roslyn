<?xml version="1.0"?>
<package xmlns="http://schemas.microsoft.com/packaging/2011/08/nuspec.xsd">
  <metadata>
    <id>Microsoft.CodeAnalysis.EditorFeatures</id>
    <summary>
      .NET Compiler Platform ("Roslyn") support for editor features inside the Visual Studio editor.
    </summary>
    <description>
      .NET Compiler Platform ("Roslyn") support for editor features inside the Visual Studio editor.

      Supported Platforms:
      - .NET Framework 4.6

      More details at https://aka.ms/roslyn-packages

      $commitPathMessage$
      This depends on Microsoft.VisualStudio.Text.UI version $MicrosoftVisualStudioTextUIVersion$ or higher
    </description>
    <dependencies>
      <dependency id="Microsoft.CodeAnalysis.Features" version="[$version$]" />
      <dependency id="Microsoft.CodeAnalysis.Elfie" version="$MicrosoftCodeAnalysisElfieVersion$" />
      <dependency id="Microsoft.VisualStudio.Language.StandardClassification" version="$MicrosoftVisualStudioLanguageStandardClassificationVersion$" />
      <dependency id="Microsoft.VisualStudio.Language.Intellisense" version="$MicrosoftVisualStudioLanguageIntellisenseVersion$" />
<<<<<<< HEAD
      <dependency id="Microsoft.VisualStudio.Imaging.Interop.14.0.DesignTime" version="$MicrosoftVisualStudioImagingInterop140DesignTimeVersion$" />
=======
>>>>>>> 6f3c1f14
      <dependency id="ICSharpCode.Decompiler" version="$ICSharpCodeDecompilerVersion$" />
      <!--This package depends on the following editor package, however we can not enforce them in there.
      Roslyn depends on Editor packages which are not released yet, enforcing these dependenceis will delay the release of roslyn package,
      while roslyn and editor packages are supposed to release together with Visual Studio.-->
      <!--<dependency id="Microsoft.VisualStudio.Text.UI" version="$MicrosoftVisualStudioTextUIVersion$" />-->
    </dependencies>

    <language>en-US</language>
    <requireLicenseAcceptance>true</requireLicenseAcceptance>
    <version>$version$</version>
    <authors>$authors$</authors>
    <licenseUrl>$licenseUrlRedist$</licenseUrl>
    <projectUrl>$projectUrl$</projectUrl>
    <releaseNotes>$releaseNotes$</releaseNotes>
    <copyright>© Microsoft Corporation. All rights reserved.</copyright>
    <tags>$tags$</tags>
    <repository type="$repositoryType$" url="$repositoryUrl$" commit="$repositoryCommit$" />
  </metadata>
  <files>
    <!-- Include PDB unless embedded into DLL -->
    <file src="Dlls\Microsoft.CodeAnalysis.EditorFeatures\Microsoft.CodeAnalysis.EditorFeatures.dll" target="lib\net46" />
    <file src="Dlls\Microsoft.CodeAnalysis.EditorFeatures\Microsoft.CodeAnalysis.EditorFeatures.xml" target="lib\net46" />
    <file src="Dlls\Microsoft.CodeAnalysis.EditorFeatures\Microsoft.CodeAnalysis.EditorFeatures.pdb*" target="lib\net46" />
    <file src="Dlls\Microsoft.CodeAnalysis.CSharp.EditorFeatures\Microsoft.CodeAnalysis.CSharp.EditorFeatures.dll" target="lib\net46" />
    <file src="Dlls\Microsoft.CodeAnalysis.CSharp.EditorFeatures\Microsoft.CodeAnalysis.CSharp.EditorFeatures.xml" target="lib\net46" />
    <file src="Dlls\Microsoft.CodeAnalysis.CSharp.EditorFeatures\Microsoft.CodeAnalysis.CSharp.EditorFeatures.pdb*" target="lib\net46" />
    <file src="Dlls\Microsoft.CodeAnalysis.VisualBasic.EditorFeatures\Microsoft.CodeAnalysis.VisualBasic.EditorFeatures.dll" target="lib\net46" />
    <file src="Dlls\Microsoft.CodeAnalysis.VisualBasic.EditorFeatures\Microsoft.CodeAnalysis.VisualBasic.EditorFeatures.xml" target="lib\net46" />
    <file src="Dlls\Microsoft.CodeAnalysis.VisualBasic.EditorFeatures\Microsoft.CodeAnalysis.VisualBasic.EditorFeatures.pdb*" target="lib\net46" />

    <!-- Satellite assemblies -->
    <file src="Dlls\Microsoft.CodeAnalysis.EditorFeatures\**\Microsoft.CodeAnalysis.EditorFeatures.resources.dll" target="lib\net46" />
    <file src="Dlls\Microsoft.CodeAnalysis.CSharp.EditorFeatures\**\Microsoft.CodeAnalysis.CSharp.EditorFeatures.resources.dll" target="lib\net46" />
    <file src="Dlls\Microsoft.CodeAnalysis.VisualBasic.EditorFeatures\**\Microsoft.CodeAnalysis.VisualBasic.EditorFeatures.resources.dll" target="lib\net46" />**\
  </files>
</package><|MERGE_RESOLUTION|>--- conflicted
+++ resolved
@@ -21,10 +21,6 @@
       <dependency id="Microsoft.CodeAnalysis.Elfie" version="$MicrosoftCodeAnalysisElfieVersion$" />
       <dependency id="Microsoft.VisualStudio.Language.StandardClassification" version="$MicrosoftVisualStudioLanguageStandardClassificationVersion$" />
       <dependency id="Microsoft.VisualStudio.Language.Intellisense" version="$MicrosoftVisualStudioLanguageIntellisenseVersion$" />
-<<<<<<< HEAD
-      <dependency id="Microsoft.VisualStudio.Imaging.Interop.14.0.DesignTime" version="$MicrosoftVisualStudioImagingInterop140DesignTimeVersion$" />
-=======
->>>>>>> 6f3c1f14
       <dependency id="ICSharpCode.Decompiler" version="$ICSharpCodeDecompilerVersion$" />
       <!--This package depends on the following editor package, however we can not enforce them in there.
       Roslyn depends on Editor packages which are not released yet, enforcing these dependenceis will delay the release of roslyn package,
