--- conflicted
+++ resolved
@@ -54,11 +54,7 @@
                     </Workspace>)
 
                 Dim annotatedLocations = Await AbstractLanguageServerProtocolTests.GetAnnotatedLocationsAsync(workspace, workspace.CurrentSolution)
-<<<<<<< HEAD
-                Dim expectedRanges = annotatedLocations("foldingRange").Select(Function(location) CreateFoldingRange(rangeKind, location.Range)).OrderBy(Function(range) range.StartLine).ToArray()
-=======
                 Dim expectedRanges = annotatedLocations("foldingRange").Select(Function(location) CreateFoldingRange(rangeKind, location.Range, collapsedText)).OrderBy(Function(range) range.StartLine).ToArray()
->>>>>>> 80a8ce8d
 
                 Dim document = workspace.CurrentSolution.Projects.Single().Documents.Single()
                 Dim lsif = Await TestLsifOutput.GenerateForWorkspaceAsync(workspace)
