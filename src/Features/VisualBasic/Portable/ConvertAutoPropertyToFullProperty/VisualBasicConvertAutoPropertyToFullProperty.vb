﻿' Licensed to the .NET Foundation under one or more agreements.
' The .NET Foundation licenses this file to you under the MIT license.
' See the LICENSE file in the project root for more information.

Imports System.Composition
Imports System.Diagnostics.CodeAnalysis
Imports System.Threading
Imports Microsoft.CodeAnalysis.CodeGeneration
Imports Microsoft.CodeAnalysis.CodeRefactorings
Imports Microsoft.CodeAnalysis.CodeStyle
Imports Microsoft.CodeAnalysis.ConvertAutoPropertyToFullProperty
Imports Microsoft.CodeAnalysis.Editing
Imports Microsoft.CodeAnalysis.Options
Imports Microsoft.CodeAnalysis.VisualBasic.CodeGeneration
Imports Microsoft.CodeAnalysis.VisualBasic.Syntax

Namespace Microsoft.CodeAnalysis.VisualBasic.ConvertAutoPropertyToFullProperty
    <ExportCodeRefactoringProvider(LanguageNames.VisualBasic, Name:=PredefinedCodeRefactoringProviderNames.ConvertAutoPropertyToFullProperty), [Shared]>
    Friend Class VisualBasicConvertAutoPropertyToFullPropertyCodeRefactoringProvider
<<<<<<< HEAD
        Inherits AbstractConvertAutoPropertyToFullPropertyCodeRefactoringProvider(Of PropertyStatementSyntax, TypeBlockSyntax, VisualBasicCodeGenerationPreferences)
=======
        Inherits AbstractConvertAutoPropertyToFullPropertyCodeRefactoringProvider(Of PropertyStatementSyntax, TypeBlockSyntax, VisualBasicCodeGenerationContextInfo)
>>>>>>> 80a8ce8d

        Private Const Underscore As String = "_"

        <ImportingConstructor>
        <SuppressMessage("RoslynDiagnosticsReliability", "RS0033:Importing constructor should be [Obsolete]", Justification:="Used in test code: https://github.com/dotnet/roslyn/issues/42814")>
        Public Sub New()
        End Sub

        ''' <summary>
        ''' In VB, auto properties have an implicit backing field that is named using the property 
        ''' name preceded by an underscore. We will use this as the field name so we don't mess up 
        ''' any existing references to this field.
        ''' </summary>
        Friend Overrides Function GetFieldNameAsync(document As Document, propertySymbol As IPropertySymbol, fallbackOptions As NamingStylePreferencesProvider, cancellationToken As CancellationToken) As Task(Of String)
            Return Task.FromResult(Underscore + propertySymbol.Name)
        End Function

<<<<<<< HEAD
        Friend Overrides Function GetNewAccessors(preferences As VisualBasicCodeGenerationPreferences, propertyNode As SyntaxNode,
            fieldName As String, generator As SyntaxGenerator) _
            As (newGetAccessor As SyntaxNode, newSetAccessor As SyntaxNode)
=======
        Friend Overrides Function GetNewAccessors(
            info As VisualBasicCodeGenerationContextInfo,
            propertyNode As SyntaxNode,
            fieldName As String,
            generator As SyntaxGenerator) As (newGetAccessor As SyntaxNode, newSetAccessor As SyntaxNode)
>>>>>>> 80a8ce8d

            Dim returnStatement = New SyntaxList(Of StatementSyntax)(DirectCast(generator.ReturnStatement(
                generator.IdentifierName(fieldName)), StatementSyntax))
            Dim getAccessor As SyntaxNode = SyntaxFactory.GetAccessorBlock(
                SyntaxFactory.GetAccessorStatement(),
                returnStatement)

            Dim propertySyntax = DirectCast(propertyNode, PropertyStatementSyntax)

            Dim setAccessor As SyntaxNode
            If IsReadOnly(propertySyntax) Then
                setAccessor = Nothing
            Else
                Dim setStatement = New SyntaxList(Of StatementSyntax)(DirectCast(generator.ExpressionStatement(
                    generator.AssignmentStatement(generator.IdentifierName(fieldName),
                    generator.IdentifierName("Value"))), StatementSyntax))
                setAccessor = SyntaxFactory.SetAccessorBlock(
                    SyntaxFactory.SetAccessorStatement(),
                    setStatement)
            End If

            Return (getAccessor, setAccessor)
        End Function

        Private Shared Function IsReadOnly(propertySyntax As PropertyStatementSyntax) As Boolean
            Dim modifiers = propertySyntax.GetModifiers()
            For Each modifier In modifiers
                If modifier.IsKind(SyntaxKind.ReadOnlyKeyword) Then
                    Return True
                End If
            Next

            Return False
        End Function

        Friend Overrides Function GetPropertyWithoutInitializer(propertyNode As SyntaxNode) As SyntaxNode
            Return DirectCast(propertyNode, PropertyStatementSyntax).WithInitializer(Nothing)
        End Function

        Friend Overrides Function GetInitializerValue(propertyNode As SyntaxNode) As SyntaxNode
            Return DirectCast(propertyNode, PropertyStatementSyntax).Initializer?.Value
        End Function

<<<<<<< HEAD
        Friend Overrides Function ConvertPropertyToExpressionBodyIfDesired(preferences As VisualBasicCodeGenerationPreferences, propertyNode As SyntaxNode) As SyntaxNode
=======
        Friend Overrides Function ConvertPropertyToExpressionBodyIfDesired(info As VisualBasicCodeGenerationContextInfo, propertyNode As SyntaxNode) As SyntaxNode
>>>>>>> 80a8ce8d
            Return propertyNode
        End Function

        Friend Overrides Function GetTypeBlock(syntaxNode As SyntaxNode) As SyntaxNode
            Return DirectCast(syntaxNode, TypeStatementSyntax).Parent
        End Function
    End Class
End Namespace<|MERGE_RESOLUTION|>--- conflicted
+++ resolved
@@ -17,11 +17,7 @@
 Namespace Microsoft.CodeAnalysis.VisualBasic.ConvertAutoPropertyToFullProperty
     <ExportCodeRefactoringProvider(LanguageNames.VisualBasic, Name:=PredefinedCodeRefactoringProviderNames.ConvertAutoPropertyToFullProperty), [Shared]>
     Friend Class VisualBasicConvertAutoPropertyToFullPropertyCodeRefactoringProvider
-<<<<<<< HEAD
-        Inherits AbstractConvertAutoPropertyToFullPropertyCodeRefactoringProvider(Of PropertyStatementSyntax, TypeBlockSyntax, VisualBasicCodeGenerationPreferences)
-=======
         Inherits AbstractConvertAutoPropertyToFullPropertyCodeRefactoringProvider(Of PropertyStatementSyntax, TypeBlockSyntax, VisualBasicCodeGenerationContextInfo)
->>>>>>> 80a8ce8d
 
         Private Const Underscore As String = "_"
 
@@ -39,17 +35,11 @@
             Return Task.FromResult(Underscore + propertySymbol.Name)
         End Function
 
-<<<<<<< HEAD
-        Friend Overrides Function GetNewAccessors(preferences As VisualBasicCodeGenerationPreferences, propertyNode As SyntaxNode,
-            fieldName As String, generator As SyntaxGenerator) _
-            As (newGetAccessor As SyntaxNode, newSetAccessor As SyntaxNode)
-=======
         Friend Overrides Function GetNewAccessors(
             info As VisualBasicCodeGenerationContextInfo,
             propertyNode As SyntaxNode,
             fieldName As String,
             generator As SyntaxGenerator) As (newGetAccessor As SyntaxNode, newSetAccessor As SyntaxNode)
->>>>>>> 80a8ce8d
 
             Dim returnStatement = New SyntaxList(Of StatementSyntax)(DirectCast(generator.ReturnStatement(
                 generator.IdentifierName(fieldName)), StatementSyntax))
@@ -93,11 +83,7 @@
             Return DirectCast(propertyNode, PropertyStatementSyntax).Initializer?.Value
         End Function
 
-<<<<<<< HEAD
-        Friend Overrides Function ConvertPropertyToExpressionBodyIfDesired(preferences As VisualBasicCodeGenerationPreferences, propertyNode As SyntaxNode) As SyntaxNode
-=======
         Friend Overrides Function ConvertPropertyToExpressionBodyIfDesired(info As VisualBasicCodeGenerationContextInfo, propertyNode As SyntaxNode) As SyntaxNode
->>>>>>> 80a8ce8d
             Return propertyNode
         End Function
 
