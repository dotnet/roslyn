' Copyright (c) Microsoft.  All Rights Reserved.  Licensed under the Apache License, Version 2.0.  See License.txt in the project root for license information.

Imports System.Threading
Imports Microsoft.CodeAnalysis
Imports Microsoft.CodeAnalysis.CodeGeneration
Imports Microsoft.CodeAnalysis.LanguageServices
Imports Microsoft.CodeAnalysis.VisualBasic.Symbols
Imports Microsoft.CodeAnalysis.VisualBasic.Syntax
Imports Microsoft.CodeAnalysis.GenerateMember.GenerateParameterizedMember
Imports Microsoft.CodeAnalysis.Utilities

Namespace Microsoft.CodeAnalysis.VisualBasic.GenerateMember.GenerateMethod
    Partial Friend MustInherit Class VisualBasicGenerateParameterizedMemberService(Of TService As AbstractGenerateParameterizedMemberService(Of TService, SimpleNameSyntax, ExpressionSyntax, InvocationExpressionSyntax))
        Inherits AbstractGenerateParameterizedMemberService(Of TService, SimpleNameSyntax, ExpressionSyntax, InvocationExpressionSyntax)

        Partial Friend Class InvocationExpressionInfo
            Inherits AbstractInvocationInfo

            Public ReadOnly InvocationExpression As InvocationExpressionSyntax

            Public Sub New(document As SemanticDocument, state As AbstractGenerateParameterizedMemberService(Of TService, SimpleNameSyntax, ExpressionSyntax, InvocationExpressionSyntax).State)
                MyBase.New(document, state)

                Me.InvocationExpression = state.InvocationExpressionOpt
            End Sub

            Protected Overrides Function DetermineParameterNames(cancellationToken As CancellationToken) As IList(Of ParameterName)
                Dim typeParametersNames = Me.DetermineTypeParameters(cancellationToken).Select(Function(t) t.Name).ToList()
                Return Me.Document.SemanticModel.GenerateParameterNames(
                    Me.InvocationExpression.ArgumentList, reservedNames:=typeParametersNames)
            End Function

            Protected Overrides Function DetermineReturnTypeWorker(cancellationToken As CancellationToken) As ITypeSymbol
                Select Case CType(Me.State.IdentifierToken, SyntaxToken).GetTypeCharacter()
                    Case TypeCharacter.Integer
                        Return Me.Document.SemanticModel.Compilation.GetSpecialType(SpecialType.System_Int32)
                    Case TypeCharacter.Long
                        Return Me.Document.SemanticModel.Compilation.GetSpecialType(SpecialType.System_Int64)
                    Case TypeCharacter.Decimal
                        Return Me.Document.SemanticModel.Compilation.GetSpecialType(SpecialType.System_Decimal)
                    Case TypeCharacter.Single
                        Return Me.Document.SemanticModel.Compilation.GetSpecialType(SpecialType.System_Single)
                    Case TypeCharacter.Double
                        Return Me.Document.SemanticModel.Compilation.GetSpecialType(SpecialType.System_Double)
                    Case TypeCharacter.String
                        Return Me.Document.SemanticModel.Compilation.GetSpecialType(SpecialType.System_String)
                End Select

                Dim typeInference = Document.Project.LanguageServices.GetService(Of ITypeInferenceService)()
                Dim inferredType = typeInference.InferType(Document.SemanticModel, Me.InvocationExpression,
                                               objectAsDefault:=True, cancellationToken:=cancellationToken)
                If State.IsInConditionalAccessExpression Then
                    Return inferredType.RemoveNullableIfPresent
                End If
                Return inferredType
            End Function

            Protected Overrides Function GetCapturedTypeParameters(cancellationToken As CancellationToken) As IList(Of ITypeParameterSymbol)
                Dim result = New List(Of ITypeParameterSymbol)()
                If Not Me.InvocationExpression.ArgumentList Is Nothing Then
                    For Each argument In Me.InvocationExpression.ArgumentList.Arguments
                        Dim type = DetermineParameterType(argument, cancellationToken)
                        type.GetReferencedTypeParameters(result)
                    Next
                End If

                Return result
            End Function

            Protected Overrides Function GenerateTypeParameters(cancellationToken As CancellationToken) As IList(Of ITypeParameterSymbol)
                ' Generate dummy type parameter names for a generic method.  If the user is inside a
                ' generic method, and calls a generic method with type arguments from the outer
                ' method, then use those same names for the generated type parameters.
                '
                ' TODO(cyrusn): If we do capture method type variables, then we should probably
                ' capture their constraints as well.
                Dim genericName = DirectCast(Me.State.SimpleNameOpt, GenericNameSyntax)
                If genericName.TypeArgumentList.Arguments.Count = 1 Then
                    Dim typeParameter = GetUniqueTypeParameter(
                        genericName.TypeArgumentList.Arguments.First(),
                        Function(s) Not State.TypeToGenerateIn.GetAllTypeParameters().Any(Function(t) t.Name = s),
                        cancellationToken)

                    Return New List(Of ITypeParameterSymbol) From {typeParameter}
                End If

                Dim usedIdentifiers = New HashSet(Of String) From {"T"}

                Dim list = New List(Of ITypeParameterSymbol)()
                For Each typeArgument In genericName.TypeArgumentList.Arguments
                    Dim typeParameter = GetUniqueTypeParameter(typeArgument,
                        Function(s) Not usedIdentifiers.Contains(s) AndAlso Not State.TypeToGenerateIn.GetAllTypeParameters().Any(Function(t) t.Name = s),
                        cancellationToken)

                    usedIdentifiers.Add(typeParameter.Name)

                    list.Add(typeParameter)
                Next

                Return list
            End Function

            Private Function GetUniqueTypeParameter(type As TypeSyntax,
                                                    isUnique As Func(Of String, Boolean),
                                                    cancellationToken As CancellationToken) As ITypeParameterSymbol

                Dim methodTypeParameter = GetMethodTypeParameter(type, cancellationToken)
                Return If(methodTypeParameter IsNot Nothing,
                           methodTypeParameter,
                           CodeGenerationSymbolFactory.CreateTypeParameterSymbol(NameGenerator.GenerateUniqueName("T", isUnique)))
            End Function

            Private Function GetMethodTypeParameter(type As TypeSyntax, cancellationToken As CancellationToken) As ITypeParameterSymbol
                If TypeOf type Is IdentifierNameSyntax Then
                    Dim info = Me.Document.SemanticModel.GetTypeInfo(type, cancellationToken)
                    If TypeOf info.Type Is ITypeParameterSymbol AndAlso
                        DirectCast(info.Type, ITypeParameterSymbol).TypeParameterKind = TypeParameterKind.Method Then
                        Return DirectCast(info.Type, ITypeParameterSymbol)
                    End If
                End If

                Return Nothing
            End Function

            Protected Overrides Function DetermineParameterModifiers(cancellationToken As CancellationToken) As IList(Of RefKind)
                Return If(Me.InvocationExpression.ArgumentList IsNot Nothing AndAlso Me.InvocationExpression.ArgumentList.GetArgumentCount() > 0,
                          Me.InvocationExpression.ArgumentList.Arguments.Select(Function(a) RefKind.None).ToList(),
                          SpecializedCollections.EmptyList(Of RefKind))
            End Function

            Protected Overrides Function DetermineParameterTypes(cancellationToken As CancellationToken) As IList(Of ITypeSymbol)
                Return If(Me.InvocationExpression.ArgumentList IsNot Nothing AndAlso Me.InvocationExpression.ArgumentList.GetArgumentCount() > 0,
                          Me.InvocationExpression.ArgumentList.Arguments.Select(Function(a) DetermineParameterType(a, cancellationToken)).ToList(),
                          SpecializedCollections.EmptyList(Of ITypeSymbol))
            End Function

            Protected Overrides Function DetermineParameterOptionality(cancellationToken As CancellationToken) As IList(Of Boolean)
                Return If(Me.InvocationExpression.ArgumentList IsNot Nothing AndAlso Me.InvocationExpression.ArgumentList.GetArgumentCount() > 0,
                          Me.InvocationExpression.ArgumentList.Arguments.Select(Function(a) DetermineParameterOptionality(a, cancellationToken)).ToList(),
                          SpecializedCollections.EmptyList(Of Boolean))
            End Function

            Private Overloads Function DetermineParameterOptionality(argument As ArgumentSyntax,
                                                    cancellationToken As CancellationToken) As Boolean
                Return TypeOf argument Is OmittedArgumentSyntax
            End Function

            Private Function DetermineParameterType(argument As ArgumentSyntax,
                                                    cancellationToken As CancellationToken) As ITypeSymbol
                Return argument.DetermineType(Me.Document.SemanticModel, cancellationToken)
            End Function

            Protected Overrides Function IsIdentifierName() As Boolean
                Return Me.State.SimpleNameOpt.Kind = SyntaxKind.IdentifierName
            End Function
<<<<<<< HEAD
=======

            Protected Overrides Function IsImplicitReferenceConversion(compilation As Compilation, sourceType As ITypeSymbol, targetType As ITypeSymbol) As Boolean
                Dim conversion = compilation.ClassifyConversion(sourceType, targetType)
                Return conversion.IsWidening AndAlso conversion.IsReference
            End Function

            Protected Overrides Function DetermineTypeArguments(cancellationToken As CancellationToken) As IList(Of ITypeSymbol)
                Dim Result = New List(Of ITypeSymbol)()

                If TypeOf State.SimpleNameOpt Is GenericNameSyntax Then
                    For Each typeArgument In DirectCast(State.SimpleNameOpt, GenericNameSyntax).TypeArgumentList.Arguments
                        Dim Type = Me.Document.SemanticModel.GetTypeInfo(typeArgument, cancellationToken).Type
                        Result.Add(Type)
                    Next
                End If

                Return Result
            End Function
>>>>>>> 2166857b
        End Class
    End Class
End Namespace<|MERGE_RESOLUTION|>--- conflicted
+++ resolved
@@ -153,13 +153,6 @@
             Protected Overrides Function IsIdentifierName() As Boolean
                 Return Me.State.SimpleNameOpt.Kind = SyntaxKind.IdentifierName
             End Function
-<<<<<<< HEAD
-=======
-
-            Protected Overrides Function IsImplicitReferenceConversion(compilation As Compilation, sourceType As ITypeSymbol, targetType As ITypeSymbol) As Boolean
-                Dim conversion = compilation.ClassifyConversion(sourceType, targetType)
-                Return conversion.IsWidening AndAlso conversion.IsReference
-            End Function
 
             Protected Overrides Function DetermineTypeArguments(cancellationToken As CancellationToken) As IList(Of ITypeSymbol)
                 Dim Result = New List(Of ITypeSymbol)()
@@ -173,7 +166,6 @@
 
                 Return Result
             End Function
->>>>>>> 2166857b
         End Class
     End Class
 End Namespace