﻿' Licensed to the .NET Foundation under one or more agreements.
' The .NET Foundation licenses this file to you under the MIT license.
' See the LICENSE file in the project root for more information.

Imports System.Threading
Imports Microsoft.CodeAnalysis.[Shared].Collections
Imports Microsoft.CodeAnalysis.Structure
Imports Microsoft.CodeAnalysis.Text
Imports Microsoft.CodeAnalysis.VisualBasic.LanguageServices
Imports Microsoft.CodeAnalysis.VisualBasic.Syntax

Namespace Microsoft.CodeAnalysis.VisualBasic.Structure
    Friend Class DocumentationCommentStructureProvider
        Inherits AbstractSyntaxNodeStructureProvider(Of DocumentationCommentTriviaSyntax)

        Protected Overrides Sub CollectBlockSpans(previousToken As SyntaxToken,
                                                  documentationComment As DocumentationCommentTriviaSyntax,
                                                  ByRef spans As TemporaryArray(Of BlockSpan),
                                                  options As BlockStructureOptions,
                                                  cancellationToken As CancellationToken)
            Dim firstCommentToken = documentationComment.ChildNodesAndTokens().FirstOrNull()
            Dim lastCommentToken = documentationComment.ChildNodesAndTokens().LastOrNull()
            If firstCommentToken Is Nothing Then
                Return
            End If

            ' TODO: Need to redo this when DocumentationCommentTrivia.SpanStart points to the start of the exterior trivia.
            Dim startPos = firstCommentToken.Value.FullSpan.Start

            ' The trailing newline is included in DocumentationCommentTrivia, so we need to strip it.
            Dim endPos = lastCommentToken.Value.SpanStart + lastCommentToken.Value.ToString().TrimEnd().Length

            Dim fullSpan = TextSpan.FromBounds(startPos, endPos)

<<<<<<< HEAD
            Dim maxBannerLength = optionProvider.GetOption(BlockStructureOptions.MaximumBannerLength, LanguageNames.VisualBasic)
=======
            Dim maxBannerLength = options.MaximumBannerLength
>>>>>>> 67d940c4
            Dim bannerText = VisualBasicFileBannerFacts.Instance.GetBannerText(
                documentationComment, maxBannerLength, cancellationToken)

            spans.AddIfNotNull(CreateBlockSpan(
                fullSpan, fullSpan, bannerText,
                autoCollapse:=True, type:=BlockTypes.Comment,
                isCollapsible:=True, isDefaultCollapsed:=False))
        End Sub
    End Class
End Namespace<|MERGE_RESOLUTION|>--- conflicted
+++ resolved
@@ -32,11 +32,7 @@
 
             Dim fullSpan = TextSpan.FromBounds(startPos, endPos)
 
-<<<<<<< HEAD
-            Dim maxBannerLength = optionProvider.GetOption(BlockStructureOptions.MaximumBannerLength, LanguageNames.VisualBasic)
-=======
             Dim maxBannerLength = options.MaximumBannerLength
->>>>>>> 67d940c4
             Dim bannerText = VisualBasicFileBannerFacts.Instance.GetBannerText(
                 documentationComment, maxBannerLength, cancellationToken)
 
