--- conflicted
+++ resolved
@@ -44,11 +44,7 @@
 
             Protected Overrides Async Function GetChangedDocumentAsync(cancellationToken As CancellationToken) As Task(Of Document)
                 Dim root = Await _document.GetSyntaxRootAsync(cancellationToken).ConfigureAwait(False)
-<<<<<<< HEAD
-                Dim options = Await SyntaxFormattingOptions.FromDocumentAsync(_document, cancellationToken).ConfigureAwait(False)
-=======
                 Dim options = Await _document.GetSyntaxFormattingOptionsAsync(_fallbackOptions, cancellationToken).ConfigureAwait(False)
->>>>>>> 80a8ce8d
 
                 Dim newNode = Await GetNewNodeAsync(_document, _node, options, cancellationToken).ConfigureAwait(False)
                 Dim newRoot = root.ReplaceNode(_node, newNode)
