--- conflicted
+++ resolved
@@ -20,20 +20,13 @@
             Public Sub New(solution As Solution,
                     targetSymbol As INamedTypeSymbol,
                     generatedEvent As IEventSymbol,
-<<<<<<< HEAD
-                    codeGenService As ICodeGenerationService)
-=======
                     codeGenService As ICodeGenerationService,
                     fallbackOptions As CodeAndImportGenerationOptionsProvider)
->>>>>>> 80a8ce8d
                 _solution = solution
                 _targetSymbol = targetSymbol
                 _generatedEvent = generatedEvent
                 _codeGenService = codeGenService
-<<<<<<< HEAD
-=======
                 _fallbackOptions = fallbackOptions
->>>>>>> 80a8ce8d
             End Sub
 
             Public Overrides ReadOnly Property Title As String
@@ -44,10 +37,6 @@
 
             Protected Overrides Function GetChangedDocumentAsync(cancellationToken As CancellationToken) As Task(Of Document)
                 Return _codeGenService.AddEventAsync(
-<<<<<<< HEAD
-                    _solution, _targetSymbol, _generatedEvent,
-                    CodeGenerationContext.Default, cancellationToken)
-=======
                     New CodeGenerationSolutionContext(
                         _solution,
                         CodeGenerationContext.Default,
@@ -55,7 +44,6 @@
                     _targetSymbol,
                     _generatedEvent,
                     cancellationToken)
->>>>>>> 80a8ce8d
             End Function
         End Class
     End Class
