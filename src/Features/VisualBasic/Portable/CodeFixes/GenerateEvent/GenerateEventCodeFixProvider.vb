﻿' Licensed to the .NET Foundation under one or more agreements.
' The .NET Foundation licenses this file to you under the MIT license.
' See the LICENSE file in the project root for more information.

Imports System.Collections.Immutable
Imports System.Composition
Imports System.Diagnostics.CodeAnalysis
Imports System.Threading
Imports Microsoft.CodeAnalysis.CodeActions
Imports Microsoft.CodeAnalysis.CodeFixes
Imports Microsoft.CodeAnalysis.CodeGeneration
Imports Microsoft.CodeAnalysis.FindSymbols
Imports Microsoft.CodeAnalysis.LanguageServices
Imports Microsoft.CodeAnalysis.VisualBasic.Syntax

Namespace Microsoft.CodeAnalysis.VisualBasic.CodeFixes.GenerateEvent
    <ExportCodeFixProvider(LanguageNames.VisualBasic, Name:=PredefinedCodeFixProviderNames.GenerateEvent), [Shared]>
    <ExtensionOrder(After:=PredefinedCodeFixProviderNames.GenerateEnumMember)>
    Partial Friend Class GenerateEventCodeFixProvider
        Inherits CodeFixProvider

        Friend Const BC30401 As String = "BC30401" ' error BC30401: 'goo' cannot implement 'E' because there is no matching event on interface 'MyInterface'.
        Friend Const BC30590 As String = "BC30590" ' error BC30590: Event 'MyEvent' cannot be found.
        Friend Const BC30456 As String = "BC30456" ' error BC30456: 'x' is not a member of 'y'.
        Friend Const BC30451 As String = "BC30451" ' error BC30451: 'x' is not declared, it may be inaccessible due to its protection level.

        <ImportingConstructor>
        <SuppressMessage("RoslynDiagnosticsReliability", "RS0033:Importing constructor should be [Obsolete]", Justification:="Used in test code: https://github.com/dotnet/roslyn/issues/42814")>
        Public Sub New()
        End Sub

        Public NotOverridable Overrides ReadOnly Property FixableDiagnosticIds As ImmutableArray(Of String)
            Get
                Return ImmutableArray.Create(BC30401, BC30590, BC30456, BC30451)
            End Get
        End Property

        Public Overrides Function GetFixAllProvider() As FixAllProvider
            ' Fix All is not supported by this code fix
            ' https://github.com/dotnet/roslyn/issues/34474
            Return Nothing
        End Function

        Public NotOverridable Overrides Async Function RegisterCodeFixesAsync(context As CodeFixContext) As Task
            Dim root = Await context.Document.GetSyntaxRootAsync(context.CancellationToken).ConfigureAwait(False)

            Dim token = root.FindToken(context.Span.Start)
            If Not token.Span.IntersectsWith(context.Span) Then
                Return
            End If

            Dim result As CodeAction = Nothing
            For Each node In token.GetAncestors(Of SyntaxNode).Where(Function(c) c.Span.IntersectsWith(context.Span) AndAlso IsCandidate(c))
                Dim qualifiedName = TryCast(node, QualifiedNameSyntax)
                If qualifiedName IsNot Nothing Then
                    result = Await GenerateEventFromImplementsAsync(context.Document, qualifiedName, context.Options, context.CancellationToken).ConfigureAwait(False)
                End If

                Dim handlesClauseItem = TryCast(node, HandlesClauseItemSyntax)
                If handlesClauseItem IsNot Nothing Then
                    result = Await GenerateEventFromHandlesAsync(context.Document, handlesClauseItem, context.Options, context.CancellationToken).ConfigureAwait(False)
                End If

                Dim handlerStatement = TryCast(node, AddRemoveHandlerStatementSyntax)
                If handlerStatement IsNot Nothing Then
                    result = Await GenerateEventFromAddRemoveHandlerAsync(context.Document, handlerStatement, context.Options, context.CancellationToken).ConfigureAwait(False)
                End If

                If result IsNot Nothing Then
                    context.RegisterCodeFix(result, context.Diagnostics)
                    Return
                End If
            Next
        End Function

        Private Shared Async Function GenerateEventFromAddRemoveHandlerAsync(document As Document, handlerStatement As AddRemoveHandlerStatementSyntax, fallbackOptions As CodeAndImportGenerationOptionsProvider, cancellationToken As CancellationToken) As Task(Of CodeAction)
            Dim semanticModel = Await document.GetSemanticModelAsync(cancellationToken).ConfigureAwait(False)

            Dim handlerExpression = GetHandlerExpression(handlerStatement)

            Dim delegateSymbol As IMethodSymbol = Nothing
            If Not TryGetDelegateSymbol(handlerExpression, semanticModel, delegateSymbol, cancellationToken) Then
                Return Nothing
            End If

            Dim eventExpression = handlerStatement.EventExpression
            Dim eventSymbol = semanticModel.GetSymbolInfo(eventExpression, cancellationToken).GetAnySymbol()
            If eventSymbol IsNot Nothing Then
                Return Nothing
            End If

            Dim containingSymbol = semanticModel.GetEnclosingNamedType(handlerStatement.SpanStart, cancellationToken)
            If containingSymbol Is Nothing Then
                Return Nothing
            End If

            Dim targetType As INamedTypeSymbol = Nothing
            Dim actualEventName As String = Nothing
            If Not TryGetNameAndTargetType(eventExpression, containingSymbol, semanticModel, targetType, actualEventName, cancellationToken) Then
                Return Nothing
            End If

            If Not ResolveTargetType(targetType, semanticModel) Then
                Return Nothing
            End If

            ' Target type may be in other project so we need to find its source definition
            Dim sourceDefinition = Await SymbolFinder.FindSourceDefinitionAsync(targetType, document.Project.Solution, cancellationToken).ConfigureAwait(False)

            targetType = TryCast(sourceDefinition, INamedTypeSymbol)

            If targetType Is Nothing Then
                Return Nothing
            End If

            Return Await GenerateCodeActionAsync(document, semanticModel, delegateSymbol, actualEventName, targetType, fallbackOptions, cancellationToken).ConfigureAwait(False)
        End Function

        Private Shared Async Function GenerateCodeActionAsync(
                document As Document,
                semanticModel As SemanticModel,
                delegateSymbol As IMethodSymbol,
                actualEventName As String,
                targetType As INamedTypeSymbol,
                fallbackOptions As CodeAndImportGenerationOptionsProvider,
                cancellationToken As CancellationToken) As Task(Of CodeAction)

<<<<<<< HEAD
            Dim codeGenService = document.Project.Solution.Services.GetLanguageServices(targetType.Language).GetService(Of ICodeGenerationService)
            Dim syntaxFactService = document.Project.Solution.Services.GetLanguageServices(targetType.Language).GetService(Of ISyntaxFactsService)
=======
            Dim codeGenService = document.Project.Solution.Services.GetProjectServices(targetType.Language).GetService(Of ICodeGenerationService)
            Dim syntaxFactService = document.Project.Solution.Services.GetProjectServices(targetType.Language).GetService(Of ISyntaxFactsService)
>>>>>>> 5450f4fa

            Dim eventHandlerName As String = actualEventName + "Handler"
            Dim existingSymbols = Await DeclarationFinder.FindSourceDeclarationsWithNormalQueryAsync(
                document.Project.Solution, eventHandlerName, Not syntaxFactService.IsCaseSensitive, SymbolFilter.Type, cancellationToken).ConfigureAwait(False)

            If existingSymbols.Any(Function(existingSymbol) existingSymbol IsNot Nothing _
                                                   AndAlso Equals(existingSymbol.ContainingNamespace, targetType.ContainingNamespace)) Then
                ' There already exists a delegate that matches the event handler name
                Return Nothing
            End If

            ' We also need to generate the delegate type
            Dim delegateType = CodeGenerationSymbolFactory.CreateDelegateTypeSymbol(
                attributes:=Nothing, accessibility:=Accessibility.Public, modifiers:=Nothing,
                returnType:=semanticModel.Compilation.GetSpecialType(SpecialType.System_Void),
                refKind:=RefKind.None, name:=eventHandlerName,
                parameters:=delegateSymbol.GetParameters())

            Dim generatedEvent = CodeGenerationSymbolFactory.CreateEventSymbol(
                attributes:=ImmutableArray(Of AttributeData).Empty,
                accessibility:=Accessibility.Public, modifiers:=Nothing,
                explicitInterfaceImplementations:=Nothing,
                type:=delegateType, name:=actualEventName)

            ' Point the delegate back at the event symbol.  This way the generators know to generate parameters
            ' instead of an 'As' clause.
            delegateType.AssociatedSymbol = generatedEvent

            Return New GenerateEventCodeAction(document.Project.Solution, targetType, generatedEvent, codeGenService, fallbackOptions)
        End Function

        Private Shared Function GetHandlerExpression(handlerStatement As AddRemoveHandlerStatementSyntax) As ExpressionSyntax
            Dim unaryExpression = TryCast(handlerStatement.DelegateExpression.DescendantNodesAndSelf().Where(Function(n) n.IsKind(SyntaxKind.AddressOfExpression)).FirstOrDefault, UnaryExpressionSyntax)
            If unaryExpression Is Nothing Then
                Return handlerStatement.DelegateExpression
            Else
                Return unaryExpression.Operand
            End If
        End Function

        Private Shared Function TryGetDelegateSymbol(handlerExpression As ExpressionSyntax, semanticModel As SemanticModel, ByRef delegateSymbol As IMethodSymbol, cancellationToken As CancellationToken) As Boolean
            delegateSymbol = TryCast(semanticModel.GetSymbolInfo(handlerExpression, cancellationToken).GetAnySymbol(), IMethodSymbol)
            If delegateSymbol Is Nothing Then
                Dim typeSymbol = TryCast(semanticModel.GetTypeInfo(handlerExpression, cancellationToken).Type, INamedTypeSymbol)
                If typeSymbol IsNot Nothing AndAlso typeSymbol.DelegateInvokeMethod IsNot Nothing Then
                    delegateSymbol = typeSymbol.DelegateInvokeMethod
                Else
                    Return False
                End If
            End If

            If delegateSymbol.Arity <> 0 AndAlso delegateSymbol.TypeArguments.Any(Function(n) n.TypeKind = TypeKind.TypeParameter) Then
                Return False
            End If

            Return True
        End Function

        Private Shared Function ResolveTargetType(ByRef targetType As INamedTypeSymbol, semanticModel As SemanticModel) As Boolean
            If targetType Is Nothing OrElse
                Not (targetType.TypeKind = TypeKind.Class OrElse targetType.TypeKind = TypeKind.Interface) OrElse
                targetType.IsAnonymousType Then
                Return False
            End If

            targetType = DirectCast(targetType.GetSymbolKey().Resolve(semanticModel.Compilation).Symbol, INamedTypeSymbol)

            If targetType Is Nothing Then
                Return False
            End If

            Return True
        End Function

        Private Shared Function TryGetNameAndTargetType(eventExpression As ExpressionSyntax, containingSymbol As INamedTypeSymbol, semanticModel As SemanticModel, ByRef targetType As INamedTypeSymbol, ByRef actualEventName As String, cancellationToken As CancellationToken) As Boolean

            Dim eventType As INamedTypeSymbol = Nothing
            If TypeOf eventExpression Is IdentifierNameSyntax Then
                actualEventName = CType(eventExpression, IdentifierNameSyntax).Identifier.ValueText
            ElseIf TypeOf eventExpression Is MemberAccessExpressionSyntax Then
                Dim memberAccess = CType(eventExpression, MemberAccessExpressionSyntax)
                Dim qualifier As ExpressionSyntax = Nothing
                Dim arity As Integer
                memberAccess.DecomposeName(qualifier, actualEventName, arity)
                eventType = TryCast(semanticModel.GetTypeInfo(qualifier, cancellationToken).Type, INamedTypeSymbol)
            Else
                Return False
            End If

            If eventExpression.DescendantTokens().Where(Function(n) n.IsKind(SyntaxKind.MeKeyword, SyntaxKind.MyClassKeyword)).Any Then
                targetType = containingSymbol
                Return True
            ElseIf eventExpression.DescendantTokens().Where(Function(n) n.IsKind(SyntaxKind.MyBaseKeyword)).Any Then
                targetType = containingSymbol.BaseType
                Return True
            ElseIf TypeOf eventExpression Is IdentifierNameSyntax Then
                targetType = containingSymbol
                Return True
            ElseIf TypeOf eventExpression Is MemberAccessExpressionSyntax Then
                If eventType IsNot Nothing Then
                    targetType = eventType
                    Return True
                End If
            End If

            Return False
        End Function

        Private Shared Function IsCandidate(node As SyntaxNode) As Boolean
            Return TypeOf node Is HandlesClauseItemSyntax OrElse TypeOf node Is QualifiedNameSyntax OrElse TypeOf node Is AddRemoveHandlerStatementSyntax
        End Function

        Private Shared Async Function GenerateEventFromImplementsAsync(document As Document, node As QualifiedNameSyntax, fallbackOptions As CodeAndImportGenerationOptionsProvider, cancellationToken As CancellationToken) As Task(Of CodeAction)
            If node.Right.IsMissing Then
                Return Nothing
            End If

            ' We must be trying to implement an event
            If Not node.IsParentKind(SyntaxKind.ImplementsClause) OrElse Not node.Parent.IsParentKind(SyntaxKind.EventStatement) Then
                Return Nothing
            End If

            ' Does this name already bind?
            Dim semanticModel = Await document.GetSemanticModelAsync(cancellationToken).ConfigureAwait(False)
            Dim nameToGenerate = semanticModel.GetSymbolInfo(node, cancellationToken).Symbol

            If nameToGenerate IsNot Nothing Then
                Return Nothing
            End If

            Dim targetType = TryCast(Await SymbolFinder.FindSourceDefinitionAsync(semanticModel.GetSymbolInfo(node.Left, cancellationToken).Symbol, document.Project.Solution, cancellationToken).ConfigureAwait(False), INamedTypeSymbol)
            If targetType Is Nothing OrElse (targetType.TypeKind <> TypeKind.Interface AndAlso targetType.TypeKind <> TypeKind.Class) Then
                Return Nothing
            End If

            Dim boundEvent = TryCast(semanticModel.GetDeclaredSymbol(node.Parent.Parent, cancellationToken), IEventSymbol)
            If boundEvent Is Nothing Then
                Return Nothing
            End If

<<<<<<< HEAD
            Dim codeGenService = document.Project.Solution.Services.GetLanguageServices(targetType.Language).GetService(Of ICodeGenerationService)
=======
            Dim codeGenService = document.Project.Solution.Services.GetProjectServices(targetType.Language).GetService(Of ICodeGenerationService)
>>>>>>> 5450f4fa

            Dim actualEventName = node.Right.Identifier.ValueText

            ' If we support parameterized events (C#) and it's an event declaration with a parameter list
            ' (not a type), we need to generate a delegate type in the C# file.
            Dim eventSyntax = node.GetAncestor(Of EventStatementSyntax)()

            If eventSyntax.ParameterList IsNot Nothing Then
                Dim eventType = TryCast(boundEvent.Type, INamedTypeSymbol)
                If eventType Is Nothing Then
                    Return Nothing
                End If

                Dim returnType = If(eventType.DelegateInvokeMethod IsNot Nothing,
                    eventType.DelegateInvokeMethod.ReturnType,
                    semanticModel.Compilation.GetSpecialType(SpecialType.System_Void))

                Dim parameters = If(eventType.DelegateInvokeMethod IsNot Nothing,
                    eventType.DelegateInvokeMethod.Parameters,
                    ImmutableArray(Of IParameterSymbol).Empty)

                Dim eventHandlerType = CodeGenerationSymbolFactory.CreateDelegateTypeSymbol(
                    eventType.GetAttributes(), eventType.DeclaredAccessibility,
                    modifiers:=Nothing, returnType:=returnType, refKind:=RefKind.None,
                    name:=actualEventName + "EventHandler",
                    typeParameters:=eventType.TypeParameters, parameters:=parameters)

                Dim generatedEvent = CodeGenerationSymbolFactory.CreateEventSymbol(
                    boundEvent.GetAttributes(), boundEvent.DeclaredAccessibility,
                    modifiers:=Nothing, type:=eventHandlerType, explicitInterfaceImplementations:=Nothing,
                    name:=actualEventName)

                ' Point the delegate back at the event symbol.  This way the generators know to generate parameters
                ' instead of an 'As' clause.
                eventHandlerType.AssociatedSymbol = generatedEvent

                Return New GenerateEventCodeAction(document.Project.Solution, targetType, generatedEvent, codeGenService, fallbackOptions)
            Else
                ' Event with no parameters.
                Dim generatedMember = CodeGenerationSymbolFactory.CreateEventSymbol(boundEvent, name:=actualEventName)
                Return New GenerateEventCodeAction(document.Project.Solution, targetType, generatedMember, codeGenService, fallbackOptions)
            End If
        End Function

        Private Shared Async Function GenerateEventFromHandlesAsync(document As Document, handlesClauseItem As HandlesClauseItemSyntax, fallbackOptions As CodeAndImportGenerationOptionsProvider, cancellationToken As CancellationToken) As Task(Of CodeAction)
            If handlesClauseItem.IsMissing OrElse handlesClauseItem.EventContainer.IsMissing OrElse handlesClauseItem.EventMember.IsMissing Then
                Return Nothing
            End If

            Dim semanticModel = Await document.GetSemanticModelAsync(cancellationToken).ConfigureAwait(False)

            ' Does this handlesClauseItem actually bind?
            Dim symbol = semanticModel.GetSymbolInfo(handlesClauseItem, cancellationToken).Symbol
            If symbol IsNot Nothing Then
                Return Nothing
            End If

            Dim targetType As INamedTypeSymbol = Nothing

            Dim keywordEventContainer = TryCast(handlesClauseItem.EventContainer, KeywordEventContainerSyntax)
            If keywordEventContainer IsNot Nothing Then
                ' Me/MyClass/MyBase
                Dim containingSymbol = semanticModel.GetEnclosingNamedType(handlesClauseItem.SpanStart, cancellationToken)

                If containingSymbol Is Nothing Then
                    Return Nothing
                End If

                If keywordEventContainer.Keyword.IsKind(SyntaxKind.MeKeyword, SyntaxKind.MyClassKeyword) Then
                    targetType = containingSymbol
                ElseIf keywordEventContainer.Keyword.IsKind(SyntaxKind.MyBaseKeyword) Then
                    targetType = containingSymbol.BaseType
                End If
            Else
                ' Withevents property. We'll generate into its type.
                Dim withEventsProperty = TryCast(semanticModel.GetSymbolInfo(handlesClauseItem.EventContainer, cancellationToken).Symbol, IPropertySymbol)
                If withEventsProperty Is Nothing OrElse Not withEventsProperty.IsWithEvents Then
                    Return Nothing
                End If

                targetType = TryCast(Await SymbolFinder.FindSourceDefinitionAsync(withEventsProperty.Type, document.Project.Solution, cancellationToken).ConfigureAwait(False), INamedTypeSymbol)

            End If

            targetType = TryCast(Await SymbolFinder.FindSourceDefinitionAsync(targetType, document.Project.Solution, cancellationToken).ConfigureAwait(False), INamedTypeSymbol)
            If targetType Is Nothing OrElse
                Not (targetType.TypeKind = TypeKind.Class OrElse targetType.TypeKind = TypeKind.Interface) OrElse
                targetType.IsAnonymousType Then
                Return Nothing
            End If

            ' Our target type may be from a CSharp file, in which case we should resolve it to our VB compilation.
            Dim originalTargetType = targetType
            targetType = DirectCast(targetType.GetSymbolKey(cancellationToken).Resolve(semanticModel.Compilation, cancellationToken:=cancellationToken).Symbol, INamedTypeSymbol)

            If targetType Is Nothing Then
                Return Nothing
            End If

            If semanticModel.LookupSymbols(handlesClauseItem.SpanStart, container:=targetType, name:=handlesClauseItem.EventMember.Identifier.ValueText).
                Any(Function(x) x.MatchesKind(SymbolKind.Event) AndAlso x.Name = handlesClauseItem.EventMember.Identifier.ValueText) Then

                Return Nothing
            End If

            If targetType.GetMembers(handlesClauseItem.EventMember.Identifier.ValueText).Any() Then
                Return Nothing
            End If

<<<<<<< HEAD
            Dim codeGenService = document.Project.Solution.Services.GetLanguageServices(originalTargetType.Language).GetService(Of ICodeGenerationService)
=======
            Dim codeGenService = document.Project.Solution.Services.GetProjectServices(originalTargetType.Language).GetService(Of ICodeGenerationService)
>>>>>>> 5450f4fa

            ' Let's bind the method declaration so we can get its parameters.
            Dim boundMethod = semanticModel.GetDeclaredSymbol(handlesClauseItem.GetAncestor(Of MethodStatementSyntax)(), cancellationToken)
            If boundMethod Is Nothing Then
                Return Nothing
            End If

            Dim actualEventName = handlesClauseItem.EventMember.Identifier.ValueText

            ' We need to generate the delegate, too.
            Dim delegateType = CodeGenerationSymbolFactory.CreateDelegateTypeSymbol(
                attributes:=Nothing, accessibility:=Accessibility.Public, modifiers:=Nothing,
                returnType:=semanticModel.Compilation.GetSpecialType(SpecialType.System_Void),
                refKind:=RefKind.None, name:=actualEventName + "Handler",
                parameters:=boundMethod.GetParameters())

            Dim generatedEvent = CodeGenerationSymbolFactory.CreateEventSymbol(
                attributes:=Nothing, accessibility:=Accessibility.Public, modifiers:=Nothing,
                explicitInterfaceImplementations:=Nothing,
                type:=delegateType, name:=actualEventName)

            ' Point the delegate back at the event symbol.  This way the generators know to generate parameters
            ' instead of an 'As' clause.
            delegateType.AssociatedSymbol = generatedEvent

            Return New GenerateEventCodeAction(
                document.Project.Solution, originalTargetType, generatedEvent, codeGenService, fallbackOptions)
        End Function
    End Class
End Namespace<|MERGE_RESOLUTION|>--- conflicted
+++ resolved
@@ -125,13 +125,8 @@
                 fallbackOptions As CodeAndImportGenerationOptionsProvider,
                 cancellationToken As CancellationToken) As Task(Of CodeAction)
 
-<<<<<<< HEAD
-            Dim codeGenService = document.Project.Solution.Services.GetLanguageServices(targetType.Language).GetService(Of ICodeGenerationService)
-            Dim syntaxFactService = document.Project.Solution.Services.GetLanguageServices(targetType.Language).GetService(Of ISyntaxFactsService)
-=======
             Dim codeGenService = document.Project.Solution.Services.GetProjectServices(targetType.Language).GetService(Of ICodeGenerationService)
             Dim syntaxFactService = document.Project.Solution.Services.GetProjectServices(targetType.Language).GetService(Of ISyntaxFactsService)
->>>>>>> 5450f4fa
 
             Dim eventHandlerName As String = actualEventName + "Handler"
             Dim existingSymbols = Await DeclarationFinder.FindSourceDeclarationsWithNormalQueryAsync(
@@ -272,11 +267,7 @@
                 Return Nothing
             End If
 
-<<<<<<< HEAD
-            Dim codeGenService = document.Project.Solution.Services.GetLanguageServices(targetType.Language).GetService(Of ICodeGenerationService)
-=======
             Dim codeGenService = document.Project.Solution.Services.GetProjectServices(targetType.Language).GetService(Of ICodeGenerationService)
->>>>>>> 5450f4fa
 
             Dim actualEventName = node.Right.Identifier.ValueText
 
@@ -386,11 +377,7 @@
                 Return Nothing
             End If
 
-<<<<<<< HEAD
-            Dim codeGenService = document.Project.Solution.Services.GetLanguageServices(originalTargetType.Language).GetService(Of ICodeGenerationService)
-=======
             Dim codeGenService = document.Project.Solution.Services.GetProjectServices(originalTargetType.Language).GetService(Of ICodeGenerationService)
->>>>>>> 5450f4fa
 
             ' Let's bind the method declaration so we can get its parameters.
             Dim boundMethod = semanticModel.GetDeclaredSymbol(handlesClauseItem.GetAncestor(Of MethodStatementSyntax)(), cancellationToken)
