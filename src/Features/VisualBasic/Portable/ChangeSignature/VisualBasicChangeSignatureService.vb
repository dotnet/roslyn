--- conflicted
+++ resolved
@@ -654,20 +654,7 @@
             Return updatedLeadingTrivia
         End Function
 
-<<<<<<< HEAD
-        Public Overrides Async Function DetermineCascadedSymbolsFromDelegateInvoke(
-=======
-        Private Shared Function GetSeparators(Of T As SyntaxNode)(arguments As SeparatedSyntaxList(Of T), Optional numSeparatorsToSkip As Integer = 0) As List(Of SyntaxToken)
-            Dim separators = New List(Of SyntaxToken)
-            For i = 0 To arguments.SeparatorCount - 1 - numSeparatorsToSkip
-                separators.Add(arguments.GetSeparator(i))
-            Next
-
-            Return separators
-        End Function
-
         Public Overrides Async Function DetermineCascadedSymbolsFromDelegateInvokeAsync(
->>>>>>> 1420fe33
                 methodAndProjectId As SymbolAndProjectId(Of IMethodSymbol),
                 document As Document,
                 cancellationToken As CancellationToken) As Task(Of ImmutableArray(Of SymbolAndProjectId))
