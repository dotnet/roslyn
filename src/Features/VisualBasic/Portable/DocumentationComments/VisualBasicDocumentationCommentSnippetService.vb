--- conflicted
+++ resolved
@@ -109,11 +109,7 @@
             Return count
         End Function
 
-<<<<<<< HEAD
-        Protected Overrides Function GetDocumentationCommentStubLines(member As DeclarationStatementSyntax) As List(Of String)
-=======
         Protected Overrides Function GetDocumentationCommentStubLines(member As DeclarationStatementSyntax, existingCommentText As String) As List(Of String)
->>>>>>> 80a8ce8d
             Dim list = New List(Of String) From {
                 "''' <summary>",
                 "'''" & If(existingCommentText.StartsWith(" "), existingCommentText, " " + existingCommentText),
