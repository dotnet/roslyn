﻿' Licensed to the .NET Foundation under one or more agreements.
' The .NET Foundation licenses this file to you under the MIT license.
' See the LICENSE file in the project root for more information.

Imports System.Composition
Imports Microsoft.CodeAnalysis.ExtractMethod
Imports Microsoft.CodeAnalysis.Host.Mef
Imports Microsoft.CodeAnalysis.Options
Imports Microsoft.CodeAnalysis.Text

Namespace Microsoft.CodeAnalysis.VisualBasic.ExtractMethod
    <Export(GetType(IExtractMethodService)), ExportLanguageService(GetType(IExtractMethodService), LanguageNames.VisualBasic), [Shared]>
    Friend NotInheritable Class VisualBasicExtractMethodService
        Inherits AbstractExtractMethodService(Of VisualBasicSelectionValidator, VisualBasicMethodExtractor, VisualBasicSelectionResult)

        <ImportingConstructor>
        <Obsolete(MefConstruction.ImportingConstructorMessage, True)>
        Public Sub New()
        End Sub

        Protected Overrides Function CreateSelectionValidator(document As SemanticDocument,
                                                              textSpan As TextSpan,
<<<<<<< HEAD
                                                              localFunction As Boolean,
                                                              options As ExtractMethodOptions) As VisualBasicSelectionValidator
=======
                                                              options As ExtractMethodOptions,
                                                              localFunction As Boolean) As VisualBasicSelectionValidator
>>>>>>> 80a8ce8d
            Return New VisualBasicSelectionValidator(document, textSpan, options)
        End Function

        Protected Overrides Function CreateMethodExtractor(selectionResult As VisualBasicSelectionResult, options As ExtractMethodGenerationOptions, localFunction As Boolean) As VisualBasicMethodExtractor
            Return New VisualBasicMethodExtractor(selectionResult, options)
        End Function
    End Class
End Namespace<|MERGE_RESOLUTION|>--- conflicted
+++ resolved
@@ -20,13 +20,8 @@
 
         Protected Overrides Function CreateSelectionValidator(document As SemanticDocument,
                                                               textSpan As TextSpan,
-<<<<<<< HEAD
-                                                              localFunction As Boolean,
-                                                              options As ExtractMethodOptions) As VisualBasicSelectionValidator
-=======
                                                               options As ExtractMethodOptions,
                                                               localFunction As Boolean) As VisualBasicSelectionValidator
->>>>>>> 80a8ce8d
             Return New VisualBasicSelectionValidator(document, textSpan, options)
         End Function
 
