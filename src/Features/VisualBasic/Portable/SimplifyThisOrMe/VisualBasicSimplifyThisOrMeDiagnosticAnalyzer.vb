--- conflicted
+++ resolved
@@ -21,11 +21,6 @@
             MeExpressionSyntax,
             MemberAccessExpressionSyntax)
 
-<<<<<<< HEAD
-        Protected Overrides Function GetSyntaxFacts() As ISyntaxFacts
-            Return VisualBasicSyntaxFacts.Instance
-        End Function
-=======
         Protected Overrides ReadOnly Property SyntaxKinds As ISyntaxKinds = VisualBasicSyntaxKinds.Instance
 
         Protected Overrides ReadOnly Property Simplification As ISimplification
@@ -33,7 +28,6 @@
                 Return VisualBasicSimplification.Instance
             End Get
         End Property
->>>>>>> 80a8ce8d
 
         Protected Overrides ReadOnly Property Simplifier As AbstractMemberAccessExpressionSimplifier(Of ExpressionSyntax, MemberAccessExpressionSyntax, MeExpressionSyntax) = MemberAccessExpressionSimplifier.Instance
     End Class
