--- conflicted
+++ resolved
@@ -138,11 +138,7 @@
         End Function
 
         Protected Overrides Function GetDisplayAndInsertionText(
-<<<<<<< HEAD
-                symbol As ISymbol, context As SyntaxContext, options As OptionSet) As ValueTuple(Of String, String)
-=======
-                symbol As ISymbol, context As SyntaxContext) As (displayText As String, insertionText As String)
->>>>>>> 1d1a5c96
+                symbol As ISymbol, context As SyntaxContext, options As OptionSet) As (displayText As String, insertionText As String)
 
             Return CompletionUtilities.GetDisplayAndInsertionText(symbol, context)
         End Function
