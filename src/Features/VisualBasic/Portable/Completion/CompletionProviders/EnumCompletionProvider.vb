--- conflicted
+++ resolved
@@ -100,11 +100,7 @@
         Private _cachedDisplayAndInsertionTextContext As SyntaxContext
         Private _cachedDisplayAndInsertionTextContainingTypeText As String
 
-<<<<<<< HEAD
-        Protected Overrides Function GetDisplayAndInsertionText(symbol As ISymbol, context As SyntaxContext, options As OptionSet) As ValueTuple(Of String, String)
-=======
-        Protected Overrides Function GetDisplayAndInsertionText(symbol As ISymbol, context As SyntaxContext) As (displayText As String, insertionText As String)
->>>>>>> 1d1a5c96
+        Protected Overrides Function GetDisplayAndInsertionText(symbol As ISymbol, context As SyntaxContext, options As OptionSet) As (displayText As String, insertionText As String)
             If symbol.ContainingType IsNot Nothing AndAlso symbol.ContainingType.TypeKind = TypeKind.Enum Then
                 If _cachedDisplayAndInsertionTextContainingType IsNot symbol.ContainingType OrElse _cachedDisplayAndInsertionTextContext IsNot context Then
                     Dim displayFormat = SymbolDisplayFormat.MinimallyQualifiedFormat.WithMemberOptions(SymbolDisplayMemberOptions.IncludeContainingType).WithLocalOptions(SymbolDisplayLocalOptions.None)
