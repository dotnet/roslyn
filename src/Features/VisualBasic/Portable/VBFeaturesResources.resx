--- conflicted
+++ resolved
@@ -1224,10 +1224,7 @@
   <data name="Apply_object_creation_preferences" xml:space="preserve">
     <value>Apply object creation preferences</value>
   </data>
-<<<<<<< HEAD
-=======
   <data name="Project_level_Imports" xml:space="preserve">
     <value>Project level 'Imports'</value>
   </data>
->>>>>>> 80a8ce8d
 </root>