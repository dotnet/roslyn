--- conflicted
+++ resolved
@@ -1247,12 +1247,7 @@
   <data name="Use_IsNot_Nothing_check" xml:space="preserve">
     <value>Use 'IsNot Nothing' check</value>
   </data>
-<<<<<<< HEAD
-  <data name="Convert_For_Each_To_For" xml:space="preserve">
-    <value>Convert 'For Each' to 'For'</value>
-=======
   <data name="Convert_For_to_For_Each" xml:space="preserve">
     <value>Convert 'For' to 'For Each'</value>
->>>>>>> 0b35308e
   </data>
 </root>