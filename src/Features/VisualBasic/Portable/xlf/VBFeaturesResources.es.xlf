﻿<?xml version="1.0" encoding="utf-8"?>
<xliff xmlns="urn:oasis:names:tc:xliff:document:1.2" xmlns:xsi="http://www.w3.org/2001/XMLSchema-instance" version="1.2" xsi:schemaLocation="urn:oasis:names:tc:xliff:document:1.2 xliff-core-1.2-transitional.xsd">
  <file datatype="xml" source-language="en" target-language="es" original="../VBFeaturesResources.resx">
    <body>
      <trans-unit id="Insert_0">
        <source>Insert '{0}'.</source>
        <target state="translated">Inserte '{0}'.</target>
        <note />
      </trans-unit>
      <trans-unit id="Delete_the_0_statement1">
        <source>Delete the '{0}' statement.</source>
        <target state="translated">Elimine la instrucción '{0}'.</target>
        <note />
      </trans-unit>
      <trans-unit id="Create_event_0_in_1">
        <source>Create event {0} in {1}</source>
        <target state="translated">Crear el evento {0} en {1}</target>
        <note />
      </trans-unit>
      <trans-unit id="Insert_the_missing_End_Property_statement">
        <source>Insert the missing 'End Property' statement.</source>
        <target state="translated">Inserte la instrucción 'End Property' que falta.</target>
        <note />
      </trans-unit>
      <trans-unit id="Insert_the_missing_0">
        <source>Insert the missing '{0}'.</source>
        <target state="translated">Inserte el '{0}' que falta.</target>
        <note />
      </trans-unit>
      <trans-unit id="Inline_temporary_variable">
        <source>Inline temporary variable</source>
        <target state="translated">Variable temporal en línea</target>
        <note />
      </trans-unit>
      <trans-unit id="Conflict_s_detected">
        <source>Conflict(s) detected.</source>
        <target state="translated">Conflicto(s) detectado(s).</target>
        <note />
      </trans-unit>
      <trans-unit id="Invert_If_statement">
        <source>Invert If statement</source>
        <target state="translated">Instrucción Invert If</target>
        <note />
      </trans-unit>
      <trans-unit id="Move_the_0_statement_to_line_1">
        <source>Move the '{0}' statement to line {1}.</source>
        <target state="translated">Mueva la instrucción '{0}' a la línea {1}.</target>
        <note />
      </trans-unit>
      <trans-unit id="Delete_the_0_statement2">
        <source>Delete the '{0}' statement.</source>
        <target state="translated">Elimine la instrucción '{0}'.</target>
        <note />
      </trans-unit>
      <trans-unit id="Remove_Unnecessary_Imports">
        <source>Remove Unnecessary Imports</source>
        <target state="translated">Quitar instrucciones Import innecesarias</target>
        <note />
      </trans-unit>
      <trans-unit id="Type_a_name_here_to_declare_a_new_field">
        <source>Type a name here to declare a new field.</source>
        <target state="translated">Escriba aquí un nombre para declarar un nuevo campo.</target>
        <note />
      </trans-unit>
      <trans-unit id="Note_colon_Space_completion_is_disabled_to_avoid_potential_interference_To_insert_a_name_from_the_list_use_tab">
        <source>Note: Space completion is disabled to avoid potential interference. To insert a name from the list, use tab.</source>
        <target state="translated">Nota: la inclusión de espacios está deshabilitada para evitar posibles interferencias. Para insertar un nombre de la lista, utilice el carácter de tabulación.</target>
        <note />
      </trans-unit>
      <trans-unit id="new_field">
        <source>&lt;new field&gt;</source>
        <target state="translated">&lt;nuevo campo&gt;</target>
        <note />
      </trans-unit>
      <trans-unit id="Type_a_name_here_to_declare_a_parameter_If_no_preceding_keyword_is_used_ByVal_will_be_assumed_and_the_argument_will_be_passed_by_value">
        <source>Type a name here to declare a parameter. If no preceding keyword is used; 'ByVal' will be assumed and the argument will be passed by value.</source>
        <target state="translated">Escriba aquí un nombre para declarar un parámetro. Si no se incluye delante ninguna palabra clave, se asumirá 'ByVal' y el argumento se pasará por valor.</target>
        <note />
      </trans-unit>
      <trans-unit id="parameter_name">
        <source>&lt;parameter name&gt;</source>
        <target state="translated">&lt;nombre de parámetro&gt;</target>
        <note />
      </trans-unit>
      <trans-unit id="Type_a_new_name_for_the_column_followed_by_Otherwise_the_original_column_name_with_be_used">
        <source>Type a new name for the column, followed by '='. Otherwise, the original column name with be used.</source>
        <target state="translated">Escriba un nuevo nombre para la columna seguido de '='. En caso contrario, se utilizará el nombre de columna original.</target>
        <note />
      </trans-unit>
      <trans-unit id="Note_colon_Use_tab_for_automatic_completion_space_completion_is_disabled_to_avoid_interfering_with_a_new_name">
        <source>Note: Use tab for automatic completion; space completion is disabled to avoid interfering with a new name.</source>
        <target state="translated">Nota: use el carácter de tabulación para el autocompletado; la inclusión de espacios está deshabilitada para evitar interferencias con un nuevo nombre.</target>
        <note />
      </trans-unit>
      <trans-unit id="result_alias">
        <source>&lt;result alias&gt;</source>
        <target state="translated">&lt;alias de resultados&gt;</target>
        <note />
      </trans-unit>
      <trans-unit id="Type_a_new_variable_name">
        <source>Type a new variable name</source>
        <target state="translated">Escriba un nuevo nombre de variable</target>
        <note />
      </trans-unit>
      <trans-unit id="Note_colon_Space_and_completion_are_disabled_to_avoid_potential_interference_To_insert_a_name_from_the_list_use_tab">
        <source>Note: Space and '=' completion are disabled to avoid potential interference. To insert a name from the list, use tab.</source>
        <target state="translated">Nota: la inclusión de espacios y '=' está deshabilitada para evitar posibles interferencias. Para insertar un nombre de la lista, utilice el carácter de tabulación.</target>
        <note />
      </trans-unit>
      <trans-unit id="new_resource">
        <source>&lt;new resource&gt;</source>
        <target state="translated">&lt;nuevo recurso&gt;</target>
        <note />
      </trans-unit>
      <trans-unit id="AddHandler_statement">
        <source>AddHandler statement</source>
        <target state="translated">Instrucción AddHandler</target>
        <note />
      </trans-unit>
      <trans-unit id="RemoveHandler_statement">
        <source>RemoveHandler statement</source>
        <target state="translated">Instrucción RemoveHandler</target>
        <note />
      </trans-unit>
      <trans-unit id="_0_function">
        <source>{0} function</source>
        <target state="translated">Función {0}</target>
        <note />
      </trans-unit>
      <trans-unit id="CType_function">
        <source>CType function</source>
        <target state="translated">Función CType</target>
        <note />
      </trans-unit>
      <trans-unit id="DirectCast_function">
        <source>DirectCast function</source>
        <target state="translated">Función DirectCast</target>
        <note />
      </trans-unit>
      <trans-unit id="TryCast_function">
        <source>TryCast function</source>
        <target state="translated">Función TryCast</target>
        <note />
      </trans-unit>
      <trans-unit id="GetType_function">
        <source>GetType function</source>
        <target state="translated">Función GetType</target>
        <note />
      </trans-unit>
      <trans-unit id="GetXmlNamespace_function">
        <source>GetXmlNamespace function</source>
        <target state="translated">Función GetXmlNamespace</target>
        <note />
      </trans-unit>
      <trans-unit id="Mid_statement">
        <source>Mid statement</source>
        <target state="translated">Instrucción Mid</target>
        <note />
      </trans-unit>
      <trans-unit id="Fix_Incorrect_Function_Return_Type">
        <source>Fix Incorrect Function Return Type</source>
        <target state="translated">Corregir tipo devuelto de función incorrecto</target>
        <note />
      </trans-unit>
      <trans-unit id="Remove_Unnecessary_Cast">
        <source>Remove Unnecessary Cast</source>
        <target state="translated">Quitar conversión innecesaria</target>
        <note />
      </trans-unit>
      <trans-unit id="Cast_is_redundant">
        <source>Cast is redundant</source>
        <target state="translated">Cast es redundante</target>
        <note />
      </trans-unit>
      <trans-unit id="Simplify_name_0">
        <source>Simplify name '{0}'</source>
        <target state="translated">Simplificar nombre '{0}'</target>
        <note />
      </trans-unit>
      <trans-unit id="Simplify_member_access_0">
        <source>Simplify member access '{0}'</source>
        <target state="translated">Simplificar acceso a miembros '{0}'</target>
        <note />
      </trans-unit>
      <trans-unit id="Remove_Me_qualification">
        <source>Remove 'Me' qualification</source>
        <target state="translated">Quitar calificación 'Me'</target>
        <note />
      </trans-unit>
      <trans-unit id="Name_can_be_simplified">
        <source>Name can be simplified</source>
        <target state="translated">El nombre se puede simplificar</target>
        <note />
      </trans-unit>
      <trans-unit id="can_t_determine_valid_range_of_statements_to_extract_out">
        <source>can't determine valid range of statements to extract out</source>
        <target state="translated">no se puede determinar el intervalo válido de instrucciones para extraer</target>
        <note />
      </trans-unit>
      <trans-unit id="Not_all_code_paths_return">
        <source>Not all code paths return</source>
        <target state="translated">No todas las rutas de acceso de código vuelven</target>
        <note />
      </trans-unit>
      <trans-unit id="contains_invalid_selection">
        <source>contains invalid selection</source>
        <target state="translated">contiene una selección no válida</target>
        <note />
      </trans-unit>
      <trans-unit id="the_selection_contains_syntactic_errors">
        <source>the selection contains syntactic errors</source>
        <target state="translated">la selección contiene errores sintácticos</target>
        <note />
      </trans-unit>
      <trans-unit id="Selection_can_t_be_crossed_over_preprocessors">
        <source>Selection can't be crossed over preprocessors</source>
        <target state="translated">Selection no puede ser cruzada por preprocesadores</target>
        <note />
      </trans-unit>
      <trans-unit id="Selection_can_t_contain_throw_without_enclosing_catch_block">
        <source>Selection can't contain throw without enclosing catch block</source>
        <target state="translated">Selection no puede contener Throw sin incluir un bloque Catch</target>
        <note />
      </trans-unit>
      <trans-unit id="Selection_can_t_be_parts_of_constant_initializer_expression">
        <source>Selection can't be parts of constant initializer expression</source>
        <target state="translated">Selection no puede ser partes de una expresión constante del inicializador</target>
        <note />
      </trans-unit>
      <trans-unit id="Argument_used_for_ByRef_parameter_can_t_be_extracted_out">
        <source>Argument used for ByRef parameter can't be extracted out</source>
        <target state="translated">Argumento usado por el parámetro ByRef; no se puede extraer</target>
        <note />
      </trans-unit>
      <trans-unit id="all_static_local_usages_defined_in_the_selection_must_be_included_in_the_selection">
        <source>all static local usages defined in the selection must be included in the selection</source>
        <target state="translated">todos los usos locales estáticos definidos en la selección tienen que incluirse en ella</target>
        <note />
      </trans-unit>
      <trans-unit id="Implicit_member_access_can_t_be_included_in_the_selection_without_containing_statement">
        <source>Implicit member access can't be included in the selection without containing statement</source>
        <target state="translated">El acceso implícito a miembros no se puede incluir en la selección sin incluir una instrucción</target>
        <note />
      </trans-unit>
      <trans-unit id="Selection_must_be_part_of_executable_statements">
        <source>Selection must be part of executable statements</source>
        <target state="translated">Selection debe ser parte de instrucciones ejecutables</target>
        <note />
      </trans-unit>
      <trans-unit id="next_statement_control_variable_doesn_t_have_matching_declaration_statement">
        <source>next statement control variable doesn't have matching declaration statement</source>
        <target state="translated">la siguiente variable de control de instrucción no tiene una instrucción de declaración coincidente</target>
        <note />
      </trans-unit>
      <trans-unit id="Selection_doesn_t_contain_any_valid_node">
        <source>Selection doesn't contain any valid node</source>
        <target state="translated">Selection no contiene ningún nodo válido</target>
        <note />
      </trans-unit>
      <trans-unit id="no_valid_statement_range_to_extract_out">
        <source>no valid statement range to extract out</source>
        <target state="translated">ningún intervalo de instrucciones válido para extraer</target>
        <note />
      </trans-unit>
      <trans-unit id="Invalid_selection">
        <source>Invalid selection</source>
        <target state="translated">Selección no válida</target>
        <note />
      </trans-unit>
      <trans-unit id="Selection_doesn_t_contain_any_valid_token">
        <source>Selection doesn't contain any valid token</source>
        <target state="translated">Selection no contiene ningún token válido</target>
        <note />
      </trans-unit>
      <trans-unit id="No_valid_selection_to_perform_extraction">
        <source>No valid selection to perform extraction</source>
        <target state="translated">Ninguna selección válida para realizar la extracción</target>
        <note />
      </trans-unit>
      <trans-unit id="No_common_root_node_for_extraction">
        <source>No common root node for extraction</source>
        <target state="translated">No hay nodo raíz común para la extracción.</target>
        <note />
      </trans-unit>
      <trans-unit id="Deprecated">
        <source>Deprecated</source>
        <target state="translated">En desuso</target>
        <note />
      </trans-unit>
      <trans-unit id="Extension">
        <source>Extension</source>
        <target state="translated">Extensión</target>
        <note />
      </trans-unit>
      <trans-unit id="Awaitable">
        <source>Awaitable</source>
        <target state="translated">Admite await</target>
        <note />
      </trans-unit>
      <trans-unit id="Awaitable_Extension">
        <source>Awaitable, Extension</source>
        <target state="translated">Admite await, extensión</target>
        <note />
      </trans-unit>
      <trans-unit id="new_variable">
        <source>&lt;new variable&gt;</source>
        <target state="translated">&lt;nueva variable&gt;</target>
        <note />
      </trans-unit>
      <trans-unit id="Remove_and_Sort_Imports">
        <source>R&amp;emove and Sort Imports</source>
        <target state="translated">Quitar y ord&amp;enar instrucciones Import</target>
        <note />
      </trans-unit>
      <trans-unit id="Creates_a_delegate_procedure_instance_that_references_the_specified_procedure_AddressOf_procedureName">
        <source>Creates a delegate procedure instance that references the specified procedure.
AddressOf &lt;procedureName&gt;</source>
        <target state="translated">Crea una instancia del procedimiento delegado que hace referencia al procedimiento especificado.
AddressOf &lt;nombreDeProcedimiento&gt;</target>
        <note />
      </trans-unit>
      <trans-unit id="Indicates_that_an_external_procedure_has_another_name_in_its_DLL">
        <source>Indicates that an external procedure has another name in its DLL.</source>
        <target state="translated">Indica que un procedimiento externo tiene otro nombre en su DLL.</target>
        <note />
      </trans-unit>
      <trans-unit id="Performs_a_short_circuit_logical_conjunction_on_two_expressions_Returns_True_if_both_operands_evaluate_to_True_If_the_first_expression_evaluates_to_False_the_second_is_not_evaluated_result_expression1_AndAlso_expression2">
        <source>Performs a short-circuit logical conjunction on two expressions. Returns True if both operands evaluate to True. If the first expression evaluates to False, the second is not evaluated.
&lt;result&gt; = &lt;expression1&gt; AndAlso &lt;expression2&gt;</source>
        <target state="translated">Realiza una conjunción lógica de cortocircuito en dos expresiones. Devuelve True si ambos operandos se evalúan como True. Si la primera expresión se evalúa como False, la segunda no se evalúa.
&lt;resultado&gt; = &lt;expresión1&gt; AndAlso &lt;expresión2&gt;</target>
        <note />
      </trans-unit>
      <trans-unit id="Performs_a_logical_conjunction_on_two_Boolean_expressions_or_a_bitwise_conjunction_on_two_numeric_expressions_For_Boolean_expressions_returns_True_if_both_operands_evaluate_to_True_Both_expressions_are_always_evaluated_result_expression1_And_expression2">
        <source>Performs a logical conjunction on two Boolean expressions, or a bitwise conjunction on two numeric expressions. For Boolean expressions, returns True if both operands evaluate to True. Both expressions are always evaluated.
&lt;result&gt; = &lt;expression1&gt; And &lt;expression2&gt;</source>
        <target state="translated">Realiza una conjunción lógica de dos expresiones booleanas o una conjunción bit a bit de dos expresiones numéricas. Para las expresiones booleanas, devuelve True si ambos operandos se evalúan como True. Ambas expresiones se evalúan siempre.
&lt;resultado&gt; = &lt;expresión1&gt; And &lt;expresión2&gt;</target>
        <note />
      </trans-unit>
      <trans-unit id="Used_in_a_Declare_statement_The_Ansi_modifier_specifies_that_Visual_Basic_should_marshal_all_strings_to_ANSI_values_and_should_look_up_the_procedure_without_modifying_its_name_during_the_search_If_no_character_set_is_specified_ANSI_is_the_default">
        <source>Used in a Declare statement. The Ansi modifier specifies that Visual Basic should marshal all strings to ANSI values, and should look up the procedure without modifying its name during the search. If no character set is specified, ANSI is the default.</source>
        <target state="translated">Se utiliza en una instrucción Declare. El modificador Ansi especifica que Visual Basic debe serializar todas las cadenas como valores ANSI y buscar el procedimiento sin modificar su nombre durante la búsqueda. Si no se especifica ningún juego de caracteres, ANSI es el predeterminado.</target>
        <note />
      </trans-unit>
      <trans-unit id="Specifies_a_data_type_in_a_declaration_statement">
        <source>Specifies a data type in a declaration statement.</source>
        <target state="translated">Especifica un tipo de datos en una instrucción de declaración.</target>
        <note />
      </trans-unit>
      <trans-unit id="Specifies_that_an_attribute_at_the_beginning_of_a_source_file_applies_to_the_entire_assembly_Otherwise_the_attribute_will_apply_only_to_an_individual_programming_element_such_as_a_class_or_property">
        <source>Specifies that an attribute at the beginning of a source file applies to the entire assembly. Otherwise the attribute will apply only to an individual programming element, such as a class or property.</source>
        <target state="translated">Especifica que un atributo al principio de un archivo de código fuente se aplica a todo el ensamblado. En caso contrario, el atributo solo se aplica a un elemento de programación individual, como una clase o propiedad.</target>
        <note />
      </trans-unit>
      <trans-unit id="Indicates_an_asynchronous_method_that_can_use_the_Await_operator">
        <source>Indicates an asynchronous method that can use the Await operator.</source>
        <target state="translated">Indica un método asincrónico que puede usar el operador Await.</target>
        <note />
      </trans-unit>
      <trans-unit id="Used_in_a_Declare_statement_The_Auto_modifier_specifies_that_Visual_Basic_should_marshal_strings_according_to_NET_Framework_rules_and_should_determine_the_base_character_set_of_the_run_time_platform_and_possibly_modify_the_external_procedure_name_if_the_initial_search_fails">
        <source>Used in a Declare statement. The Auto modifier specifies that Visual Basic should marshal strings according to .NET Framework rules, and should determine the base character set of the run-time platform and possibly modify the external procedure name if the initial search fails.</source>
        <target state="translated">Se utiliza en una instrucción Declare. El modificador Auto especifica que Visual Basic debe serializar las cadenas de acuerdo con las reglas de .NET Framework, y debe determinar el juego de caracteres base de la plataforma en tiempo de ejecución y, posiblemente, modificar el nombre del procedimiento externo si la búsqueda inicial produce un error.</target>
        <note />
      </trans-unit>
      <trans-unit id="Specifies_that_an_argument_is_passed_in_such_a_way_that_the_called_procedure_can_change_the_underlying_value_of_the_argument_in_the_calling_code">
        <source>Specifies that an argument is passed in such a way that the called procedure can change the underlying value of the argument in the calling code.</source>
        <target state="translated">Especifica que un argumento se pasa de manera que el procedimiento al que se llama puede cambiar el valor subyacente del argumento en el código de llamada.</target>
        <note />
      </trans-unit>
      <trans-unit id="Specifies_that_an_argument_is_passed_in_such_a_way_that_the_called_procedure_or_property_cannot_change_the_underlying_value_of_the_argument_in_the_calling_code">
        <source>Specifies that an argument is passed in such a way that the called procedure or property cannot change the underlying value of the argument in the calling code.</source>
        <target state="translated">Especifica que un argumento se pasa de manera que la propiedad o el procedimiento al que se llama no puede cambiar el valor subyacente del argumento en el código de llamada.</target>
        <note />
      </trans-unit>
      <trans-unit id="Declares_the_name_of_a_class_and_introduces_the_definitions_of_the_variables_properties_and_methods_that_make_up_the_class">
        <source>Declares the name of a class and introduces the definitions of the variables, properties, and methods that make up the class.</source>
        <target state="translated">Declara el nombre de una clase e introduce las definiciones de las variables, propiedades y métodos que la componen.</target>
        <note />
      </trans-unit>
      <trans-unit id="Generates_a_string_concatenation_of_two_expressions">
        <source>Generates a string concatenation of two expressions.</source>
        <target state="translated">Genera una concatenación de dos expresiones.</target>
        <note />
      </trans-unit>
      <trans-unit id="Declares_and_defines_one_or_more_constants">
        <source>Declares and defines one or more constants.</source>
        <target state="translated">Declara y define una o varias constantes.</target>
        <note />
      </trans-unit>
      <trans-unit id="Use_In_for_a_type_that_will_only_be_used_for_ByVal_arguments_to_functions">
        <source>Use 'In' for a type that will only be used for ByVal arguments to functions.</source>
        <target state="translated">Use 'In' para un tipo que se usará solo para argumentos ByVal para funciones.</target>
        <note />
      </trans-unit>
      <trans-unit id="Use_Out_for_a_type_that_will_only_be_used_as_a_return_from_functions">
        <source>Use 'Out' for a type that will only be used as a return from functions.</source>
        <target state="translated">Use 'Out' para un tipo que se usará solo como dato devuelto por funciones.</target>
        <note />
      </trans-unit>
      <trans-unit id="Returns_the_result_of_explicitly_converting_an_expression_to_a_specified_data_type_object_structure_class_or_interface_CType_Object_As_Expression_Object_As_Type_As_Type">
        <source>Returns the result of explicitly converting an expression to a specified data type, object, structure, class, or interface.
CType(Object As Expression, Object As Type) As Type</source>
        <target state="translated">Devuelve el resultado de convertir explícitamente una expresión en un tipo de datos, objeto, estructura, clase o interfaz especificados.
CType(Object As Expression, Object As Type) As Type</target>
        <note />
      </trans-unit>
      <trans-unit id="Specifies_that_an_event_has_additional_specialized_code_for_adding_handlers_removing_handlers_and_raising_events">
        <source>Specifies that an event has additional, specialized code for adding handlers, removing handlers, and raising events.</source>
        <target state="translated">Especifica que un evento tiene código adicional especializado para agregar controladores, quitar controladores y generar eventos.</target>
        <note />
      </trans-unit>
      <trans-unit id="Declares_a_reference_to_a_procedure_implemented_in_an_external_file">
        <source>Declares a reference to a procedure implemented in an external file.</source>
        <target state="translated">Declara una referencia a un procedimiento implementado en un archivo externo.</target>
        <note />
      </trans-unit>
      <trans-unit id="Identifies_a_property_as_the_default_property_of_its_class_structure_or_interface">
        <source>Identifies a property as the default property of its class, structure, or interface.</source>
        <target state="translated">Identifica una propiedad como la propiedad predeterminada de su clase, estructura o interfaz.</target>
        <note />
      </trans-unit>
      <trans-unit id="Used_to_declare_a_delegate_A_delegate_is_a_reference_type_that_refers_to_a_shared_method_of_a_type_or_to_an_instance_method_of_an_object_Any_procedure_that_is_convertible_or_that_has_matching_parameter_types_and_return_type_may_be_used_to_create_an_instance_of_this_delegate_class">
        <source>Used to declare a delegate. A delegate is a reference type that refers to a shared method of a type or to an instance method of an object. Any procedure that is convertible, or that has matching parameter types and return type may be used to create an instance of this delegate class.</source>
        <target state="translated">Se utiliza para declarar un delegado. Un delegado es un tipo de referencia a un método compartido de un tipo o a un método de instancia de un objeto. Para crear una instancia de esta clase delegada se puede utilizar cualquier procedimiento que se pueda convertir o que tenga tipos de parámetros coincidentes y un tipo de valor devuelto.</target>
        <note />
      </trans-unit>
      <trans-unit id="Declares_and_allocates_storage_space_for_one_or_more_variables_Dim_var_bracket_As_bracket_New_bracket_dataType_bracket_boundList_bracket_bracket_bracket_initializer_bracket_bracket_var2_bracket">
        <source>Declares and allocates storage space for one or more variables.
Dim {&lt;var&gt; [As [New] dataType [(boundList)]][= initializer]}[, var2]</source>
        <target state="translated">Declara y asigna espacio de almacenamiento para una o varias variables.
Dim {&lt;var&gt; [As [New] dataType [(boundList)]][= initializer]}[, var2]</target>
        <note />
      </trans-unit>
      <trans-unit id="Divides_two_numbers_and_returns_a_floating_point_result">
        <source>Divides two numbers and returns a floating-point result.</source>
        <target state="translated">Divide dos números y devuelve un resultado de coma flotante.</target>
        <note />
      </trans-unit>
      <trans-unit id="Terminates_a_0_block">
        <source>Terminates a {0} block.</source>
        <target state="translated">Termina un bloque {0}.</target>
        <note />
      </trans-unit>
      <trans-unit id="Terminates_an_0_block">
        <source>Terminates an {0} block.</source>
        <target state="translated">Termina un bloque {0}.</target>
        <note />
      </trans-unit>
      <trans-unit id="Terminates_the_definition_of_a_0_statement">
        <source>Terminates the definition of a {0} statement.</source>
        <target state="translated">Termina la definición de una instrucción {0}.</target>
        <note />
      </trans-unit>
      <trans-unit id="Terminates_the_definition_of_an_0_statement">
        <source>Terminates the definition of an {0} statement.</source>
        <target state="translated">Termina la definición de una instrucción {0}.</target>
        <note />
      </trans-unit>
      <trans-unit id="Declares_an_enumeration_and_defines_the_values_of_its_members">
        <source>Declares an enumeration and defines the values of its members.</source>
        <target state="translated">Declara una enumeración y define los valores de sus miembros.</target>
        <note />
      </trans-unit>
      <trans-unit id="Compares_two_expressions_and_returns_True_if_they_are_equal_Otherwise_returns_False">
        <source>Compares two expressions and returns True if they are equal. Otherwise, returns False.</source>
        <target state="translated">Compara dos expresiones y devuelve True si son iguales. En caso contrario, devuelve False.</target>
        <note />
      </trans-unit>
      <trans-unit id="Used_to_release_array_variables_and_deallocate_the_memory_used_for_their_elements">
        <source>Used to release array variables and deallocate the memory used for their elements.</source>
        <target state="translated">Se utiliza para liberar variables de matriz y anular la asignación de la memoria utilizada para sus elementos.</target>
        <note />
      </trans-unit>
      <trans-unit id="Declares_a_user_defined_event">
        <source>Declares a user-defined event.</source>
        <target state="translated">Declara un evento definido por el usuario.</target>
        <note />
      </trans-unit>
      <trans-unit id="Exits_a_Sub_procedure_and_transfers_execution_immediately_to_the_statement_following_the_call_to_the_Sub_procedure">
        <source>Exits a Sub procedure and transfers execution immediately to the statement following the call to the Sub procedure.</source>
        <target state="translated">Sale de un procedimiento Sub y transfiere la ejecución inmediatamente a la instrucción que aparece detrás de la llamada al procedimiento Sub.</target>
        <note />
      </trans-unit>
      <trans-unit id="Raises_a_number_to_the_power_of_another_number">
        <source>Raises a number to the power of another number.</source>
        <target state="translated">Eleva un número a la potencia de otro número.</target>
        <note />
      </trans-unit>
      <trans-unit id="Specifies_that_the_external_procedure_being_referenced_in_the_Declare_statement_is_a_Function">
        <source>Specifies that the external procedure being referenced in the Declare statement is a Function.</source>
        <target state="translated">Especifica que el procedimiento externo al que se hace referencia en la instrucción Declare es un procedimiento Function.</target>
        <note />
      </trans-unit>
      <trans-unit id="Specifies_that_the_external_procedure_being_referenced_in_the_Declare_statement_is_a_Sub">
        <source>Specifies that the external procedure being referenced in the Declare statement is a Sub.</source>
        <target state="translated">Especifica que el procedimiento externo al que se hace referencia en la instrucción Declare es un procedimiento Sub.</target>
        <note />
      </trans-unit>
      <trans-unit id="Specifies_that_one_or_more_declared_programming_elements_are_accessible_only_from_within_the_assembly_that_contains_their_declaration">
        <source>Specifies that one or more declared programming elements are accessible only from within the assembly that contains their declaration.</source>
        <target state="translated">Especifica que solo se puede obtener acceso a uno o varios elementos de programación declarados desde dentro del ensamblado que contiene su declaración.</target>
        <note />
      </trans-unit>
      <trans-unit id="Specifies_a_collection_and_a_range_variable_to_use_in_a_query">
        <source>Specifies a collection and a range variable to use in a query.</source>
        <target state="translated">Especifica una colección y una variable de rango que se utiliza en una consulta.</target>
        <note />
      </trans-unit>
      <trans-unit id="Declares_the_name_parameters_and_code_that_define_a_Function_procedure_that_is_a_procedure_that_returns_a_value_to_the_calling_code">
        <source>Declares the name, parameters, and code that define a Function procedure, that is, a procedure that returns a value to the calling code.</source>
        <target state="translated">Declara el nombre, los parámetros y el código que definen un procedimiento Function, es decir, un procedimiento que devuelve un valor al código de llamada.</target>
        <note />
      </trans-unit>
      <trans-unit id="Constrains_a_generic_type_parameter_to_require_that_any_type_argument_passed_to_it_be_a_reference_type">
        <source>Constrains a generic type parameter to require that any type argument passed to it be a reference type.</source>
        <target state="translated">Restringe un parámetro de tipo genérico para exigir que cualquier argumento de tipo pasado a dicho parámetro sea un tipo de referencia.</target>
        <note />
      </trans-unit>
      <trans-unit id="Specifies_a_constructor_constraint_on_a_generic_type_parameter">
        <source>Specifies a constructor constraint on a generic type parameter.</source>
        <target state="translated">Especifica una restricción de constructor en un parámetro de tipo genérico.</target>
        <note />
      </trans-unit>
      <trans-unit id="Constrains_a_generic_type_parameter_to_require_that_any_type_argument_passed_to_it_be_a_value_type">
        <source>Constrains a generic type parameter to require that any type argument passed to it be a value type.</source>
        <target state="translated">Restringe un parámetro de tipo genérico para exigir que cualquier argumento de tipo pasado a dicho parámetro sea un tipo de valor.</target>
        <note />
      </trans-unit>
      <trans-unit id="Declares_a_Get_property_procedure_that_is_used_to_return_the_current_value_of_a_property">
        <source>Declares a Get property procedure that is used to return the current value of a property.</source>
        <target state="translated">Declara un procedimiento de propiedad Get que se utiliza para devolver el valor actual de una propiedad.</target>
        <note />
      </trans-unit>
      <trans-unit id="Compares_two_expressions_and_returns_True_if_the_first_is_greater_than_the_second_Otherwise_returns_False">
        <source>Compares two expressions and returns True if the first is greater than the second. Otherwise, returns False.</source>
        <target state="translated">Compara dos expresiones y devuelve True si la primera es mayor que la segunda. En caso contrario, devuelve False.</target>
        <note />
      </trans-unit>
      <trans-unit id="Compares_two_expressions_and_returns_True_if_the_first_is_greater_than_or_equal_to_the_second_Otherwise_returns_False">
        <source>Compares two expressions and returns True if the first is greater than or equal to the second. Otherwise, returns False.</source>
        <target state="translated">Compara dos expresiones y devuelve True si la primera es mayor o igual que la segunda. En caso contrario, devuelve False.</target>
        <note />
      </trans-unit>
      <trans-unit id="Declares_that_a_procedure_handles_a_specified_event">
        <source>Declares that a procedure handles a specified event.</source>
        <target state="translated">Declara que un procedimiento controla un evento especificado.</target>
        <note />
      </trans-unit>
      <trans-unit id="Indicates_that_a_class_or_structure_member_is_providing_the_implementation_for_a_member_defined_in_an_interface">
        <source>Indicates that a class or structure member is providing the implementation for a member defined in an interface.</source>
        <target state="translated">Indica que el miembro de una clase o estructura proporciona la implementación de un miembro definido en una interfaz.</target>
        <note />
      </trans-unit>
      <trans-unit id="Specifies_one_or_more_interfaces_or_interface_members_that_must_be_implemented_in_the_class_or_structure_definition_in_which_the_Implements_statement_appears">
        <source>Specifies one or more interfaces, or interface members, that must be implemented in the class or structure definition in which the Implements statement appears.</source>
        <target state="translated">Especifica una o varias interfaces o miembros de interfaz que se deben implementar en la definición de clase o estructura en la que aparece la instrucción Implements.</target>
        <note />
      </trans-unit>
      <trans-unit id="Imports_all_or_specified_elements_of_a_namespace_into_a_file">
        <source>Imports all or specified elements of a namespace into a file.</source>
        <target state="translated">Importa todos los elementos o los elementos especificados de un espacio de nombres en un archivo.</target>
        <note />
      </trans-unit>
      <trans-unit id="Specifies_the_group_that_the_loop_variable_in_a_For_Each_statement_is_to_traverse">
        <source>Specifies the group that the loop variable in a For Each statement is to traverse.</source>
        <target state="translated">Especifica el grupo que la variable de bucle de una instrucción For Each tiene que atravesar.</target>
        <note />
      </trans-unit>
      <trans-unit id="Specifies_the_group_that_the_loop_variable_is_to_traverse_in_a_For_Each_statement_or_specifies_the_range_variable_in_a_query">
        <source>Specifies the group that the loop variable is to traverse in a For Each statement, or specifies the range variable in a query.</source>
        <target state="translated">Especifica el grupo que la variable de bucle debe atravesar en una instrucción For Each o especifica la variable de rango de una consulta.</target>
        <note />
      </trans-unit>
      <trans-unit id="Causes_the_current_class_or_interface_to_inherit_the_attributes_variables_properties_procedures_and_events_from_another_class_or_set_of_interfaces">
        <source>Causes the current class or interface to inherit the attributes, variables, properties, procedures, and events from another class or set of interfaces.</source>
        <target state="translated">Permite que la clase o interfaz actual herede los atributos, variables, propiedades, procedimientos y eventos de otra clase o conjunto de interfaces.</target>
        <note />
      </trans-unit>
      <trans-unit id="Specifies_the_group_that_the_range_variable_is_to_traverse_in_a_query">
        <source>Specifies the group that the range variable is to traverse in a query.</source>
        <target state="translated">Especifica el grupo que la variable de rango tiene que atravesar en una consulta.</target>
        <note />
      </trans-unit>
      <trans-unit id="Divides_two_numbers_and_returns_an_integer_result">
        <source>Divides two numbers and returns an integer result.</source>
        <target state="translated">Divide dos números y devuelve un resultado entero.</target>
        <note />
      </trans-unit>
      <trans-unit id="Declares_the_name_of_an_interface_and_the_definitions_of_the_members_of_the_interface">
        <source>Declares the name of an interface and the definitions of the members of the interface.</source>
        <target state="translated">Declara el nombre de una interfaz y las definiciones de los miembros de la interfaz.</target>
        <note />
      </trans-unit>
      <trans-unit id="Determines_whether_an_expression_is_false_If_instances_of_any_class_or_structure_will_be_used_in_an_OrElse_clause_you_must_define_IsFalse_on_that_class_or_structure">
        <source>Determines whether an expression is false. If instances of any class or structure will be used in an OrElse clause, you must define IsFalse on that class or structure.</source>
        <target state="translated">Determina si una expresión es false. Si se van a utilizar instancias de alguna clase o estructura en una cláusula OrElse, debe definir IsFalse en esa clase o estructura.</target>
        <note />
      </trans-unit>
      <trans-unit id="Compares_two_object_reference_variables_and_returns_True_if_the_objects_are_equal_result_object1_Is_object2">
        <source>Compares two object reference variables and returns True if the objects are equal.
&lt;result&gt; = &lt;object1&gt; Is &lt;object2&gt;</source>
        <target state="translated">Compara dos variables de referencia de objetos y devuelve True si los objetos son iguales.
&lt;resultado&gt; = &lt;objeto1&gt; Is &lt;objeto2&gt;</target>
        <note />
      </trans-unit>
      <trans-unit id="Compares_two_object_reference_variables_and_returns_True_if_the_objects_are_not_equal_result_object1_IsNot_object2">
        <source>Compares two object reference variables and returns True if the objects are not equal.
&lt;result&gt; = &lt;object1&gt; IsNot &lt;object2&gt;</source>
        <target state="translated">Compara dos variables de referencia de objetos y devuelve True si los objetos no son iguales.
&lt;resultado&gt; = &lt;objeto1&gt; IsNot &lt;objeto2&gt;</target>
        <note />
      </trans-unit>
      <trans-unit id="Determines_whether_an_expression_is_true_If_instances_of_any_class_or_structure_will_be_used_in_an_OrElse_clause_you_must_define_IsTrue_on_that_class_or_structure">
        <source>Determines whether an expression is true. If instances of any class or structure will be used in an OrElse clause, you must define IsTrue on that class or structure.</source>
        <target state="translated">Determina si una expresión es true. Si se van a utilizar instancias de alguna clase o estructura en una cláusula OrElse, debe definir IsTrue en esa clase o estructura.</target>
        <note />
      </trans-unit>
      <trans-unit id="Indicates_an_iterator_method_that_can_use_the_Yield_statement">
        <source>Indicates an iterator method that can use the Yield statement.</source>
        <target state="translated">Indica un método Iterator que puede usar la instrucción Yield.</target>
        <note />
      </trans-unit>
      <trans-unit id="Defines_an_iterator_lambda_expression_that_can_use_the_Yield_statement_Iterator_Function_parameterList_As_IEnumerable_Of_T">
        <source>Defines an iterator lambda expression that can use the Yield statement.
Iterator Function(&lt;parameterList&gt;) As IEnumerable(Of &lt;T&gt;)</source>
        <target state="translated">Define una expresión lambda de iteración que puede usar la instrucción Yield.
Iterator Function(&lt;listaDeParámetros&gt;) As IEnumerable(Of &lt;T&gt;)</target>
        <note />
      </trans-unit>
      <trans-unit id="Performs_an_arithmetic_left_shift_on_a_bit_pattern">
        <source>Performs an arithmetic left shift on a bit pattern.</source>
        <target state="translated">Realiza un desplazamiento aritmético a la izquierda en un patrón de bits.</target>
        <note />
      </trans-unit>
      <trans-unit id="Compares_two_expressions_and_returns_True_if_the_first_is_less_than_the_second_Otherwise_returns_False">
        <source>Compares two expressions and returns True if the first is less than the second. Otherwise, returns False.</source>
        <target state="translated">Compara dos expresiones y devuelve True si la primera es menor que la segunda. En caso contrario, devuelve False.</target>
        <note />
      </trans-unit>
      <trans-unit id="Compares_two_expressions_and_returns_True_if_the_first_is_less_than_or_equal_to_the_second_Otherwise_returns_False">
        <source>Compares two expressions and returns True if the first is less than or equal to the second. Otherwise, returns False.</source>
        <target state="translated">Compara dos expresiones y devuelve True si la primera es menor o igual que la segunda. En caso contrario, devuelve False.</target>
        <note />
      </trans-unit>
      <trans-unit id="Introduces_a_clause_that_identifies_the_external_file_DLL_or_code_resource_containing_an_external_procedure">
        <source>Introduces a clause that identifies the external file (DLL or code resource) containing an external procedure.</source>
        <target state="translated">Introduce una cláusula que identifica un archivo externo (DLL o recurso de código) que contiene un procedimiento externo.</target>
        <note />
      </trans-unit>
      <trans-unit id="Compares_a_string_against_a_pattern_Wildcards_available_include_to_match_1_character_and_to_match_0_or_more_characters_result_string_Like_pattern">
        <source>Compares a string against a pattern. Wildcards available include ? to match 1 character and * to match 0 or more characters.
&lt;result&gt; = &lt;string&gt; Like &lt;pattern&gt;</source>
        <target state="translated">Compara una cadena con un modelo. Los caracteres comodín disponibles son ?, que coincide con un carácter y *, que coincide con cero o más caracteres.
&lt;resultado&gt; = &lt;cadena&gt; Like &lt;modelo&gt;</target>
        <note />
      </trans-unit>
      <trans-unit id="Returns_the_difference_between_two_numeric_expressions_or_the_negative_value_of_a_numeric_expression">
        <source>Returns the difference between two numeric expressions, or the negative value of a numeric expression.</source>
        <target state="translated">Devuelve la diferencia entre dos expresiones numéricas o el valor negativo de una expresión numérica.</target>
        <note />
      </trans-unit>
      <trans-unit id="Divides_two_numbers_and_returns_only_the_remainder_number1_Mod_number2">
        <source>Divides two numbers and returns only the remainder.
&lt;number1&gt; Mod &lt;number2&gt;</source>
        <target state="translated">Divide dos números y devuelve solo el resto.
&lt;número1&gt; Mod &lt;número2&gt;</target>
        <note />
      </trans-unit>
      <trans-unit id="Specifies_that_an_attribute_at_the_beginning_of_a_source_file_applies_to_the_entire_module_Otherwise_the_attribute_will_apply_only_to_an_individual_programming_element_such_as_a_class_or_property">
        <source>Specifies that an attribute at the beginning of a source file applies to the entire module. Otherwise the attribute will apply only to an individual programming element, such as a class or property.</source>
        <target state="translated">Especifica que un atributo al principio de un archivo de código fuente se aplica a todo el módulo. En caso contrario, el atributo solo se aplica a un elemento de programación individual, como una clase o propiedad.</target>
        <note />
      </trans-unit>
      <trans-unit id="Multiplies_two_numbers_and_returns_the_product">
        <source>Multiplies two numbers and returns the product.</source>
        <target state="translated">Multiplica dos números y devuelve el producto.</target>
        <note />
      </trans-unit>
      <trans-unit id="Specifies_that_a_class_can_be_used_only_as_a_base_class_and_that_you_cannot_create_an_object_directly_from_it">
        <source>Specifies that a class can be used only as a base class, and that you cannot create an object directly from it.</source>
        <target state="translated">Especifica que una clase solo se puede usar como clase base y que no se puede crear un objeto directamente a partir de ella.</target>
        <note />
      </trans-unit>
      <trans-unit id="Specifies_that_a_property_or_procedure_is_not_implemented_in_the_class_and_must_be_overridden_in_a_derived_class_before_it_can_be_used">
        <source>Specifies that a property or procedure is not implemented in the class and must be overridden in a derived class before it can be used.</source>
        <target state="translated">Especifica que una propiedad o procedimiento no se implementa en la clase y que debe invalidarse en una clase derivada para poder utilizarlo.</target>
        <note />
      </trans-unit>
      <trans-unit id="Declares_the_name_of_a_namespace_and_causes_the_source_code_following_the_declaration_to_be_compiled_within_that_namespace">
        <source>Declares the name of a namespace, and causes the source code following the declaration to be compiled within that namespace.</source>
        <target state="translated">Declara el nombre de un espacio de nombres y permite que el código fuente incluido detrás de la declaración se compile dentro de ese espacio de nombres.</target>
        <note />
      </trans-unit>
      <trans-unit id="Indicates_that_a_conversion_operator_CType_converts_a_class_or_structure_to_a_type_that_might_not_be_able_to_hold_some_of_the_possible_values_of_the_original_class_or_structure">
        <source>Indicates that a conversion operator (CType) converts a class or structure to a type that might not be able to hold some of the possible values of the original class or structure.</source>
        <target state="translated">Indica que un operador de conversión (CType) convierte una clase o estructura en un tipo que puede contener todos los valores posibles de la clase o estructura original.</target>
        <note />
      </trans-unit>
      <trans-unit id="Compares_two_expressions_and_returns_True_if_they_are_not_equal_Otherwise_returns_False">
        <source>Compares two expressions and returns True if they are not equal. Otherwise, returns False.</source>
        <target state="translated">Compara dos expresiones y devuelve True si no son iguales. En caso contrario, devuelve False.</target>
        <note />
      </trans-unit>
      <trans-unit id="Specifies_that_a_class_cannot_be_used_as_a_base_class">
        <source>Specifies that a class cannot be used as a base class.</source>
        <target state="translated">Especifica que una clase no se puede usar como clase base.</target>
        <note />
      </trans-unit>
      <trans-unit id="Performs_logical_negation_on_a_Boolean_expression_or_bitwise_negation_on_a_numeric_expression_result_Not_expression">
        <source>Performs logical negation on a Boolean expression, or bitwise negation on a numeric expression.
&lt;result&gt; = Not &lt;expression&gt;</source>
        <target state="translated">Realiza una negación lógica de una expresión booleana o una negación bit a bit de una expresión numérica.
&lt;resultado&gt; = Not &lt;expresión&gt;</target>
        <note />
      </trans-unit>
      <trans-unit id="Specifies_that_a_property_or_procedure_cannot_be_overridden_in_a_derived_class">
        <source>Specifies that a property or procedure cannot be overridden in a derived class.</source>
        <target state="translated">Especifica que una propiedad o procedimiento no se puede invalidar en una clase derivada.</target>
        <note />
      </trans-unit>
      <trans-unit id="Identifies_a_type_parameter_on_a_generic_class_structure_interface_delegate_or_procedure">
        <source>Identifies a type parameter on a generic class, structure, interface, delegate, or procedure.</source>
        <target state="translated">Identifica un parámetro de tipo en una clase genérica, estructura, interfaz, delegado o procedimiento.</target>
        <note />
      </trans-unit>
      <trans-unit id="Declares_the_operator_symbol_operands_and_code_that_define_an_operator_procedure_on_a_class_or_structure">
        <source>Declares the operator symbol, operands, and code that define an operator procedure on a class or structure.</source>
        <target state="translated">Declara el símbolo del operador, los operandos y el código que definen un procedimiento de operador en una clase o estructura.</target>
        <note />
      </trans-unit>
      <trans-unit id="Specifies_that_a_procedure_argument_can_be_omitted_when_the_procedure_is_called">
        <source>Specifies that a procedure argument can be omitted when the procedure is called.</source>
        <target state="translated">Especifica que, al llamar a un procedimiento, se puede omitir su argumento.</target>
        <note />
      </trans-unit>
      <trans-unit id="Introduces_a_statement_that_specifies_a_compiler_option_that_applies_to_the_entire_source_file">
        <source>Introduces a statement that specifies a compiler option that applies to the entire source file.</source>
        <target state="translated">Introduce una instrucción que especifica una opción del compilador que se aplica a todo el archivo de código fuente.</target>
        <note />
      </trans-unit>
      <trans-unit id="Performs_short_circuit_inclusive_logical_disjunction_on_two_expressions_Returns_True_if_either_operand_evaluates_to_True_If_the_first_expression_evaluates_to_True_the_second_expression_is_not_evaluated_result_expression1_OrElse_expression2">
        <source>Performs short-circuit inclusive logical disjunction on two expressions. Returns True if either operand evaluates to True. If the first expression evaluates to True, the second expression is not evaluated.
&lt;result&gt; = &lt;expression1&gt; OrElse &lt;expression2&gt;</source>
        <target state="translated">Realiza una disyunción lógica inclusiva de cortocircuito en dos expresiones. Devuelve True si alguno de los operandos se evalúa como True. Si la primera expresión se evalúa como True, la segunda expresión no se evalúa.
&lt;resultado&gt; = &lt;expresión1&gt; OrElse &lt;expresión2&gt;</target>
        <note />
      </trans-unit>
      <trans-unit id="Performs_an_inclusive_logical_disjunction_on_two_Boolean_expressions_or_a_bitwise_disjunction_on_two_numeric_expressions_For_Boolean_expressions_returns_True_if_at_least_one_operand_evaluates_to_True_Both_expressions_are_always_evaluated_result_expression1_Or_expression2">
        <source>Performs an inclusive logical disjunction on two Boolean expressions, or a bitwise disjunction on two numeric expressions. For Boolean expressions, returns True if at least one operand evaluates to True. Both expressions are always evaluated.
&lt;result&gt; = &lt;expression1&gt; Or &lt;expression2&gt;</source>
        <target state="translated">Realiza una disyunción lógica inclusiva en dos expresiones Boolean o una disyunción bit a bit en dos expresiones numéricas. Para las expresiones Boolean, devuelve True si al menos un operando se evalúa como True. Ambas expresiones siempre se evalúan.
&lt;resultado&gt; = &lt;expresión1&gt; Or &lt;expresión2&gt;</target>
        <note />
      </trans-unit>
      <trans-unit id="Specifies_that_a_property_or_procedure_re_declares_one_or_more_existing_properties_or_procedures_with_the_same_name">
        <source>Specifies that a property or procedure re-declares one or more existing properties or procedures with the same name.</source>
        <target state="translated">Especifica que una propiedad o procedimiento vuelve a declarar una o varias propiedades o procedimientos existentes con el mismo nombre.</target>
        <note />
      </trans-unit>
      <trans-unit id="Specifies_that_a_property_or_procedure_can_be_overridden_by_an_identically_named_property_or_procedure_in_a_derived_class">
        <source>Specifies that a property or procedure can be overridden by an identically named property or procedure in a derived class.</source>
        <target state="translated">Especifica que una propiedad o un procedimiento pueden ser invalidados por una propiedad o procedimiento del mismo nombre en una clase derivada.</target>
        <note />
      </trans-unit>
      <trans-unit id="Specifies_that_a_property_or_procedure_overrides_an_identically_named_property_or_procedure_inherited_from_a_base_class">
        <source>Specifies that a property or procedure overrides an identically named property or procedure inherited from a base class.</source>
        <target state="translated">Especifica que una propiedad o procedimiento invalida una propiedad o procedimiento del mismo nombre heredado de una clase base.</target>
        <note />
      </trans-unit>
      <trans-unit id="Specifies_that_a_procedure_parameter_takes_an_optional_array_of_elements_of_the_specified_type">
        <source>Specifies that a procedure parameter takes an optional array of elements of the specified type.</source>
        <target state="translated">Especifica que el parámetro de un procedimiento toma una matriz opcional de elementos del tipo especificado.</target>
        <note />
      </trans-unit>
      <trans-unit id="Indicates_that_a_method_class_or_structure_declaration_is_a_partial_definition_of_the_method_class_or_structure">
        <source>Indicates that a method, class, or structure declaration is a partial definition of the method, class, or structure.</source>
        <target state="translated">Indica que una declaración de método, clase o estructura es una definición parcial del método, clase o estructura.</target>
        <note />
      </trans-unit>
      <trans-unit id="Returns_the_sum_of_two_numbers_or_the_positive_value_of_a_numeric_expression">
        <source>Returns the sum of two numbers, or the positive value of a numeric expression.</source>
        <target state="translated">Devuelve la suma de dos números o el valor positivo de una expresión numérica.</target>
        <note />
      </trans-unit>
      <trans-unit id="Prevents_the_contents_of_an_array_from_being_cleared_when_the_dimensions_of_the_array_are_changed">
        <source>Prevents the contents of an array from being cleared when the dimensions of the array are changed.</source>
        <target state="translated">Impide que el contenido de una matriz se borre cuando cambian sus dimensiones.</target>
        <note />
      </trans-unit>
      <trans-unit id="Specifies_that_one_or_more_declared_programming_elements_are_accessible_only_from_within_their_module_class_or_structure">
        <source>Specifies that one or more declared programming elements are accessible only from within their module, class, or structure.</source>
        <target state="translated">Especifica que solo se puede obtener acceso a uno o varios elementos de programación declarados desde dentro de su módulo, clase o estructura.</target>
        <note />
      </trans-unit>
      <trans-unit id="Declares_the_name_of_a_property_and_the_property_procedures_used_to_store_and_retrieve_the_value_of_the_property">
        <source>Declares the name of a property, and the property procedures used to store and retrieve the value of the property.</source>
        <target state="translated">Declara el nombre de una propiedad y los procedimientos de propiedad utilizados para almacenar y recuperar el valor de la propiedad.</target>
        <note />
      </trans-unit>
      <trans-unit id="Specifies_that_one_or_more_declared_members_of_a_class_are_accessible_from_anywhere_in_the_same_assembly_their_own_classes_and_derived_classes">
        <source>Specifies that one or more declared members of a class are accessible from anywhere in the same assembly, their own classes, and derived classes.</source>
        <target state="translated">Especifica que se puede obtener acceso a uno o varios miembros declarados de una clase desde cualquier lugar del mismo ensamblado, desde sus propias clases y desde las clases derivadas.</target>
        <note />
      </trans-unit>
      <trans-unit id="Specifies_that_one_or_more_declared_programming_elements_are_accessible_only_from_within_their_own_class_or_from_a_derived_class">
        <source>Specifies that one or more declared programming elements are accessible only from within their own class or from a derived class.</source>
        <target state="translated">Especifica que solo se puede obtener acceso a uno o varios elementos de programación declarados desde dentro de su propia clase o desde una clase derivada.</target>
        <note />
      </trans-unit>
      <trans-unit id="Specifies_that_one_or_more_declared_programming_elements_have_no_access_restrictions">
        <source>Specifies that one or more declared programming elements have no access restrictions.</source>
        <target state="translated">Especifica que uno o varios elementos de programación declarados no tienen restricciones de acceso.</target>
        <note />
      </trans-unit>
      <trans-unit id="Specifies_that_a_variable_or_property_can_be_read_but_not_written_to">
        <source>Specifies that a variable or property can be read but not written to.</source>
        <target state="translated">Especifica que se puede leer una variable o propiedad, pero que no se puede escribir en ella.</target>
        <note />
      </trans-unit>
      <trans-unit id="Reallocates_storage_space_for_an_array_variable">
        <source>Reallocates storage space for an array variable.</source>
        <target state="translated">Reasigna espacio de almacenamiento a una variable de matriz.</target>
        <note />
      </trans-unit>
      <trans-unit id="Performs_an_arithmetic_right_shift_on_a_bit_pattern">
        <source>Performs an arithmetic right shift on a bit pattern</source>
        <target state="translated">Realiza un desplazamiento aritmético a la derecha en un patrón de bits</target>
        <note />
      </trans-unit>
      <trans-unit id="Declares_a_Set_property_procedure_that_is_used_to_assign_a_value_to_a_property">
        <source>Declares a Set property procedure that is used to assign a value to a property.</source>
        <target state="translated">Declara un procedimiento de propiedad Set que se utiliza para asignar un valor a una propiedad.</target>
        <note />
      </trans-unit>
      <trans-unit id="Specifies_that_a_declared_programming_element_redeclares_and_hides_an_identically_named_element_in_a_base_class">
        <source>Specifies that a declared programming element redeclares and hides an identically named element in a base class.</source>
        <target state="translated">Especifica que un elemento de programación declarado vuelve a declarar y oculta un elemento del mismo nombre en una clase base.</target>
        <note />
      </trans-unit>
      <trans-unit id="Specifies_that_one_or_more_declared_programming_elements_are_associated_with_all_instances_of_a_class_or_structure">
        <source>Specifies that one or more declared programming elements are associated with all instances of a class or structure.</source>
        <target state="translated">Especifica que uno o varios elementos de programación declarados están asociados a todas las instancias de una clase o estructura.</target>
        <note />
      </trans-unit>
      <trans-unit id="Specifies_that_one_or_more_declared_local_variables_are_to_remain_in_existence_and_retain_their_latest_values_after_the_procedure_in_which_they_are_declared_terminates">
        <source>Specifies that one or more declared local variables are to remain in existence and retain their latest values after the procedure in which they are declared terminates.</source>
        <target state="translated">Especifica que una o varias variables locales declaradas deben conservarse, así como sus últimos valores, una vez terminado el procedimiento en el que se declaran.</target>
        <note />
      </trans-unit>
      <trans-unit id="Declares_the_name_of_a_structure_and_introduces_the_definition_of_the_variables_properties_events_and_procedures_that_make_up_the_structure">
        <source>Declares the name of a structure and introduces the definition of the variables, properties, events, and procedures that make up the structure.</source>
        <target state="translated">Declara el nombre de una estructura e introduce la definición de las variables, propiedades, eventos y procedimientos que la componen.</target>
        <note />
      </trans-unit>
      <trans-unit id="Declares_the_name_parameters_and_code_that_define_a_Sub_procedure_that_is_a_procedure_that_does_not_return_a_value_to_the_calling_code">
        <source>Declares the name, parameters, and code that define a Sub procedure, that is, a procedure that does not return a value to the calling code.</source>
        <target state="translated">Declara el nombre, los parámetros y el código que definen un procedimiento Sub, es decir, un procedimiento que no devuelve un valor al código de llamada.</target>
        <note />
      </trans-unit>
      <trans-unit id="Separates_the_beginning_and_ending_values_of_a_loop_counter_or_array_bounds_or_that_of_a_value_match_range">
        <source>Separates the beginning and ending values of a loop counter or array bounds or that of a value match range.</source>
        <target state="translated">Separa los valores de inicio y final de un contador de bucle o los límites de una matriz o los de un intervalo coincidente de valores.</target>
        <note />
      </trans-unit>
      <trans-unit id="Determines_the_run_time_type_of_an_object_reference_variable_and_compares_it_to_a_data_type_Returns_True_or_False_depending_on_whether_the_two_types_are_compatible_result_TypeOf_objectExpression_Is_typeName">
        <source>Determines the run-time type of an object reference variable and compares it to a data type. Returns True or False depending, on whether the two types are compatible.
&lt;result&gt; = TypeOf &lt;objectExpression&gt; Is &lt;typeName&gt;</source>
        <target state="translated">Determina el tipo en tiempo de ejecución de una variable de referencia de objetos y lo compara con un tipo de datos. Devuelve True o False dependiendo de si los dos tipos son compatibles.
&lt;resultado&gt; = TypeOf &lt;expresiónDeObjeto&gt; Is &lt;nombreDeTipo&gt;</target>
        <note />
      </trans-unit>
      <trans-unit id="Used_in_a_Declare_statement_Specifies_that_Visual_Basic_should_marshal_all_strings_to_Unicode_values_in_a_call_into_an_external_procedure_and_should_look_up_the_procedure_without_modifying_its_name">
        <source>Used in a Declare statement. Specifies that Visual Basic should marshal all strings to Unicode values in a call into an external procedure, and should look up the procedure without modifying its name.</source>
        <target state="translated">Se utiliza en una instrucción Declare. Especifica que Visual Basic debe serializar todas las cadenas como valores Unicode en una llamada a un procedimiento externo, y debe buscar el procedimiento sin modificar su nombre.</target>
        <note />
      </trans-unit>
      <trans-unit id="Indicates_that_a_conversion_operator_CType_converts_a_class_or_structure_to_a_type_that_can_hold_all_possible_values_of_the_original_class_or_structure">
        <source>Indicates that a conversion operator (CType) converts a class or structure to a type that can hold all possible values of the original class or structure.</source>
        <target state="translated">Indica que un operador de conversión (CType) convierte una clase o estructura en un tipo que puede contener todos los valores posibles de la clase o estructura original.</target>
        <note />
      </trans-unit>
      <trans-unit id="Specifies_that_one_or_more_declared_member_variables_refer_to_an_instance_of_a_class_that_can_raise_events">
        <source>Specifies that one or more declared member variables refer to an instance of a class that can raise events</source>
        <target state="translated">Especifica que una o varias variables de miembro declaradas hacen referencia a una instancia de una clase que puede desencadenar eventos</target>
        <note />
      </trans-unit>
      <trans-unit id="Specifies_that_a_property_can_be_written_to_but_not_read">
        <source>Specifies that a property can be written to but not read.</source>
        <target state="translated">Especifica que se puede escribir en una propiedad, pero no se puede leer.</target>
        <note />
      </trans-unit>
      <trans-unit id="Performs_a_logical_exclusion_on_two_Boolean_expressions_or_a_bitwise_exclusion_on_two_numeric_expressions_For_Boolean_expressions_returns_True_if_exactly_one_of_the_expressions_evaluates_to_True_Both_expressions_are_always_evaluated_result_expression1_Xor_expression2">
        <source>Performs a logical exclusion on two Boolean expressions, or a bitwise exclusion on two numeric expressions. For Boolean expressions, returns True if exactly one of the expressions evaluates to True. Both expressions are always evaluated.
&lt;result&gt; = &lt;expression1&gt; Xor &lt;expression2&gt;</source>
        <target state="translated">Realiza una exclusión lógica en dos expresiones Boolean o una exclusión bit a bit en dos expresiones numéricas. Para las expresiones Boolean, devuelve True si solo una de las expresiones se evalúa como True. Ambas expresiones siempre se evalúan.
&lt;resultado&gt; = &lt;expresión1&gt; Xor &lt;expresión2&gt;</target>
        <note />
      </trans-unit>
      <trans-unit id="Applies_an_aggregation_function_such_as_Sum_Average_or_Count_to_a_sequence">
        <source>Applies an aggregation function, such as Sum, Average, or Count to a sequence.</source>
        <target state="translated">Aplica una función de agregación, como Sum, Average o Count a una secuencia.</target>
        <note />
      </trans-unit>
      <trans-unit id="Specifies_the_sort_order_for_an_Order_By_clause_in_a_query_The_smallest_element_will_appear_first">
        <source>Specifies the sort order for an Order By clause in a query. The smallest element will appear first.</source>
        <target state="translated">Especifica el criterio de ordenación de una cláusula Order By en una consulta. Aparece primero el elemento más pequeño.</target>
        <note />
      </trans-unit>
      <trans-unit id="Asynchronously_waits_for_the_task_to_finish">
        <source>Asynchronously waits for the task to finish.</source>
        <target state="translated">Espera de forma asincrónica a que termine la tarea.</target>
        <note />
      </trans-unit>
      <trans-unit id="Sets_the_string_comparison_method_specified_in_Option_Compare_to_a_strict_binary_sort_order">
        <source>Sets the string comparison method specified in Option Compare to a strict binary sort order.</source>
        <target state="translated">Establece el método de comparación de cadenas especificado en Option Compare en un criterio de ordenación binario estricto.</target>
        <note />
      </trans-unit>
      <trans-unit id="Specifies_the_element_keys_used_for_grouping_in_Group_By_or_sort_order_in_Order_By">
        <source>Specifies the element keys used for grouping (in Group By) or sort order (in Order By).</source>
        <target state="translated">Especifica las claves de elemento utilizadas para la agrupación (en Group By) o para el criterio de ordenación (en Order By).</target>
        <note />
      </trans-unit>
      <trans-unit id="Transfers_execution_to_a_Function_Sub_or_dynamic_link_library_DLL_procedure_bracket_Call_bracket_procedureName_bracket_argumentList_bracket">
        <source>Transfers execution to a Function, Sub, or dynamic-link library (DLL) procedure.
[Call] &lt;procedureName&gt; [(&lt;argumentList&gt;)]</source>
        <target state="translated">Transfiere la ejecución a un procedimiento Function, Sub o de biblioteca de vínculos dinámicos (DLL).
[Call] &lt;nombreDeProcedimiento&gt; [(&lt;listaDeArgumentos&gt;)]</target>
        <note />
      </trans-unit>
      <trans-unit id="Introduces_the_statements_to_run_if_none_of_the_previous_cases_in_the_Select_Case_statement_returns_True">
        <source>Introduces the statements to run if none of the previous cases in the Select Case statement returns True.</source>
        <target state="translated">Introduce las instrucciones que se ejecutan si ninguno de los casos anteriores de la instrucción Select Case devuelve True.</target>
        <note />
      </trans-unit>
      <trans-unit id="Followed_by_a_comparison_operator_and_then_an_expression_Case_Is_introduces_the_statements_to_run_if_the_Select_Case_expression_combined_with_the_Case_Is_expression_evaluates_to_True">
        <source>Followed by a comparison operator and then an expression, Case Is introduces the statements to run if the Select Case expression combined with the Case Is expression evaluates to True.</source>
        <target state="translated">Seguida de un operador de comparación y luego de una expresión, Case Is introduce las instrucciones que se ejecutan si la expresión Select Case combinada con la expresión Case Is se evalúa como True.</target>
        <note />
      </trans-unit>
      <trans-unit id="Introduces_a_value_or_set_of_values_against_which_the_value_of_an_expression_in_a_Select_Case_statement_is_to_be_tested_Case_expression_expression1_To_expression2_bracket_Is_bracket_comparisonOperator_expression">
        <source>Introduces a value, or set of values, against which the value of an expression in a Select Case statement is to be tested.
Case {&lt;expression&gt;|&lt;expression1&gt; To &lt;expression2&gt;|[Is] &lt;comparisonOperator&gt; &lt;expression&gt;}</source>
        <target state="translated">Introduce un valor o un conjunto de valores con el que se comprueba el valor de una expresión en una instrucción Select Case.
Case {&lt;expresión&gt;|&lt;expresión1&gt; To &lt;expresión2&gt;|[Is] &lt;operadorDeComparación&gt; &lt;expresión&gt;}</target>
        <note />
      </trans-unit>
      <trans-unit id="Introduces_a_statement_block_to_be_run_if_the_specified_exception_occurs_inside_a_Try_block">
        <source>Introduces a statement block to be run if the specified exception occurs inside a Try block.</source>
        <target state="translated">Introduce un bloque de instrucciones que se ejecuta si la excepción especificada se produce dentro de un bloque Try.</target>
        <note />
      </trans-unit>
      <trans-unit id="Sets_the_default_comparison_method_to_use_when_comparing_string_data_When_set_to_Text_uses_a_text_sort_order_that_is_not_case_sensitive_When_set_to_Binary_uses_a_strict_binary_sort_order_Option_Compare_Binary_Text">
        <source>Sets the default comparison method to use when comparing string data. When set to Text, uses a text sort order that is not case sensitive. When set to Binary, uses a strict binary sort order.
Option Compare {Binary | Text}</source>
        <target state="translated">Establece el método de comparación predeterminado que se utiliza al comparar datos de cadenas. Cuando se establece en Text, utiliza un criterio de ordenación de texto sin distinción entre mayúsculas y minúsculas. Cuando se establece en Binary, utiliza un criterio de ordenación binario estricto.
Option Compare {Binary | Text}</target>
        <note />
      </trans-unit>
      <trans-unit id="Defines_a_conditional_compiler_constant_Conditional_compiler_constants_are_always_private_to_the_file_in_which_they_appear_The_expressions_used_to_initialize_them_can_contain_only_conditional_compiler_constants_and_literals">
        <source>Defines a conditional compiler constant. Conditional compiler constants are always private to the file in which they appear. The expressions used to initialize them can contain only conditional compiler constants and literals.</source>
        <target state="translated">Define una constante de compilador condicional. Las constantes de compilador condicionales son siempre privadas en el archivo en el que aparecen. Las expresiones utilizadas para inicializarlas solo pueden contener constantes de compilador condicionales y literales.</target>
        <note />
      </trans-unit>
      <trans-unit id="Transfers_execution_immediately_to_the_next_iteration_of_the_Do_loop">
        <source>Transfers execution immediately to the next iteration of the Do loop.</source>
        <target state="translated">Transfiere la ejecución inmediatamente a la siguiente iteración del bucle Do.</target>
        <note />
      </trans-unit>
      <trans-unit id="Transfers_execution_immediately_to_the_next_iteration_of_the_For_loop">
        <source>Transfers execution immediately to the next iteration of the For loop.</source>
        <target state="translated">Transfiere la ejecución inmediatamente a la siguiente iteración del bucle For.</target>
        <note />
      </trans-unit>
      <trans-unit id="Transfers_execution_immediately_to_the_next_iteration_of_the_loop_Can_be_used_in_a_Do_loop_a_For_loop_or_a_While_loop">
        <source>Transfers execution immediately to the next iteration of the loop. Can be used in a Do loop, a For loop, or a While loop.</source>
        <target state="translated">Transfiere la ejecución inmediatamente a la siguiente iteración del bucle. Se puede utilizar en un bucle Do, en un bucle For o en un bucle While.</target>
        <note />
      </trans-unit>
      <trans-unit id="Transfers_execution_immediately_to_the_next_iteration_of_the_While_loop">
        <source>Transfers execution immediately to the next iteration of the While loop.</source>
        <target state="translated">Transfiere la ejecución inmediatamente a la siguiente iteración del bucle While.</target>
        <note />
      </trans-unit>
      <trans-unit id="Specifies_the_sort_order_for_an_Order_By_clause_in_a_query_The_largest_element_will_appear_first">
        <source>Specifies the sort order for an Order By clause in a query. The largest element will appear first.</source>
        <target state="translated">Especifica el criterio de ordenación de una cláusula Order By en una consulta. Aparece primero el elemento más grande.</target>
        <note />
      </trans-unit>
      <trans-unit id="Restricts_the_values_of_a_query_result_to_eliminate_duplicate_values">
        <source>Restricts the values of a query result to eliminate duplicate values.</source>
        <target state="translated">Restringe los valores de los resultados de una consulta para eliminar valores duplicados.</target>
        <note />
      </trans-unit>
      <trans-unit id="Repeats_a_block_of_statements_while_a_Boolean_condition_is_true_or_until_the_condition_becomes_true_Do_Loop_While_Until_condition">
        <source>Repeats a block of statements while a Boolean condition is true, or until the condition becomes true.
Do...Loop {While | Until} &lt;condition&gt;</source>
        <target state="translated">Repite un bloque de instrucciones mientras una condición Boolean es true o hasta que pasa a ser true.
Do...Loop {While | Until} &lt;condición&gt;</target>
        <note />
      </trans-unit>
      <trans-unit id="Repeats_a_block_of_statements_until_a_Boolean_condition_becomes_true_Do_Until_condition_Loop">
        <source>Repeats a block of statements until a Boolean condition becomes true.
Do Until &lt;condition&gt;...Loop</source>
        <target state="translated">Repite un bloque de instrucciones hasta que una condición Boolean pasa a ser true.
Do Until &lt;condición&gt;...Loop</target>
        <note />
      </trans-unit>
      <trans-unit id="Repeats_a_block_of_statements_while_a_Boolean_condition_is_true_Do_While_condition_Loop">
        <source>Repeats a block of statements while a Boolean condition is true.
Do While &lt;condition&gt;...Loop</source>
        <target state="translated">Repite un bloque de instrucciones mientras una condición Boolean es true.
Do While &lt;condición&gt;...Loop</target>
        <note />
      </trans-unit>
      <trans-unit id="Introduces_a_group_of_statements_in_an_SharpIf_statement_that_is_compiled_if_no_previous_condition_evaluates_to_True">
        <source>Introduces a group of statements in an #If statement that is compiled if no previous condition evaluates to True.</source>
        <target state="translated">Introduce un grupo de instrucciones en una instrucción #If que se ejecuta si ninguna condición anterior se evalúa como True.</target>
        <note />
      </trans-unit>
      <trans-unit id="Introduces_a_condition_in_an_SharpIf_statement_that_is_tested_if_the_previous_conditional_test_evaluates_to_False">
        <source>Introduces a condition in an #If statement that is tested if the previous conditional test evaluates to False.</source>
        <target state="translated">Introduce una condición en una instrucción #If que se comprueba si la prueba condicional anterior se evalúa como False.</target>
        <note />
      </trans-unit>
      <trans-unit id="Introduces_a_condition_in_an_If_statement_that_is_to_be_tested_if_the_previous_conditional_test_fails">
        <source>Introduces a condition in an If statement that is to be tested if the previous conditional test fails.</source>
        <target state="translated">Introduce una condición en una instrucción If que se debe comprobar si no se supera la prueba condicional anterior.</target>
        <note />
      </trans-unit>
      <trans-unit id="Introduces_a_group_of_statements_in_an_If_statement_that_is_executed_if_no_previous_condition_evaluates_to_True">
        <source>Introduces a group of statements in an If statement that is executed if no previous condition evaluates to True.</source>
        <target state="translated">Introduce un grupo de instrucciones en una instrucción If que se ejecuta si ninguna condición anterior se evalúa como True.</target>
        <note />
      </trans-unit>
      <trans-unit id="Terminates_the_definition_of_an_SharpIf_block">
        <source>Terminates the definition of an #If block.</source>
        <target state="translated">Termina la definición de un bloque #If.</target>
        <note />
      </trans-unit>
      <trans-unit id="Stops_execution_immediately">
        <source>Stops execution immediately.</source>
        <target state="translated">Detiene inmediatamente la ejecución.</target>
        <note />
      </trans-unit>
      <trans-unit id="Terminates_a_SharpRegion_block">
        <source>Terminates a #Region block.</source>
        <target state="translated">Termina un bloque #Region.</target>
        <note />
      </trans-unit>
      <trans-unit id="Specifies_the_relationship_between_element_keys_to_use_as_the_basis_of_a_join_operation">
        <source>Specifies the relationship between element keys to use as the basis of a join operation.</source>
        <target state="translated">Especifica la relación entre las claves de elemento que se utilizan como base de una operación de unión.</target>
        <note />
      </trans-unit>
      <trans-unit id="Simulates_the_occurrence_of_an_error">
        <source>Simulates the occurrence of an error.</source>
        <target state="translated">Simula la aparición de un error.</target>
        <note />
      </trans-unit>
      <trans-unit id="Exits_a_Do_loop_and_transfers_execution_immediately_to_the_statement_following_the_Loop_statement">
        <source>Exits a Do loop and transfers execution immediately to the statement following the Loop statement.</source>
        <target state="translated">Sale de un bucle Do y transfiere la ejecución inmediatamente a la instrucción que aparece detrás de la instrucción Loop.</target>
        <note />
      </trans-unit>
      <trans-unit id="Exits_a_For_loop_and_transfers_execution_immediately_to_the_statement_following_the_Next_statement">
        <source>Exits a For loop and transfers execution immediately to the statement following the Next statement.</source>
        <target state="translated">Sale de un bucle For y transfiere la ejecución inmediatamente a la instrucción que aparece detrás de la instrucción Next.</target>
        <note />
      </trans-unit>
      <trans-unit id="Exits_a_procedure_or_block_and_transfers_execution_immediately_to_the_statement_following_the_procedure_call_or_block_definition_Exit_Do_For_Function_Property_Select_Sub_Try_While">
        <source>Exits a procedure or block and transfers execution immediately to the statement following the procedure call or block definition.
Exit {Do | For | Function | Property | Select | Sub | Try | While}</source>
        <target state="translated">Sale de un procedimiento o bloque y transfiere la ejecución inmediatamente a la instrucción que aparece detrás de la llamada al procedimiento o de la definición del bloque.
Exit {Do | For | Function | Property | Select | Sub | Try | While}</target>
        <note />
      </trans-unit>
      <trans-unit id="Exits_a_Select_block_and_transfers_execution_immediately_to_the_statement_following_the_End_Select_statement">
        <source>Exits a Select block and transfers execution immediately to the statement following the End Select statement.</source>
        <target state="translated">Sale de un bloque Select y transfiere la ejecución inmediatamente a la instrucción que aparece detrás de la instrucción End Select.</target>
        <note />
      </trans-unit>
      <trans-unit id="Exits_a_Try_block_and_transfers_execution_immediately_to_the_statement_following_the_End_Try_statement">
        <source>Exits a Try block and transfers execution immediately to the statement following the End Try statement.</source>
        <target state="translated">Sale de un bloque Try y transfiere la ejecución inmediatamente a la instrucción que aparece detrás de la instrucción End Try.</target>
        <note />
      </trans-unit>
      <trans-unit id="Exits_a_While_loop_and_transfers_execution_immediately_to_the_statement_following_the_End_While_statement">
        <source>Exits a While loop and transfers execution immediately to the statement following the End While statement.</source>
        <target state="translated">Sale de un bucle While y transfiere la ejecución inmediatamente a la instrucción que aparece detrás de la instrucción End While.</target>
        <note />
      </trans-unit>
      <trans-unit id="When_set_to_On_requires_explicit_declaration_of_all_variables_using_a_Dim_Private_Public_or_ReDim_statement_Option_Explicit_On_Off">
        <source>When set to On, requires explicit declaration of all variables, using a Dim, Private, Public, or ReDim statement.
Option Explicit {On | Off}</source>
        <target state="translated">Cuando se establece en On, requiere que se declaren explícitamente todas las variables mediante una instrucción Dim, Private, Public o ReDim.
Option Explicit {On | Off}</target>
        <note />
      </trans-unit>
      <trans-unit id="Represents_a_Boolean_value_that_fails_a_conditional_test">
        <source>Represents a Boolean value that fails a conditional test.</source>
        <target state="translated">Representa un valor Boolean que no supera una prueba condicional.</target>
        <note />
      </trans-unit>
      <trans-unit id="Introduces_a_statement_block_to_be_run_before_exiting_a_Try_structure">
        <source>Introduces a statement block to be run before exiting a Try structure.</source>
        <target state="translated">Introduce un bloque de instrucciones que se ejecuta antes de salir de una estructura Try.</target>
        <note />
      </trans-unit>
      <trans-unit id="Introduces_a_loop_that_is_repeated_for_each_element_in_a_collection">
        <source>Introduces a loop that is repeated for each element in a collection.</source>
        <target state="translated">Introduce un bucle que se repite para cada elemento de una colección.</target>
        <note />
      </trans-unit>
      <trans-unit id="Introduces_a_loop_that_is_iterated_a_specified_number_of_times">
        <source>Introduces a loop that is iterated a specified number of times.</source>
        <target state="translated">Introduce un bucle que se repite un número de veces especificado.</target>
        <note />
      </trans-unit>
      <trans-unit id="Identifies_a_list_of_values_as_a_collection_initializer">
        <source>Identifies a list of values as a collection initializer</source>
        <target state="translated">Identifica una lista de valores como un inicializador de colección</target>
        <note />
      </trans-unit>
      <trans-unit id="Branches_unconditionally_to_a_specified_line_in_a_procedure">
        <source>Branches unconditionally to a specified line in a procedure.</source>
        <target state="translated">Crea una rama a partir de la ejecución incondicionalmente a una línea especificada de un procedimiento.</target>
        <note />
      </trans-unit>
      <trans-unit id="Groups_elements_that_have_a_common_key">
        <source>Groups elements that have a common key.</source>
        <target state="translated">Agrupa los elementos que tienen una clave común.</target>
        <note />
      </trans-unit>
      <trans-unit id="Combines_the_elements_of_two_sequences_and_groups_the_results_The_join_operation_is_based_on_matching_keys">
        <source>Combines the elements of two sequences and groups the results. The join operation is based on matching keys.</source>
        <target state="translated">Combina los elementos de dos secuencias y agrupa los resultados. La operación de unión se basa en las claves coincidentes.</target>
        <note />
      </trans-unit>
      <trans-unit id="Use_Group_to_specify_that_a_group_named_0_should_be_created">
        <source>Use 'Group' to specify that a group named '{0}' should be created.</source>
        <target state="translated">Use 'Group' para especificar que se debería crear un grupo denominado '{0}'.</target>
        <note />
      </trans-unit>
      <trans-unit id="Use_Group_to_specify_that_a_group_named_Group_should_be_created">
        <source>Use 'Group' to specify that a group named 'Group' should be created.</source>
        <target state="translated">Use 'Group' para especificar que se debería crear un grupo denominado 'Group'.</target>
        <note />
      </trans-unit>
      <trans-unit id="Conditionally_compiles_selected_blocks_of_code_depending_on_the_value_of_an_expression">
        <source>Conditionally compiles selected blocks of code, depending on the value of an expression.</source>
        <target state="translated">Compila condicionalmente bloques seleccionados de código en función del valor de una expresión.</target>
        <note />
      </trans-unit>
      <trans-unit id="Conditionally_executes_a_group_of_statements_depending_on_the_value_of_an_expression">
        <source>Conditionally executes a group of statements, depending on the value of an expression.</source>
        <target state="translated">Ejecuta condicionalmente un grupo de instrucciones en función del valor de una expresión.</target>
        <note />
      </trans-unit>
      <trans-unit id="When_set_to_On_allows_the_use_of_local_type_inference_in_declaring_variables_Option_Infer_On_Off">
        <source>When set to On, allows the use of local type inference in declaring variables.
Option Infer {On | Off}</source>
        <target state="translated">Cuando se establece en On, permite el uso de la inferencia de tipo de variable local al declarar las variables. 
Option Infer {On | Off}</target>
        <note />
      </trans-unit>
      <trans-unit id="Specifies_an_identifier_that_can_serve_as_a_reference_to_the_results_of_a_join_or_grouping_subexpression">
        <source>Specifies an identifier that can serve as a reference to the results of a join or grouping subexpression.</source>
        <target state="translated">Especifica un identificador que puede servir como referencia a los resultados de una subexpresión de unión o agrupación.</target>
        <note />
      </trans-unit>
      <trans-unit id="Combines_the_elements_of_two_sequences_The_join_operation_is_based_on_matching_keys">
        <source>Combines the elements of two sequences. The join operation is based on matching keys.</source>
        <target state="translated">Combina los elementos de dos secuencias. La operación de unión se basa en las claves coincidentes.</target>
        <note />
      </trans-unit>
      <trans-unit id="Identifies_a_key_field_in_an_anonymous_type_definition">
        <source>Identifies a key field in an anonymous type definition.</source>
        <target state="translated">Identifica un campo de clave en una definición de tipo anónimo.</target>
        <note />
      </trans-unit>
      <trans-unit id="Computes_a_value_for_each_item_in_the_query_and_assigns_the_value_to_a_new_range_variable">
        <source>Computes a value for each item in the query, and assigns the value to a new range variable.</source>
        <target state="translated">Calcula un valor para cada elemento de la consulta y lo asigna a una nueva variable de rango.</target>
        <note />
      </trans-unit>
      <trans-unit id="Terminates_a_loop_that_is_introduced_with_a_Do_statement">
        <source>Terminates a loop that is introduced with a Do statement.</source>
        <target state="translated">Termina un bucle introducido con una instrucción Do.</target>
        <note />
      </trans-unit>
      <trans-unit id="Repeats_a_block_of_statements_until_a_Boolean_condition_becomes_true_Do_Loop_Until_condition">
        <source>Repeats a block of statements until a Boolean condition becomes true.
Do...Loop Until &lt;condition&gt;</source>
        <target state="translated">Repite un bloque de instrucciones hasta que una condición Boolean pasa a ser true.
Do...Loop Until &lt;condición&gt;</target>
        <note />
      </trans-unit>
      <trans-unit id="Repeats_a_block_of_statements_while_a_Boolean_condition_is_true_Do_Loop_While_condition">
        <source>Repeats a block of statements while a Boolean condition is true.
Do...Loop While &lt;condition&gt;</source>
        <target state="translated">Repite un bloque de instrucciones mientras una condición Boolean es true.
Do...Loop While &lt;condición&gt;</target>
        <note />
      </trans-unit>
      <trans-unit id="Provides_a_way_to_refer_to_the_current_instance_of_a_class_or_structure_that_is_the_instance_in_which_the_code_is_running">
        <source>Provides a way to refer to the current instance of a class or structure, that is, the instance in which the code is running.</source>
        <target state="translated">Proporciona un modo de hacer referencia a la instancia actual de una clase o estructura, es decir, la instancia en la que se ejecuta el código.</target>
        <note />
      </trans-unit>
      <trans-unit id="Provides_a_way_to_refer_to_the_base_class_of_the_current_class_instance_You_cannot_use_MyBase_to_call_MustOverride_base_methods">
        <source>Provides a way to refer to the base class of the current class instance. You cannot use MyBase to call MustOverride base methods.</source>
        <target state="translated">Proporciona un modo de hacer referencia a la clase base de la instancia de clase actual. No puede usar MyBase para llamar a los métodos base MustOverride.</target>
        <note />
      </trans-unit>
      <trans-unit id="Provides_a_way_to_refer_to_the_class_instance_members_as_originally_implemented_ignoring_any_derived_class_overrides">
        <source>Provides a way to refer to the class instance members as originally implemented, ignoring any derived class overrides.</source>
        <target state="translated">Proporciona un modo de hacer referencia a los miembros de instancia de clase como se implementaron originalmente, sin tener en cuenta las invalidaciones de clases derivadas.</target>
        <note />
      </trans-unit>
      <trans-unit id="Creates_a_new_object_instance">
        <source>Creates a new object instance.</source>
        <target state="translated">Crea una nueva instancia de objeto.</target>
        <note />
      </trans-unit>
      <trans-unit id="Terminates_a_loop_that_iterates_through_the_values_of_a_loop_variable">
        <source>Terminates a loop that iterates through the values of a loop variable.</source>
        <target state="translated">Termina un bucle que recorre en iteración los valores de una variable de bucle.</target>
        <note />
      </trans-unit>
      <trans-unit id="Represents_the_default_value_of_any_data_type">
        <source>Represents the default value of any data type.</source>
        <target state="translated">Representa el valor predeterminado de cualquier tipo de datos.</target>
        <note />
      </trans-unit>
      <trans-unit id="Turns_a_compiler_option_off">
        <source>Turns a compiler option off.</source>
        <target state="translated">Deshabilita una opción del compilador.</target>
        <note />
      </trans-unit>
      <trans-unit id="Enables_the_error_handling_routine_that_starts_at_the_line_specified_in_the_line_argument_The_specified_line_must_be_in_the_same_procedure_as_the_On_Error_statement_On_Error_GoTo_bracket_label_0_1_bracket">
        <source>Enables the error-handling routine that starts at the line specified in the line argument.
The specified line must be in the same procedure as the On Error statement.
On Error GoTo [&lt;label&gt; | 0 | -1]</source>
        <target state="translated">Habilita la rutina de control de errores que comienza en la línea especificada en el argumento de línea.
La línea especificada debe estar en el mismo procedimiento que la instrucción On Error.
On Error GoTo [&lt;etiqueta&gt; | 0 | -1]</target>
        <note />
      </trans-unit>
      <trans-unit id="When_a_run_time_error_occurs_execution_transfers_to_the_statement_following_the_statement_or_procedure_call_that_resulted_in_the_error">
        <source>When a run-time error occurs, execution transfers to the statement following the statement or procedure call that resulted in the error.</source>
        <target state="translated">Cuando se produce un error en tiempo de ejecución, la ejecución se transfiere a la instrucción que aparece detrás de la instrucción o llamada a procedimiento en la que se ha producido el error.</target>
        <note />
      </trans-unit>
      <trans-unit id="Turns_a_compiler_option_on">
        <source>Turns a compiler option on.</source>
        <target state="translated">Habilita una opción del compilador.</target>
        <note />
      </trans-unit>
      <trans-unit id="Specifies_the_element_keys_used_to_correlate_sequences_for_a_join_operation">
        <source>Specifies the element keys used to correlate sequences for a join operation.</source>
        <target state="translated">Especifica las claves de elemento que se utilizan para relacionar secuencias para una operación de unión.</target>
        <note />
      </trans-unit>
      <trans-unit id="Specifies_the_sort_order_for_columns_in_a_query_Can_be_followed_by_either_the_Ascending_or_the_Descending_keyword_If_neither_is_specified_Ascending_is_used">
        <source>Specifies the sort order for columns in a query. Can be followed by either the Ascending or the Descending keyword. If neither is specified, Ascending is used.</source>
        <target state="translated">Especifica el criterio de ordenación de las columnas de una consulta. Puede ir seguida de la palabra clave Ascending o Descending. Si no se especifica ninguna, se utiliza Ascending.</target>
        <note />
      </trans-unit>
      <trans-unit id="Specifies_the_statements_to_run_when_the_event_is_raised_by_the_RaiseEvent_statement_RaiseEvent_delegateSignature_End_RaiseEvent">
        <source>Specifies the statements to run when the event is raised by the RaiseEvent statement.
RaiseEvent(&lt;delegateSignature&gt;)...End RaiseEvent</source>
        <target state="translated">Especifica las instrucciones que se ejecutan cuando la instrucción RaiseEvent desencadena el evento. 
RaiseEvent(&lt;firmaDeDelegado&gt;)...End RaiseEvent</target>
        <note />
      </trans-unit>
      <trans-unit id="Triggers_an_event_declared_at_module_level_within_a_class_form_or_document_RaiseEvent_eventName_bracket_argumentList_bracket">
        <source>Triggers an event declared at module level within a class, form, or document.
RaiseEvent &lt;eventName&gt; [(&lt;argumentList&gt;)]</source>
        <target state="translated">Desencadena un evento declarado en el nivel de módulo dentro de una clase, formulario o documento.
RaiseEvent &lt;nombreDeEvento&gt; [(&lt;listaDeArgumentos&gt;)]</target>
        <note />
      </trans-unit>
      <trans-unit id="Collapses_and_hides_sections_of_code_in_Visual_Basic_files">
        <source>Collapses and hides sections of code in Visual Basic files.</source>
        <target state="translated">Contrae y oculta secciones de código en archivos de Visual Basic.</target>
        <note />
      </trans-unit>
      <trans-unit id="Returns_execution_to_the_code_that_called_the_Function_Sub_Get_Set_or_Operator_procedure_Return_or_Return_expression">
        <source>Returns execution to the code that called the Function, Sub, Get, Set, or Operator procedure.
Return -or- Return &lt;expression&gt;</source>
        <target state="translated">Devuelve la ejecución al código que llamó el procedimiento Function, Sub, Get, Set u Operator
Return -o bien- Return &lt;expresión&gt;</target>
        <note />
      </trans-unit>
      <trans-unit id="Runs_one_of_several_groups_of_statements_depending_on_the_value_of_an_expression">
        <source>Runs one of several groups of statements, depending on the value of an expression.</source>
        <target state="translated">Ejecuta uno de varios grupos de instrucciones en función del valor de una expresión.</target>
        <note />
      </trans-unit>
      <trans-unit id="Specifies_which_columns_to_include_in_the_result_of_a_query">
        <source>Specifies which columns to include in the result of a query.</source>
        <target state="translated">Especifica las columnas que se incluyen en los resultados de una consulta.</target>
        <note />
      </trans-unit>
      <trans-unit id="Skips_elements_up_to_a_specified_position_in_the_collection">
        <source>Skips elements up to a specified position in the collection.</source>
        <target state="translated">Omite elementos hasta una posición especificada de la colección.</target>
        <note />
      </trans-unit>
      <trans-unit id="Specifies_how_much_to_increment_between_each_loop_iteration">
        <source>Specifies how much to increment between each loop iteration.</source>
        <target state="translated">Especifica cuánto incrementar entre cada iteración de bucle.</target>
        <note />
      </trans-unit>
      <trans-unit id="Suspends_program_execution">
        <source>Suspends program execution.</source>
        <target state="translated">Suspende la ejecución del programa.</target>
        <note />
      </trans-unit>
      <trans-unit id="When_set_to_On_restricts_implicit_data_type_conversions_to_only_widening_conversions_Option_Strict_On_Off">
        <source>When set to On, restricts implicit data type conversions to only widening conversions.
Option Strict {On | Off}</source>
        <target state="translated">Cuando se establece en On, restringe las conversiones de tipos de datos implícitos a conversiones de ampliación únicamente.
Option Strict {On | Off}</target>
        <note />
      </trans-unit>
      <trans-unit id="Ensures_that_multiple_threads_do_not_execute_the_statement_block_at_the_same_time_SyncLock_object_End_Synclock">
        <source>Ensures that multiple threads do not execute the statement block at the same time.
SyncLock &lt;object&gt;...End Synclock</source>
        <target state="translated">Garantiza que varios subprocesos no ejecuten el bloque de instrucciones al mismo tiempo.
SyncLock &lt;objeto&gt;...End Synclock</target>
        <note />
      </trans-unit>
      <trans-unit id="Includes_elements_up_to_a_specified_position_in_the_collection">
        <source>Includes elements up to a specified position in the collection.</source>
        <target state="translated">Incluye elementos hasta una posición especificada de la colección.</target>
        <note />
      </trans-unit>
      <trans-unit id="Sets_the_string_comparison_method_specified_in_Option_Compare_to_a_text_sort_order_that_is_not_case_sensitive">
        <source>Sets the string comparison method specified in Option Compare to a text sort order that is not case sensitive.</source>
        <target state="translated">Establece el método de comparación de cadenas especificado en Option Compare en un criterio de ordenación de texto sin distinción entre mayúsculas y minúsculas.</target>
        <note />
      </trans-unit>
      <trans-unit id="Introduces_a_statement_block_to_be_compiled_or_executed_if_a_tested_condition_is_true">
        <source>Introduces a statement block to be compiled or executed if a tested condition is true.</source>
        <target state="translated">Introduce un bloque de instrucciones que se compilará o ejecutará si una condición probada es true.</target>
        <note />
      </trans-unit>
      <trans-unit id="Throws_an_exception_within_a_procedure_so_that_you_can_handle_it_with_structured_or_unstructured_exception_handling_code">
        <source>Throws an exception within a procedure so that you can handle it with structured or unstructured exception-handling code.</source>
        <target state="translated">Produce una excepción en un procedimiento para que pueda controlarla con código de control de excepciones estructurado o no estructurado.</target>
        <note />
      </trans-unit>
      <trans-unit id="Represents_a_Boolean_value_that_passes_a_conditional_test">
        <source>Represents a Boolean value that passes a conditional test.</source>
        <target state="translated">Representa un valor Boolean que supera una prueba condicional.</target>
        <note />
      </trans-unit>
      <trans-unit id="Provides_a_way_to_handle_some_or_all_possible_errors_that_might_occur_in_a_given_block_of_code_while_still_running_the_code_Try_bracket_Catch_bracket_Catch_Finally_End_Try">
        <source>Provides a way to handle some or all possible errors that might occur in a given block of code, while still running the code.
Try...[Catch]...{Catch | Finally}...End Try</source>
        <target state="translated">Proporciona un modo de tratar algunos o todos los errores posibles que se pueden producir en un bloque de código dado mientras se ejecuta el código.
Try...[Catch]...{Catch | Finally}...End Try</target>
        <note />
      </trans-unit>
      <trans-unit id="A_Using_block_does_three_things_colon_it_creates_and_initializes_variables_in_the_resource_list_it_runs_the_code_in_the_block_and_it_disposes_of_the_variables_before_exiting_Resources_used_in_the_Using_block_must_implement_System_IDisposable_Using_resource1_bracket_resource2_bracket_End_Using">
        <source>A Using block does three things: it creates and initializes variables in the resource list, it runs the code in the block, and it disposes of the variables before exiting. Resources used in the Using block must implement System.IDisposable.
Using &lt;resource1&gt;[, &lt;resource2&gt;]...End Using</source>
        <target state="translated">Un bloque Using realiza tres operaciones: crea e inicializa variables en la lista de recursos, ejecuta el código del bloque y elimina las variables antes de terminar. Los recursos utilizados en el bloque Using deben implementar System.IDisposable.
Using &lt;recurso1&gt;[, &lt;recurso2&gt;]...End Using</target>
        <note />
      </trans-unit>
      <trans-unit id="Adds_a_conditional_test_to_a_Catch_statement_Exceptions_are_caught_by_that_Catch_statement_only_when_the_conditional_test_that_follows_the_When_keyword_evaluates_to_True">
        <source>Adds a conditional test to a Catch statement. Exceptions are caught by that Catch statement only when the conditional test that follows the When keyword evaluates to True.</source>
        <target state="translated">Agrega una prueba condicional a una instrucción Catch. La instrucción Catch solo captura las excepciones cuando la prueba condicional incluida detrás de la palabra clave When se evalúa como True.</target>
        <note />
      </trans-unit>
      <trans-unit id="Specifies_the_filtering_condition_for_a_range_variable_in_a_query">
        <source>Specifies the filtering condition for a range variable in a query.</source>
        <target state="translated">Especifica la condición de filtro de una variable de rango en una consulta.</target>
        <note />
      </trans-unit>
      <trans-unit id="Runs_a_series_of_statements_as_long_as_a_given_condition_is_true">
        <source>Runs a series of statements as long as a given condition is true.</source>
        <target state="translated">Ejecuta una serie de instrucciones siempre que una condición dada sea true.</target>
        <note />
      </trans-unit>
      <trans-unit id="Specifies_a_condition_for_Skip_and_Take_operations_Elements_will_be_bypassed_or_included_as_long_as_the_condition_is_true">
        <source>Specifies a condition for Skip and Take operations. Elements will be bypassed or included as long as the condition is true.</source>
        <target state="translated">Especifica una condición para las operaciones Skip y Take. Los elementos se omitirán o incluirán siempre que la condición sea true.</target>
        <note />
      </trans-unit>
      <trans-unit id="Specifies_the_declaration_of_property_initializations_in_an_object_initializer_New_typeName_With_bracket_property_expression_bracket_bracket_bracket">
        <source>Specifies the declaration of property initializations in an object initializer.
New &lt;typeName&gt; With {[.&lt;property&gt; = &lt;expression&gt;][,...]}</source>
        <target state="translated">Especifica la declaración de inicialización de propiedades en un inicializador de objetos.
New &lt;nombreDeTipo&gt; With {[.&lt;propiedad&gt; = &lt;expresión&gt;][,...]}</target>
        <note />
      </trans-unit>
      <trans-unit id="Runs_a_series_of_statements_that_refer_to_a_single_object_or_structure_With_object_End_With">
        <source>Runs a series of statements that refer to a single object or structure.
With &lt;object&gt;...End With</source>
        <target state="translated">Ejecuta una serie de instrucciones que hacen referencia a un único objeto o estructura.
With &lt;objeto&gt;...End With</target>
        <note />
      </trans-unit>
      <trans-unit id="Produces_an_element_of_an_IEnumerable_or_IEnumerator">
        <source>Produces an element of an IEnumerable or IEnumerator.</source>
        <target state="translated">Produce un elemento de IEnumerable o IEnumerator.</target>
        <note />
      </trans-unit>
      <trans-unit id="Defines_an_asynchronous_lambda_expression_that_can_use_the_Await_operator_Can_be_used_wherever_a_delegate_type_is_expected_Async_Sub_Function_parameterList_expression">
        <source>Defines an asynchronous lambda expression that can use the Await operator. Can be used wherever a delegate type is expected.
Async Sub/Function(&lt;parameterList&gt;) &lt;expression&gt;</source>
        <target state="translated">Define una expresión lambda asincrónica que puede usar el operador Await. Se puede usar siempre que se espere un tipo delegado.
Sub/función asincrónica(&lt;listaDeParámetros&gt;) &lt;expresión&gt;</target>
        <note />
      </trans-unit>
      <trans-unit id="Defines_a_lambda_expression_that_calculates_and_returns_a_single_value_Can_be_used_wherever_a_delegate_type_is_expected_Function_parameterList_expression">
        <source>Defines a lambda expression that calculates and returns a single value. Can be used wherever a delegate type is expected.
Function(&lt;parameterList&gt;) &lt;expression&gt;</source>
        <target state="translated">Define una expresión lambda que calcula y devuelve un único valor. Se puede utilizar donde se espere un tipo delegado.
Function(&lt;listaDeParámetros&gt;) &lt;expresión&gt;</target>
        <note />
      </trans-unit>
      <trans-unit id="Defines_a_lambda_expression_that_can_execute_statements_and_does_not_return_a_value_Can_be_used_wherever_a_delegate_type_is_expected_Sub_parameterList_statement">
        <source>Defines a lambda expression that can execute statements and does not return a value. Can be used wherever a delegate type is expected.
Sub(&lt;parameterList&gt;) &lt;statement&gt;</source>
        <target state="translated">Define una expresión lambda que puede ejecutar instrucciones y no devuelve un valor. Se puede usar dondequiera que se espere un tipo de delegado.
Sub(&lt;listaDeParámetros&gt;) &lt;instrucción&gt;</target>
        <note />
      </trans-unit>
      <trans-unit id="Disables_reporting_of_specified_warnings_in_the_portion_of_the_source_file_below_the_current_line">
        <source>Disables reporting of specified warnings in the portion of the source file below the current line.</source>
        <target state="translated">Deshabilita la creación de informes de advertencias concretas en la parte del archivo de código fuente situada debajo de la línea actual.</target>
        <note />
      </trans-unit>
      <trans-unit id="Enables_reporting_of_specified_warnings_in_the_portion_of_the_source_file_below_the_current_line">
        <source>Enables reporting of specified warnings in the portion of the source file below the current line.</source>
        <target state="translated">Habilita la creación de informes de advertencias concretas en la parte del archivo de código fuente situada debajo de la línea actual.</target>
        <note />
      </trans-unit>
      <trans-unit id="Insert_Await">
        <source>Insert 'Await'.</source>
        <target state="translated">Inserte 'Await'.</target>
        <note />
      </trans-unit>
      <trans-unit id="Make_0_an_Async_Function">
        <source>Make {0} an Async Function.</source>
        <target state="translated">Convertir {0} en una función Async.</target>
        <note />
      </trans-unit>
      <trans-unit id="Insert_Missing_Cast">
        <source>Insert Missing Cast</source>
        <target state="translated">Insertar conversión que falta</target>
        <note />
      </trans-unit>
      <trans-unit id="Convert_0_to_Iterator">
        <source>Convert {0} to Iterator</source>
        <target state="translated">Convertir {0} en Iterador</target>
        <note />
      </trans-unit>
      <trans-unit id="Replace_Return_with_Yield">
        <source>Replace 'Return' with 'Yield</source>
        <target state="translated">Reemplazar 'Return' por 'Yield</target>
        <note />
      </trans-unit>
      <trans-unit id="Use_the_correct_control_variable">
        <source>Use the correct control variable</source>
        <target state="translated">Utilizar la variable de control correcta</target>
        <note />
      </trans-unit>
      <trans-unit id="NameOf_function">
        <source>NameOf function</source>
        <target state="translated">Función NameOf</target>
        <note />
      </trans-unit>
      <trans-unit id="Generate_narrowing_conversion_in_0">
        <source>Generate narrowing conversion in '{0}'</source>
        <target state="translated">Generar conversión de restricción en '{0}'</target>
        <note />
      </trans-unit>
      <trans-unit id="Generate_widening_conversion_in_0">
        <source>Generate widening conversion in '{0}'</source>
        <target state="translated">Generar conversión de ampliación en '{0}'</target>
        <note />
      </trans-unit>
      <trans-unit id="Do_not_change_this_code_Put_cleanup_code_in_Dispose_disposing_As_Boolean_above">
        <source>Do not change this code.  Put cleanup code in Dispose(disposing As Boolean) above.</source>
        <target state="translated">No cambie este código. Coloque el código de limpieza en el anterior Dispose(disposing As Boolean).</target>
        <note />
      </trans-unit>
      <trans-unit id="TODO_colon_free_unmanaged_resources_unmanaged_objects_and_override_Finalize_below">
        <source>TODO: free unmanaged resources (unmanaged objects) and override Finalize() below.</source>
        <target state="translated">TODO: libere los recursos no administrados (objetos no administrados) y reemplace Finalize() a continuación.</target>
        <note />
      </trans-unit>
      <trans-unit id="TODO_colon_override_Finalize_only_if_Dispose_disposing_As_Boolean_above_has_code_to_free_unmanaged_resources">
        <source>TODO: override Finalize() only if Dispose(disposing As Boolean) above has code to free unmanaged resources.</source>
        <target state="translated">TODO: reemplace Finalize() solo si el anterior Dispose(disposing As Boolean) tiene código para liberar recursos no administrados.</target>
        <note />
      </trans-unit>
      <trans-unit id="This_code_added_by_Visual_Basic_to_correctly_implement_the_disposable_pattern">
        <source>This code added by Visual Basic to correctly implement the disposable pattern.</source>
        <target state="translated">Visual Basic agrega este código para implementar correctamente el patrón descartable.</target>
        <note />
      </trans-unit>
      <trans-unit id="TODO_colon_uncomment_the_following_line_if_Finalize_is_overridden_above">
        <source>TODO: uncomment the following line if Finalize() is overridden above.</source>
        <target state="translated">TODO: quite la marca de comentario de la siguiente línea si Finalize() se ha reemplazado antes.</target>
        <note />
      </trans-unit>
      <trans-unit id="Imports_statement_is_unnecessary">
        <source>Imports statement is unnecessary.</source>
        <target state="translated">La declaración de importaciones no es necesaria.</target>
        <note />
      </trans-unit>
      <trans-unit id="Try_block">
        <source>Try block</source>
        <target state="translated">Bloque Try</target>
        <note>{Locked="Try"} "Try" is a VB keyword and should not be localized.</note>
      </trans-unit>
      <trans-unit id="Catch_clause">
        <source>Catch clause</source>
        <target state="translated">Cláusula Catch</target>
        <note>{Locked="Catch"} "Catch" is a VB keyword and should not be localized.</note>
      </trans-unit>
      <trans-unit id="Finally_clause">
        <source>Finally clause</source>
        <target state="translated">Cláusula Finally</target>
        <note>{Locked="Finally"} "Finally" is a VB keyword and should not be localized.</note>
      </trans-unit>
      <trans-unit id="Using_statement">
        <source>Using statement</source>
        <target state="translated">Instrucción Using</target>
        <note>{Locked="Using"} "Using" is a VB keyword and should not be localized.</note>
      </trans-unit>
      <trans-unit id="Using_block">
        <source>Using block</source>
        <target state="translated">Bloque Using</target>
        <note>{Locked="Using"} "Using" is a VB keyword and should not be localized.</note>
      </trans-unit>
      <trans-unit id="With_statement">
        <source>With statement</source>
        <target state="translated">Instrucción With</target>
        <note>{Locked="With"} "With" is a VB keyword and should not be localized.</note>
      </trans-unit>
      <trans-unit id="With_block">
        <source>With block</source>
        <target state="translated">Bloque With</target>
        <note>{Locked="With"} "With" is a VB keyword and should not be localized.</note>
      </trans-unit>
      <trans-unit id="SyncLock_statement">
        <source>SyncLock statement</source>
        <target state="translated">Instrucción SyncLock</target>
        <note>{Locked="SyncLock"} "SyncLock" is a VB keyword and should not be localized.</note>
      </trans-unit>
      <trans-unit id="SyncLock_block">
        <source>SyncLock block</source>
        <target state="translated">Bloque SyncLock</target>
        <note>{Locked="SyncLock"} "SyncLock" is a VB keyword and should not be localized.</note>
      </trans-unit>
      <trans-unit id="For_Each_statement">
        <source>For Each statement</source>
        <target state="translated">Para cada instrucción</target>
        <note>{Locked="For Each"} "For Each" is a VB keyword and should not be localized.</note>
      </trans-unit>
      <trans-unit id="For_Each_block">
        <source>For Each block</source>
        <target state="translated">Para cada bloque</target>
        <note>{Locked="For Each"} "For Each" is a VB keyword and should not be localized.</note>
      </trans-unit>
      <trans-unit id="On_Error_statement">
        <source>On Error statement</source>
        <target state="translated">Instrucción On Error</target>
        <note>{Locked="On Error"} "On Error" is a VB keyword and should not be localized.</note>
      </trans-unit>
      <trans-unit id="Resume_statement">
        <source>Resume statement</source>
        <target state="translated">Instrucción Resume</target>
        <note>{Locked="Resume"} "Resume" is a VB keyword and should not be localized.</note>
      </trans-unit>
      <trans-unit id="Yield_statement">
        <source>Yield statement</source>
        <target state="translated">Instrucción Yield</target>
        <note>{Locked="Yield"} "Yield" is a VB keyword and should not be localized.</note>
      </trans-unit>
      <trans-unit id="Await_expression">
        <source>Await expression</source>
        <target state="translated">Expresión Await</target>
        <note>{Locked="Await"} "Await" is a VB keyword and should not be localized.</note>
      </trans-unit>
      <trans-unit id="Lambda">
        <source>Lambda</source>
        <target state="translated">Lambda</target>
        <note />
      </trans-unit>
      <trans-unit id="Where_clause">
        <source>Where clause</source>
        <target state="translated">Cláusula Where</target>
        <note>{Locked="Where"} "Where" is a VB keyword and should not be localized.</note>
      </trans-unit>
      <trans-unit id="Select_clause">
        <source>Select clause</source>
        <target state="translated">Cláusula Select</target>
        <note>{Locked="Select"} "Select" is a VB keyword and should not be localized.</note>
      </trans-unit>
      <trans-unit id="From_clause">
        <source>From clause</source>
        <target state="translated">Cláusula From</target>
        <note>{Locked="From"} "From" is a VB keyword and should not be localized.</note>
      </trans-unit>
      <trans-unit id="Aggregate_clause">
        <source>Aggregate clause</source>
        <target state="translated">Cláusula Aggregate</target>
        <note>{Locked="Aggregate"} "Aggregate" is a VB keyword and should not be localized.</note>
      </trans-unit>
      <trans-unit id="Let_clause">
        <source>Let clause</source>
        <target state="translated">Cláusula Let</target>
        <note>{Locked="Let"} "Let" is a VB keyword and should not be localized.</note>
      </trans-unit>
      <trans-unit id="Join_clause">
        <source>Join clause</source>
        <target state="translated">Cláusula Join</target>
        <note>{Locked="Join"} "Join" is a VB keyword and should not be localized.</note>
      </trans-unit>
      <trans-unit id="Group_Join_clause">
        <source>Group Join clause</source>
        <target state="translated">Cláusula Group Join</target>
        <note>{Locked="Group Join"} "Group Join" is a VB keyword and should not be localized.</note>
      </trans-unit>
      <trans-unit id="Group_By_clause">
        <source>Group By clause</source>
        <target state="translated">Cláusula Group By</target>
        <note>{Locked="Group By"} "Group By" is a VB keyword and should not be localized.</note>
      </trans-unit>
      <trans-unit id="Function_aggregation">
        <source>Function aggregation</source>
        <target state="translated">Agregación de función</target>
        <note />
      </trans-unit>
      <trans-unit id="Take_While_clause">
        <source>Take While clause</source>
        <target state="translated">Cláusula Take While</target>
        <note>{Locked="Take While"} "Take While" is a VB keyword and should not be localized.</note>
      </trans-unit>
      <trans-unit id="Skip_While_clause">
        <source>Skip While clause</source>
        <target state="translated">Cláusula Skip While</target>
        <note>{Locked="Skip While"} "Skip While" is a VB keyword and should not be localized.</note>
      </trans-unit>
      <trans-unit id="Ordering_clause">
        <source>Ordering clause</source>
        <target state="translated">Cláusula Ordering</target>
        <note>{Locked="Ordering"} "Ordering" is a VB keyword and should not be localized.</note>
      </trans-unit>
      <trans-unit id="Join_condition">
        <source>Join condition</source>
        <target state="translated">Condición de combinación</target>
        <note>{Locked="Join"} "Join" is a VB keyword and should not be localized.</note>
      </trans-unit>
      <trans-unit id="WithEvents_field">
        <source>WithEvents field</source>
        <target state="translated">Campo WithEvents</target>
        <note>{Locked="WithEvents"} "WithEvents" is a VB keyword and should not be localized.</note>
      </trans-unit>
      <trans-unit id="property_accessor">
        <source>property accessor</source>
        <target state="translated">descriptor de acceso de propiedades</target>
        <note />
      </trans-unit>
      <trans-unit id="as_clause">
        <source>as clause</source>
        <target state="translated">cláusula as</target>
        <note>{Locked="as"} "as" is a VB keyword and should not be localized.</note>
      </trans-unit>
      <trans-unit id="type_parameters">
        <source>type parameters</source>
        <target state="translated">parámetros de tipo</target>
        <note />
      </trans-unit>
      <trans-unit id="parameters">
        <source>parameters</source>
        <target state="translated">parámetros</target>
        <note />
      </trans-unit>
      <trans-unit id="attributes">
        <source>attributes</source>
        <target state="translated">atributos</target>
        <note />
      </trans-unit>
      <trans-unit id="Too_many_arguments_to_0">
        <source>Too many arguments to '{0}'.</source>
        <target state="translated">Demasiados argumentos para '{0}'.</target>
        <note />
      </trans-unit>
      <trans-unit id="Type_0_is_not_defined">
        <source>Type '{0}' is not defined.</source>
        <target state="translated">No está definido el tipo '{0}'.</target>
        <note />
      </trans-unit>
      <trans-unit id="Add_Overloads">
        <source>Add Overloads</source>
        <target state="translated">Agregar sobrecargas</target>
        <note />
      </trans-unit>
      <trans-unit id="Add_a_metadata_reference_to_specified_assembly_and_all_its_dependencies_e_g_Sharpr_myLib_dll">
        <source>Add a metadata reference to specified assembly and all its dependencies, e.g. #r "myLib.dll".</source>
        <target state="translated">Agregue una referencia de metadatos al ensamblado especificado y todas sus dependencias, p. ej. #r "myLib.dll".</target>
        <note />
      </trans-unit>
      <trans-unit id="Properties">
        <source>Properties</source>
        <target state="translated">Propiedades</target>
        <note />
      </trans-unit>
      <trans-unit id="namespace_name">
        <source>&lt;namespace name&gt;</source>
        <target state="translated">&lt;nombre del espacio de nombres&gt;</target>
        <note />
      </trans-unit>
      <trans-unit id="Type_a_name_here_to_declare_a_namespace">
        <source>Type a name here to declare a namespace.</source>
        <target state="translated">Escriba aquí un nombre para declarar un espacio de nombres.</target>
        <note />
      </trans-unit>
      <trans-unit id="Type_a_name_here_to_declare_a_partial_class">
        <source>Type a name here to declare a partial class.</source>
        <target state="translated">Escriba aquí un nombre para declarar una clase parcial.</target>
        <note />
      </trans-unit>
      <trans-unit id="class_name">
        <source>&lt;class name&gt;</source>
        <target state="translated">&lt;nombre de clase&gt;</target>
        <note />
      </trans-unit>
      <trans-unit id="interface_name">
        <source>&lt;interface name&gt;</source>
        <target state="translated">&lt;nombre de interfaz&gt;</target>
        <note />
      </trans-unit>
      <trans-unit id="module_name">
        <source>&lt;module name&gt;</source>
        <target state="translated">&lt;nombre de módulo&gt;</target>
        <note />
      </trans-unit>
      <trans-unit id="structure_name">
        <source>&lt;structure name&gt;</source>
        <target state="translated">&lt;nombre de estructura&gt;</target>
        <note />
      </trans-unit>
      <trans-unit id="Type_a_name_here_to_declare_a_partial_interface">
        <source>Type a name here to declare a partial interface.</source>
        <target state="translated">Escriba aquí un nombre para declarar una interfaz parcial.</target>
        <note />
      </trans-unit>
      <trans-unit id="Type_a_name_here_to_declare_a_partial_module">
        <source>Type a name here to declare a partial module.</source>
        <target state="translated">Escriba aquí un nombre para declarar un módulo parcial.</target>
        <note />
      </trans-unit>
      <trans-unit id="Type_a_name_here_to_declare_a_partial_structure">
        <source>Type a name here to declare a partial structure.</source>
        <target state="translated">Escriba aquí un nombre para declarar una estructura parcial.</target>
        <note />
      </trans-unit>
      <trans-unit id="Event_add_handler_name">
        <source>{0}.add</source>
        <target state="translated">{0}.add</target>
        <note>The name of an event add handler where "{0}" is the event name.</note>
      </trans-unit>
      <trans-unit id="Event_remove_handler_name">
        <source>{0}.remove</source>
        <target state="translated">{0}.remove</target>
        <note>The name of an event remove handler where "{0}" is the event name.</note>
      </trans-unit>
      <trans-unit id="Property_getter_name">
        <source>{0}.get</source>
        <target state="translated">{0}.get</target>
        <note>The name of a property getter like "public int MyProperty { get; }" where "{0}" is the property name</note>
      </trans-unit>
      <trans-unit id="Property_setter_name">
        <source>{0}.set</source>
        <target state="translated">{0}.set</target>
        <note>The name of a property setter like "public int MyProperty { set; }" where "{0}" is the property name</note>
      </trans-unit>
      <trans-unit id="Make_Async_Function">
        <source>Make Async Function</source>
        <target state="translated">Convertir función en asincrónica</target>
        <note />
      </trans-unit>
      <trans-unit id="Make_Async_Sub">
        <source>Make Async Sub</source>
        <target state="translated">Convertir Sub en asincrónico</target>
        <note />
      </trans-unit>
      <trans-unit id="Add_Me">
        <source>Add 'Me.'</source>
        <target state="translated">Agregar "Me."</target>
        <note />
      </trans-unit>
      <trans-unit id="Convert_If_to_Select_Case">
        <source>Convert 'If' to 'Select Case'</source>
        <target state="translated">Convertir "If" en "Select Case"</target>
        <note />
      </trans-unit>
      <trans-unit id="Use_Is_Nothing_check">
        <source>Use 'Is Nothing' check</source>
        <target state="translated">Usar comprobación "Is Nothing"</target>
        <note />
      </trans-unit>
      <trans-unit id="Use_IsNot_Nothing_check">
        <source>Use 'IsNot Nothing' check</source>
        <target state="translated">Usar comprobación "IsNot Nothing"</target>
        <note />
      </trans-unit>
<<<<<<< HEAD
      <trans-unit id="Multiple_Types">
        <source>&lt;Multiple Types&gt;</source>
        <target state="new">&lt;Multiple Types&gt;</target>
=======
      <trans-unit id="Convert_For_to_For_Each">
        <source>Convert 'For' to 'For Each'</source>
        <target state="new">Convert 'For' to 'For Each'</target>
>>>>>>> 2ebd1e68
        <note />
      </trans-unit>
    </body>
  </file>
</xliff><|MERGE_RESOLUTION|>--- conflicted
+++ resolved
@@ -1817,15 +1817,14 @@
         <target state="translated">Usar comprobación "IsNot Nothing"</target>
         <note />
       </trans-unit>
-<<<<<<< HEAD
+      <trans-unit id="Convert_For_to_For_Each">
+        <source>Convert 'For' to 'For Each'</source>
+        <target state="new">Convert 'For' to 'For Each'</target>
+        <note />
+      </trans-unit>
       <trans-unit id="Multiple_Types">
         <source>&lt;Multiple Types&gt;</source>
         <target state="new">&lt;Multiple Types&gt;</target>
-=======
-      <trans-unit id="Convert_For_to_For_Each">
-        <source>Convert 'For' to 'For Each'</source>
-        <target state="new">Convert 'For' to 'For Each'</target>
->>>>>>> 2ebd1e68
         <note />
       </trans-unit>
     </body>
