--- conflicted
+++ resolved
@@ -1816,15 +1816,9 @@
         <target state="translated">IsNot Nothing' チェックを使用します</target>
         <note />
       </trans-unit>
-<<<<<<< HEAD
-      <trans-unit id="Convert_For_Each_To_For">
-        <source>Convert 'For Each' to 'For'</source>
-        <target state="new">Convert 'For Each' to 'For'</target>
-=======
       <trans-unit id="Convert_For_to_For_Each">
         <source>Convert 'For' to 'For Each'</source>
         <target state="new">Convert 'For' to 'For Each'</target>
->>>>>>> 0b35308e
         <note />
       </trans-unit>
     </body>
