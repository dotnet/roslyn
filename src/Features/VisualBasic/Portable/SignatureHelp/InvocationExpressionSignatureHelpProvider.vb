﻿' Licensed to the .NET Foundation under one or more agreements.
' The .NET Foundation licenses this file to you under the MIT license.
' See the LICENSE file in the project root for more information.

Imports System.Collections.Immutable
Imports System.Composition
Imports System.Threading
Imports Microsoft.CodeAnalysis.DocumentationComments
Imports Microsoft.CodeAnalysis.Host.Mef
Imports Microsoft.CodeAnalysis.LanguageServices
Imports Microsoft.CodeAnalysis.SignatureHelp
Imports Microsoft.CodeAnalysis.Text
Imports Microsoft.CodeAnalysis.VisualBasic.Syntax

Namespace Microsoft.CodeAnalysis.VisualBasic.SignatureHelp

    <ExportSignatureHelpProvider("InvocationExpressionSignatureHelpProvider", LanguageNames.VisualBasic), [Shared]>
    Partial Friend Class InvocationExpressionSignatureHelpProvider
        Inherits AbstractOrdinaryMethodSignatureHelpProvider

        <ImportingConstructor>
        <Obsolete(MefConstruction.ImportingConstructorMessage, True)>
        Public Sub New()
        End Sub

        Public Overrides Function IsTriggerCharacter(ch As Char) As Boolean
            Return ch = "("c OrElse ch = ","c
        End Function

        Public Overrides Function IsRetriggerCharacter(ch As Char) As Boolean
            Return ch = ")"c
        End Function

        Private Function GetCurrentArgumentState(root As SyntaxNode, position As Integer, syntaxFacts As ISyntaxFactsService, currentSpan As TextSpan, cancellationToken As CancellationToken) As SignatureHelpState
            Dim expression As InvocationExpressionSyntax = Nothing
            If TryGetInvocationExpression(root, position, syntaxFacts, SignatureHelpTriggerReason.InvokeSignatureHelpCommand, cancellationToken, expression) AndAlso
                currentSpan.Start = GetSignatureHelpSpan(expression.ArgumentList).Start Then

                Return GetSignatureHelpState(expression.ArgumentList, position)
            End If

            Return Nothing
        End Function

        Private Shared Function TryGetInvocationExpression(root As SyntaxNode, position As Integer, syntaxFacts As ISyntaxFactsService, triggerReason As SignatureHelpTriggerReason, cancellationToken As CancellationToken, ByRef expression As InvocationExpressionSyntax) As Boolean
            If Not CommonSignatureHelpUtilities.TryGetSyntax(root, position, syntaxFacts, triggerReason, AddressOf IsTriggerToken, AddressOf IsArgumentListToken, cancellationToken, expression) Then
                Return False
            End If

            Return expression.ArgumentList IsNot Nothing
        End Function

        Private Shared Function IsTriggerToken(token As SyntaxToken) As Boolean
            Return (token.Kind = SyntaxKind.OpenParenToken OrElse token.Kind = SyntaxKind.CommaToken) AndAlso
                    TypeOf token.Parent Is ArgumentListSyntax AndAlso
                    TypeOf token.Parent.Parent Is InvocationExpressionSyntax
        End Function

        Private Shared Function IsArgumentListToken(node As InvocationExpressionSyntax, token As SyntaxToken) As Boolean
            Return node.ArgumentList IsNot Nothing AndAlso
                node.ArgumentList.Span.Contains(token.SpanStart) AndAlso
                token <> node.ArgumentList.CloseParenToken
        End Function

        Protected Overrides Async Function GetItemsWorkerAsync(document As Document, position As Integer, triggerInfo As SignatureHelpTriggerInfo, options As SignatureHelpOptions, cancellationToken As CancellationToken) As Task(Of SignatureHelpItems)
            Dim root = Await document.GetSyntaxRootAsync(cancellationToken).ConfigureAwait(False)

            Dim invocationExpression As InvocationExpressionSyntax = Nothing
            If Not TryGetInvocationExpression(root, position, document.GetLanguageService(Of ISyntaxFactsService), triggerInfo.TriggerReason, cancellationToken, invocationExpression) Then
                Return Nothing
            End If

            Dim semanticModel = Await document.ReuseExistingSpeculativeModelAsync(invocationExpression, cancellationToken).ConfigureAwait(False)
            Dim within = semanticModel.GetEnclosingNamedTypeOrAssembly(position, cancellationToken)
            If within Is Nothing Then
                Return Nothing
            End If

            Dim targetExpression = If(invocationExpression.Expression Is Nothing AndAlso invocationExpression.Parent.IsKind(SyntaxKind.ConditionalAccessExpression),
                DirectCast(invocationExpression.Parent, ConditionalAccessExpressionSyntax).Expression,
                invocationExpression.Expression)

            ' get the regular signature help items
            Dim memberGroup = semanticModel.GetMemberGroup(targetExpression, cancellationToken).
                                            FilterToVisibleAndBrowsableSymbolsAndNotUnsafeSymbols(options.HideAdvancedMembers, semanticModel.Compilation)

            ' try to bind to the actual method
            Dim symbolInfo = semanticModel.GetSymbolInfo(invocationExpression, cancellationToken)
            Dim matchedMethodSymbol = TryCast(symbolInfo.Symbol, IMethodSymbol)

            ' if the symbol could be bound, replace that item in the symbol list
            If matchedMethodSymbol IsNot Nothing AndAlso matchedMethodSymbol.IsGenericMethod Then
                memberGroup = memberGroup.SelectAsArray(Function(m) If(Equals(matchedMethodSymbol.OriginalDefinition, m), matchedMethodSymbol, m))
            End If

            Dim enclosingSymbol = semanticModel.GetEnclosingSymbol(position, cancellationToken)
            If enclosingSymbol.IsConstructor() Then
                memberGroup = memberGroup.WhereAsArray(Function(m) Not m.Equals(enclosingSymbol))
            End If

            memberGroup = memberGroup.Sort(semanticModel, invocationExpression.SpanStart)

            Dim typeInfo = semanticModel.GetTypeInfo(targetExpression, cancellationToken)
            Dim expressionType = If(typeInfo.Type, typeInfo.ConvertedType)
            Dim defaultProperties =
                If(expressionType Is Nothing,
                   SpecializedCollections.EmptyList(Of IPropertySymbol),
                   semanticModel.LookupSymbols(position, expressionType, includeReducedExtensionMethods:=True).
                                 OfType(Of IPropertySymbol).
                                 ToImmutableArrayOrEmpty().
                                 WhereAsArray(Function(p) p.IsIndexer).
                                 FilterToVisibleAndBrowsableSymbolsAndNotUnsafeSymbols(options.HideAdvancedMembers, semanticModel.Compilation).
                                 Sort(semanticModel, invocationExpression.SpanStart))

            Dim structuralTypeDisplayService = document.GetLanguageService(Of IStructuralTypeDisplayService)()
            Dim documentationCommentFormattingService = document.GetLanguageService(Of IDocumentationCommentFormattingService)()

            Dim items = New List(Of SignatureHelpItem)
            Dim accessibleMembers = New ImmutableArray(Of ISymbol)
            If memberGroup.Length > 0 Then
                accessibleMembers = GetAccessibleMembers(invocationExpression, semanticModel, within, memberGroup, cancellationToken)
                items.AddRange(GetMemberGroupItems(accessibleMembers, document, invocationExpression, semanticModel))
            End If

            If expressionType.IsDelegateType() Then
                items.AddRange(GetDelegateInvokeItems(invocationExpression, semanticModel, structuralTypeDisplayService, documentationCommentFormattingService, DirectCast(expressionType, INamedTypeSymbol), cancellationToken))
            End If

            If defaultProperties.Count > 0 Then
                items.AddRange(GetElementAccessItems(targetExpression, semanticModel, structuralTypeDisplayService, documentationCommentFormattingService, within, defaultProperties, cancellationToken))
            End If

            Dim textSpan = GetSignatureHelpSpan(invocationExpression.ArgumentList)
            Dim syntaxFacts = document.GetLanguageService(Of ISyntaxFactsService)

<<<<<<< HEAD
            Dim selectedItem = TryGetSelectedIndex(memberGroup, symbolInfo.Symbol)
=======
            Dim selectedItem = TryGetSelectedIndex(accessibleMembers, symbolInfo.Symbol)
>>>>>>> 801ab480
            Return CreateSignatureHelpItems(items, textSpan, GetCurrentArgumentState(root, position, syntaxFacts, textSpan, cancellationToken), selectedItem)
        End Function
    End Class
End Namespace<|MERGE_RESOLUTION|>--- conflicted
+++ resolved
@@ -133,11 +133,7 @@
             Dim textSpan = GetSignatureHelpSpan(invocationExpression.ArgumentList)
             Dim syntaxFacts = document.GetLanguageService(Of ISyntaxFactsService)
 
-<<<<<<< HEAD
-            Dim selectedItem = TryGetSelectedIndex(memberGroup, symbolInfo.Symbol)
-=======
             Dim selectedItem = TryGetSelectedIndex(accessibleMembers, symbolInfo.Symbol)
->>>>>>> 801ab480
             Return CreateSignatureHelpItems(items, textSpan, GetCurrentArgumentState(root, position, syntaxFacts, textSpan, cancellationToken), selectedItem)
         End Function
     End Class
