﻿// Copyright (c) Microsoft.  All Rights Reserved.  Licensed under the Apache License, Version 2.0.  See License.txt in the project root for license information.

using System.Collections.Concurrent;
using System.Collections.Immutable;
using System.Diagnostics;
using System.Linq;
using Microsoft.CodeAnalysis.CodeStyle;
using Microsoft.CodeAnalysis.Diagnostics;
using Microsoft.CodeAnalysis.FlowAnalysis.SymbolUsageAnalysis;
using Microsoft.CodeAnalysis.Operations;
using Microsoft.CodeAnalysis.PooledObjects;
using Microsoft.CodeAnalysis.Shared.Extensions;
using Roslyn.Utilities;

namespace Microsoft.CodeAnalysis.RemoveUnusedParametersAndValues
{
    internal abstract partial class AbstractRemoveUnusedParametersAndValuesDiagnosticAnalyzer : AbstractBuiltInCodeStyleDiagnosticAnalyzer
    {
        private sealed partial class SymbolStartAnalyzer
        {
            private sealed partial class BlockAnalyzer
            {
                private readonly SymbolStartAnalyzer _symbolStartAnalyzer;
                private readonly Options _options;

                /// <summary>
                /// Indicates if the operation block has an <see cref="IDelegateCreationOperation"/> or an <see cref="IAnonymousFunctionOperation"/>.
                /// We use this value in <see cref="ShouldAnalyze(IOperation, ISymbol, ref bool)"/> to determine whether to bail from analysis or not.
                /// </summary>
                private bool _hasDelegateCreationOrAnonymousFunction;

                /// <summary>
                /// Indicates if the operation block has an operation that leads to a delegate escaping the current block,
                /// which would prevent us from performing accurate flow analysis of lambda/local function invocations
                /// within this operation block.
                /// Some examples:
                ///     1. Delegate assigned to a field or property.
                ///     2. Delegate passed as an argument to an invocation or object creation.
                ///     3. Delegate added to an array or wrapped within a tuple.
                ///     4. Delegate converted to a non-delegate type.
                /// We use this value in <see cref="ShouldAnalyze(IOperation, ISymbol, ref bool)"/> to determine whether to bail from analysis or not.
                /// </summary>
                private bool _hasDelegateEscape;

                /// <summary>
                /// Indicates if the operation block has an <see cref="IInvalidOperation"/>.
                /// We use this value in <see cref="ShouldAnalyze(IOperation, ISymbol, ref bool)"/> to determine whether to bail from analysis or not.
                /// </summary>
                private bool _hasInvalidOperation;

                /// <summary>
                /// Parameters which have at least one read/write reference.
                /// </summary>
                private readonly ConcurrentDictionary<IParameterSymbol, bool> _referencedParameters;

                private BlockAnalyzer(SymbolStartAnalyzer symbolStartAnalyzer, Options options)
                {
                    _symbolStartAnalyzer = symbolStartAnalyzer;
                    _options = options;
                    _referencedParameters = new ConcurrentDictionary<IParameterSymbol, bool>();
                }

                public static void Analyze(OperationBlockStartAnalysisContext context, SymbolStartAnalyzer symbolStartAnalyzer)
                {
                    if (HasSyntaxErrors() || context.OperationBlocks.IsEmpty)
                    {
                        return;
                    }

                    // Bail out in presence of conditional directives
                    // This is a workaround for https://github.com/dotnet/roslyn/issues/31820
                    // Issue https://github.com/dotnet/roslyn/issues/31821 tracks
                    // reverting this workaround.
                    if (HasConditionalDirectives())
                    {
                        return;
                    }

                    // All operation blocks for a symbol belong to the same tree.
                    var firstBlock = context.OperationBlocks[0];
                    if (!symbolStartAnalyzer._compilationAnalyzer.TryGetOptions(firstBlock.Syntax.SyntaxTree,
                                                                                firstBlock.Language,
                                                                                context.Options,
                                                                                context.CancellationToken,
                                                                                out var options))
                    {
                        return;
                    }

                    var blockAnalyzer = new BlockAnalyzer(symbolStartAnalyzer, options);
                    context.RegisterOperationAction(blockAnalyzer.AnalyzeExpressionStatement, OperationKind.ExpressionStatement);
                    context.RegisterOperationAction(blockAnalyzer.AnalyzeDelegateCreationOrAnonymousFunction, OperationKind.DelegateCreation, OperationKind.AnonymousFunction);
                    context.RegisterOperationAction(blockAnalyzer.AnalyzeLocalOrParameterReference, OperationKind.LocalReference, OperationKind.ParameterReference);
                    context.RegisterOperationAction(_ => blockAnalyzer._hasInvalidOperation = true, OperationKind.Invalid);
                    context.RegisterOperationBlockEndAction(blockAnalyzer.AnalyzeOperationBlockEnd);

                    return;

                    // Local Functions.
                    bool HasSyntaxErrors()
                    {
                        foreach (var operationBlock in context.OperationBlocks)
                        {
                            if (operationBlock.Syntax.GetDiagnostics().ToImmutableArrayOrEmpty().HasAnyErrors())
                            {
                                return true;
                            }
                        }

                        return false;
                    }

                    bool HasConditionalDirectives()
                    {
                        foreach (var operationBlock in context.OperationBlocks)
                        {
                            if (operationBlock.Syntax.DescendantNodes(descendIntoTrivia: true)
                                                     .Any(n => symbolStartAnalyzer._compilationAnalyzer.IsIfConditionalDirective(n)))
                            {
                                return true;
                            }
                        }

                        return false;
                    }
                }

                private void AnalyzeExpressionStatement(OperationAnalysisContext context)
                {
                    if (_options.UnusedValueExpressionStatementSeverity == ReportDiagnostic.Suppress)
                    {
                        return;
                    }

                    var expressionStatement = (IExpressionStatementOperation)context.Operation;
                    var value = expressionStatement.Operation;

                    // Bail out cases for report unused expression value:

                    //  1. Null type, error type and void returning method invocations: no value being dropped here.
                    if (value.Type == null ||
                        value.Type.IsErrorType() ||
                        value.Type.SpecialType == SpecialType.System_Void)
                    {
                        return;
                    }

                    //  2. Bail out for semantic error (invalid operation) cases.
                    //     Also bail out for constant expressions in expression statement syntax, say as "1;",
                    //     which do not seem to have an invalid operation in the operation tree.
                    if (value is IInvalidOperation ||
                        value.ConstantValue.HasValue)
                    {
                        return;
                    }

                    //  3. Assignments, increment/decrement operations: value is actually being assigned.
                    if (value is IAssignmentOperation ||
                        value is IIncrementOrDecrementOperation)
                    {
                        return;
                    }

                    //  4. Bail out if there is language specific syntax to indicate an explicit discard.
                    //     For example, VB call statement is used to explicitly ignore the value returned by
                    //     an invocation by prefixing the invocation with keyword "Call".
                    //     Similarly, we do not want to flag an expression of a C# expression body.
                    if (_symbolStartAnalyzer._compilationAnalyzer.IsCallStatement(expressionStatement) ||
                        _symbolStartAnalyzer._compilationAnalyzer.IsExpressionOfExpressionBody(expressionStatement))
                    {
                        return;
                    }

                    var properties = s_propertiesMap[(_options.UnusedValueExpressionStatementPreference, isUnusedLocalAssignment: false, isRemovableAssignment: false)];
                    var diagnostic = DiagnosticHelper.Create(s_expressionValueIsUnusedRule,
                                                             value.Syntax.GetLocation(),
                                                             _options.UnusedValueExpressionStatementSeverity,
                                                             additionalLocations: null,
                                                             properties);
                    context.ReportDiagnostic(diagnostic);
                }

                private void AnalyzeDelegateCreationOrAnonymousFunction(OperationAnalysisContext operationAnalysisContext)
                {
                    _hasDelegateCreationOrAnonymousFunction = true;
                    if (!_hasDelegateEscape)
                    {
                        _hasDelegateEscape = !IsHandledDelegateCreationOrAnonymousFunctionTreeShape(operationAnalysisContext.Operation);
                    }
                }

                private void AnalyzeLocalOrParameterReference(OperationAnalysisContext operationAnalysisContext)
                {
                    if (operationAnalysisContext.Operation is IParameterReferenceOperation parameterReference)
                    {
                        _referencedParameters.GetOrAdd(parameterReference.Parameter, true);
                    }

                    if (!_hasDelegateEscape)
                    {
                        _hasDelegateEscape = !IsHandledLocalOrParameterReferenceTreeShape(operationAnalysisContext.Operation);
                    }
                }

                /// <summary>
                /// We handle only certain operation tree shapes in flow analysis
                /// when delegate creations are involved (lambdas/local functions).
                /// We track assignments of lambdas/local functions to parameters/locals,
                /// assignments of parameters/locals to other parameters/locals of delegate types,
                /// and then delegate invocations through parameter/locals.
                /// For the remaining unknown ones, we conservatively mark the operation as leading to
                /// delegate escape, and corresponding bail out from flow analysis in <see cref="ShouldAnalyze(IOperation, ISymbol, ref bool)"/>.
                /// This function checks the operation tree shape in context of
                /// an <see cref="IDelegateCreationOperation"/> or an <see cref="IAnonymousFunctionOperation"/>.
                /// </summary>
                private static bool IsHandledDelegateCreationOrAnonymousFunctionTreeShape(IOperation operation)
                {
                    Debug.Assert(operation.Kind == OperationKind.DelegateCreation || operation.Kind == OperationKind.AnonymousFunction);

                    // 1. Delegate creation or anonymous function variable initializer is handled.
                    //    For example, for 'Action a = () => { ... };', the lambda is the variable initializer
                    //    and we track that 'a' points to this lambda during flow analysis
                    //    and analyze lambda body at invocation sites 'a();' 
                    if (operation.Parent is IVariableInitializerOperation)
                    {
                        return true;
                    }

                    // 2. Delegate creation or anonymous function assigned to a local or parameter are handled.
                    //    For example, for 'Action a; a = () => { ... };', the lambda is assigned to local 'a'
                    //    and we track that 'a' points to this lambda during flow analysis
                    //    and analyze lambda body at invocation sites 'a();' 
                    if (operation.Parent is ISimpleAssignmentOperation assignment &&
                        (assignment.Target.Kind == OperationKind.LocalReference ||
                         assignment.Target.Kind == OperationKind.ParameterReference))
                    {
                        return true;
                    }

                    // 3. For anonymous functions parented by delegate creation, we analyze the parent operation.
                    //    For example, for 'Action a = () => { ... };', the lambda generates an anonymous function
                    //    operation parented by a delegate creation.
                    if (operation.Kind == OperationKind.AnonymousFunction &&
                        operation.Parent is IDelegateCreationOperation)
                    {
                        return IsHandledDelegateCreationOrAnonymousFunctionTreeShape(operation.Parent);
                    }

                    // 4. Otherwise, conservatively consider this as an unhandled delegate escape.
                    return false;
                }

                /// <summary>
                /// We handle only certain operation tree shapes in flow analysis
                /// when delegate creations are involved (lambdas/local functions).
                /// We track assignments of lambdas/local functions to parameters/locals,
                /// assignments of parameters/locals to other parameters/locals of delegate types,
                /// and then delegate invocations through parameter/locals.
                /// For the remaining unknown ones, we conservatively mark the operation as leading to
                /// delegate escape, and corresponding bail out from flow analysis in <see cref="ShouldAnalyze(IOperation, ISymbol, ref bool)"/>.
                /// This function checks the operation tree shape in context of
                /// an <see cref="IParameterReferenceOperation"/> or an <see cref="ILocalReferenceOperation"/>
                /// of delegate type.
                /// </summary>
                private static bool IsHandledLocalOrParameterReferenceTreeShape(IOperation operation)
                {
                    Debug.Assert(operation.Kind == OperationKind.LocalReference || operation.Kind == OperationKind.ParameterReference);

                    // 1. We are only interested in parameters or locals of delegate type.
                    if (!operation.Type.IsDelegateType())
                    {
                        return true;
                    }

                    // 2. Delegate invocations are handled.
                    //    For example, for 'Action a = () => { ... };  a();'
                    //    we track that 'a' points to the lambda during flow analysis
                    //    and analyze lambda body at invocation sites 'a();' 
                    if (operation.Parent is IInvocationOperation)
                    {
                        return true;
                    }

                    if (operation.Parent is ISimpleAssignmentOperation assignmentOperation)
                    {
                        // 3. Parameter/local as target of an assignment is handled.
                        //    For example, for 'a = () => { ... };  a();'
                        //    assignment of a lambda to a local/parameter 'a' is tracked during flow analysis
                        //    and we analyze lambda body at invocation sites 'a();' 
                        if (assignmentOperation.Target == operation)
                        {
                            return true;
                        }

                        // 4. Assignment from a parameter or local is only handled if being
                        //    assigned to some parameter or local of delegate type.
                        //    For example, for 'a = () => { ... }; b = a;  b();'
                        //    assignment of a local/parameter 'b = a' is tracked during flow analysis
                        //    and we analyze lambda body at invocation sites 'b();' 
                        if (assignmentOperation.Target.Type.IsDelegateType() &&
                            (assignmentOperation.Target.Kind == OperationKind.LocalReference ||
                            assignmentOperation.Target.Kind == OperationKind.ParameterReference))
                        {
                            return true;
                        }
                    }

                    // 5. Binary operations on parameter/local are fine.
                    //    For example, 'a = () => { ... }; if (a != null) { a(); }'
                    //    the binary operation 'a != null' is fine and does not lead
                    //    to a delegate escape.
                    if (operation.Parent is IBinaryOperation)
                    {
                        return true;
                    }

                    // 6. Otherwise, conservatively consider this as an unhandled delegate escape.
                    return false;
                }

                /// <summary>
                /// Method invoked in <see cref="AnalyzeOperationBlockEnd(OperationBlockAnalysisContext)"/>
                /// for each operation block to determine if we should analyze the operation block or bail out.
                /// </summary>
                private bool ShouldAnalyze(IOperation operationBlock, ISymbol owningSymbol, ref bool hasOperationNoneDescendant)
                {
                    switch (operationBlock.Kind)
                    {
                        case OperationKind.None:
                        case OperationKind.ParameterInitializer:
                            // Skip blocks from attributes (which have OperationKind.None) and parameter initializers.
                            // We don't have any unused values in such operation blocks.
                            return false;

                        default:
                            foreach (var operation in operationBlock.Descendants())
                            {
                                switch (operation)
                                {
                                    // Workaround for https://github.com/dotnet/roslyn/issues/31007
                                    // We cannot perform flow analysis correctly for a ref assignment operation or ref conditional operation until this compiler feature is implemented.
                                    case IConditionalOperation conditional when conditional.IsRef:
                                    case ISimpleAssignmentOperation assignment when assignment.IsRef:
                                        return false;

                                    default:
                                        // Workaround for https://github.com/dotnet/roslyn/issues/32100
                                        // Bail out in presence of OperationKind.None - not implemented IOperation.
                                        if (operation.Kind == OperationKind.None)
                                        {
                                            hasOperationNoneDescendant = true;
                                            return false;
                                        }

                                        break;
                                }
                            }

                            break;
                    }

                    // We currently do not support points-to analysis, which is needed to accurately track locations of
                    // allocated objects and their aliasing, which enables us to determine if two symbols reference the
                    // same object instance at a given program point and also enables us to track the set of runtime objects
                    // that a variable can point to.
                    // Hence, we cannot accurately track the exact set of delegates that a symbol with delegate type
                    // can point to for all control flow cases.
                    // We attempt to do our best effort delegate invocation analysis as follows:

                    //  1. If we have no delegate creations or lambdas, our current analysis works fine,
                    //     return true.
                    if (!_hasDelegateCreationOrAnonymousFunction)
                    {
                        return true;
                    }

                    //  2. Bail out if we have a delegate escape via operation tree shapes that we do not understand.
                    //     This indicates the delegate targets (such as lambda/local functions) have escaped current method
                    //     and can be invoked from a separate method, and these invocations can read values written
                    //     to any local/parameter in the current method. We cannot reliably flag any write to a 
                    //     local/parameter as unused for such cases.
                    if (_hasDelegateEscape)
                    {
                        return false;
                    }

                    //  3. Bail out for method returning delegates or ref/out parameters of delegate type.
                    //     We can analyze this correctly when we do points-to-analysis.
                    if (owningSymbol is IMethodSymbol method &&
                        (method.ReturnType.IsDelegateType() ||
                         method.Parameters.Any(p => p.IsRefOrOut() && p.Type.IsDelegateType())))
                    {
                        return false;
                    }

                    //  4. Bail out on invalid operations, i.e. code with semantic errors.
                    //     We are likely to have false positives from flow analysis results
                    //     as we will not account for potential lambda/local function invocations.
                    if (_hasInvalidOperation)
                    {
                        return false;
                    }

                    //  5. Otherwise, we execute analysis by walking the reaching symbol write chain to attempt to
                    //     find the target method being invoked.
                    //     This works for most common and simple cases where a local is assigned a lambda and invoked later.
                    //     If we are unable to find a target, we will conservatively mark all current symbol writes as read.
                    return true;
                }

                private void AnalyzeOperationBlockEnd(OperationBlockAnalysisContext context)
                {
                    // Bail out if we are neither computing unused parameters nor unused value assignments.
                    var isComputingUnusedParams = _options.IsComputingUnusedParams(context.OwningSymbol);
                    if (_options.UnusedValueAssignmentSeverity == ReportDiagnostic.Suppress &&
                        !isComputingUnusedParams)
                    {
                        return;
                    }

                    // We perform analysis to compute unused parameters and value assignments in two passes.
                    // Unused value assignments can be identified by analyzing each operation block independently in the first pass.
                    // However, to identify unused parameters we need to first analyze all operation blocks and then iterate
                    // through the parameters to identify unused ones

                    // Builder to store the symbol read/write usage result for each operation block computed during the first pass.
                    // These are later used to compute unused parameters in second pass.
                    var symbolUsageResultsBuilder = PooledHashSet<SymbolUsageResult>.GetInstance();

                    try
                    {
                        // Flag indicating if we found an operation block where all symbol writes were used. 
<<<<<<< HEAD
                        AnalyzeUnusedValueAssignments(context, isComputingUnusedParams, symbolUsageResultsBuilder, out var hasBlockWithAllUsedWrites);
=======
                        AnalyzeUnusedValueAssignments(context, isComputingUnusedParams, symbolUsageResultsBuilder, out var hasBlockWithAllUsedWrites, out var hasOperationNoneDescendant);
>>>>>>> 28fdbf20

                        AnalyzeUnusedParameters(context, isComputingUnusedParams, symbolUsageResultsBuilder, hasBlockWithAllUsedWrites, hasOperationNoneDescendant);
                    }
                    finally
                    {
                        symbolUsageResultsBuilder.Free();
                    }
                }

                private void AnalyzeUnusedValueAssignments(
                    OperationBlockAnalysisContext context,
                    bool isComputingUnusedParams,
                    PooledHashSet<SymbolUsageResult> symbolUsageResultsBuilder,
                    out bool hasBlockWithAllUsedSymbolWrites,
                    out bool hasOperationNoneDescendant)
                {
                    hasBlockWithAllUsedSymbolWrites = false;
                    hasOperationNoneDescendant = false;

                    foreach (var operationBlock in context.OperationBlocks)
                    {
                        if (!ShouldAnalyze(operationBlock, context.OwningSymbol, ref hasOperationNoneDescendant))
                        {
                            continue;
                        }

                        // First perform the fast, aggressive, imprecise operation-tree based analysis.
                        // This analysis might flag some "used" symbol writes as "unused", but will not miss reporting any truly unused symbol writes.
                        // This initial pass helps us reduce the number of methods for which we perform the slower second pass.
                        // We perform the first fast pass only if there are no delegate creations/lambda methods.
                        // This is due to the fact that tracking which local/parameter points to which delegate creation target
                        // at any given program point needs needs flow analysis (second pass).
                        if (!_hasDelegateCreationOrAnonymousFunction)
                        {
                            var resultFromOperationBlockAnalysis = SymbolUsageAnalysis.Run(operationBlock, context.OwningSymbol, context.CancellationToken);
                            if (!resultFromOperationBlockAnalysis.HasUnreadSymbolWrites())
                            {
                                // Assert that even slow pass (dataflow analysis) would have yielded no unused symbol writes.
                                Debug.Assert(!SymbolUsageAnalysis.Run(context.GetControlFlowGraph(operationBlock), context.OwningSymbol, context.CancellationToken)
                                             .HasUnreadSymbolWrites());

                                hasBlockWithAllUsedSymbolWrites = true;
                                continue;
                            }
                        }

                        // Now perform the slower, precise, CFG based dataflow analysis to identify the actual unused symbol writes.
                        var controlFlowGraph = context.GetControlFlowGraph(operationBlock);
                        var symbolUsageResult = SymbolUsageAnalysis.Run(controlFlowGraph, context.OwningSymbol, context.CancellationToken);
                        symbolUsageResultsBuilder.Add(symbolUsageResult);

                        foreach (var (symbol, unreadWriteOperation) in symbolUsageResult.GetUnreadSymbolWrites())
                        {
                            if (unreadWriteOperation == null)
                            {
                                // Null operation is used for initial write for the parameter from method declaration.
                                // So, the initial value of the parameter is never read in this operation block.
                                // However, we do not report this as an unused parameter here as a different operation block
                                // might be reading the initial parameter value.
                                // For example, a constructor with both a constructor initializer and body will have two different operation blocks
                                // and a parameter must be unused across both these blocks to be marked unused.

                                // However, we do report unused parameters for local function here.
                                // Local function parameters are completely scoped to this operation block, and should be reported per-operation block.
                                var unusedParameter = (IParameterSymbol)symbol;
                                if (isComputingUnusedParams &&
                                    unusedParameter.ContainingSymbol.IsLocalFunction())
                                {
                                    var hasReference = symbolUsageResult.SymbolsRead.Contains(unusedParameter);

                                    bool shouldReport;
                                    switch (unusedParameter.RefKind)
                                    {
                                        case RefKind.Out:
                                            // Do not report out parameters of local functions.
                                            // If they are unused in the caller, we will flag the
                                            // out argument at the local function callsite.
                                            shouldReport = false;
                                            break;

                                        case RefKind.Ref:
                                            // Report ref parameters only if they have no read/write references.
                                            // Note that we always have one write for the parameter input value from the caller.
                                            shouldReport = !hasReference && symbolUsageResult.GetSymbolWriteCount(unusedParameter) == 1;
                                            break;

                                        default:
                                            shouldReport = true;
                                            break;
                                    }

                                    if (shouldReport)
                                    {
                                        _symbolStartAnalyzer.ReportUnusedParameterDiagnostic(unusedParameter, hasReference, context.ReportDiagnostic, context.Options, context.CancellationToken);
                                    }
                                }

                                continue;
                            }

                            if (ShouldReportUnusedValueDiagnostic(symbol, unreadWriteOperation, symbolUsageResult, out var properties))
                            {
                                var diagnostic = DiagnosticHelper.Create(s_valueAssignedIsUnusedRule,
                                                                         _symbolStartAnalyzer._compilationAnalyzer.GetDefinitionLocationToFade(unreadWriteOperation),
                                                                         _options.UnusedValueAssignmentSeverity,
                                                                         additionalLocations: null,
                                                                         properties,
                                                                         symbol.Name);
                                context.ReportDiagnostic(diagnostic);
                            }
                        }
                    }

                    return;

                    // Local functions.
                    bool ShouldReportUnusedValueDiagnostic(
                        ISymbol symbol,
                        IOperation unreadWriteOperation,
                        SymbolUsageResult resultFromFlowAnalysis,
                        out ImmutableDictionary<string, string> properties)
                    {
                        Debug.Assert(!(symbol is ILocalSymbol local) || !local.IsRef);

                        properties = null;

                        // Bail out in following cases:
                        //   1. End user has configured the diagnostic to be suppressed.
                        //   2. Symbol has error type, hence the diagnostic could be noised
                        //   3. Static local symbols. Assignment to static locals
                        //      is not unnecessary as the assigned value can be used on the next invocation.
                        //   4. Ignore special discard symbol names (see https://github.com/dotnet/roslyn/issues/32923).
                        if (_options.UnusedValueAssignmentSeverity == ReportDiagnostic.Suppress ||
                            symbol.GetSymbolType().IsErrorType() ||
                            (symbol.IsStatic && symbol.Kind == SymbolKind.Local) ||
                            IsSymbolWithSpecialDiscardName(symbol))
                        {
                            return false;
                        }

                        // Flag to indicate if the symbol has no reads.
                        var isUnusedLocalAssignment = symbol is ILocalSymbol localSymbol &&
                                                      !resultFromFlowAnalysis.SymbolsRead.Contains(localSymbol);

                        var isRemovableAssignment = IsRemovableAssignmentWithoutSideEffects(unreadWriteOperation);

                        if (isUnusedLocalAssignment &&
                            !isRemovableAssignment &&
                            _options.UnusedValueAssignmentPreference == UnusedValuePreference.UnusedLocalVariable)
                        {
                            // Meets current user preference of using unused local symbols for storing computation result.
                            // Skip reporting diagnostic.
                            return false;
                        }

                        properties = s_propertiesMap[(_options.UnusedValueAssignmentPreference, isUnusedLocalAssignment, isRemovableAssignment)];
                        return true;
                    }

                    // Indicates if the given unused symbol write is a removable assignment.
                    // This is true if the expression for the assigned value has no side effects.
                    bool IsRemovableAssignmentWithoutSideEffects(IOperation unusedSymbolWriteOperation)
                    {
                        if (_symbolStartAnalyzer._compilationAnalyzer.ShouldBailOutFromRemovableAssignmentAnalysis(unusedSymbolWriteOperation))
                        {
                            return false;
                        }

                        if (unusedSymbolWriteOperation.Parent is IAssignmentOperation assignment &&
                            assignment.Target == unusedSymbolWriteOperation)
                        {
                            return IsRemovableAssignmentValueWithoutSideEffects(assignment.Value);
                        }
                        else if (unusedSymbolWriteOperation.Parent is IIncrementOrDecrementOperation)
                        {
                            // As the new value assigned to the incremented/decremented variable is unused,
                            // it is safe to remove the entire increment/decrement operation,
                            // as it cannot have side effects on anything but the variable.
                            return true;
                        }

                        // Assume all other operations can have side effects, and cannot be removed.
                        return false;
                    }

                    static bool IsRemovableAssignmentValueWithoutSideEffects(IOperation assignmentValue)
                    {
                        if (assignmentValue.ConstantValue.HasValue)
                        {
                            // Constant expressions have no side effects.
                            return true;
                        }

                        switch (assignmentValue.Kind)
                        {
                            case OperationKind.ParameterReference:
                            case OperationKind.LocalReference:
                                // Parameter/local references have no side effects and can be removed.
                                return true;

                            case OperationKind.FieldReference:
                                // Field references with null instance (static fields) or 'this' or 'Me' instance can
                                // have no side effects and can be removed.
                                var fieldReference = (IFieldReferenceOperation)assignmentValue;
                                return fieldReference.Instance == null || fieldReference.Instance.Kind == OperationKind.InstanceReference;

                            case OperationKind.DefaultValue:
                                // Default value expressions have no side-effects.
                                return true;

                            case OperationKind.Conversion:
                                // Conversions can theoretically have side-effects as the conversion can throw exception(s).
                                // However, for all practical purposes, we can assume that a non-user defined conversion whose operand
                                // has no side effects can be safely removed.
                                var conversion = (IConversionOperation)assignmentValue;
                                return conversion.OperatorMethod == null &&
                                    IsRemovableAssignmentValueWithoutSideEffects(conversion.Operand);
                        }

                        // Assume all other operations can have side effects, and cannot be removed.
                        return false;
                    }
                }

                private void AnalyzeUnusedParameters(
                    OperationBlockAnalysisContext context,
                    bool isComputingUnusedParams,
                    PooledHashSet<SymbolUsageResult> symbolUsageResultsBuilder,
                    bool hasBlockWithAllUsedSymbolWrites,
                    bool hasOperationNoneDescendant)
                {
                    // Process parameters for the context's OwningSymbol that are unused across all operation blocks.

                    // Bail out cases:
                    //  1. Skip analysis if we are not computing unused parameters based on user's option preference or have
                    //     a descendant operation with OperatioKind.None (not yet implemented operation).
                    if (!isComputingUnusedParams || hasOperationNoneDescendant)
                    {
                        return;
                    }

                    // 2. Report unused parameters only for method symbols.
                    if (!(context.OwningSymbol is IMethodSymbol method))
                    {
                        return;
                    }

                    // Mark all unreferenced parameters as unused parameters with no read reference.
                    // We do so prior to bail out cases 3. and 4. below
                    // so that we flag unreferenced parameters even when we bail out from flow analysis.
                    foreach (var parameter in method.Parameters)
                    {
                        if (!_referencedParameters.ContainsKey(parameter))
                        {
                            // Unused parameter without a reference.
                            _symbolStartAnalyzer._unusedParameters[parameter] = false;
                        }
                    }

                    // 3. Bail out if we found a single operation block where all symbol writes were used.
                    if (hasBlockWithAllUsedSymbolWrites)
                    {
                        return;
                    }

                    // 4. Bail out if symbolUsageResultsBuilder is empty, indicating we skipped analysis for all operation blocks.
                    if (symbolUsageResultsBuilder.Count == 0)
                    {
                        return;
                    }

                    foreach (var parameter in method.Parameters)
                    {
                        var isUsed = false;
                        var isSymbolRead = false;
                        var isRefOrOutParam = parameter.IsRefOrOut();

                        // Iterate through symbol usage results for each operation block.
                        foreach (var symbolUsageResult in symbolUsageResultsBuilder)
                        {
                            if (symbolUsageResult.IsInitialParameterValueUsed(parameter))
                            {
                                // Parameter is used in this block.
                                isUsed = true;
                                break;
                            }

                            isSymbolRead |= symbolUsageResult.SymbolsRead.Contains(parameter);

                            // Ref/Out parameters are considered used if they have any reads or writes
                            // Note that we always have one write for the parameter input value from the caller.
                            if (isRefOrOutParam &&
                                (isSymbolRead ||
                                symbolUsageResult.GetSymbolWriteCount(parameter) > 1))
                            {
                                isUsed = true;
                                break;
                            }
                        }

                        if (!isUsed)
                        {
                            _symbolStartAnalyzer._unusedParameters[parameter] = isSymbolRead;
                        }
                    }
                }
            }
        }
    }
}<|MERGE_RESOLUTION|>--- conflicted
+++ resolved
@@ -430,11 +430,7 @@
                     try
                     {
                         // Flag indicating if we found an operation block where all symbol writes were used. 
-<<<<<<< HEAD
-                        AnalyzeUnusedValueAssignments(context, isComputingUnusedParams, symbolUsageResultsBuilder, out var hasBlockWithAllUsedWrites);
-=======
                         AnalyzeUnusedValueAssignments(context, isComputingUnusedParams, symbolUsageResultsBuilder, out var hasBlockWithAllUsedWrites, out var hasOperationNoneDescendant);
->>>>>>> 28fdbf20
 
                         AnalyzeUnusedParameters(context, isComputingUnusedParams, symbolUsageResultsBuilder, hasBlockWithAllUsedWrites, hasOperationNoneDescendant);
                     }
