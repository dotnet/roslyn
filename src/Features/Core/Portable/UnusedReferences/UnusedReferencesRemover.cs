﻿// Licensed to the .NET Foundation under one or more agreements.
// The .NET Foundation licenses this file to you under the MIT license.
// See the LICENSE file in the project root for more information.

using System;
using System.Collections.Generic;
using System.Collections.Immutable;
using System.IO;
using System.Linq;
using System.Threading;
using System.Threading.Tasks;
using Roslyn.Utilities;

namespace Microsoft.CodeAnalysis.UnusedReferences
{
    internal static class UnusedReferencesRemover

    {
        // This is the order that we look for used references. We set this processing order because we
        // want to favor transitive references when possible. For instance we process Projects before
        // Packages, since a particular Package could be brought in transitively by a Project reference.
        private static readonly ReferenceType[] _processingOrder = new[]
        {
            ReferenceType.Project,
            ReferenceType.Package,
            ReferenceType.Assembly
        };

        public static async Task<ImmutableArray<ReferenceInfo>> GetUnusedReferencesAsync(
            Solution solution,
            string projectFilePath,
            ImmutableArray<ReferenceInfo> references,
            CancellationToken cancellationToken)
        {
            var projects = solution.Projects
                .Where(project => projectFilePath.Equals(project.FilePath, StringComparison.OrdinalIgnoreCase));

            HashSet<string> usedAssemblyFilePaths = new();
            HashSet<string> usedProjectFileNames = new();

            foreach (var project in projects)
            {
                var compilation = await project.GetCompilationAsync(cancellationToken).ConfigureAwait(false);
                if (compilation is null)
                {
                    continue;
                }

                var usedAssemblyReferences = compilation.GetUsedAssemblyReferences(cancellationToken);

                // Create a lookup of used assembly paths
                usedAssemblyFilePaths.AddRange(usedAssemblyReferences
                    .OfType<PortableExecutableReference>()
                    .Select(reference => reference.FilePath)
                    .WhereNotNull());

                // Compilation references do not contain the full path to the output assembly so we track them
                // by file name.
                usedProjectFileNames.AddRange(usedAssemblyReferences
                    .OfType<CompilationReference>()
                    .Select(reference => reference.Compilation.SourceModule.MetadataName)
                    .WhereNotNull());
            }

            return GetUnusedReferences(usedAssemblyFilePaths, usedProjectFileNames, references);
        }

        internal static ImmutableArray<ReferenceInfo> GetUnusedReferences(
            HashSet<string> usedAssemblyFilePaths,
            HashSet<string> usedProjectFileNames,
            ImmutableArray<ReferenceInfo> references)
        {
            var unusedReferencesBuilder = ImmutableArray.CreateBuilder<ReferenceInfo>();
            var referencesByType = references.GroupBy(reference => reference.ReferenceType)
                .ToDictionary(group => group.Key, group => group.ToImmutableArray());

            // In this method we will determine which references bring in used assemblies and which don't.
            // Once we know a reference is "used", meaning brings in a used assembly, then we have answered
            // the question of which reference is responsible for bringing in all those compilation assemblies
            // (both directly and transitively). So, we will remove them from our lookup and proceed to determine
            // the source of the remaining used assemblies. The remaining references will need to bring in a
            // different used assembly into the compilation to be considered necessary.
            //
            // We will process the list of references twice. First we will look at the compilation assemblies
            // brought in directly by the reference to see if any are used. Then, after all references direct
            // compilation assemblies have been considered, we will expand our search and look at all compilation
            // assemblies brought in transitively by each reference.

            // Pass 1: Find all directly used references and remove them.
            foreach (var referenceType in _processingOrder)
            {
                if (!referencesByType.TryGetValue(referenceType, out var referencesForReferenceType))
                {
                    continue;
                }

                var unusedReferences = RemoveDirectlyUsedReferences(
                    referencesForReferenceType,
                    usedAssemblyFilePaths,
                    usedProjectFileNames);

                // Update with the references that are remaining.
                if (unusedReferences.IsEmpty)
                {
                    referencesByType.Remove(referenceType);
                }
                else
                {
                    referencesByType[referenceType] = unusedReferences;
                }
            }

            // Pass 2: Find all transitively used refrences and remove them.
            foreach (var referenceType in _processingOrder)
            {
                if (!referencesByType.TryGetValue(referenceType, out var referencesForReferenceType))
                {
                    continue;
                }

                var unusedReferences = RemoveTransitivelyUsedReferences(
                    referencesForReferenceType,
                    usedAssemblyFilePaths);

                // If a references isn't directly or transitively used, then we will consider it unused.
                unusedReferencesBuilder.AddRange(unusedReferences);
            }

            return unusedReferencesBuilder.ToImmutable();
        }

        private static ImmutableArray<ReferenceInfo> RemoveDirectlyUsedReferences(
            ImmutableArray<ReferenceInfo> references,
            HashSet<string> usedAssemblyFilePaths,
            HashSet<string> usedProjectFileNames)
        {
            // In this method we will check if a reference directly brings in a used compilation assembly.
            //
            //    references: [ PackageReference(compilationAssembly: "/libs/Used.dll") ],
            //    usedAssemblyLookup: [ "/libs/Used.dll" ]
            //

            var unusedReferencesBuilder = ImmutableArray.CreateBuilder<ReferenceInfo>();

            foreach (var reference in references)
            {
                if (reference.ReferenceType == ReferenceType.Project)
                {
                    // Since we only know project references by their CompilationReference which
                    // does not include the full output path. We look only at the file name of the
                    // compilation assembly and compare it with our list of used project assembly names.
                    var projectAssemblyFileNames = reference.CompilationAssemblies
                        .SelectAsArray(assemblyPath => Path.GetFileName(assemblyPath));

                    // We will look at the project assemblies brought in directly by the
                    // references to see if they are used.
                    if (!projectAssemblyFileNames.Any(usedProjectFileNames.Contains))
                    {
                        // None of the project assemblies brought into this compilation are in the
                        // used assemblies list, so we will consider the reference unused.
                        unusedReferencesBuilder.Add(reference);
                        continue;
                    }

                    // Remove the project file name now that we've identified it.
                    usedProjectFileNames.ExceptWith(projectAssemblyFileNames);
                }
                else
                {
                    // We will look at the compilation assemblies brought in directly by the
                    // references to see if they are used.
                    if (!reference.CompilationAssemblies.Any(usedAssemblyFilePaths.Contains))
                    {
                        // None of the assemblies brought into this compilation are in the
                        // used assemblies list, so we will consider the reference unused.
                        unusedReferencesBuilder.Add(reference);
                        continue;
                    }
                }

                // Remove all assemblies that are brought into this compilation by this reference.
                RemoveAllCompilationAssemblies(reference, usedAssemblyFilePaths);
            }

            return unusedReferencesBuilder.ToImmutable();
        }

        private static ImmutableArray<ReferenceInfo> RemoveTransitivelyUsedReferences(
            ImmutableArray<ReferenceInfo> references,
            HashSet<string> usedAssemblyFilePaths)
        {
            // In this method we will check if a reference transitively brings in a used compilation assembly.
            //
            //    references: [
            //      ProjectReference(
            //        compilationAssembly: "/libs/Unused.dll",
            //        dependencies: [ PackageReference(compilationAssembly: "/libs/Used.dll") ]
            //      ) ]
            //    usedAssemblyLookup: [ "/libs/Used.dll" ]
            //

            var unusedReferencesBuilder = ImmutableArray.CreateBuilder<ReferenceInfo>();

            foreach (var reference in references)
            {
                // Get all compilation assemblies brought in by this reference so we
                // can determine if any of them are used.
                if (!HasAnyCompilationAssembly(reference))
                {
                    // We will consider References that do not contribute any assemblies to the
                    // compilation, such as Analyzer packages, as used.
                    continue;
                }

                if (!ContainsAnyCompilationAssembly(reference, usedAssemblyFilePaths))
                {
                    // None of the assemblies brought into this compilation are in the
                    // used assemblies list, so we will consider the reference unused.
                    unusedReferencesBuilder.Add(reference);
                    continue;
                }

                // Remove all assemblies that are brought into this compilation by this reference.
                RemoveAllCompilationAssemblies(reference, usedAssemblyFilePaths);
            }

            return unusedReferencesBuilder.ToImmutable();
        }

        internal static bool HasAnyCompilationAssembly(ReferenceInfo reference)
        {
            if (reference.CompilationAssemblies.Length > 0)
            {
                return true;
            }

            return reference.Dependencies.Any(HasAnyCompilationAssembly);
        }

        internal static bool ContainsAnyCompilationAssembly(ReferenceInfo reference, HashSet<string> usedAssemblyFilePaths)
        {
            if (reference.CompilationAssemblies.Any(usedAssemblyFilePaths.Contains))
            {
                return true;
            }

            return reference.Dependencies.Any(dependency => ContainsAnyCompilationAssembly(dependency, usedAssemblyFilePaths));
        }

        internal static void RemoveAllCompilationAssemblies(ReferenceInfo reference, HashSet<string> usedAssemblyFilePaths)
        {
            usedAssemblyFilePaths.ExceptWith(reference.CompilationAssemblies);

            foreach (var dependency in reference.Dependencies)
            {
                RemoveAllCompilationAssemblies(dependency, usedAssemblyFilePaths);
            }
        }

        internal static ImmutableArray<string> GetAllCompilationAssemblies(ReferenceInfo reference)
        {
            var transitiveCompilationAssemblies = reference.Dependencies
                .SelectMany(dependency => GetAllCompilationAssemblies(dependency));
            return reference.CompilationAssemblies
                .Concat(transitiveCompilationAssemblies)
                .ToImmutableArray();
        }

        public static Task<ImmutableArray<IUpdateReferenceOperation>> GetUpdateReferenceOperationsAsync(
            Solution solution,
            string projectFilePath,
            ImmutableArray<ReferenceUpdate> referenceUpdates,
            CancellationToken cancellationToken)
        {
            var referenceCleanupService = solution.Workspace.Services.GetRequiredService<IReferenceCleanupService>();

            return GetUpdateReferenceOperationsAsync(referenceCleanupService, projectFilePath, referenceUpdates, cancellationToken);
        }

        internal static async Task<ImmutableArray<IUpdateReferenceOperation>> GetUpdateReferenceOperationsAsync(
            IReferenceCleanupService referenceCleanupService,
            string projectFilePath,
            ImmutableArray<ReferenceUpdate> referenceUpdates,
            CancellationToken cancellationToken)
        {
<<<<<<< HEAD
            var operations = ImmutableArray.CreateBuilder<IUpdateReferenceOperation>();
=======
>>>>>>> 7bd2b91f

            foreach (var referenceUpdate in referenceUpdates)
            {
                // If the update action would not change the reference, then
                // continue to the next update.
                if (referenceUpdate.Action == UpdateAction.TreatAsUnused &&
                    !referenceUpdate.ReferenceInfo.TreatAsUsed)
                {
                    continue;
                }
                else if (referenceUpdate.Action == UpdateAction.TreatAsUsed &&
                    referenceUpdate.ReferenceInfo.TreatAsUsed)
                {
                    continue;
                }
                else if (referenceUpdate.Action == UpdateAction.None)
                {
                    continue;
                }

                var operation = await referenceCleanupService.GetUpdateReferenceOperationAsync(
                    projectFilePath,
                    referenceUpdate,
                    cancellationToken).ConfigureAwait(true);
                operations.Add(operation);
            }

            return operations.ToImmutable();
        }
    }
}<|MERGE_RESOLUTION|>--- conflicted
+++ resolved
@@ -283,10 +283,7 @@
             ImmutableArray<ReferenceUpdate> referenceUpdates,
             CancellationToken cancellationToken)
         {
-<<<<<<< HEAD
             var operations = ImmutableArray.CreateBuilder<IUpdateReferenceOperation>();
-=======
->>>>>>> 7bd2b91f
 
             foreach (var referenceUpdate in referenceUpdates)
             {
