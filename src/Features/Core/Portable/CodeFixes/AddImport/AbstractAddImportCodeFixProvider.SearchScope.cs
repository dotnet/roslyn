--- conflicted
+++ resolved
@@ -102,17 +102,12 @@
         /// </summary>
         private class AllSymbolsProjectSearchScope : ProjectSearchScope
         {
-<<<<<<< HEAD
-            public ProjectAndDirectReferencesSearchScope(
+            public AllSymbolsProjectSearchScope(
                 AbstractAddImportCodeFixProvider<TSimpleNameSyntax> provider, 
                 Project project,
                 bool ignoreCase,
                 CancellationToken cancellationToken)
                 : base(provider, project, ignoreCase, cancellationToken)
-=======
-            public AllSymbolsProjectSearchScope(Project project, bool ignoreCase, CancellationToken cancellationToken)
-                : base(project, ignoreCase, cancellationToken)
->>>>>>> b0b7515c
             {
             }
 
@@ -130,12 +125,8 @@
         {
             private readonly ConcurrentDictionary<Project, AsyncLazy<IAssemblySymbol>> _projectToAssembly;
 
-<<<<<<< HEAD
-            public ProjectSourceOnlySearchScope(
+            public SourceSymbolsProjectSearchScope(
                 AbstractAddImportCodeFixProvider<TSimpleNameSyntax> provider,
-=======
-            public SourceSymbolsProjectSearchScope(
->>>>>>> b0b7515c
                 ConcurrentDictionary<Project, AsyncLazy<IAssemblySymbol>> projectToAssembly,
                 Project project, bool ignoreCase, CancellationToken cancellationToken)
                 : base(provider, project, ignoreCase, cancellationToken)
@@ -178,12 +169,8 @@
             private readonly PortableExecutableReference _metadataReference;
             private readonly Solution _solution;
 
-<<<<<<< HEAD
-            public MetadataSearchScope(
+            public MetadataSymbolsSearchScope(
                 AbstractAddImportCodeFixProvider<TSimpleNameSyntax> provider,
-=======
-            public MetadataSymbolsSearchScope(
->>>>>>> b0b7515c
                 Solution solution,
                 IAssemblySymbol assembly,
                 PortableExecutableReference metadataReference,
