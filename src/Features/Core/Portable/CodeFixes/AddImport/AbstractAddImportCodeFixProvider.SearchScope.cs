﻿// Copyright (c) Microsoft.  All Rights Reserved.  Licensed under the Apache License, Version 2.0.  See License.txt in the project root for license information.

using System;
using System.Collections.Concurrent;
using System.Collections.Generic;
using System.Diagnostics;
using System.Linq;
using System.Threading;
using System.Threading.Tasks;
using Microsoft.CodeAnalysis.FindSymbols;
using Microsoft.CodeAnalysis.FindSymbols.SymbolTree;
using Microsoft.CodeAnalysis.Host;
using Roslyn.Utilities;

namespace Microsoft.CodeAnalysis.CodeFixes.AddImport
{
    internal abstract partial class AbstractAddImportCodeFixProvider<TSimpleNameSyntax>
    {
        private abstract class SearchScope
        {
            public readonly bool Exact;

            protected readonly AbstractAddImportCodeFixProvider<TSimpleNameSyntax> provider;
            protected readonly CancellationToken cancellationToken;

            protected SearchScope(AbstractAddImportCodeFixProvider<TSimpleNameSyntax> provider, bool exact, CancellationToken cancellationToken)
            {
                this.provider = provider;
                this.Exact = exact;
                this.cancellationToken = cancellationToken;
            }

            protected abstract Task<IEnumerable<ISymbol>> FindDeclarationsAsync(string name, SymbolFilter filter, SearchQuery query);
            public abstract SymbolReference CreateReference<T>(SymbolResult<T> symbol) where T : INamespaceOrTypeSymbol;

            public async Task<IEnumerable<SymbolResult<ISymbol>>> FindDeclarationsAsync(string name, TSimpleNameSyntax nameNode, SymbolFilter filter)
            {
                if (name != null && string.IsNullOrWhiteSpace(name))
                {
                    return SpecializedCollections.EmptyEnumerable<SymbolResult<ISymbol>>();
                }

                var query = this.Exact ? SearchQuery.Create(name, ignoreCase: true) : SearchQuery.CreateFuzzy(name);
                var symbols = await FindDeclarationsAsync(name, filter, query).ConfigureAwait(false);

                if (Exact)
                {
                    // We did an exact, case insensitive, search.  Case sensitive matches should
                    // be preffered though over insensitive ones.
                    return symbols.Select(s => SymbolResult.Create(s.Name, nameNode, s, weight: s.Name == name ? 0 : 1)).ToList();
                }

                // TODO(cyrusn): It's a shame we have to compute this twice.  However, there's no
                // great way to store the original value we compute because it happens deep in the 
                // compiler bowels when we call FindDeclarations.
                using (var similarityChecker = new WordSimilarityChecker(name))
                {
                    return symbols.Select(s =>
                    {
                        double matchCost;
                        var areSimilar = similarityChecker.AreSimilar(s.Name, out matchCost);

                        Debug.Assert(areSimilar);
                        return SymbolResult.Create(s.Name, nameNode, s, matchCost);
                    }).ToList();
                }
            }
        }

        private abstract class ProjectSearchScope : SearchScope
        {
            protected readonly Project _project;

<<<<<<< HEAD
            public ProjectSearchScope(
                AbstractAddImportCodeFixProvider<TSimpleNameSyntax> provider,
                Project project,
                bool includeDirectReferences,
                bool exact,
                CancellationToken cancellationToken)
                : base(provider, exact, cancellationToken)
=======
            public ProjectSearchScope(Project project, bool ignoreCase, CancellationToken cancellationToken)
                : base(ignoreCase, cancellationToken)
>>>>>>> cf42d0ad
            {
                _project = project;
            }

            public override SymbolReference CreateReference<T>(SearchResult<T> searchResult)
            {
                return new ProjectSymbolReference(
                    searchResult.WithSymbol<INamespaceOrTypeSymbol>(searchResult.Symbol), _project.Id);
            }
        }

        private class ProjectAndDirectReferencesSearchScope : ProjectSearchScope
        {
            public ProjectAndDirectReferencesSearchScope(Project project, bool ignoreCase, CancellationToken cancellationToken)
                : base(project, ignoreCase, cancellationToken)
            {
            }

            protected override Task<IEnumerable<ISymbol>> FindDeclarationsAsync(string name, SymbolFilter filter, SearchQuery searchQuery)
            {
                return SymbolFinder.FindDeclarationsAsync(_project, searchQuery, filter, cancellationToken);
            }
        }

<<<<<<< HEAD
            public override SymbolReference CreateReference<T>(SymbolResult<T> searchResult)
            {
                return new ProjectSymbolReference(
                    provider, searchResult.WithSymbol<INamespaceOrTypeSymbol>(searchResult.Symbol), _project.Id);
=======
        private class ProjectSourceOnlySearchScope : ProjectSearchScope
        {
            private readonly ConcurrentDictionary<Project, AsyncLazy<IAssemblySymbol>> _projectToAssembly;

            public ProjectSourceOnlySearchScope(
                ConcurrentDictionary<Project, AsyncLazy<IAssemblySymbol>> projectToAssembly,
                Project project, bool ignoreCase, CancellationToken cancellationToken)
                : base(project, ignoreCase, cancellationToken)
            {
                _projectToAssembly = projectToAssembly;
            }

            protected override async Task<IEnumerable<ISymbol>> FindDeclarationsAsync(string name, SymbolFilter filter, SearchQuery searchQuery)
            {
                var service = _project.Solution.Workspace.Services.GetService<ISymbolTreeInfoCacheService>();
                var result = await service.TryGetSymbolTreeInfoAsync(_project, cancellationToken).ConfigureAwait(false);
                if (!result.Item1)
                {
                    return SpecializedCollections.EmptyEnumerable<ISymbol>();
                }

                // Don't create the assembly until it is actually needed by the SymbolTreeInfo.FindAsync
                // code.  Creating the assembly can be costly and we want to avoid it until it is actually
                // needed.
                var lazyAssembly = _projectToAssembly.GetOrAdd(_project, CreateLazyAssembly);

                return await result.Item2.FindAsync(searchQuery, lazyAssembly, cancellationToken).ConfigureAwait(false);
            }

            private static AsyncLazy<IAssemblySymbol> CreateLazyAssembly(Project project)
            {
                return new AsyncLazy<IAssemblySymbol>(
                    async c =>
                    {
                        var compilation = await project.GetCompilationAsync(c).ConfigureAwait(false);
                        return compilation.Assembly;
                    }, cacheResult: true);
>>>>>>> cf42d0ad
            }
        }

        private class MetadataSearchScope : SearchScope
        {
            private readonly IAssemblySymbol _assembly;
            private readonly PortableExecutableReference _metadataReference;
            private readonly Solution _solution;

            public MetadataSearchScope(
                AbstractAddImportCodeFixProvider<TSimpleNameSyntax> provider,
                Solution solution,
                IAssemblySymbol assembly,
                PortableExecutableReference metadataReference,
                bool exact,
                CancellationToken cancellationToken)
                : base(provider, exact, cancellationToken)
            {
                _solution = solution;
                _assembly = assembly;
                _metadataReference = metadataReference;
            }

            public override SymbolReference CreateReference<T>(SymbolResult<T> searchResult)
            {
                return new MetadataSymbolReference(
                    provider,
                    searchResult.WithSymbol<INamespaceOrTypeSymbol>(searchResult.Symbol),
                    _metadataReference);
            }

            protected override async Task<IEnumerable<ISymbol>> FindDeclarationsAsync(string name, SymbolFilter filter, SearchQuery searchQuery)
            {
                var service = _solution.Workspace.Services.GetService<ISymbolTreeInfoCacheService>();
                var result = await service.TryGetSymbolTreeInfoAsync(_metadataReference, cancellationToken).ConfigureAwait(false);
                if (!result.Item1)
                {
                    return SpecializedCollections.EmptyEnumerable<ISymbol>();
                }

                return await result.Item2.FindAsync(searchQuery, _assembly, cancellationToken).ConfigureAwait(false);
            }
        }
    }
}<|MERGE_RESOLUTION|>--- conflicted
+++ resolved
@@ -71,33 +71,31 @@
         {
             protected readonly Project _project;
 
-<<<<<<< HEAD
             public ProjectSearchScope(
                 AbstractAddImportCodeFixProvider<TSimpleNameSyntax> provider,
                 Project project,
-                bool includeDirectReferences,
-                bool exact,
+                bool ignoreCase,
                 CancellationToken cancellationToken)
-                : base(provider, exact, cancellationToken)
-=======
-            public ProjectSearchScope(Project project, bool ignoreCase, CancellationToken cancellationToken)
-                : base(ignoreCase, cancellationToken)
->>>>>>> cf42d0ad
+                : base(provider, ignoreCase, cancellationToken)
             {
                 _project = project;
             }
 
-            public override SymbolReference CreateReference<T>(SearchResult<T> searchResult)
+            public override SymbolReference CreateReference<T>(SymbolResult<T> symbol)
             {
                 return new ProjectSymbolReference(
-                    searchResult.WithSymbol<INamespaceOrTypeSymbol>(searchResult.Symbol), _project.Id);
+                    provider, symbol.WithSymbol<INamespaceOrTypeSymbol>(symbol.Symbol), _project.Id);
             }
         }
 
         private class ProjectAndDirectReferencesSearchScope : ProjectSearchScope
         {
-            public ProjectAndDirectReferencesSearchScope(Project project, bool ignoreCase, CancellationToken cancellationToken)
-                : base(project, ignoreCase, cancellationToken)
+            public ProjectAndDirectReferencesSearchScope(
+                AbstractAddImportCodeFixProvider<TSimpleNameSyntax> provider, 
+                Project project,
+                bool ignoreCase,
+                CancellationToken cancellationToken)
+                : base(provider, project, ignoreCase, cancellationToken)
             {
             }
 
@@ -107,20 +105,15 @@
             }
         }
 
-<<<<<<< HEAD
-            public override SymbolReference CreateReference<T>(SymbolResult<T> searchResult)
-            {
-                return new ProjectSymbolReference(
-                    provider, searchResult.WithSymbol<INamespaceOrTypeSymbol>(searchResult.Symbol), _project.Id);
-=======
         private class ProjectSourceOnlySearchScope : ProjectSearchScope
         {
             private readonly ConcurrentDictionary<Project, AsyncLazy<IAssemblySymbol>> _projectToAssembly;
 
             public ProjectSourceOnlySearchScope(
+                AbstractAddImportCodeFixProvider<TSimpleNameSyntax> provider,
                 ConcurrentDictionary<Project, AsyncLazy<IAssemblySymbol>> projectToAssembly,
                 Project project, bool ignoreCase, CancellationToken cancellationToken)
-                : base(project, ignoreCase, cancellationToken)
+                : base(provider, project, ignoreCase, cancellationToken)
             {
                 _projectToAssembly = projectToAssembly;
             }
@@ -150,7 +143,6 @@
                         var compilation = await project.GetCompilationAsync(c).ConfigureAwait(false);
                         return compilation.Assembly;
                     }, cacheResult: true);
->>>>>>> cf42d0ad
             }
         }
 
