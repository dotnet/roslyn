--- conflicted
+++ resolved
@@ -360,7 +360,6 @@
             return reference.SymbolResult.Symbol != null;
         }
 
-<<<<<<< HEAD
         private class MyCodeAction : CodeAction
         {
             private readonly string _title;
@@ -376,45 +375,6 @@
             }
 
             protected override Task<IEnumerable<CodeActionOperation>> ComputeOperationsAsync(CancellationToken cancellationToken)
-=======
-        private struct SearchResult<T> where T : ISymbol
-        {
-            // The symbol that matched the string being searched for.
-            public readonly T Symbol;
-
-            // How good a match this was.  0 means it was a perfect match.  Larger numbers are less 
-            // and less good.
-            public readonly double Weight;
-
-            // The desired name to change the user text to if this was a fuzzy (spell-checking) match.
-            public readonly string DesiredName;
-
-            // The node to convert to the desired name
-            public readonly TSimpleNameSyntax NameNode;
-
-            public SearchResult(string desiredName, TSimpleNameSyntax nameNode, T symbol, double weight)
-            {
-                DesiredName = desiredName;
-                Symbol = symbol;
-                Weight = weight;
-                NameNode = nameNode;
-            }
-
-            public SearchResult<T2> WithSymbol<T2>(T2 symbol) where T2 : ISymbol
-            {
-                return new SearchResult<T2>(DesiredName, NameNode, symbol, this.Weight);
-            }
-
-            internal SearchResult<T> WithDesiredName(string desiredName)
-            {
-                return new SearchResult<T>(desiredName, NameNode, Symbol, Weight);
-            }
-        }
-
-        private struct SearchResult
-        {
-            public static SearchResult<T> Create<T>(string desiredName, TSimpleNameSyntax nameNode, T symbol, double weight) where T : ISymbol
->>>>>>> 9fb920d8
             {
                 return _getOperations(cancellationToken);
             }
