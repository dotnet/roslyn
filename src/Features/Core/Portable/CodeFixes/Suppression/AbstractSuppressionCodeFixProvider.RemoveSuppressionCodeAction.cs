--- conflicted
+++ resolved
@@ -6,10 +6,7 @@
 
 using System.Threading;
 using System.Threading.Tasks;
-<<<<<<< HEAD
-=======
 using Microsoft.CodeAnalysis.CodeActions;
->>>>>>> 80a8ce8d
 using Microsoft.CodeAnalysis.Formatting;
 
 namespace Microsoft.CodeAnalysis.CodeFixes.Suppression
@@ -41,13 +38,8 @@
                 }
                 else if (documentOpt != null && !SuppressionHelpers.IsSynthesizedExternalSourceDiagnostic(diagnostic))
                 {
-<<<<<<< HEAD
-                    var options = await SyntaxFormattingOptions.FromDocumentAsync(documentOpt, cancellationToken).ConfigureAwait(false);
-                    return PragmaRemoveAction.Create(suppressionTargetInfo, documentOpt, options, diagnostic, fixer);
-=======
                     var formattingOptions = await documentOpt.GetSyntaxFormattingOptionsAsync(options, cancellationToken).ConfigureAwait(false);
                     return PragmaRemoveAction.Create(suppressionTargetInfo, documentOpt, formattingOptions, diagnostic, fixer);
->>>>>>> 80a8ce8d
                 }
                 else
                 {
