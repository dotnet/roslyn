--- conflicted
+++ resolved
@@ -14,10 +14,6 @@
 using Microsoft.CodeAnalysis.Emit;
 using Microsoft.CodeAnalysis.ErrorReporting;
 using Microsoft.CodeAnalysis.PooledObjects;
-<<<<<<< HEAD
-using Microsoft.CodeAnalysis.Shared.Extensions;
-=======
->>>>>>> a2ee4379
 using Microsoft.CodeAnalysis.Text;
 using Roslyn.Utilities;
 
@@ -429,12 +425,7 @@
                         continue;
                     }
 
-<<<<<<< HEAD
-                var hasChanges = false;
-                var hasSignificantChanges = false;
-=======
                     var baseProject = GetBaseProject(project.Id);
->>>>>>> a2ee4379
 
                     // When debugging session is started some projects might not have been loaded to the workspace yet. 
                     // We capture the base solution. Edits in files that are in projects that haven't been loaded won't be applied
@@ -785,41 +776,6 @@
 
                 if (isBlocked)
                 {
-<<<<<<< HEAD
-                    var result = currentCompilation.EmitDifference(
-                        baseline,
-                        projectChanges.SemanticEdits,
-                        s => allAddedSymbols?.Contains(s) ?? false,
-                        metadataStream,
-                        ilStream,
-                        pdbStream,
-                        updatedMethods,
-                        cancellationToken);
-
-                    var updatedMethodTokens = updatedMethods.Select(h => MetadataTokens.GetToken(h)).ToArray();
-
-                    // Determine all active statements whose span changed and exception region span deltas.
-
-                    GetActiveStatementAndExceptionRegionSpans(
-                        baseline.OriginalMetadata.GetModuleVersionId(),
-                        baseActiveStatements,
-                        baseActiveExceptionRegions,
-                        updatedMethodTokens,
-                        _nonRemappableRegions,
-                        projectChanges.NewActiveStatements,
-                        out var activeStatementsInUpdatedMethods,
-                        out var nonRemappableRegions);
-
-                    return new Deltas(
-                        ilStream.ToArray(),
-                        metadataStream.ToArray(),
-                        pdbStream,
-                        updatedMethodTokens,
-                        projectChanges.LineChanges,
-                        nonRemappableRegions,
-                        activeStatementsInUpdatedMethods,
-                        result);
-=======
                     deltas.Free();
                     emitBaselines.Free();
 
@@ -831,7 +787,6 @@
                     moduleReaders.Free();
 
                     return SolutionUpdate.Blocked(diagnostics.ToImmutableAndFree());
->>>>>>> a2ee4379
                 }
 
                 return new SolutionUpdate(
