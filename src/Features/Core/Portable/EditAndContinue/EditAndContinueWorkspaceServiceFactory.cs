--- conflicted
+++ resolved
@@ -24,11 +24,7 @@
         public EditAndContinueWorkspaceServiceFactory(
             IDiagnosticAnalyzerService diagnosticService,
             EditAndContinueDiagnosticUpdateSource diagnosticUpdateSource,
-<<<<<<< HEAD
-            [Import(AllowDefault = true)]IDebuggeeModuleMetadataProvider? debugeeModuleMetadataProvider)
-=======
             [Import(AllowDefault = true)] IDebuggeeModuleMetadataProvider? debugeeModuleMetadataProvider)
->>>>>>> 8bb2fa98
         {
             _diagnosticService = diagnosticService;
             _diagnosticUpdateSource = diagnosticUpdateSource;
