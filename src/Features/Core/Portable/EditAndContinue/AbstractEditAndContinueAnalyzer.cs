﻿// Licensed to the .NET Foundation under one or more agreements.
// The .NET Foundation licenses this file to you under the MIT license.
// See the LICENSE file in the project root for more information.

using System;
using System.Collections.Generic;
using System.Collections.Immutable;
using System.Diagnostics;
using System.Diagnostics.CodeAnalysis;
using System.Linq;
using System.Runtime.CompilerServices;
using System.Runtime.InteropServices;
using System.Text;
using System.Threading;
using System.Threading.Tasks;
using Microsoft.CodeAnalysis.Differencing;
using Microsoft.CodeAnalysis.Emit;
using Microsoft.CodeAnalysis.ErrorReporting;
using Microsoft.CodeAnalysis.PooledObjects;
using Microsoft.CodeAnalysis.Shared.Extensions;
using Microsoft.CodeAnalysis.Shared.Utilities;
using Microsoft.CodeAnalysis.Text;
using Microsoft.VisualStudio.Debugger.Contracts.EditAndContinue;
using Roslyn.Utilities;

namespace Microsoft.CodeAnalysis.EditAndContinue
{
    internal abstract class AbstractEditAndContinueAnalyzer : IEditAndContinueAnalyzer
    {
        internal const int DefaultStatementPart = 0;

        /// <summary>
        /// Contains enough information to determine whether two symbols have the same signature.
        /// </summary>
        private static readonly SymbolDisplayFormat s_unqualifiedMemberDisplayFormat =
            new(
                globalNamespaceStyle: SymbolDisplayGlobalNamespaceStyle.Omitted,
                typeQualificationStyle: SymbolDisplayTypeQualificationStyle.NameOnly,
                propertyStyle: SymbolDisplayPropertyStyle.NameOnly,
                genericsOptions: SymbolDisplayGenericsOptions.IncludeTypeParameters | SymbolDisplayGenericsOptions.IncludeVariance,
                memberOptions:
                    SymbolDisplayMemberOptions.IncludeParameters |
                    SymbolDisplayMemberOptions.IncludeExplicitInterface,
                parameterOptions:
                    SymbolDisplayParameterOptions.IncludeParamsRefOut |
                    SymbolDisplayParameterOptions.IncludeExtensionThis |
                    SymbolDisplayParameterOptions.IncludeType,
                miscellaneousOptions:
                    SymbolDisplayMiscellaneousOptions.UseSpecialTypes);

        private static readonly SymbolDisplayFormat s_fullyQualifiedMemberDisplayFormat =
            new(
                globalNamespaceStyle: SymbolDisplayGlobalNamespaceStyle.Omitted,
                typeQualificationStyle: SymbolDisplayTypeQualificationStyle.NameAndContainingTypesAndNamespaces,
                propertyStyle: SymbolDisplayPropertyStyle.NameOnly,
                genericsOptions: SymbolDisplayGenericsOptions.IncludeTypeParameters | SymbolDisplayGenericsOptions.IncludeVariance,
                memberOptions:
                    SymbolDisplayMemberOptions.IncludeParameters |
                    SymbolDisplayMemberOptions.IncludeExplicitInterface |
                    SymbolDisplayMemberOptions.IncludeContainingType,
                parameterOptions:
                    SymbolDisplayParameterOptions.IncludeParamsRefOut |
                    SymbolDisplayParameterOptions.IncludeExtensionThis |
                    SymbolDisplayParameterOptions.IncludeType,
                miscellaneousOptions:
                    SymbolDisplayMiscellaneousOptions.UseSpecialTypes);

        // used by tests to validate correct handlign of unexpected exceptions
        private readonly Action<SyntaxNode>? _testFaultInjector;

        protected AbstractEditAndContinueAnalyzer(Action<SyntaxNode>? testFaultInjector)
        {
            _testFaultInjector = testFaultInjector;
        }

        internal abstract bool ExperimentalFeaturesEnabled(SyntaxTree tree);

        /// <summary>
        /// Finds member declaration node(s) containing given <paramref name="node"/>.
        /// Specified <paramref name="node"/> may be either a node of the declaration body or an active node that belongs to the declaration.
        /// </summary>
        /// <remarks>
        /// The implementation has to decide what kinds of nodes in top-level match relationship represent a declaration.
        /// Every member declaration must be represented by exactly one node, but not all nodes have to represent a declaration.
        /// 
        /// Note that in some cases the set of nodes of the declaration body may differ from the set of active nodes that 
        /// belong to the declaration. For example, in <c>Dim a, b As New T</c> the sets for member <c>a</c> are
        /// { <c>New</c>, <c>T</c> } and { <c>a</c> }, respectively.
        /// 
        /// May return multiple declarations if the specified <paramref name="node"/> belongs to multiple declarations,
        /// such as in VB <c>Dim a, b As New T</c> case when <paramref name="node"/> is e.g. <c>T</c>.
        /// </remarks>
        internal abstract bool TryFindMemberDeclaration(SyntaxNode? root, SyntaxNode node, out OneOrMany<SyntaxNode> declarations);

        /// <summary>
        /// If the specified node represents a member declaration returns a node that represents its body,
        /// i.e. a node used as the root of statement-level match.
        /// </summary>
        /// <param name="node">A node representing a declaration or a top-level edit node.</param>
        /// 
        /// <returns>
        /// Returns null for nodes that don't represent declarations.
        /// </returns>
        /// <remarks>
        /// The implementation has to decide what kinds of nodes in top-level match relationship represent a declaration.
        /// Every member declaration must be represented by exactly one node, but not all nodes have to represent a declaration.
        /// 
        /// If a member doesn't have a body (null is returned) it can't have associated active statements.
        /// 
        /// Body does not need to cover all active statements that may be associated with the member. 
        /// E.g. Body of a C# constructor is the method body block. Active statements may be placed on the base constructor call.
        ///      Body of a VB field declaration with shared AsNew initializer is the New expression. Active statements might be placed on the field variables.
        /// <see cref="FindStatementAndPartner"/> has to account for such cases.
        /// </remarks>
        internal abstract SyntaxNode? TryGetDeclarationBody(SyntaxNode node);

        /// <summary>
        /// True if the specified <paramref name="declaration"/> node shares body with another declaration.
        /// </summary>
        internal abstract bool IsDeclarationWithSharedBody(SyntaxNode declaration);

        /// <summary>
        /// If the specified node represents a member declaration returns all tokens of the member declaration
        /// that might be covered by an active statement.
        /// </summary>
        /// <returns>
        /// Tokens covering all possible breakpoint spans associated with the member, 
        /// or null if the specified node doesn't represent a member declaration or 
        /// doesn't have a body that can contain active statements.
        /// </returns>
        /// <remarks>
        /// The implementation has to decide what kinds of nodes in top-level match relationship represent a declaration.
        /// Every member declaration must be represented by exactly one node, but not all nodes have to represent a declaration.
        /// 
        /// TODO: consider implementing this via <see cref="GetActiveSpanEnvelope"/>.
        /// </remarks>
        internal abstract IEnumerable<SyntaxToken>? TryGetActiveTokens(SyntaxNode node);

        /// <summary>
        /// Returns a span that contains all possible breakpoint spans of the <paramref name="declaration"/>
        /// and no breakpoint spans that do not belong to the <paramref name="declaration"/>.
        /// 
        /// Returns default if the declaration does not have any breakpoint spans.
        /// </summary>
        internal abstract (TextSpan envelope, TextSpan hole) GetActiveSpanEnvelope(SyntaxNode declaration);

        /// <summary>
        /// Returns an ancestor that encompasses all active and statement level 
        /// nodes that belong to the member represented by <paramref name="bodyOrMatchRoot"/>.
        /// </summary>
        protected SyntaxNode? GetEncompassingAncestor(SyntaxNode? bodyOrMatchRoot)
        {
            if (bodyOrMatchRoot == null)
            {
                return null;
            }

            var root = GetEncompassingAncestorImpl(bodyOrMatchRoot);
            Debug.Assert(root.Span.Contains(bodyOrMatchRoot.Span));
            return root;
        }

        protected abstract SyntaxNode GetEncompassingAncestorImpl(SyntaxNode bodyOrMatchRoot);

        /// <summary>
        /// Finds a statement at given span and a declaration body.
        /// Also returns the corresponding partner statement in <paramref name="partnerDeclarationBody"/>, if specified.
        /// </summary>
        /// <remarks>
        /// The declaration body node may not contain the <paramref name="span"/>. 
        /// This happens when an active statement associated with the member is outside of its body
        /// (e.g. C# constructor, or VB <c>Dim a,b As New T</c>).
        /// If the position doesn't correspond to any statement uses the start of the <paramref name="declarationBody"/>.
        /// </remarks>
        protected abstract SyntaxNode FindStatementAndPartner(SyntaxNode declarationBody, TextSpan span, SyntaxNode? partnerDeclarationBody, out SyntaxNode? partner, out int statementPart);

        private SyntaxNode FindStatement(SyntaxNode declarationBody, TextSpan span, out int statementPart)
            => FindStatementAndPartner(declarationBody, span, null, out _, out statementPart);

        /// <summary>
        /// Maps <paramref name="leftNode"/> of a body of <paramref name="leftDeclaration"/> to corresponding body node
        /// of <paramref name="rightDeclaration"/>, assuming that the declaration bodies only differ in trivia.
        /// </summary>
        internal abstract SyntaxNode FindDeclarationBodyPartner(SyntaxNode leftDeclaration, SyntaxNode rightDeclaration, SyntaxNode leftNode);

        /// <summary>
        /// Returns a node that represents a body of a lambda containing specified <paramref name="node"/>,
        /// or null if the node isn't contained in a lambda. If a node is returned it must uniquely represent the lambda,
        /// i.e. be no two distinct nodes may represent the same lambda.
        /// </summary>
        protected abstract SyntaxNode? FindEnclosingLambdaBody(SyntaxNode? container, SyntaxNode node);

        /// <summary>
        /// Given a node that represents a lambda body returns all nodes of the body in a syntax list.
        /// </summary>
        /// <remarks>
        /// Note that VB lambda bodies are represented by a lambda header and that some lambda bodies share 
        /// their parent nodes with other bodies (e.g. join clause expressions).
        /// </remarks>
        protected abstract IEnumerable<SyntaxNode> GetLambdaBodyExpressionsAndStatements(SyntaxNode lambdaBody);

        protected abstract SyntaxNode? TryGetPartnerLambdaBody(SyntaxNode oldBody, SyntaxNode newLambda);

        protected abstract Match<SyntaxNode> ComputeTopLevelMatch(SyntaxNode oldCompilationUnit, SyntaxNode newCompilationUnit);
        protected abstract Match<SyntaxNode> ComputeBodyMatch(SyntaxNode oldBody, SyntaxNode newBody, IEnumerable<KeyValuePair<SyntaxNode, SyntaxNode>>? knownMatches);
        protected abstract Match<SyntaxNode> ComputeTopLevelDeclarationMatch(SyntaxNode oldDeclaration, SyntaxNode newDeclaration);
        protected abstract IEnumerable<SequenceEdit> GetSyntaxSequenceEdits(ImmutableArray<SyntaxNode> oldNodes, ImmutableArray<SyntaxNode> newNodes);

        /// <summary>
        /// Matches old active statement to new active statement without constructing full method body match.
        /// This is needed for active statements that are outside of method body, like constructor initializer.
        /// </summary>
        protected abstract bool TryMatchActiveStatement(
            SyntaxNode oldStatement,
            int statementPart,
            SyntaxNode oldBody,
            SyntaxNode newBody,
            [NotNullWhen(true)] out SyntaxNode? newStatement);

        protected abstract bool TryGetEnclosingBreakpointSpan(SyntaxNode root, int position, out TextSpan span);

        /// <summary>
        /// Get the active span that corresponds to specified node (or its part).
        /// </summary>
        /// <returns>
        /// True if the node has an active span associated with it, false otherwise.
        /// </returns>
        protected abstract bool TryGetActiveSpan(SyntaxNode node, int statementPart, int minLength, out TextSpan span);

        /// <summary>
        /// Yields potential active statements around the specified active statement
        /// starting with siblings following the statement, then preceding the statement, follows with its parent, its following siblings, etc.
        /// </summary>
        /// <returns>
        /// Pairs of (node, statement part), or (node, -1) indicating there is no logical following statement.
        /// The enumeration continues until the root is reached.
        /// </returns>
        protected abstract IEnumerable<(SyntaxNode statement, int statementPart)> EnumerateNearStatements(SyntaxNode statement);

        protected abstract bool StatementLabelEquals(SyntaxNode node1, SyntaxNode node2);

        /// <summary>
        /// True if both nodes represent the same kind of suspension point 
        /// (await expression, await foreach statement, await using declarator, yield return, yield break).
        /// </summary>
        protected virtual bool StateMachineSuspensionPointKindEquals(SyntaxNode suspensionPoint1, SyntaxNode suspensionPoint2)
            => suspensionPoint1.RawKind == suspensionPoint2.RawKind;

        /// <summary>
        /// Determines if two syntax nodes are the same, disregarding trivia differences.
        /// </summary>
        protected abstract bool AreEquivalent(SyntaxNode left, SyntaxNode right);

        /// <summary>
        /// Returns true if the code emitted for the old active statement part (<paramref name="statementPart"/> of <paramref name="oldStatement"/>) 
        /// is the same as the code emitted for the corresponding new active statement part (<paramref name="statementPart"/> of <paramref name="newStatement"/>). 
        /// </summary>
        /// <remarks>
        /// A rude edit is reported if an active statement is changed and this method returns true.
        /// </remarks>
        protected abstract bool AreEquivalentActiveStatements(SyntaxNode oldStatement, SyntaxNode newStatement, int statementPart);

        protected abstract bool IsGlobalStatement(SyntaxNode node);

        /// <summary>
        /// Returns all symbols associated with an edit.
        /// Returns an empty set if the edit is not associated with any symbols.
        /// </summary>
        protected abstract OneOrMany<(ISymbol? oldSymbol, ISymbol? newSymbol)> GetSymbolsForEdit(
            EditKind editKind,
            SyntaxNode? oldNode,
            SyntaxNode? newNode,
            SemanticModel? oldModel,
            SemanticModel newModel,
            IReadOnlyDictionary<SyntaxNode, EditKind> editMap,
            CancellationToken cancellationToken);

        /// <summary>
        /// Analyzes data flow in the member body represented by the specified node and returns all captured variables and parameters (including "this").
        /// If the body is a field/property initializer analyzes the initializer expression only.
        /// </summary>
        protected abstract ImmutableArray<ISymbol> GetCapturedVariables(SemanticModel model, SyntaxNode memberBody);

        /// <summary>
        /// Enumerates all use sites of a specified variable within the specified syntax subtrees.
        /// </summary>
        protected abstract IEnumerable<SyntaxNode> GetVariableUseSites(IEnumerable<SyntaxNode> roots, ISymbol localOrParameter, SemanticModel model, CancellationToken cancellationToken);

        // diagnostic spans:
        protected abstract TextSpan? TryGetDiagnosticSpan(SyntaxNode node, EditKind editKind);

        internal TextSpan GetDiagnosticSpan(SyntaxNode node, EditKind editKind)
          => TryGetDiagnosticSpan(node, editKind) ?? node.Span;

        protected virtual TextSpan GetBodyDiagnosticSpan(SyntaxNode node, EditKind editKind)
        {
            var current = node.Parent;
            while (true)
            {
                if (current == null)
                {
                    return node.Span;
                }

                var span = TryGetDiagnosticSpan(current, editKind);
                if (span != null)
                {
                    return span.Value;
                }

                current = current.Parent;
            }
        }

        internal abstract TextSpan GetLambdaParameterDiagnosticSpan(SyntaxNode lambda, int ordinal);

        // display names:
        internal string GetDisplayName(SyntaxNode node, EditKind editKind = EditKind.Update)
          => TryGetDisplayName(node, editKind) ?? throw ExceptionUtilities.UnexpectedValue(node.GetType().Name);

        /// <summary>
        /// Returns the display name of an ancestor node that contains the specified node and has a display name.
        /// </summary>
        protected virtual string GetBodyDisplayName(SyntaxNode node, EditKind editKind = EditKind.Update)
        {
            var current = node.Parent;
            while (true)
            {
                if (current == null)
                {
                    throw ExceptionUtilities.UnexpectedValue(node.GetType().Name);
                }

                var displayName = TryGetDisplayName(current, editKind);
                if (displayName != null)
                {
                    return displayName;
                }

                current = current.Parent;
            }
        }

        protected abstract string? TryGetDisplayName(SyntaxNode node, EditKind editKind);

        protected virtual string GetSuspensionPointDisplayName(SyntaxNode node, EditKind editKind)
            => GetDisplayName(node, editKind);

        protected abstract string LineDirectiveKeyword { get; }
        protected abstract ushort LineDirectiveSyntaxKind { get; }
        protected abstract SymbolDisplayFormat ErrorDisplayFormat { get; }
        protected abstract List<SyntaxNode> GetExceptionHandlingAncestors(SyntaxNode node, bool isNonLeaf);
        protected abstract void GetStateMachineInfo(SyntaxNode body, out ImmutableArray<SyntaxNode> suspensionPoints, out StateMachineKinds kinds);
        protected abstract TextSpan GetExceptionHandlingRegion(SyntaxNode node, out bool coversAllChildren);

        protected abstract void ReportLocalFunctionsDeclarationRudeEdits(ArrayBuilder<RudeEditDiagnostic> diagnostics, Match<SyntaxNode> bodyMatch);

        internal abstract void ReportTopLevelSyntacticRudeEdits(ArrayBuilder<RudeEditDiagnostic> diagnostics, Match<SyntaxNode> match, Edit<SyntaxNode> edit, Dictionary<SyntaxNode, EditKind> editMap);
        internal abstract void ReportEnclosingExceptionHandlingRudeEdits(ArrayBuilder<RudeEditDiagnostic> diagnostics, IEnumerable<Edit<SyntaxNode>> exceptionHandlingEdits, SyntaxNode oldStatement, TextSpan newStatementSpan);
        internal abstract void ReportOtherRudeEditsAroundActiveStatement(ArrayBuilder<RudeEditDiagnostic> diagnostics, Match<SyntaxNode> match, SyntaxNode oldStatement, SyntaxNode newStatement, bool isNonLeaf);
        internal abstract void ReportMemberUpdateRudeEdits(ArrayBuilder<RudeEditDiagnostic> diagnostics, SyntaxNode newMember, TextSpan? span);
        internal abstract void ReportInsertedMemberSymbolRudeEdits(ArrayBuilder<RudeEditDiagnostic> diagnostics, ISymbol newSymbol, SyntaxNode newNode, bool insertingIntoExistingContainingType);
        internal abstract void ReportStateMachineSuspensionPointRudeEdits(ArrayBuilder<RudeEditDiagnostic> diagnostics, SyntaxNode oldNode, SyntaxNode newNode);
        internal abstract void ReportTypeDeclarationInsertDeleteRudeEdits(ArrayBuilder<RudeEditDiagnostic> diagnostics, INamedTypeSymbol oldSymbol, INamedTypeSymbol newSymbol, SyntaxNode newDeclaration, CancellationToken cancellationToken);

        internal abstract bool IsLambda(SyntaxNode node);
        internal abstract bool IsInterfaceDeclaration(SyntaxNode node);
        internal abstract bool IsRecordDeclaration(SyntaxNode node);

        /// <summary>
        /// True if the node represents any form of a function definition nested in another function body (i.e. anonymous function, lambda, local function).
        /// </summary>
        internal abstract bool IsNestedFunction(SyntaxNode node);

        internal abstract bool IsLocalFunction(SyntaxNode node);
        internal abstract bool IsClosureScope(SyntaxNode node);
        internal abstract bool ContainsLambda(SyntaxNode declaration);
        internal abstract SyntaxNode GetLambda(SyntaxNode lambdaBody);
        internal abstract IMethodSymbol GetLambdaExpressionSymbol(SemanticModel model, SyntaxNode lambdaExpression, CancellationToken cancellationToken);
        internal abstract SyntaxNode? GetContainingQueryExpression(SyntaxNode node);
        internal abstract bool QueryClauseLambdasTypeEquivalent(SemanticModel oldModel, SyntaxNode oldNode, SemanticModel newModel, SyntaxNode newNode, CancellationToken cancellationToken);

        /// <summary>
        /// Returns true if the parameters of the symbol are lifted into a scope that is different from the symbol's body.
        /// </summary>
        internal abstract bool HasParameterClosureScope(ISymbol member);

        /// <summary>
        /// Returns all lambda bodies of a node representing a lambda, 
        /// or false if the node doesn't represent a lambda.
        /// </summary>
        /// <remarks>
        /// C# anonymous function expression and VB lambda expression both have a single body
        /// (in VB the body is the header of the lambda expression).
        /// 
        /// Some lambda queries (group by, join by) have two bodies.
        /// </remarks>
        internal abstract bool TryGetLambdaBodies(SyntaxNode node, [NotNullWhen(true)] out SyntaxNode? body1, out SyntaxNode? body2);

        internal abstract bool IsStateMachineMethod(SyntaxNode declaration);

        /// <summary>
        /// Returns the type declaration that contains a specified <paramref name="node"/>.
        /// This can be class, struct, interface, record or enum declaration.
        /// </summary>
        internal abstract SyntaxNode? TryGetContainingTypeDeclaration(SyntaxNode node);

        /// <summary>
        /// Returns a property, indexer or event declaration whose accessor is the specified <paramref name="node"/>,
        /// or null if <paramref name="node"/> is not an accessor.
        /// </summary>
        internal abstract SyntaxNode? TryGetAssociatedMemberDeclaration(SyntaxNode node);

        internal abstract bool HasBackingField(SyntaxNode propertyDeclaration);

        /// <summary>
        /// Return true if the declaration is a field/property declaration with an initializer. 
        /// Shall return false for enum members.
        /// </summary>
        internal abstract bool IsDeclarationWithInitializer(SyntaxNode declaration);

        /// <summary>
        /// Return true if the declaration is a parameter that is part of a records primary constructor.
        /// </summary>
        internal abstract bool IsRecordPrimaryConstructorParameter(SyntaxNode declaration);

        /// <summary>
        /// Return true if the declaration is a property accessor for a property that represents one of the parameters in a records primary constructor.
        /// </summary>
        internal abstract bool IsPropertyAccessorDeclarationMatchingPrimaryConstructorParameter(SyntaxNode declaration, INamedTypeSymbol newContainingType, out bool isFirstAccessor);

        /// <summary>
        /// Return true if the declaration is a constructor declaration to which field/property initializers are emitted. 
        /// </summary>
        internal abstract bool IsConstructorWithMemberInitializers(SyntaxNode declaration);

        internal abstract bool IsPartial(INamedTypeSymbol type);

        internal abstract SyntaxNode EmptyCompilationUnit { get; }

        private static readonly SourceText s_emptySource = SourceText.From("");

        #region Document Analysis 

        public async Task<DocumentAnalysisResults> AnalyzeDocumentAsync(
            Project oldProject,
            ActiveStatementsMap oldActiveStatementMap,
            Document newDocument,
            ImmutableArray<LinePositionSpan> newActiveStatementSpans,
            EditAndContinueCapabilities capabilities,
            CancellationToken cancellationToken)
        {
            DocumentAnalysisResults.Log.Write("Analyzing document {0}", newDocument.Name);

            Debug.Assert(!newActiveStatementSpans.IsDefault);
            Debug.Assert(newDocument.SupportsSyntaxTree);
            Debug.Assert(newDocument.SupportsSemanticModel);

            // assume changes until we determine there are none so that EnC is blocked on unexpected exception:
            var hasChanges = true;

            try
            {
                cancellationToken.ThrowIfCancellationRequested();

                SyntaxTree? oldTree;
                SyntaxNode oldRoot;
                SourceText oldText;

                var oldDocument = await oldProject.GetDocumentAsync(newDocument.Id, includeSourceGenerated: true, cancellationToken).ConfigureAwait(false);
                if (oldDocument != null)
                {
                    oldTree = await oldDocument.GetSyntaxTreeAsync(cancellationToken).ConfigureAwait(false);
                    Contract.ThrowIfNull(oldTree);

                    oldRoot = await oldTree.GetRootAsync(cancellationToken).ConfigureAwait(false);
                    oldText = await oldDocument.GetTextAsync(cancellationToken).ConfigureAwait(false);
                }
                else
                {
                    oldTree = null;
                    oldRoot = EmptyCompilationUnit;
                    oldText = s_emptySource;
                }

                var newTree = await newDocument.GetSyntaxTreeAsync(cancellationToken).ConfigureAwait(false);
                Contract.ThrowIfNull(newTree);

                // Changes in parse options might change the meaning of the code even if nothing else changed.
                // The IDE should disallow changing the options during debugging session. 
                Debug.Assert(oldTree == null || oldTree.Options.Equals(newTree.Options));

                var newRoot = await newTree.GetRootAsync(cancellationToken).ConfigureAwait(false);
                var newText = await newDocument.GetTextAsync(cancellationToken).ConfigureAwait(false);
                hasChanges = !oldText.ContentEquals(newText);

                _testFaultInjector?.Invoke(newRoot);
                cancellationToken.ThrowIfCancellationRequested();

                // TODO: newTree.HasErrors?
                var syntaxDiagnostics = newRoot.GetDiagnostics();
                var hasSyntaxError = syntaxDiagnostics.Any(d => d.Severity == DiagnosticSeverity.Error);
                if (hasSyntaxError)
                {
                    // Bail, since we can't do syntax diffing on broken trees (it would not produce useful results anyways).
                    // If we needed to do so for some reason, we'd need to harden the syntax tree comparers.
                    DocumentAnalysisResults.Log.Write("{0}: syntax errors", newDocument.Name);
                    return DocumentAnalysisResults.SyntaxErrors(newDocument.Id, ImmutableArray<RudeEditDiagnostic>.Empty, hasChanges);
                }

                if (!hasChanges)
                {
                    // The document might have been closed and reopened, which might have triggered analysis. 
                    // If the document is unchanged don't continue the analysis since 
                    // a) comparing texts is cheaper than diffing trees
                    // b) we need to ignore errors in unchanged documents

                    DocumentAnalysisResults.Log.Write("{0}: unchanged", newDocument.Name);
                    return DocumentAnalysisResults.Unchanged(newDocument.Id);
                }

                // If the document has changed at all, lets make sure Edit and Continue is supported
                if (!capabilities.HasFlag(EditAndContinueCapabilities.Baseline))
                {
                    return DocumentAnalysisResults.SyntaxErrors(newDocument.Id, ImmutableArray.Create(
                       new RudeEditDiagnostic(RudeEditKind.NotSupportedByRuntime, default)), hasChanges);
                }

                // Disallow modification of a file with experimental features enabled.
                // These features may not be handled well by the analysis below.
                if (ExperimentalFeaturesEnabled(newTree))
                {
                    DocumentAnalysisResults.Log.Write("{0}: experimental features enabled", newDocument.Name);

                    return DocumentAnalysisResults.SyntaxErrors(newDocument.Id, ImmutableArray.Create(
                        new RudeEditDiagnostic(RudeEditKind.ExperimentalFeaturesEnabled, default)), hasChanges);
                }

                // We do calculate diffs even if there are semantic errors for the following reasons: 
                // 1) We need to be able to find active spans in the new document. 
                //    If we didn't calculate them we would only rely on tracking spans (might be ok).
                // 2) If there are syntactic rude edits we'll report them faster without waiting for semantic analysis.
                //    The user may fix them before they address all the semantic errors.

                using var _2 = ArrayBuilder<RudeEditDiagnostic>.GetInstance(out var diagnostics);

                cancellationToken.ThrowIfCancellationRequested();

                var topMatch = ComputeTopLevelMatch(oldRoot, newRoot);
                var syntacticEdits = topMatch.GetTreeEdits();
                var editMap = BuildEditMap(syntacticEdits);
                var hasRudeEdits = false;

                ReportTopLevelSyntacticRudeEdits(diagnostics, syntacticEdits, editMap);

                if (diagnostics.Count > 0 && !hasRudeEdits)
                {
                    DocumentAnalysisResults.Log.Write("{0} syntactic rude edits, first: '{1}'", diagnostics.Count, newDocument.FilePath);
                    hasRudeEdits = true;
                }

                cancellationToken.ThrowIfCancellationRequested();

                using var _3 = ArrayBuilder<(SyntaxNode OldNode, SyntaxNode NewNode)>.GetInstance(out var triviaEdits);
                using var _4 = ArrayBuilder<SequencePointUpdates>.GetInstance(out var lineEdits);

                // Do not analyze trivia in presence of syntactic rude edits.
                // The implementation depends on edit map capturing all updates and inserts,
                // which might not be the case when rude edits are reported.
                if (diagnostics.Count == 0)
                {
                    AnalyzeTrivia(
                        topMatch,
                        editMap,
                        triviaEdits,
                        lineEdits,
                        diagnostics,
                        cancellationToken);

                    if (diagnostics.Count > 0 && !hasRudeEdits)
                    {
                        DocumentAnalysisResults.Log.Write("{0} trivia rude edits, first: {1}@{2}", diagnostics.Count, newDocument.FilePath, diagnostics.First().Span.Start);
                        hasRudeEdits = true;
                    }

                    cancellationToken.ThrowIfCancellationRequested();
                }

                var oldActiveStatements = (oldTree == null) ? ImmutableArray<UnmappedActiveStatement>.Empty :
                    oldActiveStatementMap.GetOldActiveStatements(this, oldTree, oldText, oldRoot, cancellationToken);

                var newActiveStatements = ImmutableArray.CreateBuilder<ActiveStatement>(oldActiveStatements.Length);
                newActiveStatements.Count = oldActiveStatements.Length;

                var newExceptionRegions = ImmutableArray.CreateBuilder<ImmutableArray<SourceFileSpan>>(oldActiveStatements.Length);
                newExceptionRegions.Count = oldActiveStatements.Length;

                var semanticEdits = await AnalyzeSemanticsAsync(
                    syntacticEdits,
                    editMap,
                    oldActiveStatements,
                    newActiveStatementSpans,
                    triviaEdits,
                    oldProject,
                    oldDocument,
                    newDocument,
                    newText,
                    diagnostics,
                    newActiveStatements,
                    newExceptionRegions,
                    capabilities,
                    cancellationToken).ConfigureAwait(false);

                cancellationToken.ThrowIfCancellationRequested();

                AnalyzeUnchangedActiveMemberBodies(diagnostics, syntacticEdits.Match, newText, oldActiveStatements, newActiveStatementSpans, newActiveStatements, newExceptionRegions, cancellationToken);
                Debug.Assert(newActiveStatements.All(a => a != null));

                if (diagnostics.Count > 0 && !hasRudeEdits)
                {
                    DocumentAnalysisResults.Log.Write("{0}@{1}: rude edit ({2} total)", newDocument.FilePath, diagnostics.First().Span.Start, diagnostics.Count);
                    hasRudeEdits = true;
                }

                return new DocumentAnalysisResults(
                    newDocument.Id,
                    newActiveStatements.MoveToImmutable(),
                    diagnostics.ToImmutable(),
                    hasRudeEdits ? default : semanticEdits,
                    hasRudeEdits ? default : newExceptionRegions.MoveToImmutable(),
                    hasRudeEdits ? default : lineEdits.ToImmutable(),
                    hasChanges: true,
                    hasSyntaxErrors: false);
            }
            catch (Exception e) when (FatalError.ReportAndCatchUnlessCanceled(e, cancellationToken))
            {
                // The same behavior as if there was a syntax error - we are unable to analyze the document. 
                // We expect OOM to be thrown during the analysis if the number of top-level entities is too large.
                // In such case we report a rude edit for the document. If the host is actually running out of memory,
                // it might throw another OOM here or later on.
                var diagnostic = (e is OutOfMemoryException) ?
                    new RudeEditDiagnostic(RudeEditKind.SourceFileTooBig, span: default, arguments: new[] { newDocument.FilePath }) :
                    new RudeEditDiagnostic(RudeEditKind.InternalError, span: default, arguments: new[] { newDocument.FilePath, e.ToString() });

                // Report as "syntax error" - we can't analyze the document
                return DocumentAnalysisResults.SyntaxErrors(newDocument.Id, ImmutableArray.Create(diagnostic), hasChanges);
            }
        }

        private void ReportTopLevelSyntacticRudeEdits(ArrayBuilder<RudeEditDiagnostic> diagnostics, EditScript<SyntaxNode> syntacticEdits, Dictionary<SyntaxNode, EditKind> editMap)
        {
            foreach (var edit in syntacticEdits.Edits)
            {
                ReportTopLevelSyntacticRudeEdits(diagnostics, syntacticEdits.Match, edit, editMap);
            }
        }

        /// <summary>
        /// Reports rude edits for a symbol that's been deleted in one location and inserted in another and the edit was not classified as
        /// <see cref="EditKind.Move"/> or <see cref="EditKind.Reorder"/>.
        /// The scenarios include moving a type declaration from one file to another and moving a member of a partial type from one partial declaration to another.
        /// </summary>
        internal virtual void ReportDeclarationInsertDeleteRudeEdits(ArrayBuilder<RudeEditDiagnostic> diagnostics, SyntaxNode oldNode, SyntaxNode newNode, ISymbol oldSymbol, ISymbol newSymbol)
        {
            // Consider replacing following syntax analysis with semantic analysis of the corresponding symbols,
            // or a combination of semantic and syntax analysis (e.g. primarily analyze symbols but fall back
            // to syntax analysis for comparisons of attribute values, optional parameter values, etc.).
            // Such approach would likely be simpler and allow us to handle more cases.

            var match = ComputeTopLevelDeclarationMatch(oldNode, newNode);
            var syntacticEdits = match.GetTreeEdits();
            var editMap = BuildEditMap(syntacticEdits);
            ReportTopLevelSyntacticRudeEdits(diagnostics, syntacticEdits, editMap);

            ReportMemberUpdateRudeEdits(diagnostics, newNode, GetDiagnosticSpan(newNode, EditKind.Update));
        }

        internal static Dictionary<SyntaxNode, EditKind> BuildEditMap(EditScript<SyntaxNode> editScript)
        {
            var map = new Dictionary<SyntaxNode, EditKind>(editScript.Edits.Length);

            foreach (var edit in editScript.Edits)
            {
                // do not include reorder and move edits

                if (edit.Kind is EditKind.Delete or EditKind.Update)
                {
                    map.Add(edit.OldNode, edit.Kind);
                }

                if (edit.Kind is EditKind.Insert or EditKind.Update)
                {
                    map.Add(edit.NewNode, edit.Kind);
                }
            }

            return map;
        }

        #endregion

        #region Syntax Analysis

        private void AnalyzeUnchangedActiveMemberBodies(
            ArrayBuilder<RudeEditDiagnostic> diagnostics,
            Match<SyntaxNode> topMatch,
            SourceText newText,
            ImmutableArray<UnmappedActiveStatement> oldActiveStatements,
            ImmutableArray<LinePositionSpan> newActiveStatementSpans,
            [In, Out] ImmutableArray<ActiveStatement>.Builder newActiveStatements,
            [In, Out] ImmutableArray<ImmutableArray<SourceFileSpan>>.Builder newExceptionRegions,
            CancellationToken cancellationToken)
        {
            Debug.Assert(!newActiveStatementSpans.IsDefault);
            Debug.Assert(newActiveStatementSpans.IsEmpty || oldActiveStatements.Length == newActiveStatementSpans.Length);
            Debug.Assert(oldActiveStatements.Length == newActiveStatements.Count);
            Debug.Assert(oldActiveStatements.Length == newExceptionRegions.Count);

            // Active statements in methods that were not updated 
            // are not changed but their spans might have been. 

            for (var i = 0; i < newActiveStatements.Count; i++)
            {
                if (newActiveStatements[i] == null)
                {
                    Contract.ThrowIfFalse(newExceptionRegions[i].IsDefault);

                    var oldStatementSpan = oldActiveStatements[i].UnmappedSpan;

                    var node = TryGetNode(topMatch.OldRoot, oldStatementSpan.Start);

                    // Guard against invalid active statement spans (in case PDB was somehow out of sync with the source).
                    if (node != null && TryFindMemberDeclaration(topMatch.OldRoot, node, out var oldMemberDeclarations))
                    {
                        foreach (var oldMember in oldMemberDeclarations)
                        {
                            var hasPartner = topMatch.TryGetNewNode(oldMember, out var newMember);
                            Contract.ThrowIfFalse(hasPartner);

                            var oldBody = TryGetDeclarationBody(oldMember);
                            var newBody = TryGetDeclarationBody(newMember);

                            // Guard against invalid active statement spans (in case PDB was somehow out of sync with the source).
                            if (oldBody == null || newBody == null)
                            {
                                DocumentAnalysisResults.Log.Write("Invalid active statement span: [{0}..{1})", oldStatementSpan.Start, oldStatementSpan.End);
                                continue;
                            }

                            var statementPart = -1;
                            SyntaxNode? newStatement = null;

                            // We seed the method body matching algorithm with tracking spans (unless they were deleted)
                            // to get precise matching.
                            if (TryGetTrackedStatement(newActiveStatementSpans, i, newText, newMember, newBody, out var trackedStatement, out var trackedStatementPart))
                            {
                                // Adjust for active statements that cover more than the old member span.
                                // For example, C# variable declarators that represent field initializers:
                                //   [|public int <<F = Expr()>>;|]
                                var adjustedOldStatementStart = oldMember.FullSpan.Contains(oldStatementSpan.Start) ? oldStatementSpan.Start : oldMember.SpanStart;

                                // The tracking span might have been moved outside of lambda.
                                // It is not an error to move the statement - we just ignore it.
                                var oldEnclosingLambdaBody = FindEnclosingLambdaBody(oldBody, oldMember.FindToken(adjustedOldStatementStart).Parent!);
                                var newEnclosingLambdaBody = FindEnclosingLambdaBody(newBody, trackedStatement);
                                if (oldEnclosingLambdaBody == newEnclosingLambdaBody)
                                {
                                    newStatement = trackedStatement;
                                    statementPart = trackedStatementPart;
                                }
                            }

                            if (newStatement == null)
                            {
                                Contract.ThrowIfFalse(statementPart == -1);
                                FindStatementAndPartner(oldBody, oldStatementSpan, newBody, out newStatement, out statementPart);
                                Contract.ThrowIfNull(newStatement);
                            }

                            if (diagnostics.Count == 0)
                            {
                                var ancestors = GetExceptionHandlingAncestors(newStatement, oldActiveStatements[i].Statement.IsNonLeaf);
                                newExceptionRegions[i] = GetExceptionRegions(ancestors, newStatement.SyntaxTree, cancellationToken).Spans;
                            }

                            // Even though the body of the declaration haven't changed, 
                            // changes to its header might have caused the active span to become unavailable.
                            // (e.g. In C# "const" was added to modifiers of a field with an initializer).
                            var newStatementSpan = FindClosestActiveSpan(newStatement, statementPart);

                            newActiveStatements[i] = GetActiveStatementWithSpan(oldActiveStatements[i], newBody.SyntaxTree, newStatementSpan, diagnostics, cancellationToken);
                        }
                    }
                    else
                    {
                        DocumentAnalysisResults.Log.Write("Invalid active statement span: [{0}..{1})", oldStatementSpan.Start, oldStatementSpan.End);
                    }

                    // we were not able to determine the active statement location (PDB data might be invalid)
                    if (newActiveStatements[i] == null)
                    {
                        newActiveStatements[i] = oldActiveStatements[i].Statement.WithSpan(default);
                        newExceptionRegions[i] = ImmutableArray<SourceFileSpan>.Empty;
                    }
                }
            }
        }

        internal readonly struct ActiveNode
        {
            public readonly int ActiveStatementIndex;
            public readonly SyntaxNode OldNode;
            public readonly SyntaxNode? NewTrackedNode;
            public readonly SyntaxNode? EnclosingLambdaBody;
            public readonly int StatementPart;

            public ActiveNode(int activeStatementIndex, SyntaxNode oldNode, SyntaxNode? enclosingLambdaBody, int statementPart, SyntaxNode? newTrackedNode)
            {
                ActiveStatementIndex = activeStatementIndex;
                OldNode = oldNode;
                NewTrackedNode = newTrackedNode;
                EnclosingLambdaBody = enclosingLambdaBody;
                StatementPart = statementPart;
            }
        }

        /// <summary>
        /// Information about an active and/or a matched lambda.
        /// </summary>
        internal readonly struct LambdaInfo
        {
            // non-null for an active lambda (lambda containing an active statement)
            public readonly List<int>? ActiveNodeIndices;

            // both fields are non-null for a matching lambda (lambda that exists in both old and new document):
            public readonly Match<SyntaxNode>? Match;
            public readonly SyntaxNode? NewBody;

            public LambdaInfo(List<int> activeNodeIndices)
                : this(activeNodeIndices, null, null)
            {
            }

            private LambdaInfo(List<int>? activeNodeIndices, Match<SyntaxNode>? match, SyntaxNode? newLambdaBody)
            {
                ActiveNodeIndices = activeNodeIndices;
                Match = match;
                NewBody = newLambdaBody;
            }

            public LambdaInfo WithMatch(Match<SyntaxNode> match, SyntaxNode newLambdaBody)
                => new(ActiveNodeIndices, match, newLambdaBody);
        }

        private void AnalyzeChangedMemberBody(
            SyntaxNode oldDeclaration,
            SyntaxNode newDeclaration,
            SyntaxNode oldBody,
            SyntaxNode? newBody,
            SemanticModel oldModel,
            SemanticModel newModel,
            ISymbol oldSymbol,
            ISymbol newSymbol,
            SourceText newText,
            ImmutableArray<UnmappedActiveStatement> oldActiveStatements,
            ImmutableArray<LinePositionSpan> newActiveStatementSpans,
            EditAndContinueCapabilities capabilities,
            [Out] ImmutableArray<ActiveStatement>.Builder newActiveStatements,
            [Out] ImmutableArray<ImmutableArray<SourceFileSpan>>.Builder newExceptionRegions,
            [Out] ArrayBuilder<RudeEditDiagnostic> diagnostics,
            out Func<SyntaxNode, SyntaxNode?>? syntaxMap,
            CancellationToken cancellationToken)
        {
            Debug.Assert(!newActiveStatementSpans.IsDefault);
            Debug.Assert(newActiveStatementSpans.IsEmpty || oldActiveStatements.Length == newActiveStatementSpans.Length);
            Debug.Assert(oldActiveStatements.IsEmpty || oldActiveStatements.Length == newActiveStatements.Count);
            Debug.Assert(newActiveStatements.Count == newExceptionRegions.Count);

            syntaxMap = null;

            var activeStatementIndices = GetOverlappingActiveStatements(oldDeclaration, oldActiveStatements);

            if (newBody == null)
            {
                // The body has been deleted.
                var newSpan = FindClosestActiveSpan(newDeclaration, DefaultStatementPart);
                Debug.Assert(newSpan != default);

                foreach (var activeStatementIndex in activeStatementIndices)
                {
                    // We have already calculated the new location of this active statement when analyzing another member declaration.
                    // This may only happen when two or more member declarations share the same body (VB AsNew clause).
                    if (newActiveStatements[activeStatementIndex] != null)
                    {
                        Debug.Assert(IsDeclarationWithSharedBody(newDeclaration));
                        continue;
                    }

                    newActiveStatements[activeStatementIndex] = GetActiveStatementWithSpan(oldActiveStatements[activeStatementIndex], newDeclaration.SyntaxTree, newSpan, diagnostics, cancellationToken);
                    newExceptionRegions[activeStatementIndex] = ImmutableArray<SourceFileSpan>.Empty;
                }

                return;
            }

            try
            {
                _testFaultInjector?.Invoke(newBody);

                // Populated with active lambdas and matched lambdas. 
                // Unmatched non-active lambdas are not included.
                // { old-lambda-body -> info }
                Dictionary<SyntaxNode, LambdaInfo>? lazyActiveOrMatchedLambdas = null;

                // finds leaf nodes that correspond to the old active statements:
                using var _ = ArrayBuilder<ActiveNode>.GetInstance(out var activeNodes);
                foreach (var activeStatementIndex in activeStatementIndices)
                {
                    var oldStatementSpan = oldActiveStatements[activeStatementIndex].UnmappedSpan;

                    var oldStatementSyntax = FindStatement(oldBody, oldStatementSpan, out var statementPart);
                    Contract.ThrowIfNull(oldStatementSyntax);

                    var oldEnclosingLambdaBody = FindEnclosingLambdaBody(oldBody, oldStatementSyntax);
                    if (oldEnclosingLambdaBody != null)
                    {
                        lazyActiveOrMatchedLambdas ??= new Dictionary<SyntaxNode, LambdaInfo>();

                        if (!lazyActiveOrMatchedLambdas.TryGetValue(oldEnclosingLambdaBody, out var lambda))
                        {
                            lambda = new LambdaInfo(new List<int>());
                            lazyActiveOrMatchedLambdas.Add(oldEnclosingLambdaBody, lambda);
                        }

                        lambda.ActiveNodeIndices!.Add(activeNodes.Count);
                    }

                    SyntaxNode? trackedNode = null;

                    if (TryGetTrackedStatement(newActiveStatementSpans, activeStatementIndex, newText, newDeclaration, newBody, out var newStatementSyntax, out var _))
                    {
                        var newEnclosingLambdaBody = FindEnclosingLambdaBody(newBody, newStatementSyntax);

                        // The tracking span might have been moved outside of the lambda span.
                        // It is not an error to move the statement - we just ignore it.
                        if (oldEnclosingLambdaBody == newEnclosingLambdaBody &&
                            StatementLabelEquals(oldStatementSyntax, newStatementSyntax))
                        {
                            trackedNode = newStatementSyntax;
                        }
                    }

                    activeNodes.Add(new ActiveNode(activeStatementIndex, oldStatementSyntax, oldEnclosingLambdaBody, statementPart, trackedNode));
                }

                var bodyMatch = ComputeBodyMatch(oldBody, newBody, activeNodes.Where(n => n.EnclosingLambdaBody == null).ToArray(), diagnostics, out var oldHasStateMachineSuspensionPoint, out var newHasStateMachineSuspensionPoint);
                var map = ComputeMap(bodyMatch, activeNodes, ref lazyActiveOrMatchedLambdas, diagnostics);

                if (oldHasStateMachineSuspensionPoint)
                {
                    ReportStateMachineRudeEdits(oldModel.Compilation, oldSymbol, newBody, diagnostics);
                }
                else if (newHasStateMachineSuspensionPoint &&
                    !capabilities.HasFlag(EditAndContinueCapabilities.NewTypeDefinition))
                {
                    // Adding a state machine, either for async or iterator, will require creating a new helper class
                    // so is a rude edit if the runtime doesn't support it
                    if (newSymbol is IMethodSymbol { IsAsync: true })
                    {
                        diagnostics.Add(new RudeEditDiagnostic(RudeEditKind.MakeMethodAsync, GetDiagnosticSpan(newDeclaration, EditKind.Insert)));
                    }
                    else
                    {
                        diagnostics.Add(new RudeEditDiagnostic(RudeEditKind.MakeMethodIterator, GetDiagnosticSpan(newDeclaration, EditKind.Insert)));
                    }
                }

                ReportLambdaAndClosureRudeEdits(
                    oldModel,
                    oldBody,
                    newModel,
                    newBody,
                    newSymbol,
                    lazyActiveOrMatchedLambdas,
                    map,
                    capabilities,
                    diagnostics,
                    out var newBodyHasLambdas,
                    cancellationToken);

                // We need to provide syntax map to the compiler if 
                // 1) The new member has a active statement
                //    The values of local variables declared or synthesized in the method have to be preserved.
                // 2) The new member generates a state machine 
                //    In case the state machine is suspended we need to preserve variables.
                // 3) The new member contains lambdas
                //    We need to map new lambdas in the method to the matching old ones. 
                //    If the old method has lambdas but the new one doesn't there is nothing to preserve.
                // 4) Constructor that emits initializers is updated.
                //    We create syntax map even if it's not necessary: if any data member initializers are active/contain lambdas.
                //    Since initializers are usually simple the map should not be large enough to make it worth optimizing it away.
                if (!activeNodes.IsEmpty() ||
                    newHasStateMachineSuspensionPoint ||
                    newBodyHasLambdas ||
                    IsConstructorWithMemberInitializers(newDeclaration) ||
                    IsDeclarationWithInitializer(oldDeclaration) ||
                    IsDeclarationWithInitializer(newDeclaration))
                {
                    syntaxMap = CreateSyntaxMap(map.Reverse);
                }

                foreach (var activeNode in activeNodes)
                {
                    var activeStatementIndex = activeNode.ActiveStatementIndex;
                    var hasMatching = false;
                    var isNonLeaf = oldActiveStatements[activeStatementIndex].Statement.IsNonLeaf;
                    var isPartiallyExecuted = (oldActiveStatements[activeStatementIndex].Statement.Flags & ActiveStatementFlags.PartiallyExecuted) != 0;
                    var statementPart = activeNode.StatementPart;
                    var oldStatementSyntax = activeNode.OldNode;
                    var oldEnclosingLambdaBody = activeNode.EnclosingLambdaBody;

                    newExceptionRegions[activeStatementIndex] = ImmutableArray<SourceFileSpan>.Empty;

                    TextSpan newSpan;
                    SyntaxNode? newStatementSyntax;
                    Match<SyntaxNode>? match;

                    if (oldEnclosingLambdaBody == null)
                    {
                        match = bodyMatch;

                        hasMatching = TryMatchActiveStatement(oldStatementSyntax, statementPart, oldBody, newBody, out newStatementSyntax) ||
                                      match.TryGetNewNode(oldStatementSyntax, out newStatementSyntax);
                    }
                    else
                    {
                        RoslynDebug.Assert(lazyActiveOrMatchedLambdas != null);

                        var oldLambdaInfo = lazyActiveOrMatchedLambdas[oldEnclosingLambdaBody];
                        var newEnclosingLambdaBody = oldLambdaInfo.NewBody;
                        match = oldLambdaInfo.Match;

                        if (match != null)
                        {
                            RoslynDebug.Assert(newEnclosingLambdaBody != null); // matching lambda has body

                            hasMatching = TryMatchActiveStatement(oldStatementSyntax, statementPart, oldEnclosingLambdaBody, newEnclosingLambdaBody, out newStatementSyntax) ||
                                          match.TryGetNewNode(oldStatementSyntax, out newStatementSyntax);
                        }
                        else
                        {
                            // Lambda match is null if lambdas can't be matched, 
                            // in such case we won't have active statement matched either.
                            hasMatching = false;
                            newStatementSyntax = null;
                        }
                    }

                    if (hasMatching)
                    {
                        RoslynDebug.Assert(newStatementSyntax != null);
                        RoslynDebug.Assert(match != null);

                        // The matching node doesn't produce sequence points.
                        // E.g. "const" keyword is inserted into a local variable declaration with an initializer.
                        newSpan = FindClosestActiveSpan(newStatementSyntax, statementPart);

                        if ((isNonLeaf || isPartiallyExecuted) && !AreEquivalentActiveStatements(oldStatementSyntax, newStatementSyntax, statementPart))
                        {
                            // rude edit: non-leaf active statement changed
                            diagnostics.Add(new RudeEditDiagnostic(isNonLeaf ? RudeEditKind.ActiveStatementUpdate : RudeEditKind.PartiallyExecutedActiveStatementUpdate, newSpan));
                        }

                        // other statements around active statement:
                        ReportOtherRudeEditsAroundActiveStatement(diagnostics, match, oldStatementSyntax, newStatementSyntax, isNonLeaf);
                    }
                    else if (match == null)
                    {
                        RoslynDebug.Assert(oldEnclosingLambdaBody != null);
                        RoslynDebug.Assert(lazyActiveOrMatchedLambdas != null);

                        newSpan = GetDeletedNodeDiagnosticSpan(oldEnclosingLambdaBody, bodyMatch, lazyActiveOrMatchedLambdas);

                        // Lambda containing the active statement can't be found in the new source.
                        var oldLambda = GetLambda(oldEnclosingLambdaBody);
                        diagnostics.Add(new RudeEditDiagnostic(RudeEditKind.ActiveStatementLambdaRemoved, newSpan, oldLambda,
                            new[] { GetDisplayName(oldLambda) }));
                    }
                    else
                    {
                        newSpan = GetDeletedNodeActiveSpan(match.Matches, oldStatementSyntax);

                        if (isNonLeaf || isPartiallyExecuted)
                        {
                            // rude edit: internal active statement deleted
                            diagnostics.Add(
                                new RudeEditDiagnostic(isNonLeaf ? RudeEditKind.DeleteActiveStatement : RudeEditKind.PartiallyExecutedActiveStatementDelete,
                                GetDeletedNodeDiagnosticSpan(match.Matches, oldStatementSyntax),
                                arguments: new[] { FeaturesResources.code }));
                        }
                    }

                    // exception handling around the statement:
                    CalculateExceptionRegionsAroundActiveStatement(
                        bodyMatch,
                        oldStatementSyntax,
                        newStatementSyntax,
                        newSpan,
                        activeStatementIndex,
                        isNonLeaf,
                        newExceptionRegions,
                        diagnostics,
                        cancellationToken);

                    // We have already calculated the new location of this active statement when analyzing another member declaration.
                    // This may only happen when two or more member declarations share the same body (VB AsNew clause).
                    Debug.Assert(IsDeclarationWithSharedBody(newDeclaration) || newActiveStatements[activeStatementIndex] == null);
                    Debug.Assert(newSpan != default);

                    newActiveStatements[activeStatementIndex] = GetActiveStatementWithSpan(oldActiveStatements[activeStatementIndex], newDeclaration.SyntaxTree, newSpan, diagnostics, cancellationToken);
                }
            }
            catch (Exception e) when (FatalError.ReportAndCatchUnlessCanceled(e, cancellationToken))
            {
                // Set the new spans of active statements overlapping the method body to match the old spans.
                // Even though these might be now outside of the method body it's ok since we report a rude edit and don't allow to continue.

                foreach (var i in activeStatementIndices)
                {
                    newActiveStatements[i] = oldActiveStatements[i].Statement;
                    newExceptionRegions[i] = ImmutableArray<SourceFileSpan>.Empty;
                }

                // We expect OOM to be thrown during the analysis if the number of statements is too large.
                // In such case we report a rude edit for the document. If the host is actually running out of memory,
                // it might throw another OOM here or later on.
                diagnostics.Add(new RudeEditDiagnostic(
                    (e is OutOfMemoryException) ? RudeEditKind.MemberBodyTooBig : RudeEditKind.MemberBodyInternalError,
                    GetBodyDiagnosticSpan(newBody, EditKind.Update),
                    newBody,
                    arguments: new[] { GetBodyDisplayName(newBody) }));
            }
        }

        private bool TryGetTrackedStatement(ImmutableArray<LinePositionSpan> activeStatementSpans, int index, SourceText text, SyntaxNode declaration, SyntaxNode body, [NotNullWhen(true)] out SyntaxNode? trackedStatement, out int trackedStatementPart)
        {
            trackedStatement = null;
            trackedStatementPart = -1;

            // Active statements are not tracked in this document (e.g. the file is closed).
            if (activeStatementSpans.IsEmpty)
            {
                return false;
            }

            var trackedLineSpan = activeStatementSpans[index];
            if (trackedLineSpan == default)
            {
                return false;
            }

            var trackedSpan = text.Lines.GetTextSpan(trackedLineSpan);

            // The tracking span might have been deleted or moved outside of the member span.
            // It is not an error to move the statement - we just ignore it.
            // Consider: Instead of checking here, explicitly handle all cases when active statements can be outside of the body in FindStatement and 
            // return false if the requested span is outside of the active envelope.
            var (envelope, hole) = GetActiveSpanEnvelope(declaration);
            if (!envelope.Contains(trackedSpan) || hole.Contains(trackedSpan))
            {
                return false;
            }

            trackedStatement = FindStatement(body, trackedSpan, out trackedStatementPart);
            return true;
        }

        private ActiveStatement GetActiveStatementWithSpan(UnmappedActiveStatement oldStatement, SyntaxTree newTree, TextSpan newSpan, ArrayBuilder<RudeEditDiagnostic> diagnostics, CancellationToken cancellationToken)
        {
            var mappedLineSpan = newTree.GetMappedLineSpan(newSpan, cancellationToken);
            if (mappedLineSpan.HasMappedPath && mappedLineSpan.Path != oldStatement.Statement.FileSpan.Path)
            {
                // changing the source file of an active statement
                diagnostics.Add(new RudeEditDiagnostic(
                    RudeEditKind.UpdateAroundActiveStatement,
                    newSpan,
                    LineDirectiveSyntaxKind,
                    arguments: new[] { string.Format(FeaturesResources._0_directive, LineDirectiveKeyword) }));
            }

            return oldStatement.Statement.WithFileSpan(mappedLineSpan);
        }

        private void CalculateExceptionRegionsAroundActiveStatement(
            Match<SyntaxNode> bodyMatch,
            SyntaxNode oldStatementSyntax,
            SyntaxNode? newStatementSyntax,
            TextSpan newStatementSyntaxSpan,
            int ordinal,
            bool isNonLeaf,
            ImmutableArray<ImmutableArray<SourceFileSpan>>.Builder newExceptionRegions,
            ArrayBuilder<RudeEditDiagnostic> diagnostics,
            CancellationToken cancellationToken)
        {
            if (newStatementSyntax == null)
            {
                if (!bodyMatch.NewRoot.Span.Contains(newStatementSyntaxSpan.Start))
                {
                    return;
                }

                newStatementSyntax = bodyMatch.NewRoot.FindToken(newStatementSyntaxSpan.Start).Parent;

                Contract.ThrowIfNull(newStatementSyntax);
            }

            var oldAncestors = GetExceptionHandlingAncestors(oldStatementSyntax, isNonLeaf);
            var newAncestors = GetExceptionHandlingAncestors(newStatementSyntax, isNonLeaf);

            if (oldAncestors.Count > 0 || newAncestors.Count > 0)
            {
                var edits = bodyMatch.GetSequenceEdits(oldAncestors, newAncestors);
                ReportEnclosingExceptionHandlingRudeEdits(diagnostics, edits, oldStatementSyntax, newStatementSyntaxSpan);

                // Exception regions are not needed in presence of errors.
                if (diagnostics.Count == 0)
                {
                    Debug.Assert(oldAncestors.Count == newAncestors.Count);
                    newExceptionRegions[ordinal] = GetExceptionRegions(newAncestors, newStatementSyntax.SyntaxTree, cancellationToken).Spans;
                }
            }
        }

        /// <summary>
        /// Calculates a syntax map of the entire method body including all lambda bodies it contains (recursively).
        /// </summary>
        private BidirectionalMap<SyntaxNode> ComputeMap(
            Match<SyntaxNode> bodyMatch,
            ArrayBuilder<ActiveNode> activeNodes,
            ref Dictionary<SyntaxNode, LambdaInfo>? lazyActiveOrMatchedLambdas,
            ArrayBuilder<RudeEditDiagnostic> diagnostics)
        {
            ArrayBuilder<Match<SyntaxNode>>? lambdaBodyMatches = null;
            var currentLambdaBodyMatch = -1;
            var currentBodyMatch = bodyMatch;

            while (true)
            {
                foreach (var (oldNode, newNode) in currentBodyMatch.Matches)
                {
                    // Skip root, only enumerate body matches.
                    if (oldNode == currentBodyMatch.OldRoot)
                    {
                        Debug.Assert(newNode == currentBodyMatch.NewRoot);
                        continue;
                    }

                    if (TryGetLambdaBodies(oldNode, out var oldLambdaBody1, out var oldLambdaBody2))
                    {
                        lambdaBodyMatches ??= ArrayBuilder<Match<SyntaxNode>>.GetInstance();
                        lazyActiveOrMatchedLambdas ??= new Dictionary<SyntaxNode, LambdaInfo>();

                        var newLambdaBody1 = TryGetPartnerLambdaBody(oldLambdaBody1, newNode);
                        if (newLambdaBody1 != null)
                        {
                            lambdaBodyMatches.Add(ComputeLambdaBodyMatch(oldLambdaBody1, newLambdaBody1, activeNodes, lazyActiveOrMatchedLambdas, diagnostics));
                        }

                        if (oldLambdaBody2 != null)
                        {
                            var newLambdaBody2 = TryGetPartnerLambdaBody(oldLambdaBody2, newNode);
                            if (newLambdaBody2 != null)
                            {
                                lambdaBodyMatches.Add(ComputeLambdaBodyMatch(oldLambdaBody2, newLambdaBody2, activeNodes, lazyActiveOrMatchedLambdas, diagnostics));
                            }
                        }
                    }
                }

                currentLambdaBodyMatch++;
                if (lambdaBodyMatches == null || currentLambdaBodyMatch == lambdaBodyMatches.Count)
                {
                    break;
                }

                currentBodyMatch = lambdaBodyMatches[currentLambdaBodyMatch];
            }

            if (lambdaBodyMatches == null)
            {
                return BidirectionalMap<SyntaxNode>.FromMatch(bodyMatch);
            }

            var map = new Dictionary<SyntaxNode, SyntaxNode>();
            var reverseMap = new Dictionary<SyntaxNode, SyntaxNode>();

            // include all matches, including the root:
            map.AddRange(bodyMatch.Matches);
            reverseMap.AddRange(bodyMatch.ReverseMatches);

            foreach (var lambdaBodyMatch in lambdaBodyMatches)
            {
                foreach (var pair in lambdaBodyMatch.Matches)
                {
                    if (!map.ContainsKey(pair.Key))
                    {
                        map[pair.Key] = pair.Value;
                        reverseMap[pair.Value] = pair.Key;
                    }
                }
            }

            lambdaBodyMatches?.Free();

            return new BidirectionalMap<SyntaxNode>(map, reverseMap);
        }

        private Match<SyntaxNode> ComputeLambdaBodyMatch(
            SyntaxNode oldLambdaBody,
            SyntaxNode newLambdaBody,
            IReadOnlyList<ActiveNode> activeNodes,
            [Out] Dictionary<SyntaxNode, LambdaInfo> activeOrMatchedLambdas,
            [Out] ArrayBuilder<RudeEditDiagnostic> diagnostics)
        {
            ActiveNode[]? activeNodesInLambda;
            if (activeOrMatchedLambdas.TryGetValue(oldLambdaBody, out var info))
            {
                // Lambda may be matched but not be active.
                activeNodesInLambda = info.ActiveNodeIndices?.Select(i => activeNodes[i]).ToArray();
            }
            else
            {
                // If the lambda body isn't in the map it doesn't have any active/tracked statements.
                activeNodesInLambda = null;
                info = new LambdaInfo();
            }

            var lambdaBodyMatch = ComputeBodyMatch(oldLambdaBody,
                newLambdaBody, activeNodesInLambda ?? Array.Empty<ActiveNode>(),
                diagnostics, out _, out _);

            activeOrMatchedLambdas[oldLambdaBody] = info.WithMatch(lambdaBodyMatch, newLambdaBody);

            return lambdaBodyMatch;
        }

        private Match<SyntaxNode> ComputeBodyMatch(
            SyntaxNode oldBody,
            SyntaxNode newBody,
            ActiveNode[] activeNodes,
            ArrayBuilder<RudeEditDiagnostic> diagnostics,
            out bool oldHasStateMachineSuspensionPoint,
            out bool newHasStateMachineSuspensionPoint)
        {
            List<KeyValuePair<SyntaxNode, SyntaxNode>>? lazyKnownMatches = null;
            List<SequenceEdit>? lazyRudeEdits = null;
            GetStateMachineInfo(oldBody, out var oldStateMachineSuspensionPoints, out var oldStateMachineKinds);
            GetStateMachineInfo(newBody, out var newStateMachineSuspensionPoints, out var newStateMachineKinds);

            AddMatchingActiveNodes(ref lazyKnownMatches, activeNodes);

            // Consider following cases:
            // 1) Both old and new methods contain yields/awaits.
            //    Map the old suspension points to new ones, report errors for added/deleted suspension points.
            // 2) The old method contains yields/awaits but the new doesn't.
            //    Report rude edits for each deleted yield/await.
            // 3) The new method contains yields/awaits but the old doesn't.
            //    a) If the method has active statements report rude edits for each inserted yield/await (insert "around" an active statement).
            //    b) If the method has no active statements then the edit is valid, we don't need to calculate map.
            // 4) The old method is async/iterator, the new method is not and it contains an active statement.
            //    Report rude edit since we can't remap IP from MoveNext to the kickoff method.
            //    Note that iterators in VB don't need to contain yield, so this case is not covered by change in number of yields.

            var creatingStateMachineAroundActiveStatement = oldStateMachineSuspensionPoints.Length == 0 && newStateMachineSuspensionPoints.Length > 0 && activeNodes.Length > 0;
            oldHasStateMachineSuspensionPoint = oldStateMachineSuspensionPoints.Length > 0;
            newHasStateMachineSuspensionPoint = newStateMachineSuspensionPoints.Length > 0;

            if (oldStateMachineSuspensionPoints.Length > 0 || creatingStateMachineAroundActiveStatement)
            {
                AddMatchingStateMachineSuspensionPoints(ref lazyKnownMatches, ref lazyRudeEdits, oldStateMachineSuspensionPoints, newStateMachineSuspensionPoints);
            }

            var match = ComputeBodyMatch(oldBody, newBody, lazyKnownMatches);

            if (IsLocalFunction(match.OldRoot) && IsLocalFunction(match.NewRoot))
            {
                ReportLocalFunctionsDeclarationRudeEdits(diagnostics, match);
            }

            if (lazyRudeEdits != null)
            {
                foreach (var rudeEdit in lazyRudeEdits)
                {
                    if (rudeEdit.Kind == EditKind.Delete)
                    {
                        var deletedNode = oldStateMachineSuspensionPoints[rudeEdit.OldIndex];
                        ReportStateMachineSuspensionPointDeletedRudeEdit(diagnostics, match, deletedNode);
                    }
                    else
                    {
                        Debug.Assert(rudeEdit.Kind == EditKind.Insert);

                        var insertedNode = newStateMachineSuspensionPoints[rudeEdit.NewIndex];
                        ReportStateMachineSuspensionPointInsertedRudeEdit(diagnostics, match, insertedNode, creatingStateMachineAroundActiveStatement);
                    }
                }
            }
            else if (oldStateMachineSuspensionPoints.Length > 0)
            {
                Debug.Assert(oldStateMachineSuspensionPoints.Length == newStateMachineSuspensionPoints.Length);

                for (var i = 0; i < oldStateMachineSuspensionPoints.Length; i++)
                {
                    var oldNode = oldStateMachineSuspensionPoints[i];
                    var newNode = newStateMachineSuspensionPoints[i];

                    // changing yield return to yield break, await to await foreach, yield to await, etc.
                    if (StateMachineSuspensionPointKindEquals(oldNode, newNode))
                    {
                        Debug.Assert(StatementLabelEquals(oldNode, newNode));
                    }
                    else
                    {
                        diagnostics.Add(new RudeEditDiagnostic(
                            RudeEditKind.ChangingStateMachineShape,
                            newNode.Span,
                            newNode,
                            new[] { GetSuspensionPointDisplayName(oldNode, EditKind.Update), GetSuspensionPointDisplayName(newNode, EditKind.Update) }));
                    }

                    ReportStateMachineSuspensionPointRudeEdits(diagnostics, oldNode, newNode);
                }
            }
            else if (activeNodes.Length > 0)
            {
                // It is allowed to update a regular method to an async method or an iterator.
                // The only restriction is a presence of an active statement in the method body
                // since the debugger does not support remapping active statements to a different method.
                if (oldStateMachineKinds != newStateMachineKinds)
                {
                    diagnostics.Add(new RudeEditDiagnostic(
                        RudeEditKind.UpdatingStateMachineMethodAroundActiveStatement,
                        GetBodyDiagnosticSpan(newBody, EditKind.Update)));
                }
            }

            // report removing async as rude:
            if (lazyRudeEdits == null)
            {
                if ((oldStateMachineKinds & StateMachineKinds.Async) != 0 && (newStateMachineKinds & StateMachineKinds.Async) == 0)
                {
                    diagnostics.Add(new RudeEditDiagnostic(
                        RudeEditKind.ChangingFromAsynchronousToSynchronous,
                        GetBodyDiagnosticSpan(newBody, EditKind.Update),
                        newBody,
                        new[] { GetBodyDisplayName(newBody) }));
                }

                // VB supports iterator lambdas/methods without yields
                if ((oldStateMachineKinds & StateMachineKinds.Iterator) != 0 && (newStateMachineKinds & StateMachineKinds.Iterator) == 0)
                {
                    diagnostics.Add(new RudeEditDiagnostic(
                        RudeEditKind.ModifiersUpdate,
                        GetBodyDiagnosticSpan(newBody, EditKind.Update),
                        newBody,
                        new[] { GetBodyDisplayName(newBody) }));
                }
            }

            return match;
        }

        internal virtual void ReportStateMachineSuspensionPointDeletedRudeEdit(ArrayBuilder<RudeEditDiagnostic> diagnostics, Match<SyntaxNode> match, SyntaxNode deletedSuspensionPoint)
        {
            diagnostics.Add(new RudeEditDiagnostic(
                RudeEditKind.Delete,
                GetDeletedNodeDiagnosticSpan(match.Matches, deletedSuspensionPoint),
                deletedSuspensionPoint,
                new[] { GetSuspensionPointDisplayName(deletedSuspensionPoint, EditKind.Delete) }));
        }

        internal virtual void ReportStateMachineSuspensionPointInsertedRudeEdit(ArrayBuilder<RudeEditDiagnostic> diagnostics, Match<SyntaxNode> match, SyntaxNode insertedSuspensionPoint, bool aroundActiveStatement)
        {
            diagnostics.Add(new RudeEditDiagnostic(
                aroundActiveStatement ? RudeEditKind.InsertAroundActiveStatement : RudeEditKind.Insert,
                GetDiagnosticSpan(insertedSuspensionPoint, EditKind.Insert),
                insertedSuspensionPoint,
                new[] { GetSuspensionPointDisplayName(insertedSuspensionPoint, EditKind.Insert) }));
        }

        private static void AddMatchingActiveNodes(ref List<KeyValuePair<SyntaxNode, SyntaxNode>>? lazyKnownMatches, IEnumerable<ActiveNode> activeNodes)
        {
            // add nodes that are tracked by the editor buffer to known matches:
            foreach (var activeNode in activeNodes)
            {
                if (activeNode.NewTrackedNode != null)
                {
                    lazyKnownMatches ??= new List<KeyValuePair<SyntaxNode, SyntaxNode>>();
                    lazyKnownMatches.Add(KeyValuePairUtil.Create(activeNode.OldNode, activeNode.NewTrackedNode));
                }
            }
        }

        private void AddMatchingStateMachineSuspensionPoints(
            ref List<KeyValuePair<SyntaxNode, SyntaxNode>>? lazyKnownMatches,
            ref List<SequenceEdit>? lazyRudeEdits,
            ImmutableArray<SyntaxNode> oldStateMachineSuspensionPoints,
            ImmutableArray<SyntaxNode> newStateMachineSuspensionPoints)
        {
            // State machine suspension points (yield statements, await expressions, await foreach loops, await using declarations) 
            // determine the structure of the generated state machine.
            // Change of the SM structure is far more significant then changes of the value (arguments) of these nodes.
            // Hence we build the match such that these nodes are fixed.

            lazyKnownMatches ??= new List<KeyValuePair<SyntaxNode, SyntaxNode>>();

            void AddMatch(ref List<KeyValuePair<SyntaxNode, SyntaxNode>> lazyKnownMatches, int oldIndex, int newIndex)
            {
                var oldNode = oldStateMachineSuspensionPoints[oldIndex];
                var newNode = newStateMachineSuspensionPoints[newIndex];

                if (StatementLabelEquals(oldNode, newNode))
                {
                    lazyKnownMatches.Add(KeyValuePairUtil.Create(oldNode, newNode));
                }
            }

            if (oldStateMachineSuspensionPoints.Length == newStateMachineSuspensionPoints.Length)
            {
                for (var i = 0; i < oldStateMachineSuspensionPoints.Length; i++)
                {
                    AddMatch(ref lazyKnownMatches, i, i);
                }
            }
            else
            {
                // use LCS to provide better errors (deletes, inserts and updates)
                var edits = GetSyntaxSequenceEdits(oldStateMachineSuspensionPoints, newStateMachineSuspensionPoints);

                foreach (var edit in edits)
                {
                    var editKind = edit.Kind;

                    if (editKind == EditKind.Update)
                    {
                        AddMatch(ref lazyKnownMatches, edit.OldIndex, edit.NewIndex);
                    }
                    else
                    {
                        lazyRudeEdits ??= new List<SequenceEdit>();
                        lazyRudeEdits.Add(edit);
                    }
                }

                Debug.Assert(lazyRudeEdits != null);
            }
        }

        public ActiveStatementExceptionRegions GetExceptionRegions(SyntaxNode syntaxRoot, TextSpan unmappedActiveStatementSpan, bool isNonLeaf, CancellationToken cancellationToken)
        {
            var token = syntaxRoot.FindToken(unmappedActiveStatementSpan.Start);
            var ancestors = GetExceptionHandlingAncestors(token.Parent!, isNonLeaf);
            return GetExceptionRegions(ancestors, syntaxRoot.SyntaxTree, cancellationToken);
        }

        private ActiveStatementExceptionRegions GetExceptionRegions(List<SyntaxNode> exceptionHandlingAncestors, SyntaxTree tree, CancellationToken cancellationToken)
        {
            if (exceptionHandlingAncestors.Count == 0)
            {
                return new ActiveStatementExceptionRegions(ImmutableArray<SourceFileSpan>.Empty, isActiveStatementCovered: false);
            }

            var isCovered = false;
            using var _ = ArrayBuilder<SourceFileSpan>.GetInstance(out var result);

            for (var i = exceptionHandlingAncestors.Count - 1; i >= 0; i--)
            {
                var span = GetExceptionHandlingRegion(exceptionHandlingAncestors[i], out var coversAllChildren);

                // TODO: https://github.com/dotnet/roslyn/issues/52971
                // 1) Check that the span doesn't cross #line pragmas with different file mappings.
                // 2) Check that the mapped path does not change and report rude edits if it does.
                result.Add(tree.GetMappedLineSpan(span, cancellationToken));

                // Exception regions describe regions of code that can't be edited.
                // If the span covers all the children nodes we don't need to descend further.
                if (coversAllChildren)
                {
                    isCovered = true;
                    break;
                }
            }

            return new ActiveStatementExceptionRegions(result.ToImmutable(), isCovered);
        }

        private TextSpan GetDeletedNodeDiagnosticSpan(SyntaxNode deletedLambdaBody, Match<SyntaxNode> match, Dictionary<SyntaxNode, LambdaInfo> lambdaInfos)
        {
            var oldLambdaBody = deletedLambdaBody;
            while (true)
            {
                var oldParentLambdaBody = FindEnclosingLambdaBody(match.OldRoot, GetLambda(oldLambdaBody));
                if (oldParentLambdaBody == null)
                {
                    return GetDeletedNodeDiagnosticSpan(match.Matches, oldLambdaBody);
                }

                if (lambdaInfos.TryGetValue(oldParentLambdaBody, out var lambdaInfo) && lambdaInfo.Match != null)
                {
                    return GetDeletedNodeDiagnosticSpan(lambdaInfo.Match.Matches, oldLambdaBody);
                }

                oldLambdaBody = oldParentLambdaBody;
            }
        }

        private TextSpan FindClosestActiveSpan(SyntaxNode statement, int statementPart)
        {
            if (TryGetActiveSpan(statement, statementPart, minLength: statement.Span.Length, out var span))
            {
                return span;
            }

            // The node doesn't have sequence points.
            // E.g. "const" keyword is inserted into a local variable declaration with an initializer.
            foreach (var (node, part) in EnumerateNearStatements(statement))
            {
                if (part == -1)
                {
                    return node.Span;
                }

                if (TryGetActiveSpan(node, part, minLength: 0, out span))
                {
                    return span;
                }
            }

            // This might occur in cases where we report rude edit, so the exact location of the active span doesn't matter.
            // For example, when a method expression body is removed in C#.
            return statement.Span;
        }

        internal TextSpan GetDeletedNodeActiveSpan(IReadOnlyDictionary<SyntaxNode, SyntaxNode> forwardMap, SyntaxNode deletedNode)
        {
            foreach (var (oldNode, part) in EnumerateNearStatements(deletedNode))
            {
                if (part == -1)
                {
                    break;
                }

                if (forwardMap.TryGetValue(oldNode, out var newNode))
                {
                    return FindClosestActiveSpan(newNode, part);
                }
            }

            return GetDeletedNodeDiagnosticSpan(forwardMap, deletedNode);
        }

        internal TextSpan GetDeletedNodeDiagnosticSpan(IReadOnlyDictionary<SyntaxNode, SyntaxNode> forwardMap, SyntaxNode deletedNode)
        {
            var hasAncestor = TryGetMatchingAncestor(forwardMap, deletedNode, out var newAncestor);
            RoslynDebug.Assert(hasAncestor && newAncestor != null);
            return GetDiagnosticSpan(newAncestor, EditKind.Delete);
        }

        /// <summary>
        /// Finds the inner-most ancestor of the specified node that has a matching node in the new tree.
        /// </summary>
        private static bool TryGetMatchingAncestor(IReadOnlyDictionary<SyntaxNode, SyntaxNode> forwardMap, SyntaxNode? oldNode, [NotNullWhen(true)] out SyntaxNode? newAncestor)
        {
            while (oldNode != null)
            {
                if (forwardMap.TryGetValue(oldNode, out newAncestor))
                {
                    return true;
                }

                oldNode = oldNode.Parent;
            }

            // only happens if original oldNode is a root, 
            // otherwise we always find a matching ancestor pair (roots).
            newAncestor = null;
            return false;
        }

        private IEnumerable<int> GetOverlappingActiveStatements(SyntaxNode declaration, ImmutableArray<UnmappedActiveStatement> statements)
        {
            var (envelope, hole) = GetActiveSpanEnvelope(declaration);
            if (envelope == default)
            {
                yield break;
            }

            var range = ActiveStatementsMap.GetSpansStartingInSpan(
                envelope.Start,
                envelope.End,
                statements,
                startPositionComparer: (x, y) => x.UnmappedSpan.Start.CompareTo(y));

            for (var i = range.Start.Value; i < range.End.Value; i++)
            {
                if (!hole.Contains(statements[i].UnmappedSpan.Start))
                {
                    yield return i;
                }
            }
        }

        protected static bool HasParentEdit(IReadOnlyDictionary<SyntaxNode, EditKind> editMap, Edit<SyntaxNode> edit)
        {
            SyntaxNode node;
            switch (edit.Kind)
            {
                case EditKind.Insert:
                    node = edit.NewNode;
                    break;

                case EditKind.Delete:
                    node = edit.OldNode;
                    break;

                default:
                    return false;
            }

            return HasEdit(editMap, node.Parent, edit.Kind);
        }

        protected static bool HasEdit(IReadOnlyDictionary<SyntaxNode, EditKind> editMap, SyntaxNode? node, EditKind editKind)
        {
            return
                node is object &&
                editMap.TryGetValue(node, out var parentEdit) &&
                parentEdit == editKind;
        }

        #endregion

        #region Rude Edits around Active Statement 

        protected void AddAroundActiveStatementRudeDiagnostic(ArrayBuilder<RudeEditDiagnostic> diagnostics, SyntaxNode? oldNode, SyntaxNode? newNode, TextSpan newActiveStatementSpan)
        {
            if (oldNode == null)
            {
                RoslynDebug.Assert(newNode != null);
                AddRudeInsertAroundActiveStatement(diagnostics, newNode);
            }
            else if (newNode == null)
            {
                RoslynDebug.Assert(oldNode != null);
                AddRudeDeleteAroundActiveStatement(diagnostics, oldNode, newActiveStatementSpan);
            }
            else
            {
                AddRudeUpdateAroundActiveStatement(diagnostics, newNode);
            }
        }

        protected void AddRudeUpdateAroundActiveStatement(ArrayBuilder<RudeEditDiagnostic> diagnostics, SyntaxNode newNode)
        {
            diagnostics.Add(new RudeEditDiagnostic(
                RudeEditKind.UpdateAroundActiveStatement,
                GetDiagnosticSpan(newNode, EditKind.Update),
                newNode,
                new[] { GetDisplayName(newNode, EditKind.Update) }));
        }

        protected void AddRudeInsertAroundActiveStatement(ArrayBuilder<RudeEditDiagnostic> diagnostics, SyntaxNode newNode)
        {
            diagnostics.Add(new RudeEditDiagnostic(
                RudeEditKind.InsertAroundActiveStatement,
                GetDiagnosticSpan(newNode, EditKind.Insert),
                newNode,
                new[] { GetDisplayName(newNode, EditKind.Insert) }));
        }

        protected void AddRudeDeleteAroundActiveStatement(ArrayBuilder<RudeEditDiagnostic> diagnostics, SyntaxNode oldNode, TextSpan newActiveStatementSpan)
        {
            diagnostics.Add(new RudeEditDiagnostic(
                RudeEditKind.DeleteAroundActiveStatement,
                newActiveStatementSpan,
                oldNode,
                new[] { GetDisplayName(oldNode, EditKind.Delete) }));
        }

        protected void ReportUnmatchedStatements<TSyntaxNode>(
            ArrayBuilder<RudeEditDiagnostic> diagnostics,
            Match<SyntaxNode> match,
            Func<SyntaxNode, bool> nodeSelector,
            SyntaxNode oldActiveStatement,
            SyntaxNode newActiveStatement,
            Func<TSyntaxNode, TSyntaxNode, bool> areEquivalent,
            Func<TSyntaxNode, TSyntaxNode, bool>? areSimilar)
            where TSyntaxNode : SyntaxNode
        {
            var newNodes = GetAncestors(GetEncompassingAncestor(match.NewRoot), newActiveStatement, nodeSelector);
            if (newNodes == null)
            {
                return;
            }

            var oldNodes = GetAncestors(GetEncompassingAncestor(match.OldRoot), oldActiveStatement, nodeSelector);

            int matchCount;
            if (oldNodes != null)
            {
                matchCount = MatchNodes(oldNodes, newNodes, diagnostics: null, match: match, comparer: areEquivalent);

                // Do another pass over the nodes to improve error messages.
                if (areSimilar != null && matchCount < Math.Min(oldNodes.Count, newNodes.Count))
                {
                    matchCount += MatchNodes(oldNodes, newNodes, diagnostics: diagnostics, match: null, comparer: areSimilar);
                }
            }
            else
            {
                matchCount = 0;
            }

            if (matchCount < newNodes.Count)
            {
                ReportRudeEditsAndInserts(oldNodes, newNodes, diagnostics);
            }
        }

        private void ReportRudeEditsAndInserts(List<SyntaxNode?>? oldNodes, List<SyntaxNode?> newNodes, ArrayBuilder<RudeEditDiagnostic> diagnostics)
        {
            var oldNodeCount = (oldNodes != null) ? oldNodes.Count : 0;

            for (var i = 0; i < newNodes.Count; i++)
            {
                var newNode = newNodes[i];

                if (newNode != null)
                {
                    // Any difference can be expressed as insert, delete & insert, edit, or move & edit.
                    // Heuristic: If the nesting levels of the old and new nodes are the same we report an edit.
                    // Otherwise we report an insert.
                    if (i < oldNodeCount && oldNodes![i] != null)
                    {
                        AddRudeUpdateAroundActiveStatement(diagnostics, newNode);
                    }
                    else
                    {
                        AddRudeInsertAroundActiveStatement(diagnostics, newNode);
                    }
                }
            }
        }

        private int MatchNodes<TSyntaxNode>(
            List<SyntaxNode?> oldNodes,
            List<SyntaxNode?> newNodes,
            ArrayBuilder<RudeEditDiagnostic>? diagnostics,
            Match<SyntaxNode>? match,
            Func<TSyntaxNode, TSyntaxNode, bool> comparer)
            where TSyntaxNode : SyntaxNode
        {
            var matchCount = 0;
            var oldIndex = 0;
            for (var newIndex = 0; newIndex < newNodes.Count; newIndex++)
            {
                var newNode = newNodes[newIndex];
                if (newNode == null)
                {
                    continue;
                }

                SyntaxNode? oldNode;
                while (oldIndex < oldNodes.Count)
                {
                    oldNode = oldNodes[oldIndex];

                    if (oldNode != null)
                    {
                        break;
                    }

                    // node has already been matched with a previous new node:
                    oldIndex++;
                }

                if (oldIndex == oldNodes.Count)
                {
                    break;
                }

                var i = -1;
                if (match == null)
                {
                    i = IndexOfEquivalent(newNode, oldNodes, oldIndex, comparer);
                }
                else if (match.TryGetOldNode(newNode, out var partner) && comparer((TSyntaxNode)partner, (TSyntaxNode)newNode))
                {
                    i = oldNodes.IndexOf(partner, oldIndex);
                }

                if (i >= 0)
                {
                    // we have an update or an exact match:
                    oldNodes[i] = null;
                    newNodes[newIndex] = null;
                    matchCount++;

                    if (diagnostics != null)
                    {
                        AddRudeUpdateAroundActiveStatement(diagnostics, newNode);
                    }
                }
            }

            return matchCount;
        }

        private static int IndexOfEquivalent<TSyntaxNode>(SyntaxNode newNode, List<SyntaxNode?> oldNodes, int startIndex, Func<TSyntaxNode, TSyntaxNode, bool> comparer)
            where TSyntaxNode : SyntaxNode
        {
            for (var i = startIndex; i < oldNodes.Count; i++)
            {
                var oldNode = oldNodes[i];
                if (oldNode != null && comparer((TSyntaxNode)oldNode, (TSyntaxNode)newNode))
                {
                    return i;
                }
            }

            return -1;
        }

        private static List<SyntaxNode?>? GetAncestors(SyntaxNode? root, SyntaxNode node, Func<SyntaxNode, bool> nodeSelector)
        {
            List<SyntaxNode?>? list = null;
            var current = node;

            while (current is object && current != root)
            {
                if (nodeSelector(current))
                {
                    list ??= new List<SyntaxNode?>();
                    list.Add(current);
                }

                current = current.Parent;
            }

            list?.Reverse();

            return list;
        }

        #endregion

        #region Trivia Analysis

        /// <summary>
        /// Top-level edit script does not contain edits for a member if only trivia changed in its body.
        /// It also does not reflect changes in line mapping directives.
        /// Members that are unchanged but their location in the file changes are not considered updated.
        /// This method calculates line and trivia edits for all these cases.
        /// 
        /// The resulting line edits are grouped by mapped document path and sorted by <see cref="SourceLineUpdate.OldLine"/> in each group.
        /// </summary>
        private void AnalyzeTrivia(
            Match<SyntaxNode> topMatch,
            IReadOnlyDictionary<SyntaxNode, EditKind> editMap,
            [Out] ArrayBuilder<(SyntaxNode OldNode, SyntaxNode NewNode)> triviaEdits,
            [Out] ArrayBuilder<SequencePointUpdates> lineEdits,
            [Out] ArrayBuilder<RudeEditDiagnostic> diagnostics,
            CancellationToken cancellationToken)
        {
            Debug.Assert(diagnostics.Count == 0);

            var oldTree = topMatch.OldRoot.SyntaxTree;
            var newTree = topMatch.NewRoot.SyntaxTree;

            // note: range [oldStartLine, oldEndLine] is end-inclusive
            using var _ = ArrayBuilder<(string filePath, int oldStartLine, int oldEndLine, int delta, SyntaxNode oldNode, SyntaxNode newNode)>.GetInstance(out var segments);

            foreach (var (oldNode, newNode) in topMatch.Matches)
            {
                cancellationToken.ThrowIfCancellationRequested();

                if (editMap.ContainsKey(newNode))
                {
                    // Updated or inserted members will be (re)generated and don't need line edits.
                    Debug.Assert(editMap[newNode] is EditKind.Update or EditKind.Insert);
                    continue;
                }

                var newTokens = TryGetActiveTokens(newNode);
                if (newTokens == null)
                {
                    continue;
                }

                // A (rude) edit could have been made that changes whether the node may contain active statements,
                // so although the nodes match they might not have the same active tokens.
                // E.g. field declaration changed to const field declaration.
                var oldTokens = TryGetActiveTokens(oldNode);
                if (oldTokens == null)
                {
                    continue;
                }

                var newTokensEnum = newTokens.GetEnumerator();
                var oldTokensEnum = oldTokens.GetEnumerator();

                // We enumerate tokens of the body and split them into segments.
                // Each segment has sequence points mapped to the same file and also all lines the segment covers map to the same line delta.
                // The first token of a segment must be the first token that starts on the line. If the first segment token was in the middle line 
                // the previous token on the same line would have different line delta and we wouldn't be able to map both of them at the same time.
                // All segments are included in the segments list regardless of their line delta (even when it's 0 - i.e. the lines did not change).
                // This is necessary as we need to detect collisions of multiple segments with different deltas later on.

                var lastNewToken = default(SyntaxToken);
                var lastOldStartLine = -1;
                var lastOldFilePath = (string?)null;
                var requiresUpdate = false;

                var firstSegmentIndex = segments.Count;
                var currentSegment = (path: (string?)null, oldStartLine: 0, delta: 0, firstOldNode: (SyntaxNode?)null, firstNewNode: (SyntaxNode?)null);
                var rudeEditSpan = default(TextSpan);

                // Check if the breakpoint span that covers the first node of the segment can be translated from the old to the new by adding a line delta.
                // If not we need to recompile the containing member since we are not able to produce line update for it.
                // The first node of the segment can be the first node on its line but the breakpoint span might start on the previous line.
                bool IsCurrentSegmentBreakpointSpanMappable()
                {
                    var oldNode = currentSegment.firstOldNode;
                    var newNode = currentSegment.firstNewNode;
                    Contract.ThrowIfNull(oldNode);
                    Contract.ThrowIfNull(newNode);

                    // Some nodes (e.g. const local declaration) may not be covered by a breakpoint span.
                    if (!TryGetEnclosingBreakpointSpan(oldNode, oldNode.SpanStart, out var oldBreakpointSpan) ||
                        !TryGetEnclosingBreakpointSpan(newNode, newNode.SpanStart, out var newBreakpointSpan))
                    {
                        return true;
                    }

                    var oldMappedBreakpointSpan = (SourceFileSpan)oldTree.GetMappedLineSpan(oldBreakpointSpan, cancellationToken);
                    var newMappedBreakpointSpan = (SourceFileSpan)newTree.GetMappedLineSpan(newBreakpointSpan, cancellationToken);

                    if (oldMappedBreakpointSpan.AddLineDelta(currentSegment.delta) == newMappedBreakpointSpan)
                    {
                        return true;
                    }

                    rudeEditSpan = newBreakpointSpan;
                    return false;
                }

                void AddCurrentSegment()
                {
                    Debug.Assert(currentSegment.path != null);
                    Debug.Assert(lastOldStartLine >= 0);

                    // segment it ends on the line where the previous token starts (lastOldStartLine)
                    segments.Add((currentSegment.path, currentSegment.oldStartLine, lastOldStartLine, currentSegment.delta, oldNode, newNode));
                }

                bool oldHasToken;
                bool newHasToken;

                while (true)
                {
                    oldHasToken = oldTokensEnum.MoveNext();
                    newHasToken = newTokensEnum.MoveNext();

                    // no update edit => tokens must match:
                    Debug.Assert(oldHasToken == newHasToken);

                    if (!oldHasToken)
                    {
                        if (!IsCurrentSegmentBreakpointSpanMappable())
                        {
                            requiresUpdate = true;
                        }
                        else
                        {
                            // add last segment of the method body:
                            AddCurrentSegment();
                        }

                        break;
                    }

                    var oldSpan = oldTokensEnum.Current.Span;
                    var newSpan = newTokensEnum.Current.Span;

                    var oldMappedSpan = oldTree.GetMappedLineSpan(oldSpan, cancellationToken);
                    var newMappedSpan = newTree.GetMappedLineSpan(newSpan, cancellationToken);

                    var oldStartLine = oldMappedSpan.Span.Start.Line;
                    var newStartLine = newMappedSpan.Span.Start.Line;
                    var lineDelta = newStartLine - oldStartLine;

                    // If any tokens in the method change their mapped column or mapped path the method must be recompiled 
                    // since the Debugger/SymReader does not support these updates.
                    if (oldMappedSpan.Span.Start.Character != newMappedSpan.Span.Start.Character)
                    {
                        requiresUpdate = true;
                        break;
                    }

                    if (currentSegment.path != oldMappedSpan.Path || currentSegment.delta != lineDelta)
                    {
                        // end of segment:
                        if (currentSegment.path != null)
                        {
                            // Previous token start line is the same as this token start line, but the previous token line delta is not the same.
                            // We can't therefore map the old start line to a new one using line delta since that would affect both tokens the same.
                            if (lastOldStartLine == oldStartLine && string.Equals(lastOldFilePath, oldMappedSpan.Path))
                            {
                                requiresUpdate = true;
                                break;
                            }

                            if (!IsCurrentSegmentBreakpointSpanMappable())
                            {
                                requiresUpdate = true;
                                break;
                            }

                            // add current segment:
                            AddCurrentSegment();
                        }

                        // start new segment:
                        currentSegment = (oldMappedSpan.Path, oldStartLine, lineDelta, oldTokensEnum.Current.Parent, newTokensEnum.Current.Parent);
                    }

                    lastNewToken = newTokensEnum.Current;
                    lastOldStartLine = oldStartLine;
                    lastOldFilePath = oldMappedSpan.Path;
                }

                // All tokens of a member body have been processed now.
                if (requiresUpdate)
                {
                    triviaEdits.Add((oldNode, newNode));

                    // report the rude edit for the span of tokens that forced recompilation:
                    if (rudeEditSpan.IsEmpty)
                    {
                        rudeEditSpan = TextSpan.FromBounds(
                            lastNewToken.HasTrailingTrivia ? lastNewToken.Span.End : newTokensEnum.Current.FullSpan.Start,
                            newTokensEnum.Current.SpanStart);
                    }

                    ReportMemberUpdateRudeEdits(diagnostics, newNode, rudeEditSpan);

                    // remove all segments added for the current member body:
                    segments.Count = firstSegmentIndex;
                }
            }

            if (segments.Count == 0)
            {
                return;
            }

            // sort segments by file and then by start line:
            segments.Sort((x, y) =>
            {
                var result = string.CompareOrdinal(x.filePath, y.filePath);
                return (result != 0) ? result : x.oldStartLine.CompareTo(y.oldStartLine);
            });

            // Calculate line updates based on segments.
            // If two segments with different line deltas overlap we need to recompile all overlapping members except for the first one.
            // The debugger does not apply line deltas to recompiled methods and hence we can chose to recompile either of the overlapping segments
            // and apply line delta to the others.
            // 
            // The line delta is applied to the start line of a sequence point. If start lines of two sequence points mapped to the same location
            // before the delta is applied then they will point to the same location after the delta is applied. But that wouldn't be correct
            // if two different mappings required applying different deltas and thus different locations.
            // This also applies when two methods are on the same line in the old version and they move by different deltas.

            using var _1 = ArrayBuilder<SourceLineUpdate>.GetInstance(out var documentLineEdits);

            var currentDocumentPath = segments[0].filePath;
            var previousOldEndLine = -1;
            var previousLineDelta = 0;
            foreach (var segment in segments)
            {
                if (segment.filePath != currentDocumentPath)
                {
                    // store results for the previous document:
                    if (documentLineEdits.Count > 0)
                    {
                        lineEdits.Add(new SequencePointUpdates(currentDocumentPath, documentLineEdits.ToImmutableAndClear()));
                    }

                    // switch to the next document:
                    currentDocumentPath = segment.filePath;
                    previousOldEndLine = -1;
                    previousLineDelta = 0;
                }
                else if (segment.oldStartLine <= previousOldEndLine && segment.delta != previousLineDelta)
                {
                    // The segment overlaps the previous one that has a different line delta. We need to recompile the method.
                    // The debugger filters out line deltas that correspond to recompiled methods so we don't need to.
                    triviaEdits.Add((segment.oldNode, segment.newNode));
                    ReportMemberUpdateRudeEdits(diagnostics, segment.newNode, span: null);
                    continue;
                }

                // If the segment being added does not start on the line immediately following the previous segment end line
                // we need to insert another line update that resets the delta to 0 for the lines following the end line.
                if (documentLineEdits.Count > 0 && segment.oldStartLine > previousOldEndLine + 1)
                {
                    Debug.Assert(previousOldEndLine >= 0);
                    documentLineEdits.Add(CreateZeroDeltaSourceLineUpdate(previousOldEndLine + 1));
                    previousLineDelta = 0;
                }

                // Skip segment that doesn't change line numbers - the line edit would have no effect.
                // It was only added to facilitate detection of overlap with other segments.
                // Also skip the segment if the last line update has the same line delta as
                // consecutive same line deltas has the same effect as a single one.
                if (segment.delta != 0 && segment.delta != previousLineDelta)
                {
                    documentLineEdits.Add(new SourceLineUpdate(segment.oldStartLine, segment.oldStartLine + segment.delta));
                }

                previousOldEndLine = segment.oldEndLine;
                previousLineDelta = segment.delta;
            }

            if (currentDocumentPath != null && documentLineEdits.Count > 0)
            {
                lineEdits.Add(new SequencePointUpdates(currentDocumentPath, documentLineEdits.ToImmutable()));
            }
        }

        // TODO: Currently the constructor SourceLineUpdate does not allow update with zero delta.
        // Workaround until the debugger updates.
        internal static SourceLineUpdate CreateZeroDeltaSourceLineUpdate(int line)
        {
            var result = new SourceLineUpdate();

            // TODO: Currently the constructor SourceLineUpdate does not allow update with zero delta.
            // Workaround until the debugger updates.
            unsafe
            {
                Unsafe.Write(&result, ((long)line << 32) | (long)line);
            }

            return result;
        }

        #endregion

        #region Semantic Analysis

        private sealed class AssemblyEqualityComparer : IEqualityComparer<IAssemblySymbol?>
        {
            public static readonly IEqualityComparer<IAssemblySymbol?> Instance = new AssemblyEqualityComparer();

            public bool Equals(IAssemblySymbol? x, IAssemblySymbol? y)
            {
                // Types defined in old source assembly need to be treated as equivalent to types in the new source assembly,
                // provided that they only differ in their containing assemblies.
                // 
                // The old source symbol has the same identity as the new one.
                // Two distinct assembly symbols that are referenced by the compilations have to have distinct identities.
                // If the compilation has two metadata references whose identities unify the compiler de-dups them and only creates
                // a single PE symbol. Thus comparing assemblies by identity partitions them so that each partition
                // contains assemblies that originated from the same Gen0 assembly.

                return Equals(x?.Identity, y?.Identity);
            }

            public int GetHashCode(IAssemblySymbol? obj)
                => obj?.Identity.GetHashCode() ?? 0;
        }

        protected static readonly SymbolEquivalenceComparer s_assemblyEqualityComparer = new(
            AssemblyEqualityComparer.Instance, distinguishRefFromOut: true, tupleNamesMustMatch: false);

        protected static bool SignaturesEquivalent(ImmutableArray<IParameterSymbol> oldParameters, ITypeSymbol oldReturnType, ImmutableArray<IParameterSymbol> newParameters, ITypeSymbol newReturnType)
        {
            return oldParameters.SequenceEqual(newParameters, s_assemblyEqualityComparer.ParameterEquivalenceComparer) &&
                   s_assemblyEqualityComparer.Equals(oldReturnType, newReturnType);
        }

        protected static bool MemberSignaturesEquivalent(
            ISymbol? oldMember,
            ISymbol? newMember,
            Func<ImmutableArray<IParameterSymbol>, ITypeSymbol, ImmutableArray<IParameterSymbol>, ITypeSymbol, bool>? signatureComparer = null)
        {
            if (oldMember == newMember)
            {
                return true;
            }

            if (oldMember == null || newMember == null || oldMember.Kind != newMember.Kind)
            {
                return false;
            }

            signatureComparer ??= SignaturesEquivalent;

            switch (oldMember.Kind)
            {
                case SymbolKind.Field:
                    var oldField = (IFieldSymbol)oldMember;
                    var newField = (IFieldSymbol)newMember;
                    return signatureComparer(ImmutableArray<IParameterSymbol>.Empty, oldField.Type, ImmutableArray<IParameterSymbol>.Empty, newField.Type);

                case SymbolKind.Property:
                    var oldProperty = (IPropertySymbol)oldMember;
                    var newProperty = (IPropertySymbol)newMember;
                    return signatureComparer(oldProperty.Parameters, oldProperty.Type, newProperty.Parameters, newProperty.Type);

                case SymbolKind.Method:
                    var oldMethod = (IMethodSymbol)oldMember;
                    var newMethod = (IMethodSymbol)newMember;
                    return signatureComparer(oldMethod.Parameters, oldMethod.ReturnType, newMethod.Parameters, newMethod.ReturnType);

                default:
                    throw ExceptionUtilities.UnexpectedValue(oldMember.Kind);
            }
        }

        private readonly struct ConstructorEdit
        {
            public readonly INamedTypeSymbol OldType;

            /// <summary>
            /// Contains syntax maps for all changed data member initializers or constructor declarations (of constructors emitting initializers)
            /// in the currently analyzed document. The key is the declaration of the member.
            /// </summary>
            public readonly Dictionary<SyntaxNode, Func<SyntaxNode, SyntaxNode?>?> ChangedDeclarations;

            public ConstructorEdit(INamedTypeSymbol oldType)
            {
                OldType = oldType;
                ChangedDeclarations = new Dictionary<SyntaxNode, Func<SyntaxNode, SyntaxNode?>?>();
            }
        }

        private async Task<ImmutableArray<SemanticEditInfo>> AnalyzeSemanticsAsync(
            EditScript<SyntaxNode> editScript,
            IReadOnlyDictionary<SyntaxNode, EditKind> editMap,
            ImmutableArray<UnmappedActiveStatement> oldActiveStatements,
            ImmutableArray<LinePositionSpan> newActiveStatementSpans,
            IReadOnlyList<(SyntaxNode OldNode, SyntaxNode NewNode)> triviaEdits,
            Project oldProject,
            Document? oldDocument,
            Document newDocument,
            SourceText newText,
            ArrayBuilder<RudeEditDiagnostic> diagnostics,
            ImmutableArray<ActiveStatement>.Builder newActiveStatements,
            ImmutableArray<ImmutableArray<SourceFileSpan>>.Builder newExceptionRegions,
            EditAndContinueCapabilities capabilities,
            CancellationToken cancellationToken)
        {
            if (editScript.Edits.Length == 0 && triviaEdits.Count == 0)
            {
                return ImmutableArray<SemanticEditInfo>.Empty;
            }

            // { new type -> constructor update }
            PooledDictionary<INamedTypeSymbol, ConstructorEdit>? instanceConstructorEdits = null;
            PooledDictionary<INamedTypeSymbol, ConstructorEdit>? staticConstructorEdits = null;

            var oldModel = (oldDocument != null) ? await oldDocument.GetRequiredSemanticModelAsync(cancellationToken).ConfigureAwait(false) : null;
            var newModel = await newDocument.GetRequiredSemanticModelAsync(cancellationToken).ConfigureAwait(false);
            var oldCompilation = oldModel?.Compilation ?? await oldProject.GetRequiredCompilationAsync(cancellationToken).ConfigureAwait(false);
            var newCompilation = newModel.Compilation;

            using var _1 = PooledHashSet<ISymbol>.GetInstance(out var processedSymbols);
            using var _2 = ArrayBuilder<SemanticEditInfo>.GetInstance(out var semanticEdits);

            try
            {
                INamedTypeSymbol? lazyLayoutAttribute = null;

                foreach (var edit in editScript.Edits)
                {
                    cancellationToken.ThrowIfCancellationRequested();

                    if (edit.Kind == EditKind.Move)
                    {
                        // Move is either a Rude Edit and already reported in syntax analysis, or has no semantic effect.
                        // For example, in VB we allow move from field multi-declaration.
                        // "Dim a, b As Integer" -> "Dim a As Integer" (update) and "Dim b As Integer" (move)
                        continue;
                    }

                    if (edit.Kind == EditKind.Reorder)
                    {
                        // Currently we don't do any semantic checks for reordering
                        // and we don't need to report them to the compiler either.
                        // Consider: Currently symbol ordering changes are not reflected in metadata (Reflection will report original order).

                        // Consider: Reordering of fields is not allowed since it changes the layout of the type.
                        // This ordering should however not matter unless the type has explicit layout so we might want to allow it.
                        // We do not check changes to the order if they occur across multiple documents (the containing type is partial).
                        Debug.Assert(!IsDeclarationWithInitializer(edit.OldNode) && !IsDeclarationWithInitializer(edit.NewNode));
                        continue;
                    }

                    foreach (var symbols in GetSymbolsForEdit(edit.Kind, edit.OldNode, edit.NewNode, oldModel, newModel, editMap, cancellationToken))
                    {
                        SymbolKey? lazySymbolKey = null;
                        Func<SyntaxNode, SyntaxNode?>? syntaxMap;
                        SemanticEditKind editKind;

                        var (oldSymbol, newSymbol) = symbols;
                        var (oldDeclaration, newDeclaration) = GetSymbolDeclarationNodes(oldSymbol, newSymbol, edit.OldNode, edit.NewNode);

                        switch (edit.Kind)
                        {
                            case EditKind.Delete:
                                {
                                    Contract.ThrowIfNull(oldModel);
                                    Contract.ThrowIfNull(oldSymbol);
                                    Contract.ThrowIfNull(oldDeclaration);
                                    Contract.ThrowIfFalse(newSymbol == null);
                                    Contract.ThrowIfFalse(newDeclaration == null);

                                    if (!processedSymbols.Add(oldSymbol))
                                    {
                                        // Node doesn't represent a symbol or it represents multiple symbols and the semantic delete
                                        // will be issued for node that represents the specific symbol.
                                        continue;
                                    }

                                    var activeStatementIndices = GetOverlappingActiveStatements(oldDeclaration, oldActiveStatements);
                                    var hasActiveStatement = activeStatementIndices.Any();

                                    // TODO: if the member isn't a field/property we should return empty span.
                                    // We need to adjust the tracking span design and UpdateUneditedSpans to account for such empty spans.
                                    if (hasActiveStatement)
                                    {
                                        var newSpan = IsDeclarationWithInitializer(oldDeclaration) ?
                                            GetDeletedNodeActiveSpan(editScript.Match.Matches, oldDeclaration) :
                                            GetDeletedNodeDiagnosticSpan(editScript.Match.Matches, oldDeclaration);

                                        foreach (var index in activeStatementIndices)
                                        {
                                            Debug.Assert(newActiveStatements[index] is null);

                                            newActiveStatements[index] = GetActiveStatementWithSpan(oldActiveStatements[index], editScript.Match.NewRoot.SyntaxTree, newSpan, diagnostics, cancellationToken);
                                            newExceptionRegions[index] = ImmutableArray<SourceFileSpan>.Empty;
                                        }
                                    }

                                    syntaxMap = null;
                                    editKind = SemanticEditKind.Delete;

                                    // Check if the declaration has been moved from one document to another.
                                    var symbolKey = SymbolKey.Create(oldSymbol, cancellationToken);
                                    lazySymbolKey = symbolKey;

                                    // Ignore ambiguous resolution result - it may happen if there are semantic errors in the compilation.
                                    newSymbol = symbolKey.Resolve(newCompilation, ignoreAssemblyKey: true, cancellationToken).Symbol;
                                    if (newSymbol != null && !(newSymbol is IMethodSymbol newMethod && newMethod.IsPartialDefinition))
                                    {
                                        // Symbol has actually not been deleted but rather moved to another document, another partial type declaration
                                        // or replaced with an implicitly generated one (e.g. parameterless constructor, auto-generated record methods, etc.)

                                        // Report rude edit if the deleted code contains active statements.
                                        // TODO (https://github.com/dotnet/roslyn/issues/51177):
                                        // Only report rude edit when replacing member with an implicit one if it has an active statement.
                                        // We might be able to support moving active members but we would need to 
                                        // 1) Move AnalyzeChangedMemberBody from Insert to Delete
                                        // 2) Handle active statements that moved to a different document in ActiveStatementTrackingService
                                        // 3) The debugger's ManagedActiveStatementUpdate might need another field indicating the source file path.
                                        if (hasActiveStatement)
                                        {
                                            ReportDeletedMemberRudeEdit(diagnostics, editScript, oldDeclaration, oldSymbol, RudeEditKind.DeleteActiveStatement);
                                            continue;
                                        }

                                        if (IsGlobalStatement(edit.OldNode))
                                        {
                                            // A delete of a global statement, when newSymbol isn't null, is an update to the implicit Main method
                                            editKind = SemanticEditKind.Update;

                                            // Since we're deleting we don't have any new nodes, so we have to use the declaring syntax reference 
                                            Contract.ThrowIfTrue(oldDeclaration == null);
                                            Contract.ThrowIfFalse(newDeclaration == null);
                                            newDeclaration = GetSymbolDeclarationSyntax(newSymbol.DeclaringSyntaxReferences[0], cancellationToken);

                                            // The symbols here are the compiler generated Main method so we don't have nodes to report the edit for
                                            // so we'll just use the last global statement in the file
                                            ReportMethodDeclarationRudeEdits((IMethodSymbol)oldSymbol, (IMethodSymbol)newSymbol, GetDiagnosticSpan(newDeclaration, EditKind.Delete), diagnostics);

                                            var oldBody = oldDeclaration;
                                            var newBody = newDeclaration;

                                            AnalyzeChangedMemberBody(
                                                  oldDeclaration,
                                                  newDeclaration,
                                                  oldBody,
                                                  newBody,
                                                  oldModel,
                                                  newModel,
                                                  oldSymbol,
                                                  newSymbol,
                                                  newText,
                                                  oldActiveStatements: ImmutableArray<UnmappedActiveStatement>.Empty,
                                                  newActiveStatementSpans: ImmutableArray<LinePositionSpan>.Empty,
                                                  capabilities: capabilities,
                                                  newActiveStatements,
                                                  newExceptionRegions,
                                                  diagnostics,
                                                  out syntaxMap,
                                                  cancellationToken);
                                        }
                                        else if (!newSymbol.IsImplicitlyDeclared)
                                        {
                                            // Ignore the delete. The new symbol is explicitly declared and thus there will be an insert edit that will issue a semantic update.
                                            // Note that this could also be the case for deleting properties of records, but they will be handled when we see
                                            // their accessors below.
                                            continue;
                                        }
                                        else if (IsPropertyAccessorDeclarationMatchingPrimaryConstructorParameter(oldDeclaration, newSymbol.ContainingType, out var isFirst))
                                        {
                                            // Defer a constructor edit to cover the property initializer changing
                                            DeferConstructorEdit(oldSymbol.ContainingType, newSymbol.ContainingType, newDeclaration: null, syntaxMap, oldSymbol.IsStatic, ref instanceConstructorEdits, ref staticConstructorEdits);

                                            // If there was no body deleted then we are done since the compiler generated property also has no body
                                            if (TryGetDeclarationBody(oldDeclaration) is null)
                                            {
                                                continue;
                                            }

                                            // If there was a body, then the backing field of the property will be affected so we
                                            // need to issue edits for the synthezied members.
                                            // We only need to do this once though.
                                            if (isFirst)
                                            {
                                                AddEditsForSynthesizedRecordMembers(newCompilation, newSymbol.ContainingType, semanticEdits);
                                            }
                                        }

                                        // can't change visibility:
                                        if (newSymbol.DeclaredAccessibility != oldSymbol.DeclaredAccessibility)
                                        {
                                            ReportDeletedMemberRudeEdit(diagnostics, editScript, oldDeclaration, oldSymbol, RudeEditKind.ChangingVisibility);
                                            continue;
                                        }

                                        // If a constructor is deleted and replaced by an implicit one the update needs to aggregate updates to all data member initializers,
                                        // or if a property is deleted that is part of a records primary constructor, which is effectivelly moving from an explicit to implicit
                                        // initializer.
                                        if (IsConstructorWithMemberInitializers(oldDeclaration))
                                        {
                                            processedSymbols.Remove(oldSymbol);
                                            DeferConstructorEdit(oldSymbol.ContainingType, newSymbol.ContainingType, newDeclaration: null, syntaxMap, oldSymbol.IsStatic, ref instanceConstructorEdits, ref staticConstructorEdits);
                                            continue;
                                        }

                                        // there is no insert edit for an implicit declaration, therefore we need to issue an update:
                                        editKind = SemanticEditKind.Update;
                                    }
                                    else
                                    {
                                        // Check if the symbol being deleted is a member of a type or associated with a property or event that's also being deleted.
                                        // If so, skip the member deletion and only report the containing symbol deletion.
                                        var oldContainingSymbol = (oldSymbol as IMethodSymbol)?.AssociatedSymbol ?? oldSymbol.ContainingType;
                                        if (oldContainingSymbol != null)
                                        {
                                            var containingSymbolKey = SymbolKey.Create(oldContainingSymbol, cancellationToken);
                                            var newContatiningSymbol = containingSymbolKey.Resolve(newCompilation, ignoreAssemblyKey: true, cancellationToken).Symbol;
                                            if (newContatiningSymbol == null)
                                            {
                                                continue;
                                            }
                                        }

                                        // deleting symbol is not allowed
                                        var diagnosticSpan = GetDeletedNodeDiagnosticSpan(editScript.Match.Matches, oldDeclaration);

                                        diagnostics.Add(new RudeEditDiagnostic(
                                            RudeEditKind.Delete,
                                            diagnosticSpan,
                                            oldDeclaration,
                                            new[]
                                            {
                                            string.Format(FeaturesResources.member_kind_and_name,
                                                GetDisplayName(oldDeclaration, EditKind.Delete),
                                                oldSymbol.ToDisplayString(diagnosticSpan.IsEmpty ? s_fullyQualifiedMemberDisplayFormat : s_unqualifiedMemberDisplayFormat))
                                            }));

                                        continue;
                                    }
                                }

                                break;

                            case EditKind.Insert:
                                {
                                    Contract.ThrowIfNull(newModel);
                                    Contract.ThrowIfFalse(oldSymbol == null);
                                    Contract.ThrowIfFalse(oldDeclaration == null);
                                    Contract.ThrowIfNull(newSymbol);
                                    Contract.ThrowIfNull(newDeclaration);

                                    syntaxMap = null;
                                    if (!processedSymbols.Add(newSymbol))
                                    {
                                        // Node doesn't represent a symbol or it represents multiple symbols and the semantic insert
                                        // will be issued for node that represents the specific symbol.
                                        continue;
                                    }

                                    editKind = SemanticEditKind.Insert;
                                    INamedTypeSymbol? oldContainingType;
                                    var newContainingType = newSymbol.ContainingType;

                                    // Check if the declaration has been moved from one document to another.
                                    var symbolKey = SymbolKey.Create(newSymbol, cancellationToken);
                                    lazySymbolKey = symbolKey;

                                    // Ignore ambiguous resolution result - it may happen if there are semantic errors in the compilation.
                                    oldSymbol = symbolKey.Resolve(oldCompilation, ignoreAssemblyKey: true, cancellationToken).Symbol;
                                    if (oldSymbol != null)
                                    {
                                        // Symbol has actually not been inserted but rather moved between documents or partial type declarations,
                                        // or is replacing an implicitly generated one (e.g. parameterless constructor, auto-generated record methods, etc.)
                                        oldContainingType = oldSymbol.ContainingType;

                                        if (oldSymbol.IsImplicitlyDeclared)
                                        {
                                            // Replace implicit declaration with an explicit one with a different visibility is a rude edit.
                                            if (oldSymbol.DeclaredAccessibility != newSymbol.DeclaredAccessibility)
                                            {
                                                diagnostics.Add(new RudeEditDiagnostic(RudeEditKind.ChangingVisibility,
                                                    GetDiagnosticSpan(newDeclaration, edit.Kind),
                                                    arguments: new[] { GetDisplayName(newDeclaration, edit.Kind) }));

                                                continue;
                                            }

                                            // If a user explicitly implements a member of a record then we want to issue an update, not an insert.
                                            if (oldSymbol.DeclaringSyntaxReferences.Length == 1)
                                            {
                                                Contract.ThrowIfFalse(oldDeclaration == null);
                                                oldDeclaration = GetSymbolDeclarationSyntax(oldSymbol.DeclaringSyntaxReferences[0], cancellationToken);

                                                ReportDeclarationInsertDeleteRudeEdits(diagnostics, oldDeclaration, newDeclaration, oldSymbol, newSymbol);

                                                if (IsPropertyAccessorDeclarationMatchingPrimaryConstructorParameter(newDeclaration, newSymbol.ContainingType, out var isFirst))
                                                {
                                                    // If there is no body declared we can skip it entirely because for a property accessor
                                                    // it matches what the compiler would have previously implicitly implemented.
                                                    if (TryGetDeclarationBody(newDeclaration) is null)
                                                    {
                                                        continue;
                                                    }

                                                    // If there was a body, then the backing field of the property will be affected so we
                                                    // need to issue edits for the synthezied members. Only need to do it once.
                                                    if (isFirst)
                                                    {
                                                        AddEditsForSynthesizedRecordMembers(newCompilation, newSymbol.ContainingType, semanticEdits);
                                                    }
                                                }

                                                editKind = SemanticEditKind.Update;
                                            }
                                        }
                                        else if (newSymbol is IFieldSymbol { ContainingType: { TypeKind: TypeKind.Enum } })
                                        {
                                            // Skip enum field declarations. Enums can't be partial their fields must be inserted at the same time as the enum itself.
                                            continue;
                                        }
                                        else if (newSymbol is INamedTypeSymbol { TypeKind: not (TypeKind.Delegate or TypeKind.Enum) } newTypeSymbol)
                                        {
                                            // The old symbol must be named type as well since we resolved it via symbol key above.
                                            var oldTypeSymbol = (INamedTypeSymbol)oldSymbol;

                                            // The types have multiple partial declaration parts, each can contribute attributes and base types.
                                            // All have to declare the same type parameters, but each can add different attributes to them.
                                            // Only one can contribute generic type parameter constraints.
                                            // We collect all these entities and require them to be unchanged.
                                            ReportTypeDeclarationInsertDeleteRudeEdits(diagnostics, oldTypeSymbol, newTypeSymbol, newDeclaration, cancellationToken);

                                            continue;
                                        }
                                        else if (IsGlobalStatement(edit.NewNode))
                                        {
                                            ReportMethodDeclarationRudeEdits((IMethodSymbol)oldSymbol, (IMethodSymbol)newSymbol, GetDiagnosticSpan(edit.NewNode, edit.Kind), diagnostics);

                                            // An insert of a global statement, when oldSymbol isn't null, is an update to the implicit Main method
                                            editKind = SemanticEditKind.Update;

                                            // Since we're inserting we don't have any old nodes, so we have to use the declaring syntax reference 
                                            Contract.ThrowIfFalse(oldDeclaration == null);
                                            oldDeclaration = GetSymbolDeclarationSyntax(oldSymbol.DeclaringSyntaxReferences[0], cancellationToken);
                                            var oldBody = oldDeclaration;
                                            var newBody = newDeclaration;

                                            // The old symbol's declaration syntax may be located in a different document than the old version of the current document.
                                            var oldSyntaxDocument = oldProject.Solution.GetRequiredDocument(oldDeclaration.SyntaxTree);
                                            var oldSyntaxModel = await oldSyntaxDocument.GetRequiredSemanticModelAsync(cancellationToken).ConfigureAwait(false);

                                            AnalyzeChangedMemberBody(
                                                  oldDeclaration,
                                                  newDeclaration,
                                                  oldBody,
                                                  newBody,
                                                  oldSyntaxModel,
                                                  newModel,
                                                  oldSymbol,
                                                  newSymbol,
                                                  newText,
                                                  oldActiveStatements: ImmutableArray<UnmappedActiveStatement>.Empty,
                                                  newActiveStatementSpans: ImmutableArray<LinePositionSpan>.Empty,
                                                  capabilities: capabilities,
                                                  newActiveStatements,
                                                  newExceptionRegions,
                                                  diagnostics,
                                                  out syntaxMap,
                                                  cancellationToken);
                                        }
                                        else if (oldSymbol.DeclaringSyntaxReferences.Length == 1 && newSymbol.DeclaringSyntaxReferences.Length == 1)
                                        {
                                            // Handles partial methods and explicitly implemented properties that implement positional parameters of records

                                            // We ignore partial method definition parts when processing edits (GetSymbolForEdit).
                                            // The only declaration in compilation without syntax errors that can have multiple declaring references is a type declaration.
                                            // We can therefore ignore any symbols that have more than one declaration.
                                            ReportTypeLayoutUpdateRudeEdits(diagnostics, newSymbol, newDeclaration, newModel, ref lazyLayoutAttribute);

                                            Contract.ThrowIfFalse(oldDeclaration == null);
                                            oldDeclaration = GetSymbolDeclarationSyntax(oldSymbol.DeclaringSyntaxReferences[0], cancellationToken);

                                            // Compare the old declaration syntax of the symbol with its new declaration and report rude edits
                                            // if it changed in any way that's not allowed.
                                            ReportDeclarationInsertDeleteRudeEdits(diagnostics, oldDeclaration, newDeclaration, oldSymbol, newSymbol);

                                            // If a node has been inserted but neither old nor new has a body, we can stop processing.
                                            // The exception to this is explicitly implemented properties that implement positional parameters of
                                            // records, as even not having an initializer is an "edit", since the compiler generated property would have
                                            // had one.
                                            var isRecordPrimaryConstructorParameter = IsRecordPrimaryConstructorParameter(oldDeclaration);

                                            var oldBody = TryGetDeclarationBody(oldDeclaration);
                                            var newBody = TryGetDeclarationBody(newDeclaration);
                                            if (oldBody == null && newBody == null && !isRecordPrimaryConstructorParameter)
                                            {
                                                continue;
                                            }

                                            if (oldBody != null)
                                            {
                                                // The old symbol's declaration syntax may be located in a different document than the old version of the current document.
                                                var oldSyntaxDocument = oldProject.Solution.GetRequiredDocument(oldDeclaration.SyntaxTree);
                                                var oldSyntaxModel = await oldSyntaxDocument.GetRequiredSemanticModelAsync(cancellationToken).ConfigureAwait(false);
                                                var oldSyntaxText = await oldSyntaxDocument.GetTextAsync(cancellationToken).ConfigureAwait(false);

                                                // Skip analysis of active statements. We already report rude edit for removal of code containing
                                                // active statements in the old declaration and don't currently support moving active statements.
                                                AnalyzeChangedMemberBody(
                                                    oldDeclaration,
                                                    newDeclaration,
                                                    oldBody,
                                                    newBody,
                                                    oldSyntaxModel,
                                                    newModel,
                                                    oldSymbol,
                                                    newSymbol,
                                                    newText,
                                                    oldActiveStatements: ImmutableArray<UnmappedActiveStatement>.Empty,
                                                    newActiveStatementSpans: ImmutableArray<LinePositionSpan>.Empty,
                                                    capabilities: capabilities,
                                                    newActiveStatements,
                                                    newExceptionRegions,
                                                    diagnostics,
                                                    out syntaxMap,
                                                    cancellationToken);
                                            }

                                            // If a constructor changes from including initializers to not including initializers
                                            // we don't need to aggregate syntax map from all initializers for the constructor update semantic edit.
                                            var isNewConstructorWithMemberInitializers = IsConstructorWithMemberInitializers(newDeclaration);
                                            if (isNewConstructorWithMemberInitializers ||
                                                IsDeclarationWithInitializer(oldDeclaration) ||
                                                IsDeclarationWithInitializer(newDeclaration) ||
                                                isRecordPrimaryConstructorParameter)
                                            {
                                                if (isNewConstructorWithMemberInitializers)
                                                {
                                                    processedSymbols.Remove(newSymbol);
                                                }

                                                DeferConstructorEdit(oldSymbol.ContainingType, newSymbol.ContainingType, newDeclaration, syntaxMap, newSymbol.IsStatic, ref instanceConstructorEdits, ref staticConstructorEdits);

                                                // Don't add a separate semantic edit.
                                                // Updates of data members with initializers and constructors that emit initializers will be aggregated and added later.
                                                continue;
                                            }

                                            editKind = SemanticEditKind.Update;
                                        }
                                    }
                                    else if (newSymbol.ContainingType != null)
                                    {
                                        // The edit actually adds a new symbol into an existing or a new type.

                                        // If the symbol is an accessor and the containing property/indexer/event declaration has also been inserted skip
                                        // the insert of the accessor as it will be inserted by the property/indexer/event.
                                        var newAssociatedMemberDeclaration = TryGetAssociatedMemberDeclaration(newDeclaration);
                                        if (newAssociatedMemberDeclaration != null && HasEdit(editMap, newAssociatedMemberDeclaration, EditKind.Insert))
                                        {
                                            continue;
                                        }

                                        var containingSymbolKey = SymbolKey.Create(newContainingType, cancellationToken);
                                        oldContainingType = containingSymbolKey.Resolve(oldCompilation, ignoreAssemblyKey: true, cancellationToken).Symbol as INamedTypeSymbol;

                                        if (oldContainingType != null && !CanAddNewMember(newSymbol, capabilities))
                                        {
                                            diagnostics.Add(new RudeEditDiagnostic(
                                                RudeEditKind.InsertNotSupportedByRuntime,
                                                GetDiagnosticSpan(newDeclaration, EditKind.Insert),
                                                newDeclaration,
                                                arguments: new[] { GetDisplayName(newDeclaration, EditKind.Insert) }));
                                        }

                                        // Check rude edits for each member even if it is inserted into a new type.
                                        ReportInsertedMemberSymbolRudeEdits(diagnostics, newSymbol, newDeclaration, insertingIntoExistingContainingType: oldContainingType != null);

                                        if (oldContainingType == null)
                                        {
                                            // Insertion of a new symbol into a new type.
                                            // We'll produce a single insert edit for the entire type.
                                            continue;
                                        }

                                        // Report rude edits for changes to data member changes of a type with an explicit layout.
                                        // We disallow moving a data member of a partial type with explicit layout even when it actually does not change the layout.
                                        // We could compare the exact order of the members but the scenario is unlikely to occur.
                                        ReportTypeLayoutUpdateRudeEdits(diagnostics, newSymbol, newDeclaration, newModel, ref lazyLayoutAttribute);

                                        // If a property or field is added to a record then the implicit constructors change,
                                        // and we need to mark a number of other synthesized members as having changed.
                                        if (newSymbol is IPropertySymbol or IFieldSymbol && newSymbol.ContainingType.IsRecord)
                                        {
                                            DeferConstructorEdit(oldContainingType, newSymbol.ContainingType, newDeclaration, syntaxMap, newSymbol.IsStatic, ref instanceConstructorEdits, ref staticConstructorEdits);

                                            AddEditsForSynthesizedRecordMembers(newCompilation, newContainingType, semanticEdits);
                                        }
                                    }
                                    else
                                    {
                                        // adds a new top-level type
                                        Contract.ThrowIfFalse(newSymbol is INamedTypeSymbol);

                                        if (!capabilities.HasFlag(EditAndContinueCapabilities.NewTypeDefinition))
                                        {
                                            diagnostics.Add(new RudeEditDiagnostic(
                                                RudeEditKind.InsertNotSupportedByRuntime,
                                                GetDiagnosticSpan(newDeclaration, EditKind.Insert),
                                                newDeclaration,
                                                arguments: new[] { GetDisplayName(newDeclaration, EditKind.Insert) }));
                                        }

                                        oldContainingType = null;
                                        ReportInsertedMemberSymbolRudeEdits(diagnostics, newSymbol, newDeclaration, insertingIntoExistingContainingType: false);
                                    }

                                    var isConstructorWithMemberInitializers = IsConstructorWithMemberInitializers(newDeclaration);
                                    if (isConstructorWithMemberInitializers || IsDeclarationWithInitializer(newDeclaration))
                                    {
                                        Contract.ThrowIfNull(newContainingType);
                                        Contract.ThrowIfNull(oldContainingType);

                                        // TODO (bug https://github.com/dotnet/roslyn/issues/2504)
                                        if (isConstructorWithMemberInitializers &&
                                            editKind == SemanticEditKind.Insert &&
                                            IsPartial(newContainingType) &&
                                            HasMemberInitializerContainingLambda(oldContainingType, newSymbol.IsStatic, cancellationToken))
                                        {
                                            // rude edit: Adding a constructor to a type with a field or property initializer that contains an anonymous function
                                            diagnostics.Add(new RudeEditDiagnostic(RudeEditKind.InsertConstructorToTypeWithInitializersWithLambdas, GetDiagnosticSpan(newDeclaration, EditKind.Insert)));
                                            break;
                                        }

                                        DeferConstructorEdit(oldContainingType, newContainingType, newDeclaration, syntaxMap, newSymbol.IsStatic, ref instanceConstructorEdits, ref staticConstructorEdits);

                                        if (isConstructorWithMemberInitializers)
                                        {
                                            processedSymbols.Remove(newSymbol);
                                        }

                                        if (isConstructorWithMemberInitializers || editKind == SemanticEditKind.Update)
                                        {
                                            // Don't add a separate semantic edit.
                                            // Edits of data members with initializers and constructors that emit initializers will be aggregated and added later.
                                            continue;
                                        }

                                        // A semantic edit to create the field/property is gonna be added.
                                        Contract.ThrowIfFalse(editKind == SemanticEditKind.Insert);
                                    }
                                }

                                break;

                            case EditKind.Update:
                                {
                                    if (oldSymbol == null)
                                    {
                                        // May happen when the old node represents partial method changed from a definition to an implementation (adding a body).
                                        // This is already reported as rude edit.
                                        continue;
                                    }

                                    Contract.ThrowIfNull(oldModel);
                                    Contract.ThrowIfNull(newModel);
                                    Contract.ThrowIfNull(oldSymbol);
                                    Contract.ThrowIfNull(newSymbol);
                                    Contract.ThrowIfNull(oldDeclaration);
                                    Contract.ThrowIfNull(newDeclaration);

                                    if (!processedSymbols.Add(newSymbol))
                                    {
                                        // node doesn't represent a symbol or the symbol has already been processed
                                        continue;
                                    }

                                    if (IsGlobalStatement(edit.NewNode))
                                    {
                                        ReportMethodDeclarationRudeEdits((IMethodSymbol)oldSymbol, (IMethodSymbol)newSymbol, GetDiagnosticSpan(edit.NewNode, edit.Kind), diagnostics);
                                    }

                                    editKind = SemanticEditKind.Update;
                                    syntaxMap = null;

                                    var oldBody = TryGetDeclarationBody(oldDeclaration);
                                    if (oldBody != null)
                                    {
                                        var newBody = TryGetDeclarationBody(newDeclaration);

                                        AnalyzeChangedMemberBody(
                                            oldDeclaration,
                                            newDeclaration,
                                            oldBody,
                                            newBody,
                                            oldModel,
                                            newModel,
                                            oldSymbol,
                                            newSymbol,
                                            newText,
                                            oldActiveStatements,
                                            newActiveStatementSpans,
                                            capabilities,
                                            newActiveStatements,
                                            newExceptionRegions,
                                            diagnostics,
                                            out syntaxMap,
                                            cancellationToken);
                                    }

                                    // If a constructor changes from including initializers to not including initializers
                                    // we don't need to aggregate syntax map from all initializers for the constructor update semantic edit.
                                    var isConstructorWithMemberInitializers = IsConstructorWithMemberInitializers(newDeclaration);

                                    if (isConstructorWithMemberInitializers ||
                                        IsDeclarationWithInitializer(oldDeclaration) ||
                                        IsDeclarationWithInitializer(newDeclaration))
                                    {
                                        if (isConstructorWithMemberInitializers)
                                        {
                                            processedSymbols.Remove(newSymbol);
                                        }

                                        // Need to check for attribute rude edits for fields and properties
                                        AnalyzeCustomAttributes(oldSymbol, newSymbol, capabilities, diagnostics, semanticEdits, syntaxMap, cancellationToken);

                                        DeferConstructorEdit(oldSymbol.ContainingType, newSymbol.ContainingType, newDeclaration, syntaxMap, newSymbol.IsStatic, ref instanceConstructorEdits, ref staticConstructorEdits);

                                        // Don't add a separate semantic edit.
                                        // Updates of data members with initializers and constructors that emit initializers will be aggregated and added later.
                                        continue;
                                    }
                                }

                                break;

                            default:
                                throw ExceptionUtilities.UnexpectedValue(edit.Kind);
                        }

                        Contract.ThrowIfFalse(editKind is SemanticEditKind.Update or SemanticEditKind.Insert);

                        if (editKind == SemanticEditKind.Update)
                        {
                            AnalyzeCustomAttributes(oldSymbol, newSymbol, capabilities, diagnostics, semanticEdits, syntaxMap, cancellationToken);

                            // The only update to the type itself that's supported is an addition or removal of the partial modifier,
                            // which does not have impact on the emitted type metadata.
                            if (newSymbol is INamedTypeSymbol)
                            {
                                continue;
                            }

                            // The field/property itself is being updated. Currently we do not allow any modifiers to be updated. Attribute
                            // updates will have been handled already
                            if (newSymbol is IFieldSymbol or IPropertySymbol)
                            {
                                continue;
                            }

                            // The only updates allowed for a parameter or type parameter is an attribute change, but we only need the edit
                            // for the containing symbol which will be handled elsewhere.
                            if (newSymbol is IParameterSymbol or ITypeParameterSymbol)
                            {
                                continue;
                            }
                        }

                        lazySymbolKey ??= SymbolKey.Create(newSymbol, cancellationToken);

                        // Edits in data member initializers and constructors are deferred, edits of other members (even on partial types)
                        // do not need merging accross partial type declarations.
                        semanticEdits.Add(new SemanticEditInfo(editKind, lazySymbolKey.Value, syntaxMap, syntaxMapTree: null, partialType: null));
                    }
                }

                foreach (var (oldEditNode, newEditNode) in triviaEdits)
                {
                    Contract.ThrowIfNull(oldModel);
                    Contract.ThrowIfNull(newModel);

                    foreach (var (oldSymbol, newSymbol) in GetSymbolsForEdit(EditKind.Update, oldEditNode, newEditNode, oldModel, newModel, editMap, cancellationToken))
                    {
                        // Trivia edits are only calculated for member bodies and each member has a symbol.
                        Contract.ThrowIfNull(newSymbol);
                        Contract.ThrowIfNull(oldSymbol);

                        if (!processedSymbols.Add(newSymbol))
                        {
                            // symbol already processed
                            continue;
                        }

                        var (oldDeclaration, newDeclaration) = GetSymbolDeclarationNodes(oldSymbol, newSymbol, oldEditNode, newEditNode);
                        Contract.ThrowIfNull(oldDeclaration);
                        Contract.ThrowIfNull(newDeclaration);

                        var oldContainingType = oldSymbol.ContainingType;
                        var newContainingType = newSymbol.ContainingType;

                        // We need to provide syntax map to the compiler if the member is active (see member update above):
                        var isActiveMember =
                            GetOverlappingActiveStatements(oldDeclaration, oldActiveStatements).Any() ||
                            IsStateMachineMethod(oldDeclaration) ||
                            ContainsLambda(oldDeclaration);

                        var syntaxMap = isActiveMember ? CreateSyntaxMapForEquivalentNodes(oldDeclaration, newDeclaration) : null;

                        // only trivia changed:
                        Contract.ThrowIfFalse(IsConstructorWithMemberInitializers(oldDeclaration) == IsConstructorWithMemberInitializers(newDeclaration));
                        Contract.ThrowIfFalse(IsDeclarationWithInitializer(oldDeclaration) == IsDeclarationWithInitializer(newDeclaration));

                        var isConstructorWithMemberInitializers = IsConstructorWithMemberInitializers(newDeclaration);
                        if (isConstructorWithMemberInitializers || IsDeclarationWithInitializer(newDeclaration))
                        {
                            // TODO: only create syntax map if any field initializers are active/contain lambdas or this is a partial type
                            syntaxMap ??= CreateSyntaxMapForEquivalentNodes(oldDeclaration, newDeclaration);

                            if (isConstructorWithMemberInitializers)
                            {
                                processedSymbols.Remove(newSymbol);
                            }

                            DeferConstructorEdit(oldContainingType, newContainingType, newDeclaration, syntaxMap, newSymbol.IsStatic, ref instanceConstructorEdits, ref staticConstructorEdits);

                            // Don't add a separate semantic edit.
                            // Updates of data members with initializers and constructors that emit initializers will be aggregated and added later.
                            continue;
                        }

                        // Edits in data member initializers and constructors are deferred, edits of other members (even on partial types)
                        // do not need merging accross partial type declarations.
                        var symbolKey = SymbolKey.Create(newSymbol, cancellationToken);
                        semanticEdits.Add(new SemanticEditInfo(SemanticEditKind.Update, symbolKey, syntaxMap, syntaxMapTree: null, partialType: null));
                    }
                }

                if (instanceConstructorEdits != null)
                {
                    AddConstructorEdits(
                        instanceConstructorEdits,
                        editScript.Match,
                        oldModel,
                        oldCompilation,
                        processedSymbols,
                        isStatic: false,
                        semanticEdits,
                        diagnostics,
                        cancellationToken);
                }

                if (staticConstructorEdits != null)
                {
                    AddConstructorEdits(
                        staticConstructorEdits,
                        editScript.Match,
                        oldModel,
                        oldCompilation,
                        processedSymbols,
                        isStatic: true,
                        semanticEdits,
                        diagnostics,
                        cancellationToken);
                }
            }
            finally
            {
                instanceConstructorEdits?.Free();
                staticConstructorEdits?.Free();
            }

            return semanticEdits.ToImmutable();

            // If the symbol has a single declaring reference use its syntax node for further analysis.
            // Some syntax edits may not be directly associated with the declarations.
            // For example, in VB an update to AsNew clause of a multi-variable field declaration results in update to multiple symbols associated 
            // with the variable declaration. But we need to analyse each symbol's modified identifier separately.
            (SyntaxNode? oldDeclaration, SyntaxNode? newDeclaration) GetSymbolDeclarationNodes(ISymbol? oldSymbol, ISymbol? newSymbol, SyntaxNode? oldNode, SyntaxNode? newNode)
            {
                return (
                    (oldSymbol != null && oldSymbol.DeclaringSyntaxReferences.Length == 1) ?
                        GetSymbolDeclarationSyntax(oldSymbol.DeclaringSyntaxReferences.Single(), cancellationToken) : oldNode,
                    (newSymbol != null && newSymbol.DeclaringSyntaxReferences.Length == 1) ?
                        GetSymbolDeclarationSyntax(newSymbol.DeclaringSyntaxReferences.Single(), cancellationToken) : newNode);
            }
        }

<<<<<<< HEAD
        private static void ReportMethodDeclarationRudeEdits(IMethodSymbol oldSymbol, IMethodSymbol newSymbol, TextSpan diagnosticSpan, ArrayBuilder<RudeEditDiagnostic> diagnostics)
        {
            if (!SymbolEqualityComparer.Default.Equals(oldSymbol.ReturnType, newSymbol.ReturnType))
            {
                diagnostics.Add(new RudeEditDiagnostic(RudeEditKind.TypeUpdate, diagnosticSpan));
=======
        private void AnalyzeCustomAttributes(ISymbol? oldSymbol, ISymbol newSymbol, EditAndContinueCapabilities capabilities, ArrayBuilder<RudeEditDiagnostic> diagnostics, ArrayBuilder<SemanticEditInfo>? semanticEdits, Func<SyntaxNode, SyntaxNode?>? syntaxMap, CancellationToken cancellationToken)
        {
            var needsEdit = false;

            if (newSymbol is IMethodSymbol newMethod)
            {
                if (oldSymbol is not IMethodSymbol oldMethod)
                {
                    return;
                }

                needsEdit |= HasCustomAttributeChanges(oldMethod.GetReturnTypeAttributes(), newMethod.GetReturnTypeAttributes(), newMethod, capabilities, diagnostics);
            }
            else if (newSymbol is INamedTypeSymbol { DelegateInvokeMethod: not null } newType)
            {
                var oldType = oldSymbol as INamedTypeSymbol;
                // If this is a delegate with attributes on its return type for example, they are found on the DelegateInvokeMethod
                AnalyzeCustomAttributes(oldType?.DelegateInvokeMethod, newType.DelegateInvokeMethod, capabilities, diagnostics, semanticEdits, syntaxMap, cancellationToken);
            }

            foreach (var parameter in newSymbol.GetParameters())
            {
                var oldParameter = oldSymbol?.GetParameters().FirstOrDefault(p => p.Name.Equals(parameter.Name));
                needsEdit |= HasCustomAttributeChanges(oldParameter?.GetAttributes(), parameter.GetAttributes(), parameter, capabilities, diagnostics);
            }

            foreach (var typeParam in newSymbol.GetTypeParameters())
            {
                var oldParameter = oldSymbol?.GetTypeParameters().FirstOrDefault(p => p.Name.Equals(typeParam.Name));
                needsEdit |= HasCustomAttributeChanges(oldParameter?.GetAttributes(), typeParam.GetAttributes(), typeParam, capabilities, diagnostics);
            }

            // This is the only case we care about whether to issue an edit or not, because this is the only case where types have their attributes checked
            // and types are the only things that would otherwise not have edits reported.
            needsEdit |= HasCustomAttributeChanges(oldSymbol?.GetAttributes(), newSymbol.GetAttributes(), newSymbol, capabilities, diagnostics);

            // If we don't need to add an edit, then we're done
            if (!needsEdit || semanticEdits is null)
            {
                return;
            }

            // Most symbol types will automatically have an edit added, so we just need to handle a few
            if (newSymbol is INamedTypeSymbol or IFieldSymbol or IPropertySymbol)
            {
                var symbolKey = SymbolKey.Create(newSymbol, cancellationToken);
                semanticEdits.Add(new SemanticEditInfo(SemanticEditKind.Update, symbolKey, syntaxMap, syntaxMapTree: null, partialType: null));
            }
            else if (newSymbol is ITypeParameterSymbol or IMethodSymbol { MethodKind: MethodKind.DelegateInvoke })
            {
                var symbolKey = SymbolKey.Create(newSymbol.ContainingSymbol, cancellationToken);
                semanticEdits.Add(new SemanticEditInfo(SemanticEditKind.Update, symbolKey, syntaxMap, syntaxMapTree: null, partialType: null));
            }
        }

        private bool HasCustomAttributeChanges(ImmutableArray<AttributeData>? oldAttributes, ImmutableArray<AttributeData> newAttributes, ISymbol newSymbol, EditAndContinueCapabilities capabilities, ArrayBuilder<RudeEditDiagnostic> diagnostics)
        {
            using var _ = ArrayBuilder<AttributeData>.GetInstance(out var changedAttributes);

            FindChangedAttributes(oldAttributes, newAttributes, changedAttributes);
            if (oldAttributes.HasValue)
            {
                FindChangedAttributes(newAttributes, oldAttributes.Value, changedAttributes);
            }

            if (changedAttributes.Count == 0)
            {
                return false;
            }

            // We need diagnostics reported if the runtime doesn't support changing attributes,
            // but even if it does, only attributes stored in the CustomAttributes table are editable
            if (!capabilities.HasFlag(EditAndContinueCapabilities.ChangeCustomAttributes) ||
                changedAttributes.Any(IsNonCustomAttribute))
            {
                var newNode = FindSyntaxNode(newSymbol);
                diagnostics.Add(new RudeEditDiagnostic(RudeEditKind.ChangingAttributesNotSupportedByRuntime, GetDiagnosticSpan(newNode, EditKind.Update), newNode, new[] { GetDisplayName(newNode, EditKind.Update) }));

                // If the runtime doesn't support edits then pretend there weren't changes, so no edits are produced
                return false;
            }

            return true;

            static void FindChangedAttributes(ImmutableArray<AttributeData>? oldAttributes, ImmutableArray<AttributeData> newAttributes, ArrayBuilder<AttributeData> changedAttributes)
            {
                for (var i = 0; i < newAttributes.Length; i++)
                {
                    var newAttribute = newAttributes[i];
                    var oldAttribute = FindMatch(newAttribute, oldAttributes);

                    if (oldAttribute is null)
                    {
                        changedAttributes.Add(newAttribute);
                    }
                }
            }

            static AttributeData? FindMatch(AttributeData attribute, ImmutableArray<AttributeData>? oldAttributes)
            {
                if (!oldAttributes.HasValue)
                {
                    return null;
                }

                foreach (var match in oldAttributes.Value)
                {
                    if (SymbolEquivalenceComparer.Instance.Equals(match.AttributeClass, attribute.AttributeClass))
                    {
                        if (SymbolEquivalenceComparer.Instance.Equals(match.AttributeConstructor, attribute.AttributeConstructor) &&
                            match.ConstructorArguments.SequenceEqual(attribute.ConstructorArguments, TypedConstantComparer.Instance) &&
                            match.NamedArguments.SequenceEqual(attribute.NamedArguments, NamedArgumentComparer.Instance))
                        {
                            return match;
                        }
                    }
                }

                return null;
            }

            static SyntaxNode FindSyntaxNode(ISymbol symbol)
            {
                // In VB parameters of delegates don't have declaring syntax references so we have to go all the way up to the delegate
                // See: https://github.com/dotnet/roslyn/issues/53337
                if (symbol.DeclaringSyntaxReferences.Length == 0)
                {
                    return FindSyntaxNode(symbol.ContainingSymbol);
                }

                return symbol.DeclaringSyntaxReferences.First().GetSyntax();
            }

            static bool IsNonCustomAttribute(AttributeData attribute)
            {
                // TODO: Use a compiler API to get this information rather than hard coding a list: https://github.com/dotnet/roslyn/issues/53410

                // This list comes from ShouldEmitAttribute in src\Compilers\CSharp\Portable\Symbols\Attributes\AttributeData.cs
                // and src\Compilers\VisualBasic\Portable\Symbols\Attributes\AttributeData.vb
                return attribute.AttributeClass?.ToNameDisplayString() switch
                {
                    "System.CLSCompliantAttribute" => true,
                    "System.Diagnostics.CodeAnalysis.AllowNullAttribute" => true,
                    "System.Diagnostics.CodeAnalysis.DisallowNullAttribute" => true,
                    "System.Diagnostics.CodeAnalysis.MaybeNullAttribute" => true,
                    "System.Diagnostics.CodeAnalysis.NotNullAttribute" => true,
                    "System.NonSerializedAttribute" => true,
                    "System.Reflection.AssemblyAlgorithmIdAttribute" => true,
                    "System.Reflection.AssemblyCultureAttribute" => true,
                    "System.Reflection.AssemblyFlagsAttribute" => true,
                    "System.Reflection.AssemblyVersionAttribute" => true,
                    "System.Runtime.CompilerServices.DllImportAttribute" => true,       // Already covered by other rude edits, but included for completeness
                    "System.Runtime.CompilerServices.IndexerNameAttribute" => true,
                    "System.Runtime.CompilerServices.MethodImplAttribute" => true,
                    "System.Runtime.CompilerServices.SpecialNameAttribute" => true,
                    "System.Runtime.CompilerServices.TypeForwardedToAttribute" => true,
                    "System.Runtime.InteropServices.ComImportAttribute" => true,
                    "System.Runtime.InteropServices.DefaultParameterValueAttribute" => true,
                    "System.Runtime.InteropServices.FieldOffsetAttribute" => true,
                    "System.Runtime.InteropServices.InAttribute" => true,
                    "System.Runtime.InteropServices.MarshalAsAttribute" => true,
                    "System.Runtime.InteropServices.OptionalAttribute" => true,
                    "System.Runtime.InteropServices.OutAttribute" => true,
                    "System.Runtime.InteropServices.PreserveSigAttribute" => true,
                    "System.Runtime.InteropServices.StructLayoutAttribute" => true,
                    "System.Runtime.InteropServices.WindowsRuntime.WindowsRuntimeImportAttribute" => true,
                    "System.Security.DynamicSecurityMethodAttribute" => true,
                    "System.SerializableAttribute" => true,
                    not null => IsSecurityAttribute(attribute.AttributeClass),
                    _ => false
                };
            }

            static bool IsSecurityAttribute(INamedTypeSymbol namedTypeSymbol)
            {
                // Security attributes are any attribute derived from System.Security.Permissions.SecurityAttribute, directly or indirectly

                var symbol = namedTypeSymbol;
                while (symbol is not null)
                {
                    if (symbol.ToNameDisplayString() == "System.Security.Permissions.SecurityAttribute")
                    {
                        return true;
                    }

                    symbol = symbol.BaseType;
                }

                return false;
>>>>>>> b796152a
            }
        }

        private static bool CanAddNewMember(ISymbol newSymbol, EditAndContinueCapabilities capabilities)
        {
            if (newSymbol is IMethodSymbol or IPropertySymbol) // Properties are just get_ and set_ methods
            {
                return capabilities.HasFlag(EditAndContinueCapabilities.AddMethodToExistingType);
            }
            else if (newSymbol is IFieldSymbol field)
            {
                if (field.IsStatic)
                {
                    return capabilities.HasFlag(EditAndContinueCapabilities.AddStaticFieldToExistingType);
                }

                return capabilities.HasFlag(EditAndContinueCapabilities.AddInstanceFieldToExistingType);
            }

            return true;
        }

        private static void AddEditsForSynthesizedRecordMembers(Compilation compilation, INamedTypeSymbol recordType, ArrayBuilder<SemanticEditInfo> semanticEdits)
        {
            foreach (var member in GetRecordUpdatedSynthesizedMembers(compilation, recordType))
            {
                var symbolKey = SymbolKey.Create(member);
                semanticEdits.Add(new SemanticEditInfo(SemanticEditKind.Update, symbolKey, syntaxMap: null, syntaxMapTree: null, partialType: null));
            }
        }

        private static IEnumerable<ISymbol> GetRecordUpdatedSynthesizedMembers(Compilation compilation, INamedTypeSymbol record)
        {
            // All methods that are updated have well known names, and calling GetMembers(string) is
            // faster than enumerating.

            // When a new field or property is added the PrintMembers, Equals(R) and GetHashCode() methods are updated
            // We don't need to worry about Deconstruct because it only changes when a new positional parameter
            // is added, and those are rude edits (due to adding a constructor parameter).
            // We don't need to worry about the constructors as they are reported elsewhere.
            // We have to use SingleOrDefault and check IsImplicitlyDeclared because the user can provide their
            // own implementation of these methods, and edits to them are handled by normal processing.
            var result = record.GetMembers(WellKnownMemberNames.PrintMembersMethodName)
                .OfType<IMethodSymbol>()
                .SingleOrDefault(m =>
                    m.IsImplicitlyDeclared &&
                    m.Parameters.Length == 1 &&
                    SymbolEqualityComparer.Default.Equals(m.Parameters[0].Type, compilation.GetTypeByMetadataName(typeof(StringBuilder).FullName!)) &&
                    SymbolEqualityComparer.Default.Equals(m.ReturnType, compilation.GetTypeByMetadataName(typeof(bool).FullName!)));
            if (result is not null)
            {
                yield return result;
            }

            result = record.GetMembers(WellKnownMemberNames.ObjectEquals)
                .OfType<IMethodSymbol>()
                .SingleOrDefault(m =>
                    m.IsImplicitlyDeclared &&
                    m.Parameters.Length == 1 &&
                    SymbolEqualityComparer.Default.Equals(m.Parameters[0].Type, m.ContainingType));
            if (result is not null)
            {
                yield return result;
            }

            result = record.GetMembers(WellKnownMemberNames.ObjectGetHashCode)
               .OfType<IMethodSymbol>()
               .SingleOrDefault(m =>
                    m.IsImplicitlyDeclared &&
                    m.Parameters.Length == 0);
            if (result is not null)
            {
                yield return result;
            }
        }

        private void ReportDeletedMemberRudeEdit(
            ArrayBuilder<RudeEditDiagnostic> diagnostics,
            EditScript<SyntaxNode> editScript,
            SyntaxNode oldNode,
            ISymbol oldSymbol,
            RudeEditKind rudeEditKind)
        {
            diagnostics.Add(new RudeEditDiagnostic(
                rudeEditKind,
                GetDeletedNodeDiagnosticSpan(editScript.Match.Matches, oldNode),
                arguments: new[]
                {
                    string.Format(FeaturesResources.member_kind_and_name, GetDisplayName(oldNode, EditKind.Delete), oldSymbol.ToDisplayString(s_unqualifiedMemberDisplayFormat))
                }));
        }

        #region Type Layout Update Validation 

        internal void ReportTypeLayoutUpdateRudeEdits(
            ArrayBuilder<RudeEditDiagnostic> diagnostics,
            ISymbol newSymbol,
            SyntaxNode newSyntax,
            SemanticModel newModel,
            ref INamedTypeSymbol? lazyLayoutAttribute)
        {
            switch (newSymbol.Kind)
            {
                case SymbolKind.Field:
                    if (HasExplicitOrSequentialLayout(newSymbol.ContainingType, newModel, ref lazyLayoutAttribute))
                    {
                        ReportTypeLayoutUpdateRudeEdits(diagnostics, newSymbol, newSyntax);
                    }

                    break;

                case SymbolKind.Property:
                    if (HasBackingField(newSyntax) &&
                        HasExplicitOrSequentialLayout(newSymbol.ContainingType, newModel, ref lazyLayoutAttribute))
                    {
                        ReportTypeLayoutUpdateRudeEdits(diagnostics, newSymbol, newSyntax);
                    }

                    break;

                case SymbolKind.Event:
                    if (HasBackingField((IEventSymbol)newSymbol) &&
                        HasExplicitOrSequentialLayout(newSymbol.ContainingType, newModel, ref lazyLayoutAttribute))
                    {
                        ReportTypeLayoutUpdateRudeEdits(diagnostics, newSymbol, newSyntax);
                    }

                    break;
            }
        }

        private void ReportTypeLayoutUpdateRudeEdits(ArrayBuilder<RudeEditDiagnostic> diagnostics, ISymbol symbol, SyntaxNode syntax)
        {
            var intoStruct = symbol.ContainingType.TypeKind == TypeKind.Struct;

            diagnostics.Add(new RudeEditDiagnostic(
                intoStruct ? RudeEditKind.InsertIntoStruct : RudeEditKind.InsertIntoClassWithLayout,
                syntax.Span,
                syntax,
                new[]
                {
                    GetDisplayName(syntax, EditKind.Insert),
                    GetDisplayName(TryGetContainingTypeDeclaration(syntax)!, EditKind.Update)
                }));
        }

        private static bool HasBackingField(IEventSymbol @event)
        {
#nullable disable // https://github.com/dotnet/roslyn/issues/39288
            return @event.AddMethod.IsImplicitlyDeclared
#nullable enable
                && !@event.IsAbstract;
        }

        private static bool HasExplicitOrSequentialLayout(
            INamedTypeSymbol type,
            SemanticModel model,
            ref INamedTypeSymbol? lazyLayoutAttribute)
        {
            if (type.TypeKind == TypeKind.Struct)
            {
                return true;
            }

            if (type.TypeKind != TypeKind.Class)
            {
                return false;
            }

            // Fields can't be inserted into a class with explicit or sequential layout
            var attributes = type.GetAttributes();
            if (attributes.Length == 0)
            {
                return false;
            }

            lazyLayoutAttribute ??= model.Compilation.GetTypeByMetadataName(typeof(StructLayoutAttribute).FullName!);
            if (lazyLayoutAttribute == null)
            {
                return false;
            }

            foreach (var attribute in attributes)
            {
                RoslynDebug.Assert(attribute.AttributeClass is object);
                if (attribute.AttributeClass.Equals(lazyLayoutAttribute) && attribute.ConstructorArguments.Length == 1)
                {
                    var layoutValue = attribute.ConstructorArguments.Single().Value;
                    return (layoutValue is int ? (int)layoutValue :
                            layoutValue is short ? (short)layoutValue :
                            (int)LayoutKind.Auto) != (int)LayoutKind.Auto;
                }
            }

            return false;
        }

        #endregion

        private Func<SyntaxNode, SyntaxNode?> CreateSyntaxMapForEquivalentNodes(SyntaxNode oldDeclaration, SyntaxNode newDeclaration)
        {
            return newNode => newDeclaration.FullSpan.Contains(newNode.SpanStart) ?
                FindDeclarationBodyPartner(newDeclaration, oldDeclaration, newNode) : null;
        }

        private static Func<SyntaxNode, SyntaxNode?> CreateSyntaxMap(IReadOnlyDictionary<SyntaxNode, SyntaxNode> reverseMap)
            => newNode => reverseMap.TryGetValue(newNode, out var oldNode) ? oldNode : null;

        private Func<SyntaxNode, SyntaxNode?>? CreateAggregateSyntaxMap(
            IReadOnlyDictionary<SyntaxNode, SyntaxNode> reverseTopMatches,
            IReadOnlyDictionary<SyntaxNode, Func<SyntaxNode, SyntaxNode?>?> changedDeclarations)
        {
            return newNode =>
            {
                // containing declaration
                if (!TryFindMemberDeclaration(root: null, newNode, out var newDeclarations))
                {
                    return null;
                }

                foreach (var newDeclaration in newDeclarations)
                {
                    // The node is in a field, property or constructor declaration that has been changed:
                    if (changedDeclarations.TryGetValue(newDeclaration, out var syntaxMap))
                    {
                        // If syntax map is not available the declaration was either
                        // 1) updated but is not active
                        // 2) inserted
                        return syntaxMap?.Invoke(newNode);
                    }

                    // The node is in a declaration that hasn't been changed:
                    if (reverseTopMatches.TryGetValue(newDeclaration, out var oldDeclaration))
                    {
                        return FindDeclarationBodyPartner(newDeclaration, oldDeclaration, newNode);
                    }
                }

                return null;
            };
        }

        #region Constructors and Initializers

        /// <summary>
        /// Called when a body of a constructor or an initializer of a member is updated or inserted.
        /// </summary>
        private static void DeferConstructorEdit(
            INamedTypeSymbol oldType,
            INamedTypeSymbol newType,
            SyntaxNode? newDeclaration,
            Func<SyntaxNode, SyntaxNode?>? syntaxMap,
            bool isStatic,
            ref PooledDictionary<INamedTypeSymbol, ConstructorEdit>? instanceConstructorEdits,
            ref PooledDictionary<INamedTypeSymbol, ConstructorEdit>? staticConstructorEdits)
        {
            Dictionary<INamedTypeSymbol, ConstructorEdit> constructorEdits;
            if (isStatic)
            {
                constructorEdits = staticConstructorEdits ??= PooledDictionary<INamedTypeSymbol, ConstructorEdit>.GetInstance();
            }
            else
            {
                constructorEdits = instanceConstructorEdits ??= PooledDictionary<INamedTypeSymbol, ConstructorEdit>.GetInstance();
            }

            if (!constructorEdits.TryGetValue(newType, out var constructorEdit))
            {
                constructorEdits.Add(newType, constructorEdit = new ConstructorEdit(oldType));
            }

            if (newDeclaration != null && !constructorEdit.ChangedDeclarations.ContainsKey(newDeclaration))
            {
                constructorEdit.ChangedDeclarations.Add(newDeclaration, syntaxMap);
            }
        }

        private void AddConstructorEdits(
            IReadOnlyDictionary<INamedTypeSymbol, ConstructorEdit> updatedTypes,
            Match<SyntaxNode> topMatch,
            SemanticModel? oldModel,
            Compilation oldCompilation,
            IReadOnlySet<ISymbol> processedSymbols,
            bool isStatic,
            [Out] ArrayBuilder<SemanticEditInfo> semanticEdits,
            [Out] ArrayBuilder<RudeEditDiagnostic> diagnostics,
            CancellationToken cancellationToken)
        {
            var oldSyntaxTree = topMatch.OldRoot.SyntaxTree;
            var newSyntaxTree = topMatch.NewRoot.SyntaxTree;

            foreach (var (newType, updatesInCurrentDocument) in updatedTypes)
            {
                var oldType = updatesInCurrentDocument.OldType;

                var anyInitializerUpdatesInCurrentDocument = updatesInCurrentDocument.ChangedDeclarations.Keys.Any(IsDeclarationWithInitializer);

                // If any of the partial declarations of the new or the old type are in another document
                // the edit will need to be merged with other partial edits with matching partial type
                static bool IsNotInDocument(SyntaxReference reference, SyntaxTree syntaxTree)
                    => reference.SyntaxTree != syntaxTree;

                var isPartialEdit =
                    oldType.DeclaringSyntaxReferences.Any(IsNotInDocument, oldSyntaxTree) ||
                    newType.DeclaringSyntaxReferences.Any(IsNotInDocument, newSyntaxTree);

                // Create a syntax map that aggregates syntax maps of the constructor body and all initializers in this document.
                // Use syntax maps stored in update.ChangedDeclarations and fallback to 1:1 map for unchanged members.
                //
                // This aggregated map will be combined with similar maps capturing members declared in partial type declarations
                // located in other documents when the semantic edits are merged across all changed documents of the project.
                //
                // We will create an aggregate syntax map even in cases when we don't necessarily need it,
                // for example if none of the edited declarations are active. It's ok to have a map that we don't need.
                // This is simpler than detecting whether or not some of the initializers/constructors contain active statements.
                var aggregateSyntaxMap = CreateAggregateSyntaxMap(topMatch.ReverseMatches, updatesInCurrentDocument.ChangedDeclarations);

                bool? lazyOldTypeHasMemberInitializerContainingLambda = null;

                foreach (var newCtor in isStatic ? newType.StaticConstructors : newType.InstanceConstructors)
                {
                    if (processedSymbols.Contains(newCtor))
                    {
                        // we already have an edit for the new constructor
                        continue;
                    }

                    var newCtorKey = SymbolKey.Create(newCtor, cancellationToken);

                    var syntaxMapToUse = aggregateSyntaxMap;

                    ISymbol? oldCtor;
                    if (!newCtor.IsImplicitlyDeclared)
                    {
                        // Constructors have to have a single declaration syntax, they can't be partial
                        var newDeclaration = GetSymbolDeclarationSyntax(newCtor.DeclaringSyntaxReferences.Single(), cancellationToken);

                        // Compiler generated constructors of records are not implicitly declared, since they
                        // points to the actual record declaration. We want to skip these checks because we can't
                        // reason about initializers for them.
                        if (!IsRecordDeclaration(newDeclaration))
                        {
                            // Constructor that doesn't contain initializers had a corresponding semantic edit produced previously 
                            // or was not edited. In either case we should not produce a semantic edit for it.
                            if (!IsConstructorWithMemberInitializers(newDeclaration))
                            {
                                continue;
                            }

                            // If no initializer updates were made in the type we only need to produce semantic edits for constructors
                            // whose body has been updated, otherwise we need to produce edits for all constructors that include initializers.
                            // If changes were made to initializers or constructors of a partial type in another document they will be merged
                            // when aggregating semantic edits from all changed documents. Rude edits resulting from those changes, if any, will
                            // be reported in the document they were made in.
                            if (!anyInitializerUpdatesInCurrentDocument && !updatesInCurrentDocument.ChangedDeclarations.ContainsKey(newDeclaration))
                            {
                                continue;
                            }
                        }

                        // To avoid costly SymbolKey resolution we first try to match the constructor in the current document
                        // and special case parameter-less constructor.

                        // In the case of records, newDeclaration will point to the record declaration, and hence this
                        // actually finds the old record declaration, but that is actually sufficient for our needs, as all
                        // we're using it for is detecting an update, and any changes to the standard record constructors must
                        // be an update by definition.
                        if (topMatch.TryGetOldNode(newDeclaration, out var oldDeclaration))
                        {
                            Contract.ThrowIfNull(oldModel);
                            oldCtor = oldModel.GetDeclaredSymbol(oldDeclaration, cancellationToken);
                            Contract.ThrowIfNull(oldCtor);
                        }
                        else if (newCtor.Parameters.Length == 0)
                        {
                            oldCtor = TryGetParameterlessConstructor(oldType, isStatic);
                        }
                        else
                        {
                            var resolution = newCtorKey.Resolve(oldCompilation, ignoreAssemblyKey: true, cancellationToken);

                            // There may be semantic errors in the compilation that result in multiple candidates.
                            // Pick the first candidate.

                            oldCtor = resolution.Symbol;
                        }

                        if (oldCtor == null && HasMemberInitializerContainingLambda(oldType, isStatic, ref lazyOldTypeHasMemberInitializerContainingLambda, cancellationToken))
                        {
                            // TODO (bug https://github.com/dotnet/roslyn/issues/2504)
                            // rude edit: Adding a constructor to a type with a field or property initializer that contains an anonymous function
                            diagnostics.Add(new RudeEditDiagnostic(RudeEditKind.InsertConstructorToTypeWithInitializersWithLambdas, GetDiagnosticSpan(newDeclaration, EditKind.Insert)));
                            continue;
                        }

                        // Report an error if the updated constructor's declaration is in the current document 
                        // and its body edit is disallowed (e.g. contains stackalloc).
                        if (oldCtor != null && newDeclaration.SyntaxTree == newSyntaxTree && anyInitializerUpdatesInCurrentDocument)
                        {
                            // attribute rude edit to one of the modified members
                            var firstSpan = updatesInCurrentDocument.ChangedDeclarations.Keys.Where(IsDeclarationWithInitializer).Aggregate(
                                (min: int.MaxValue, span: default(TextSpan)),
                                (accumulate, node) => (node.SpanStart < accumulate.min) ? (node.SpanStart, node.Span) : accumulate).span;

                            Contract.ThrowIfTrue(firstSpan.IsEmpty);
                            ReportMemberUpdateRudeEdits(diagnostics, newDeclaration, firstSpan);
                        }

                        // When explicitly implementing the copy constructor of a record the parameter name must match for symbol matching to work
                        // TODO: Remove this requirement with https://github.com/dotnet/roslyn/issues/52563
                        if (oldCtor != null &&
                            !IsRecordDeclaration(newDeclaration) &&
                            oldCtor.DeclaringSyntaxReferences.Length == 0 &&
                            newCtor.Parameters.Length == 1 &&
                            newType.IsRecord &&
                            oldCtor.GetParameters().First().Name != newCtor.GetParameters().First().Name)
                        {
                            diagnostics.Add(new RudeEditDiagnostic(
                                RudeEditKind.ExplicitRecordMethodParameterNamesMustMatch,
                                GetDiagnosticSpan(newDeclaration, EditKind.Update),
                                arguments: new[] {
                                        oldCtor.ToDisplayString(SymbolDisplayFormats.NameFormat)
                                }));
                            continue;
                        }
                    }
                    else
                    {
                        if (newCtor.Parameters.Length == 1)
                        {
                            // New constructor is implicitly declared with a parameter, so its the copy constructor of a record
                            Debug.Assert(oldType.IsRecord);
                            Debug.Assert(newType.IsRecord);

                            // We only need an edit for this if the number of properties or fields on the record has changed. Changes to
                            // initializers, or whether the property is part of the primary constructor, will still come through this code
                            // path because they need an edit to the other constructor, but not the copy construcor.
                            if (oldType.GetMembers().OfType<IPropertySymbol>().Count() == newType.GetMembers().OfType<IPropertySymbol>().Count() &&
                                oldType.GetMembers().OfType<IFieldSymbol>().Count() == newType.GetMembers().OfType<IFieldSymbol>().Count())
                            {
                                continue;
                            }

                            oldCtor = oldType.InstanceConstructors.Single(c => c.Parameters.Length == 1 && SymbolEqualityComparer.Default.Equals(c.Parameters[0].Type, c.ContainingType));
                            // The copy constructor does not have a syntax map
                            syntaxMapToUse = null;
                            // Since there is no syntax map, we don't need to handle anything special to merge them for partial types.
                            // The easiest way to do this is just to pretend this isn't a partial edit.
                            isPartialEdit = false;
                        }
                        else
                        {
                            // New constructor is implicitly declared so it must be parameterless.
                            //
                            // Instance constructor:
                            //   Its presence indicates there are no other instance constructors in the new type and therefore
                            //   there must be a single parameterless instance constructor in the old type (constructors with parameters can't be removed).
                            //
                            // Static constructor:
                            //    Static constructor is always parameterless and not implicitly generated if there are no static initializers.
                            oldCtor = TryGetParameterlessConstructor(oldType, isStatic);
                        }

                        Contract.ThrowIfFalse(isStatic || oldCtor != null);
                    }

                    if (oldCtor != null)
                    {
                        semanticEdits.Add(new SemanticEditInfo(
                            SemanticEditKind.Update,
                            newCtorKey,
                            syntaxMapToUse,
                            syntaxMapTree: isPartialEdit ? newSyntaxTree : null,
                            partialType: isPartialEdit ? SymbolKey.Create(newType, cancellationToken) : null));
                    }
                    else
                    {
                        semanticEdits.Add(new SemanticEditInfo(
                            SemanticEditKind.Insert,
                            newCtorKey,
                            syntaxMap: null,
                            syntaxMapTree: null,
                            partialType: null));
                    }
                }
            }
        }

        private bool HasMemberInitializerContainingLambda(INamedTypeSymbol type, bool isStatic, ref bool? lazyHasMemberInitializerContainingLambda, CancellationToken cancellationToken)
        {
            if (lazyHasMemberInitializerContainingLambda == null)
            {
                // checking the old type for existing lambdas (it's ok for the new initializers to contain lambdas)
                lazyHasMemberInitializerContainingLambda = HasMemberInitializerContainingLambda(type, isStatic, cancellationToken);
            }

            return lazyHasMemberInitializerContainingLambda.Value;
        }

        private bool HasMemberInitializerContainingLambda(INamedTypeSymbol type, bool isStatic, CancellationToken cancellationToken)
        {
            // checking the old type for existing lambdas (it's ok for the new initializers to contain lambdas)

            foreach (var member in type.GetMembers())
            {
                if (member.IsStatic == isStatic &&
                    (member.Kind == SymbolKind.Field || member.Kind == SymbolKind.Property) &&
                    member.DeclaringSyntaxReferences.Length > 0) // skip generated fields (e.g. VB auto-property backing fields)
                {
                    var syntax = GetSymbolDeclarationSyntax(member.DeclaringSyntaxReferences.Single(), cancellationToken);
                    if (IsDeclarationWithInitializer(syntax) && ContainsLambda(syntax))
                    {
                        return true;
                    }
                }
            }

            return false;
        }

        private static ISymbol? TryGetParameterlessConstructor(INamedTypeSymbol type, bool isStatic)
        {
            var oldCtors = isStatic ? type.StaticConstructors : type.InstanceConstructors;
            if (isStatic)
            {
                return type.StaticConstructors.FirstOrDefault();
            }
            else
            {
                return type.InstanceConstructors.FirstOrDefault(m => m.Parameters.Length == 0);
            }
        }

        #endregion

        #region Lambdas and Closures

        private void ReportLambdaAndClosureRudeEdits(
            SemanticModel oldModel,
            SyntaxNode oldMemberBody,
            SemanticModel newModel,
            SyntaxNode newMemberBody,
            ISymbol newMember,
            IReadOnlyDictionary<SyntaxNode, LambdaInfo>? matchedLambdas,
            BidirectionalMap<SyntaxNode> map,
            EditAndContinueCapabilities capabilities,
            ArrayBuilder<RudeEditDiagnostic> diagnostics,
            out bool syntaxMapRequired,
            CancellationToken cancellationToken)
        {
            syntaxMapRequired = false;

            if (matchedLambdas != null)
            {
                var anySignatureErrors = false;
                foreach (var (oldLambdaBody, newLambdaInfo) in matchedLambdas)
                {
                    // Any unmatched lambdas would have contained an active statement and a rude edit would be reported in syntax analysis phase.
                    // Skip the rest of lambda and closure analysis if such lambdas are present.
                    if (newLambdaInfo.Match == null || newLambdaInfo.NewBody == null)
                    {
                        return;
                    }

                    ReportLambdaSignatureRudeEdits(oldModel, oldLambdaBody, newModel, newLambdaInfo.NewBody, capabilities, diagnostics, out var hasErrors, cancellationToken);
                    anySignatureErrors |= hasErrors;
                }

                ArrayBuilder<SyntaxNode>? lazyNewErroneousClauses = null;
                foreach (var (oldQueryClause, newQueryClause) in map.Forward)
                {
                    if (!QueryClauseLambdasTypeEquivalent(oldModel, oldQueryClause, newModel, newQueryClause, cancellationToken))
                    {
                        lazyNewErroneousClauses ??= ArrayBuilder<SyntaxNode>.GetInstance();
                        lazyNewErroneousClauses.Add(newQueryClause);
                    }
                }

                if (lazyNewErroneousClauses != null)
                {
                    foreach (var newQueryClause in from clause in lazyNewErroneousClauses
                                                   orderby clause.SpanStart
                                                   group clause by GetContainingQueryExpression(clause) into clausesByQuery
                                                   select clausesByQuery.First())
                    {
                        diagnostics.Add(new RudeEditDiagnostic(
                            RudeEditKind.ChangingQueryLambdaType,
                            GetDiagnosticSpan(newQueryClause, EditKind.Update),
                            newQueryClause,
                            new[] { GetDisplayName(newQueryClause, EditKind.Update) }));
                    }

                    lazyNewErroneousClauses.Free();
                    anySignatureErrors = true;
                }

                // only dig into captures if lambda signatures match
                if (anySignatureErrors)
                {
                    return;
                }
            }

            var oldCaptures = GetCapturedVariables(oldModel, oldMemberBody);
            var newCaptures = GetCapturedVariables(newModel, newMemberBody);

            // { new capture index -> old capture index }
            var reverseCapturesMap = ArrayBuilder<int>.GetInstance(newCaptures.Length, 0);

            // { new capture index -> new closure scope or null for "this" }
            var newCapturesToClosureScopes = ArrayBuilder<SyntaxNode?>.GetInstance(newCaptures.Length, null);

            // Can be calculated from other maps but it's simpler to just calculate it upfront.
            // { old capture index -> old closure scope or null for "this" }
            var oldCapturesToClosureScopes = ArrayBuilder<SyntaxNode?>.GetInstance(oldCaptures.Length, null);

            CalculateCapturedVariablesMaps(
                oldCaptures,
                oldMemberBody,
                newCaptures,
                newMember,
                newMemberBody,
                map,
                reverseCapturesMap,
                newCapturesToClosureScopes,
                oldCapturesToClosureScopes,
                diagnostics,
                out var anyCaptureErrors,
                cancellationToken);

            if (anyCaptureErrors)
            {
                return;
            }

            // Every captured variable accessed in the new lambda has to be 
            // accessed in the old lambda as well and vice versa.
            //
            // An added lambda can only reference captured variables that 
            //
            // This requirement ensures that:
            // - Lambda methods are generated to the same frame as before, so they can be updated in-place.
            // - "Parent" links between closure scopes are preserved.

            using var _1 = PooledDictionary<ISymbol, int>.GetInstance(out var oldCapturesIndex);
            using var _2 = PooledDictionary<ISymbol, int>.GetInstance(out var newCapturesIndex);

            BuildIndex(oldCapturesIndex, oldCaptures);
            BuildIndex(newCapturesIndex, newCaptures);

            if (matchedLambdas != null)
            {
                var mappedLambdasHaveErrors = false;
                foreach (var (oldLambdaBody, newLambdaInfo) in matchedLambdas)
                {
                    var newLambdaBody = newLambdaInfo.NewBody;

                    // The map now contains only matched lambdas. Any unmatched ones would have contained an active statement and 
                    // a rude edit would be reported in syntax analysis phase.
                    RoslynDebug.Assert(newLambdaInfo.Match != null && newLambdaBody != null);

                    var accessedOldCaptures = GetAccessedCaptures(oldLambdaBody, oldModel, oldCaptures, oldCapturesIndex);
                    var accessedNewCaptures = GetAccessedCaptures(newLambdaBody, newModel, newCaptures, newCapturesIndex);

                    // Requirement: 
                    // (new(ReadInside) \/ new(WrittenInside)) /\ new(Captured) == (old(ReadInside) \/ old(WrittenInside)) /\ old(Captured)
                    for (var newCaptureIndex = 0; newCaptureIndex < newCaptures.Length; newCaptureIndex++)
                    {
                        var newAccessed = accessedNewCaptures[newCaptureIndex];
                        var oldAccessed = accessedOldCaptures[reverseCapturesMap[newCaptureIndex]];

                        if (newAccessed != oldAccessed)
                        {
                            var newCapture = newCaptures[newCaptureIndex];

                            var rudeEdit = newAccessed ? RudeEditKind.AccessingCapturedVariableInLambda : RudeEditKind.NotAccessingCapturedVariableInLambda;
                            var arguments = new[] { newCapture.Name, GetDisplayName(GetLambda(newLambdaBody)) };

                            if (newCapture.IsThisParameter() || oldAccessed)
                            {
                                // changed accessed to "this", or captured variable accessed in old lambda is not accessed in the new lambda
                                diagnostics.Add(new RudeEditDiagnostic(rudeEdit, GetDiagnosticSpan(GetLambda(newLambdaBody), EditKind.Update), null, arguments));
                            }
                            else if (newAccessed)
                            {
                                // captured variable accessed in new lambda is not accessed in the old lambda
                                var hasUseSites = false;
                                foreach (var useSite in GetVariableUseSites(GetLambdaBodyExpressionsAndStatements(newLambdaBody), newCapture, newModel, cancellationToken))
                                {
                                    hasUseSites = true;
                                    diagnostics.Add(new RudeEditDiagnostic(rudeEdit, useSite.Span, null, arguments));
                                }

                                Debug.Assert(hasUseSites);
                            }

                            mappedLambdasHaveErrors = true;
                        }
                    }
                }

                if (mappedLambdasHaveErrors)
                {
                    return;
                }
            }

            // Report rude edits for lambdas added to the method.
            // We already checked that no new captures are introduced or removed. 
            // We also need to make sure that no new parent frame links are introduced.
            // 
            // We could implement the same analysis as the compiler does when rewriting lambdas - 
            // to determine what closure scopes are connected at runtime via parent link, 
            // and then disallow adding a lambda that connects two previously unconnected 
            // groups of scopes.
            //
            // However even if we implemented that logic here, it would be challenging to 
            // present the result of the analysis to the user in a short comprehensible error message.
            // 
            // In practice, we believe the common scenarios are (in order of commonality):
            // 1) adding a static lambda
            // 2) adding a lambda that accesses only "this"
            // 3) adding a lambda that accesses variables from the same scope
            // 4) adding a lambda that accesses "this" and variables from a single scope
            // 5) adding a lambda that accesses variables from different scopes that are linked
            // 6) adding a lambda that accesses variables from unlinked scopes
            // 
            // We currently allow #1, #2, and #3 and report a rude edit for the other cases.
            // In future we might be able to enable more.

            var containingTypeDeclaration = TryGetContainingTypeDeclaration(newMemberBody);
            var isInInterfaceDeclaration = containingTypeDeclaration != null && IsInterfaceDeclaration(containingTypeDeclaration);

            foreach (var newLambda in newMemberBody.DescendantNodesAndSelf())
            {
                if (TryGetLambdaBodies(newLambda, out var newLambdaBody1, out var newLambdaBody2))
                {
                    if (!map.Reverse.ContainsKey(newLambda))
                    {
                        if (!CanAddNewLambda(newLambda, capabilities, matchedLambdas))
                        {
                            diagnostics.Add(new RudeEditDiagnostic(RudeEditKind.InsertNotSupportedByRuntime, GetDiagnosticSpan(newLambda, EditKind.Insert), newLambda, new string[] { GetDisplayName(newLambda, EditKind.Insert) }));
                        }

                        // TODO: https://github.com/dotnet/roslyn/issues/37128
                        // Local functions are emitted directly to the type containing the containing method.
                        // Although local functions are non-virtual the Core CLR currently does not support adding any method to an interface.
                        if (isInInterfaceDeclaration && IsLocalFunction(newLambda))
                        {
                            diagnostics.Add(new RudeEditDiagnostic(RudeEditKind.InsertLocalFunctionIntoInterfaceMethod, GetDiagnosticSpan(newLambda, EditKind.Insert), newLambda));
                        }

                        ReportMultiScopeCaptures(newLambdaBody1, newModel, newCaptures, newCaptures, newCapturesToClosureScopes, newCapturesIndex, reverseCapturesMap, diagnostics, isInsert: true, cancellationToken: cancellationToken);

                        if (newLambdaBody2 != null)
                        {
                            ReportMultiScopeCaptures(newLambdaBody2, newModel, newCaptures, newCaptures, newCapturesToClosureScopes, newCapturesIndex, reverseCapturesMap, diagnostics, isInsert: true, cancellationToken: cancellationToken);
                        }
                    }

                    syntaxMapRequired = true;
                }
            }

            // Similarly for addition. We don't allow removal of lambda that has captures from multiple scopes.

            foreach (var oldLambda in oldMemberBody.DescendantNodesAndSelf())
            {
                if (TryGetLambdaBodies(oldLambda, out var oldLambdaBody1, out var oldLambdaBody2) && !map.Forward.ContainsKey(oldLambda))
                {
                    ReportMultiScopeCaptures(oldLambdaBody1, oldModel, oldCaptures, newCaptures, oldCapturesToClosureScopes, oldCapturesIndex, reverseCapturesMap, diagnostics, isInsert: false, cancellationToken: cancellationToken);

                    if (oldLambdaBody2 != null)
                    {
                        ReportMultiScopeCaptures(oldLambdaBody2, oldModel, oldCaptures, newCaptures, oldCapturesToClosureScopes, oldCapturesIndex, reverseCapturesMap, diagnostics, isInsert: false, cancellationToken: cancellationToken);
                    }
                }
            }

            reverseCapturesMap.Free();
            newCapturesToClosureScopes.Free();
            oldCapturesToClosureScopes.Free();
        }

        private bool CanAddNewLambda(SyntaxNode newLambda, EditAndContinueCapabilities capabilities, IReadOnlyDictionary<SyntaxNode, LambdaInfo>? matchedLambdas)
        {
            // New local functions mean new methods in existing classes
            if (IsLocalFunction(newLambda))
            {
                return capabilities.HasFlag(EditAndContinueCapabilities.AddMethodToExistingType);
            }

            // New lambdas sometimes mean creating new helper classes, and sometimes mean new methods in exising helper classes
            // Unfortunately we are limited here in what we can do here. See: https://github.com/dotnet/roslyn/issues/52759

            // If there is already a lambda in the method then the new lambda would result in a new method in the existing helper class.
            // This check is redundant with the below, once the limitation in the referenced issue is resolved
            if (matchedLambdas is { Count: > 0 })
            {
                return capabilities.HasFlag(EditAndContinueCapabilities.AddMethodToExistingType);
            }

            // If there is already a lambda in the class then the new lambda would result in a new method in the existing helper class.
            // If there isn't already a lambda in the class then the new lambda would result in a new helper class.
            // Unfortunately right now we can't determine which of these is true so we have to just check both capabilities instead.
            return capabilities.HasFlag(EditAndContinueCapabilities.NewTypeDefinition) &&
                capabilities.HasFlag(EditAndContinueCapabilities.AddMethodToExistingType);
        }

        private void ReportMultiScopeCaptures(
            SyntaxNode lambdaBody,
            SemanticModel model,
            ImmutableArray<ISymbol> captures,
            ImmutableArray<ISymbol> newCaptures,
            ArrayBuilder<SyntaxNode?> newCapturesToClosureScopes,
            PooledDictionary<ISymbol, int> capturesIndex,
            ArrayBuilder<int> reverseCapturesMap,
            ArrayBuilder<RudeEditDiagnostic> diagnostics,
            bool isInsert,
            CancellationToken cancellationToken)
        {
            if (captures.Length == 0)
            {
                return;
            }

            var accessedCaptures = GetAccessedCaptures(lambdaBody, model, captures, capturesIndex);

            var firstAccessedCaptureIndex = -1;
            for (var i = 0; i < captures.Length; i++)
            {
                if (accessedCaptures[i])
                {
                    if (firstAccessedCaptureIndex == -1)
                    {
                        firstAccessedCaptureIndex = i;
                    }
                    else if (newCapturesToClosureScopes[firstAccessedCaptureIndex] != newCapturesToClosureScopes[i])
                    {
                        // the lambda accesses variables from two different scopes:

                        TextSpan errorSpan;
                        RudeEditKind rudeEdit;
                        if (isInsert)
                        {
                            if (captures[i].IsThisParameter())
                            {
                                errorSpan = GetDiagnosticSpan(GetLambda(lambdaBody), EditKind.Insert);
                            }
                            else
                            {
                                errorSpan = GetVariableUseSites(GetLambdaBodyExpressionsAndStatements(lambdaBody), captures[i], model, cancellationToken).First().Span;
                            }

                            rudeEdit = RudeEditKind.InsertLambdaWithMultiScopeCapture;
                        }
                        else
                        {
                            errorSpan = newCaptures[reverseCapturesMap.IndexOf(i)].Locations.Single().SourceSpan;
                            rudeEdit = RudeEditKind.DeleteLambdaWithMultiScopeCapture;
                        }

                        diagnostics.Add(new RudeEditDiagnostic(
                            rudeEdit,
                            errorSpan,
                            null,
                            new[] { GetDisplayName(GetLambda(lambdaBody)), captures[firstAccessedCaptureIndex].Name, captures[i].Name }));

                        break;
                    }
                }
            }
        }

        private BitVector GetAccessedCaptures(SyntaxNode lambdaBody, SemanticModel model, ImmutableArray<ISymbol> captures, PooledDictionary<ISymbol, int> capturesIndex)
        {
            var result = BitVector.Create(captures.Length);

            foreach (var expressionOrStatement in GetLambdaBodyExpressionsAndStatements(lambdaBody))
            {
                var dataFlow = model.AnalyzeDataFlow(expressionOrStatement);
                MarkVariables(ref result, dataFlow.ReadInside, capturesIndex);
                MarkVariables(ref result, dataFlow.WrittenInside, capturesIndex);
            }

            return result;
        }

        private static void MarkVariables(ref BitVector mask, ImmutableArray<ISymbol> variables, Dictionary<ISymbol, int> index)
        {
            foreach (var variable in variables)
            {
                if (index.TryGetValue(variable, out var newCaptureIndex))
                {
                    mask[newCaptureIndex] = true;
                }
            }
        }

        private static void BuildIndex<TKey>(Dictionary<TKey, int> index, ImmutableArray<TKey> array)
            where TKey : notnull
        {
            for (var i = 0; i < array.Length; i++)
            {
                index.Add(array[i], i);
            }
        }

        /// <summary>
        /// Returns node that represents a declaration of the symbol whose <paramref name="reference"/> is passed in.
        /// </summary>
        protected abstract SyntaxNode GetSymbolDeclarationSyntax(SyntaxReference reference, CancellationToken cancellationToken);

        private static TextSpan GetThisParameterDiagnosticSpan(ISymbol member)
            => member.Locations.First().SourceSpan;

        private static TextSpan GetVariableDiagnosticSpan(ISymbol local)
        {
            // Note that in VB implicit value parameter in property setter doesn't have a location.
            // In C# its location is the location of the setter.
            // See https://github.com/dotnet/roslyn/issues/14273
            return local.Locations.FirstOrDefault()?.SourceSpan ?? local.ContainingSymbol.Locations.First().SourceSpan;
        }

        private static (SyntaxNode? Node, int Ordinal) GetParameterKey(IParameterSymbol parameter, CancellationToken cancellationToken)
        {
            var containingLambda = parameter.ContainingSymbol as IMethodSymbol;
            if (containingLambda?.MethodKind is MethodKind.LambdaMethod or MethodKind.LocalFunction)
            {
                var oldContainingLambdaSyntax = containingLambda.DeclaringSyntaxReferences.Single().GetSyntax(cancellationToken);
                return (oldContainingLambdaSyntax, parameter.Ordinal);
            }
            else
            {
                return (Node: null, parameter.Ordinal);
            }
        }

        private static bool TryMapParameter((SyntaxNode? Node, int Ordinal) parameterKey, IReadOnlyDictionary<SyntaxNode, SyntaxNode> map, out (SyntaxNode? Node, int Ordinal) mappedParameterKey)
        {
            var containingLambdaSyntax = parameterKey.Node;

            if (containingLambdaSyntax == null)
            {
                // method parameter: no syntax, same ordinal (can't change since method signatures must match)
                mappedParameterKey = parameterKey;
                return true;
            }

            if (map.TryGetValue(containingLambdaSyntax, out var mappedContainingLambdaSyntax))
            {
                // parameter of an existing lambda: same ordinal (can't change since lambda signatures must match), 
                mappedParameterKey = (mappedContainingLambdaSyntax, parameterKey.Ordinal);
                return true;
            }

            // no mapping
            mappedParameterKey = default;
            return false;
        }

        private void CalculateCapturedVariablesMaps(
            ImmutableArray<ISymbol> oldCaptures,
            SyntaxNode oldMemberBody,
            ImmutableArray<ISymbol> newCaptures,
            ISymbol newMember,
            SyntaxNode newMemberBody,
            BidirectionalMap<SyntaxNode> map,
            [Out] ArrayBuilder<int> reverseCapturesMap,                  // {new capture index -> old capture index}
            [Out] ArrayBuilder<SyntaxNode?> newCapturesToClosureScopes,  // {new capture index -> new closure scope}
            [Out] ArrayBuilder<SyntaxNode?> oldCapturesToClosureScopes,  // {old capture index -> old closure scope}
            [Out] ArrayBuilder<RudeEditDiagnostic> diagnostics,
            out bool hasErrors,
            CancellationToken cancellationToken)
        {
            hasErrors = false;

            // Validate that all variables that are/were captured in the new/old body were captured in 
            // the old/new one and their type and scope haven't changed. 
            //
            // Frames are created based upon captured variables and their scopes. If the scopes haven't changed the frames won't either.
            // 
            // In future we can relax some of these limitations. 
            // - If a newly captured variable's scope is already a closure then it is ok to lift this variable to the existing closure,
            //   unless any lambda (or the containing member) that can access the variable is active. If it was active we would need 
            //   to copy the value of the local variable to the lifted field.
            //  
            //   Consider the following edit:
            //   Gen0                               Gen1
            //   ...                                ...
            //     {                                  {  
            //        int x = 1, y = 2;                  int x = 1, y = 2;
            //        F(() => x);                        F(() => x);
            //   AS-->W(y)                          AS-->W(y)
            //                                           F(() => y);
            //     }                                  }
            //   ...                                ...
            //
            // - If an "uncaptured" variable's scope still defines other captured variables it is ok to cease capturing the variable,
            //   unless any lambda (or the containing member) that can access the variable is active. If it was active we would need 
            //   to copy the value of the lifted field to the local variable (consider reverse edit in the example above).
            //
            // - While building the closure tree for the new version the compiler can recreate 
            //   the closure tree of the previous version and then map 
            //   closure scopes in the new version to the previous ones, keeping empty closures around.

            using var _1 = PooledDictionary<SyntaxNode, int>.GetInstance(out var oldLocalCapturesBySyntax);
            using var _2 = PooledDictionary<(SyntaxNode? Node, int Ordinal), int>.GetInstance(out var oldParameterCapturesByLambdaAndOrdinal);

            for (var i = 0; i < oldCaptures.Length; i++)
            {
                var oldCapture = oldCaptures[i];

                if (oldCapture.Kind == SymbolKind.Parameter)
                {
                    oldParameterCapturesByLambdaAndOrdinal.Add(GetParameterKey((IParameterSymbol)oldCapture, cancellationToken), i);
                }
                else
                {
                    oldLocalCapturesBySyntax.Add(oldCapture.DeclaringSyntaxReferences.Single().GetSyntax(cancellationToken), i);
                }
            }

            for (var newCaptureIndex = 0; newCaptureIndex < newCaptures.Length; newCaptureIndex++)
            {
                var newCapture = newCaptures[newCaptureIndex];
                int oldCaptureIndex;

                if (newCapture.Kind == SymbolKind.Parameter)
                {
                    var newParameterCapture = (IParameterSymbol)newCapture;
                    var newParameterKey = GetParameterKey(newParameterCapture, cancellationToken);
                    if (!TryMapParameter(newParameterKey, map.Reverse, out var oldParameterKey) ||
                        !oldParameterCapturesByLambdaAndOrdinal.TryGetValue(oldParameterKey, out oldCaptureIndex))
                    {
                        // parameter has not been captured prior the edit:
                        diagnostics.Add(new RudeEditDiagnostic(
                            RudeEditKind.CapturingVariable,
                            GetVariableDiagnosticSpan(newCapture),
                            null,
                            new[] { newCapture.Name }));

                        hasErrors = true;
                        continue;
                    }

                    // Remove the old parameter capture so that at the end we can use this hashset 
                    // to identify old captures that don't have a corresponding capture in the new version:
                    oldParameterCapturesByLambdaAndOrdinal.Remove(oldParameterKey);
                }
                else
                {
                    var newCaptureSyntax = newCapture.DeclaringSyntaxReferences.Single().GetSyntax(cancellationToken);

                    // variable doesn't exists in the old method or has not been captured prior the edit:
                    if (!map.Reverse.TryGetValue(newCaptureSyntax, out var mappedOldSyntax) ||
                        !oldLocalCapturesBySyntax.TryGetValue(mappedOldSyntax, out oldCaptureIndex))
                    {
                        diagnostics.Add(new RudeEditDiagnostic(
                            RudeEditKind.CapturingVariable,
                            newCapture.Locations.First().SourceSpan,
                            null,
                            new[] { newCapture.Name }));

                        hasErrors = true;
                        continue;
                    }

                    // Remove the old capture so that at the end we can use this hashset 
                    // to identify old captures that don't have a corresponding capture in the new version:
                    oldLocalCapturesBySyntax.Remove(mappedOldSyntax);
                }

                reverseCapturesMap[newCaptureIndex] = oldCaptureIndex;

                // the type and scope of parameters can't change
                if (newCapture.Kind == SymbolKind.Parameter)
                {
                    continue;
                }

                var oldCapture = oldCaptures[oldCaptureIndex];

                // Parameter capture can't be changed to local capture and vice versa
                // because parameters can't be introduced or deleted during EnC 
                // (we checked above for changes in lambda signatures).
                // Also range variables can't be mapped to other variables since they have 
                // different kinds of declarator syntax nodes.
                Debug.Assert(oldCapture.Kind == newCapture.Kind);

                // Range variables don't have types. Each transparent identifier (range variable use)
                // might have a different type. Changing these types is ok as long as the containing lambda
                // signatures remain unchanged, which we validate for all lambdas in general.
                // 
                // The scope of a transparent identifier is the containing lambda body. Since we verify that
                // each lambda body accesses the same captured variables (including range variables) 
                // the corresponding scopes are guaranteed to be preserved as well.
                if (oldCapture.Kind == SymbolKind.RangeVariable)
                {
                    continue;
                }

                // rename:
                // Note that the name has to match exactly even in VB, since we can't rename a field.
                // Consider: We could allow rename by emitting some special debug info for the field.
                if (newCapture.Name != oldCapture.Name)
                {
                    diagnostics.Add(new RudeEditDiagnostic(
                        RudeEditKind.RenamingCapturedVariable,
                        newCapture.Locations.First().SourceSpan,
                        null,
                        new[] { oldCapture.Name, newCapture.Name }));

                    hasErrors = true;
                    continue;
                }

                // type check
                var oldTypeOpt = GetType(oldCapture);
                var newTypeOpt = GetType(newCapture);

                if (!s_assemblyEqualityComparer.Equals(oldTypeOpt, newTypeOpt))
                {
                    diagnostics.Add(new RudeEditDiagnostic(
                        RudeEditKind.ChangingCapturedVariableType,
                        GetVariableDiagnosticSpan(newCapture),
                        null,
                        new[] { newCapture.Name, oldTypeOpt.ToDisplayString(ErrorDisplayFormat) }));

                    hasErrors = true;
                    continue;
                }

                // scope check:
                var oldScopeOpt = GetCapturedVariableScope(oldCapture, oldMemberBody, cancellationToken);
                var newScopeOpt = GetCapturedVariableScope(newCapture, newMemberBody, cancellationToken);
                if (!AreEquivalentClosureScopes(oldScopeOpt, newScopeOpt, map.Reverse))
                {
                    diagnostics.Add(new RudeEditDiagnostic(
                        RudeEditKind.ChangingCapturedVariableScope,
                        GetVariableDiagnosticSpan(newCapture),
                        null,
                        new[] { newCapture.Name }));

                    hasErrors = true;
                    continue;
                }

                newCapturesToClosureScopes[newCaptureIndex] = newScopeOpt;
                oldCapturesToClosureScopes[oldCaptureIndex] = oldScopeOpt;
            }

            // What's left in oldCapturesBySyntax are captured variables in the previous version
            // that have no corresponding captured variables in the new version. 
            // Report a rude edit for all such variables.

            if (oldParameterCapturesByLambdaAndOrdinal.Count > 0)
            {
                // syntax-less parameters are not included:
                var newMemberParametersWithSyntax = newMember.GetParameters();

                // uncaptured parameters:
                foreach (var ((oldContainingLambdaSyntax, ordinal), oldCaptureIndex) in oldParameterCapturesByLambdaAndOrdinal)
                {
                    var oldCapture = oldCaptures[oldCaptureIndex];

                    TextSpan span;
                    if (ordinal < 0)
                    {
                        // this parameter:
                        span = GetThisParameterDiagnosticSpan(newMember);
                    }
                    else if (oldContainingLambdaSyntax != null)
                    {
                        // lambda:
                        span = GetLambdaParameterDiagnosticSpan(oldContainingLambdaSyntax, ordinal);
                    }
                    else if (oldCapture.IsImplicitValueParameter())
                    {
                        // value parameter of a property/indexer setter, event adder/remover:
                        span = newMember.Locations.First().SourceSpan;
                    }
                    else
                    {
                        // method or property:
                        span = GetVariableDiagnosticSpan(newMemberParametersWithSyntax[ordinal]);
                    }

                    diagnostics.Add(new RudeEditDiagnostic(
                        RudeEditKind.NotCapturingVariable,
                        span,
                        null,
                        new[] { oldCapture.Name }));
                }

                hasErrors = true;
            }

            if (oldLocalCapturesBySyntax.Count > 0)
            {
                // uncaptured or deleted variables:
                foreach (var entry in oldLocalCapturesBySyntax)
                {
                    var oldCaptureNode = entry.Key;
                    var oldCaptureIndex = entry.Value;
                    var name = oldCaptures[oldCaptureIndex].Name;
                    if (map.Forward.TryGetValue(oldCaptureNode, out var newCaptureNode))
                    {
                        diagnostics.Add(new RudeEditDiagnostic(
                            RudeEditKind.NotCapturingVariable,
                            newCaptureNode.Span,
                            null,
                            new[] { name }));
                    }
                    else
                    {
                        diagnostics.Add(new RudeEditDiagnostic(
                            RudeEditKind.DeletingCapturedVariable,
                            GetDeletedNodeDiagnosticSpan(map.Forward, oldCaptureNode),
                            null,
                            new[] { name }));
                    }
                }

                hasErrors = true;
            }
        }

        protected virtual void ReportLambdaSignatureRudeEdits(
            SemanticModel oldModel,
            SyntaxNode oldLambdaBody,
            SemanticModel newModel,
            SyntaxNode newLambdaBody,
            EditAndContinueCapabilities capabilities,
            ArrayBuilder<RudeEditDiagnostic> diagnostics,
            out bool hasErrors,
            CancellationToken cancellationToken)
        {
            var newLambda = GetLambda(newLambdaBody);
            var oldLambda = GetLambda(oldLambdaBody);

            Debug.Assert(IsNestedFunction(newLambda) == IsNestedFunction(oldLambda));

            // queries are analyzed separately
            if (!IsNestedFunction(newLambda))
            {
                hasErrors = false;
                return;
            }

            var oldLambdaSymbol = GetLambdaExpressionSymbol(oldModel, oldLambda, cancellationToken);
            var newLambdaSymbol = GetLambdaExpressionSymbol(newModel, newLambda, cancellationToken);

            AnalyzeCustomAttributes(oldLambdaSymbol, newLambdaSymbol, capabilities, diagnostics, semanticEdits: null, syntaxMap: null, cancellationToken);

            RudeEditKind rudeEdit;

            if (!oldLambdaSymbol.Parameters.SequenceEqual(newLambdaSymbol.Parameters, s_assemblyEqualityComparer.ParameterEquivalenceComparer))
            {
                rudeEdit = RudeEditKind.ChangingLambdaParameters;
            }
            else if (!s_assemblyEqualityComparer.ReturnTypeEquals(oldLambdaSymbol, newLambdaSymbol))
            {
                rudeEdit = RudeEditKind.ChangingLambdaReturnType;
            }
            else
            {
                hasErrors = false;
                return;
            }

            diagnostics.Add(new RudeEditDiagnostic(
                rudeEdit,
                GetDiagnosticSpan(newLambda, EditKind.Update),
                newLambda,
                new[] { GetDisplayName(newLambda) }));

            hasErrors = true;
        }

        private static ITypeSymbol GetType(ISymbol localOrParameter)
            => localOrParameter.Kind switch
            {
                SymbolKind.Parameter => ((IParameterSymbol)localOrParameter).Type,
                SymbolKind.Local => ((ILocalSymbol)localOrParameter).Type,
                _ => throw ExceptionUtilities.UnexpectedValue(localOrParameter.Kind),
            };

        private SyntaxNode GetCapturedVariableScope(ISymbol localOrParameter, SyntaxNode memberBody, CancellationToken cancellationToken)
        {
            Debug.Assert(localOrParameter.Kind != SymbolKind.RangeVariable);

            if (localOrParameter.Kind == SymbolKind.Parameter)
            {
                var member = localOrParameter.ContainingSymbol;

                // lambda parameters and C# constructor parameters are lifted to their own scope:
                if ((member as IMethodSymbol)?.MethodKind == MethodKind.AnonymousFunction || HasParameterClosureScope(member))
                {
                    var result = localOrParameter.DeclaringSyntaxReferences.Single().GetSyntax(cancellationToken);
                    Debug.Assert(IsLambda(result));
                    return result;
                }

                return memberBody;
            }

            var node = localOrParameter.DeclaringSyntaxReferences.Single().GetSyntax(cancellationToken);
            while (true)
            {
                RoslynDebug.Assert(node is object);
                if (IsClosureScope(node))
                {
                    return node;
                }

                node = node.Parent;
            }
        }

        private static bool AreEquivalentClosureScopes(SyntaxNode oldScopeOpt, SyntaxNode newScopeOpt, IReadOnlyDictionary<SyntaxNode, SyntaxNode> reverseMap)
        {
            if (oldScopeOpt == null || newScopeOpt == null)
            {
                return oldScopeOpt == newScopeOpt;
            }

            return reverseMap.TryGetValue(newScopeOpt, out var mappedScope) && mappedScope == oldScopeOpt;
        }

        #endregion

        #region State Machines

        private void ReportStateMachineRudeEdits(
            Compilation oldCompilation,
            ISymbol oldMember,
            SyntaxNode newBody,
            ArrayBuilder<RudeEditDiagnostic> diagnostics)
        {
            // Only methods, local functions and anonymous functions can be async/iterators machines, 
            // but don't assume so to be resiliant against errors in code.
            if (oldMember is not IMethodSymbol oldMethod)
            {
                return;
            }

            var stateMachineAttributeQualifiedName = oldMethod.IsAsync ?
                "System.Runtime.CompilerServices.AsyncStateMachineAttribute" :
                "System.Runtime.CompilerServices.IteratorStateMachineAttribute";

            // We assume that the attributes, if exist, are well formed.
            // If not an error will be reported during EnC delta emit.

            // Report rude edit if the type is not found in the compilation.
            // Consider: This diagnostic is cached in the document analysis,
            // so it could happen that the attribute type is added later to
            // the compilation and we continue to report the diagnostic.
            // We could report rude edit when adding these types or flush all
            // (or specific) document caches. This is not a common scenario though,
            // since the attribute has been long defined in the BCL.
            if (oldCompilation.GetTypeByMetadataName(stateMachineAttributeQualifiedName) == null)
            {
                diagnostics.Add(new RudeEditDiagnostic(
                    RudeEditKind.UpdatingStateMachineMethodMissingAttribute,
                    GetBodyDiagnosticSpan(newBody, EditKind.Update),
                    newBody,
                    new[] { stateMachineAttributeQualifiedName }));
            }
        }

        #endregion

        #endregion

        #region Helpers 

        private static SyntaxNode? TryGetNode(SyntaxNode root, int position)
            => root.FullSpan.Contains(position) ? root.FindToken(position).Parent : null;

        internal static void AddNodes<T>(ArrayBuilder<SyntaxNode> nodes, SyntaxList<T> list)
            where T : SyntaxNode
        {
            foreach (var node in list)
            {
                nodes.Add(node);
            }
        }

        internal static void AddNodes<T>(ArrayBuilder<SyntaxNode> nodes, SeparatedSyntaxList<T>? list)
            where T : SyntaxNode
        {
            if (list.HasValue)
            {
                foreach (var node in list.Value)
                {
                    nodes.Add(node);
                }
            }
        }

        private sealed class TypedConstantComparer : IEqualityComparer<TypedConstant>
        {
            public static TypedConstantComparer Instance = new TypedConstantComparer();

            public bool Equals(TypedConstant x, TypedConstant y)
                => x.Kind.Equals(y.Kind) &&
                   x.IsNull.Equals(y.IsNull) &&
                   SymbolEquivalenceComparer.Instance.Equals(x.Type, y.Type) &&
                   x.Kind switch
                   {
                       TypedConstantKind.Array => x.Values.SequenceEqual(y.Values, TypedConstantComparer.Instance),
                       _ => object.Equals(x.Value, y.Value)
                   };

            public int GetHashCode(TypedConstant obj)
                => obj.GetHashCode();
        }

        private sealed class NamedArgumentComparer : IEqualityComparer<KeyValuePair<string, TypedConstant>>
        {
            public static NamedArgumentComparer Instance = new NamedArgumentComparer();

            public bool Equals(KeyValuePair<string, TypedConstant> x, KeyValuePair<string, TypedConstant> y)
                => x.Key.Equals(y.Key) &&
                   TypedConstantComparer.Instance.Equals(x.Value, y.Value);

            public int GetHashCode(KeyValuePair<string, TypedConstant> obj)
                 => obj.GetHashCode();
        }

        #endregion

        #region Testing

        internal TestAccessor GetTestAccessor()
            => new(this);

        internal readonly struct TestAccessor
        {
            private readonly AbstractEditAndContinueAnalyzer _abstractEditAndContinueAnalyzer;

            public TestAccessor(AbstractEditAndContinueAnalyzer abstractEditAndContinueAnalyzer)
                => _abstractEditAndContinueAnalyzer = abstractEditAndContinueAnalyzer;

            internal void ReportTopLevelSyntacticRudeEdits(ArrayBuilder<RudeEditDiagnostic> diagnostics, EditScript<SyntaxNode> syntacticEdits, Dictionary<SyntaxNode, EditKind> editMap)
                => _abstractEditAndContinueAnalyzer.ReportTopLevelSyntacticRudeEdits(diagnostics, syntacticEdits, editMap);

            internal BidirectionalMap<SyntaxNode> ComputeMap(
                Match<SyntaxNode> bodyMatch,
                ArrayBuilder<ActiveNode> activeNodes,
                ref Dictionary<SyntaxNode, LambdaInfo>? lazyActiveOrMatchedLambdas,
                ArrayBuilder<RudeEditDiagnostic> diagnostics)
            {
                return _abstractEditAndContinueAnalyzer.ComputeMap(bodyMatch, activeNodes, ref lazyActiveOrMatchedLambdas, diagnostics);
            }

            internal Match<SyntaxNode> ComputeBodyMatch(
                SyntaxNode oldBody,
                SyntaxNode newBody,
                ActiveNode[] activeNodes,
                ArrayBuilder<RudeEditDiagnostic> diagnostics,
                out bool oldHasStateMachineSuspensionPoint,
                out bool newHasStateMachineSuspensionPoint)
            {
                return _abstractEditAndContinueAnalyzer.ComputeBodyMatch(oldBody, newBody, activeNodes, diagnostics, out oldHasStateMachineSuspensionPoint, out newHasStateMachineSuspensionPoint);
            }

            internal void AnalyzeTrivia(
                Match<SyntaxNode> topMatch,
                IReadOnlyDictionary<SyntaxNode, EditKind> editMap,
                [Out] ArrayBuilder<(SyntaxNode OldNode, SyntaxNode NewNode)> triviaEdits,
                [Out] ArrayBuilder<SequencePointUpdates> lineEdits,
                [Out] ArrayBuilder<RudeEditDiagnostic> diagnostics,
                CancellationToken cancellationToken)
            {
                _abstractEditAndContinueAnalyzer.AnalyzeTrivia(topMatch, editMap, triviaEdits, lineEdits, diagnostics, cancellationToken);
            }
        }

        #endregion
    }
}<|MERGE_RESOLUTION|>--- conflicted
+++ resolved
@@ -3141,13 +3141,14 @@
             }
         }
 
-<<<<<<< HEAD
         private static void ReportMethodDeclarationRudeEdits(IMethodSymbol oldSymbol, IMethodSymbol newSymbol, TextSpan diagnosticSpan, ArrayBuilder<RudeEditDiagnostic> diagnostics)
         {
             if (!SymbolEqualityComparer.Default.Equals(oldSymbol.ReturnType, newSymbol.ReturnType))
             {
                 diagnostics.Add(new RudeEditDiagnostic(RudeEditKind.TypeUpdate, diagnosticSpan));
-=======
+            }
+        }
+
         private void AnalyzeCustomAttributes(ISymbol? oldSymbol, ISymbol newSymbol, EditAndContinueCapabilities capabilities, ArrayBuilder<RudeEditDiagnostic> diagnostics, ArrayBuilder<SemanticEditInfo>? semanticEdits, Func<SyntaxNode, SyntaxNode?>? syntaxMap, CancellationToken cancellationToken)
         {
             var needsEdit = false;
@@ -3337,7 +3338,6 @@
                 }
 
                 return false;
->>>>>>> b796152a
             }
         }
 
