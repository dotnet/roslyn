﻿// Licensed to the .NET Foundation under one or more agreements.
// The .NET Foundation licenses this file to you under the MIT license.
// See the LICENSE file in the project root for more information.

#nullable enable

using System;
using System.Collections.Generic;
using System.Collections.Immutable;
using System.Diagnostics;
using System.Linq;
using System.Threading;
using System.Threading.Tasks;
using Microsoft.CodeAnalysis.Diagnostics;
using Microsoft.CodeAnalysis.Emit;
using Microsoft.CodeAnalysis.ErrorReporting;
using Microsoft.CodeAnalysis.Host;
using Microsoft.CodeAnalysis.Internal.Log;
using Microsoft.CodeAnalysis.PooledObjects;
using Microsoft.CodeAnalysis.Text;
using Roslyn.Utilities;

namespace Microsoft.CodeAnalysis.EditAndContinue
{
    /// <summary>
    /// Implements core of Edit and Continue orchestration: management of edit sessions and connecting EnC related services.
    /// </summary>
    internal sealed class EditAndContinueWorkspaceService : IEditAndContinueWorkspaceService
    {
        internal static readonly TraceLog Log = new TraceLog(2048, "EnC");

        private readonly Workspace _workspace;
        private readonly IDiagnosticAnalyzerService _diagnosticService;
        private readonly IDebuggeeModuleMetadataProvider _debugeeModuleMetadataProvider;
        private readonly EditAndContinueDiagnosticUpdateSource _emitDiagnosticsUpdateSource;
        private readonly EditSessionTelemetry _editSessionTelemetry;
        private readonly DebuggingSessionTelemetry _debuggingSessionTelemetry;
        private readonly Func<Project, CompilationOutputs> _compilationOutputsProvider;
        private readonly Action<DebuggingSessionTelemetry.Data> _reportTelemetry;

        /// <summary>
        /// A document id is added whenever a diagnostic is reported while in run mode.
        /// These diagnostics are cleared as soon as we enter break mode or the debugging session terminates.
        /// </summary>
        private readonly HashSet<DocumentId> _documentsWithReportedDiagnosticsDuringRunMode;
        private readonly object _documentsWithReportedDiagnosticsDuringRunModeGuard = new object();

        private DebuggingSession? _debuggingSession;
        private EditSession? _editSession;

        internal EditAndContinueWorkspaceService(
            Workspace workspace,
            IDiagnosticAnalyzerService diagnosticService,
            EditAndContinueDiagnosticUpdateSource diagnosticUpdateSource,
            IDebuggeeModuleMetadataProvider debugeeModuleMetadataProvider,
            Func<Project, CompilationOutputs>? testCompilationOutputsProvider = null,
            Action<DebuggingSessionTelemetry.Data>? testReportTelemetry = null)
        {
            _workspace = workspace;
            _diagnosticService = diagnosticService;
            _emitDiagnosticsUpdateSource = diagnosticUpdateSource;
            _debugeeModuleMetadataProvider = debugeeModuleMetadataProvider;
            _debuggingSessionTelemetry = new DebuggingSessionTelemetry();
            _editSessionTelemetry = new EditSessionTelemetry();
            _documentsWithReportedDiagnosticsDuringRunMode = new HashSet<DocumentId>();
            _compilationOutputsProvider = testCompilationOutputsProvider ?? GetCompilationOutputs;
            _reportTelemetry = testReportTelemetry ?? ReportTelemetry;
        }

        // test only:
        internal DebuggingSession? Test_GetDebuggingSession() => _debuggingSession;
        internal EditSession? Test_GetEditSession() => _editSession;
        internal Workspace Test_GetWorkspace() => _workspace;

        public bool IsDebuggingSessionInProgress
            => _debuggingSession != null;

        private static CompilationOutputs GetCompilationOutputs(Project project)
        {
            // The Project System doesn't always indicate whether we emit PDB, what kind of PDB we emit nor the path of the PDB.
            // To work around we look for the PDB on the path specified in the PDB debug directory.
            // https://github.com/dotnet/roslyn/issues/35065
            return new CompilationOutputFilesWithImplicitPdbPath(project.CompilationOutputInfo.AssemblyPath);
        }

        public void OnSourceFileUpdated(DocumentId documentId)
        {
            var debuggingSession = _debuggingSession;
            if (debuggingSession != null)
            {
                // fire and forget
                _ = Task.Run(() => debuggingSession.LastCommittedSolution.OnSourceFileUpdatedAsync(documentId, debuggingSession.CancellationToken));
            }
        }

        public void StartDebuggingSession(Solution solution)
        {
            var previousSession = Interlocked.CompareExchange(ref _debuggingSession, new DebuggingSession(solution, _compilationOutputsProvider), null);
            Contract.ThrowIfFalse(previousSession == null, "New debugging session can't be started until the existing one has ended.");
        }

        public void StartEditSession(ActiveStatementProvider activeStatementsProvider)
        {
            var debuggingSession = _debuggingSession;
            Contract.ThrowIfNull(debuggingSession, "Edit session can only be started during debugging session");

            var newSession = new EditSession(debuggingSession, _editSessionTelemetry, activeStatementsProvider, _debugeeModuleMetadataProvider);

            var previousSession = Interlocked.CompareExchange(ref _editSession, newSession, null);
            Contract.ThrowIfFalse(previousSession == null, "New edit session can't be started until the existing one has ended.");

            // clear diagnostics reported during run mode:
            ClearReportedRunModeDiagnostics();
        }

        public void EndEditSession()
        {
            // first, publish null session:
            var session = Interlocked.Exchange(ref _editSession, null);
            Contract.ThrowIfNull(session, "Edit session has not started.");

            // then cancel all ongoing work bound to the session:
            session.Cancel();

            // then clear all reported rude edits:
            _diagnosticService.Reanalyze(_workspace, documentIds: session.GetDocumentsWithReportedDiagnostics());

            _debuggingSessionTelemetry.LogEditSession(_editSessionTelemetry.GetDataAndClear());

            session.Dispose();
        }

        public void EndDebuggingSession()
        {
            var debuggingSession = Interlocked.Exchange(ref _debuggingSession, null);
            Contract.ThrowIfNull(debuggingSession, "Debugging session has not started.");

            // cancel all ongoing work bound to the session:
            debuggingSession.Cancel();

            _reportTelemetry(_debuggingSessionTelemetry.GetDataAndClear());

            // clear emit/apply diagnostics reported previously:
            _emitDiagnosticsUpdateSource.ClearDiagnostics();

            // clear diagnostics reported during run mode:
            ClearReportedRunModeDiagnostics();

            debuggingSession.Dispose();
        }

        internal static bool SupportsEditAndContinue(Project project)
            => project.LanguageServices.GetService<IEditAndContinueAnalyzer>() != null;

<<<<<<< HEAD
        public async Task<ImmutableArray<Diagnostic>> GetDocumentDiagnosticsAsync(Document document, CancellationToken cancellationToken)
=======
        public async Task<ImmutableArray<Diagnostic>> GetDocumentDiagnosticsAsync(Document document, DocumentActiveStatementSpanProvider activeStatementSpanProvider, CancellationToken cancellationToken)
>>>>>>> d12d0efb
        {
            try
            {
                var debuggingSession = _debuggingSession;
                if (debuggingSession == null)
                {
                    return ImmutableArray<Diagnostic>.Empty;
                }

                // Not a C# or VB project.
                var project = document.Project;
                if (!SupportsEditAndContinue(project))
                {
                    return ImmutableArray<Diagnostic>.Empty;
                }

                // Document does not compile to the assembly (e.g. cshtml files, .g.cs files generated for completion only)
                if (document.State.Attributes.DesignTimeOnly || !document.SupportsSyntaxTree)
                {
                    return ImmutableArray<Diagnostic>.Empty;
                }

                // Do not analyze documents (and report diagnostics) of projects that have not been built.
                // Allow user to make any changes in these documents, they won't be applied within the current debugging session.
                // Do not report the file read error - it might be an intermittent issue. The error will be reported when the 
                // change is attempted to be applied.
                var (mvid, _) = await debuggingSession.GetProjectModuleIdAsync(project, cancellationToken).ConfigureAwait(false);
                if (mvid == Guid.Empty)
                {
                    return ImmutableArray<Diagnostic>.Empty;
                }

                var (oldDocument, oldDocumentState) = await debuggingSession.LastCommittedSolution.GetDocumentAndStateAsync(document.Id, cancellationToken).ConfigureAwait(false);
                if (oldDocumentState == CommittedSolution.DocumentState.OutOfSync ||
                    oldDocumentState == CommittedSolution.DocumentState.Indeterminate ||
                    oldDocumentState == CommittedSolution.DocumentState.DesignTimeOnly)
                {
                    // Do not report diagnostics for existing out-of-sync documents or design-time-only documents.
                    return ImmutableArray<Diagnostic>.Empty;
                }

                // The document has not changed while the application is running since the last changes were committed:
                var editSession = _editSession;

                if (editSession == null)
                {
                    if (document == oldDocument)
                    {
                        return ImmutableArray<Diagnostic>.Empty;
                    }

                    // Any changes made in loaded, built projects outside of edit session are rude edits (the application is running):
                    var newSyntaxTree = await document.GetSyntaxTreeAsync(cancellationToken).ConfigureAwait(false);
                    Contract.ThrowIfNull(newSyntaxTree);

                    var changedSpans = await GetChangedSpansAsync(oldDocument, newSyntaxTree, cancellationToken).ConfigureAwait(false);
                    return GetRunModeDocumentDiagnostics(document, newSyntaxTree, changedSpans);
                }

                var documentActiveStatementSpans = await activeStatementSpanProvider(cancellationToken).ConfigureAwait(false);
                var analysis = await editSession.GetDocumentAnalysis(oldDocument, document, documentActiveStatementSpans).GetValueAsync(cancellationToken).ConfigureAwait(false);
                if (analysis.HasChanges)
                {
                    // Once we detected a change in a document let the debugger know that the corresponding loaded module
                    // is about to be updated, so that it can start initializing it for EnC update, reducing the amount of time applying
                    // the change blocks the UI when the user "continues".
                    if (debuggingSession.AddModulePreparedForUpdate(mvid))
                    {
                        // fire and forget:
                        _ = Task.Run(() => _debugeeModuleMetadataProvider.PrepareModuleForUpdateAsync(mvid, cancellationToken), cancellationToken);
                    }
                }

                if (analysis.RudeEditErrors.IsEmpty)
                {
                    return ImmutableArray<Diagnostic>.Empty;
                }

                editSession.Telemetry.LogRudeEditDiagnostics(analysis.RudeEditErrors);

                // track the document, so that we can refresh or clean diagnostics at the end of edit session:
                editSession.TrackDocumentWithReportedDiagnostics(document.Id);

                var tree = await document.GetSyntaxTreeAsync(cancellationToken).ConfigureAwait(false);
                return analysis.RudeEditErrors.SelectAsArray((e, t) => e.ToDiagnostic(t), tree);
            }
            catch (Exception e) when (FatalError.ReportWithoutCrashUnlessCanceled(e))
            {
                return ImmutableArray<Diagnostic>.Empty;
            }
        }

        private static async Task<IEnumerable<TextSpan>> GetChangedSpansAsync(Document? oldDocument, SyntaxTree newSyntaxTree, CancellationToken cancellationToken)
        {
            if (oldDocument != null)
            {
                var oldSyntaxTree = await oldDocument.GetSyntaxTreeAsync(cancellationToken).ConfigureAwait(false);
                Contract.ThrowIfNull(oldSyntaxTree);

                return GetSpansInNewDocument(await GetDocumentTextChangesAsync(oldSyntaxTree, newSyntaxTree, cancellationToken).ConfigureAwait(false));
            }

            var newRoot = await newSyntaxTree.GetRootAsync(cancellationToken).ConfigureAwait(false);
            return SpecializedCollections.SingletonEnumerable(newRoot.FullSpan);
        }

        private ImmutableArray<Diagnostic> GetRunModeDocumentDiagnostics(Document newDocument, SyntaxTree newSyntaxTree, IEnumerable<TextSpan> changedSpans)
        {
            if (!changedSpans.Any())
            {
                return ImmutableArray<Diagnostic>.Empty;
            }

            lock (_documentsWithReportedDiagnosticsDuringRunModeGuard)
            {
                _documentsWithReportedDiagnosticsDuringRunMode.Add(newDocument.Id);
            }

            var descriptor = EditAndContinueDiagnosticDescriptors.GetDescriptor(EditAndContinueErrorCode.ChangesNotAppliedWhileRunning);
            var args = new[] { newDocument.Project.Name };
            return changedSpans.SelectAsArray(span => Diagnostic.Create(descriptor, Location.Create(newSyntaxTree, span), args));
        }

        // internal for testing
        internal static async Task<IList<TextChange>> GetDocumentTextChangesAsync(SyntaxTree oldSyntaxTree, SyntaxTree newSyntaxTree, CancellationToken cancellationToken)
        {
            var list = newSyntaxTree.GetChanges(oldSyntaxTree);
            if (list.Count != 0)
            {
                return list;
            }

            var oldText = await oldSyntaxTree.GetTextAsync(cancellationToken).ConfigureAwait(false);
            var newText = await newSyntaxTree.GetTextAsync(cancellationToken).ConfigureAwait(false);
            if (oldText.ContentEquals(newText))
            {
                return Array.Empty<TextChange>();
            }

            var roList = newText.GetTextChanges(oldText);
            if (roList.Count != 0)
            {
                return roList.ToArray();
            }

            return Array.Empty<TextChange>();
        }

        // internal for testing
        internal static IEnumerable<TextSpan> GetSpansInNewDocument(IEnumerable<TextChange> changes)
        {
            var oldPosition = 0;
            var newPosition = 0;
            foreach (var change in changes)
            {
                if (change.Span.Start < oldPosition)
                {
                    Debug.Fail("Text changes not ordered");
                    yield break;
                }

                RoslynDebug.Assert(change.NewText is object);
                if (change.Span.Length == 0 && change.NewText.Length == 0)
                {
                    continue;
                }

                // skip unchanged text:
                newPosition += change.Span.Start - oldPosition;

                yield return new TextSpan(newPosition, change.NewText.Length);

                // apply change:
                oldPosition = change.Span.End;
                newPosition += change.NewText.Length;
            }
        }

        private void ClearReportedRunModeDiagnostics()
        {
            // clear diagnostics reported during run mode:
            ImmutableArray<DocumentId> documentsToReanalyze;
            lock (_documentsWithReportedDiagnosticsDuringRunModeGuard)
            {
                documentsToReanalyze = _documentsWithReportedDiagnosticsDuringRunMode.ToImmutableArray();
                _documentsWithReportedDiagnosticsDuringRunMode.Clear();
            }

            // clear all reported run mode diagnostics:
            _diagnosticService.Reanalyze(_workspace, documentIds: documentsToReanalyze);
        }

        /// <summary>
        /// Determine whether the updates made to projects containing the specified file (or all projects that are built, 
        /// if <paramref name="sourceFilePath"/> is null) are ready to be applied and the debugger should attempt to apply
        /// them on "continue".
        /// </summary>
        /// <returns>
        /// Returns <see cref="SolutionUpdateStatus.Blocked"/> if there are rude edits or other errors 
        /// that block the application of the updates. Might return <see cref="SolutionUpdateStatus.Ready"/> even if there are 
        /// errors in the code that will block the application of the updates. E.g. emit diagnostics can't be determined until 
        /// emit is actually performed. Therefore, this method only serves as an optimization to avoid unnecessary emit attempts,
        /// but does not provide a definitive answer. Only <see cref="EmitSolutionUpdateAsync"/> can definitively determine whether
        /// the update is valid or not.
        /// </returns>
        public Task<bool> HasChangesAsync(Solution solution, SolutionActiveStatementSpanProvider solutionActiveStatementSpanProvider, string? sourceFilePath, CancellationToken cancellationToken)
        {
            // GetStatusAsync is called outside of edit session when the debugger is determining 
            // whether a source file checksum matches the one in PDB.
            // The debugger expects no changes in this case.
            var editSession = _editSession;
            if (editSession == null)
            {
                return SpecializedTasks.False;
            }

            return editSession.HasChangesAsync(solution, solutionActiveStatementSpanProvider, sourceFilePath, cancellationToken);
        }

        public async Task<(SolutionUpdateStatus Summary, ImmutableArray<Deltas> Deltas)> EmitSolutionUpdateAsync(
            Solution solution, SolutionActiveStatementSpanProvider activeStatementSpanProvider, CancellationToken cancellationToken)
        {
            var editSession = _editSession;
            if (editSession == null)
            {
                return (SolutionUpdateStatus.None, ImmutableArray<Deltas>.Empty);
            }

            var solutionUpdate = await editSession.EmitSolutionUpdateAsync(solution, activeStatementSpanProvider, cancellationToken).ConfigureAwait(false);
            if (solutionUpdate.Summary == SolutionUpdateStatus.Ready)
            {
                editSession.StorePendingUpdate(solution, solutionUpdate);
            }

            // clear emit/apply diagnostics reported previously:
            _emitDiagnosticsUpdateSource.ClearDiagnostics();

            // report emit/apply diagnostics:
            foreach (var (projectId, diagnostics) in solutionUpdate.Diagnostics)
            {
                _emitDiagnosticsUpdateSource.ReportDiagnostics(_workspace, solution, projectId, diagnostics);
            }

            // Note that we may return empty deltas if all updates have been deferred.
            // The debugger will still call commit or discard on the update batch.
            return (solutionUpdate.Summary, solutionUpdate.Deltas);
        }

        public void CommitSolutionUpdate()
        {
            var editSession = _editSession;
            Contract.ThrowIfNull(editSession);

            var pendingUpdate = editSession.RetrievePendingUpdate();
            editSession.DebuggingSession.CommitSolutionUpdate(pendingUpdate);
            editSession.ChangesApplied();
        }

        public void DiscardSolutionUpdate()
        {
            var editSession = _editSession;
            Contract.ThrowIfNull(editSession);

            var pendingUpdate = editSession.RetrievePendingUpdate();
            foreach (var moduleReader in pendingUpdate.ModuleReaders)
            {
                moduleReader.Dispose();
            }
        }

        public async Task<ImmutableArray<ImmutableArray<(LinePositionSpan, ActiveStatementFlags)>>> GetBaseActiveStatementSpansAsync(ImmutableArray<DocumentId> documentIds, CancellationToken cancellationToken)
        {
            var editSession = _editSession;
            if (editSession == null)
            {
                return default;
            }

            var lastCommittedSolution = editSession.DebuggingSession.LastCommittedSolution;
            var baseActiveStatements = await editSession.BaseActiveStatements.GetValueAsync(cancellationToken).ConfigureAwait(false);
            using var _ = ArrayBuilder<ImmutableArray<(LinePositionSpan, ActiveStatementFlags)>>.GetInstance(out var spans);

            foreach (var documentId in documentIds)
            {
                if (baseActiveStatements.DocumentMap.TryGetValue(documentId, out var documentActiveStatements))
                {
                    var (baseDocument, _) = await lastCommittedSolution.GetDocumentAndStateAsync(documentId, cancellationToken).ConfigureAwait(false);
                    if (baseDocument != null)
                    {
                        spans.Add(documentActiveStatements.SelectAsArray(s => (s.Span, s.Flags)));
                        continue;
                    }
                }

                // Document contains no active statements, or the document is not C#/VB document,
                // it has been added, is out-of-sync or a design-time-only document.
                spans.Add(ImmutableArray<(LinePositionSpan, ActiveStatementFlags)>.Empty);
            }

            return spans.ToImmutable();
        }

        public async Task<ImmutableArray<(LinePositionSpan, ActiveStatementFlags)>> GetAdjustedActiveStatementSpansAsync(Document document, DocumentActiveStatementSpanProvider activeStatementSpanProvider, CancellationToken cancellationToken)
        {
            var editSession = _editSession;
            if (editSession == null)
            {
                return default;
            }

            if (!SupportsEditAndContinue(document.Project))
            {
                return default;
            }

            var lastCommittedSolution = editSession.DebuggingSession.LastCommittedSolution;
            var (baseDocument, _) = await lastCommittedSolution.GetDocumentAndStateAsync(document.Id, cancellationToken).ConfigureAwait(false);
            if (baseDocument == null)
            {
                return default;
            }

            var documentActiveStatementSpans = await activeStatementSpanProvider(cancellationToken).ConfigureAwait(false);
            var analysis = await editSession.GetDocumentAnalysis(baseDocument, document, documentActiveStatementSpans).GetValueAsync(cancellationToken).ConfigureAwait(false);
            if (analysis.ActiveStatements.IsDefault)
            {
                return default;
            }

            return analysis.ActiveStatements.SelectAsArray(s => (s.Span, s.Flags));
        }

        public async Task<LinePositionSpan?> GetCurrentActiveStatementPositionAsync(Solution solution, SolutionActiveStatementSpanProvider activeStatementSpanProvider, ActiveInstructionId instructionId, CancellationToken cancellationToken)
        {
            try
            {
                // It is allowed to call this method before entering or after exiting break mode. In fact, the VS debugger does so. 
                // We return null since there the concept of active statement only makes sense during break mode.
                var editSession = _editSession;
                if (editSession == null)
                {
                    return null;
                }

                // TODO: Avoid enumerating active statements for unchanged documents.
                // We would need to add a document path parameter to be able to find the document we need to check for changes.
                // https://github.com/dotnet/roslyn/issues/24324
                var baseActiveStatements = await editSession.BaseActiveStatements.GetValueAsync(cancellationToken).ConfigureAwait(false);
                if (!baseActiveStatements.InstructionMap.TryGetValue(instructionId, out var baseActiveStatement))
                {
                    return null;
                }

                var (oldPrimaryDocument, _) = await editSession.DebuggingSession.LastCommittedSolution.GetDocumentAndStateAsync(baseActiveStatement.PrimaryDocumentId, cancellationToken).ConfigureAwait(false);
                if (oldPrimaryDocument == null)
                {
                    // Can't determine position of an active statement if the document is out-of-sync with loaded module debug information.
                    return null;
                }

                var primaryDocument = solution.GetDocument(baseActiveStatement.PrimaryDocumentId);
                if (primaryDocument == null)
                {
                    // The document has been deleted.
                    return null;
                }

                var activeStatementSpans = await activeStatementSpanProvider(primaryDocument.Id, cancellationToken).ConfigureAwait(false);
                var documentAnalysis = await editSession.GetDocumentAnalysis(oldPrimaryDocument, primaryDocument, activeStatementSpans).GetValueAsync(cancellationToken).ConfigureAwait(false);
                var currentActiveStatements = documentAnalysis.ActiveStatements;
                if (currentActiveStatements.IsDefault)
                {
                    // The document has syntax errors.
                    return null;
                }

                return currentActiveStatements[baseActiveStatement.PrimaryDocumentOrdinal].Span;
            }
            catch (Exception e) when (FatalError.ReportWithoutCrashUnlessCanceled(e))
            {
                return null;
            }
        }

        /// <summary>
        /// Called by the debugger to determine whether an active statement is in an exception region,
        /// so it can determine whether the active statement can be remapped. This only happens when the EnC is about to apply changes.
        /// If the debugger determines we can remap active statements, the application of changes proceeds.
        /// </summary>
        /// <returns>
        /// True if the instruction is located within an exception region, false if it is not, null if the instruction isn't an active statement 
        /// or the exception regions can't be determined.
        /// </returns>
        public async Task<bool?> IsActiveStatementInExceptionRegionAsync(ActiveInstructionId instructionId, CancellationToken cancellationToken)
        {
            try
            {
                var editSession = _editSession;
                if (editSession == null)
                {
                    return null;
                }

                // This method is only called when the EnC is about to apply changes, at which point all active statements and 
                // their exception regions will be needed. Hence it's not necessary to scope this query down to just the instruction
                // the debugger is interested at this point while not calculating the others.

                var baseActiveStatements = await editSession.BaseActiveStatements.GetValueAsync(cancellationToken).ConfigureAwait(false);
                if (!baseActiveStatements.InstructionMap.TryGetValue(instructionId, out var baseActiveStatement))
                {
                    return null;
                }

                var baseExceptionRegions = (await editSession.GetBaseActiveExceptionRegionsAsync(cancellationToken).ConfigureAwait(false))[baseActiveStatement.Ordinal];

                // If the document is out-of-sync the exception regions can't be determined.
                return baseExceptionRegions.Spans.IsDefault ? (bool?)null : baseExceptionRegions.IsActiveStatementCovered;
            }
            catch (Exception e) when (FatalError.ReportWithoutCrashUnlessCanceled(e))
            {
                return null;
            }
        }

        public void ReportApplyChangesException(Solution solution, string message)
        {
            var descriptor = EditAndContinueDiagnosticDescriptors.GetDescriptor(EditAndContinueErrorCode.CannotApplyChangesUnexpectedError);

            _emitDiagnosticsUpdateSource.ReportDiagnostics(
                _workspace,
                solution,
                projectId: null,
                new[] { Diagnostic.Create(descriptor, Location.None, new[] { message }) });
        }

        private static void ReportTelemetry(DebuggingSessionTelemetry.Data data)
        {
            // report telemetry (fire and forget):
            _ = Task.Run(() => LogDebuggingSessionTelemetry(data, Logger.Log, LogAggregator.GetNextId));
        }

        // internal for testing
        internal static void LogDebuggingSessionTelemetry(DebuggingSessionTelemetry.Data debugSessionData, Action<FunctionId, LogMessage> log, Func<int> getNextId)
        {
            const string SessionId = nameof(SessionId);
            const string EditSessionId = nameof(EditSessionId);

            var debugSessionId = getNextId();

            log(FunctionId.Debugging_EncSession, KeyValueLogMessage.Create(map =>
            {
                map[SessionId] = debugSessionId;
                map["SessionCount"] = debugSessionData.EditSessionData.Length;
                map["EmptySessionCount"] = debugSessionData.EmptyEditSessionCount;
            }));

            foreach (var editSessionData in debugSessionData.EditSessionData)
            {
                var editSessionId = getNextId();

                log(FunctionId.Debugging_EncSession_EditSession, KeyValueLogMessage.Create(map =>
                {
                    map[SessionId] = debugSessionId;
                    map[EditSessionId] = editSessionId;

                    map["HadCompilationErrors"] = editSessionData.HadCompilationErrors;
                    map["HadRudeEdits"] = editSessionData.HadRudeEdits;
                    map["HadValidChanges"] = editSessionData.HadValidChanges;
                    map["HadValidInsignificantChanges"] = editSessionData.HadValidInsignificantChanges;

                    map["RudeEditsCount"] = editSessionData.RudeEdits.Length;
                    map["EmitDeltaErrorIdCount"] = editSessionData.EmitErrorIds.Length;
                }));

                foreach (var errorId in editSessionData.EmitErrorIds)
                {
                    log(FunctionId.Debugging_EncSession_EditSession_EmitDeltaErrorId, KeyValueLogMessage.Create(map =>
                    {
                        map[SessionId] = debugSessionId;
                        map[EditSessionId] = editSessionId;
                        map["ErrorId"] = errorId;
                    }));
                }

                foreach (var (editKind, syntaxKind) in editSessionData.RudeEdits)
                {
                    log(FunctionId.Debugging_EncSession_EditSession_RudeEdit, KeyValueLogMessage.Create(map =>
                    {
                        map[SessionId] = debugSessionId;
                        map[EditSessionId] = editSessionId;

                        map["RudeEditKind"] = editKind;
                        map["RudeEditSyntaxKind"] = syntaxKind;
                        map["RudeEditBlocking"] = editSessionData.HadRudeEdits;
                    }));
                }
            }
        }
    }
}<|MERGE_RESOLUTION|>--- conflicted
+++ resolved
@@ -152,11 +152,7 @@
         internal static bool SupportsEditAndContinue(Project project)
             => project.LanguageServices.GetService<IEditAndContinueAnalyzer>() != null;
 
-<<<<<<< HEAD
-        public async Task<ImmutableArray<Diagnostic>> GetDocumentDiagnosticsAsync(Document document, CancellationToken cancellationToken)
-=======
         public async Task<ImmutableArray<Diagnostic>> GetDocumentDiagnosticsAsync(Document document, DocumentActiveStatementSpanProvider activeStatementSpanProvider, CancellationToken cancellationToken)
->>>>>>> d12d0efb
         {
             try
             {
