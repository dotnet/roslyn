--- conflicted
+++ resolved
@@ -118,14 +118,12 @@
         MemberBodyTooBig = 90,
         InsertIntoGenericType = 91,
 
-<<<<<<< HEAD
-        NotSupportedByRuntime = 92
-=======
         ImplementRecordParameterAsReadOnly = 92,
         ImplementRecordParameterWithSet = 93,
         AddRecordPositionalParameter = 94,
         DeleteRecordPositionalParameter = 95,
-        ExplicitRecordMethodParameterNamesMustMatch = 96
->>>>>>> 81c70ba8
+        ExplicitRecordMethodParameterNamesMustMatch = 96,
+
+        NotSupportedByRuntime = 97
     }
 }