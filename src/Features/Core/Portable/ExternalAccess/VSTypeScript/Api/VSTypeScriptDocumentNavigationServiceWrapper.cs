--- conflicted
+++ resolved
@@ -35,16 +35,6 @@
         public bool TryNavigateToPosition(Workspace workspace, DocumentId documentId, int position, int virtualSpace, OptionSet? options, CancellationToken cancellationToken)
         {
             var obj = _underlyingObject;
-<<<<<<< HEAD
-            return _threadingProvider.Service.Run(() => obj.TryNavigateToPositionAsync(workspace, documentId, position, virtualSpace, NavigationOptions.Default, cancellationToken));
-        }
-
-        /// <inheritdoc cref="IDocumentNavigationService.TryNavigateToPositionAsync"/>
-        public bool TryNavigateToPosition(Workspace workspace, DocumentId documentId, int position, int virtualSpace, CancellationToken cancellationToken)
-        {
-            var obj = _underlyingObject;
-            return _threadingProvider.Service.Run(() => obj.TryNavigateToPositionAsync(workspace, documentId, position, virtualSpace, NavigationOptions.Default, cancellationToken));
-=======
             return _threadingProvider.Service.Run(async () =>
             {
                 var location = await obj.GetLocationForPositionAsync(
@@ -64,7 +54,6 @@
                 return location != null &&
                     await location.NavigateToAsync(NavigationOptions.Default, cancellationToken).ConfigureAwait(false);
             });
->>>>>>> 80a8ce8d
         }
     }
 }