--- conflicted
+++ resolved
@@ -35,19 +35,12 @@
 
         public bool CanFilter => _searchService?.CanFilter ?? false;
 
-<<<<<<< HEAD
-        public async Task<NavigateToSearchLocation> SearchDocumentAsync(
-            Document document, string searchPattern, IImmutableSet<string> kinds,
-            Func<INavigateToSearchResult, Task> onResultFound,
-            bool isFullyLoaded, CancellationToken cancellationToken)
-=======
         public async Task SearchDocumentAsync(
             Document document,
             string searchPattern,
             IImmutableSet<string> kinds,
             Func<INavigateToSearchResult, Task> onResultFound,
             CancellationToken cancellationToken)
->>>>>>> 67d940c4
         {
             if (_searchService != null)
             {
@@ -55,25 +48,6 @@
                 foreach (var result in results)
                     await onResultFound(Convert(result)).ConfigureAwait(false);
             }
-<<<<<<< HEAD
-
-            return NavigateToSearchLocation.Latest;
-        }
-
-        public async Task<NavigateToSearchLocation> SearchProjectAsync(
-            Project project, ImmutableArray<Document> priorityDocuments, string searchPattern,
-            IImmutableSet<string> kinds, Func<INavigateToSearchResult, Task> onResultFound,
-            bool isFullyLoaded, CancellationToken cancellationToken)
-        {
-            if (_searchService != null)
-            {
-                var results = await _searchService.SearchProjectAsync(project, priorityDocuments, searchPattern, kinds, cancellationToken).ConfigureAwait(false);
-                foreach (var result in results)
-                    await onResultFound(Convert(result)).ConfigureAwait(false);
-            }
-
-            return NavigateToSearchLocation.Latest;
-=======
         }
 
         public async Task SearchProjectAsync(
@@ -113,7 +87,6 @@
         {
             // we don't support searching generated documents.
             return Task.CompletedTask;
->>>>>>> 67d940c4
         }
 
         private static INavigateToSearchResult Convert(IVSTypeScriptNavigateToSearchResult result)
