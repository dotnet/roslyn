--- conflicted
+++ resolved
@@ -56,11 +56,6 @@
         public static CompletionDescription GetDescription(CompletionItem item)
             => CommonCompletionItem.GetDescription(item);
 
-<<<<<<< HEAD
-        public static bool TryGetInsertionText(CompletionItem item, [NotNullWhen(true)] out string? insertionText)
-            => SymbolCompletionItem.TryGetInsertionText(item, out insertionText);
-
-=======
         internal sealed override async Task<CompletionDescription> GetDescriptionWorkerAsync(
             Document document, CompletionItem item, CompletionOptions options, SymbolDescriptionOptions displayOptions, CancellationToken cancellationToken)
         {
@@ -80,7 +75,6 @@
         protected virtual bool IsInsertionTriggerWorker(SourceText text, int insertedCharacterPosition)
             => text[insertedCharacterPosition] == '.';
 
->>>>>>> 80a8ce8d
         public override Task<CompletionChange> GetChangeAsync(Document document, CompletionItem item, char? commitKey = null, CancellationToken cancellationToken = default)
             => base.GetChangeAsync(document, item, commitKey, cancellationToken);
 
