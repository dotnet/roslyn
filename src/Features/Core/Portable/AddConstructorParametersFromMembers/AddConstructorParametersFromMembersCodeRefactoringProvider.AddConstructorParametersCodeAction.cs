﻿// Licensed to the .NET Foundation under one or more agreements.
// The .NET Foundation licenses this file to you under the MIT license.
// See the LICENSE file in the project root for more information.

using System.Collections.Generic;
using System.Collections.Immutable;
using System.Linq;
using System.Threading;
using System.Threading.Tasks;
using Microsoft.CodeAnalysis.CodeActions;
using Microsoft.CodeAnalysis.CodeGeneration;
using Microsoft.CodeAnalysis.Editing;
using Microsoft.CodeAnalysis.Formatting;
using Microsoft.CodeAnalysis.LanguageServices;
using Microsoft.CodeAnalysis.Shared.Extensions;
using Roslyn.Utilities;

namespace Microsoft.CodeAnalysis.AddConstructorParametersFromMembers
{
    internal partial class AddConstructorParametersFromMembersCodeRefactoringProvider
    {
        private class AddConstructorParametersCodeAction : CodeAction
        {
            private readonly Document _document;
            private readonly CodeGenerationContextInfo _info;
            private readonly ConstructorCandidate _constructorCandidate;
            private readonly ISymbol _containingType;
            private readonly ImmutableArray<IParameterSymbol> _missingParameters;

            /// <summary>
            /// If there is more than one constructor, the suggested actions will be split into two sub menus,
            /// one for regular parameters and one for optional. This boolean is used by the Title property
            /// to determine if the code action should be given the complete title or the sub menu title
            /// </summary>
            private readonly bool _useSubMenuName;

            public AddConstructorParametersCodeAction(
                Document document,
                CodeGenerationContextInfo info,
                ConstructorCandidate constructorCandidate,
                ISymbol containingType,
                ImmutableArray<IParameterSymbol> missingParameters,
                bool useSubMenuName)
            {
                _document = document;
                _info = info;
                _constructorCandidate = constructorCandidate;
                _containingType = containingType;
                _missingParameters = missingParameters;
                _useSubMenuName = useSubMenuName;
            }

<<<<<<< HEAD
            protected override async Task<Solution?> GetChangedSolutionAsync(CancellationToken cancellationToken)
=======
            protected override Task<Solution?> GetChangedSolutionAsync(CancellationToken cancellationToken)
>>>>>>> 80a8ce8d
            {
                var services = _document.Project.Solution.Workspace.Services;
                var declarationService = _document.GetRequiredLanguageService<ISymbolDeclarationService>();
                var constructor = declarationService.GetDeclarations(
                    _constructorCandidate.Constructor).Select(r => r.GetSyntax(cancellationToken)).First();

                var codeGenerator = _document.GetRequiredLanguageService<ICodeGenerationService>();
<<<<<<< HEAD
                var options = await CodeGenerationOptions.FromDocumentAsync(CodeGenerationContext.Default, _document, cancellationToken).ConfigureAwait(false);

                var newConstructor = constructor;
                newConstructor = codeGenerator.AddParameters(newConstructor, _missingParameters, options, cancellationToken);
                newConstructor = codeGenerator.AddStatements(newConstructor, CreateAssignStatements(_constructorCandidate), options, cancellationToken)
=======

                var newConstructor = constructor;
                newConstructor = codeGenerator.AddParameters(newConstructor, _missingParameters, _info, cancellationToken);
                newConstructor = codeGenerator.AddStatements(newConstructor, CreateAssignStatements(_constructorCandidate), _info, cancellationToken)
>>>>>>> 80a8ce8d
                                                      .WithAdditionalAnnotations(Formatter.Annotation);

                var syntaxTree = constructor.SyntaxTree;
                var newRoot = syntaxTree.GetRoot(cancellationToken).ReplaceNode(constructor, newConstructor);

                // Make sure we get the document that contains the constructor we just updated
                var constructorDocument = _document.Project.GetDocument(syntaxTree);
                Contract.ThrowIfNull(constructorDocument);

<<<<<<< HEAD
                return constructorDocument.WithSyntaxRoot(newRoot).Project.Solution;
=======
                return Task.FromResult<Solution?>(constructorDocument.WithSyntaxRoot(newRoot).Project.Solution);
>>>>>>> 80a8ce8d
            }

            private IEnumerable<SyntaxNode> CreateAssignStatements(ConstructorCandidate constructorCandidate)
            {
                var factory = _document.GetRequiredLanguageService<SyntaxGenerator>();
                for (var i = 0; i < _missingParameters.Length; ++i)
                {
                    var memberName = constructorCandidate.MissingMembers[i].Name;
                    var parameterName = _missingParameters[i].Name;
                    yield return factory.ExpressionStatement(
                        factory.AssignmentStatement(
                            factory.MemberAccessExpression(factory.ThisExpression(), factory.IdentifierName(memberName)),
                            factory.IdentifierName(parameterName)));
                }
            }

            public override string Title
            {
                get
                {
                    var parameters = _constructorCandidate.Constructor.Parameters.Select(p => p.ToDisplayString(SimpleFormat));
                    var parameterString = string.Join(", ", parameters);
                    var signature = $"{_containingType.Name}({parameterString})";

                    if (_useSubMenuName)
                    {
                        return string.Format(FeaturesResources.Add_to_0, signature);
                    }
                    else
                    {
                        return _missingParameters[0].IsOptional
                            ? string.Format(FeaturesResources.Add_optional_parameters_to_0, signature)
                            : string.Format(FeaturesResources.Add_parameters_to_0, signature);
                    }
                }
            }

            /// <summary>
            /// A metadata name used by telemetry to distinguish between the different kinds of this code action.
            /// This code action will perform 2 different actions depending on if missing parameters can be optional.
            /// 
            /// In this case we don't want to use the title as it depends on the class name for the ctor.
            /// </summary>
            internal string ActionName => _missingParameters[0].IsOptional
                ? nameof(FeaturesResources.Add_optional_parameters_to_0)
                : nameof(FeaturesResources.Add_parameters_to_0);
        }
    }
}<|MERGE_RESOLUTION|>--- conflicted
+++ resolved
@@ -50,11 +50,7 @@
                 _useSubMenuName = useSubMenuName;
             }
 
-<<<<<<< HEAD
-            protected override async Task<Solution?> GetChangedSolutionAsync(CancellationToken cancellationToken)
-=======
             protected override Task<Solution?> GetChangedSolutionAsync(CancellationToken cancellationToken)
->>>>>>> 80a8ce8d
             {
                 var services = _document.Project.Solution.Workspace.Services;
                 var declarationService = _document.GetRequiredLanguageService<ISymbolDeclarationService>();
@@ -62,18 +58,10 @@
                     _constructorCandidate.Constructor).Select(r => r.GetSyntax(cancellationToken)).First();
 
                 var codeGenerator = _document.GetRequiredLanguageService<ICodeGenerationService>();
-<<<<<<< HEAD
-                var options = await CodeGenerationOptions.FromDocumentAsync(CodeGenerationContext.Default, _document, cancellationToken).ConfigureAwait(false);
-
-                var newConstructor = constructor;
-                newConstructor = codeGenerator.AddParameters(newConstructor, _missingParameters, options, cancellationToken);
-                newConstructor = codeGenerator.AddStatements(newConstructor, CreateAssignStatements(_constructorCandidate), options, cancellationToken)
-=======
 
                 var newConstructor = constructor;
                 newConstructor = codeGenerator.AddParameters(newConstructor, _missingParameters, _info, cancellationToken);
                 newConstructor = codeGenerator.AddStatements(newConstructor, CreateAssignStatements(_constructorCandidate), _info, cancellationToken)
->>>>>>> 80a8ce8d
                                                       .WithAdditionalAnnotations(Formatter.Annotation);
 
                 var syntaxTree = constructor.SyntaxTree;
@@ -83,11 +71,7 @@
                 var constructorDocument = _document.Project.GetDocument(syntaxTree);
                 Contract.ThrowIfNull(constructorDocument);
 
-<<<<<<< HEAD
-                return constructorDocument.WithSyntaxRoot(newRoot).Project.Solution;
-=======
                 return Task.FromResult<Solution?>(constructorDocument.WithSyntaxRoot(newRoot).Project.Solution);
->>>>>>> 80a8ce8d
             }
 
             private IEnumerable<SyntaxNode> CreateAssignStatements(ConstructorCandidate constructorCandidate)
