--- conflicted
+++ resolved
@@ -10,11 +10,8 @@
 using System.Text;
 using System.Threading;
 using System.Threading.Tasks;
-<<<<<<< HEAD
 using Microsoft.CodeAnalysis.Host.Mef;
-=======
 using Microsoft.CodeAnalysis.MetadataAsSource;
->>>>>>> 2f929e96
 using Microsoft.CodeAnalysis.Shared.Utilities;
 using Microsoft.CodeAnalysis.Text;
 
@@ -22,7 +19,7 @@
 {
     [Export(typeof(IPdbSourceDocumentLoaderService)), Shared]
     [method: ImportingConstructor]
-    [SuppressMessage("RoslynDiagnosticsReliability", "RS0033:Importing constructor should be [Obsolete]", Justification = "Used in test code")]
+    [method: Obsolete(MefConstruction.ImportingConstructorMessage, error: true)]
     internal sealed class PdbSourceDocumentLoaderService(
         [Import(AllowDefault = true)] Lazy<ISourceLinkService>? sourceLinkService,
         [Import(AllowDefault = true)] IPdbSourceDocumentLogger? logger) : IPdbSourceDocumentLoaderService
@@ -34,23 +31,8 @@
         /// Lazy import ISourceLinkService because it can cause debugger 
         /// binaries to be eagerly loaded even if they are never used.
         /// </summary>
-<<<<<<< HEAD
-        private readonly Lazy<ISourceLinkService>? _sourceLinkService;
-        private readonly IPdbSourceDocumentLogger? _logger;
-
-        [ImportingConstructor]
-        [Obsolete(MefConstruction.ImportingConstructorMessage, error: true)]
-        public PdbSourceDocumentLoaderService(
-            [Import(AllowDefault = true)] Lazy<ISourceLinkService>? sourceLinkService,
-            [Import(AllowDefault = true)] IPdbSourceDocumentLogger? logger)
-        {
-            _sourceLinkService = sourceLinkService;
-            _logger = logger;
-        }
-=======
         private readonly Lazy<ISourceLinkService>? _sourceLinkService = sourceLinkService;
         private readonly IPdbSourceDocumentLogger? _logger = logger;
->>>>>>> 2f929e96
 
         public async Task<SourceFileInfo?> LoadSourceDocumentAsync(string tempFilePath, SourceDocument sourceDocument, Encoding encoding, TelemetryMessage telemetry, bool useExtendedTimeout, CancellationToken cancellationToken)
         {
