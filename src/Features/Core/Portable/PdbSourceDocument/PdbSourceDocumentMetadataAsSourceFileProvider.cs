--- conflicted
+++ resolved
@@ -34,12 +34,8 @@
         private readonly IPdbSourceDocumentLogger? _logger;
 
         private readonly Dictionary<string, ProjectId> _assemblyToProjectMap = new();
-<<<<<<< HEAD
-        private readonly Dictionary<string, (DocumentId documentId, Encoding encoding)> _fileToDocumentMap = new();
+        private readonly Dictionary<string, SourceDocumentInfo> _fileToDocumentInfoMap = new();
         private readonly HashSet<ProjectId> _sourceLinkEnabledProjects = new();
-=======
-        private readonly Dictionary<string, SourceDocumentInfo> _fileToDocumentInfoMap = new();
->>>>>>> be1e3b79
 
         [ImportingConstructor]
         [Obsolete(MefConstruction.ImportingConstructorMessage, error: true)]
@@ -216,11 +212,7 @@
                 metadataReferences: project.MetadataReferences.ToImmutableArray()); // TODO: Read references from PDB info: https://github.com/dotnet/roslyn/issues/55834
         }
 
-<<<<<<< HEAD
-        private ImmutableArray<DocumentInfo> CreateDocumentInfos(SourceFileInfo?[] sourceFileInfos, Project project)
-=======
         private ImmutableArray<DocumentInfo> CreateDocumentInfos(SourceFileInfo?[] sourceFileInfos, Encoding encoding, ProjectId projectId, Project sourceProject)
->>>>>>> be1e3b79
         {
             using var _ = ArrayBuilder<DocumentInfo>.GetInstance(out var documents);
 
@@ -242,17 +234,15 @@
                     filePath: info.FilePath,
                     loader: info.Loader));
 
-<<<<<<< HEAD
                 // If we successfully got something from SourceLink for this project then its nice to wait a bit longer
                 // if the user performs subsequent navigation
                 if (info.FromRemoteLocation)
                 {
                     _sourceLinkEnabledProjects.Add(project.Id);
                 }
-=======
+
                 // In order to open documents in VS we need to understand the link from temp file to document and its encoding etc.
                 _fileToDocumentInfoMap[info.FilePath] = new(documentId, encoding, sourceProject.Id, sourceProject.Solution.Workspace);
->>>>>>> be1e3b79
             }
 
             return documents.ToImmutable();
@@ -322,12 +312,8 @@
             _assemblyToProjectMap.Clear();
 
             // The MetadataAsSourceFileService will clean up the entire temp folder so no need to do anything here
-<<<<<<< HEAD
-            _fileToDocumentMap.Clear();
+            _fileToDocumentInfoMap.Clear();
             _sourceLinkEnabledProjects.Clear();
-=======
-            _fileToDocumentInfoMap.Clear();
->>>>>>> be1e3b79
         }
     }
 
