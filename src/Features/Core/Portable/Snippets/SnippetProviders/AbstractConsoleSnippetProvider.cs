--- conflicted
+++ resolved
@@ -36,21 +36,13 @@
 
         protected override bool IsValidSnippetLocation(SyntaxContext context, CancellationToken cancellationToken)
         {
-<<<<<<< HEAD
             var consoleSymbol = GetSymbolFromMetaDataName(context.SemanticModel.Compilation);
-=======
-            var consoleSymbol = await GetSymbolFromMetaDataNameAsync(document, cancellationToken).ConfigureAwait(false);
->>>>>>> cca3a6b9
             if (consoleSymbol is null)
             {
                 return false;
             }
 
-<<<<<<< HEAD
-            return context.IsStatementContext || context.IsGlobalStatementContext;
-=======
-            return await base.IsValidSnippetLocationAsync(document, position, cancellationToken).ConfigureAwait(false);
->>>>>>> cca3a6b9
+            return base.IsValidSnippetLocation(context, cancellationToken).ConfigureAwait(false);
         }
 
         protected override async Task<ImmutableArray<TextChange>> GenerateSnippetTextChangesAsync(Document document, int position, CancellationToken cancellationToken)
