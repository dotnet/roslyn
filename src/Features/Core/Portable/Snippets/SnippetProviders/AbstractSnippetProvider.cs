--- conflicted
+++ resolved
@@ -141,17 +141,12 @@
                 return null;
             }
 
-<<<<<<< HEAD
-            var nodeWithTrivia = node.ReplaceTokens(node.DescendantTokens(descendIntoTrivia: true),
-                (oldToken, _) => oldToken.WithAdditionalAnnotations(SyntaxAnnotation.ElasticAnnotation)
-=======
             var allTokens = node.DescendantTokens(descendIntoTrivia: true).ToList();
 
             // Skips the first and last token since
             // those do not need elastic trivia added to them.
             var nodeWithTrivia = node.ReplaceTokens(allTokens.Skip(1).Take(allTokens.Count - 2),
                 (oldtoken, _) => oldtoken.WithAdditionalAnnotations(SyntaxAnnotation.ElasticAnnotation)
->>>>>>> d4b6140d
                 .WithAppendedTrailingTrivia(syntaxFacts.ElasticMarker)
                 .WithPrependedLeadingTrivia(syntaxFacts.ElasticMarker));
 
