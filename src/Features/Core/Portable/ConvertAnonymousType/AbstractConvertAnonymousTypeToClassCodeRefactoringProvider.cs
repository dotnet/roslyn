--- conflicted
+++ resolved
@@ -131,23 +131,15 @@
                 sortMembers: false,
                 autoInsertionLocation: false);
 
-<<<<<<< HEAD
-            var codeGenOptions = await CodeGenerationOptions.FromDocumentAsync(context, document, cancellationToken).ConfigureAwait(false);
-=======
             var codeGenOptions = await document.GetCodeGenerationOptionsAsync(fallbackOptions, cancellationToken).ConfigureAwait(false);
             var formattingOptions = await document.GetSyntaxFormattingOptionsAsync(fallbackOptions, cancellationToken).ConfigureAwait(false);
 
->>>>>>> 80a8ce8d
             var codeGenService = document.GetRequiredLanguageService<ICodeGenerationService>();
 
             // Then, actually insert the new class in the appropriate container.
             var container = anonymousObject.GetAncestor<TNamespaceDeclarationSyntax>() ?? root;
             editor.ReplaceNode(container, (currentContainer, _) =>
-<<<<<<< HEAD
-                codeGenService.AddNamedType(currentContainer, namedTypeSymbol, codeGenOptions, cancellationToken));
-=======
                 codeGenService.AddNamedType(currentContainer, namedTypeSymbol, codeGenOptions.GetInfo(context, document.Project), cancellationToken));
->>>>>>> 80a8ce8d
 
             var updatedDocument = document.WithSyntaxRoot(editor.GetChangedRoot());
 
