--- conflicted
+++ resolved
@@ -15,25 +15,8 @@
     {
         public static readonly LinkedFilesSymbolEquivalenceComparer Instance = new();
 
-<<<<<<< HEAD
-        bool IEqualityComparer<ISymbol>.Equals(ISymbol? x, ISymbol? y)
-        {
-            if (x == y)
-            {
-                return true;
-            }
-
-            if (x is null || y is null)
-            {
-                return false;
-            }
-
-            return x.Name == y.Name;
-        }
-=======
         public bool Equals(ISymbol? x, ISymbol? y)
             => x?.Name == y?.Name;
->>>>>>> 6753a64a
 
         public int GetHashCode(ISymbol symbol)
             => symbol.Name.GetHashCode();
