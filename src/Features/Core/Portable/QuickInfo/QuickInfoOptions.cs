﻿// Licensed to the .NET Foundation under one or more agreements.
// The .NET Foundation licenses this file to you under the MIT license.
// See the LICENSE file in the project root for more information.

using System.Runtime.Serialization;

<<<<<<< HEAD
namespace Microsoft.CodeAnalysis.QuickInfo
{
    [DataContract]
    internal readonly record struct QuickInfoOptions(
        [property: DataMember(Order = 0)] bool ShowRemarksInQuickInfo = true,
        [property: DataMember(Order = 1)] bool IncludeNavigationHintsInQuickInfo = true)
    {
        public QuickInfoOptions()
            : this(ShowRemarksInQuickInfo: true)
        {
        }

        public static readonly QuickInfoOptions Default = new();
=======
namespace Microsoft.CodeAnalysis.QuickInfo;

[DataContract]
internal readonly record struct QuickInfoOptions
{
    [DataMember] public bool ShowRemarksInQuickInfo { get; init; } = true;
    [DataMember] public bool IncludeNavigationHintsInQuickInfo { get; init; } = true;

    public QuickInfoOptions()
    {
>>>>>>> 80a8ce8d
    }

    public static readonly QuickInfoOptions Default = new();
}<|MERGE_RESOLUTION|>--- conflicted
+++ resolved
@@ -4,21 +4,6 @@
 
 using System.Runtime.Serialization;
 
-<<<<<<< HEAD
-namespace Microsoft.CodeAnalysis.QuickInfo
-{
-    [DataContract]
-    internal readonly record struct QuickInfoOptions(
-        [property: DataMember(Order = 0)] bool ShowRemarksInQuickInfo = true,
-        [property: DataMember(Order = 1)] bool IncludeNavigationHintsInQuickInfo = true)
-    {
-        public QuickInfoOptions()
-            : this(ShowRemarksInQuickInfo: true)
-        {
-        }
-
-        public static readonly QuickInfoOptions Default = new();
-=======
 namespace Microsoft.CodeAnalysis.QuickInfo;
 
 [DataContract]
@@ -29,7 +14,6 @@
 
     public QuickInfoOptions()
     {
->>>>>>> 80a8ce8d
     }
 
     public static readonly QuickInfoOptions Default = new();
