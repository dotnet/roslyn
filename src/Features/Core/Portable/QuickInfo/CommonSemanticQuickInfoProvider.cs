--- conflicted
+++ resolved
@@ -37,6 +37,12 @@
                 return null;
             }
 
+            if (model.SyntaxTree != token.SyntaxTree)
+            {
+                var linkedDocument = document.Project.Solution.GetRequiredDocument(model.SyntaxTree);
+                token = await FindTokenInLinkedDocumentAsync(token, document, linkedDocument, cancellationToken).ConfigureAwait(false);
+            }
+
             return await CreateContentAsync(document.Project.Solution.Workspace,
                 token, model, symbols, supportedPlatforms,
                 cancellationToken).ConfigureAwait(false);
@@ -153,7 +159,7 @@
             return default;
         }
 
-        protected async Task<QuickInfoItem> CreateContentAsync(
+        protected async Task<QuickInfoItem?> CreateContentAsync(
             Workspace workspace,
             SyntaxToken token,
             SemanticModel semanticModel,
@@ -161,17 +167,11 @@
             SupportedPlatformData? supportedPlatforms,
             CancellationToken cancellationToken)
         {
-<<<<<<< HEAD
             var languageServices = workspace.Services.GetLanguageServices(semanticModel.Language);
-            var descriptionService = languageServices.GetService<ISymbolDisplayService>();
-            var formatter = languageServices.GetService<IDocumentationCommentFormattingService>();
-            var syntaxFactsService = languageServices.GetService<ISyntaxFactsService>();
-            var syntaxKindsService = languageServices.GetService<ISyntaxKindsService>();
-=======
-            var descriptionService = workspace.Services.GetLanguageServices(token.Language).GetRequiredService<ISymbolDisplayService>();
-            var formatter = workspace.Services.GetLanguageServices(semanticModel.Language).GetRequiredService<IDocumentationCommentFormattingService>();
-            var syntaxFactsService = workspace.Services.GetLanguageServices(semanticModel.Language).GetRequiredService<ISyntaxFactsService>();
->>>>>>> e1ace1de
+            var descriptionService = languageServices.GetRequiredService<ISymbolDisplayService>();
+            var formatter = languageServices.GetRequiredService<IDocumentationCommentFormattingService>();
+            var syntaxFactsService = languageServices.GetRequiredService<ISyntaxFactsService>();
+            var syntaxKindsService = languageServices.GetRequiredService<ISyntaxKindsService>();
             var showWarningGlyph = supportedPlatforms != null && supportedPlatforms.HasValidAndInvalidProjects();
             var showSymbolGlyph = true;
 
@@ -217,12 +217,6 @@
                 AddSection(QuickInfoSectionKinds.DocumentationComments, documentationContent);
             }
 
-<<<<<<< HEAD
-            var constantValueContent = GetConstantValueContent(token, semanticModel, syntaxFactsService, syntaxKindsService, descriptionService, cancellationToken);
-            if (!constantValueContent.IsDefaultOrEmpty)
-            {
-                AddSection(QuickInfoSectionKinds.ConstantValue, constantValueContent);
-=======
             var remarksDocumentationContent = GetRemarksDocumentationContent(documentedSymbol, groups, semanticModel, token, formatter, cancellationToken);
             if (!remarksDocumentationContent.IsDefaultOrEmpty)
             {
@@ -260,7 +254,12 @@
                 builder.AddRange(valueDocumentationContent);
                 builder.Add(new TaggedText(TextTags.ContainerEnd, string.Empty));
                 AddSection(QuickInfoSectionKinds.ValueDocumentationComments, builder.ToImmutable());
->>>>>>> e1ace1de
+            }
+
+            var constantValueContent = GetConstantValueContent(token, semanticModel, syntaxFactsService, syntaxKindsService, descriptionService, cancellationToken);
+            if (!constantValueContent.IsDefaultOrEmpty)
+            {
+                AddSection(QuickInfoSectionKinds.ConstantValue, constantValueContent);
             }
 
             if (TryGetGroupText(SymbolDescriptionGroups.TypeParameterMap, out var typeParameterMapText))
@@ -373,66 +372,18 @@
             return default;
         }
 
-        private ImmutableArray<TaggedText> GetReturnsDocumentationContent(
-            ISymbol? documentedSymbol,
-            IDictionary<SymbolDescriptionGroups, ImmutableArray<TaggedText>> sections,
+        private static ImmutableArray<TaggedText> GetConstantValueContent(
+            SyntaxToken token,
             SemanticModel semanticModel,
-            SyntaxToken token,
-            IDocumentationCommentFormattingService formatter,
-            CancellationToken cancellationToken)
-        {
-            if (sections.TryGetValue(SymbolDescriptionGroups.ReturnsDocumentation, out var parts))
-            {
-                return parts;
-            }
-            else if (documentedSymbol is object)
-            {
-                var documentation = documentedSymbol.GetReturnsDocumentationParts(semanticModel, token.SpanStart, formatter, cancellationToken);
-                if (documentation != null)
-                {
-                    return documentation.ToImmutableArray();
-                }
-            }
-
-            return default;
-        }
-
-        private ImmutableArray<TaggedText> GetValueDocumentationContent(
-            ISymbol? documentedSymbol,
-            IDictionary<SymbolDescriptionGroups, ImmutableArray<TaggedText>> sections,
-            SemanticModel semanticModel,
-            SyntaxToken token,
-            IDocumentationCommentFormattingService formatter,
-            CancellationToken cancellationToken)
-        {
-            if (sections.TryGetValue(SymbolDescriptionGroups.ValueDocumentation, out var parts))
-            {
-                return parts;
-            }
-            else if (documentedSymbol is object)
-            {
-                var documentation = documentedSymbol.GetValueDocumentationParts(semanticModel, token.SpanStart, formatter, cancellationToken);
-                if (documentation != null)
-                {
-                    return documentation.ToImmutableArray();
-                }
-            }
-
-            return default;
-        }
-
-<<<<<<< HEAD
-        private static ImmutableArray<TaggedText> GetConstantValueContent(
-            SyntaxToken token,
-            SemanticModel semanticModel,
-            ISyntaxFactsService syntaxFacts,
-            ISyntaxKindsService syntaxKinds,
+            ISyntaxFacts syntaxFacts,
+            ISyntaxKinds syntaxKinds,
             ISymbolDisplayService displayService,
             CancellationToken cancellationToken)
         {
             if (token.RawKind == syntaxKinds.OpenParenToken || token.RawKind == syntaxKinds.CloseParenToken)
                 return default;
 
+            RoslynDebug.AssertNotNull(token.Parent);
             var constant = semanticModel.GetConstantValue(token.Parent, cancellationToken);
             if (!constant.HasValue)
                 return default;
@@ -472,11 +423,11 @@
         }
 
         private static bool IsBinaryExpression(
-            ISyntaxFactsService syntaxFacts,
-            SyntaxNode node,
-            out SyntaxNode left,
+            ISyntaxFacts syntaxFacts,
+            [NotNullWhen(true)] SyntaxNode? node,
+            [NotNullWhen(true)] out SyntaxNode? left,
             out SyntaxToken operatorToken,
-            out SyntaxNode right)
+            [NotNullWhen(true)] out SyntaxNode? right)
         {
             if (syntaxFacts.IsBinaryExpression(node))
             {
@@ -515,13 +466,58 @@
             return taggedTextRun;
         }
 
-        protected abstract bool GetBindableNodeForTokenIndicatingLambda(SyntaxToken token, out SyntaxNode found);
-=======
+        private ImmutableArray<TaggedText> GetReturnsDocumentationContent(
+            ISymbol? documentedSymbol,
+            IDictionary<SymbolDescriptionGroups, ImmutableArray<TaggedText>> sections,
+            SemanticModel semanticModel,
+            SyntaxToken token,
+            IDocumentationCommentFormattingService formatter,
+            CancellationToken cancellationToken)
+        {
+            if (sections.TryGetValue(SymbolDescriptionGroups.ReturnsDocumentation, out var parts))
+            {
+                return parts;
+            }
+            else if (documentedSymbol is object)
+            {
+                var documentation = documentedSymbol.GetReturnsDocumentationParts(semanticModel, token.SpanStart, formatter, cancellationToken);
+                if (documentation != null)
+                {
+                    return documentation.ToImmutableArray();
+                }
+            }
+
+            return default;
+        }
+
+        private ImmutableArray<TaggedText> GetValueDocumentationContent(
+            ISymbol? documentedSymbol,
+            IDictionary<SymbolDescriptionGroups, ImmutableArray<TaggedText>> sections,
+            SemanticModel semanticModel,
+            SyntaxToken token,
+            IDocumentationCommentFormattingService formatter,
+            CancellationToken cancellationToken)
+        {
+            if (sections.TryGetValue(SymbolDescriptionGroups.ValueDocumentation, out var parts))
+            {
+                return parts;
+            }
+            else if (documentedSymbol is object)
+            {
+                var documentation = documentedSymbol.GetValueDocumentationParts(semanticModel, token.SpanStart, formatter, cancellationToken);
+                if (documentation != null)
+                {
+                    return documentation.ToImmutableArray();
+                }
+            }
+
+            return default;
+        }
+
         protected abstract bool GetBindableNodeForTokenIndicatingLambda(SyntaxToken token, [NotNullWhen(returnValue: true)] out SyntaxNode? found);
         protected abstract bool GetBindableNodeForTokenIndicatingPossibleIndexerAccess(SyntaxToken token, [NotNullWhen(returnValue: true)] out SyntaxNode? found);
 
         protected virtual ImmutableArray<TaggedText> TryGetNullabilityAnalysis(Workspace workspace, SemanticModel semanticModel, SyntaxToken token, CancellationToken cancellationToken) => default;
->>>>>>> e1ace1de
 
         private async Task<(SemanticModel semanticModel, ImmutableArray<ISymbol> symbols)> BindTokenAsync(
             Document document, SyntaxToken token, CancellationToken cancellationToken)
