﻿// Licensed to the .NET Foundation under one or more agreements.
// The .NET Foundation licenses this file to you under the MIT license.
// See the LICENSE file in the project root for more information.

using System.Collections.Generic;
using System.Collections.Immutable;
using System.Diagnostics;
using System.Diagnostics.CodeAnalysis;
using System.Linq;
using System.Threading;
using System.Threading.Tasks;
using Microsoft.CodeAnalysis.DocumentationComments;
using Microsoft.CodeAnalysis.Host;
using Microsoft.CodeAnalysis.LanguageServices;
using Microsoft.CodeAnalysis.Shared.Extensions;
using Microsoft.CodeAnalysis.Shared.Utilities;
using Microsoft.CodeAnalysis.Tags;
using Microsoft.CodeAnalysis.Text;
using Roslyn.Utilities;

namespace Microsoft.CodeAnalysis.QuickInfo
{
    internal abstract partial class CommonSemanticQuickInfoProvider : CommonQuickInfoProvider
    {
        protected override async Task<QuickInfoItem?> BuildQuickInfoAsync(QuickInfoContext context)
        {
            var (model, tokenInformation, supportedPlatforms) = await ComputeQuickInfoDataAsync(context).ConfigureAwait(false);

            if (tokenInformation.Symbols.IsDefaultOrEmpty)
            {
                return null;
            }

            return await CreateContentAsync(context.Workspace,
                context.Token, model, tokenInformation, supportedPlatforms,
                context.CancellationToken).ConfigureAwait(false);
        }

        private async Task<(SemanticModel model, TokenInformation tokenInformation, SupportedPlatformData? supportedPlatforms)> ComputeQuickInfoDataAsync(
            QuickInfoContext context)
        {
            var semanticModel = context.SemanticModel;
            Debug.Assert(semanticModel != null);

            if (context.Document is { } document)
            {
                // Check linked documents for document-based quick info context.
                var linkedDocumentIds = document.GetLinkedDocumentIds();
                if (linkedDocumentIds.Any())
                {
                    return await ComputeFromLinkedDocumentsAsync(document, semanticModel, context.Token,
                        context.LanguageServices, context.Workspace, linkedDocumentIds, context.CancellationToken).ConfigureAwait(false);
                }
            }

            var tokenInformation = BindToken(semanticModel, context.Token, context.LanguageServices, context.Workspace, context.CancellationToken);
            return (semanticModel, tokenInformation, supportedPlatforms: null);
        }

        private async Task<(SemanticModel model, TokenInformation, SupportedPlatformData supportedPlatforms)> ComputeFromLinkedDocumentsAsync(
            Document document,
            SemanticModel semanticModel,
            SyntaxToken token,
            HostLanguageServices languageServices,
            Workspace workspace,
            ImmutableArray<DocumentId> linkedDocumentIds,
            CancellationToken cancellationToken)
        {
            // Linked files/shared projects: imagine the following when GOO is false
            // #if GOO
            // int x = 3;
            // #endif
            // var y = x$$;
            //
            // 'x' will bind as an error type, so we'll show incorrect information.
            // Instead, we need to find the head in which we get the best binding,
            // which in this case is the one with no errors.

            var tokenInformation = BindToken(semanticModel, token, languageServices, workspace, cancellationToken);

            var candidateProjects = new List<ProjectId>() { document.Project.Id };
            var invalidProjects = new List<ProjectId>();

            var candidateResults = new List<(DocumentId docId, SemanticModel model, TokenInformation tokenInformation)>
            {
                (document.Id, semanticModel, tokenInformation)
            };

            foreach (var linkedDocumentId in linkedDocumentIds)
            {
                var linkedDocument = document.Project.Solution.GetRequiredDocument(linkedDocumentId);
                var linkedToken = await FindTokenInLinkedDocumentAsync(token, linkedDocument, cancellationToken).ConfigureAwait(false);

                if (linkedToken != default)
                {
                    // Not in an inactive region, so this file is a candidate.
                    candidateProjects.Add(linkedDocumentId.ProjectId);
                    var linkedModel = await linkedDocument.GetRequiredSemanticModelAsync(cancellationToken).ConfigureAwait(false);
                    var linkedSymbols = BindToken(linkedModel, linkedToken, languageServices, workspace, cancellationToken);
                    candidateResults.Add((linkedDocumentId, linkedModel, linkedSymbols));
                }
            }

            // Take the first result with no errors.
            // If every file binds with errors, take the first candidate, which is from the current file.
            var bestBinding = candidateResults.FirstOrNull(c => HasNoErrors(c.tokenInformation.Symbols))
                ?? candidateResults.First();

            if (bestBinding.tokenInformation.Symbols.IsDefaultOrEmpty)
            {
                return default;
            }

            // We calculate the set of supported projects
            candidateResults.Remove(bestBinding);
            foreach (var candidate in candidateResults)
            {
                // Does the candidate have anything remotely equivalent?
                if (!candidate.tokenInformation.Symbols.Intersect(bestBinding.tokenInformation.Symbols, LinkedFilesSymbolEquivalenceComparer.Instance).Any())
                {
                    invalidProjects.Add(candidate.docId.ProjectId);
                }
            }

            var supportedPlatforms = new SupportedPlatformData(invalidProjects, candidateProjects, workspace);

            return (bestBinding.model, bestBinding.tokenInformation, supportedPlatforms);
        }

        private static bool HasNoErrors(ImmutableArray<ISymbol> symbols)
            => symbols.Length > 0
                && !ErrorVisitor.ContainsError(symbols.FirstOrDefault());

        private static async Task<SyntaxToken> FindTokenInLinkedDocumentAsync(
            SyntaxToken token,
            Document linkedDocument,
            CancellationToken cancellationToken)
        {
            var root = await linkedDocument.GetSyntaxRootAsync(cancellationToken).ConfigureAwait(false);

            if (root == null)
            {
                return default;
            }

            // Don't search trivia because we want to ignore inactive regions
            var linkedToken = root.FindToken(token.SpanStart);

            // The new and old tokens should have the same span?
            if (token.Span == linkedToken.Span)
            {
                return linkedToken;
            }

            return default;
        }

        protected static Task<QuickInfoItem> CreateContentAsync(
            Workspace workspace,
            SyntaxToken token,
            SemanticModel semanticModel,
            TokenInformation tokenInformation,
            SupportedPlatformData? supportedPlatforms,
            CancellationToken cancellationToken)
        {
            var syntaxFactsService = workspace.Services.GetLanguageServices(semanticModel.Language).GetRequiredService<ISyntaxFactsService>();

            var symbols = tokenInformation.Symbols;

            // if generating quick info for an attribute, prefer bind to the class instead of the constructor
            if (syntaxFactsService.IsAttributeName(token.Parent!))
            {
                symbols = symbols.OrderBy((s1, s2) =>
                    s1.Kind == s2.Kind ? 0 :
                    s1.Kind == SymbolKind.NamedType ? -1 :
                    s2.Kind == SymbolKind.NamedType ? 1 : 0).ToImmutableArray();
            }

            return QuickInfoUtilities.CreateQuickInfoItemAsync(
                workspace, semanticModel, token.Span, symbols, supportedPlatforms,
                tokenInformation.ShowAwaitReturn, tokenInformation.NullableFlowState, cancellationToken);
        }

        protected abstract bool GetBindableNodeForTokenIndicatingLambda(SyntaxToken token, [NotNullWhen(returnValue: true)] out SyntaxNode? found);
        protected abstract bool GetBindableNodeForTokenIndicatingPossibleIndexerAccess(SyntaxToken token, [NotNullWhen(returnValue: true)] out SyntaxNode? found);

        protected virtual NullableFlowState GetNullabilityAnalysis(Workspace workspace, SemanticModel semanticModel, ISymbol symbol, SyntaxNode node, CancellationToken cancellationToken) => NullableFlowState.None;

        private TokenInformation BindToken(
            SemanticModel semanticModel,
            SyntaxToken token,
            HostLanguageServices languageServices,
            Workspace workspace,
            CancellationToken cancellationToken)
        {
            var syntaxFacts = languageServices.GetRequiredService<ISyntaxFactsService>();
            var enclosingType = semanticModel.GetEnclosingNamedType(token.SpanStart, cancellationToken);

            var symbols = GetSymbolsFromToken(token, workspace, semanticModel, cancellationToken);

            var bindableParent = syntaxFacts.TryGetBindableParent(token);
            var overloads = bindableParent != null
                ? semanticModel.GetMemberGroup(bindableParent, cancellationToken)
                : ImmutableArray<ISymbol>.Empty;

            symbols = symbols.Where(IsOk)
                             .Where(s => IsAccessible(s, enclosingType))
                             .Concat(overloads)
                             .Distinct(SymbolEquivalenceComparer.Instance)
                             .ToImmutableArray();

            if (symbols.Any())
            {
                var firstSymbol = symbols.First();
                var isAwait = syntaxFacts.IsAwaitKeyword(token);
                var nullableFlowState = NullableFlowState.None;
                if (bindableParent != null)
                {
                    nullableFlowState = GetNullabilityAnalysis(workspace, semanticModel, firstSymbol, bindableParent, cancellationToken);
                }
<<<<<<< HEAD
                return new TokenInformation(symbols, isAwait, nullableFlowState);
=======

                return (semanticModel, new TokenInformation(symbols, isAwait, nullableFlowState));
>>>>>>> 434a4692
            }

            // Couldn't bind the token to specific symbols.  If it's an operator, see if we can at
            // least bind it to a type.
            if (syntaxFacts.IsOperator(token))
            {
                var typeInfo = semanticModel.GetTypeInfo(token.Parent!, cancellationToken);
                if (IsOk(typeInfo.Type))
                {
                    return new TokenInformation(ImmutableArray.Create<ISymbol>(typeInfo.Type));
                }
            }

            return new TokenInformation(ImmutableArray<ISymbol>.Empty);
        }

        private ImmutableArray<ISymbol> GetSymbolsFromToken(SyntaxToken token, Workspace workspace, SemanticModel semanticModel, CancellationToken cancellationToken)
        {
            if (GetBindableNodeForTokenIndicatingLambda(token, out var lambdaSyntax))
            {
                var symbol = semanticModel.GetSymbolInfo(lambdaSyntax, cancellationToken).Symbol;
                return symbol != null ? ImmutableArray.Create(symbol) : ImmutableArray<ISymbol>.Empty;
            }

            if (GetBindableNodeForTokenIndicatingPossibleIndexerAccess(token, out var elementAccessExpression))
            {
                var symbol = semanticModel.GetSymbolInfo(elementAccessExpression, cancellationToken).Symbol;
                if (symbol?.IsIndexer() == true)
                {
                    return ImmutableArray.Create(symbol);
                }
            }

            return semanticModel.GetSemanticInfo(token, workspace, cancellationToken)
                .GetSymbols(includeType: true);
        }

        private static bool IsOk([NotNullWhen(returnValue: true)] ISymbol? symbol)
        {
            if (symbol == null)
                return false;

            if (symbol.IsErrorType())
                return false;

            if (symbol is ITypeParameterSymbol { TypeParameterKind: TypeParameterKind.Cref })
                return false;

            return true;
        }

        private static bool IsAccessible(ISymbol symbol, INamedTypeSymbol? within)
            => within == null
                || symbol.IsAccessibleWithin(within);
    }
}<|MERGE_RESOLUTION|>--- conflicted
+++ resolved
@@ -218,12 +218,8 @@
                 {
                     nullableFlowState = GetNullabilityAnalysis(workspace, semanticModel, firstSymbol, bindableParent, cancellationToken);
                 }
-<<<<<<< HEAD
-                return new TokenInformation(symbols, isAwait, nullableFlowState);
-=======
 
                 return (semanticModel, new TokenInformation(symbols, isAwait, nullableFlowState));
->>>>>>> 434a4692
             }
 
             // Couldn't bind the token to specific symbols.  If it's an operator, see if we can at
