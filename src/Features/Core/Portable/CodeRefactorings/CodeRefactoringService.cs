﻿// Licensed to the .NET Foundation under one or more agreements.
// The .NET Foundation licenses this file to you under the MIT license.
// See the LICENSE file in the project root for more information.

using System;
using System.Collections.Generic;
using System.Collections.Immutable;
using System.Composition;
using System.Linq;
using System.Runtime.CompilerServices;
using System.Threading;
using System.Threading.Tasks;
using Microsoft.CodeAnalysis.CodeActions;
using Microsoft.CodeAnalysis.CodeFixesAndRefactorings;
using Microsoft.CodeAnalysis.Diagnostics;
using Microsoft.CodeAnalysis.Extensions;
using Microsoft.CodeAnalysis.Host.Mef;
using Microsoft.CodeAnalysis.Internal.Log;
using Microsoft.CodeAnalysis.PooledObjects;
using Microsoft.CodeAnalysis.Shared.Extensions;
using Microsoft.CodeAnalysis.Shared.Utilities;
using Microsoft.CodeAnalysis.Text;
using Roslyn.Utilities;

namespace Microsoft.CodeAnalysis.CodeRefactorings
{
    [Export(typeof(ICodeRefactoringService)), Shared]
    internal sealed class CodeRefactoringService : ICodeRefactoringService
    {
        private readonly Lazy<ImmutableDictionary<string, Lazy<ImmutableArray<CodeRefactoringProvider>>>> _lazyLanguageToProvidersMap;
        private readonly Lazy<ImmutableDictionary<CodeRefactoringProvider, CodeChangeProviderMetadata>> _lazyRefactoringToMetadataMap;

        private ImmutableDictionary<CodeRefactoringProvider, FixAllProviderInfo?> _fixAllProviderMap = ImmutableDictionary<CodeRefactoringProvider, FixAllProviderInfo?>.Empty;

        [ImportingConstructor]
        [Obsolete(MefConstruction.ImportingConstructorMessage, error: true)]
        public CodeRefactoringService(
            [ImportMany] IEnumerable<Lazy<CodeRefactoringProvider, CodeChangeProviderMetadata>> providers)
        {
            // convert set of all code refactoring providers into a map from language to a lazy initialized list of ordered providers.
            _lazyLanguageToProvidersMap = new Lazy<ImmutableDictionary<string, Lazy<ImmutableArray<CodeRefactoringProvider>>>>(
                () =>
                    ImmutableDictionary.CreateRange(
                        DistributeLanguages(providers)
                            .GroupBy(lz => lz.Metadata.Language)
                            .Select(grp => new KeyValuePair<string, Lazy<ImmutableArray<CodeRefactoringProvider>>>(
                                grp.Key,
                                new Lazy<ImmutableArray<CodeRefactoringProvider>>(() => ExtensionOrderer.Order(grp).Select(lz => lz.Value).ToImmutableArray())))));
            _lazyRefactoringToMetadataMap = new(() => providers.Where(provider => provider.IsValueCreated).ToImmutableDictionary(provider => provider.Value, provider => provider.Metadata));
        }

        private static IEnumerable<Lazy<CodeRefactoringProvider, OrderableLanguageMetadata>> DistributeLanguages(IEnumerable<Lazy<CodeRefactoringProvider, CodeChangeProviderMetadata>> providers)
        {
            foreach (var provider in providers)
            {
                foreach (var language in provider.Metadata.Languages)
                {
                    var orderable = new OrderableLanguageMetadata(
                        provider.Metadata.Name, language, provider.Metadata.AfterTyped, provider.Metadata.BeforeTyped);
                    yield return new Lazy<CodeRefactoringProvider, OrderableLanguageMetadata>(() => provider.Value, orderable);
                }
            }
        }

        private ImmutableDictionary<string, Lazy<ImmutableArray<CodeRefactoringProvider>>> LanguageToProvidersMap
            => _lazyLanguageToProvidersMap.Value;

        private ImmutableDictionary<CodeRefactoringProvider, CodeChangeProviderMetadata> RefactoringToMetadataMap
            => _lazyRefactoringToMetadataMap.Value;

        private ConcatImmutableArray<CodeRefactoringProvider> GetProviders(Document document)
        {
            var allRefactorings = ImmutableArray<CodeRefactoringProvider>.Empty;
            if (LanguageToProvidersMap.TryGetValue(document.Project.Language, out var lazyProviders))
            {
                allRefactorings = lazyProviders.Value;
            }

            return allRefactorings.ConcatFast(GetProjectRefactorings(document.Project));
        }

        public async Task<bool> HasRefactoringsAsync(
            Document document,
            TextSpan state,
<<<<<<< HEAD
            CodeActionOptions options,
=======
            CodeActionOptionsProvider options,
>>>>>>> 80a8ce8d
            CancellationToken cancellationToken)
        {
            var extensionManager = document.Project.Solution.Workspace.Services.GetRequiredService<IExtensionManager>();

            foreach (var provider in GetProviders(document))
            {
                cancellationToken.ThrowIfCancellationRequested();
                RefactoringToMetadataMap.TryGetValue(provider, out var providerMetadata);

                var refactoring = await GetRefactoringFromProviderAsync(
<<<<<<< HEAD
                    document, state, provider, providerMetadata, extensionManager, options, cancellationToken).ConfigureAwait(false);
=======
                    document, state, provider, providerMetadata, extensionManager, options, isBlocking: false, cancellationToken).ConfigureAwait(false);
>>>>>>> 80a8ce8d

                if (refactoring != null)
                {
                    return true;
                }
            }

            return false;
        }

        public async Task<ImmutableArray<CodeRefactoring>> GetRefactoringsAsync(
            Document document,
            TextSpan state,
            CodeActionRequestPriority priority,
<<<<<<< HEAD
            CodeActionOptions options,
=======
            CodeActionOptionsProvider options,
            bool isBlocking,
>>>>>>> 80a8ce8d
            Func<string, IDisposable?> addOperationScope,
            CancellationToken cancellationToken)
        {
            using (Logger.LogBlock(FunctionId.Refactoring_CodeRefactoringService_GetRefactoringsAsync, cancellationToken))
            {
                var extensionManager = document.Project.Solution.Workspace.Services.GetRequiredService<IExtensionManager>();
                using var _ = ArrayBuilder<Task<CodeRefactoring?>>.GetInstance(out var tasks);

                foreach (var provider in GetProviders(document))
                {
                    if (priority != CodeActionRequestPriority.None && priority != provider.RequestPriority)
                        continue;

                    tasks.Add(Task.Run(() =>
                        {
                            var providerName = provider.GetType().Name;
                            RefactoringToMetadataMap.TryGetValue(provider, out var providerMetadata);

                            using (addOperationScope(providerName))
                            using (RoslynEventSource.LogInformationalBlock(FunctionId.Refactoring_CodeRefactoringService_GetRefactoringsAsync, providerName, cancellationToken))
                            {
<<<<<<< HEAD
                                return GetRefactoringFromProviderAsync(document, state, provider, providerMetadata, extensionManager, options, cancellationToken);
=======
                                return GetRefactoringFromProviderAsync(document, state, provider, providerMetadata,
                                    extensionManager, options, isBlocking, cancellationToken);
>>>>>>> 80a8ce8d
                            }
                        },
                        cancellationToken));
                }

                var results = await Task.WhenAll(tasks).ConfigureAwait(false);
                return results.WhereNotNull().ToImmutableArray();
            }
        }

        private async Task<CodeRefactoring?> GetRefactoringFromProviderAsync(
            Document document,
            TextSpan state,
            CodeRefactoringProvider provider,
            CodeChangeProviderMetadata? providerMetadata,
            IExtensionManager extensionManager,
<<<<<<< HEAD
            CodeActionOptions options,
=======
            CodeActionOptionsProvider options,
            bool isBlocking,
>>>>>>> 80a8ce8d
            CancellationToken cancellationToken)
        {
            cancellationToken.ThrowIfCancellationRequested();
            if (extensionManager.IsDisabled(provider))
            {
                return null;
            }

            try
            {
                using var _ = ArrayBuilder<(CodeAction action, TextSpan? applicableToSpan)>.GetInstance(out var actions);
                var context = new CodeRefactoringContext(document, state,

                    // TODO: Can we share code between similar lambdas that we pass to this API in BatchFixAllProvider.cs, CodeFixService.cs and CodeRefactoringService.cs?
                    (action, applicableToSpan) =>
                    {
                        // Serialize access for thread safety - we don't know what thread the refactoring provider will call this delegate from.
                        lock (actions)
                        {
                            // Add the Refactoring Provider Name to the parent CodeAction's CustomTags.
                            // Always add a name even in cases of 3rd party refactorings that do not export
                            // name metadata.
                            action.AddCustomTagAndTelemetryInfo(providerMetadata, provider);

                            actions.Add((action, applicableToSpan));
                        }
                    },
                    options,
<<<<<<< HEAD
=======
                    isBlocking,
>>>>>>> 80a8ce8d
                    cancellationToken);

                var task = provider.ComputeRefactoringsAsync(context) ?? Task.CompletedTask;
                await task.ConfigureAwait(false);

                if (actions.Count == 0)
                {
                    return null;
                }

                var fixAllProviderInfo = extensionManager.PerformFunction(
                    provider, () => ImmutableInterlocked.GetOrAdd(ref _fixAllProviderMap, provider, FixAllProviderInfo.Create), defaultValue: null);
                return new CodeRefactoring(provider, actions.ToImmutable(), fixAllProviderInfo, options);
            }
            catch (OperationCanceledException)
            {
                // We don't want to catch operation canceled exceptions in the catch block 
                // below. So catch is here and rethrow it.
                throw;
            }
            catch (Exception e)
            {
                extensionManager.HandleException(provider, e);
            }

            return null;
        }

        private static ImmutableArray<CodeRefactoringProvider> GetProjectRefactorings(Project project)
        {
            // TODO (https://github.com/dotnet/roslyn/issues/4932): Don't restrict refactorings in Interactive
            if (project.Solution.Workspace.Kind == WorkspaceKind.Interactive)
                return ImmutableArray<CodeRefactoringProvider>.Empty;

            return ProjectCodeRefactoringProvider.GetExtensions(project);
        }

        private class ProjectCodeRefactoringProvider
            : AbstractProjectExtensionProvider<ProjectCodeRefactoringProvider, CodeRefactoringProvider, ExportCodeRefactoringProviderAttribute>
        {
            protected override ImmutableArray<string> GetLanguages(ExportCodeRefactoringProviderAttribute exportAttribute)
                => exportAttribute.Languages.ToImmutableArray();

            protected override bool TryGetExtensionsFromReference(AnalyzerReference reference, out ImmutableArray<CodeRefactoringProvider> extensions)
            {
                // check whether the analyzer reference knows how to return fixers directly.
                if (reference is ICodeRefactoringProviderFactory codeRefactoringProviderFactory)
                {
                    extensions = codeRefactoringProviderFactory.GetRefactorings();
                    return true;
                }

                extensions = default;
                return false;
            }
        }
    }
}<|MERGE_RESOLUTION|>--- conflicted
+++ resolved
@@ -82,11 +82,7 @@
         public async Task<bool> HasRefactoringsAsync(
             Document document,
             TextSpan state,
-<<<<<<< HEAD
-            CodeActionOptions options,
-=======
             CodeActionOptionsProvider options,
->>>>>>> 80a8ce8d
             CancellationToken cancellationToken)
         {
             var extensionManager = document.Project.Solution.Workspace.Services.GetRequiredService<IExtensionManager>();
@@ -97,11 +93,7 @@
                 RefactoringToMetadataMap.TryGetValue(provider, out var providerMetadata);
 
                 var refactoring = await GetRefactoringFromProviderAsync(
-<<<<<<< HEAD
-                    document, state, provider, providerMetadata, extensionManager, options, cancellationToken).ConfigureAwait(false);
-=======
                     document, state, provider, providerMetadata, extensionManager, options, isBlocking: false, cancellationToken).ConfigureAwait(false);
->>>>>>> 80a8ce8d
 
                 if (refactoring != null)
                 {
@@ -116,12 +108,8 @@
             Document document,
             TextSpan state,
             CodeActionRequestPriority priority,
-<<<<<<< HEAD
-            CodeActionOptions options,
-=======
             CodeActionOptionsProvider options,
             bool isBlocking,
->>>>>>> 80a8ce8d
             Func<string, IDisposable?> addOperationScope,
             CancellationToken cancellationToken)
         {
@@ -143,12 +131,8 @@
                             using (addOperationScope(providerName))
                             using (RoslynEventSource.LogInformationalBlock(FunctionId.Refactoring_CodeRefactoringService_GetRefactoringsAsync, providerName, cancellationToken))
                             {
-<<<<<<< HEAD
-                                return GetRefactoringFromProviderAsync(document, state, provider, providerMetadata, extensionManager, options, cancellationToken);
-=======
                                 return GetRefactoringFromProviderAsync(document, state, provider, providerMetadata,
                                     extensionManager, options, isBlocking, cancellationToken);
->>>>>>> 80a8ce8d
                             }
                         },
                         cancellationToken));
@@ -165,12 +149,8 @@
             CodeRefactoringProvider provider,
             CodeChangeProviderMetadata? providerMetadata,
             IExtensionManager extensionManager,
-<<<<<<< HEAD
-            CodeActionOptions options,
-=======
             CodeActionOptionsProvider options,
             bool isBlocking,
->>>>>>> 80a8ce8d
             CancellationToken cancellationToken)
         {
             cancellationToken.ThrowIfCancellationRequested();
@@ -199,10 +179,7 @@
                         }
                     },
                     options,
-<<<<<<< HEAD
-=======
                     isBlocking,
->>>>>>> 80a8ce8d
                     cancellationToken);
 
                 var task = provider.ComputeRefactoringsAsync(context) ?? Task.CompletedTask;
