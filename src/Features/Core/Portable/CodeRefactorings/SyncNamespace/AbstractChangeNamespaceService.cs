﻿// Licensed to the .NET Foundation under one or more agreements.
// The .NET Foundation licenses this file to you under the MIT license.
// See the LICENSE file in the project root for more information.

#nullable enable 

using System;
using System.Collections.Generic;
using System.Collections.Immutable;
using System.Diagnostics;
using System.Linq;
using System.Threading;
using System.Threading.Tasks;
using Microsoft.CodeAnalysis;
using Microsoft.CodeAnalysis.AddImports;
using Microsoft.CodeAnalysis.Editing;
using Microsoft.CodeAnalysis.FindSymbols;
using Microsoft.CodeAnalysis.Formatting;
using Microsoft.CodeAnalysis.Host;
using Microsoft.CodeAnalysis.LanguageServices;
using Microsoft.CodeAnalysis.PooledObjects;
using Microsoft.CodeAnalysis.RemoveUnnecessaryImports;
using Microsoft.CodeAnalysis.Rename;
using Microsoft.CodeAnalysis.Shared.Extensions;
using Microsoft.CodeAnalysis.Simplification;
using Microsoft.CodeAnalysis.Text;
using Roslyn.Utilities;

namespace Microsoft.CodeAnalysis.ChangeNamespace
{
    /// <summary>
    /// This intermediate class is used to hide method `TryGetReplacementReferenceSyntax` from <see cref="IChangeNamespaceService" />.
    /// </summary>
    internal abstract class AbstractChangeNamespaceService : IChangeNamespaceService
    {
        public abstract Task<bool> CanChangeNamespaceAsync(Document document, SyntaxNode container, CancellationToken cancellationToken);

        public abstract Task<Solution> ChangeNamespaceAsync(Document document, SyntaxNode container, string targetNamespace, CancellationToken cancellationToken);
        public abstract string? GetTargetNamespaceFromDocument(Document document);

        /// <summary>
        /// Try to get a new node to replace given node, which is a reference to a top-level type declared inside the 
        /// namespace to be changed. If this reference is the right side of a qualified name, the new node returned would
        /// be the entire qualified name. Depends on whether <paramref name="newNamespaceParts"/> is provided, the name 
        /// in the new node might be qualified with this new namespace instead.
        /// </summary>
        /// <param name="reference">A reference to a type declared inside the namespace to be changed, which is calculated 
        /// based on results from `SymbolFinder.FindReferencesAsync`.</param>
        /// <param name="newNamespaceParts">If specified, the namespace of original reference will be replaced with given 
        /// namespace in the replacement node.</param>
        /// <param name="old">The node to be replaced. This might be an ancestor of original </param>
        /// <param name="new">The replacement node.</param>
        public abstract bool TryGetReplacementReferenceSyntax(SyntaxNode reference, ImmutableArray<string> newNamespaceParts, ISyntaxFactsService syntaxFacts, out SyntaxNode? old, out SyntaxNode? @new);

        public static string? GetDefaultNamespace(Document document, ISyntaxFactsService syntaxFacts)
        {
            var solution = document.Project.Solution;
            var linkedIds = document.GetLinkedDocumentIds();
            var documents = linkedIds.SelectAsArray(id => solution.GetDocument(id)).Add(document);

            // For all projects containing all the linked documents, bail if 
            // 1. Any of them doesn't have default namespace, or
            // 2. Multiple default namespace are found. (this might be possible by tweaking project file).
            // The refactoring depends on a single default namespace to operate.
            var defaultNamespaceFromProjects = new HashSet<string?>(
                    documents.Select(d => d?.Project.DefaultNamespace),
                    syntaxFacts.StringComparer);

            if (defaultNamespaceFromProjects.Count != 1
                || defaultNamespaceFromProjects.First() == null)
            {
                return default;
            }

            return defaultNamespaceFromProjects.Single();
        }
    }

    internal abstract class AbstractChangeNamespaceService<TNamespaceDeclarationSyntax, TCompilationUnitSyntax, TMemberDeclarationSyntax>
        : AbstractChangeNamespaceService
        where TNamespaceDeclarationSyntax : SyntaxNode
        where TCompilationUnitSyntax : SyntaxNode
        where TMemberDeclarationSyntax : SyntaxNode
    {
        private static readonly char[] s_dotSeparator = new[] { '.' };

        /// <summary>
        /// The annotation used to track applicable container in each document to be fixed.
        /// </summary>
        protected static SyntaxAnnotation ContainerAnnotation { get; } = new SyntaxAnnotation();

        protected static SyntaxAnnotation WarningAnnotation { get; }
            = CodeActions.WarningAnnotation.Create(
                FeaturesResources.Warning_colon_changing_namespace_may_produce_invalid_code_and_change_code_meaning);

        protected abstract Task<TCompilationUnitSyntax> ChangeNamespaceDeclarationAsync(
            Document document, ImmutableArray<string> declaredNamespaceParts, ImmutableArray<string> targetNamespaceParts, CancellationToken cancellationToken);

        protected abstract SyntaxList<TMemberDeclarationSyntax> GetMemberDeclarationsInContainer(SyntaxNode compilationUnitOrNamespaceDecl);

        protected abstract Task<SyntaxNode?> TryGetApplicableContainerFromSpanAsync(Document document, TextSpan span, CancellationToken cancellationToken);

        protected abstract string GetDeclaredNamespace(SyntaxNode container);
        protected abstract string EscapeIdentifier(string identifier);

        /// <summary>
        /// Decide if we can change the namespace for provided <paramref name="container"/> based on the criteria listed for 
        /// <see cref="IChangeNamespaceService.CanChangeNamespaceAsync(Document, SyntaxNode, CancellationToken)"/>
        /// </summary>
        /// <returns>
        /// If namespace can be changed, returns a list of documents that linked to the provided document (including itself)
        /// and the corresponding container nodes in each document, which will later be used for annotation. Otherwise, a 
        /// default ImmutableArray is returned. Currently we only support linked document in multi-targeting project scenario.
        /// </returns>
        protected abstract Task<ImmutableArray<(DocumentId id, SyntaxNode container)>> GetValidContainersFromAllLinkedDocumentsAsync(Document document, SyntaxNode container, CancellationToken cancellationToken);

        private static bool IsValidContainer(SyntaxNode container)
            => container is TCompilationUnitSyntax || container is TNamespaceDeclarationSyntax;

        protected static bool IsGlobalNamespace(ImmutableArray<string> parts)
            => parts.Length == 1 && parts[0].Length == 0;

        public override async Task<bool> CanChangeNamespaceAsync(Document document, SyntaxNode container, CancellationToken cancellationToken)
        {
            if (!IsValidContainer(container))
            {
                throw new ArgumentException(nameof(container));
            }

            var applicableContainers = await GetValidContainersFromAllLinkedDocumentsAsync(document, container, cancellationToken).ConfigureAwait(false);
            return !applicableContainers.IsDefault;
        }

        public override async Task<Solution> ChangeNamespaceAsync(
            Document document,
            SyntaxNode container,
            string targetNamespace,
            CancellationToken cancellationToken)
        {
            // Make sure given namespace name is valid, "" means global namespace.
            var syntaxFacts = document.GetRequiredLanguageService<ISyntaxFactsService>();
            if (targetNamespace == null
                || (targetNamespace.Length > 0 && !targetNamespace.Split(s_dotSeparator).All(syntaxFacts.IsValidIdentifier)))
            {
                throw new ArgumentException(nameof(targetNamespace));
            }

            if (!IsValidContainer(container))
            {
                throw new ArgumentException(nameof(container));
            }

            var solution = document.Project.Solution;

            var containersFromAllDocuments = await GetValidContainersFromAllLinkedDocumentsAsync(document, container, cancellationToken).ConfigureAwait(false);
            if (containersFromAllDocuments.IsDefault)
            {
                return solution;
            }

            // No action required if declared namespace already matches target.
            var declaredNamespace = GetDeclaredNamespace(container);
            if (syntaxFacts.StringComparer.Equals(targetNamespace, declaredNamespace))
            {
                return solution;
            }

            // Annotate the container nodes so we can still find and modify them after syntax tree has changed.
            var annotatedSolution = await AnnotateContainersAsync(solution, containersFromAllDocuments, cancellationToken).ConfigureAwait(false);

            // Here's the entire process for changing namespace:
            // 1. Change the namespace declaration, fix references and add imports that might be necessary.
            // 2. Explicitly merge the diff to get a new solution.
            // 3. Remove added imports that are unnecessary.
            // 4. Do another explicit diff merge based on last merged solution.
            //
            // The reason for doing explicit diff merge twice is so merging after remove unnecessary imports can be correctly handled.

            var documentIds = containersFromAllDocuments.SelectAsArray(pair => pair.id);
            var solutionAfterNamespaceChange = annotatedSolution;
            var referenceDocuments = PooledHashSet<DocumentId>.GetInstance();

            try
            {
                foreach (var documentId in documentIds)
                {
                    var (newSolution, refDocumentIds) =
                        await ChangeNamespaceInSingleDocumentAsync(solutionAfterNamespaceChange, documentId, declaredNamespace, targetNamespace, cancellationToken)
                            .ConfigureAwait(false);
                    solutionAfterNamespaceChange = newSolution;
                    referenceDocuments.AddRange(refDocumentIds);
                }

                var solutionAfterFirstMerge = await MergeDiffAsync(solution, solutionAfterNamespaceChange, cancellationToken).ConfigureAwait(false);

                // After changing documents, we still need to remove unnecessary imports related to our change.
                // We don't try to remove all imports that might become unnecessary/invalid after the namespace change, 
                // just ones that fully match the old/new namespace. Because it's hard to get it right and will almost 
                // certainly cause perf issue.
                // For example, if we are changing namespace `Foo.Bar` (which is the only namespace declaration with such name)
                // to `A.B`, the using of name `Bar` in a different file below would remain untouched, even it's no longer valid:
                //
                //      namespace Foo
                //      {
                //          using Bar;
                //          ~~~~~~~~~
                //      }
                //
                // Also, because we may have added different imports to document that triggered the refactoring
                // and the documents that reference affected types declared in changed namespace, we try to remove
                // unnecessary imports separately.

                var solutionAfterImportsRemoved = await RemoveUnnecessaryImportsAsync(
                    solutionAfterFirstMerge,
                    documentIds,
                    GetAllNamespaceImportsForDeclaringDocument(declaredNamespace, targetNamespace),
                    cancellationToken).ConfigureAwait(false);

                solutionAfterImportsRemoved = await RemoveUnnecessaryImportsAsync(
                    solutionAfterImportsRemoved,
                    referenceDocuments.ToImmutableArray(),
                    ImmutableArray.Create(declaredNamespace, targetNamespace),
                    cancellationToken).ConfigureAwait(false);

                return await MergeDiffAsync(solutionAfterFirstMerge, solutionAfterImportsRemoved, cancellationToken).ConfigureAwait(false);
            }
            finally
            {
                referenceDocuments.Free();
            }
        }

        public override string? GetTargetNamespaceFromDocument(Document document)
        {
            var syntaxFacts = document.GetRequiredLanguageService<ISyntaxFactsService>();

            // We can't determine what the expected namespace would be without knowing the default namespace.
            var defaultNamespace = GetDefaultNamespace(document, syntaxFacts);
            if (defaultNamespace == null)
            {
                return null;
            }

            var namespaceFromFolders = TryBuildNamespaceFromFolders(document.Folders, syntaxFacts);
            return namespaceFromFolders == null
                ? null
                : ConcatNamespace(defaultNamespace, namespaceFromFolders);
        }

        private static string ConcatNamespace(string rootNamespace, string namespaceSuffix)
        {
            if (namespaceSuffix.Length == 0)
            {
                return rootNamespace;
            }
            else if (rootNamespace.Length == 0)
            {
                return namespaceSuffix;
            }
            else
            {
                return rootNamespace + "." + namespaceSuffix;
            }
        }

        /// <summary>
        /// Create a qualified identifier as the suffix of namespace based on a list of folder names.
        /// </summary>
        private string? TryBuildNamespaceFromFolders(
            IEnumerable<string> folders,
            ISyntaxFactsService syntaxFacts)
        {
            var parts = folders.SelectMany(folder => folder.Split(s_dotSeparator).SelectAsArray(this.EscapeIdentifier));
            return parts.All(syntaxFacts.IsValidIdentifier) ? string.Join(".", parts) : null;
        }

        protected async Task<ImmutableArray<(DocumentId, SyntaxNode)>> TryGetApplicableContainersFromAllDocumentsAsync(
            Solution solution,
            ImmutableArray<DocumentId> ids,
            TextSpan span,
            CancellationToken cancellationToken)
        {
            // If the node specified by span doesn't meet the requirement to be an applicable container in any of the documents 
            // (See `TryGetApplicableContainerFromSpanAsync`), or we are getting different namespace declarations among 
            // those documents, then we know we can't make a proper code change. We will return null and the check 
            // will return false. We use span of namespace declaration found in each document to decide if they are identical.            

            var documents = ids.SelectAsArray(id => solution.GetDocument(id));
            using var containersDisposer = ArrayBuilder<(DocumentId, SyntaxNode)>.GetInstance(ids.Length, out var containers);
            using var spanForContainersDisposer = PooledHashSet<TextSpan>.GetInstance(out var spanForContainers);

            foreach (var document in documents)
            {
                if (document is null) continue;

                var container = await TryGetApplicableContainerFromSpanAsync(document, span, cancellationToken).ConfigureAwait(false);

                if (container is TNamespaceDeclarationSyntax)
                {
                    spanForContainers.Add(container.Span);
                }
                else if (container is TCompilationUnitSyntax)
                {
                    // In case there's no namespace declaration in the document, we used an empty span as key, 
                    // since a valid namespace declaration node can't have zero length.
                    spanForContainers.Add(default);
                }
                else
                {
                    return default;
                }

                containers.Add((document.Id, container));
            }

            return spanForContainers.Count == 1 ? containers.ToImmutable() : default;
        }

        /// <summary>
        /// Mark container nodes with our annotation so we can keep track of them across syntax modifications.
        /// </summary>
        protected async Task<Solution> AnnotateContainersAsync(Solution solution, ImmutableArray<(DocumentId, SyntaxNode)> containers, CancellationToken cancellationToken)
        {
            var solutionEditor = new SolutionEditor(solution);
            foreach (var (id, container) in containers)
            {
                var documentEditor = await solutionEditor.GetDocumentEditorAsync(id, cancellationToken).ConfigureAwait(false);
                documentEditor.ReplaceNode(container, container.WithAdditionalAnnotations(ContainerAnnotation));
            }

            return solutionEditor.GetChangedSolution();
        }

        protected async Task<bool> ContainsPartialTypeWithMultipleDeclarationsAsync(
            Document document, SyntaxNode container, CancellationToken cancellationToken)
        {
            var memberDecls = GetMemberDeclarationsInContainer(container);
            var semanticModel = await document.GetRequiredSemanticModelAsync(cancellationToken).ConfigureAwait(false);
            var semanticFacts = document.GetRequiredLanguageService<ISemanticFactsService>();

            foreach (var memberDecl in memberDecls)
            {
                var memberSymbol = semanticModel.GetDeclaredSymbol(memberDecl, cancellationToken);

                // Simplify the check by assuming no multiple partial declarations in one document
                if (memberSymbol is ITypeSymbol typeSymbol
                    && typeSymbol.DeclaringSyntaxReferences.Length > 1
                    && semanticFacts.IsPartial(typeSymbol, cancellationToken))
                {
                    return true;
                }
            }

            return false;
        }

        protected static bool IsSupportedLinkedDocument(Document document, out ImmutableArray<DocumentId> allDocumentIds)
        {
            var solution = document.Project.Solution;
            var linkedDocumentIds = document.GetLinkedDocumentIds();

            // TODO: figure out how to properly determine if and how a document is linked using project system.

            // If we found a linked document which is part of a project with different project file,
            // then it's an actual linked file (i.e. not a multi-targeting project). We don't support that for now.
            if (linkedDocumentIds.Any(id =>
                    !PathUtilities.PathsEqual(solution.GetRequiredDocument(id).Project.FilePath, document.Project.FilePath)))
            {
                allDocumentIds = default;
                return false;
            }

            allDocumentIds = linkedDocumentIds.Add(document.Id);
            return true;
        }

        private async Task<ImmutableArray<ISymbol>> GetDeclaredSymbolsInContainerAsync(
            Document document,
            SyntaxNode container,
            CancellationToken cancellationToken)
        {
            var semanticModel = await document.GetRequiredSemanticModelAsync(cancellationToken).ConfigureAwait(false);
            var declarations = GetMemberDeclarationsInContainer(container);
            var builder = ArrayBuilder<ISymbol>.GetInstance();

            foreach (var declaration in declarations)
            {
                var symbol = semanticModel.GetDeclaredSymbol(declaration, cancellationToken);
                builder.AddIfNotNull(symbol);
            }

            return builder.ToImmutableAndFree();
        }

        private static ImmutableArray<string> GetNamespaceParts(string @namespace)
        {
            return @namespace?.Split(s_dotSeparator).ToImmutableArray() ?? default;
        }

        private static ImmutableArray<string> GetAllNamespaceImportsForDeclaringDocument(string oldNamespace, string newNamespace)
        {
            var parts = GetNamespaceParts(oldNamespace);
            var builder = ArrayBuilder<string>.GetInstance();
            for (var i = 1; i <= parts.Length; ++i)
            {
                builder.Add(string.Join(".", parts.Take(i)));
            }

            builder.Add(newNamespace);

            return builder.ToImmutableAndFree();
        }

        private ImmutableArray<SyntaxNode> CreateImports(Document document, ImmutableArray<string> names, bool withFormatterAnnotation)
        {
            var generator = SyntaxGenerator.GetGenerator(document);
            using var builderDisposer = ArrayBuilder<SyntaxNode>.GetInstance(names.Length, out var builder);
            for (var i = 0; i < names.Length; ++i)
            {
                builder.Add(CreateImport(generator, names[i], withFormatterAnnotation));
            }

            return builder.ToImmutable();
        }

        private static SyntaxNode CreateImport(SyntaxGenerator syntaxGenerator, string name, bool withFormatterAnnotation)
        {
            var import = syntaxGenerator.NamespaceImportDeclaration(name);
            if (withFormatterAnnotation)
            {
                import = import.WithAdditionalAnnotations(Formatter.Annotation);
            }

            return import;
        }

        /// <summary>
        /// Try to change the namespace declaration in the document (specified by <paramref name="id"/> in <paramref name="solution"/>).
        /// Returns a new solution after changing namespace, and a list of IDs for documents that also changed because they reference
        /// the types declared in the changed namespace (not include the document contains the declaration itself).
        /// </summary>
        private async Task<(Solution, ImmutableArray<DocumentId>)> ChangeNamespaceInSingleDocumentAsync(
            Solution solution,
            DocumentId id,
            string oldNamespace,
            string newNamespace,
            CancellationToken cancellationToken)
        {
            var document = solution.GetRequiredDocument(id);
            var root = await document.GetRequiredSyntaxRootAsync(cancellationToken).ConfigureAwait(false);
            var container = root.GetAnnotatedNodes(ContainerAnnotation).Single();

            // Get types declared in the changing namespace, because we need to fix all references to them, 
            // e.g. change the namespace for qualified name, add imports to proper containers, etc.
            var declaredSymbols = await GetDeclaredSymbolsInContainerAsync(document, container, cancellationToken).ConfigureAwait(false);

            var editor = await DocumentEditor.CreateAsync(document, cancellationToken).ConfigureAwait(false);

            // Separating references to declaredSymbols into two groups based on whether it's located in the same 
            // document as the namespace declaration. This is because code change required for them are different.
            var refLocationsInCurrentDocument = new List<LocationForAffectedSymbol>();
            var refLocationsInOtherDocuments = new List<LocationForAffectedSymbol>();

            var refLocations = await Task.WhenAll(
                declaredSymbols.Select(declaredSymbol
                    => FindReferenceLocationsForSymbol(document, declaredSymbol, cancellationToken))).ConfigureAwait(false);

            foreach (var refLocation in refLocations.SelectMany(locs => locs))
            {
                if (refLocation.Document.Id == document.Id)
                {
                    refLocationsInCurrentDocument.Add(refLocation);
                }
                else
                {
                    Debug.Assert(!PathUtilities.PathsEqual(refLocation.Document.FilePath, document.FilePath));
                    refLocationsInOtherDocuments.Add(refLocation);
                }
            }

            var documentWithNewNamespace = await FixDeclarationDocumentAsync(document, refLocationsInCurrentDocument, oldNamespace, newNamespace, cancellationToken)
                .ConfigureAwait(false);
            var solutionWithChangedNamespace = documentWithNewNamespace.Project.Solution;

            var refLocationGroups = refLocationsInOtherDocuments.GroupBy(loc => loc.Document.Id);

            var fixedDocuments = await Task.WhenAll(
                refLocationGroups.Select(refInOneDocument =>
                    FixReferencingDocumentAsync(
                        solutionWithChangedNamespace.GetRequiredDocument(refInOneDocument.Key),
                        refInOneDocument,
                        newNamespace,
                        cancellationToken))).ConfigureAwait(false);

            var solutionWithFixedReferences = await MergeDocumentChangesAsync(solutionWithChangedNamespace, fixedDocuments, cancellationToken).ConfigureAwait(false);

            return (solutionWithFixedReferences, refLocationGroups.SelectAsArray<IGrouping<DocumentId, LocationForAffectedSymbol>, DocumentId>(g => g.Key));
        }

        private static async Task<Solution> MergeDocumentChangesAsync(Solution originalSolution, Document[] changedDocuments, CancellationToken cancellationToken)
        {
            foreach (var document in changedDocuments)
            {
                originalSolution = originalSolution.WithDocumentSyntaxRoot(
                    document.Id,
                    await document.GetRequiredSyntaxRootAsync(cancellationToken).ConfigureAwait(false));
            }

            return originalSolution;
        }

        private readonly struct LocationForAffectedSymbol
        {
            public LocationForAffectedSymbol(ReferenceLocation location, bool isReferenceToExtensionMethod)
            {
                ReferenceLocation = location;
                IsReferenceToExtensionMethod = isReferenceToExtensionMethod;
            }

            public ReferenceLocation ReferenceLocation { get; }

            public bool IsReferenceToExtensionMethod { get; }

            public Document Document => ReferenceLocation.Document;
        }

        private static async Task<ImmutableArray<LocationForAffectedSymbol>> FindReferenceLocationsForSymbol(
            Document document, ISymbol symbol, CancellationToken cancellationToken)
        {
            var builder = ArrayBuilder<LocationForAffectedSymbol>.GetInstance();
            try
            {
                var referencedSymbols = await FindReferencesAsync(symbol, document, cancellationToken).ConfigureAwait(false);
                builder.AddRange(referencedSymbols
                    .Where(refSymbol => refSymbol.Definition.Equals(symbol))
                    .SelectMany(refSymbol => refSymbol.Locations)
                    .Select(location => new LocationForAffectedSymbol(location, isReferenceToExtensionMethod: false)));

                // So far we only have references to types declared in affected namespace. We also need to 
                // handle invocation of extension methods (in reduced form) that are declared in those types. 
                // Therefore additional calls to find references are needed for those extension methods.
                // This will returns all the references, not just in the reduced form. But we will
                // not further distinguish the usage. In the worst case, those references are redundant because
                // they are already covered by the type references found above.
                if (symbol is INamedTypeSymbol typeSymbol && typeSymbol.MightContainExtensionMethods)
                {
                    foreach (var methodSymbol in typeSymbol.GetMembers().OfType<IMethodSymbol>())
                    {
                        if (methodSymbol.IsExtensionMethod)
                        {
                            var referencedMethodSymbols = await FindReferencesAsync(methodSymbol, document, cancellationToken).ConfigureAwait(false);
                            builder.AddRange(referencedMethodSymbols
                                .SelectMany(refSymbol => refSymbol.Locations)
                                .Select(location => new LocationForAffectedSymbol(location, isReferenceToExtensionMethod: true)));
                        }
                    }
                }

                return builder.ToImmutable();
            }
            finally
            {
                builder.Free();
            }
        }

        private static async Task<ImmutableArray<ReferencedSymbol>> FindReferencesAsync(ISymbol symbol, Document document, CancellationToken cancellationToken)
        {
            cancellationToken.ThrowIfCancellationRequested();
            var progress = new StreamingProgressCollector(StreamingFindReferencesProgress.Instance);
            await SymbolFinder.FindReferencesAsync(
                symbolAndProjectId: SymbolAndProjectId.Create(symbol, document.Project.Id),
                solution: document.Project.Solution,
                documents: null,
                progress: progress,
                options: FindReferencesSearchOptions.Default,
                cancellationToken: cancellationToken).ConfigureAwait(false);

            return progress.GetReferencedSymbols();
        }

        private async Task<Document> FixDeclarationDocumentAsync(
            Document document,
            IReadOnlyList<LocationForAffectedSymbol> refLocations,
            string oldNamespace,
            string newNamespace,
            CancellationToken cancellationToken)
        {
            // 1. Fix references to the affected types in this document if necessary.
            // 2. Add usings for containing namespaces, in case we have references 
            //    relying on old namespace declaration for resolution. 
            //
            //      For example, in the code below, after we change namespace to 
            //      "A.B.C", we will need to add "using Foo.Bar;".     
            //
            //      namespace Foo.Bar.Baz
            //      {
            //          class C1
            //          {
            //               C2 _c2;    // C2 is define in namespace "Foo.Bar" in another document.
            //          }
            //      }
            //
            // 3. Change namespace declaration to target namespace.
            // 4. Simplify away unnecessary qualifications.

            var addImportService = document.GetRequiredLanguageService<IAddImportsService>();
            ImmutableArray<SyntaxNode> containersToAddImports;

            var oldNamespaceParts = GetNamespaceParts(oldNamespace);
            var newNamespaceParts = GetNamespaceParts(newNamespace);

            if (refLocations.Count > 0)
            {
                (document, containersToAddImports) = await FixReferencesAsync(document, this, addImportService, refLocations, newNamespaceParts, cancellationToken)
                    .ConfigureAwait(false);
            }
            else
            {
                // If there's no reference to types declared in this document,
                // we will use root node as import container.
                containersToAddImports = ImmutableArray.Create(await document.GetRequiredSyntaxRootAsync(cancellationToken).ConfigureAwait(false));
            }

            Debug.Assert(containersToAddImports.Length > 0);

            // Need to import all containing namespaces of old namespace and add them to the document (if it's not global namespace)
            // Include the new namespace in case there are multiple namespace declarations in
            // the declaring document. They may need a using statement added to correctly keep
            // references to the type inside it's new namespace
            var namesToImport = GetAllNamespaceImportsForDeclaringDocument(oldNamespace, newNamespace);

            var optionSet = await document.GetOptionsAsync(cancellationToken).ConfigureAwait(false);
            var placeSystemNamespaceFirst = optionSet.GetOption(GenerationOptions.PlaceSystemNamespaceFirst, document.Project.Language);
            var documentWithAddedImports = await AddImportsInContainersAsync(
                    document,
                    addImportService,
                    containersToAddImports,
                    namesToImport,
                    placeSystemNamespaceFirst,
                    cancellationToken).ConfigureAwait(false);

            var documentWithRenameAnnotations = await GetRenameSymbolAnnotatedRootAsync(documentWithAddedImports, cancellationToken).ConfigureAwait(false);
            var compilationUnit = await ChangeNamespaceDeclarationAsync(documentWithRenameAnnotations, oldNamespaceParts, newNamespaceParts, cancellationToken).ConfigureAwait(false);
            SyntaxNode root = compilationUnit.WithAdditionalAnnotations(Formatter.Annotation);

            // Need to invoke formatter explicitly since we are doing the diff merge ourselves.
            root = Formatter.Format(root, Formatter.Annotation, documentWithAddedImports.Project.Solution.Workspace, optionSet, cancellationToken);

            root = root.WithAdditionalAnnotations(Simplifier.Annotation);
            var formattedDocument = documentWithAddedImports.WithSyntaxRoot(root);
            return await Simplifier.ReduceAsync(formattedDocument, optionSet, cancellationToken).ConfigureAwait(false);
        }

        private async Task<Document> GetRenameSymbolAnnotatedRootAsync(Document document, CancellationToken cancellationToken)
        {
            var semanticModel = await document.GetRequiredSemanticModelAsync(cancellationToken).ConfigureAwait(false);
            var root = await document.GetRequiredSyntaxRootAsync(cancellationToken).ConfigureAwait(false);
            var syntaxFacts = document.GetRequiredLanguageService<ISyntaxFactsService>();

            return document.WithSyntaxRoot(
                root.ReplaceNodes(
                    root.GetAnnotatedNodes(ContainerAnnotation).SelectMany(c => c is TCompilationUnitSyntax ? syntaxFacts.GetMembersOfCompilationUnit(c) : syntaxFacts.GetMembersOfNamespaceDeclaration(c)),
                    (original, current) => current.WithRenameSymbolAnnotation(semanticModel)));
        }

        private async Task<Document> FixReferencingDocumentAsync(
            Document document,
            IEnumerable<LocationForAffectedSymbol> refLocations,
            string newNamespace,
            CancellationToken cancellationToken)
        {
            // 1. Fully qualify all simple references (i.e. not via an alias) with new namespace.
            // 2. Add using of new namespace (for each reference's container).
            // 3. Try to simplify qualified names introduced from step(1).

            var addImportService = document.GetRequiredLanguageService<IAddImportsService>();
            var changeNamespaceService = document.GetRequiredLanguageService<IChangeNamespaceService>();

            var newNamespaceParts = GetNamespaceParts(newNamespace);

            var (documentWithRefFixed, containers) =
                await FixReferencesAsync(document, changeNamespaceService, addImportService, refLocations, newNamespaceParts, cancellationToken)
                    .ConfigureAwait(false);

            var optionSet = await documentWithRefFixed.GetOptionsAsync(cancellationToken).ConfigureAwait(false);
            var placeSystemNamespaceFirst = optionSet.GetOption(GenerationOptions.PlaceSystemNamespaceFirst, documentWithRefFixed.Project.Language);

            var documentWithAdditionalImports = await AddImportsInContainersAsync(
                documentWithRefFixed,
                addImportService,
                containers,
                ImmutableArray.Create(newNamespace),
                placeSystemNamespaceFirst,
                cancellationToken).ConfigureAwait(false);

            // Need to invoke formatter explicitly since we are doing the diff merge ourselves.
            var formattedDocument = await Formatter.FormatAsync(documentWithAdditionalImports, Formatter.Annotation, optionSet, cancellationToken)
                .ConfigureAwait(false);

            return await Simplifier.ReduceAsync(formattedDocument, optionSet, cancellationToken).ConfigureAwait(false);
        }

        /// <summary>
        /// Fix each reference and return a collection of proper containers (innermost container
        /// with imports) that new import should be added to based on reference locations.
        /// If <paramref name="newNamespaceParts"/> is specified (not default), the fix would be:
        ///     1. qualify the reference with new namespace and mark it for simplification, or
        ///     2. find and mark the qualified reference for simplification.
        /// Otherwise, there would be no namespace replacement.
        /// </summary>
        private async Task<(Document, ImmutableArray<SyntaxNode>)> FixReferencesAsync(
            Document document,
            IChangeNamespaceService changeNamespaceService,
            IAddImportsService addImportService,
            IEnumerable<LocationForAffectedSymbol> refLocations,
            ImmutableArray<string> newNamespaceParts,
            CancellationToken cancellationToken)
        {
            var editor = await DocumentEditor.CreateAsync(document, cancellationToken).ConfigureAwait(false);
            var root = editor.OriginalRoot;
            var containers = PooledHashSet<SyntaxNode>.GetInstance();

            var generator = SyntaxGenerator.GetGenerator(document);
            var syntaxFacts = document.GetRequiredLanguageService<ISyntaxFactsService>();

            // We need a dummy import to figure out the container for given reference.
            var dummyImport = CreateImport(generator, "Dummy", withFormatterAnnotation: false);
            var abstractChangeNamespaceService = (AbstractChangeNamespaceService)changeNamespaceService;

            foreach (var refLoc in refLocations)
            {
                Debug.Assert(document.Id == refLoc.Document.Id);

                // Ignore references via alias. For simple cases where the alias is defined as the type we are interested,
                // it will be handled properly because it is one of the reference to the type symbol. Otherwise, we don't
                // attempt to make a potential fix, and user might end up with errors as a result.                    
                if (refLoc.ReferenceLocation.Alias != null)
                {
                    continue;
                }

                // Other documents in the solution might have changed after we calculated those ReferenceLocation, 
                // so we can't trust anything to be still up-to-date except their spans.

                // Get inner most node in case of type used as a base type. e.g.
                //
                //      public class Foo {}
                //      public class Bar : Foo {}
                //
                // For the reference to Foo where it is used as a base class, the BaseTypeSyntax and the TypeSyntax
                // have exact same span.

                var refNode = root.FindNode(refLoc.ReferenceLocation.Location.SourceSpan, findInsideTrivia: true, getInnermostNodeForTie: true);

                // For invocation of extension method, we only need to add missing import.
                if (!refLoc.IsReferenceToExtensionMethod)
                {
                    if (abstractChangeNamespaceService.TryGetReplacementReferenceSyntax(
                            refNode, newNamespaceParts, syntaxFacts, out var oldNode, out var newNode))
                    {
                        editor.ReplaceNode(oldNode, newNode.WithAdditionalAnnotations(Simplifier.Annotation));
                    }
                }

                // Use a dummy import node to figure out which container the new import will be added to.
                var container = addImportService.GetImportContainer(root, refNode, dummyImport);
                containers.Add(container);
            }

            foreach (var container in containers)
            {
                editor.TrackNode(container);
            }

            var fixedDocument = editor.GetChangedDocument();
            root = await fixedDocument.GetRequiredSyntaxRootAsync(cancellationToken).ConfigureAwait(false);
            var result = (fixedDocument, containers.SelectAsArray(c => root.GetCurrentNode<SyntaxNode>(c)));

            containers.Free();
            return result;
        }

        private async Task<Solution> RemoveUnnecessaryImportsAsync(
            Solution solution,
            ImmutableArray<DocumentId> ids,
            ImmutableArray<string> names,
            CancellationToken cancellationToken)
        {
            var LinkedDocumentsToSkip = PooledHashSet<DocumentId>.GetInstance();
            var documentsToProcessBuilder = ArrayBuilder<Document>.GetInstance();

            foreach (var id in ids)
            {
                if (LinkedDocumentsToSkip.Contains(id))
                {
                    continue;
                }

                var document = solution.GetRequiredDocument(id);
                LinkedDocumentsToSkip.AddRange(document.GetLinkedDocumentIds());
                documentsToProcessBuilder.Add(document);

                document = await RemoveUnnecessaryImportsWorker(
                    document,
                    CreateImports(document, names, withFormatterAnnotation: false),
                    cancellationToken).ConfigureAwait(false);
                solution = document.Project.Solution;
            }

            var documentsToProcess = documentsToProcessBuilder.ToImmutableAndFree();
            LinkedDocumentsToSkip.Free();

            var changeDocuments = await Task.WhenAll(documentsToProcess.Select(
                    doc => RemoveUnnecessaryImportsWorker(
                        doc,
                        CreateImports(doc, names, withFormatterAnnotation: false),
                        cancellationToken))).ConfigureAwait(false);

            return await MergeDocumentChangesAsync(solution, changeDocuments, cancellationToken).ConfigureAwait(false);

            Task<Document> RemoveUnnecessaryImportsWorker(
                Document doc,
                IEnumerable<SyntaxNode> importsToRemove,
                CancellationToken token)
            {
                var removeImportService = doc.GetRequiredLanguageService<IRemoveUnnecessaryImportsService>();
                var syntaxFacts = doc.GetRequiredLanguageService<ISyntaxFactsService>();

                return removeImportService.RemoveUnnecessaryImportsAsync(
                    doc,
                    import => importsToRemove.Any(importToRemove => syntaxFacts.AreEquivalent(importToRemove, import)),
                    token);
            }
        }

        /// <summary>
        /// Add imports for the namespace specified by <paramref name="names"/>
        /// to the provided <paramref name="containers"/>
        /// </summary>
        private async Task<Document> AddImportsInContainersAsync(
            Document document,
            IAddImportsService addImportService,
            ImmutableArray<SyntaxNode> containers,
            ImmutableArray<string> names,
            bool placeSystemNamespaceFirst,
            CancellationToken cancellationToken)
        {
            // Sort containers based on their span start, to make the result of 
            // adding imports deterministic. 
            if (containers.Length > 1)
            {
                containers = containers.Sort(SyntaxNodeSpanStartComparer.Instance);
            }

            var imports = CreateImports(document, names, withFormatterAnnotation: true);
            foreach (var container in containers)
            {
                // If the container is a namespace declaration, the context we pass to 
                // AddImportService must be a child of the declaration, otherwise the 
                // import will be added to root node instead.
                var contextLocation = container is TNamespaceDeclarationSyntax
                    ? container.DescendantNodes().First()
                    : container;

<<<<<<< HEAD
                var compilation = await document.Project.GetRequiredCompilationAsync(cancellationToken).ConfigureAwait(false);
                var root = await document.GetRequiredSyntaxRootAsync(cancellationToken).ConfigureAwait(false);
                root = addImportService.AddImports(compilation, root, contextLocation, imports, placeSystemNamespaceFirst, cancellationToken);
=======
                var compilation = await document.Project.GetCompilationAsync(cancellationToken).ConfigureAwait(false);
                var root = await document.GetSyntaxRootAsync(cancellationToken).ConfigureAwait(false);
                var generator = document.GetLanguageService<SyntaxGenerator>();
                root = addImportService.AddImports(compilation, root, contextLocation, imports, generator, placeSystemNamespaceFirst, cancellationToken);
>>>>>>> ca1a68cd
                document = document.WithSyntaxRoot(root);
            }

            return document;
        }

        private static async Task<Solution> MergeDiffAsync(Solution oldSolution, Solution newSolution, CancellationToken cancellationToken)
        {
            var diffMergingSession = new LinkedFileDiffMergingSession(oldSolution, newSolution, newSolution.GetChanges(oldSolution), logSessionInfo: false);
            var mergeResult = await diffMergingSession.MergeDiffsAsync(mergeConflictHandler: null, cancellationToken: cancellationToken).ConfigureAwait(false);
            return mergeResult.MergedSolution;
        }

        private class SyntaxNodeSpanStartComparer : IComparer<SyntaxNode>
        {
            private SyntaxNodeSpanStartComparer()
            {
            }

            public static SyntaxNodeSpanStartComparer Instance { get; } = new SyntaxNodeSpanStartComparer();

            public int Compare(SyntaxNode x, SyntaxNode y)
                => x.Span.Start - y.Span.Start;
        }
    }
}<|MERGE_RESOLUTION|>--- conflicted
+++ resolved
@@ -863,16 +863,10 @@
                     ? container.DescendantNodes().First()
                     : container;
 
-<<<<<<< HEAD
-                var compilation = await document.Project.GetRequiredCompilationAsync(cancellationToken).ConfigureAwait(false);
-                var root = await document.GetRequiredSyntaxRootAsync(cancellationToken).ConfigureAwait(false);
-                root = addImportService.AddImports(compilation, root, contextLocation, imports, placeSystemNamespaceFirst, cancellationToken);
-=======
                 var compilation = await document.Project.GetCompilationAsync(cancellationToken).ConfigureAwait(false);
                 var root = await document.GetSyntaxRootAsync(cancellationToken).ConfigureAwait(false);
                 var generator = document.GetLanguageService<SyntaxGenerator>();
                 root = addImportService.AddImports(compilation, root, contextLocation, imports, generator, placeSystemNamespaceFirst, cancellationToken);
->>>>>>> ca1a68cd
                 document = document.WithSyntaxRoot(root);
             }
 
