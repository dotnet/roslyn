--- conflicted
+++ resolved
@@ -19,15 +19,8 @@
         private readonly IPasteTrackingService _pasteTrackingService;
         protected abstract string CodeActionTitle { get; }
 
-<<<<<<< HEAD
         protected AbstractAddMissingImportsRefactoringProvider(IPasteTrackingService pasteTrackingService)
-        {
-            _pasteTrackingService = pasteTrackingService;
-        }
-=======
-        public AbstractAddMissingImportsRefactoringProvider(IPasteTrackingService pasteTrackingService)
             => _pasteTrackingService = pasteTrackingService;
->>>>>>> f5a967c2
 
         public override async Task ComputeRefactoringsAsync(CodeRefactoringContext context)
         {
