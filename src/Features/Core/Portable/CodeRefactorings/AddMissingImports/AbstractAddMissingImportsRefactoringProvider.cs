--- conflicted
+++ resolved
@@ -7,17 +7,10 @@
 using System;
 using System.Threading;
 using System.Threading.Tasks;
-<<<<<<< HEAD
-using Microsoft.CodeAnalysis.AddImport;
-using Microsoft.CodeAnalysis.CodeGeneration;
-using Microsoft.CodeAnalysis.CodeRefactorings;
-using Microsoft.CodeAnalysis.Completion;
-=======
 using Microsoft.CodeAnalysis.CodeActions;
 using Microsoft.CodeAnalysis.CodeCleanup;
 using Microsoft.CodeAnalysis.CodeRefactorings;
 using Microsoft.CodeAnalysis.Formatting;
->>>>>>> 80a8ce8d
 using Microsoft.CodeAnalysis.PasteTracking;
 using Microsoft.CodeAnalysis.Shared.Extensions;
 
@@ -44,15 +37,10 @@
             // Check pasted text span for missing imports
             var addMissingImportsService = document.GetLanguageService<IAddMissingImportsFeatureService>();
 
-<<<<<<< HEAD
-            var placement = await AddImportPlacementOptions.FromDocumentAsync(document, cancellationToken).ConfigureAwait(false);
-            var options = new AddMissingImportsOptions(context.Options.HideAdvancedMembers, placement);
-=======
             var cleanupOptions = await document.GetCodeCleanupOptionsAsync(context.Options, cancellationToken).ConfigureAwait(false);
             var options = new AddMissingImportsOptions(
                 cleanupOptions,
                 context.Options.GetOptions(document.Project.LanguageServices).HideAdvancedMembers);
->>>>>>> 80a8ce8d
 
             var analysis = await addMissingImportsService.AnalyzeAsync(document, textSpan, options, cancellationToken).ConfigureAwait(false);
             if (!analysis.CanAddMissingImports)
