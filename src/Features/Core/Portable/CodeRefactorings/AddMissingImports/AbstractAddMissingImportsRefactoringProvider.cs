﻿// Licensed to the .NET Foundation under one or more agreements.
// The .NET Foundation licenses this file to you under the MIT license.
// See the LICENSE file in the project root for more information.

<<<<<<< HEAD
#nullable enable
=======
#nullable disable
>>>>>>> f685f4c7

using System;
using System.Threading;
using System.Threading.Tasks;
using Microsoft.CodeAnalysis.CodeRefactorings;
using Microsoft.CodeAnalysis.PasteTracking;
using Microsoft.CodeAnalysis.Shared.Extensions;
using Microsoft.CodeAnalysis.Text;
using Roslyn.Utilities;

namespace Microsoft.CodeAnalysis.AddMissingImports
{
    internal abstract class AbstractAddMissingImportsRefactoringProvider : CodeRefactoringProvider
    {
        private readonly IPasteTrackingService _pasteTrackingService;
        protected abstract string CodeActionTitle { get; }

        protected AbstractAddMissingImportsRefactoringProvider(IPasteTrackingService pasteTrackingService)
            => _pasteTrackingService = pasteTrackingService;

        public override async Task ComputeRefactoringsAsync(CodeRefactoringContext context)
        {
            var (document, _, cancellationToken) = context;
            // Currently this refactoring requires the SourceTextContainer to have a pasted text span.
            var sourceText = await document.GetTextAsync(cancellationToken).ConfigureAwait(false);
            if (!_pasteTrackingService.TryGetPastedTextSpan(sourceText.Container, out var textSpan))
            {
                return;
            }

            // Check pasted text span for missing imports
<<<<<<< HEAD
            var addMissingImportsService = document.GetRequiredLanguageService<IAddMissingImportsFeatureService>();
            var hasMissingImports = await addMissingImportsService.HasMissingImportsAsync(document, textSpan, cancellationToken).ConfigureAwait(false);
=======
            var addMissingImportsService = document.GetLanguageService<IAddMissingImportsFeatureService>();
>>>>>>> f685f4c7

            var analysis = await addMissingImportsService.AnalyzeAsync(document, textSpan, cancellationToken).ConfigureAwait(false);
            if (!analysis.CanAddMissingImports)
            {
                return;
            }

            var addImportsCodeAction = new AddMissingImportsCodeAction(
                CodeActionTitle,
                cancellationToken => AddMissingImportsAsync(document, addMissingImportsService, analysis, cancellationToken));

            context.RegisterRefactoring(addImportsCodeAction, textSpan);
        }

        private static async Task<Solution> AddMissingImportsAsync(Document document, IAddMissingImportsFeatureService addMissingImportsService, AddMissingImportsAnalysisResult analysis, CancellationToken cancellationToken)
        {
<<<<<<< HEAD
            // Add missing imports for the pasted text span.
            var addMissingImportsService = document.GetRequiredLanguageService<IAddMissingImportsFeatureService>();
            var newProject = await addMissingImportsService.AddMissingImportsAsync(document, textSpan, cancellationToken).ConfigureAwait(false);
            return newProject.Solution;
=======
            var modifiedDocument = await addMissingImportsService.AddMissingImportsAsync(document, analysis, cancellationToken).ConfigureAwait(false);
            return modifiedDocument.Project.Solution;
>>>>>>> f685f4c7
        }

        private class AddMissingImportsCodeAction : CodeActions.CodeAction.SolutionChangeAction
        {
            public AddMissingImportsCodeAction(string title, Func<CancellationToken, Task<Solution>> createChangedSolution)
                : base(title, createChangedSolution, title)
            {
            }
        }
    }
}<|MERGE_RESOLUTION|>--- conflicted
+++ resolved
@@ -1,12 +1,6 @@
 ﻿// Licensed to the .NET Foundation under one or more agreements.
 // The .NET Foundation licenses this file to you under the MIT license.
 // See the LICENSE file in the project root for more information.
-
-<<<<<<< HEAD
-#nullable enable
-=======
-#nullable disable
->>>>>>> f685f4c7
 
 using System;
 using System.Threading;
@@ -38,12 +32,7 @@
             }
 
             // Check pasted text span for missing imports
-<<<<<<< HEAD
             var addMissingImportsService = document.GetRequiredLanguageService<IAddMissingImportsFeatureService>();
-            var hasMissingImports = await addMissingImportsService.HasMissingImportsAsync(document, textSpan, cancellationToken).ConfigureAwait(false);
-=======
-            var addMissingImportsService = document.GetLanguageService<IAddMissingImportsFeatureService>();
->>>>>>> f685f4c7
 
             var analysis = await addMissingImportsService.AnalyzeAsync(document, textSpan, cancellationToken).ConfigureAwait(false);
             if (!analysis.CanAddMissingImports)
@@ -60,15 +49,8 @@
 
         private static async Task<Solution> AddMissingImportsAsync(Document document, IAddMissingImportsFeatureService addMissingImportsService, AddMissingImportsAnalysisResult analysis, CancellationToken cancellationToken)
         {
-<<<<<<< HEAD
-            // Add missing imports for the pasted text span.
-            var addMissingImportsService = document.GetRequiredLanguageService<IAddMissingImportsFeatureService>();
-            var newProject = await addMissingImportsService.AddMissingImportsAsync(document, textSpan, cancellationToken).ConfigureAwait(false);
-            return newProject.Solution;
-=======
             var modifiedDocument = await addMissingImportsService.AddMissingImportsAsync(document, analysis, cancellationToken).ConfigureAwait(false);
             return modifiedDocument.Project.Solution;
->>>>>>> f685f4c7
         }
 
         private class AddMissingImportsCodeAction : CodeActions.CodeAction.SolutionChangeAction
