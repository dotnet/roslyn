﻿// Licensed to the .NET Foundation under one or more agreements.
// The .NET Foundation licenses this file to you under the MIT license.
// See the LICENSE file in the project root for more information.

using System;
using System.Collections.Immutable;
using System.Threading;
using System.Threading.Tasks;
using Microsoft.CodeAnalysis.CodeActions;
using Microsoft.CodeAnalysis.Text;

namespace Microsoft.CodeAnalysis.CodeRefactorings
{
    internal interface ICodeRefactoringService
    {
<<<<<<< HEAD
        Task<bool> HasRefactoringsAsync(Document document, TextSpan textSpan, CodeActionOptions options, CancellationToken cancellationToken);

        Task<ImmutableArray<CodeRefactoring>> GetRefactoringsAsync(Document document, TextSpan textSpan, CodeActionRequestPriority priority, CodeActionOptions options, Func<string, IDisposable?> addOperationScope, CancellationToken cancellationToken);
=======
        Task<bool> HasRefactoringsAsync(Document document, TextSpan textSpan, CodeActionOptionsProvider options, CancellationToken cancellationToken);

        Task<ImmutableArray<CodeRefactoring>> GetRefactoringsAsync(Document document, TextSpan textSpan, CodeActionRequestPriority priority, CodeActionOptionsProvider options, bool isBlocking, Func<string, IDisposable?> addOperationScope, CancellationToken cancellationToken);
>>>>>>> 80a8ce8d
    }

    internal static class ICodeRefactoringServiceExtensions
    {
<<<<<<< HEAD
        public static Task<ImmutableArray<CodeRefactoring>> GetRefactoringsAsync(this ICodeRefactoringService service, Document document, TextSpan state, CodeActionOptions options, CancellationToken cancellationToken)
            => service.GetRefactoringsAsync(document, state, CodeActionRequestPriority.None, options, addOperationScope: _ => null, cancellationToken);
=======
        public static Task<ImmutableArray<CodeRefactoring>> GetRefactoringsAsync(this ICodeRefactoringService service, Document document, TextSpan state, CodeActionOptionsProvider options, bool isBlocking, CancellationToken cancellationToken)
            => service.GetRefactoringsAsync(document, state, CodeActionRequestPriority.None, options, isBlocking, addOperationScope: _ => null, cancellationToken);
>>>>>>> 80a8ce8d
    }
}<|MERGE_RESOLUTION|>--- conflicted
+++ resolved
@@ -13,25 +13,14 @@
 {
     internal interface ICodeRefactoringService
     {
-<<<<<<< HEAD
-        Task<bool> HasRefactoringsAsync(Document document, TextSpan textSpan, CodeActionOptions options, CancellationToken cancellationToken);
-
-        Task<ImmutableArray<CodeRefactoring>> GetRefactoringsAsync(Document document, TextSpan textSpan, CodeActionRequestPriority priority, CodeActionOptions options, Func<string, IDisposable?> addOperationScope, CancellationToken cancellationToken);
-=======
         Task<bool> HasRefactoringsAsync(Document document, TextSpan textSpan, CodeActionOptionsProvider options, CancellationToken cancellationToken);
 
         Task<ImmutableArray<CodeRefactoring>> GetRefactoringsAsync(Document document, TextSpan textSpan, CodeActionRequestPriority priority, CodeActionOptionsProvider options, bool isBlocking, Func<string, IDisposable?> addOperationScope, CancellationToken cancellationToken);
->>>>>>> 80a8ce8d
     }
 
     internal static class ICodeRefactoringServiceExtensions
     {
-<<<<<<< HEAD
-        public static Task<ImmutableArray<CodeRefactoring>> GetRefactoringsAsync(this ICodeRefactoringService service, Document document, TextSpan state, CodeActionOptions options, CancellationToken cancellationToken)
-            => service.GetRefactoringsAsync(document, state, CodeActionRequestPriority.None, options, addOperationScope: _ => null, cancellationToken);
-=======
         public static Task<ImmutableArray<CodeRefactoring>> GetRefactoringsAsync(this ICodeRefactoringService service, Document document, TextSpan state, CodeActionOptionsProvider options, bool isBlocking, CancellationToken cancellationToken)
             => service.GetRefactoringsAsync(document, state, CodeActionRequestPriority.None, options, isBlocking, addOperationScope: _ => null, cancellationToken);
->>>>>>> 80a8ce8d
     }
 }