﻿// Licensed to the .NET Foundation under one or more agreements.
// The .NET Foundation licenses this file to you under the MIT license.
// See the LICENSE file in the project root for more information.

using System.Collections.Immutable;
using System.Threading;
using Microsoft.CodeAnalysis.CodeStyle;
using Microsoft.CodeAnalysis.Diagnostics;
using Microsoft.CodeAnalysis.LanguageServices;
using Microsoft.CodeAnalysis.Options;
using Microsoft.CodeAnalysis.QualifyMemberAccess;
using Microsoft.CodeAnalysis.Shared.Extensions;
using Microsoft.CodeAnalysis.Simplification;
using Microsoft.CodeAnalysis.Simplification.Simplifiers;
using Microsoft.CodeAnalysis.Text;

namespace Microsoft.CodeAnalysis.SimplifyThisOrMe
{
    internal abstract class AbstractSimplifyThisOrMeDiagnosticAnalyzer<
        TLanguageKindEnum,
        TExpressionSyntax,
        TThisExpressionSyntax,
        TMemberAccessExpressionSyntax> :
        AbstractBuiltInCodeStyleDiagnosticAnalyzer
        where TLanguageKindEnum : struct
        where TExpressionSyntax : SyntaxNode
        where TThisExpressionSyntax : TExpressionSyntax
        where TMemberAccessExpressionSyntax : TExpressionSyntax
    {
        protected AbstractSimplifyThisOrMeDiagnosticAnalyzer()
            : base(IDEDiagnosticIds.RemoveThisOrMeQualificationDiagnosticId,
                   EnforceOnBuildValues.RemoveQualification,
                   ImmutableHashSet.Create<IPerLanguageOption>(CodeStyleOptions2.QualifyFieldAccess, CodeStyleOptions2.QualifyPropertyAccess, CodeStyleOptions2.QualifyMethodAccess, CodeStyleOptions2.QualifyEventAccess),
                   new LocalizableResourceString(nameof(FeaturesResources.Remove_qualification), FeaturesResources.ResourceManager, typeof(FeaturesResources)),
                   new LocalizableResourceString(nameof(WorkspacesResources.Name_can_be_simplified), WorkspacesResources.ResourceManager, typeof(WorkspacesResources)),
                   isUnnecessary: true)
        {
<<<<<<< HEAD
            var syntaxKinds = GetSyntaxFacts().SyntaxKinds;
            _kindsOfInterest = ImmutableArray.Create(
                syntaxKinds.Convert<TLanguageKindEnum>(syntaxKinds.ThisExpression));
        }

        protected abstract ISyntaxFacts GetSyntaxFacts();
=======
        }

        protected abstract ISyntaxKinds SyntaxKinds { get; }
        protected abstract ISimplification Simplification { get; }
>>>>>>> 80a8ce8d

        protected abstract AbstractMemberAccessExpressionSimplifier<TExpressionSyntax, TMemberAccessExpressionSyntax, TThisExpressionSyntax> Simplifier { get; }

        public sealed override DiagnosticAnalyzerCategory GetAnalyzerCategory()
            => DiagnosticAnalyzerCategory.SemanticSpanAnalysis;

        protected sealed override void InitializeWorker(AnalysisContext context)
            => context.RegisterSyntaxNodeAction(AnalyzeNode, this.SyntaxKinds.Convert<TLanguageKindEnum>(this.SyntaxKinds.ThisExpression));

        private void AnalyzeNode(SyntaxNodeAnalysisContext context)
        {
            var cancellationToken = context.CancellationToken;
<<<<<<< HEAD
            var node = (TThisExpressionSyntax)context.Node;

            if (node.Parent is not TMemberAccessExpressionSyntax expr)
            {
                return;
            }

            var analyzerOptions = context.Options;
            var syntaxTree = node.SyntaxTree;
            var optionSet = analyzerOptions.GetAnalyzerOptionSet(syntaxTree, cancellationToken);

            var model = context.SemanticModel;
            if (!CanSimplifyTypeNameExpression(
                    model, expr, optionSet, out var issueSpan, cancellationToken))
            {
                return;
            }
=======
            var node = context.Node;
            var semanticModel = context.SemanticModel;
>>>>>>> 80a8ce8d

            if (node.Parent is not TMemberAccessExpressionSyntax memberAccessExpression)
                return;

<<<<<<< HEAD
            var symbolInfo = model.GetSymbolInfo(expr, cancellationToken);
            if (symbolInfo.Symbol == null)
            {
                return;
            }

            var applicableOption = QualifyMembersHelpers.GetApplicableOptionFromSymbolKind(symbolInfo.Symbol.Kind);
            var optionValue = optionSet.GetOption(applicableOption, model.Language);
            if (optionValue == null)
=======
            var simplifierOptions = context.GetAnalyzerOptions().GetSimplifierOptions(Simplification);

            if (!this.Simplifier.ShouldSimplifyThisMemberAccessExpression(
                    memberAccessExpression, semanticModel, simplifierOptions, out var thisExpression, out var severity, cancellationToken))
>>>>>>> 80a8ce8d
            {
                return;
            }

<<<<<<< HEAD
            var severity = optionValue.Notification.Severity;
=======
>>>>>>> 80a8ce8d
            var builder = ImmutableDictionary.CreateBuilder<string, string?>();

            // used so we can provide a link in the preview to the options page. This value is
            // hard-coded there to be the one that will go to the code-style page.
            builder["OptionName"] = nameof(CodeStyleOptions2.PreferIntrinsicPredefinedTypeKeywordInDeclaration);
<<<<<<< HEAD
            builder["OptionLanguage"] = model.Language;

            var diagnostic = DiagnosticHelper.Create(
                Descriptor, syntaxTree.GetLocation(issueSpan), severity,
                ImmutableArray.Create(expr.GetLocation()), builder.ToImmutable());
=======
            builder["OptionLanguage"] = semanticModel.Language;
>>>>>>> 80a8ce8d

            context.ReportDiagnostic(DiagnosticHelper.Create(
                Descriptor, thisExpression.GetLocation(), severity,
                ImmutableArray.Create(memberAccessExpression.GetLocation()),
                builder.ToImmutable()));
        }
    }
}<|MERGE_RESOLUTION|>--- conflicted
+++ resolved
@@ -35,19 +35,10 @@
                    new LocalizableResourceString(nameof(WorkspacesResources.Name_can_be_simplified), WorkspacesResources.ResourceManager, typeof(WorkspacesResources)),
                    isUnnecessary: true)
         {
-<<<<<<< HEAD
-            var syntaxKinds = GetSyntaxFacts().SyntaxKinds;
-            _kindsOfInterest = ImmutableArray.Create(
-                syntaxKinds.Convert<TLanguageKindEnum>(syntaxKinds.ThisExpression));
-        }
-
-        protected abstract ISyntaxFacts GetSyntaxFacts();
-=======
         }
 
         protected abstract ISyntaxKinds SyntaxKinds { get; }
         protected abstract ISimplification Simplification { get; }
->>>>>>> 80a8ce8d
 
         protected abstract AbstractMemberAccessExpressionSimplifier<TExpressionSyntax, TMemberAccessExpressionSyntax, TThisExpressionSyntax> Simplifier { get; }
 
@@ -60,70 +51,26 @@
         private void AnalyzeNode(SyntaxNodeAnalysisContext context)
         {
             var cancellationToken = context.CancellationToken;
-<<<<<<< HEAD
-            var node = (TThisExpressionSyntax)context.Node;
+            var node = context.Node;
+            var semanticModel = context.SemanticModel;
 
-            if (node.Parent is not TMemberAccessExpressionSyntax expr)
+            if (node.Parent is not TMemberAccessExpressionSyntax memberAccessExpression)
+                return;
+
+            var simplifierOptions = context.GetAnalyzerOptions().GetSimplifierOptions(Simplification);
+
+            if (!this.Simplifier.ShouldSimplifyThisMemberAccessExpression(
+                    memberAccessExpression, semanticModel, simplifierOptions, out var thisExpression, out var severity, cancellationToken))
             {
                 return;
             }
 
-            var analyzerOptions = context.Options;
-            var syntaxTree = node.SyntaxTree;
-            var optionSet = analyzerOptions.GetAnalyzerOptionSet(syntaxTree, cancellationToken);
-
-            var model = context.SemanticModel;
-            if (!CanSimplifyTypeNameExpression(
-                    model, expr, optionSet, out var issueSpan, cancellationToken))
-            {
-                return;
-            }
-=======
-            var node = context.Node;
-            var semanticModel = context.SemanticModel;
->>>>>>> 80a8ce8d
-
-            if (node.Parent is not TMemberAccessExpressionSyntax memberAccessExpression)
-                return;
-
-<<<<<<< HEAD
-            var symbolInfo = model.GetSymbolInfo(expr, cancellationToken);
-            if (symbolInfo.Symbol == null)
-            {
-                return;
-            }
-
-            var applicableOption = QualifyMembersHelpers.GetApplicableOptionFromSymbolKind(symbolInfo.Symbol.Kind);
-            var optionValue = optionSet.GetOption(applicableOption, model.Language);
-            if (optionValue == null)
-=======
-            var simplifierOptions = context.GetAnalyzerOptions().GetSimplifierOptions(Simplification);
-
-            if (!this.Simplifier.ShouldSimplifyThisMemberAccessExpression(
-                    memberAccessExpression, semanticModel, simplifierOptions, out var thisExpression, out var severity, cancellationToken))
->>>>>>> 80a8ce8d
-            {
-                return;
-            }
-
-<<<<<<< HEAD
-            var severity = optionValue.Notification.Severity;
-=======
->>>>>>> 80a8ce8d
             var builder = ImmutableDictionary.CreateBuilder<string, string?>();
 
             // used so we can provide a link in the preview to the options page. This value is
             // hard-coded there to be the one that will go to the code-style page.
             builder["OptionName"] = nameof(CodeStyleOptions2.PreferIntrinsicPredefinedTypeKeywordInDeclaration);
-<<<<<<< HEAD
-            builder["OptionLanguage"] = model.Language;
-
-            var diagnostic = DiagnosticHelper.Create(
-                Descriptor, syntaxTree.GetLocation(issueSpan), severity,
-                ImmutableArray.Create(expr.GetLocation()), builder.ToImmutable());
-=======
             builder["OptionLanguage"] = semanticModel.Language;
->>>>>>> 80a8ce8d
 
             context.ReportDiagnostic(DiagnosticHelper.Create(
                 Descriptor, thisExpression.GetLocation(), severity,
