--- conflicted
+++ resolved
@@ -307,12 +307,8 @@
                     continue;
                 }
 
-<<<<<<< HEAD
-                if (collectionType.FindImplementationForInterfaceMember(countSymbol) is not IMethodSymbol countImpl || collectionType.FindImplementationForInterfaceMember(indexerSymbol) is not IMethodSymbol indexerImpl)
-=======
                 if (collectionType.FindImplementationForInterfaceMember(countSymbol) is not IMethodSymbol countImpl ||
                     collectionType.FindImplementationForInterfaceMember(indexerSymbol) is not IMethodSymbol indexerImpl)
->>>>>>> 300b6156
                 {
                     continue;
                 }
