--- conflicted
+++ resolved
@@ -273,11 +273,7 @@
             var defaultInterfaceName = NameGenerator.GenerateUniqueName(candidateInterfaceName, name => !conflictingTypeNames.Contains(name));
             var syntaxFactsService = document.GetLanguageService<ISyntaxFactsService>();
             var notificationService = document.Project.Solution.Workspace.Services.GetService<INotificationService>();
-<<<<<<< HEAD
-            var formattingOptions = await SyntaxFormattingOptions.FromDocumentAsync(document, cancellationToken).ConfigureAwait(false);
-=======
             var formattingOptions = await document.GetSyntaxFormattingOptionsAsync(fallbackOptions, cancellationToken).ConfigureAwait(false);
->>>>>>> 80a8ce8d
             var generatedNameTypeParameterSuffix = ExtractTypeHelpers.GetTypeParameterSuffix(document, formattingOptions, type, extractableMembers, cancellationToken);
 
             var service = document.Project.Solution.Workspace.Services.GetService<IExtractInterfaceOptionsService>();
@@ -290,10 +286,7 @@
                 containingNamespace,
                 generatedNameTypeParameterSuffix,
                 document.Project.Language,
-<<<<<<< HEAD
-=======
                 fallbackOptions,
->>>>>>> 80a8ce8d
                 cancellationToken).ConfigureAwait(false);
         }
 
