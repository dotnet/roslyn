--- conflicted
+++ resolved
@@ -92,28 +92,14 @@
             /// <summary>
             /// returns AdjustNewLinesOperation between two tokens either by itself or by filtering/replacing a operation returned by NextOperation
             /// </summary>
-<<<<<<< HEAD
             public virtual AdjustNewLinesOperation? GetAdjustNewLinesOperationSlow(SyntaxToken previousToken, SyntaxToken currentToken, AnalyzerConfigOptions options, ref NextGetAdjustNewLinesOperation nextOperation)
-            {
-                return base.GetAdjustNewLinesOperation(previousToken, currentToken, options, in nextOperation);
-            }
-=======
-            public virtual AdjustNewLinesOperation GetAdjustNewLinesOperationSlow(SyntaxToken previousToken, SyntaxToken currentToken, AnalyzerConfigOptions options, ref NextGetAdjustNewLinesOperation nextOperation)
                 => base.GetAdjustNewLinesOperation(previousToken, currentToken, options, in nextOperation);
->>>>>>> 9625a14e
 
             /// <summary>
             /// returns AdjustSpacesOperation between two tokens either by itself or by filtering/replacing a operation returned by NextOperation
             /// </summary>
-<<<<<<< HEAD
             public virtual AdjustSpacesOperation? GetAdjustSpacesOperationSlow(SyntaxToken previousToken, SyntaxToken currentToken, AnalyzerConfigOptions options, ref NextGetAdjustSpacesOperation nextOperation)
-            {
-                return base.GetAdjustSpacesOperation(previousToken, currentToken, options, in nextOperation);
-            }
-=======
-            public virtual AdjustSpacesOperation GetAdjustSpacesOperationSlow(SyntaxToken previousToken, SyntaxToken currentToken, AnalyzerConfigOptions options, ref NextGetAdjustSpacesOperation nextOperation)
                 => base.GetAdjustSpacesOperation(previousToken, currentToken, options, in nextOperation);
->>>>>>> 9625a14e
         }
     }
 }