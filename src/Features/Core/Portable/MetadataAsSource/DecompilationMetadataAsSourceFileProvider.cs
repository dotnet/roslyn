﻿// Licensed to the .NET Foundation under one or more agreements.
// The .NET Foundation licenses this file to you under the MIT license.
// See the LICENSE file in the project root for more information.

using System;
using System.Collections.Generic;
using System.Composition;
using System.Globalization;
using System.IO;
using System.Linq;
using System.Runtime.CompilerServices;
using System.Threading;
using System.Threading.Tasks;
using Microsoft.CodeAnalysis.DecompiledSource;
using Microsoft.CodeAnalysis.ErrorReporting;
using Microsoft.CodeAnalysis.Host.Mef;
using Microsoft.CodeAnalysis.PdbSourceDocument;
using Microsoft.CodeAnalysis.Shared.Extensions;
using Microsoft.CodeAnalysis.Structure;
using Microsoft.CodeAnalysis.Text;
using Roslyn.Utilities;

namespace Microsoft.CodeAnalysis.MetadataAsSource
{
    [ExportMetadataAsSourceFileProvider(ProviderName), Shared]
    internal class DecompilationMetadataAsSourceFileProvider : IMetadataAsSourceFileProvider
    {
        internal const string ProviderName = "Decompilation";

        private readonly Dictionary<UniqueDocumentKey, MetadataAsSourceGeneratedFileInfo> _keyToInformation = new();

        private readonly Dictionary<string, MetadataAsSourceGeneratedFileInfo> _generatedFilenameToInformation = new(StringComparer.OrdinalIgnoreCase);
        private readonly IImplementationAssemblyLookupService _implementationAssemblyLookupService;
        private IBidirectionalMap<MetadataAsSourceGeneratedFileInfo, DocumentId> _openedDocumentIds = BidirectionalMap<MetadataAsSourceGeneratedFileInfo, DocumentId>.Empty;

        [ImportingConstructor]
        [Obsolete(MefConstruction.ImportingConstructorMessage, error: true)]
        public DecompilationMetadataAsSourceFileProvider(IImplementationAssemblyLookupService implementationAssemblyLookupService)
        {
            _implementationAssemblyLookupService = implementationAssemblyLookupService;
        }

        public async Task<MetadataAsSourceFile?> GetGeneratedFileAsync(Workspace workspace, Project project, ISymbol symbol, bool signaturesOnly, MetadataAsSourceOptions options, string tempPath, CancellationToken cancellationToken)
        {
            MetadataAsSourceGeneratedFileInfo fileInfo;
            Location? navigateLocation = null;
            var topLevelNamedType = MetadataAsSourceHelpers.GetTopLevelContainingNamedType(symbol);
            var symbolId = SymbolKey.Create(symbol, cancellationToken);
            var compilation = await project.GetRequiredCompilationAsync(cancellationToken).ConfigureAwait(false);

            // If we've been asked for signatures only, then we never want to use the decompiler
            var useDecompiler = !signaturesOnly && options.NavigateToDecompiledSources;

            // If the assembly wants to suppress decompilation we respect that
            if (useDecompiler)
            {
                useDecompiler = !symbol.ContainingAssembly.GetAttributes().Any(static attribute => attribute.AttributeClass?.Name == nameof(SuppressIldasmAttribute)
                    && attribute.AttributeClass.ToNameDisplayString() == typeof(SuppressIldasmAttribute).FullName);
            }

            var refInfo = GetReferenceInfo(compilation, symbol.ContainingAssembly);

            // If its a reference assembly we won't get real code anyway, so better to
            // not use the decompiler, as the stubs will at least be in the right language
            // (decompiler only produces C#)
            if (useDecompiler)
            {
                useDecompiler = !refInfo.isReferenceAssembly;
            }

            var infoKey = await GetUniqueDocumentKeyAsync(project, topLevelNamedType, signaturesOnly: !useDecompiler, cancellationToken).ConfigureAwait(false);
            fileInfo = _keyToInformation.GetOrAdd(infoKey, _ => new MetadataAsSourceGeneratedFileInfo(tempPath, project, topLevelNamedType, signaturesOnly: !useDecompiler));

            _generatedFilenameToInformation[fileInfo.TemporaryFilePath] = fileInfo;

            if (!File.Exists(fileInfo.TemporaryFilePath))
            {
                // We need to generate this. First, we'll need a temporary project to do the generation into. We
                // avoid loading the actual file from disk since it doesn't exist yet.
                var temporaryProjectInfoAndDocumentId = fileInfo.GetProjectInfoAndDocumentId(workspace, loadFileFromDisk: false);
                var temporaryDocument = workspace.CurrentSolution.AddProject(temporaryProjectInfoAndDocumentId.Item1)
                                                                 .GetRequiredDocument(temporaryProjectInfoAndDocumentId.Item2);

                if (useDecompiler)
                {
                    try
                    {
                        // Fetch the IDecompiledSourceService from the temporary document, not the original one -- it
                        // may be a different language because we don't have support for decompiling into VB.NET, so we just
                        // use C#.
                        var decompiledSourceService = temporaryDocument.GetLanguageService<IDecompiledSourceService>();

                        if (decompiledSourceService != null)
                        {
                            temporaryDocument = await decompiledSourceService.AddSourceToAsync(temporaryDocument, compilation, symbol, refInfo.metadataReference, refInfo.assemblyLocation, options.GenerationOptions.CleanupOptions.FormattingOptions, cancellationToken).ConfigureAwait(false);
                        }
                        else
                        {
                            useDecompiler = false;
                        }
                    }
                    catch (Exception e) when (FatalError.ReportAndCatchUnlessCanceled(e, cancellationToken, ErrorSeverity.General))
                    {
                        useDecompiler = false;
                    }
                }

                if (!useDecompiler)
                {
                    var sourceFromMetadataService = temporaryDocument.Project.LanguageServices.GetRequiredService<IMetadataAsSourceService>();
                    temporaryDocument = await sourceFromMetadataService.AddSourceToAsync(temporaryDocument, compilation, symbol, options.GenerationOptions, cancellationToken).ConfigureAwait(false);
                }

                // We have the content, so write it out to disk
                var text = await temporaryDocument.GetTextAsync(cancellationToken).ConfigureAwait(false);

                // Create the directory. It's possible a parallel deletion is happening in another process, so we may have
                // to retry this a few times.
                var directoryToCreate = Path.GetDirectoryName(fileInfo.TemporaryFilePath)!;
                while (!Directory.Exists(directoryToCreate))
                {
                    try
                    {
                        Directory.CreateDirectory(directoryToCreate);
                    }
                    catch (DirectoryNotFoundException)
                    {
                    }
                    catch (UnauthorizedAccessException)
                    {
                    }
                }

                using (var textWriter = new StreamWriter(fileInfo.TemporaryFilePath, append: false, encoding: MetadataAsSourceGeneratedFileInfo.Encoding))
                {
                    text.Write(textWriter, cancellationToken);
                }

                // Mark read-only
                new FileInfo(fileInfo.TemporaryFilePath).IsReadOnly = true;

                // Locate the target in the thing we just created
                navigateLocation = await MetadataAsSourceHelpers.GetLocationInGeneratedSourceAsync(symbolId, temporaryDocument, cancellationToken).ConfigureAwait(false);
            }

            // If we don't have a location yet, then that means we're re-using an existing file. In this case, we'll want to relocate the symbol.
            if (navigateLocation == null)
            {
                navigateLocation = await RelocateSymbol_NoLockAsync(workspace, fileInfo, symbolId, cancellationToken).ConfigureAwait(false);
            }

            var documentName = string.Format(
                "{0} [{1}]",
                topLevelNamedType.Name,
                useDecompiler ? FeaturesResources.Decompiled : FeaturesResources.from_metadata);

            var documentTooltip = topLevelNamedType.ToDisplayString(new SymbolDisplayFormat(typeQualificationStyle: SymbolDisplayTypeQualificationStyle.NameAndContainingTypesAndNamespaces));

            return new MetadataAsSourceFile(fileInfo.TemporaryFilePath, navigateLocation, documentName, documentTooltip);
        }

        private (MetadataReference? metadataReference, string? assemblyLocation, bool isReferenceAssembly) GetReferenceInfo(Compilation compilation, IAssemblySymbol containingAssembly)
        {
            var metadataReference = compilation.GetMetadataReference(containingAssembly);
            var assemblyLocation = (metadataReference as PortableExecutableReference)?.FilePath;

<<<<<<< HEAD
            var isReferenceAssembly = MetadataAsSourceHelpers.IsReferenceAssembly(containingAssembly);
=======
            var isReferenceAssembly = containingAssembly.GetAttributes().Any(static attribute => attribute.AttributeClass?.Name == nameof(ReferenceAssemblyAttribute)
                && attribute.AttributeClass.ToNameDisplayString() == typeof(ReferenceAssemblyAttribute).FullName);
>>>>>>> eec626de

            if (assemblyLocation is not null &&
                isReferenceAssembly &&
                !_implementationAssemblyLookupService.TryFindImplementationAssemblyPath(assemblyLocation, out assemblyLocation))
            {
                try
                {
                    var fullAssemblyName = containingAssembly.Identity.GetDisplayName();
                    GlobalAssemblyCache.Instance.ResolvePartialName(fullAssemblyName, out assemblyLocation, preferredCulture: CultureInfo.CurrentCulture);
                    isReferenceAssembly = assemblyLocation is null;
                }
                catch (Exception e) when (FatalError.ReportAndCatch(e, ErrorSeverity.Diagnostic))
                {
                }
            }

            return (metadataReference, assemblyLocation, isReferenceAssembly);
        }

        private async Task<Location> RelocateSymbol_NoLockAsync(Workspace workspace, MetadataAsSourceGeneratedFileInfo fileInfo, SymbolKey symbolId, CancellationToken cancellationToken)
        {
            Contract.ThrowIfNull(workspace);

            // We need to relocate the symbol in the already existing file. If the file is open, we can just
            // reuse that workspace. Otherwise, we have to go spin up a temporary project to do the binding.
            if (_openedDocumentIds.TryGetValue(fileInfo, out var openDocumentId))
            {
                // Awesome, it's already open. Let's try to grab a document for it
                var document = workspace.CurrentSolution.GetRequiredDocument(openDocumentId);

                return await MetadataAsSourceHelpers.GetLocationInGeneratedSourceAsync(symbolId, document, cancellationToken).ConfigureAwait(false);
            }

            // Annoying case: the file is still on disk. Only real option here is to spin up a fake project to go and bind in.
            var temporaryProjectInfoAndDocumentId = fileInfo.GetProjectInfoAndDocumentId(workspace, loadFileFromDisk: true);
            var temporaryDocument = workspace.CurrentSolution.AddProject(temporaryProjectInfoAndDocumentId.Item1)
                                                             .GetRequiredDocument(temporaryProjectInfoAndDocumentId.Item2);

            return await MetadataAsSourceHelpers.GetLocationInGeneratedSourceAsync(symbolId, temporaryDocument, cancellationToken).ConfigureAwait(false);
        }

        public bool ShouldCollapseOnOpen(string filePath, BlockStructureOptions blockStructureOptions)
        {
            if (_generatedFilenameToInformation.TryGetValue(filePath, out var info))
            {
                return info.SignaturesOnly
                    ? blockStructureOptions.CollapseEmptyMetadataImplementationsWhenFirstOpened
                    : blockStructureOptions.CollapseMetadataImplementationsWhenFirstOpened;
            }

            return false;
        }

        public bool TryAddDocumentToWorkspace(Workspace workspace, string filePath, SourceTextContainer sourceTextContainer)
        {
            if (_generatedFilenameToInformation.TryGetValue(filePath, out var fileInfo))
            {
                Contract.ThrowIfTrue(_openedDocumentIds.ContainsKey(fileInfo));

                // We do own the file, so let's open it up in our workspace
                var newProjectInfoAndDocumentId = fileInfo.GetProjectInfoAndDocumentId(workspace, loadFileFromDisk: true);

                workspace.OnProjectAdded(newProjectInfoAndDocumentId.Item1);
                workspace.OnDocumentOpened(newProjectInfoAndDocumentId.Item2, sourceTextContainer);

                _openedDocumentIds = _openedDocumentIds.Add(fileInfo, newProjectInfoAndDocumentId.Item2);

                return true;
            }

            return false;
        }

        public bool TryRemoveDocumentFromWorkspace(Workspace workspace, string filePath)
        {
            if (_generatedFilenameToInformation.TryGetValue(filePath, out var fileInfo))
            {
                if (_openedDocumentIds.ContainsKey(fileInfo))
                {
                    return RemoveDocumentFromWorkspace(workspace, fileInfo);
                }
            }

            return false;
        }

        private bool RemoveDocumentFromWorkspace(Workspace workspace, MetadataAsSourceGeneratedFileInfo fileInfo)
        {
            var documentId = _openedDocumentIds.GetValueOrDefault(fileInfo);
            Contract.ThrowIfNull(documentId);

            workspace.OnDocumentClosed(documentId, new FileTextLoader(fileInfo.TemporaryFilePath, MetadataAsSourceGeneratedFileInfo.Encoding));
            workspace.OnProjectRemoved(documentId.ProjectId);

            _openedDocumentIds = _openedDocumentIds.RemoveKey(fileInfo);

            return true;
        }

        public Project? MapDocument(Document document)
        {
            MetadataAsSourceGeneratedFileInfo? fileInfo;

            if (!_openedDocumentIds.TryGetKey(document.Id, out fileInfo))
            {
                return null;
            }

            // WARNING: do not touch any state fields outside the lock.
            var solution = fileInfo.Workspace.CurrentSolution;
            var project = solution.GetProject(fileInfo.SourceProjectId);
            return project;
        }

        public void CleanupGeneratedFiles(Workspace? workspace)
        {
            // Clone the list so we don't break our own enumeration
            var generatedFileInfoList = _generatedFilenameToInformation.Values.ToList();

            foreach (var generatedFileInfo in generatedFileInfoList)
            {
                if (_openedDocumentIds.ContainsKey(generatedFileInfo))
                {
                    Contract.ThrowIfNull(workspace);

                    RemoveDocumentFromWorkspace(workspace, generatedFileInfo);
                }
            }

            _generatedFilenameToInformation.Clear();
            _keyToInformation.Clear();
            Contract.ThrowIfFalse(_openedDocumentIds.IsEmpty);
        }

        private static async Task<UniqueDocumentKey> GetUniqueDocumentKeyAsync(Project project, INamedTypeSymbol topLevelNamedType, bool signaturesOnly, CancellationToken cancellationToken)
        {
            var compilation = await project.GetCompilationAsync(cancellationToken).ConfigureAwait(false);
            Contract.ThrowIfNull(compilation, "We are trying to produce a key for a language that doesn't support compilations.");

            var peMetadataReference = compilation.GetMetadataReference(topLevelNamedType.ContainingAssembly) as PortableExecutableReference;

            if (peMetadataReference?.FilePath != null)
            {
                return new UniqueDocumentKey(peMetadataReference.FilePath, peMetadataReference.GetMetadataId(), project.Language, SymbolKey.Create(topLevelNamedType, cancellationToken), signaturesOnly);
            }
            else
            {
                var containingAssembly = topLevelNamedType.ContainingAssembly;
                return new UniqueDocumentKey(containingAssembly.Identity, containingAssembly.GetMetadata()?.Id, project.Language, SymbolKey.Create(topLevelNamedType, cancellationToken), signaturesOnly);
            }
        }

        private class UniqueDocumentKey : IEquatable<UniqueDocumentKey>
        {
            private static readonly IEqualityComparer<SymbolKey> s_symbolIdComparer = SymbolKey.GetComparer(ignoreCase: false, ignoreAssemblyKeys: true);

            /// <summary>
            /// The path to the assembly. Null in the case of in-memory assemblies, where we then use assembly identity.
            /// </summary>
            private readonly string? _filePath;

            /// <summary>
            /// Assembly identity. Only non-null if <see cref="_filePath"/> is null, where it's an in-memory assembly.
            /// </summary>
            private readonly AssemblyIdentity? _assemblyIdentity;

            private readonly MetadataId? _metadataId;
            private readonly string _language;
            private readonly SymbolKey _symbolId;
            private readonly bool _signaturesOnly;

            public UniqueDocumentKey(string filePath, MetadataId? metadataId, string language, SymbolKey symbolId, bool signaturesOnly)
            {
                Contract.ThrowIfNull(filePath);

                _filePath = filePath;
                _metadataId = metadataId;
                _language = language;
                _symbolId = symbolId;
                _signaturesOnly = signaturesOnly;
            }

            public UniqueDocumentKey(AssemblyIdentity assemblyIdentity, MetadataId? metadataId, string language, SymbolKey symbolId, bool signaturesOnly)
            {
                Contract.ThrowIfNull(assemblyIdentity);

                _assemblyIdentity = assemblyIdentity;
                _metadataId = metadataId;
                _language = language;
                _symbolId = symbolId;
                _signaturesOnly = signaturesOnly;
            }

            public bool Equals(UniqueDocumentKey? other)
            {
                if (other == null)
                {
                    return false;
                }

                return StringComparer.OrdinalIgnoreCase.Equals(_filePath, other._filePath) &&
                    object.Equals(_assemblyIdentity, other._assemblyIdentity) &&
                    object.Equals(_metadataId, other._metadataId) &&
                    _language == other._language &&
                    s_symbolIdComparer.Equals(_symbolId, other._symbolId) &&
                    _signaturesOnly == other._signaturesOnly;
            }

            public override bool Equals(object? obj)
                => Equals(obj as UniqueDocumentKey);

            public override int GetHashCode()
            {
                return
                    Hash.Combine(StringComparer.OrdinalIgnoreCase.GetHashCode(_filePath ?? string.Empty),
                        Hash.Combine(_assemblyIdentity?.GetHashCode() ?? 0,
                            Hash.Combine(_metadataId?.GetHashCode() ?? 0,
                                Hash.Combine(_language.GetHashCode(),
                                    Hash.Combine(s_symbolIdComparer.GetHashCode(_symbolId),
                                        _signaturesOnly.GetHashCode())))));
            }
        }
    }
}<|MERGE_RESOLUTION|>--- conflicted
+++ resolved
@@ -164,12 +164,7 @@
             var metadataReference = compilation.GetMetadataReference(containingAssembly);
             var assemblyLocation = (metadataReference as PortableExecutableReference)?.FilePath;
 
-<<<<<<< HEAD
             var isReferenceAssembly = MetadataAsSourceHelpers.IsReferenceAssembly(containingAssembly);
-=======
-            var isReferenceAssembly = containingAssembly.GetAttributes().Any(static attribute => attribute.AttributeClass?.Name == nameof(ReferenceAssemblyAttribute)
-                && attribute.AttributeClass.ToNameDisplayString() == typeof(ReferenceAssemblyAttribute).FullName);
->>>>>>> eec626de
 
             if (assemblyLocation is not null &&
                 isReferenceAssembly &&
