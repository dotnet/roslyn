﻿// Licensed to the .NET Foundation under one or more agreements.
// The .NET Foundation licenses this file to you under the MIT license.
// See the LICENSE file in the project root for more information.

#nullable disable

using System;
using System.Collections.Immutable;
using System.Threading;
using System.Threading.Tasks;
using Microsoft.CodeAnalysis.CodeActions;
using Microsoft.CodeAnalysis.Internal.Log;
using Microsoft.CodeAnalysis.PooledObjects;
using Microsoft.CodeAnalysis.Shared.Utilities;
using Roslyn.Utilities;

namespace Microsoft.CodeAnalysis.CodeFixesAndRefactorings;

internal abstract class AbstractFixAllGetFixesService : IFixAllGetFixesService
{
    protected abstract Task<ImmutableArray<CodeActionOperation>> GetFixAllOperationsAsync(CodeAction codeAction, bool showPreviewChangesDialog, IProgressTracker progressTracker, IFixAllState fixAllState, CancellationToken cancellationToken);

    public async Task<Solution> GetFixAllChangedSolutionAsync(IFixAllContext fixAllContext)
    {
        var codeAction = await GetFixAllCodeActionAsync(fixAllContext).ConfigureAwait(false);
        if (codeAction == null)
        {
            return fixAllContext.Solution;
        }

        fixAllContext.CancellationToken.ThrowIfCancellationRequested();
        return await codeAction.GetChangedSolutionInternalAsync(fixAllContext.Solution, cancellationToken: fixAllContext.CancellationToken).ConfigureAwait(false);
    }

    public async Task<ImmutableArray<CodeActionOperation>> GetFixAllOperationsAsync(
        IFixAllContext fixAllContext, bool showPreviewChangesDialog)
    {
        var codeAction = await GetFixAllCodeActionAsync(fixAllContext).ConfigureAwait(false);
        if (codeAction == null)
        {
            return ImmutableArray<CodeActionOperation>.Empty;
        }

        return await GetFixAllOperationsAsync(
            codeAction, showPreviewChangesDialog, fixAllContext.ProgressTracker, fixAllContext.State, fixAllContext.CancellationToken).ConfigureAwait(false);
    }

    private static async Task<CodeAction> GetFixAllCodeActionAsync(IFixAllContext fixAllContext)
    {
        var fixAllKind = fixAllContext.State.FixAllKind;
        var functionId = fixAllKind switch
        {
            FixAllKind.CodeFix => FunctionId.CodeFixes_FixAllOccurrencesComputation,
            FixAllKind.Refactoring => FunctionId.Refactoring_FixAllOccurrencesComputation,
            _ => throw ExceptionUtilities.UnexpectedValue(fixAllKind)
        };

        using (Logger.LogBlock(
            functionId,
            KeyValueLogMessage.Create(LogType.UserAction, m =>
            {
                m[FixAllLogger.CorrelationId] = fixAllContext.State.CorrelationId;
                m[FixAllLogger.FixAllScope] = fixAllContext.State.Scope.ToString();
            }),
            fixAllContext.CancellationToken))
        {
            CodeAction action = null;
            try
            {
                action = await fixAllContext.FixAllProvider.GetFixAsync(fixAllContext).ConfigureAwait(false);
            }
            catch (OperationCanceledException)
            {
                FixAllLogger.LogComputationResult(fixAllKind, fixAllContext.State.CorrelationId, completed: false);
            }
            finally
            {
                if (action != null)
                {
                    FixAllLogger.LogComputationResult(fixAllKind, fixAllContext.State.CorrelationId, completed: true);
                }
                else
                {
                    FixAllLogger.LogComputationResult(fixAllKind, fixAllContext.State.CorrelationId, completed: false, timedOut: true);
                }
            }

            return action;
        }
    }

    protected static ImmutableArray<CodeActionOperation> GetNewFixAllOperations(ImmutableArray<CodeActionOperation> operations, Solution newSolution, CancellationToken cancellationToken)
    {
        var result = ArrayBuilder<CodeActionOperation>.GetInstance();
        var foundApplyChanges = false;
        foreach (var operation in operations)
        {
<<<<<<< HEAD
            cancellationToken.ThrowIfCancellationRequested();
=======
            using var _ = ArrayBuilder<CodeActionOperation>.GetInstance(operations.Length, out var result);
            var foundApplyChanges = false;
            foreach (var operation in operations)
            {
                cancellationToken.ThrowIfCancellationRequested();
>>>>>>> 5b6b74e6

            if (!foundApplyChanges)
            {
                if (operation is ApplyChangesOperation)
                {
                    foundApplyChanges = true;
                    result.Add(new ApplyChangesOperation(newSolution));
                    continue;
                }
            }

<<<<<<< HEAD
            result.Add(operation);
=======
            return result.ToImmutableAndClear();
>>>>>>> 5b6b74e6
        }

        return result.ToImmutableAndClear();
    }
}<|MERGE_RESOLUTION|>--- conflicted
+++ resolved
@@ -85,25 +85,17 @@
                 }
             }
 
-            return action;
+            return result.ToImmutableAndClear();
         }
     }
 
     protected static ImmutableArray<CodeActionOperation> GetNewFixAllOperations(ImmutableArray<CodeActionOperation> operations, Solution newSolution, CancellationToken cancellationToken)
     {
-        var result = ArrayBuilder<CodeActionOperation>.GetInstance();
+        using var _ = ArrayBuilder<CodeActionOperation>.GetInstance(operations.Length, out var result);
         var foundApplyChanges = false;
         foreach (var operation in operations)
         {
-<<<<<<< HEAD
             cancellationToken.ThrowIfCancellationRequested();
-=======
-            using var _ = ArrayBuilder<CodeActionOperation>.GetInstance(operations.Length, out var result);
-            var foundApplyChanges = false;
-            foreach (var operation in operations)
-            {
-                cancellationToken.ThrowIfCancellationRequested();
->>>>>>> 5b6b74e6
 
             if (!foundApplyChanges)
             {
@@ -115,11 +107,7 @@
                 }
             }
 
-<<<<<<< HEAD
             result.Add(operation);
-=======
-            return result.ToImmutableAndClear();
->>>>>>> 5b6b74e6
         }
 
         return result.ToImmutableAndClear();
