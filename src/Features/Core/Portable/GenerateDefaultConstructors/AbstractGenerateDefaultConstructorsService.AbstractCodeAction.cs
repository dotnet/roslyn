﻿// Licensed to the .NET Foundation under one or more agreements.
// The .NET Foundation licenses this file to you under the MIT license.
// See the LICENSE file in the project root for more information.

using System.Collections.Generic;
using System.Linq;
using System.Threading;
using System.Threading.Tasks;
using Microsoft.CodeAnalysis.AddImport;
using Microsoft.CodeAnalysis.CodeActions;
using Microsoft.CodeAnalysis.CodeGeneration;
using Microsoft.CodeAnalysis.Editing;
using Microsoft.CodeAnalysis.Shared.Extensions;
using Roslyn.Utilities;

namespace Microsoft.CodeAnalysis.GenerateDefaultConstructors
{
    internal abstract partial class AbstractGenerateDefaultConstructorsService<TService>
    {
        private abstract class AbstractCodeAction : CodeAction
        {
            private readonly IList<IMethodSymbol> _constructors;
            private readonly Document _document;
            private readonly State _state;
            private readonly string _title;
            private readonly CodeAndImportGenerationOptionsProvider _fallbackOptions;

            protected AbstractCodeAction(
                Document document,
                State state,
                IList<IMethodSymbol> constructors,
                string title,
                CodeAndImportGenerationOptionsProvider fallbackOptions)
            {
                _document = document;
                _state = state;
                _constructors = constructors;
                _title = title;
                _fallbackOptions = fallbackOptions;
            }

            public override string Title => _title;

            protected override async Task<Document> GetChangedDocumentAsync(CancellationToken cancellationToken)
            {
                Contract.ThrowIfNull(_state.ClassType);
                var result = await CodeGenerator.AddMemberDeclarationsAsync(
                    new CodeGenerationSolutionContext(
                        _document.Project.Solution,
                        CodeGenerationContext.Default,
                        _fallbackOptions),
                    _state.ClassType,
                    _constructors.Select(CreateConstructorDefinition),
<<<<<<< HEAD
                    CodeGenerationContext.Default,
=======
>>>>>>> 80a8ce8d
                    cancellationToken).ConfigureAwait(false);

                return result;
            }

            private IMethodSymbol CreateConstructorDefinition(
                IMethodSymbol baseConstructor)
            {
                var syntaxFactory = _document.GetLanguageService<SyntaxGenerator>();
                var baseConstructorArguments = baseConstructor.Parameters.Length != 0
                    ? syntaxFactory.CreateArguments(baseConstructor.Parameters)
                    : default;

                var classType = _state.ClassType;
                Contract.ThrowIfNull(classType);

                var accessibility = DetermineAccessibility(baseConstructor, classType);
                return CodeGenerationSymbolFactory.CreateConstructorSymbol(
                    attributes: default,
                    accessibility: accessibility,
                    modifiers: new DeclarationModifiers(),
                    typeName: classType.Name,
                    parameters: baseConstructor.Parameters,
                    statements: default,
                    baseConstructorArguments: baseConstructorArguments);
            }

            private static Accessibility DetermineAccessibility(IMethodSymbol baseConstructor, INamedTypeSymbol classType)
            {
                // If our base is abstract, and we are not, then (since we likely want to be
                // instantiated) we make our constructor public by default.
                if (baseConstructor.ContainingType.IsAbstractClass() && !classType.IsAbstractClass())
                    return Accessibility.Public;

                // If our base constructor is public, and we're abstract, we switch to being
                // protected as that's a more natural default for constructors in abstract classes.
                if (classType.IsAbstractClass() && baseConstructor.DeclaredAccessibility == Accessibility.Public)
                    return Accessibility.Protected;

                if (classType.IsSealed)
                {
                    // remove protected as it makes no sense in a sealed type.
                    switch (baseConstructor.DeclaredAccessibility)
                    {
                        case Accessibility.Protected:
                            return Accessibility.Public;
                        case Accessibility.ProtectedAndInternal:
                        case Accessibility.ProtectedOrInternal:
                            return Accessibility.Internal;
                    }
                }

                // Defer to whatever the base constructor was declared as.
                return baseConstructor.DeclaredAccessibility;
            }
        }
    }
}<|MERGE_RESOLUTION|>--- conflicted
+++ resolved
@@ -51,10 +51,6 @@
                         _fallbackOptions),
                     _state.ClassType,
                     _constructors.Select(CreateConstructorDefinition),
-<<<<<<< HEAD
-                    CodeGenerationContext.Default,
-=======
->>>>>>> 80a8ce8d
                     cancellationToken).ConfigureAwait(false);
 
                 return result;
