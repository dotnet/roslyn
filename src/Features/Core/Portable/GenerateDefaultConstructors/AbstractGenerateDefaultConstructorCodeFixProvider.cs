﻿// Licensed to the .NET Foundation under one or more agreements.
// The .NET Foundation licenses this file to you under the MIT license.
// See the LICENSE file in the project root for more information.

using System.Linq;
using System.Threading.Tasks;
using Microsoft.CodeAnalysis.CodeFixes;
using Microsoft.CodeAnalysis.CodeGeneration;
using Microsoft.CodeAnalysis.LanguageServices;
using Microsoft.CodeAnalysis.Shared.Extensions;
using Microsoft.CodeAnalysis.Text;

namespace Microsoft.CodeAnalysis.GenerateDefaultConstructors
{
    internal abstract class AbstractGenerateDefaultConstructorCodeFixProvider : CodeFixProvider
    {
        public override FixAllProvider? GetFixAllProvider() => null;

        protected abstract SyntaxToken? TryGetTypeName(SyntaxNode typeDeclaration);

        public override async Task RegisterCodeFixesAsync(CodeFixContext context)
        {
            var cancellationToken = context.CancellationToken;
            var document = context.Document;
            var diagnostic = context.Diagnostics.FirstOrDefault();
            if (diagnostic == null)
                return;

            var root = await document.GetRequiredSyntaxRootAsync(cancellationToken).ConfigureAwait(false);
            var headerFacts = document.GetRequiredLanguageService<IHeaderFactsService>();
            if (!headerFacts.IsOnTypeHeader(root, diagnostic.Location.SourceSpan.Start, fullHeader: true, out var typeDecl))
                return;

            var typeName = TryGetTypeName(typeDecl);
            if (typeName == null)
                return;

            var service = document.GetRequiredLanguageService<IGenerateDefaultConstructorsService>();
            var actions = await service.GenerateDefaultConstructorsAsync(
<<<<<<< HEAD
                document, new TextSpan(typeName.Value.Span.Start, 0), forRefactoring: false, cancellationToken).ConfigureAwait(false);
=======
                document, new TextSpan(typeName.Value.Span.Start, 0), context.Options, forRefactoring: false, cancellationToken).ConfigureAwait(false);
>>>>>>> 80a8ce8d
            context.RegisterFixes(actions, diagnostic);
        }
    }
}<|MERGE_RESOLUTION|>--- conflicted
+++ resolved
@@ -37,11 +37,7 @@
 
             var service = document.GetRequiredLanguageService<IGenerateDefaultConstructorsService>();
             var actions = await service.GenerateDefaultConstructorsAsync(
-<<<<<<< HEAD
-                document, new TextSpan(typeName.Value.Span.Start, 0), forRefactoring: false, cancellationToken).ConfigureAwait(false);
-=======
                 document, new TextSpan(typeName.Value.Span.Start, 0), context.Options, forRefactoring: false, cancellationToken).ConfigureAwait(false);
->>>>>>> 80a8ce8d
             context.RegisterFixes(actions, diagnostic);
         }
     }
