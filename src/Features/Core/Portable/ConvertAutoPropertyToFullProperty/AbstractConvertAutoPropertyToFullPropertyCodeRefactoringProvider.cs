--- conflicted
+++ resolved
@@ -18,31 +18,17 @@
 
 namespace Microsoft.CodeAnalysis.ConvertAutoPropertyToFullProperty
 {
-<<<<<<< HEAD
-    internal abstract class AbstractConvertAutoPropertyToFullPropertyCodeRefactoringProvider<TPropertyDeclarationNode, TTypeDeclarationNode, TCodeGenerationPreferences> : CodeRefactoringProvider
-        where TPropertyDeclarationNode : SyntaxNode
-        where TTypeDeclarationNode : SyntaxNode
-        where TCodeGenerationPreferences : CodeGenerationPreferences
-=======
     internal abstract class AbstractConvertAutoPropertyToFullPropertyCodeRefactoringProvider<TPropertyDeclarationNode, TTypeDeclarationNode, TCodeGenerationContextInfo> : CodeRefactoringProvider
         where TPropertyDeclarationNode : SyntaxNode
         where TTypeDeclarationNode : SyntaxNode
         where TCodeGenerationContextInfo : CodeGenerationContextInfo
->>>>>>> 80a8ce8d
     {
         internal abstract Task<string> GetFieldNameAsync(Document document, IPropertySymbol propertySymbol, NamingStylePreferencesProvider fallbackOptions, CancellationToken cancellationToken);
         internal abstract (SyntaxNode newGetAccessor, SyntaxNode newSetAccessor) GetNewAccessors(
-<<<<<<< HEAD
-            TCodeGenerationPreferences preferences, SyntaxNode property, string fieldName, SyntaxGenerator generator);
-        internal abstract SyntaxNode GetPropertyWithoutInitializer(SyntaxNode property);
-        internal abstract SyntaxNode GetInitializerValue(SyntaxNode property);
-        internal abstract SyntaxNode ConvertPropertyToExpressionBodyIfDesired(TCodeGenerationPreferences preferences, SyntaxNode fullProperty);
-=======
             TCodeGenerationContextInfo info, SyntaxNode property, string fieldName, SyntaxGenerator generator);
         internal abstract SyntaxNode GetPropertyWithoutInitializer(SyntaxNode property);
         internal abstract SyntaxNode GetInitializerValue(SyntaxNode property);
         internal abstract SyntaxNode ConvertPropertyToExpressionBodyIfDesired(TCodeGenerationContextInfo info, SyntaxNode fullProperty);
->>>>>>> 80a8ce8d
         internal abstract SyntaxNode GetTypeBlock(SyntaxNode syntaxNode);
 
         public override async Task ComputeRefactoringsAsync(CodeRefactoringContext context)
@@ -108,14 +94,6 @@
             var codeGenerator = document.GetRequiredLanguageService<ICodeGenerationService>();
             var services = document.Project.Solution.Workspace.Services;
 
-<<<<<<< HEAD
-            var preferences = (TCodeGenerationPreferences)await CodeGenerationPreferences.FromDocumentAsync(document, cancellationToken).ConfigureAwait(false);
-
-            // Create full property. If the auto property had an initial value
-            // we need to remove it and later add it to the backing field
-            var fieldName = await GetFieldNameAsync(document, propertySymbol, cancellationToken).ConfigureAwait(false);
-            var (newGetAccessor, newSetAccessor) = GetNewAccessors(preferences, property, fieldName, generator);
-=======
             var options = await document.GetCodeGenerationOptionsAsync(fallbackOptions, cancellationToken).ConfigureAwait(false);
             var info = (TCodeGenerationContextInfo)options.GetInfo(CodeGenerationContext.Default, document.Project);
 
@@ -123,7 +101,6 @@
             // we need to remove it and later add it to the backing field
             var fieldName = await GetFieldNameAsync(document, propertySymbol, fallbackOptions, cancellationToken).ConfigureAwait(false);
             var (newGetAccessor, newSetAccessor) = GetNewAccessors(info, property, fieldName, generator);
->>>>>>> 80a8ce8d
             var fullProperty = generator
                 .WithAccessorDeclarations(
                     GetPropertyWithoutInitializer(property),
@@ -131,11 +108,7 @@
                         ? new SyntaxNode[] { newGetAccessor }
                         : new SyntaxNode[] { newGetAccessor, newSetAccessor })
                 .WithLeadingTrivia(property.GetLeadingTrivia());
-<<<<<<< HEAD
-            fullProperty = ConvertPropertyToExpressionBodyIfDesired(preferences, fullProperty);
-=======
             fullProperty = ConvertPropertyToExpressionBodyIfDesired(info, fullProperty);
->>>>>>> 80a8ce8d
             var editor = new SyntaxEditor(root, services);
             editor.ReplaceNode(property, fullProperty.WithAdditionalAnnotations(Formatter.Annotation));
 
@@ -146,7 +119,6 @@
                 propertySymbol.Type, fieldName,
                 initializer: GetInitializerValue(property));
 
-            var codeGenOptions = preferences.GetOptions(CodeGenerationContext.Default);
             var typeDeclaration = propertySymbol.ContainingType.DeclaringSyntaxReferences;
             foreach (var td in typeDeclaration)
             {
@@ -154,11 +126,7 @@
                 if (property.Ancestors().Contains(block))
                 {
                     editor.ReplaceNode(block, (currentTypeDecl, _)
-<<<<<<< HEAD
-                        => codeGenerator.AddField(currentTypeDecl, newField, codeGenOptions, cancellationToken)
-=======
                         => codeGenerator.AddField(currentTypeDecl, newField, info, cancellationToken)
->>>>>>> 80a8ce8d
                         .WithAdditionalAnnotations(Formatter.Annotation));
                 }
             }
