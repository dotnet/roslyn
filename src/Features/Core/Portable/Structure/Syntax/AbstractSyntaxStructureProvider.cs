--- conflicted
+++ resolved
@@ -11,22 +11,14 @@
     {
         public abstract void CollectBlockSpans(
             SyntaxNode node,
-<<<<<<< HEAD
             ref TemporaryArray<BlockSpan> spans,
-=======
-            ArrayBuilder<BlockSpan> spans,
             BlockStructureOptionProvider optionProvider,
->>>>>>> 72e1f823
             CancellationToken cancellationToken);
 
         public abstract void CollectBlockSpans(
             SyntaxTrivia trivia,
-<<<<<<< HEAD
             ref TemporaryArray<BlockSpan> spans,
-=======
-            ArrayBuilder<BlockSpan> spans,
             BlockStructureOptionProvider optionProvider,
->>>>>>> 72e1f823
             CancellationToken cancellationToken);
     }
 }