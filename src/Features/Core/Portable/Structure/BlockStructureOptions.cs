--- conflicted
+++ resolved
@@ -2,28 +2,6 @@
 // The .NET Foundation licenses this file to you under the MIT license.
 // See the LICENSE file in the project root for more information.
 
-<<<<<<< HEAD
-namespace Microsoft.CodeAnalysis.Structure
-{
-    internal readonly record struct BlockStructureOptions(
-        bool ShowBlockStructureGuidesForCommentsAndPreprocessorRegions = false,
-        bool ShowBlockStructureGuidesForDeclarationLevelConstructs = true,
-        bool ShowBlockStructureGuidesForCodeLevelConstructs = true,
-        bool ShowOutliningForCommentsAndPreprocessorRegions = true,
-        bool ShowOutliningForDeclarationLevelConstructs = true,
-        bool ShowOutliningForCodeLevelConstructs = true,
-        bool CollapseRegionsWhenCollapsingToDefinitions = false,
-        int MaximumBannerLength = 80,
-        bool IsMetadataAsSource = false)
-    {
-        public BlockStructureOptions()
-            : this(ShowBlockStructureGuidesForCommentsAndPreprocessorRegions: false)
-        {
-        }
-
-        public static readonly BlockStructureOptions Default = new();
-    }
-=======
 using System.Runtime.Serialization;
 
 namespace Microsoft.CodeAnalysis.Structure;
@@ -46,5 +24,4 @@
     [DataMember] public bool IsMetadataAsSource { get; init; } = false;
 
     public static readonly BlockStructureOptions Default = new();
->>>>>>> 80a8ce8d
 }