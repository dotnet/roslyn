--- conflicted
+++ resolved
@@ -184,25 +184,12 @@
         /// <param name="cancellationToken"></param>
         /// <returns></returns>
         public abstract Task<IEnumerable<DiagnosticData>> GetDiagnosticsForSpanAsync(Document document, TextSpan range, bool includeSuppressedDiagnostics = false, CancellationToken cancellationToken = default(CancellationToken));
-<<<<<<< HEAD
 
         /// <summary>
         /// True if given project has any diagnostics
         /// </summary>
         public abstract bool ContainsDiagnostics(Workspace workspace, ProjectId projectId);
         #endregion
-=======
->>>>>>> 108a1a88
-
-        /// <summary>
-        /// True if given project has any diagnostics
-        /// </summary>
-<<<<<<< HEAD
-        public abstract Task SynchronizeWithBuildAsync(DiagnosticAnalyzerService.BatchUpdateToken token, Project project, ImmutableArray<DiagnosticData> diagnostics);
-=======
-        public abstract bool ContainsDiagnostics(Workspace workspace, ProjectId projectId);
-        #endregion
->>>>>>> 108a1a88
 
         #region build error synchronization
         /// <summary>
@@ -213,11 +200,7 @@
         /// 
         /// this API doesn't have cancellationToken since it can't be cancelled.
         /// </summary>
-<<<<<<< HEAD
-        public abstract Task SynchronizeWithBuildAsync(DiagnosticAnalyzerService.BatchUpdateToken token, Document document, ImmutableArray<DiagnosticData> diagnostics);
-=======
         public abstract Task SynchronizeWithBuildAsync(Workspace workspace, ImmutableDictionary<ProjectId, ImmutableArray<DiagnosticData>> diagnostics);
->>>>>>> 108a1a88
         #endregion
 
         internal DiagnosticAnalyzerService Owner { get; }
