--- conflicted
+++ resolved
@@ -1,7 +1,6 @@
 ﻿// Copyright (c) Microsoft.  All Rights Reserved.  Licensed under the Apache License, Version 2.0.  See License.txt in the project root for license information.
 
 using System;
-using System.Collections;
 using System.Collections.Generic;
 using System.Collections.Immutable;
 using System.Diagnostics;
@@ -70,16 +69,6 @@
             }
 
             /// <summary>
-            /// Return <see cref="StateSet"/>s that are added as the given <see cref="Project"/>'s AnalyzerReferences.
-            /// This will never create new <see cref="StateSet"/> but will return ones already created.
-            /// </summary>
-            public ImmutableArray<StateSet> GetBuildOnlyStateSets(object cache, Project project)
-            {
-                var stateSetCache = (IDictionary<Project, ImmutableArray<StateSet>>)cache;
-                return stateSetCache.GetOrAdd(project, CreateBuildOnlyProjectStateSet);
-            }
-
-            /// <summary>
             /// Return <see cref="StateSet"/>s for the given <see cref="Project"/>. 
             /// This will either return already created <see cref="StateSet"/>s for the specific snapshot of <see cref="Project"/> or
             /// It will create new <see cref="StateSet"/>s for the <see cref="Project"/> and update internal state.
@@ -127,15 +116,11 @@
                 _projectStates.RemoveStateSet(projectId);
             }
 
-<<<<<<< HEAD
-            private ImmutableArray<StateSet> CreateBuildOnlyProjectStateSet(Project project)
-=======
             /// <summary>
             /// Return <see cref="StateSet"/>s that are added as the given <see cref="Project"/>'s AnalyzerReferences.
             /// This will never create new <see cref="StateSet"/> but will return ones already created.
             /// </summary>
             public ImmutableArray<StateSet> CreateBuildOnlyProjectStateSet(Project project)
->>>>>>> 108a1a88
             {
                 var referenceIdentities = project.AnalyzerReferences.Select(r => _analyzerManager.GetAnalyzerReferenceIdentity(r)).ToSet();
                 var stateSetMap = GetStateSets(project).ToDictionary(s => s.Analyzer, s => s);
