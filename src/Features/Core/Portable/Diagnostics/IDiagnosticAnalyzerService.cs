--- conflicted
+++ resolved
@@ -21,28 +21,7 @@
     /// <summary>
     /// Force analyzes the given project by running all applicable analyzers on the project.
     /// </summary>
-<<<<<<< HEAD
-    /// <param name="workspace">Workspace for the document/project/solution to compute diagnostics for.</param>
-    /// <param name="projectId">Required project to scope the returned diagnostics.</param>
-    /// <param name="documentId">Optional document to scope the returned diagnostics. When provided, only local
-    /// diagnostics to that document are returned and non-local diagnostics are not returned. When absent, only
-    /// non-local diagnostics are included and local diagnostics are not returned.</param>
-    /// <param name="cancellationToken">Cancellation token.</param>
-    /// <remarks>
-    /// Local diagnostics are the ones that are reported by analyzers on the same file for which the callback was received
-    /// and hence can be computed by analyzing a single file in isolation.
-    /// <para/>
-    /// Non-local diagnostics are the ones reported by analyzers either at compilation end callback OR
-    /// in a different file from which the callback was made. Entire project must be analyzed to get the
-    /// complete set of non-local document diagnostics.
-    /// </remarks>
-    Task<ImmutableArray<DiagnosticData>> GetCachedDiagnosticsAsync(
-        Workspace workspace, ProjectId projectId, DocumentId? documentId, CancellationToken cancellationToken);
-
-    /// <summary>
-    /// Force analyzes the given project by running all applicable analyzers on the project and caching the reported analyzer diagnostics.
-    /// </summary>
-    Task ForceAnalyzeProjectAsync(Project project, CancellationToken cancellationToken);
+    Task<ImmutableArray<DiagnosticData>> ForceAnalyzeProjectAsync(Project project, CancellationToken cancellationToken);
 }
 
 internal interface IDiagnosticAnalyzerService
@@ -56,9 +35,6 @@
     /// Re-analyze all projects and documents.  This will cause an LSP diagnostic refresh request to be sent.
     /// </summary>
     void RequestDiagnosticRefresh();
-=======
-    Task<ImmutableArray<DiagnosticData>> ForceAnalyzeProjectAsync(Project project, CancellationToken cancellationToken);
->>>>>>> 838cec7f
 
     /// <summary>
     /// Get diagnostics of the given diagnostic ids and/or analyzers from the given solution. all diagnostics returned
