--- conflicted
+++ resolved
@@ -39,11 +39,7 @@
     /// </summary>
     private static readonly SemaphoreSlim s_gate = new(initialCount: 1);
 
-<<<<<<< HEAD
-    private static async Task<CompilationWithAnalyzers?> GetOrCreateCompilationWithAnalyzersAsync(
-=======
-    private static async Task<CompilationWithAnalyzersPair?> GetOrCreateCompilationWithAnalyzers_OnlyCallInProcessAsync(
->>>>>>> e3cf188c
+    private static async Task<CompilationWithAnalyzers?> GetOrCreateCompilationWithAnalyzers_OnlyCallInProcessAsync(
         Project project,
         ImmutableArray<DiagnosticAnalyzer> analyzers,
         HostAnalyzerInfo hostAnalyzerInfo,
