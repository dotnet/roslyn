﻿// Licensed to the .NET Foundation under one or more agreements.
// The .NET Foundation licenses this file to you under the MIT license.
// See the LICENSE file in the project root for more information.

using System;
using System.Collections.Generic;
using System.Collections.Immutable;
using System.Composition;
using System.Linq;
using System.Threading;
using System.Threading.Tasks;
using Microsoft.CodeAnalysis.CodeStyle;
using Microsoft.CodeAnalysis.Host;
using Microsoft.CodeAnalysis.Host.Mef;
using Microsoft.CodeAnalysis.Options;
using Microsoft.CodeAnalysis.Shared.TestHooks;
using Microsoft.CodeAnalysis.SolutionCrawler;
using Microsoft.CodeAnalysis.Workspaces.Diagnostics;

namespace Microsoft.CodeAnalysis.Diagnostics;

[ExportWorkspaceServiceFactory(typeof(IDiagnosticAnalyzerService)), Shared]
[method: ImportingConstructor]
[method: Obsolete(MefConstruction.ImportingConstructorMessage, error: true)]
internal sealed class DiagnosticAnalyzerServiceFactory(
    IGlobalOptionService globalOptions,
    IDiagnosticsRefresher diagnosticsRefresher,
    DiagnosticAnalyzerInfoCache.SharedGlobalCache globalCache,
    [Import(AllowDefault = true)] IAsynchronousOperationListenerProvider? listenerProvider) : IWorkspaceServiceFactory
{
    public IWorkspaceService CreateService(HostWorkspaceServices workspaceServices)
    {
        return new DiagnosticAnalyzerService(
            globalOptions,
            diagnosticsRefresher,
            globalCache,
            listenerProvider,
            workspaceServices.Workspace);
    }
}

/// <summary>
/// Only implementation of <see cref="IDiagnosticAnalyzerService"/>.  Note: all methods in this class
/// should attempt to run in OOP as soon as possible.  This is not always easy, especially if the apis
/// involve working with in-memory data structures that are not serializable.  In those cases, we should
/// do all that work in-proc, and then send the results to OOP for further processing.  Examples of this
/// are apis that take in a delegate callback to determine which analyzers to actually execute.
/// </summary>
internal sealed partial class DiagnosticAnalyzerService
{
    // Shared with Compiler
    public const string AnalyzerExceptionDiagnosticId = "AD0001";

    private static readonly Option2<bool> s_crashOnAnalyzerException = new("dotnet_crash_on_analyzer_exception", defaultValue: false);

<<<<<<< HEAD
    private static readonly ImmutableArray<string> s_csharpLanguageArray = [LanguageNames.CSharp];
    private static readonly ImmutableArray<string> s_visualBasicLanguageArray = [LanguageNames.VisualBasic];
    private static readonly ImmutableArray<string> s_csharpAndVisualBasicLanguageArray = [.. s_csharpLanguageArray, .. s_visualBasicLanguageArray];

    private readonly IAsynchronousOperationListener _listener;
    private readonly IGlobalOptionService _globalOptions;
=======
    public IAsynchronousOperationListener Listener { get; }
    private IGlobalOptionService GlobalOptions { get; }
>>>>>>> 9f8e62d6

    private readonly IDiagnosticsRefresher _diagnosticsRefresher;
    private readonly DiagnosticAnalyzerInfoCache _analyzerInfoCache;
    private readonly DiagnosticAnalyzerTelemetry _telemetry = new();
    private readonly IncrementalMemberEditAnalyzer _incrementalMemberEditAnalyzer = new();

    /// <summary>
    /// Analyzers supplied by the host (IDE). These are built-in to the IDE, the compiler, or from an installed IDE extension (VSIX). 
    /// Maps language name to the analyzers and their state.
    /// </summary>
    private ImmutableDictionary<HostAnalyzerInfoKey, HostAnalyzerInfo> _hostAnalyzerStateMap = ImmutableDictionary<HostAnalyzerInfoKey, HostAnalyzerInfo>.Empty;

    /// <summary>
    /// Analyzers referenced by the project via a PackageReference. Updates are protected by _projectAnalyzerStateMapGuard.
    /// ImmutableDictionary used to present a safe, non-immutable view to users.
    /// </summary>
    private ImmutableDictionary<(ProjectId projectId, IReadOnlyList<AnalyzerReference> analyzerReferences), ProjectAnalyzerInfo> _projectAnalyzerStateMap = ImmutableDictionary<(ProjectId projectId, IReadOnlyList<AnalyzerReference> analyzerReferences), ProjectAnalyzerInfo>.Empty;

    public DiagnosticAnalyzerService(
        IGlobalOptionService globalOptions,
        IDiagnosticsRefresher diagnosticsRefresher,
        DiagnosticAnalyzerInfoCache.SharedGlobalCache globalCache,
        IAsynchronousOperationListenerProvider? listenerProvider,
        Workspace workspace)
    {
        _analyzerInfoCache = globalCache.AnalyzerInfoCache;
        _listener = listenerProvider?.GetListener(FeatureAttribute.DiagnosticService) ?? AsynchronousOperationListenerProvider.NullListener;
        _globalOptions = globalOptions;
        _diagnosticsRefresher = diagnosticsRefresher;

        globalOptions.AddOptionChangedHandler(this, (_, _, e) =>
        {
            if (e.HasOption(IsGlobalOptionAffectingDiagnostics))
            {
                RequestDiagnosticRefresh();
            }
        });

        // When the workspace changes what context a document is in (when a user picks a different tfm to view the
        // document in), kick off a refresh so that diagnostics properly update in the task list and editor.
        workspace.RegisterDocumentActiveContextChangedHandler(args => RequestDiagnosticRefresh());
    }

    public static Task<VersionStamp> GetDiagnosticVersionAsync(Project project, CancellationToken cancellationToken)
        => project.GetDependentVersionAsync(cancellationToken);

    public bool CrashOnAnalyzerException
        => _globalOptions.GetOption(s_crashOnAnalyzerException);

    public static bool IsGlobalOptionAffectingDiagnostics(IOption2 option)
        => option == NamingStyleOptions.NamingPreferences ||
           option.Definition.Group.Parent == CodeStyleOptionGroups.CodeStyle ||
           option == SolutionCrawlerOptionsStorage.BackgroundAnalysisScopeOption ||
           option == SolutionCrawlerOptionsStorage.CompilerDiagnosticsScopeOption ||
           option == s_crashOnAnalyzerException ||
           // Fading is controlled by reporting diagnostics for the faded region.  So if a fading option changes we
           // want to recompute and rereport up to date diagnostics.
           option == FadingOptions.FadeOutUnusedImports ||
           option == FadingOptions.FadeOutUnusedMembers ||
           option == FadingOptions.FadeOutUnreachableCode;

    public void RequestDiagnosticRefresh()
        => _diagnosticsRefresher.RequestWorkspaceRefresh();

    private ImmutableArray<DiagnosticAnalyzer> GetDiagnosticAnalyzers(
        Project project,
        ImmutableHashSet<string>? diagnosticIds,
        Func<DiagnosticAnalyzer, bool>? shouldIncludeAnalyzer)
    {
        var analyzersForProject = GetProjectAnalyzers(project);
        var analyzers = analyzersForProject.WhereAsArray(a => ShouldIncludeAnalyzer(project, a));

        return analyzers;

        bool ShouldIncludeAnalyzer(Project project, DiagnosticAnalyzer analyzer)
        {
            if (!DocumentAnalysisExecutor.IsAnalyzerEnabledForProject(analyzer, project, this._globalOptions))
                return false;

            if (shouldIncludeAnalyzer != null && !shouldIncludeAnalyzer(analyzer))
                return false;

            if (diagnosticIds != null && _analyzerInfoCache.GetDiagnosticDescriptors(analyzer).All(d => !diagnosticIds.Contains(d.Id)))
                return false;

            return true;
        }
    }

    public async Task<ImmutableArray<DiagnosticData>> GetDiagnosticsForIdsAsync(
        Project project, DocumentId? documentId, ImmutableHashSet<string>? diagnosticIds, Func<DiagnosticAnalyzer, bool>? shouldIncludeAnalyzer, bool includeLocalDocumentDiagnostics, bool includeNonLocalDocumentDiagnostics, CancellationToken cancellationToken)
    {
        var analyzers = GetDiagnosticAnalyzers(project, diagnosticIds, shouldIncludeAnalyzer);

        return await ProduceProjectDiagnosticsAsync(
            project, analyzers, diagnosticIds,
            // Ensure we compute and return diagnostics for both the normal docs and the additional docs in this
            // project if no specific document id was requested.
            documentId != null ? [documentId] : [.. project.DocumentIds, .. project.AdditionalDocumentIds],
            includeLocalDocumentDiagnostics,
            includeNonLocalDocumentDiagnostics,
            // return diagnostics specific to one project or document
            includeProjectNonLocalResult: documentId == null,
            cancellationToken).ConfigureAwait(false);
    }

    public async Task<ImmutableArray<DiagnosticData>> GetProjectDiagnosticsForIdsAsync(
        Project project, ImmutableHashSet<string>? diagnosticIds,
        Func<DiagnosticAnalyzer, bool>? shouldIncludeAnalyzer,
        bool includeNonLocalDocumentDiagnostics, CancellationToken cancellationToken)
    {
        var analyzers = GetDiagnosticAnalyzers(project, diagnosticIds, shouldIncludeAnalyzer);

        return await ProduceProjectDiagnosticsAsync(
            project, analyzers, diagnosticIds,
            documentIds: [],
            includeLocalDocumentDiagnostics: false,
            includeNonLocalDocumentDiagnostics: includeNonLocalDocumentDiagnostics,
            includeProjectNonLocalResult: true,
            cancellationToken).ConfigureAwait(false);
    }

<<<<<<< HEAD
=======
    internal async Task<ImmutableArray<DiagnosticData>> ProduceProjectDiagnosticsAsync(
        Project project,
        ImmutableArray<DiagnosticAnalyzer> analyzers,
        ImmutableHashSet<string>? diagnosticIds,
        ImmutableArray<DocumentId> documentIds,
        bool includeLocalDocumentDiagnostics,
        bool includeNonLocalDocumentDiagnostics,
        bool includeProjectNonLocalResult,
        CancellationToken cancellationToken)
    {
        var client = await RemoteHostClient.TryGetClientAsync(project, cancellationToken).ConfigureAwait(false);
        if (client is not null)
        {
            var analyzerIds = analyzers.Select(a => a.GetAnalyzerId()).ToImmutableHashSet();
            var result = await client.TryInvokeAsync<IRemoteDiagnosticAnalyzerService, ImmutableArray<DiagnosticData>>(
                project,
                (service, solution, cancellationToken) => service.ProduceProjectDiagnosticsAsync(
                    solution, project.Id, analyzerIds, diagnosticIds, documentIds,
                    includeLocalDocumentDiagnostics, includeNonLocalDocumentDiagnostics, includeProjectNonLocalResult,
                    cancellationToken),
                cancellationToken).ConfigureAwait(false);
            if (!result.HasValue)
                return [];

            return result.Value;
        }

        // Fallback to proccessing in proc.
        return await _incrementalAnalyzer.ProduceProjectDiagnosticsAsync(
            project, analyzers, diagnosticIds, documentIds,
            includeLocalDocumentDiagnostics,
            includeNonLocalDocumentDiagnostics,
            includeProjectNonLocalResult,
            cancellationToken).ConfigureAwait(false);
    }

    internal Task<ImmutableArray<DiagnosticAnalyzer>> GetProjectAnalyzersAsync(
        Project project, CancellationToken cancellationToken)
    {
        return _stateManager.GetOrCreateAnalyzersAsync(
            project.Solution.SolutionState, project.State, cancellationToken);
    }

    private async Task<ImmutableArray<DiagnosticAnalyzer>> GetDiagnosticAnalyzersAsync(
        Project project,
        ImmutableHashSet<string>? diagnosticIds,
        Func<DiagnosticAnalyzer, bool>? shouldIncludeAnalyzer,
        CancellationToken cancellationToken)
    {
        var analyzersForProject = await GetProjectAnalyzersAsync(project, cancellationToken).ConfigureAwait(false);
        var analyzers = analyzersForProject.WhereAsArray(a => ShouldIncludeAnalyzer(project, a));

        return analyzers;

        bool ShouldIncludeAnalyzer(Project project, DiagnosticAnalyzer analyzer)
        {
            if (!DocumentAnalysisExecutor.IsAnalyzerEnabledForProject(analyzer, project, this.GlobalOptions))
                return false;

            if (shouldIncludeAnalyzer != null && !shouldIncludeAnalyzer(analyzer))
                return false;

            if (diagnosticIds != null && _analyzerInfoCache.GetDiagnosticDescriptors(analyzer).All(d => !diagnosticIds.Contains(d.Id)))
                return false;

            return true;
        }
    }

    public async Task<ImmutableArray<DiagnosticDescriptor>> GetDiagnosticDescriptorsAsync(
        Solution solution, ProjectId projectId, AnalyzerReference analyzerReference, string language, CancellationToken cancellationToken)
    {
        // Attempt to compute this OOP.
        var client = await RemoteHostClient.TryGetClientAsync(solution.Services, cancellationToken).ConfigureAwait(false);
        if (client is not null &&
            analyzerReference is AnalyzerFileReference analyzerFileReference)
        {
            var descriptors = await client.TryInvokeAsync<IRemoteDiagnosticAnalyzerService, ImmutableArray<DiagnosticDescriptorData>>(
                solution,
                (service, solution, cancellationToken) => service.GetDiagnosticDescriptorsAsync(solution, projectId, analyzerFileReference.FullPath, language, cancellationToken),
                cancellationToken).ConfigureAwait(false);
            if (!descriptors.HasValue)
                return [];

            return descriptors.Value.SelectAsArray(d => d.ToDiagnosticDescriptor());
        }

        // Otherwise, fallback to computing in proc.
        return analyzerReference
            .GetAnalyzers(language)
            .SelectManyAsArray(this._analyzerInfoCache.GetDiagnosticDescriptors);
    }

    public async Task<ImmutableDictionary<string, DiagnosticDescriptor>> TryGetDiagnosticDescriptorsAsync(
        Solution solution, ImmutableArray<string> diagnosticIds, CancellationToken cancellationToken)
    {
        var client = await RemoteHostClient.TryGetClientAsync(solution.Services, cancellationToken).ConfigureAwait(false);
        if (client is not null)
        {
            var map = await client.TryInvokeAsync<IRemoteDiagnosticAnalyzerService, ImmutableDictionary<string, DiagnosticDescriptorData>>(
                solution,
                (service, solution, cancellationToken) => service.TryGetDiagnosticDescriptorsAsync(solution, diagnosticIds, cancellationToken),
                cancellationToken).ConfigureAwait(false);

            if (!map.HasValue)
                return ImmutableDictionary<string, DiagnosticDescriptor>.Empty;

            return map.Value.ToImmutableDictionary(
                kvp => kvp.Key,
                kvp => kvp.Value.ToDiagnosticDescriptor());
        }

        var builder = ImmutableDictionary.CreateBuilder<string, DiagnosticDescriptor>();
        foreach (var diagnosticId in diagnosticIds)
        {
            if (this._analyzerInfoCache.TryGetDescriptorForDiagnosticId(diagnosticId, out var descriptor))
                builder[diagnosticId] = descriptor;
        }

        return builder.ToImmutable();
    }

    public async Task<ImmutableDictionary<string, ImmutableArray<DiagnosticDescriptor>>> GetDiagnosticDescriptorsPerReferenceAsync(Solution solution, CancellationToken cancellationToken)
    {
        var client = await RemoteHostClient.TryGetClientAsync(solution.Services, cancellationToken).ConfigureAwait(false);
        if (client is not null)
        {
            var map = await client.TryInvokeAsync<IRemoteDiagnosticAnalyzerService, ImmutableDictionary<string, ImmutableArray<DiagnosticDescriptorData>>>(
                solution,
                (service, solution, cancellationToken) => service.GetDiagnosticDescriptorsPerReferenceAsync(solution, cancellationToken),
                cancellationToken).ConfigureAwait(false);
            if (!map.HasValue)
                return ImmutableDictionary<string, ImmutableArray<DiagnosticDescriptor>>.Empty;

            return map.Value.ToImmutableDictionary(
                kvp => kvp.Key,
                kvp => kvp.Value.SelectAsArray(d => d.ToDiagnosticDescriptor()));
        }

        return solution.SolutionState.Analyzers.GetDiagnosticDescriptorsPerReference(this._analyzerInfoCache);
    }

    public async Task<ImmutableDictionary<string, ImmutableArray<DiagnosticDescriptor>>> GetDiagnosticDescriptorsPerReferenceAsync(Project project, CancellationToken cancellationToken)
    {
        var client = await RemoteHostClient.TryGetClientAsync(project, cancellationToken).ConfigureAwait(false);
        if (client is not null)
        {
            var map = await client.TryInvokeAsync<IRemoteDiagnosticAnalyzerService, ImmutableDictionary<string, ImmutableArray<DiagnosticDescriptorData>>>(
                project,
                (service, solution, cancellationToken) => service.GetDiagnosticDescriptorsPerReferenceAsync(solution, project.Id, cancellationToken),
                cancellationToken).ConfigureAwait(false);
            if (!map.HasValue)
                return ImmutableDictionary<string, ImmutableArray<DiagnosticDescriptor>>.Empty;

            return map.Value.ToImmutableDictionary(
                kvp => kvp.Key,
                kvp => kvp.Value.SelectAsArray(d => d.ToDiagnosticDescriptor()));
        }

        return project.Solution.SolutionState.Analyzers.GetDiagnosticDescriptorsPerReference(this._analyzerInfoCache, project);
    }

    public async Task<ImmutableArray<DiagnosticAnalyzer>> GetDeprioritizationCandidatesAsync(
        Project project, ImmutableArray<DiagnosticAnalyzer> analyzers, CancellationToken cancellationToken)
    {
        var client = await RemoteHostClient.TryGetClientAsync(project, cancellationToken).ConfigureAwait(false);
        if (client is not null)
        {
            var analyzerIds = analyzers.Select(a => a.GetAnalyzerId()).ToImmutableHashSet();
            var result = await client.TryInvokeAsync<IRemoteDiagnosticAnalyzerService, ImmutableHashSet<string>>(
                project,
                (service, solution, cancellationToken) => service.GetDeprioritizationCandidatesAsync(
                    solution, project.Id, analyzerIds, cancellationToken),
                cancellationToken).ConfigureAwait(false);
            if (!result.HasValue)
                return [];

            return analyzers.FilterAnalyzers(result.Value);
        }

        using var _ = ArrayBuilder<DiagnosticAnalyzer>.GetInstance(out var builder);

        var hostAnalyzerInfo = await _stateManager.GetOrCreateHostAnalyzerInfoAsync(
            project.Solution.SolutionState, project.State, cancellationToken).ConfigureAwait(false);
        var compilationWithAnalyzers = await GetOrCreateCompilationWithAnalyzersAsync(
            project, analyzers, hostAnalyzerInfo, this.CrashOnAnalyzerException, cancellationToken).ConfigureAwait(false);

        foreach (var analyzer in analyzers)
        {
            if (await IsCandidateForDeprioritizationBasedOnRegisteredActionsAsync(analyzer).ConfigureAwait(false))
                builder.Add(analyzer);
        }

        return builder.ToImmutableAndClear();

        async Task<bool> IsCandidateForDeprioritizationBasedOnRegisteredActionsAsync(DiagnosticAnalyzer analyzer)
        {
            // We deprioritize SymbolStart/End and SemanticModel analyzers from 'Normal' to 'Low' priority bucket,
            // as these are computationally more expensive.
            // Note that we never de-prioritize compiler analyzer, even though it registers a SemanticModel action.
            if (compilationWithAnalyzers == null ||
                analyzer.IsWorkspaceDiagnosticAnalyzer() ||
                analyzer.IsCompilerAnalyzer())
            {
                return false;
            }

            var telemetryInfo = await compilationWithAnalyzers.GetAnalyzerTelemetryInfoAsync(analyzer, cancellationToken).ConfigureAwait(false);
            if (telemetryInfo == null)
                return false;

            return telemetryInfo.SymbolStartActionsCount > 0 || telemetryInfo.SemanticModelActionsCount > 0;
        }
    }

    public async Task<ImmutableArray<DiagnosticData>> ComputeDiagnosticsAsync(
        TextDocument document,
        TextSpan? range,
        ImmutableArray<DiagnosticAnalyzer> allAnalyzers,
        ImmutableArray<DiagnosticAnalyzer> syntaxAnalyzers,
        ImmutableArray<DiagnosticAnalyzer> semanticSpanAnalyzers,
        ImmutableArray<DiagnosticAnalyzer> semanticDocumentAnalyzers,
        bool incrementalAnalysis,
        bool logPerformanceInfo,
        CancellationToken cancellationToken)
    {
        if (allAnalyzers.Length == 0)
            return [];

        var client = await RemoteHostClient.TryGetClientAsync(document.Project, cancellationToken).ConfigureAwait(false);
        if (client is not null)
        {
            var allAnalyzerIds = allAnalyzers.Select(a => a.GetAnalyzerId()).ToImmutableHashSet();
            var syntaxAnalyzersIds = syntaxAnalyzers.Select(a => a.GetAnalyzerId()).ToImmutableHashSet();
            var semanticSpanAnalyzersIds = semanticSpanAnalyzers.Select(a => a.GetAnalyzerId()).ToImmutableHashSet();
            var semanticDocumentAnalyzersIds = semanticDocumentAnalyzers.Select(a => a.GetAnalyzerId()).ToImmutableHashSet();

            var result = await client.TryInvokeAsync<IRemoteDiagnosticAnalyzerService, ImmutableArray<DiagnosticData>>(
                document.Project,
                (service, solution, cancellationToken) => service.ComputeDiagnosticsAsync(
                    solution, document.Id, range,
                    allAnalyzerIds, syntaxAnalyzersIds, semanticSpanAnalyzersIds, semanticDocumentAnalyzersIds,
                    incrementalAnalysis, logPerformanceInfo, cancellationToken),
                cancellationToken).ConfigureAwait(false);

            return result.HasValue ? result.Value : [];
        }

        return await _incrementalAnalyzer.ComputeDiagnosticsAsync(
            document, range, allAnalyzers, syntaxAnalyzers, semanticSpanAnalyzers, semanticDocumentAnalyzers,
            incrementalAnalysis, logPerformanceInfo, cancellationToken).ConfigureAwait(false);
    }

>>>>>>> 9f8e62d6
    public TestAccessor GetTestAccessor()
        => new(this);

    public readonly struct TestAccessor(DiagnosticAnalyzerService service)
    {
        public ImmutableArray<DiagnosticAnalyzer> GetAnalyzers(Project project)
            => service.GetProjectAnalyzers(project);

        public Task<DiagnosticAnalysisResultMap<DiagnosticAnalyzer, DiagnosticAnalysisResult>> AnalyzeProjectInProcessAsync(
            Project project, CompilationWithAnalyzersPair compilationWithAnalyzers, bool logPerformanceInfo, bool getTelemetryInfo, CancellationToken cancellationToken)
            => service.AnalyzeProjectInProcessAsync(project, compilationWithAnalyzers, logPerformanceInfo, getTelemetryInfo, cancellationToken);
    }
}<|MERGE_RESOLUTION|>--- conflicted
+++ resolved
@@ -53,17 +53,8 @@
 
     private static readonly Option2<bool> s_crashOnAnalyzerException = new("dotnet_crash_on_analyzer_exception", defaultValue: false);
 
-<<<<<<< HEAD
-    private static readonly ImmutableArray<string> s_csharpLanguageArray = [LanguageNames.CSharp];
-    private static readonly ImmutableArray<string> s_visualBasicLanguageArray = [LanguageNames.VisualBasic];
-    private static readonly ImmutableArray<string> s_csharpAndVisualBasicLanguageArray = [.. s_csharpLanguageArray, .. s_visualBasicLanguageArray];
-
     private readonly IAsynchronousOperationListener _listener;
     private readonly IGlobalOptionService _globalOptions;
-=======
-    public IAsynchronousOperationListener Listener { get; }
-    private IGlobalOptionService GlobalOptions { get; }
->>>>>>> 9f8e62d6
 
     private readonly IDiagnosticsRefresher _diagnosticsRefresher;
     private readonly DiagnosticAnalyzerInfoCache _analyzerInfoCache;
@@ -186,262 +177,6 @@
             cancellationToken).ConfigureAwait(false);
     }
 
-<<<<<<< HEAD
-=======
-    internal async Task<ImmutableArray<DiagnosticData>> ProduceProjectDiagnosticsAsync(
-        Project project,
-        ImmutableArray<DiagnosticAnalyzer> analyzers,
-        ImmutableHashSet<string>? diagnosticIds,
-        ImmutableArray<DocumentId> documentIds,
-        bool includeLocalDocumentDiagnostics,
-        bool includeNonLocalDocumentDiagnostics,
-        bool includeProjectNonLocalResult,
-        CancellationToken cancellationToken)
-    {
-        var client = await RemoteHostClient.TryGetClientAsync(project, cancellationToken).ConfigureAwait(false);
-        if (client is not null)
-        {
-            var analyzerIds = analyzers.Select(a => a.GetAnalyzerId()).ToImmutableHashSet();
-            var result = await client.TryInvokeAsync<IRemoteDiagnosticAnalyzerService, ImmutableArray<DiagnosticData>>(
-                project,
-                (service, solution, cancellationToken) => service.ProduceProjectDiagnosticsAsync(
-                    solution, project.Id, analyzerIds, diagnosticIds, documentIds,
-                    includeLocalDocumentDiagnostics, includeNonLocalDocumentDiagnostics, includeProjectNonLocalResult,
-                    cancellationToken),
-                cancellationToken).ConfigureAwait(false);
-            if (!result.HasValue)
-                return [];
-
-            return result.Value;
-        }
-
-        // Fallback to proccessing in proc.
-        return await _incrementalAnalyzer.ProduceProjectDiagnosticsAsync(
-            project, analyzers, diagnosticIds, documentIds,
-            includeLocalDocumentDiagnostics,
-            includeNonLocalDocumentDiagnostics,
-            includeProjectNonLocalResult,
-            cancellationToken).ConfigureAwait(false);
-    }
-
-    internal Task<ImmutableArray<DiagnosticAnalyzer>> GetProjectAnalyzersAsync(
-        Project project, CancellationToken cancellationToken)
-    {
-        return _stateManager.GetOrCreateAnalyzersAsync(
-            project.Solution.SolutionState, project.State, cancellationToken);
-    }
-
-    private async Task<ImmutableArray<DiagnosticAnalyzer>> GetDiagnosticAnalyzersAsync(
-        Project project,
-        ImmutableHashSet<string>? diagnosticIds,
-        Func<DiagnosticAnalyzer, bool>? shouldIncludeAnalyzer,
-        CancellationToken cancellationToken)
-    {
-        var analyzersForProject = await GetProjectAnalyzersAsync(project, cancellationToken).ConfigureAwait(false);
-        var analyzers = analyzersForProject.WhereAsArray(a => ShouldIncludeAnalyzer(project, a));
-
-        return analyzers;
-
-        bool ShouldIncludeAnalyzer(Project project, DiagnosticAnalyzer analyzer)
-        {
-            if (!DocumentAnalysisExecutor.IsAnalyzerEnabledForProject(analyzer, project, this.GlobalOptions))
-                return false;
-
-            if (shouldIncludeAnalyzer != null && !shouldIncludeAnalyzer(analyzer))
-                return false;
-
-            if (diagnosticIds != null && _analyzerInfoCache.GetDiagnosticDescriptors(analyzer).All(d => !diagnosticIds.Contains(d.Id)))
-                return false;
-
-            return true;
-        }
-    }
-
-    public async Task<ImmutableArray<DiagnosticDescriptor>> GetDiagnosticDescriptorsAsync(
-        Solution solution, ProjectId projectId, AnalyzerReference analyzerReference, string language, CancellationToken cancellationToken)
-    {
-        // Attempt to compute this OOP.
-        var client = await RemoteHostClient.TryGetClientAsync(solution.Services, cancellationToken).ConfigureAwait(false);
-        if (client is not null &&
-            analyzerReference is AnalyzerFileReference analyzerFileReference)
-        {
-            var descriptors = await client.TryInvokeAsync<IRemoteDiagnosticAnalyzerService, ImmutableArray<DiagnosticDescriptorData>>(
-                solution,
-                (service, solution, cancellationToken) => service.GetDiagnosticDescriptorsAsync(solution, projectId, analyzerFileReference.FullPath, language, cancellationToken),
-                cancellationToken).ConfigureAwait(false);
-            if (!descriptors.HasValue)
-                return [];
-
-            return descriptors.Value.SelectAsArray(d => d.ToDiagnosticDescriptor());
-        }
-
-        // Otherwise, fallback to computing in proc.
-        return analyzerReference
-            .GetAnalyzers(language)
-            .SelectManyAsArray(this._analyzerInfoCache.GetDiagnosticDescriptors);
-    }
-
-    public async Task<ImmutableDictionary<string, DiagnosticDescriptor>> TryGetDiagnosticDescriptorsAsync(
-        Solution solution, ImmutableArray<string> diagnosticIds, CancellationToken cancellationToken)
-    {
-        var client = await RemoteHostClient.TryGetClientAsync(solution.Services, cancellationToken).ConfigureAwait(false);
-        if (client is not null)
-        {
-            var map = await client.TryInvokeAsync<IRemoteDiagnosticAnalyzerService, ImmutableDictionary<string, DiagnosticDescriptorData>>(
-                solution,
-                (service, solution, cancellationToken) => service.TryGetDiagnosticDescriptorsAsync(solution, diagnosticIds, cancellationToken),
-                cancellationToken).ConfigureAwait(false);
-
-            if (!map.HasValue)
-                return ImmutableDictionary<string, DiagnosticDescriptor>.Empty;
-
-            return map.Value.ToImmutableDictionary(
-                kvp => kvp.Key,
-                kvp => kvp.Value.ToDiagnosticDescriptor());
-        }
-
-        var builder = ImmutableDictionary.CreateBuilder<string, DiagnosticDescriptor>();
-        foreach (var diagnosticId in diagnosticIds)
-        {
-            if (this._analyzerInfoCache.TryGetDescriptorForDiagnosticId(diagnosticId, out var descriptor))
-                builder[diagnosticId] = descriptor;
-        }
-
-        return builder.ToImmutable();
-    }
-
-    public async Task<ImmutableDictionary<string, ImmutableArray<DiagnosticDescriptor>>> GetDiagnosticDescriptorsPerReferenceAsync(Solution solution, CancellationToken cancellationToken)
-    {
-        var client = await RemoteHostClient.TryGetClientAsync(solution.Services, cancellationToken).ConfigureAwait(false);
-        if (client is not null)
-        {
-            var map = await client.TryInvokeAsync<IRemoteDiagnosticAnalyzerService, ImmutableDictionary<string, ImmutableArray<DiagnosticDescriptorData>>>(
-                solution,
-                (service, solution, cancellationToken) => service.GetDiagnosticDescriptorsPerReferenceAsync(solution, cancellationToken),
-                cancellationToken).ConfigureAwait(false);
-            if (!map.HasValue)
-                return ImmutableDictionary<string, ImmutableArray<DiagnosticDescriptor>>.Empty;
-
-            return map.Value.ToImmutableDictionary(
-                kvp => kvp.Key,
-                kvp => kvp.Value.SelectAsArray(d => d.ToDiagnosticDescriptor()));
-        }
-
-        return solution.SolutionState.Analyzers.GetDiagnosticDescriptorsPerReference(this._analyzerInfoCache);
-    }
-
-    public async Task<ImmutableDictionary<string, ImmutableArray<DiagnosticDescriptor>>> GetDiagnosticDescriptorsPerReferenceAsync(Project project, CancellationToken cancellationToken)
-    {
-        var client = await RemoteHostClient.TryGetClientAsync(project, cancellationToken).ConfigureAwait(false);
-        if (client is not null)
-        {
-            var map = await client.TryInvokeAsync<IRemoteDiagnosticAnalyzerService, ImmutableDictionary<string, ImmutableArray<DiagnosticDescriptorData>>>(
-                project,
-                (service, solution, cancellationToken) => service.GetDiagnosticDescriptorsPerReferenceAsync(solution, project.Id, cancellationToken),
-                cancellationToken).ConfigureAwait(false);
-            if (!map.HasValue)
-                return ImmutableDictionary<string, ImmutableArray<DiagnosticDescriptor>>.Empty;
-
-            return map.Value.ToImmutableDictionary(
-                kvp => kvp.Key,
-                kvp => kvp.Value.SelectAsArray(d => d.ToDiagnosticDescriptor()));
-        }
-
-        return project.Solution.SolutionState.Analyzers.GetDiagnosticDescriptorsPerReference(this._analyzerInfoCache, project);
-    }
-
-    public async Task<ImmutableArray<DiagnosticAnalyzer>> GetDeprioritizationCandidatesAsync(
-        Project project, ImmutableArray<DiagnosticAnalyzer> analyzers, CancellationToken cancellationToken)
-    {
-        var client = await RemoteHostClient.TryGetClientAsync(project, cancellationToken).ConfigureAwait(false);
-        if (client is not null)
-        {
-            var analyzerIds = analyzers.Select(a => a.GetAnalyzerId()).ToImmutableHashSet();
-            var result = await client.TryInvokeAsync<IRemoteDiagnosticAnalyzerService, ImmutableHashSet<string>>(
-                project,
-                (service, solution, cancellationToken) => service.GetDeprioritizationCandidatesAsync(
-                    solution, project.Id, analyzerIds, cancellationToken),
-                cancellationToken).ConfigureAwait(false);
-            if (!result.HasValue)
-                return [];
-
-            return analyzers.FilterAnalyzers(result.Value);
-        }
-
-        using var _ = ArrayBuilder<DiagnosticAnalyzer>.GetInstance(out var builder);
-
-        var hostAnalyzerInfo = await _stateManager.GetOrCreateHostAnalyzerInfoAsync(
-            project.Solution.SolutionState, project.State, cancellationToken).ConfigureAwait(false);
-        var compilationWithAnalyzers = await GetOrCreateCompilationWithAnalyzersAsync(
-            project, analyzers, hostAnalyzerInfo, this.CrashOnAnalyzerException, cancellationToken).ConfigureAwait(false);
-
-        foreach (var analyzer in analyzers)
-        {
-            if (await IsCandidateForDeprioritizationBasedOnRegisteredActionsAsync(analyzer).ConfigureAwait(false))
-                builder.Add(analyzer);
-        }
-
-        return builder.ToImmutableAndClear();
-
-        async Task<bool> IsCandidateForDeprioritizationBasedOnRegisteredActionsAsync(DiagnosticAnalyzer analyzer)
-        {
-            // We deprioritize SymbolStart/End and SemanticModel analyzers from 'Normal' to 'Low' priority bucket,
-            // as these are computationally more expensive.
-            // Note that we never de-prioritize compiler analyzer, even though it registers a SemanticModel action.
-            if (compilationWithAnalyzers == null ||
-                analyzer.IsWorkspaceDiagnosticAnalyzer() ||
-                analyzer.IsCompilerAnalyzer())
-            {
-                return false;
-            }
-
-            var telemetryInfo = await compilationWithAnalyzers.GetAnalyzerTelemetryInfoAsync(analyzer, cancellationToken).ConfigureAwait(false);
-            if (telemetryInfo == null)
-                return false;
-
-            return telemetryInfo.SymbolStartActionsCount > 0 || telemetryInfo.SemanticModelActionsCount > 0;
-        }
-    }
-
-    public async Task<ImmutableArray<DiagnosticData>> ComputeDiagnosticsAsync(
-        TextDocument document,
-        TextSpan? range,
-        ImmutableArray<DiagnosticAnalyzer> allAnalyzers,
-        ImmutableArray<DiagnosticAnalyzer> syntaxAnalyzers,
-        ImmutableArray<DiagnosticAnalyzer> semanticSpanAnalyzers,
-        ImmutableArray<DiagnosticAnalyzer> semanticDocumentAnalyzers,
-        bool incrementalAnalysis,
-        bool logPerformanceInfo,
-        CancellationToken cancellationToken)
-    {
-        if (allAnalyzers.Length == 0)
-            return [];
-
-        var client = await RemoteHostClient.TryGetClientAsync(document.Project, cancellationToken).ConfigureAwait(false);
-        if (client is not null)
-        {
-            var allAnalyzerIds = allAnalyzers.Select(a => a.GetAnalyzerId()).ToImmutableHashSet();
-            var syntaxAnalyzersIds = syntaxAnalyzers.Select(a => a.GetAnalyzerId()).ToImmutableHashSet();
-            var semanticSpanAnalyzersIds = semanticSpanAnalyzers.Select(a => a.GetAnalyzerId()).ToImmutableHashSet();
-            var semanticDocumentAnalyzersIds = semanticDocumentAnalyzers.Select(a => a.GetAnalyzerId()).ToImmutableHashSet();
-
-            var result = await client.TryInvokeAsync<IRemoteDiagnosticAnalyzerService, ImmutableArray<DiagnosticData>>(
-                document.Project,
-                (service, solution, cancellationToken) => service.ComputeDiagnosticsAsync(
-                    solution, document.Id, range,
-                    allAnalyzerIds, syntaxAnalyzersIds, semanticSpanAnalyzersIds, semanticDocumentAnalyzersIds,
-                    incrementalAnalysis, logPerformanceInfo, cancellationToken),
-                cancellationToken).ConfigureAwait(false);
-
-            return result.HasValue ? result.Value : [];
-        }
-
-        return await _incrementalAnalyzer.ComputeDiagnosticsAsync(
-            document, range, allAnalyzers, syntaxAnalyzers, semanticSpanAnalyzers, semanticDocumentAnalyzers,
-            incrementalAnalysis, logPerformanceInfo, cancellationToken).ConfigureAwait(false);
-    }
-
->>>>>>> 9f8e62d6
     public TestAccessor GetTestAccessor()
         => new(this);
 
