--- conflicted
+++ resolved
@@ -7,11 +7,10 @@
 using System.Linq;
 using Microsoft.CodeAnalysis.Common;
 
-namespace Microsoft.CodeAnalysis.Diagnostics
+namespace Microsoft.CodeAnalysis.Diagnostics;
+
+internal sealed class DiagnosticsUpdatedArgs : UpdatedEventArgs
 {
-<<<<<<< HEAD
-    internal sealed class DiagnosticsUpdatedArgs : UpdatedEventArgs
-=======
     public readonly DiagnosticsUpdatedKind Kind;
     public readonly Solution? Solution;
     public readonly ImmutableArray<DiagnosticData> Diagnostics;
@@ -51,50 +50,7 @@
         Solution? solution,
         ProjectId? projectId,
         DocumentId? documentId)
->>>>>>> 8c55b1fc
     {
-        public DiagnosticsUpdatedKind Kind { get; }
-        public Solution? Solution { get; }
-
-        public readonly ImmutableArray<DiagnosticData> Diagnostics;
-
-        private DiagnosticsUpdatedArgs(
-            object id,
-            Workspace workspace,
-            Solution? solution,
-            ProjectId? projectId,
-            DocumentId? documentId,
-            ImmutableArray<DiagnosticData> diagnostics,
-            DiagnosticsUpdatedKind kind)
-            : base(id, workspace, projectId, documentId)
-        {
-            Debug.Assert(diagnostics.All(d => d.ProjectId == projectId && d.DocumentId == documentId));
-            Debug.Assert(kind != DiagnosticsUpdatedKind.DiagnosticsRemoved || diagnostics.IsEmpty);
-
-            Solution = solution;
-            Kind = kind;
-            Diagnostics = diagnostics;
-        }
-
-        public static DiagnosticsUpdatedArgs DiagnosticsCreated(
-            object id,
-            Workspace workspace,
-            Solution? solution,
-            ProjectId? projectId,
-            DocumentId? documentId,
-            ImmutableArray<DiagnosticData> diagnostics)
-        {
-            return new DiagnosticsUpdatedArgs(id, workspace, solution, projectId, documentId, diagnostics, DiagnosticsUpdatedKind.DiagnosticsCreated);
-        }
-
-        public static DiagnosticsUpdatedArgs DiagnosticsRemoved(
-            object id,
-            Workspace workspace,
-            Solution? solution,
-            ProjectId? projectId,
-            DocumentId? documentId)
-        {
-            return new DiagnosticsUpdatedArgs(id, workspace, solution, projectId, documentId, [], DiagnosticsUpdatedKind.DiagnosticsRemoved);
-        }
+        return new DiagnosticsUpdatedArgs(id, workspace, solution, projectId, documentId, [], DiagnosticsUpdatedKind.DiagnosticsRemoved);
     }
 }