--- conflicted
+++ resolved
@@ -15,14 +15,11 @@
         public const string AddQualificationDiagnosticId = "IDE0009";
         public const string PopulateSwitchDiagnosticId = "IDE0010";
         public const string AddBracesDiagnosticId = "IDE0011";
-<<<<<<< HEAD
-        public const string RemoveBracesDiagnosticId = "IDE0012";
-=======
         public const string PreferIntrinsicPredefinedTypeInDeclarationsDiagnosticId = "IDE0012";
         public const string PreferIntrinsicPredefinedTypeInMemberAccessDiagnosticId = "IDE0013";
         public const string PreferFrameworkTypeInDeclarationsDiagnosticId = "IDE0014";
         public const string PreferFrameworkTypeInMemberAccessDiagnosticId = "IDE0015";
->>>>>>> 585efc53
+        public const string RemoveBracesDiagnosticId = "IDE0016";
 
         // Analyzer error Ids
         public const string AnalyzerChangedId = "IDE1001";
