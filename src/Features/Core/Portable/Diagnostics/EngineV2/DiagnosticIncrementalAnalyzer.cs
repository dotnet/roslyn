--- conflicted
+++ resolved
@@ -202,34 +202,7 @@
                 return ImmutableArray<DiagnosticData>.Empty;
             }
 
-<<<<<<< HEAD
-        public override Task SynchronizeWithBuildAsync(DiagnosticAnalyzerService.BatchUpdateToken token, Project project, ImmutableArray<DiagnosticData> diagnostics)
-        {
-            // V2 engine doesn't do anything. 
-            // it means live error always win over build errors. build errors that can't be reported by live analyzer
-            // are already taken cared by engine
-            return SpecializedTasks.EmptyTask;
-        }
-
-        public override Task SynchronizeWithBuildAsync(DiagnosticAnalyzerService.BatchUpdateToken token, Document document, ImmutableArray<DiagnosticData> diagnostics)
-        {
-            // V2 engine doesn't do anything. 
-            // it means live error always win over build errors. build errors that can't be reported by live analyzer
-            // are already taken cared by engine
-            return SpecializedTasks.EmptyTask;
-        }
-
-        private void RaiseEvents(Project project, ImmutableArray<DiagnosticData> diagnostics)
-        {
-            var groups = diagnostics.GroupBy(d => d.DocumentId);
-
-            var solution = project.Solution;
-            var workspace = solution.Workspace;
-
-            foreach (var kv in groups)
-=======
             switch (kind)
->>>>>>> 108a1a88
             {
                 case AnalysisKind.Syntax:
                     return result.GetResultOrEmpty(result.SyntaxLocals, id);
@@ -241,11 +214,5 @@
                     return Contract.FailWithReturn<ImmutableArray<DiagnosticData>>("shouldn't reach here");
             }
         }
-
-        public override bool ContainsDiagnostics(Workspace workspace, ProjectId projectId)
-        {
-            // for now, it always return false;
-            return false;
-        }
     }
 }