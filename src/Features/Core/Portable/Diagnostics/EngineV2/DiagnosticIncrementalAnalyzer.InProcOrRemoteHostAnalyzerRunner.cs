﻿// Licensed to the .NET Foundation under one or more agreements.
// The .NET Foundation licenses this file to you under the MIT license.
// See the LICENSE file in the project root for more information.

#nullable enable

using System;
using System.Collections.Concurrent;
using System.Collections.Generic;
using System.Collections.Immutable;
using System.Diagnostics;
using System.IO;
using System.Linq;
using System.Threading;
using System.Threading.Tasks;
using Microsoft.CodeAnalysis.ErrorReporting;
using Microsoft.CodeAnalysis.Execution;
using Microsoft.CodeAnalysis.Options;
using Microsoft.CodeAnalysis.Remote;
using Microsoft.CodeAnalysis.Shared.TestHooks;
using Microsoft.CodeAnalysis.Workspaces.Diagnostics;
using Roslyn.Utilities;

namespace Microsoft.CodeAnalysis.Diagnostics.EngineV2
{
    internal partial class DiagnosticIncrementalAnalyzer
    {
        // internal for testing
        internal class InProcOrRemoteHostAnalyzerRunner
        {
<<<<<<< HEAD
            private readonly DiagnosticAnalyzerService _owner;
            private readonly AbstractHostDiagnosticUpdateSource? _hostDiagnosticUpdateSource;
=======
            private readonly IAsynchronousOperationListener _asyncOperationListener;
            private readonly DiagnosticAnalyzerInfoCache _analyzerInfoCache;
            private readonly AbstractHostDiagnosticUpdateSource _hostDiagnosticUpdateSource;
>>>>>>> 75875dd4

            // TODO: this should be removed once we move options down to compiler layer
            private readonly ConcurrentDictionary<string, ValueTuple<OptionSet, CustomAsset>> _lastOptionSetPerLanguage;

<<<<<<< HEAD
            public InProcOrRemoteHostAnalyzerRunner(DiagnosticAnalyzerService owner, AbstractHostDiagnosticUpdateSource? hostDiagnosticUpdateSource)
            {
                _owner = owner;
=======
            public InProcOrRemoteHostAnalyzerRunner(IAsynchronousOperationListener operationListener, DiagnosticAnalyzerInfoCache analyzerInfoCache, AbstractHostDiagnosticUpdateSource hostDiagnosticUpdateSource)
            {
                _asyncOperationListener = operationListener;
                _analyzerInfoCache = analyzerInfoCache;
>>>>>>> 75875dd4
                _hostDiagnosticUpdateSource = hostDiagnosticUpdateSource;

                // currently option is a bit weird since it is not part of snapshot and 
                // we can't load all options without loading all language specific dlls.
                // we have tracking issue for this.
                // https://github.com/dotnet/roslyn/issues/13643
                _lastOptionSetPerLanguage = new ConcurrentDictionary<string, ValueTuple<OptionSet, CustomAsset>>();
            }

            public async Task<DiagnosticAnalysisResultMap<DiagnosticAnalyzer, DiagnosticAnalysisResult>> AnalyzeAsync(CompilationWithAnalyzers compilation, Project project, bool forcedAnalysis, CancellationToken cancellationToken)
            {
                Contract.ThrowIfFalse(compilation.Analyzers.Length != 0);

                var workspace = project.Solution.Workspace;
                var service = workspace.Services.GetService<IRemoteHostClientService>();
                if (service == null)
                {
                    // host doesn't support RemoteHostService such as under unit test
                    return await AnalyzeInProcAsync(compilation, project, client: null, cancellationToken).ConfigureAwait(false);
                }

                var remoteHostClient = await service.TryGetRemoteHostClientAsync(cancellationToken).ConfigureAwait(false);
                if (remoteHostClient == null)
                {
                    // remote host is not running. this can happen if remote host is disabled.
                    return await AnalyzeInProcAsync(compilation, project, client: null, cancellationToken).ConfigureAwait(false);
                }

                // out of proc analysis will use 2 source of analyzers. one is AnalyzerReference from project (nuget). and the other is host analyzers (vsix) 
                // that are not part of roslyn solution. these host analyzers must be sync to OOP before hand by the Host. 
                return await AnalyzeOutOfProcAsync(remoteHostClient, compilation, project, forcedAnalysis, cancellationToken).ConfigureAwait(false);
            }

            private async Task<DiagnosticAnalysisResultMap<DiagnosticAnalyzer, DiagnosticAnalysisResult>> AnalyzeInProcAsync(
                CompilationWithAnalyzers compilation, Project project, RemoteHostClient? client, CancellationToken cancellationToken)
            {
                Debug.Assert(compilation.Analyzers.Length != 0);

                var version = await GetDiagnosticVersionAsync(project, cancellationToken).ConfigureAwait(false);

                // PERF: Run all analyzers at once using the new GetAnalysisResultAsync API.
                var analysisResult = await compilation.GetAnalysisResultAsync(cancellationToken).ConfigureAwait(false);

                // if remote host is there, report performance data
                var asyncToken = _asyncOperationListener.BeginAsyncOperation(nameof(AnalyzeInProcAsync));
                var _ = FireAndForgetReportAnalyzerPerformanceAsync(project, client, analysisResult, cancellationToken).CompletesAsyncOperation(asyncToken);

                // get compiler result builder map
                var builderMap = analysisResult.ToResultBuilderMap(project, version, compilation.Compilation, compilation.Analyzers, cancellationToken);

                return DiagnosticAnalysisResultMap.Create(
                    builderMap.ToImmutableDictionary(kv => kv.Key, kv => DiagnosticAnalysisResult.CreateFromBuilder(kv.Value)),
                    analysisResult.AnalyzerTelemetryInfo);
            }

            private async Task FireAndForgetReportAnalyzerPerformanceAsync(Project project, RemoteHostClient? client, AnalysisResult analysisResult, CancellationToken cancellationToken)
            {
                if (client == null)
                {
                    return;
                }

                try
                {
                    _ = await client.TryRunRemoteAsync(
                        WellKnownServiceHubServices.CodeAnalysisService,
                        nameof(IRemoteDiagnosticAnalyzerService.ReportAnalyzerPerformance),
                        solution: null,
                        new object[]
                        {
                            analysisResult.AnalyzerTelemetryInfo.ToAnalyzerPerformanceInfo(_analyzerInfoCache),
                            // +1 for project itself
                            project.DocumentIds.Count + 1
                        },
                        callbackTarget: null,
                        cancellationToken).ConfigureAwait(false);
                }
                catch (Exception ex) when (FatalError.ReportWithoutCrashUnlessCanceled(ex))
                {
                    // ignore all, this is fire and forget method
                }
            }

            private async Task<DiagnosticAnalysisResultMap<DiagnosticAnalyzer, DiagnosticAnalysisResult>> AnalyzeOutOfProcAsync(
                RemoteHostClient client, CompilationWithAnalyzers analyzerDriver, Project project, bool forcedAnalysis, CancellationToken cancellationToken)
            {
                var solution = project.Solution;

                using var pooledObject = SharedPools.Default<Dictionary<string, DiagnosticAnalyzer>>().GetPooledObject();
                var analyzerMap = pooledObject.Object;

                analyzerMap.AppendAnalyzerMap(analyzerDriver.Analyzers.Where(a => forcedAnalysis || !a.IsOpenFileOnly(solution.Options)));
                if (analyzerMap.Count == 0)
                {
                    return DiagnosticAnalysisResultMap<DiagnosticAnalyzer, DiagnosticAnalysisResult>.Empty;
                }

                var argument = new DiagnosticArguments(
                    forcedAnalysis, analyzerDriver.AnalysisOptions.ReportSuppressedDiagnostics, analyzerDriver.AnalysisOptions.LogAnalyzerExecutionTime,
                    project.Id, analyzerMap.Keys.ToArray());

                var result = await client.TryRunRemoteAsync(
                    WellKnownServiceHubServices.CodeAnalysisService,
                    nameof(IRemoteDiagnosticAnalyzerService.CalculateDiagnosticsAsync),
                    solution,
                    new object[] { argument },
                    callbackTarget: null,
                    (s, c) => ReadCompilerAnalysisResultAsync(s, analyzerMap, project, c),
                    cancellationToken).ConfigureAwait(false);

                return result.HasValue ? result.Value : DiagnosticAnalysisResultMap<DiagnosticAnalyzer, DiagnosticAnalysisResult>.Empty;
            }

            private async Task<DiagnosticAnalysisResultMap<DiagnosticAnalyzer, DiagnosticAnalysisResult>> ReadCompilerAnalysisResultAsync(Stream stream, Dictionary<string, DiagnosticAnalyzer> analyzerMap, Project project, CancellationToken cancellationToken)
            {
                // handling of cancellation and exception
                var version = await GetDiagnosticVersionAsync(project, cancellationToken).ConfigureAwait(false);

                using var reader = ObjectReader.TryGetReader(stream, leaveOpen: true, cancellationToken);

                // We only get a reader for data transmitted between live processes.
                // This data should always be correct as we're never persisting the data between sessions.
                Contract.ThrowIfNull(reader);

                return DiagnosticResultSerializer.ReadDiagnosticAnalysisResults(reader, analyzerMap, project, version, cancellationToken);
            }
<<<<<<< HEAD

            private void ReportAnalyzerExceptions(Project project, ImmutableDictionary<DiagnosticAnalyzer, ImmutableArray<DiagnosticData>> exceptions)
            {
                foreach (var (analyzer, diagnostics) in exceptions)
                {
                    foreach (var diagnostic in diagnostics)
                    {
                        _hostDiagnosticUpdateSource?.ReportAnalyzerDiagnostic(analyzer, diagnostic, project);
                    }
                }
            }
=======
>>>>>>> 75875dd4
        }
    }
}<|MERGE_RESOLUTION|>--- conflicted
+++ resolved
@@ -28,28 +28,17 @@
         // internal for testing
         internal class InProcOrRemoteHostAnalyzerRunner
         {
-<<<<<<< HEAD
-            private readonly DiagnosticAnalyzerService _owner;
-            private readonly AbstractHostDiagnosticUpdateSource? _hostDiagnosticUpdateSource;
-=======
             private readonly IAsynchronousOperationListener _asyncOperationListener;
             private readonly DiagnosticAnalyzerInfoCache _analyzerInfoCache;
-            private readonly AbstractHostDiagnosticUpdateSource _hostDiagnosticUpdateSource;
->>>>>>> 75875dd4
+            private readonly AbstractHostDiagnosticUpdateSource? _hostDiagnosticUpdateSource;
 
             // TODO: this should be removed once we move options down to compiler layer
             private readonly ConcurrentDictionary<string, ValueTuple<OptionSet, CustomAsset>> _lastOptionSetPerLanguage;
 
-<<<<<<< HEAD
-            public InProcOrRemoteHostAnalyzerRunner(DiagnosticAnalyzerService owner, AbstractHostDiagnosticUpdateSource? hostDiagnosticUpdateSource)
-            {
-                _owner = owner;
-=======
-            public InProcOrRemoteHostAnalyzerRunner(IAsynchronousOperationListener operationListener, DiagnosticAnalyzerInfoCache analyzerInfoCache, AbstractHostDiagnosticUpdateSource hostDiagnosticUpdateSource)
+            public InProcOrRemoteHostAnalyzerRunner(IAsynchronousOperationListener operationListener, DiagnosticAnalyzerInfoCache analyzerInfoCache, AbstractHostDiagnosticUpdateSource? hostDiagnosticUpdateSource)
             {
                 _asyncOperationListener = operationListener;
                 _analyzerInfoCache = analyzerInfoCache;
->>>>>>> 75875dd4
                 _hostDiagnosticUpdateSource = hostDiagnosticUpdateSource;
 
                 // currently option is a bit weird since it is not part of snapshot and 
@@ -176,20 +165,6 @@
 
                 return DiagnosticResultSerializer.ReadDiagnosticAnalysisResults(reader, analyzerMap, project, version, cancellationToken);
             }
-<<<<<<< HEAD
-
-            private void ReportAnalyzerExceptions(Project project, ImmutableDictionary<DiagnosticAnalyzer, ImmutableArray<DiagnosticData>> exceptions)
-            {
-                foreach (var (analyzer, diagnostics) in exceptions)
-                {
-                    foreach (var diagnostic in diagnostics)
-                    {
-                        _hostDiagnosticUpdateSource?.ReportAnalyzerDiagnostic(analyzer, diagnostic, project);
-                    }
-                }
-            }
-=======
->>>>>>> 75875dd4
         }
     }
 }