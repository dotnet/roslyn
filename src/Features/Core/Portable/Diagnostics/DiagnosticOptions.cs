--- conflicted
+++ resolved
@@ -22,18 +22,5 @@
         public static readonly Option2<bool> LogTelemetryForBackgroundAnalyzerExecution = new(
             FeatureName, nameof(LogTelemetryForBackgroundAnalyzerExecution), defaultValue: false,
             new FeatureFlagStorageLocation($"Roslyn.LogTelemetryForBackgroundAnalyzerExecution"));
-<<<<<<< HEAD
-
-        public ImmutableArray<IOption> Options { get; } = ImmutableArray.Create<IOption>(
-            LspPullDiagnosticsFeatureFlag,
-            LogTelemetryForBackgroundAnalyzerExecution);
-
-        [ImportingConstructor]
-        [Obsolete(MefConstruction.ImportingConstructorMessage, error: true)]
-        public DiagnosticOptions()
-        {
-        }
-=======
->>>>>>> 80a8ce8d
     }
 }