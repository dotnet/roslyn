--- conflicted
+++ resolved
@@ -39,35 +39,19 @@
             // never be null
         }
 
-        private DiagnosticAnalyzerService(
-            Lazy<ImmutableArray<HostDiagnosticAnalyzerPackage>> workspaceAnalyzerPackages,
-            IAnalyzerAssemblyLoader hostAnalyzerAssemblyLoader,
-            AbstractHostDiagnosticUpdateSource hostDiagnosticUpdateSource,
-            IDiagnosticUpdateSourceRegistrationService registrationService,
-            IAsynchronousOperationListener listener = null)
-            : this(new HostAnalyzerManager(workspaceAnalyzerPackages, hostAnalyzerAssemblyLoader, hostDiagnosticUpdateSource), hostDiagnosticUpdateSource, registrationService, listener)
-        {
-        }
-
-        public IAsynchronousOperationListener Listener => _listener;
-
         // protected for testing purposes.
         protected DiagnosticAnalyzerService(
-            IEnumerable<HostDiagnosticAnalyzerPackage> workspaceAnalyzerPackages,
+            Lazy<ImmutableArray<HostDiagnosticAnalyzerPackage>> workspaceAnalyzerPackages,
             IAnalyzerAssemblyLoader hostAnalyzerAssemblyLoader,
             AbstractHostDiagnosticUpdateSource hostDiagnosticUpdateSource,
             PrimaryWorkspace primaryWorkspace,
             IDiagnosticUpdateSourceRegistrationService registrationService,
             IAsynchronousOperationListener listener = null)
-<<<<<<< HEAD
-            : this(
-                  new Lazy<ImmutableArray<HostDiagnosticAnalyzerPackage>>(() => workspaceAnalyzerPackages.ToImmutableArrayOrEmpty()),
-                  hostAnalyzerAssemblyLoader, hostDiagnosticUpdateSource, registrationService, listener)
-=======
             : this(new HostAnalyzerManager(workspaceAnalyzerPackages, hostAnalyzerAssemblyLoader, hostDiagnosticUpdateSource, primaryWorkspace), hostDiagnosticUpdateSource, registrationService, listener)
->>>>>>> 577b704a
-        {
-        }
+        {
+        }
+
+        public IAsynchronousOperationListener Listener => _listener;
 
         // protected for testing purposes.
         protected DiagnosticAnalyzerService(
