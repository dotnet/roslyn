﻿// Copyright (c) Microsoft.  All Rights Reserved.  Licensed under the Apache License, Version 2.0.  See License.txt in the project root for license information.

using System;
using System.Collections.Concurrent;
using System.Collections.Generic;
using System.Collections.Immutable;
using System.Linq;
using System.Runtime.CompilerServices;
using Microsoft.CodeAnalysis.Diagnostics.Log;
using Roslyn.Utilities;

namespace Microsoft.CodeAnalysis.Diagnostics
{
    /// <summary>
    /// This owns every information about analyzer itself 
    /// such as <see cref="AnalyzerReference"/>, <see cref="DiagnosticAnalyzer"/> and <see cref="DiagnosticDescriptor"/>.
    /// 
    /// people should use this to get <see cref="DiagnosticAnalyzer"/>s or <see cref="DiagnosticDescriptor"/>s of a <see cref="AnalyzerReference"/>.
    /// this will do appropriate de-duplication and cache for those information.
    /// 
    /// this should be always thread-safe.
    /// </summary>
    internal sealed partial class HostAnalyzerManager
    {
        /// <summary>
        /// This contains vsix info on where <see cref="HostDiagnosticAnalyzerPackage"/> comes from.
        /// </summary>
        private readonly Lazy<ImmutableArray<HostDiagnosticAnalyzerPackage>> _hostDiagnosticAnalyzerPackages;

        /// <summary>
        /// Key is analyzer reference identity <see cref="GetAnalyzerReferenceIdentity(AnalyzerReference)"/>.
        /// 
        /// We use the key to de-duplicate analyzer references if they are referenced from multiple places.
        /// </summary>
        private readonly Lazy<ImmutableDictionary<object, AnalyzerReference>> _hostAnalyzerReferencesMap;

        /// <summary>
        /// Key is the language the <see cref="DiagnosticAnalyzer"/> supports and key for the second map is analyzer reference identity and
        /// <see cref="DiagnosticAnalyzer"/> for that assembly reference.
        /// 
        /// Entry will be lazily filled in.
        /// </summary>
        private readonly ConcurrentDictionary<string, ImmutableDictionary<object, ImmutableArray<DiagnosticAnalyzer>>> _hostDiagnosticAnalyzersPerLanguageMap;

        /// <summary>
        /// Key is analyzer reference identity <see cref="GetAnalyzerReferenceIdentity(AnalyzerReference)"/>.
        /// 
        /// Value is set of <see cref="DiagnosticAnalyzer"/> that belong to the <see cref="AnalyzerReference"/>.
        /// 
        /// We populate it lazily. otherwise, we will bring in all analyzers preemptively
        /// </summary>
        private readonly Lazy<ImmutableDictionary<object, ImmutableArray<DiagnosticAnalyzer>>> _lazyHostDiagnosticAnalyzersPerReferenceMap;

        /// <summary>
        /// Host diagnostic update source for analyzer host specific diagnostics.
        /// </summary>
        private readonly AbstractHostDiagnosticUpdateSource _hostDiagnosticUpdateSource;

        /// <summary>
        /// map to compiler diagnostic analyzer.
        /// </summary>
        private ImmutableDictionary<string, DiagnosticAnalyzer> _compilerDiagnosticAnalyzerMap;

        /// <summary>
        /// map from host diagnostic analyzer to package name it came from
        /// </summary>
        private ImmutableDictionary<DiagnosticAnalyzer, string> _hostDiagnosticAnalyzerPackageNameMap;

        /// <summary>
        /// map to compiler diagnostic analyzer descriptor.
        /// </summary>
        private ImmutableDictionary<DiagnosticAnalyzer, HashSet<string>> _compilerDiagnosticAnalyzerDescriptorMap;

        /// <summary>
        /// Cache from <see cref="DiagnosticAnalyzer"/> instance to its supported descriptors.
        /// </summary>
        private readonly ConditionalWeakTable<DiagnosticAnalyzer, IReadOnlyCollection<DiagnosticDescriptor>> _descriptorCache;

<<<<<<< HEAD
        public HostAnalyzerManager(IEnumerable<HostDiagnosticAnalyzerPackage> hostAnalyzerPackages, IAnalyzerAssemblyLoader hostAnalyzerAssemblyLoader, AbstractHostDiagnosticUpdateSource hostDiagnosticUpdateSource) :
            this(new Lazy<ImmutableArray<HostDiagnosticAnalyzerPackage>>(() => hostAnalyzerPackages.ToImmutableArrayOrEmpty(), isThreadSafe: true), hostAnalyzerAssemblyLoader, hostDiagnosticUpdateSource)
=======
        public HostAnalyzerManager(IEnumerable<HostDiagnosticAnalyzerPackage> hostAnalyzerPackages, IAnalyzerAssemblyLoader hostAnalyzerAssemblyLoader, AbstractHostDiagnosticUpdateSource hostDiagnosticUpdateSource, PrimaryWorkspace primaryWorkspace) :
            this(CreateAnalyzerReferencesFromPackages(hostAnalyzerPackages, new HostAnalyzerReferenceDiagnosticReporter(hostDiagnosticUpdateSource, primaryWorkspace), hostAnalyzerAssemblyLoader),
                 hostAnalyzerPackages.ToImmutableArrayOrEmpty(), hostDiagnosticUpdateSource)
>>>>>>> 577b704a
        {
        }

        public HostAnalyzerManager(Lazy<ImmutableArray<HostDiagnosticAnalyzerPackage>> hostAnalyzerPackages, IAnalyzerAssemblyLoader hostAnalyzerAssemblyLoader, AbstractHostDiagnosticUpdateSource hostDiagnosticUpdateSource) :
            this(new Lazy<ImmutableArray<AnalyzerReference>>(() => CreateAnalyzerReferencesFromPackages(hostAnalyzerPackages.Value, new HostAnalyzerReferenceDiagnosticReporter(hostDiagnosticUpdateSource), hostAnalyzerAssemblyLoader), isThreadSafe: true),
                 hostAnalyzerPackages, hostDiagnosticUpdateSource)
        {
        }

        private HostAnalyzerManager(
            Lazy<ImmutableArray<AnalyzerReference>> hostAnalyzerReferences, Lazy<ImmutableArray<HostDiagnosticAnalyzerPackage>> hostAnalyzerPackages, AbstractHostDiagnosticUpdateSource hostDiagnosticUpdateSource)
        {
            _hostDiagnosticAnalyzerPackages = hostAnalyzerPackages;
            _hostDiagnosticUpdateSource = hostDiagnosticUpdateSource;

<<<<<<< HEAD
            _hostAnalyzerReferencesMap = new Lazy<ImmutableDictionary<object, AnalyzerReference>>(() => CreateAnalyzerReferencesMap(hostAnalyzerReferences.Value), isThreadSafe: true);
=======
            _hostAnalyzerReferencesMap = new Lazy<ImmutableDictionary<object, AnalyzerReference>>(() => hostAnalyzerReferences.IsDefault ? ImmutableDictionary<object, AnalyzerReference>.Empty : CreateAnalyzerReferencesMap(hostAnalyzerReferences));
>>>>>>> 577b704a
            _hostDiagnosticAnalyzersPerLanguageMap = new ConcurrentDictionary<string, ImmutableDictionary<object, ImmutableArray<DiagnosticAnalyzer>>>(concurrencyLevel: 2, capacity: 2);
            _lazyHostDiagnosticAnalyzersPerReferenceMap = new Lazy<ImmutableDictionary<object, ImmutableArray<DiagnosticAnalyzer>>>(() => CreateDiagnosticAnalyzersPerReferenceMap(_hostAnalyzerReferencesMap.Value), isThreadSafe: true);

            _compilerDiagnosticAnalyzerMap = ImmutableDictionary<string, DiagnosticAnalyzer>.Empty;
            _compilerDiagnosticAnalyzerDescriptorMap = ImmutableDictionary<DiagnosticAnalyzer, HashSet<string>>.Empty;
            _hostDiagnosticAnalyzerPackageNameMap = ImmutableDictionary<DiagnosticAnalyzer, string>.Empty;
            _descriptorCache = new ConditionalWeakTable<DiagnosticAnalyzer, IReadOnlyCollection<DiagnosticDescriptor>>();

            // DiagnosticAnalyzerLogger.LogWorkspaceAnalyzers(hostAnalyzerReferences);
        }

        // this is for testing
        internal HostAnalyzerManager(ImmutableArray<AnalyzerReference> hostAnalyzerReferences, AbstractHostDiagnosticUpdateSource hostDiagnosticUpdateSource) :
            this(new Lazy<ImmutableArray<AnalyzerReference>>(() => hostAnalyzerReferences), new Lazy<ImmutableArray<HostDiagnosticAnalyzerPackage>>(() => ImmutableArray<HostDiagnosticAnalyzerPackage>.Empty), hostDiagnosticUpdateSource)
        {
        }

        /// <summary>
        /// It returns a string that can be used as a way to de-duplicate <see cref="AnalyzerReference"/>s.
        /// </summary>
        public object GetAnalyzerReferenceIdentity(AnalyzerReference reference)
        {
            return reference.Id;
        }

        /// <summary>
        /// It returns a map with <see cref="AnalyzerReference.Id"/> as key and <see cref="AnalyzerReference"/> as value
        /// </summary>
        public ImmutableDictionary<object, AnalyzerReference> CreateAnalyzerReferencesMap(Project projectOpt = null)
        {
            if (projectOpt == null)
            {
                return _hostAnalyzerReferencesMap.Value;
            }

            return _hostAnalyzerReferencesMap.Value.AddRange(CreateProjectAnalyzerReferencesMap(projectOpt));
        }

        /// <summary>
        /// Return <see cref="DiagnosticAnalyzer.SupportedDiagnostics"/> of given <paramref name="analyzer"/>.
        /// </summary>
        public ImmutableArray<DiagnosticDescriptor> GetDiagnosticDescriptors(DiagnosticAnalyzer analyzer)
        {
            return (ImmutableArray<DiagnosticDescriptor>)_descriptorCache.GetValue(analyzer, a => GetDiagnosticDescriptorsCore(a));
        }

        private ImmutableArray<DiagnosticDescriptor> GetDiagnosticDescriptorsCore(DiagnosticAnalyzer analyzer)
        {
            ImmutableArray<DiagnosticDescriptor> descriptors;
            try
            {
                // SupportedDiagnostics is user code and can throw an exception.
                descriptors = analyzer.SupportedDiagnostics;
                if (descriptors.IsDefault)
                {
                    descriptors = ImmutableArray<DiagnosticDescriptor>.Empty;
                }
            }
            catch (Exception ex)
            {
                AnalyzerHelper.OnAnalyzerExceptionForSupportedDiagnostics(analyzer, ex, _hostDiagnosticUpdateSource);
                descriptors = ImmutableArray<DiagnosticDescriptor>.Empty;
            }

            return descriptors;
        }

        /// <summary>
        /// Return true if the given <paramref name="analyzer"/> is suppressed for the given project.
        /// </summary>
        public bool IsAnalyzerSuppressed(DiagnosticAnalyzer analyzer, Project project)
        {
            var options = project.CompilationOptions;
            if (options == null || IsCompilerDiagnosticAnalyzer(project.Language, analyzer))
            {
                return false;
            }

            // don't capture project
            var projectId = project.Id;

            // Skip telemetry logging for supported diagnostics, as that can cause an infinite loop.
            void onAnalyzerException(Exception ex, DiagnosticAnalyzer a, Diagnostic diagnostic) =>
                    AnalyzerHelper.OnAnalyzerException_NoTelemetryLogging(ex, a, diagnostic, _hostDiagnosticUpdateSource, projectId);

            return CompilationWithAnalyzers.IsDiagnosticAnalyzerSuppressed(analyzer, options, onAnalyzerException);
        }

        /// <summary>
        /// Get <see cref="AnalyzerReference"/> identity and <see cref="DiagnosticAnalyzer"/>s map for given <paramref name="language"/>
        /// </summary> 
        public ImmutableDictionary<object, ImmutableArray<DiagnosticAnalyzer>> GetHostDiagnosticAnalyzersPerReference(string language)
        {
            return _hostDiagnosticAnalyzersPerLanguageMap.GetOrAdd(language, CreateHostDiagnosticAnalyzersAndBuildMap);
        }

        /// <summary>
        /// Create <see cref="AnalyzerReference"/> identity and <see cref="DiagnosticDescriptor"/>s map
        /// </summary>
        public ImmutableDictionary<object, ImmutableArray<DiagnosticDescriptor>> GetHostDiagnosticDescriptorsPerReference()
        {
            return CreateDiagnosticDescriptorsPerReference(_lazyHostDiagnosticAnalyzersPerReferenceMap.Value, projectOpt: null);
        }

        /// <summary>
        /// Create <see cref="AnalyzerReference"/> identity and <see cref="DiagnosticDescriptor"/>s map for given <paramref name="project"/>
        /// </summary>
        public ImmutableDictionary<object, ImmutableArray<DiagnosticDescriptor>> CreateDiagnosticDescriptorsPerReference(Project project)
        {
            return CreateDiagnosticDescriptorsPerReference(CreateDiagnosticAnalyzersPerReference(project), project);
        }

        /// <summary>
        /// Create <see cref="AnalyzerReference"/> identity and <see cref="DiagnosticAnalyzer"/>s map for given <paramref name="project"/> that
        /// includes both host and project analyzers
        /// </summary>
        public ImmutableDictionary<object, ImmutableArray<DiagnosticAnalyzer>> CreateDiagnosticAnalyzersPerReference(Project project)
        {
            var hostAnalyzerReferences = GetHostDiagnosticAnalyzersPerReference(project.Language);
            var projectAnalyzerReferences = CreateProjectDiagnosticAnalyzersPerReference(project);

            return MergeDiagnosticAnalyzerMap(hostAnalyzerReferences, projectAnalyzerReferences);
        }

        /// <summary>
        /// Create <see cref="AnalyzerReference"/> identity and <see cref="DiagnosticAnalyzer"/>s map for given <paramref name="project"/> that
        /// has only project analyzers
        /// </summary>
        public ImmutableDictionary<object, ImmutableArray<DiagnosticAnalyzer>> CreateProjectDiagnosticAnalyzersPerReference(Project project)
        {
            return CreateDiagnosticAnalyzersPerReferenceMap(CreateProjectAnalyzerReferencesMap(project), project.Language);
        }

        /// <summary>
        /// Check whether given <see cref="DiagnosticData"/> belong to compiler diagnostic analyzer
        /// </summary>
        public bool IsCompilerDiagnostic(string language, DiagnosticData diagnostic)
        {
            var map = GetHostDiagnosticAnalyzersPerReference(language);
            if (_compilerDiagnosticAnalyzerMap.TryGetValue(language, out var compilerAnalyzer) &&
                _compilerDiagnosticAnalyzerDescriptorMap.TryGetValue(compilerAnalyzer, out var idMap) &&
                idMap.Contains(diagnostic.Id))
            {
                return true;
            }

            return false;
        }

        /// <summary>
        /// Return compiler <see cref="DiagnosticAnalyzer"/> for the given language.
        /// </summary>
        public DiagnosticAnalyzer GetCompilerDiagnosticAnalyzer(string language)
        {
            var map = GetHostDiagnosticAnalyzersPerReference(language);
            if (_compilerDiagnosticAnalyzerMap.TryGetValue(language, out var compilerAnalyzer))
            {
                return compilerAnalyzer;
            }

            return null;
        }

        /// <summary>
        /// Check whether given <see cref="DiagnosticAnalyzer"/> is compiler analyzer for the language or not.
        /// </summary>
        public bool IsCompilerDiagnosticAnalyzer(string language, DiagnosticAnalyzer analyzer)
        {
            var map = GetHostDiagnosticAnalyzersPerReference(language);
            return _compilerDiagnosticAnalyzerMap.TryGetValue(language, out var compilerAnalyzer) && compilerAnalyzer == analyzer;
        }

        /// <summary>
        /// Get Name of Package (vsix) which Host <see cref="DiagnosticAnalyzer"/> is from.
        /// </summary>
        public string GetDiagnosticAnalyzerPackageName(string language, DiagnosticAnalyzer analyzer)
        {
            var map = GetHostDiagnosticAnalyzersPerReference(language);
            if (_hostDiagnosticAnalyzerPackageNameMap.TryGetValue(analyzer, out var name))
            {
                return name;
            }

            return null;
        }

        private ImmutableDictionary<object, AnalyzerReference> CreateProjectAnalyzerReferencesMap(Project project)
        {
            return CreateAnalyzerReferencesMap(project.AnalyzerReferences.Where(CheckAnalyzerReferenceIdentity));
        }

        private ImmutableDictionary<object, ImmutableArray<DiagnosticDescriptor>> CreateDiagnosticDescriptorsPerReference(
            ImmutableDictionary<object, ImmutableArray<DiagnosticAnalyzer>> analyzersMap,
            Project projectOpt)
        {
            var builder = ImmutableDictionary.CreateBuilder<object, ImmutableArray<DiagnosticDescriptor>>();
            foreach (var kv in analyzersMap)
            {
                var referenceId = kv.Key;
                var analyzers = kv.Value;

                var descriptors = ImmutableArray.CreateBuilder<DiagnosticDescriptor>();
                foreach (var analyzer in analyzers)
                {
                    // given map should be in good shape. no duplication. no null and etc
                    descriptors.AddRange(GetDiagnosticDescriptors(analyzer));
                }

                // there can't be duplication since _hostAnalyzerReferenceMap is already de-duplicated.
                builder.Add(referenceId, descriptors.ToImmutable());
            }

            return builder.ToImmutable();
        }

        private ImmutableDictionary<object, ImmutableArray<DiagnosticAnalyzer>> CreateHostDiagnosticAnalyzersAndBuildMap(string language)
        {
            Contract.ThrowIfNull(language);

            var nameMap = CreateAnalyzerPathToPackageNameMap();

            var builder = ImmutableDictionary.CreateBuilder<object, ImmutableArray<DiagnosticAnalyzer>>();
            foreach (var kv in _hostAnalyzerReferencesMap.Value)
            {
                var referenceIdentity = kv.Key;
                var reference = kv.Value;

                var analyzers = reference.GetAnalyzers(language);
                if (analyzers.Length == 0)
                {
                    continue;
                }

                UpdateCompilerAnalyzerMapIfNeeded(language, analyzers);

                UpdateDiagnosticAnalyzerToPackageNameMap(nameMap, reference, analyzers);

                // there can't be duplication since _hostAnalyzerReferenceMap is already de-duplicated.
                builder.Add(referenceIdentity, analyzers);
            }

            return builder.ToImmutable();
        }

        private void UpdateDiagnosticAnalyzerToPackageNameMap(
            ImmutableDictionary<string, string> nameMap,
            AnalyzerReference reference,
            ImmutableArray<DiagnosticAnalyzer> analyzers)
        {
            var fileReference = reference as AnalyzerFileReference;
            if (fileReference == null)
            {
                return;
            }

            if (!nameMap.TryGetValue(fileReference.FullPath, out var name))
            {
                return;
            }

            foreach (var analyzer in analyzers)
            {
                ImmutableInterlocked.GetOrAdd(ref _hostDiagnosticAnalyzerPackageNameMap, analyzer, name);
            }
        }

        private ImmutableDictionary<string, string> CreateAnalyzerPathToPackageNameMap()
        {
            var builder = ImmutableDictionary.CreateBuilder<string, string>(StringComparer.OrdinalIgnoreCase);
            foreach (var package in _hostDiagnosticAnalyzerPackages.Value)
            {
                if (string.IsNullOrEmpty(package.Name))
                {
                    continue;
                }

                foreach (var assembly in package.Assemblies)
                {
                    if (!builder.ContainsKey(assembly))
                    {
                        builder.Add(assembly, package.Name);
                    }
                }
            }

            return builder.ToImmutable();
        }

        private void UpdateCompilerAnalyzerMapIfNeeded(string language, ImmutableArray<DiagnosticAnalyzer> analyzers)
        {
            if (_compilerDiagnosticAnalyzerMap.ContainsKey(language))
            {
                return;
            }

            foreach (var analyzer in analyzers)
            {
                if (analyzer.IsCompilerAnalyzer())
                {
                    ImmutableInterlocked.GetOrAdd(ref _compilerDiagnosticAnalyzerDescriptorMap, analyzer, a => new HashSet<string>(GetDiagnosticDescriptors(a).Select(d => d.Id)));
                    ImmutableInterlocked.GetOrAdd(ref _compilerDiagnosticAnalyzerMap, language, analyzer);
                    return;
                }
            }
        }

        private bool CheckAnalyzerReferenceIdentity(AnalyzerReference reference)
        {
            if (reference == null)
            {
                return false;
            }

            return !_hostAnalyzerReferencesMap.Value.ContainsKey(reference.Id);
        }

        private static ImmutableDictionary<object, ImmutableArray<DiagnosticAnalyzer>> CreateDiagnosticAnalyzersPerReferenceMap(
            IDictionary<object, AnalyzerReference> analyzerReferencesMap, string languageOpt = null)
        {
            var builder = ImmutableDictionary.CreateBuilder<object, ImmutableArray<DiagnosticAnalyzer>>();

            foreach (var reference in analyzerReferencesMap)
            {
                var analyzers = languageOpt == null ? reference.Value.GetAnalyzersForAllLanguages() : reference.Value.GetAnalyzers(languageOpt);
                if (analyzers.Length == 0)
                {
                    continue;
                }

                // input "analyzerReferencesMap" is a dictionary, so there will be no duplication here.
                builder.Add(reference.Key, analyzers.WhereNotNull().ToImmutableArray());
            }

            return builder.ToImmutable();
        }

        private static ImmutableDictionary<object, AnalyzerReference> CreateAnalyzerReferencesMap(IEnumerable<AnalyzerReference> analyzerReferences)
        {
            var builder = ImmutableDictionary.CreateBuilder<object, AnalyzerReference>();
            foreach (var reference in analyzerReferences)
            {
                var key = reference.Id;

                // filter out duplicated analyzer reference
                if (builder.ContainsKey(key))
                {
                    continue;
                }

                builder.Add(key, reference);
            }

            return builder.ToImmutable();
        }

        private static ImmutableArray<AnalyzerReference> CreateAnalyzerReferencesFromPackages(
            ImmutableArray<HostDiagnosticAnalyzerPackage> analyzerPackages,
            HostAnalyzerReferenceDiagnosticReporter reporter,
            IAnalyzerAssemblyLoader hostAnalyzerAssemblyLoader)
        {
            if (analyzerPackages.IsEmpty)
            {
                return ImmutableArray<AnalyzerReference>.Empty;
            }

            Contract.ThrowIfNull(hostAnalyzerAssemblyLoader);

            var analyzerAssemblies = analyzerPackages.SelectMany(p => p.Assemblies);

            var builder = ImmutableArray.CreateBuilder<AnalyzerReference>();
            foreach (var analyzerAssembly in analyzerAssemblies.Distinct(StringComparer.OrdinalIgnoreCase))
            {
                var reference = new AnalyzerFileReference(analyzerAssembly, hostAnalyzerAssemblyLoader);
                reference.AnalyzerLoadFailed += reporter.OnAnalyzerLoadFailed;

                builder.Add(reference);
            }

            return builder.ToImmutable();
        }

        private static ImmutableDictionary<object, ImmutableArray<DiagnosticAnalyzer>> MergeDiagnosticAnalyzerMap(
            ImmutableDictionary<object, ImmutableArray<DiagnosticAnalyzer>> map1, ImmutableDictionary<object, ImmutableArray<DiagnosticAnalyzer>> map2)
        {
            var current = map1;
            var seen = new HashSet<DiagnosticAnalyzer>(map1.Values.SelectMany(v => v));

            foreach (var kv in map2)
            {
                var referenceIdentity = kv.Key;
                var analyzers = kv.Value;

                if (map1.ContainsKey(referenceIdentity))
                {
                    continue;
                }

                current = current.Add(referenceIdentity, analyzers.Where(a => seen.Add(a)).ToImmutableArray());
            }

            return current;
        }

        private class HostAnalyzerReferenceDiagnosticReporter
        {
            private readonly AbstractHostDiagnosticUpdateSource _hostUpdateSource;
            private readonly PrimaryWorkspace _primaryWorkspace;

            public HostAnalyzerReferenceDiagnosticReporter(AbstractHostDiagnosticUpdateSource hostUpdateSource, PrimaryWorkspace primaryWorkspace)
            {
                _hostUpdateSource = hostUpdateSource;
                _primaryWorkspace = primaryWorkspace;
            }

            public void OnAnalyzerLoadFailed(object sender, AnalyzerLoadFailureEventArgs e)
            {
                var reference = sender as AnalyzerFileReference;
                if (reference == null)
                {
                    return;
                }

                var diagnostic = AnalyzerHelper.CreateAnalyzerLoadFailureDiagnostic(reference.FullPath, e);

                // diagnostic from host analyzer can never go away
                var args = DiagnosticsUpdatedArgs.DiagnosticsCreated(
                    id: Tuple.Create(this, reference.FullPath, e.ErrorCode, e.TypeName),
                    workspace: _primaryWorkspace.Workspace,
                    solution: null,
                    projectId: null,
                    documentId: null,
                    diagnostics: ImmutableArray.Create<DiagnosticData>(diagnostic));

                // this can be null in test. but in product code, this should never be null.
                _hostUpdateSource?.RaiseDiagnosticsUpdated(args);
            }
        }
    }
}<|MERGE_RESOLUTION|>--- conflicted
+++ resolved
@@ -6,7 +6,6 @@
 using System.Collections.Immutable;
 using System.Linq;
 using System.Runtime.CompilerServices;
-using Microsoft.CodeAnalysis.Diagnostics.Log;
 using Roslyn.Utilities;
 
 namespace Microsoft.CodeAnalysis.Diagnostics
@@ -76,19 +75,8 @@
         /// </summary>
         private readonly ConditionalWeakTable<DiagnosticAnalyzer, IReadOnlyCollection<DiagnosticDescriptor>> _descriptorCache;
 
-<<<<<<< HEAD
-        public HostAnalyzerManager(IEnumerable<HostDiagnosticAnalyzerPackage> hostAnalyzerPackages, IAnalyzerAssemblyLoader hostAnalyzerAssemblyLoader, AbstractHostDiagnosticUpdateSource hostDiagnosticUpdateSource) :
-            this(new Lazy<ImmutableArray<HostDiagnosticAnalyzerPackage>>(() => hostAnalyzerPackages.ToImmutableArrayOrEmpty(), isThreadSafe: true), hostAnalyzerAssemblyLoader, hostDiagnosticUpdateSource)
-=======
-        public HostAnalyzerManager(IEnumerable<HostDiagnosticAnalyzerPackage> hostAnalyzerPackages, IAnalyzerAssemblyLoader hostAnalyzerAssemblyLoader, AbstractHostDiagnosticUpdateSource hostDiagnosticUpdateSource, PrimaryWorkspace primaryWorkspace) :
-            this(CreateAnalyzerReferencesFromPackages(hostAnalyzerPackages, new HostAnalyzerReferenceDiagnosticReporter(hostDiagnosticUpdateSource, primaryWorkspace), hostAnalyzerAssemblyLoader),
-                 hostAnalyzerPackages.ToImmutableArrayOrEmpty(), hostDiagnosticUpdateSource)
->>>>>>> 577b704a
-        {
-        }
-
-        public HostAnalyzerManager(Lazy<ImmutableArray<HostDiagnosticAnalyzerPackage>> hostAnalyzerPackages, IAnalyzerAssemblyLoader hostAnalyzerAssemblyLoader, AbstractHostDiagnosticUpdateSource hostDiagnosticUpdateSource) :
-            this(new Lazy<ImmutableArray<AnalyzerReference>>(() => CreateAnalyzerReferencesFromPackages(hostAnalyzerPackages.Value, new HostAnalyzerReferenceDiagnosticReporter(hostDiagnosticUpdateSource), hostAnalyzerAssemblyLoader), isThreadSafe: true),
+        public HostAnalyzerManager(Lazy<ImmutableArray<HostDiagnosticAnalyzerPackage>> hostAnalyzerPackages, IAnalyzerAssemblyLoader hostAnalyzerAssemblyLoader, AbstractHostDiagnosticUpdateSource hostDiagnosticUpdateSource, PrimaryWorkspace primaryWorkspace) :
+            this(new Lazy<ImmutableArray<AnalyzerReference>>(() => CreateAnalyzerReferencesFromPackages(hostAnalyzerPackages.Value, new HostAnalyzerReferenceDiagnosticReporter(hostDiagnosticUpdateSource, primaryWorkspace), hostAnalyzerAssemblyLoader), isThreadSafe: true),
                  hostAnalyzerPackages, hostDiagnosticUpdateSource)
         {
         }
@@ -99,11 +87,7 @@
             _hostDiagnosticAnalyzerPackages = hostAnalyzerPackages;
             _hostDiagnosticUpdateSource = hostDiagnosticUpdateSource;
 
-<<<<<<< HEAD
-            _hostAnalyzerReferencesMap = new Lazy<ImmutableDictionary<object, AnalyzerReference>>(() => CreateAnalyzerReferencesMap(hostAnalyzerReferences.Value), isThreadSafe: true);
-=======
-            _hostAnalyzerReferencesMap = new Lazy<ImmutableDictionary<object, AnalyzerReference>>(() => hostAnalyzerReferences.IsDefault ? ImmutableDictionary<object, AnalyzerReference>.Empty : CreateAnalyzerReferencesMap(hostAnalyzerReferences));
->>>>>>> 577b704a
+            _hostAnalyzerReferencesMap = new Lazy<ImmutableDictionary<object, AnalyzerReference>>(() => hostAnalyzerReferences.Value.IsDefaultOrEmpty ? ImmutableDictionary<object, AnalyzerReference>.Empty : CreateAnalyzerReferencesMap(hostAnalyzerReferences.Value), isThreadSafe: true);
             _hostDiagnosticAnalyzersPerLanguageMap = new ConcurrentDictionary<string, ImmutableDictionary<object, ImmutableArray<DiagnosticAnalyzer>>>(concurrencyLevel: 2, capacity: 2);
             _lazyHostDiagnosticAnalyzersPerReferenceMap = new Lazy<ImmutableDictionary<object, ImmutableArray<DiagnosticAnalyzer>>>(() => CreateDiagnosticAnalyzersPerReferenceMap(_hostAnalyzerReferencesMap.Value), isThreadSafe: true);
 
