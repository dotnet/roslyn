﻿// Copyright (c) Microsoft.  All Rights Reserved.  Licensed under the Apache License, Version 2.0.  See License.txt in the project root for license information.

using System.Collections.Generic;
using System.Collections.Immutable;
using System.Runtime.CompilerServices;
using System.Threading;
using System.Threading.Tasks;
using Microsoft.CodeAnalysis.Internal.Log;
using Microsoft.CodeAnalysis.Options;
using Microsoft.CodeAnalysis.Shared.Options;
using Microsoft.CodeAnalysis.Simplification;
using Microsoft.CodeAnalysis.SolutionCrawler;
using Microsoft.CodeAnalysis.Text;
using Roslyn.Utilities;

namespace Microsoft.CodeAnalysis.Diagnostics
{
    [ExportIncrementalAnalyzerProvider(highPriorityForActiveFile: true, workspaceKinds: new string[] { WorkspaceKind.Host, WorkspaceKind.Interactive, WorkspaceKind.AnyCodeRoslynWorkspace })]
    internal partial class DiagnosticAnalyzerService : IIncrementalAnalyzerProvider
    {
        private readonly ConditionalWeakTable<Workspace, BaseDiagnosticIncrementalAnalyzer> _map;
        private readonly ConditionalWeakTable<Workspace, BaseDiagnosticIncrementalAnalyzer>.CreateValueCallback _createIncrementalAnalyzer;

        private DiagnosticAnalyzerService()
        {
            _map = new ConditionalWeakTable<Workspace, BaseDiagnosticIncrementalAnalyzer>();
            _createIncrementalAnalyzer = CreateIncrementalAnalyzerCallback;
        }

        public IIncrementalAnalyzer CreateIncrementalAnalyzer(Workspace workspace)
        {
            var optionService = workspace.Services.GetService<IOptionService>();

            if (!optionService.GetOption(ServiceComponentOnOffOptions.DiagnosticProvider))
            {
                return null;
            }

            return GetOrCreateIncrementalAnalyzer(workspace);
        }

        private BaseDiagnosticIncrementalAnalyzer GetOrCreateIncrementalAnalyzer(Workspace workspace)
        {
            return _map.GetValue(workspace, _createIncrementalAnalyzer);
        }

        private BaseDiagnosticIncrementalAnalyzer CreateIncrementalAnalyzerCallback(Workspace workspace)
        {
            // subscribe to active context changed event for new workspace
            workspace.DocumentActiveContextChanged += OnDocumentActiveContextChanged;
            return new IncrementalAnalyzerDelegatee(this, workspace, _hostAnalyzerManager, _hostDiagnosticUpdateSource);
        }

        private void OnDocumentActiveContextChanged(object sender, DocumentEventArgs e)
        {
            Reanalyze(e.Document.Project.Solution.Workspace, documentIds: SpecializedCollections.SingletonEnumerable(e.Document.Id), highPriority: true);
        }

        // internal for testing
        internal class IncrementalAnalyzerDelegatee : BaseDiagnosticIncrementalAnalyzer
        {
            // v1 diagnostic engine
            private readonly EngineV1.DiagnosticIncrementalAnalyzer _engineV1;

            // v2 diagnostic engine - for now v1
            private readonly EngineV2.DiagnosticIncrementalAnalyzer _engineV2;

            public IncrementalAnalyzerDelegatee(DiagnosticAnalyzerService owner, Workspace workspace, HostAnalyzerManager hostAnalyzerManager, AbstractHostDiagnosticUpdateSource hostDiagnosticUpdateSource)
                : base(owner, workspace, hostAnalyzerManager, hostDiagnosticUpdateSource)
            {
                var v1CorrelationId = LogAggregator.GetNextId();
                _engineV1 = new EngineV1.DiagnosticIncrementalAnalyzer(owner, v1CorrelationId, workspace, hostAnalyzerManager, hostDiagnosticUpdateSource);

                var v2CorrelationId = LogAggregator.GetNextId();
                _engineV2 = new EngineV2.DiagnosticIncrementalAnalyzer(owner, v2CorrelationId, workspace, hostAnalyzerManager, hostDiagnosticUpdateSource);
            }

            #region IIncrementalAnalyzer
            public override Task AnalyzeSyntaxAsync(Document document, CancellationToken cancellationToken)
            {
                return Analyzer.AnalyzeSyntaxAsync(document, cancellationToken);
            }

            public override Task AnalyzeDocumentAsync(Document document, SyntaxNode bodyOpt, CancellationToken cancellationToken)
            {
                return Analyzer.AnalyzeDocumentAsync(document, bodyOpt, cancellationToken);
            }

            public override Task AnalyzeProjectAsync(Project project, bool semanticsChanged, CancellationToken cancellationToken)
            {
                return Analyzer.AnalyzeProjectAsync(project, semanticsChanged, cancellationToken);
            }

            public override Task DocumentOpenAsync(Document document, CancellationToken cancellationToken)
            {
                return Analyzer.DocumentOpenAsync(document, cancellationToken);
            }

            public override Task DocumentCloseAsync(Document document, CancellationToken cancellationToken)
            {
                return Analyzer.DocumentCloseAsync(document, cancellationToken);
            }

            public override Task DocumentResetAsync(Document document, CancellationToken cancellationToken)
            {
                return Analyzer.DocumentResetAsync(document, cancellationToken);
            }

            public override Task NewSolutionSnapshotAsync(Solution solution, CancellationToken cancellationToken)
            {
                return Analyzer.NewSolutionSnapshotAsync(solution, cancellationToken);
            }

            public override void RemoveDocument(DocumentId documentId)
            {
                Analyzer.RemoveDocument(documentId);
            }

            public override void RemoveProject(ProjectId projectId)
            {
                Analyzer.RemoveProject(projectId);
            }

            public override bool NeedsReanalysisOnOptionChanged(object sender, OptionChangedEventArgs e)
            {
                return e.Option.Feature == SimplificationOptions.PerLanguageFeatureName ||
                       e.Option.Feature == SimplificationOptions.NonPerLanguageFeatureName ||
                       e.Option == ServiceFeatureOnOffOptions.ClosedFileDiagnostic ||
                       e.Option == RuntimeOptions.FullSolutionAnalysis ||
                       e.Option == InternalDiagnosticsOptions.UseDiagnosticEngineV2 ||
                       Analyzer.NeedsReanalysisOnOptionChanged(sender, e);
            }
            #endregion

            #region delegating methods from diagnostic analyzer service to each implementation of the engine
            public override Task<ImmutableArray<DiagnosticData>> GetCachedDiagnosticsAsync(Solution solution, ProjectId projectId = null, DocumentId documentId = null, bool includeSuppressedDiagnostics = false, CancellationToken cancellationToken = default(CancellationToken))
            {
                return Analyzer.GetCachedDiagnosticsAsync(solution, projectId, documentId, includeSuppressedDiagnostics, cancellationToken);
            }

            public override Task<ImmutableArray<DiagnosticData>> GetSpecificCachedDiagnosticsAsync(Solution solution, object id, bool includeSuppressedDiagnostics = false, CancellationToken cancellationToken = default(CancellationToken))
            {
                return Analyzer.GetSpecificCachedDiagnosticsAsync(solution, id, includeSuppressedDiagnostics, cancellationToken);
            }

            public override Task<ImmutableArray<DiagnosticData>> GetDiagnosticsAsync(Solution solution, ProjectId projectId = null, DocumentId documentId = null, bool includeSuppressedDiagnostics = false, CancellationToken cancellationToken = default(CancellationToken))
            {
                return Analyzer.GetDiagnosticsAsync(solution, projectId, documentId, includeSuppressedDiagnostics, cancellationToken);
            }

            public override Task<ImmutableArray<DiagnosticData>> GetSpecificDiagnosticsAsync(Solution solution, object id, bool includeSuppressedDiagnostics = false, CancellationToken cancellationToken = default(CancellationToken))
            {
                return Analyzer.GetSpecificDiagnosticsAsync(solution, id, includeSuppressedDiagnostics, cancellationToken);
            }

            public override Task<ImmutableArray<DiagnosticData>> GetDiagnosticsForIdsAsync(Solution solution, ProjectId projectId = null, DocumentId documentId = null, ImmutableHashSet<string> diagnosticIds = null, bool includeSuppressedDiagnostics = false, CancellationToken cancellationToken = default(CancellationToken))
            {
                return Analyzer.GetDiagnosticsForIdsAsync(solution, projectId, documentId, diagnosticIds, includeSuppressedDiagnostics, cancellationToken);
            }

            public override Task<ImmutableArray<DiagnosticData>> GetProjectDiagnosticsForIdsAsync(Solution solution, ProjectId projectId = null, ImmutableHashSet<string> diagnosticIds = null, bool includeSuppressedDiagnostics = false, CancellationToken cancellationToken = default(CancellationToken))
            {
                return Analyzer.GetProjectDiagnosticsForIdsAsync(solution, projectId, diagnosticIds, includeSuppressedDiagnostics, cancellationToken);
            }

            public override Task<bool> TryAppendDiagnosticsForSpanAsync(Document document, TextSpan range, List<DiagnosticData> diagnostics, bool includeSuppressedDiagnostics = false, CancellationToken cancellationToken = default(CancellationToken))
            {
                return Analyzer.TryAppendDiagnosticsForSpanAsync(document, range, diagnostics, includeSuppressedDiagnostics, cancellationToken);
            }

            public override Task<IEnumerable<DiagnosticData>> GetDiagnosticsForSpanAsync(Document document, TextSpan range, bool includeSuppressedDiagnostics = false, CancellationToken cancellationToken = default(CancellationToken))
            {
                return Analyzer.GetDiagnosticsForSpanAsync(document, range, includeSuppressedDiagnostics, cancellationToken);
            }
<<<<<<< HEAD

            public override bool ContainsDiagnostics(Workspace workspace, ProjectId projectId)
            {
                return Analyzer.ContainsDiagnostics(workspace, projectId);
            }
            #endregion

            #region build synchronization
            public override Task SynchronizeWithBuildAsync(DiagnosticAnalyzerService.BatchUpdateToken token, Project project, ImmutableArray<DiagnosticData> diagnostics)
            {
                return Analyzer.SynchronizeWithBuildAsync(token, project, diagnostics);
=======

            public override bool ContainsDiagnostics(Workspace workspace, ProjectId projectId)
            {
                return Analyzer.ContainsDiagnostics(workspace, projectId);
>>>>>>> 108a1a88
            }
            #endregion

<<<<<<< HEAD
            public override Task SynchronizeWithBuildAsync(DiagnosticAnalyzerService.BatchUpdateToken token, Document document, ImmutableArray<DiagnosticData> diagnostics)
            {
                return Analyzer.SynchronizeWithBuildAsync(token, document, diagnostics);
=======
            #region build synchronization
            public override Task SynchronizeWithBuildAsync(Workspace workspace, ImmutableDictionary<ProjectId, ImmutableArray<DiagnosticData>> diagnostics)
            {
                return Analyzer.SynchronizeWithBuildAsync(workspace, diagnostics);
>>>>>>> 108a1a88
            }
            #endregion

            public void TurnOff(bool useV2)
            {
                var turnedOffAnalyzer = GetAnalyzer(!useV2);

                foreach (var project in Workspace.CurrentSolution.Projects)
                {
                    foreach (var document in project.Documents)
                    {
                        turnedOffAnalyzer.RemoveDocument(document.Id);
                    }

                    turnedOffAnalyzer.RemoveProject(project.Id);
                }
            }

            // internal for testing
            internal BaseDiagnosticIncrementalAnalyzer Analyzer
            {
                get
                {
                    var option = Workspace.Options.GetOption(InternalDiagnosticsOptions.UseDiagnosticEngineV2);
                    return GetAnalyzer(option);
                }
            }

            private BaseDiagnosticIncrementalAnalyzer GetAnalyzer(bool useV2)
            {
                return useV2 ? (BaseDiagnosticIncrementalAnalyzer)_engineV2 : _engineV1;
            }
        }
    }
}<|MERGE_RESOLUTION|>--- conflicted
+++ resolved
@@ -172,7 +172,6 @@
             {
                 return Analyzer.GetDiagnosticsForSpanAsync(document, range, includeSuppressedDiagnostics, cancellationToken);
             }
-<<<<<<< HEAD
 
             public override bool ContainsDiagnostics(Workspace workspace, ProjectId projectId)
             {
@@ -180,29 +179,10 @@
             }
             #endregion
 
-            #region build synchronization
-            public override Task SynchronizeWithBuildAsync(DiagnosticAnalyzerService.BatchUpdateToken token, Project project, ImmutableArray<DiagnosticData> diagnostics)
-            {
-                return Analyzer.SynchronizeWithBuildAsync(token, project, diagnostics);
-=======
-
-            public override bool ContainsDiagnostics(Workspace workspace, ProjectId projectId)
-            {
-                return Analyzer.ContainsDiagnostics(workspace, projectId);
->>>>>>> 108a1a88
-            }
-            #endregion
-
-<<<<<<< HEAD
-            public override Task SynchronizeWithBuildAsync(DiagnosticAnalyzerService.BatchUpdateToken token, Document document, ImmutableArray<DiagnosticData> diagnostics)
-            {
-                return Analyzer.SynchronizeWithBuildAsync(token, document, diagnostics);
-=======
             #region build synchronization
             public override Task SynchronizeWithBuildAsync(Workspace workspace, ImmutableDictionary<ProjectId, ImmutableArray<DiagnosticData>> diagnostics)
             {
                 return Analyzer.SynchronizeWithBuildAsync(workspace, diagnostics);
->>>>>>> 108a1a88
             }
             #endregion
 
