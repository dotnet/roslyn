--- conflicted
+++ resolved
@@ -22,17 +22,13 @@
 {
     public IWorkspaceService CreateService(HostWorkspaceServices workspaceServices)
     {
-        var diagnosticAnalyzerService = workspaceServices.SolutionServices.ExportProvider.GetExports<IDiagnosticAnalyzerService>().Single().Value;
+        var diagnosticAnalyzerService = workspaceServices.SolutionServices.ExportProvider.GetExports<ICachedDiagnosticAnalyzerService>().Single().Value;
         return new CodeAnalysisDiagnosticAnalyzerService(diagnosticAnalyzerService, workspaceServices.Workspace);
     }
 
     private sealed class CodeAnalysisDiagnosticAnalyzerService : ICodeAnalysisDiagnosticAnalyzerService
     {
-<<<<<<< HEAD
         private readonly ICachedDiagnosticAnalyzerService _diagnosticAnalyzerService;
-=======
-        private readonly IDiagnosticAnalyzerService _diagnosticAnalyzerService;
->>>>>>> 26f63dc8
         private readonly Workspace _workspace;
 
         /// <summary>
@@ -52,7 +48,7 @@
         private readonly ConcurrentSet<ProjectId> _clearedProjectIds = [];
 
         public CodeAnalysisDiagnosticAnalyzerService(
-            IDiagnosticAnalyzerService diagnosticAnalyzerService,
+            ICachedDiagnosticAnalyzerService diagnosticAnalyzerService,
             Workspace workspace)
         {
             _diagnosticAnalyzerService = diagnosticAnalyzerService;
