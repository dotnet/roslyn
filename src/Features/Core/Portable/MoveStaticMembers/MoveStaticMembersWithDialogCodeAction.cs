﻿// Licensed to the .NET Foundation under one or more agreements.
// The .NET Foundation licenses this file to you under the MIT license.
// See the LICENSE file in the project root for more information.

using System;
using System.Collections.Generic;
using System.Collections.Immutable;
using System.Linq;
using System.Threading;
using System.Threading.Tasks;
using Microsoft.CodeAnalysis.AddImports;
using Microsoft.CodeAnalysis.CodeActions;
using Microsoft.CodeAnalysis.CodeGeneration;
using Microsoft.CodeAnalysis.CodeRefactorings.PullMemberUp;
using Microsoft.CodeAnalysis.Editing;
using Microsoft.CodeAnalysis.FindSymbols;
using Microsoft.CodeAnalysis.LanguageServices;
using Microsoft.CodeAnalysis.Shared.Extensions;
using Microsoft.CodeAnalysis.Shared.Utilities;
using Microsoft.CodeAnalysis.Simplification;
using Microsoft.CodeAnalysis.Text;
using Roslyn.Utilities;

namespace Microsoft.CodeAnalysis.MoveStaticMembers
{
    internal class MoveStaticMembersWithDialogCodeAction : CodeActionWithOptions
    {
        private readonly Document _document;
        private readonly ISymbol? _selectedMember;
        private readonly INamedTypeSymbol _selectedType;
        private readonly IMoveStaticMembersOptionsService _service;

        public TextSpan Span { get; }
        public override string Title => FeaturesResources.Move_static_members_to_another_type;

        public MoveStaticMembersWithDialogCodeAction(
            Document document,
            TextSpan span,
            IMoveStaticMembersOptionsService service,
            INamedTypeSymbol selectedType,
            ISymbol? selectedMember = null)
        {
            _document = document;
            _service = service;
            _selectedType = selectedType;
            _selectedMember = selectedMember;
            Span = span;
        }

        public override object? GetOptions(CancellationToken cancellationToken)
        {
            return _service.GetMoveMembersToTypeOptions(_document, _selectedType, _selectedMember);
        }

        protected override async Task<IEnumerable<CodeActionOperation>> ComputeOperationsAsync(object options, CancellationToken cancellationToken)
        {
            if (options is not MoveStaticMembersOptions moveOptions || moveOptions.IsCancelled)
            {
                return SpecializedCollections.EmptyEnumerable<CodeActionOperation>();
            }

            // Find the original doc root
            var syntaxFacts = _document.GetRequiredLanguageService<ISyntaxFactsService>();
            var root = await _document.GetRequiredSyntaxRootAsync(cancellationToken).ConfigureAwait(false);

            // add annotations to the symbols that we selected so we can find them later to pull up
            // These symbols should all have (singular) definitions, but in the case that we can't find
            // any location, we just won't move that particular symbol
            var memberNodes = moveOptions.SelectedMembers
                .Select(symbol => symbol.Locations.FirstOrDefault())
                .WhereNotNull()
                .SelectAsArray(loc => loc.FindNode(cancellationToken));
            root = root.TrackNodes(memberNodes);
            var sourceDoc = _document.WithSyntaxRoot(root);

            var typeParameters = ExtractTypeHelpers.GetRequiredTypeParametersForMembers(_selectedType, moveOptions.SelectedMembers);
            // which indices of the old type params should we keep for a new class reference, used for refactoring usages
            var typeArgIndices = Enumerable.Range(0, _selectedType.TypeParameters.Length)
                .Where(i => typeParameters.Contains(_selectedType.TypeParameters[i]))
                .ToImmutableArrayOrEmpty();

            // even though we can move members here, we will move them by calling PullMembersUp
            var newType = CodeGenerationSymbolFactory.CreateNamedTypeSymbol(
                ImmutableArray.Create<AttributeData>(),
                Accessibility.NotApplicable,
                DeclarationModifiers.Static,
                GetNewTypeKind(_selectedType),
                moveOptions.TypeName,
                typeParameters: typeParameters);

            var (newDoc, annotation) = await ExtractTypeHelpers.AddTypeToNewFileAsync(
                sourceDoc.Project.Solution,
                moveOptions.NamespaceDisplay,
                moveOptions.FileName,
                _document.Project.Id,
                _document.Folders,
                newType,
                _document,
                cancellationToken).ConfigureAwait(false);

            // get back type declaration in the newly created file
            var destRoot = await newDoc.GetRequiredSyntaxRootAsync(cancellationToken).ConfigureAwait(false);
            var destSemanticModel = await newDoc.GetRequiredSemanticModelAsync(cancellationToken).ConfigureAwait(false);
            newType = destSemanticModel.GetRequiredDeclaredSymbol(destRoot.GetAnnotatedNodes(annotation).Single(), cancellationToken) as INamedTypeSymbol;

<<<<<<< HEAD
            // refactor member access references from the source file and other files
            var memberReferenceLocations = await FindMemberReferencesAsync(moveOptions.SelectedMembers, newDoc.Project.Solution, cancellationToken).ConfigureAwait(false);
            var locationsToDoc = memberReferenceLocations.ToLookup(loc => loc.location.Document.Id);
            var reReferencedSolution = await RefactorReferencesAsync(locationsToDoc, newDoc.Project.Solution, newType!, cancellationToken).ConfigureAwait(false);

            // Possibly convert members to non-static or static if we move to/from a module
            sourceDoc = await CorrectStaticMembersAsync(reReferencedSolution.GetRequiredDocument(sourceDoc.Id), memberNodes, newType!, cancellationToken).ConfigureAwait(false);
=======
            // refactor references across the entire solution
            var memberReferenceLocations = await FindMemberReferencesAsync(moveOptions.SelectedMembers, newDoc.Project.Solution, cancellationToken).ConfigureAwait(false);
            var projectToLocations = memberReferenceLocations.ToLookup(loc => loc.location.Document.Project.Id);
            var solutionWithFixedReferences = await RefactorReferencesAsync(projectToLocations, newDoc.Project.Solution, newType!, typeArgIndices, cancellationToken).ConfigureAwait(false);

            sourceDoc = solutionWithFixedReferences.GetRequiredDocument(sourceDoc.Id);
>>>>>>> ec019370

            // get back nodes from our changes
            root = await sourceDoc.GetRequiredSyntaxRootAsync(cancellationToken).ConfigureAwait(false);
            var semanticModel = await sourceDoc.GetRequiredSemanticModelAsync(cancellationToken).ConfigureAwait(false);
            var members = memberNodes
                .Select(node => root.GetCurrentNode(node))
                .WhereNotNull()
                .SelectAsArray(node => (semanticModel.GetDeclaredSymbol(node!, cancellationToken), false));

            var pullMembersUpOptions = PullMembersUpOptionsBuilder.BuildPullMembersUpOptions(newType!, members);
            var movedSolution = await MembersPuller.PullMembersUpAsync(sourceDoc, pullMembersUpOptions, cancellationToken).ConfigureAwait(false);

            return new CodeActionOperation[] { new ApplyChangesOperation(movedSolution) };
        }

        /// <summary>
        /// Finds what type kind new type should be. Currently, we just select whatever type the source is.
        /// This means always a class for C#, and a module for VB iff we moved from a module
        /// This functionality can later be expanded or moved to language-specific implementations
        /// </summary>
        private static TypeKind GetNewTypeKind(INamedTypeSymbol oldType)
        {
            return oldType.TypeKind;
        }

        private static async Task<Solution> RefactorReferencesAsync(
            ILookup<ProjectId, (ReferenceLocation location, bool isExtensionMethod)> projectToLocations,
            Solution solution,
            INamedTypeSymbol newType,
            ImmutableArray<int> typeArgIndices,
            CancellationToken cancellationToken)
        {
            // keep our new solution separate, since each change can be performed separately
            var updatedSolution = solution;
            foreach (var (projectId, referencesForProject) in projectToLocations)
            {
                // organize by project first, so we can solve one project at a time
                var project = solution.GetRequiredProject(projectId);
                var compilation = await project.GetCompilationAsync(cancellationToken).ConfigureAwait(false);
                var documentToLocations = referencesForProject.ToLookup(reference => reference.location.Document.Id);
                foreach (var (docId, referencesForDoc) in documentToLocations)
                {
                    var doc = project.GetRequiredDocument(docId);
                    var updatedRoot = await FixReferencesSingleDocumentAsync(
                        referencesForDoc.ToImmutableArray(),
                        doc,
                        newType,
                        typeArgIndices,
                        cancellationToken).ConfigureAwait(false);

                    updatedSolution = updatedSolution.WithDocumentSyntaxRoot(docId, updatedRoot);
                }

                // We keep the compilation until we are done with the project
                GC.KeepAlive(compilation);
            }

            return updatedSolution;
        }

        private static async Task<SyntaxNode> FixReferencesSingleDocumentAsync(
            ImmutableArray<(ReferenceLocation location, bool isExtensionMethod)> referenceLocations,
            Document doc,
            INamedTypeSymbol newType,
            ImmutableArray<int> typeArgIndices,
            CancellationToken cancellationToken)
        {
            var syntaxFacts = doc.GetRequiredLanguageService<ISyntaxFactsService>();

            // keep extension method flag attached to node through dict
            var trackNodesDict = referenceLocations
                .ToImmutableDictionary(refLoc => refLoc.location.Location.FindNode(
                    getInnermostNodeForTie: true,
                    cancellationToken));

            var docEditor = await DocumentEditor.CreateAsync(doc, cancellationToken).ConfigureAwait(false);
            var generator = docEditor.Generator;

            foreach (var refNode in trackNodesDict.Keys)
            {
                var (_, isExtensionMethod) = trackNodesDict[refNode];

                // now change the actual references to use the new type name, add a symbol annotation
                // for every reference we move so that if an import is necessary/possible,
                // we add it, and simplifiers so we don't over-qualify after import
                if (isExtensionMethod)
                {
                    // extension methods should be changed into their static class versions with
                    // full qualifications, then the qualification changed to the new type
                    if (syntaxFacts.IsNameOfAnyMemberAccessExpression(refNode) &&
                        syntaxFacts.IsAnyMemberAccessExpression(refNode?.Parent) &&
                        syntaxFacts.IsInvocationExpression(refNode.Parent?.Parent))
                    {
                        // get the entire expression, guaranteed not null based on earlier checks
                        var extensionMethodInvocation = refNode.GetRequiredParent().GetRequiredParent();
                        // expand using our (possibly outdated) document/syntaxes
                        var expandedExtensionInvocation = await Simplifier.ExpandAsync(
                            extensionMethodInvocation,
                            doc,
                            cancellationToken: cancellationToken).ConfigureAwait(false);

                        // should be an invocation of a simple member access expression with the expression as a type name
                        var memberAccessExpression = syntaxFacts.GetExpressionOfInvocationExpression(expandedExtensionInvocation);
                        var typeExpression = syntaxFacts.GetExpressionOfMemberAccessExpression(memberAccessExpression)!;
                        expandedExtensionInvocation = expandedExtensionInvocation.ReplaceNode(typeExpression, generator.TypeExpression(newType)
                            .WithTriviaFrom(refNode)
                            .WithAdditionalAnnotations(Simplifier.Annotation, Simplifier.AddImportsAnnotation, SymbolAnnotation.Create(newType)));

                        docEditor.ReplaceNode(extensionMethodInvocation, expandedExtensionInvocation);
                    }
                }
                else if (syntaxFacts.IsNameOfSimpleMemberAccessExpression(refNode))
                {
                    // static member access should never be pointer or conditional member access,
                    // so syntax in this block should be of the form 'Class.Member' or 'Class<TArg>.Member'
                    var expression = syntaxFacts.GetExpressionOfMemberAccessExpression(refNode.Parent);
                    if (expression != null)
                    {
                        SyntaxNode replacement;
                        if (syntaxFacts.IsGenericName(expression))
                        {
                            // if the access uses a generic name, then we copy only the type args we need
                            var typeArgs = syntaxFacts.GetTypeArgumentsOfGenericName(expression);
                            var newTypeArgs = typeArgIndices.SelectAsArray(i => typeArgs[i]);
                            replacement = generator.GenericName(newType.Name, newTypeArgs);
                        }
                        else
                        {
                            replacement = generator.TypeExpression(newType);
                        }

                        docEditor.ReplaceNode(expression, replacement
                            .WithTriviaFrom(refNode)
                            .WithAdditionalAnnotations(Simplifier.Annotation, Simplifier.AddImportsAnnotation, SymbolAnnotation.Create(newType)));
                    }
                }
                else if (syntaxFacts.IsIdentifierName(refNode))
                {
                    // We now are in an identifier name that isn't a member access expression
                    // This could either be because of a static using, module usage in VB, or because we are in the original source type
                    // either way, we want to change it to a member access expression for the type that is imported
                    docEditor.ReplaceNode(
                        refNode,
                        generator.MemberAccessExpression(
                            generator.TypeExpression(newType)
                                .WithAdditionalAnnotations(Simplifier.AddImportsAnnotation, SymbolAnnotation.Create(newType)),
                            refNode));
                }
            }

            return docEditor.GetChangedRoot();
        }

        private static async Task<ImmutableArray<(ReferenceLocation location, bool isExtension)>> FindMemberReferencesAsync(
            ImmutableArray<ISymbol> members,
            Solution solution,
            CancellationToken cancellationToken)
        {
            var tasks = members.Select(symbol => SymbolFinder.FindReferencesAsync(symbol, solution, cancellationToken));
            var symbolRefs = await Task.WhenAll(tasks).ConfigureAwait(false);
            return symbolRefs
                .Flatten()
                .SelectMany(refSymbol => refSymbol.Locations
                    .Where(loc => !loc.IsCandidateLocation && !loc.IsImplicit)
                    .Select(loc => (loc, refSymbol.Definition.IsExtensionMethod())))
                .ToImmutableArrayOrEmpty();
        }

        private static async Task<Solution> RefactorReferencesAsync(
            ILookup<DocumentId, (ReferenceLocation location, bool isExtension)> locationsToDoc,
            Solution solution,
            INamedTypeSymbol newType,
            CancellationToken cancellationToken)
        {
            var solutionEditor = new SolutionEditor(solution);
            foreach (var docGroup in locationsToDoc)
            {
                cancellationToken.ThrowIfCancellationRequested();
                var docEditor = await solutionEditor.GetDocumentEditorAsync(docGroup.Key, cancellationToken).ConfigureAwait(false);
                FixReferencesSingleDocument(docGroup.AsImmutable(), docEditor, newType, cancellationToken);
            }

            return solutionEditor.GetChangedSolution();
        }

        private static void FixReferencesSingleDocument(
            ImmutableArray<(ReferenceLocation location, bool isExtension)> referenceLocations,
            DocumentEditor docEditor,
            INamedTypeSymbol newType,
            CancellationToken cancellationToken)
        {
            foreach (var (refLoc, isExtension) in referenceLocations)
            {
                cancellationToken.ThrowIfCancellationRequested();

                // Candidate locations represent a non-perfect match (like incorrect number of params),
                // which means it likely isn't the member access we're looking for. It's either a reference to
                // something else, like an overload, in which case we shouldn't change it, or it's an error
                // by the user, meaning it's ok if we don't change it, as the user will have to fix it anyways
                if (refLoc.IsCandidateLocation)
                {
                    continue;
                }

                var doc = docEditor.OriginalDocument;

                var syntaxFacts = doc.GetRequiredLanguageService<ISyntaxFactsService>();
                var refNode = docEditor.OriginalRoot.FindNode(refLoc.Location.SourceSpan, findInsideTrivia: true, getInnermostNodeForTie: true);
                // track this node in case the doc has changed
                docEditor.ReplaceNode(refNode, refNode.TrackNodes(refNode));

                // add imports for each reference as there may be multiple locations that we need to add to
                // if the import is already there, we shouldn't add it again
                var addImports = doc.GetRequiredLanguageService<IAddImportsService>();
                docEditor.ReplaceNode(docEditor.OriginalRoot, (node, generator) => addImports.AddImport(
                    docEditor.SemanticModel.Compilation,
                    node,
                    node.GetCurrentNode(refNode)!,
                    generator.NamespaceImportDeclaration(
                        newType.ContainingNamespace.ToDisplayString(SymbolDisplayFormats.NameFormat))
                        .WithAdditionalAnnotations(Simplification.Simplifier.Annotation, Formatting.Formatter.Annotation),
                    generator,
                    true,
                    doc.CanAddImportsInHiddenRegions(),
                    cancellationToken));

                // now change the actual references to use the new type name
                // extension methods do not need to be changed as we do not reference the class name
                if (isExtension)
                {
                    continue;
                }

                // We add a simplifier annotation in both cases (second case is done within the method)
                // Because sometimes the qualification is wholly or partly unneccessary
                // static member access should never be pointer or conditional member access
                if (syntaxFacts.IsNameOfSimpleMemberAccessExpression(refNode))
                {
                    var expression = syntaxFacts.GetExpressionOfMemberAccessExpression(refNode.Parent);
                    if (expression != null)
                    {
                        docEditor.ReplaceNode(expression, (node, generator) => generator.TypeExpression(newType)
                            .WithTriviaFrom(node)
                            .WithAdditionalAnnotations(Simplification.Simplifier.Annotation));
                    }
                }
                else if (syntaxFacts.IsIdentifierName(refNode))
                {
                    // We now are in an identifier name that isn't a member access expression
                    // This could either be because of a static using, module usage in VB, or because we are in the original source type
                    // either way, we want to change it to a member access expression for the type that is imported
                    docEditor.ReplaceNode(refNode, (node, generator) => generator.MemberAccessExpression(generator.TypeExpression(newType), node).WithTriviaFrom(node));
                }
            }
        }

        private static async Task<ImmutableArray<(ReferenceLocation location, bool isExtension)>> FindMemberReferencesAsync(
            ImmutableArray<ISymbol> members,
            Solution solution,
            CancellationToken cancellationToken)
        {
            var tasks = members.Select(symbol => SymbolFinder.FindReferencesAsync(symbol, solution, cancellationToken));
            var symbolRefs = await Task.WhenAll(tasks).ConfigureAwait(false);
            return symbolRefs
                .Flatten()
                .SelectMany(refSymbol => refSymbol.Locations.Select(loc => (loc, refSymbol.Definition.IsExtensionMethod())))
                .ToImmutableArray();
        }
    }
}<|MERGE_RESOLUTION|>--- conflicted
+++ resolved
@@ -8,7 +8,6 @@
 using System.Linq;
 using System.Threading;
 using System.Threading.Tasks;
-using Microsoft.CodeAnalysis.AddImports;
 using Microsoft.CodeAnalysis.CodeActions;
 using Microsoft.CodeAnalysis.CodeGeneration;
 using Microsoft.CodeAnalysis.CodeRefactorings.PullMemberUp;
@@ -103,22 +102,12 @@
             var destSemanticModel = await newDoc.GetRequiredSemanticModelAsync(cancellationToken).ConfigureAwait(false);
             newType = destSemanticModel.GetRequiredDeclaredSymbol(destRoot.GetAnnotatedNodes(annotation).Single(), cancellationToken) as INamedTypeSymbol;
 
-<<<<<<< HEAD
-            // refactor member access references from the source file and other files
-            var memberReferenceLocations = await FindMemberReferencesAsync(moveOptions.SelectedMembers, newDoc.Project.Solution, cancellationToken).ConfigureAwait(false);
-            var locationsToDoc = memberReferenceLocations.ToLookup(loc => loc.location.Document.Id);
-            var reReferencedSolution = await RefactorReferencesAsync(locationsToDoc, newDoc.Project.Solution, newType!, cancellationToken).ConfigureAwait(false);
-
-            // Possibly convert members to non-static or static if we move to/from a module
-            sourceDoc = await CorrectStaticMembersAsync(reReferencedSolution.GetRequiredDocument(sourceDoc.Id), memberNodes, newType!, cancellationToken).ConfigureAwait(false);
-=======
             // refactor references across the entire solution
             var memberReferenceLocations = await FindMemberReferencesAsync(moveOptions.SelectedMembers, newDoc.Project.Solution, cancellationToken).ConfigureAwait(false);
             var projectToLocations = memberReferenceLocations.ToLookup(loc => loc.location.Document.Project.Id);
             var solutionWithFixedReferences = await RefactorReferencesAsync(projectToLocations, newDoc.Project.Solution, newType!, typeArgIndices, cancellationToken).ConfigureAwait(false);
 
             sourceDoc = solutionWithFixedReferences.GetRequiredDocument(sourceDoc.Id);
->>>>>>> ec019370
 
             // get back nodes from our changes
             root = await sourceDoc.GetRequiredSyntaxRootAsync(cancellationToken).ConfigureAwait(false);
@@ -286,106 +275,5 @@
                     .Select(loc => (loc, refSymbol.Definition.IsExtensionMethod())))
                 .ToImmutableArrayOrEmpty();
         }
-
-        private static async Task<Solution> RefactorReferencesAsync(
-            ILookup<DocumentId, (ReferenceLocation location, bool isExtension)> locationsToDoc,
-            Solution solution,
-            INamedTypeSymbol newType,
-            CancellationToken cancellationToken)
-        {
-            var solutionEditor = new SolutionEditor(solution);
-            foreach (var docGroup in locationsToDoc)
-            {
-                cancellationToken.ThrowIfCancellationRequested();
-                var docEditor = await solutionEditor.GetDocumentEditorAsync(docGroup.Key, cancellationToken).ConfigureAwait(false);
-                FixReferencesSingleDocument(docGroup.AsImmutable(), docEditor, newType, cancellationToken);
-            }
-
-            return solutionEditor.GetChangedSolution();
-        }
-
-        private static void FixReferencesSingleDocument(
-            ImmutableArray<(ReferenceLocation location, bool isExtension)> referenceLocations,
-            DocumentEditor docEditor,
-            INamedTypeSymbol newType,
-            CancellationToken cancellationToken)
-        {
-            foreach (var (refLoc, isExtension) in referenceLocations)
-            {
-                cancellationToken.ThrowIfCancellationRequested();
-
-                // Candidate locations represent a non-perfect match (like incorrect number of params),
-                // which means it likely isn't the member access we're looking for. It's either a reference to
-                // something else, like an overload, in which case we shouldn't change it, or it's an error
-                // by the user, meaning it's ok if we don't change it, as the user will have to fix it anyways
-                if (refLoc.IsCandidateLocation)
-                {
-                    continue;
-                }
-
-                var doc = docEditor.OriginalDocument;
-
-                var syntaxFacts = doc.GetRequiredLanguageService<ISyntaxFactsService>();
-                var refNode = docEditor.OriginalRoot.FindNode(refLoc.Location.SourceSpan, findInsideTrivia: true, getInnermostNodeForTie: true);
-                // track this node in case the doc has changed
-                docEditor.ReplaceNode(refNode, refNode.TrackNodes(refNode));
-
-                // add imports for each reference as there may be multiple locations that we need to add to
-                // if the import is already there, we shouldn't add it again
-                var addImports = doc.GetRequiredLanguageService<IAddImportsService>();
-                docEditor.ReplaceNode(docEditor.OriginalRoot, (node, generator) => addImports.AddImport(
-                    docEditor.SemanticModel.Compilation,
-                    node,
-                    node.GetCurrentNode(refNode)!,
-                    generator.NamespaceImportDeclaration(
-                        newType.ContainingNamespace.ToDisplayString(SymbolDisplayFormats.NameFormat))
-                        .WithAdditionalAnnotations(Simplification.Simplifier.Annotation, Formatting.Formatter.Annotation),
-                    generator,
-                    true,
-                    doc.CanAddImportsInHiddenRegions(),
-                    cancellationToken));
-
-                // now change the actual references to use the new type name
-                // extension methods do not need to be changed as we do not reference the class name
-                if (isExtension)
-                {
-                    continue;
-                }
-
-                // We add a simplifier annotation in both cases (second case is done within the method)
-                // Because sometimes the qualification is wholly or partly unneccessary
-                // static member access should never be pointer or conditional member access
-                if (syntaxFacts.IsNameOfSimpleMemberAccessExpression(refNode))
-                {
-                    var expression = syntaxFacts.GetExpressionOfMemberAccessExpression(refNode.Parent);
-                    if (expression != null)
-                    {
-                        docEditor.ReplaceNode(expression, (node, generator) => generator.TypeExpression(newType)
-                            .WithTriviaFrom(node)
-                            .WithAdditionalAnnotations(Simplification.Simplifier.Annotation));
-                    }
-                }
-                else if (syntaxFacts.IsIdentifierName(refNode))
-                {
-                    // We now are in an identifier name that isn't a member access expression
-                    // This could either be because of a static using, module usage in VB, or because we are in the original source type
-                    // either way, we want to change it to a member access expression for the type that is imported
-                    docEditor.ReplaceNode(refNode, (node, generator) => generator.MemberAccessExpression(generator.TypeExpression(newType), node).WithTriviaFrom(node));
-                }
-            }
-        }
-
-        private static async Task<ImmutableArray<(ReferenceLocation location, bool isExtension)>> FindMemberReferencesAsync(
-            ImmutableArray<ISymbol> members,
-            Solution solution,
-            CancellationToken cancellationToken)
-        {
-            var tasks = members.Select(symbol => SymbolFinder.FindReferencesAsync(symbol, solution, cancellationToken));
-            var symbolRefs = await Task.WhenAll(tasks).ConfigureAwait(false);
-            return symbolRefs
-                .Flatten()
-                .SelectMany(refSymbol => refSymbol.Locations.Select(loc => (loc, refSymbol.Definition.IsExtensionMethod())))
-                .ToImmutableArray();
-        }
     }
 }