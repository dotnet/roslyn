--- conflicted
+++ resolved
@@ -2,7 +2,6 @@
 // The .NET Foundation licenses this file to you under the MIT license.
 // See the LICENSE file in the project root for more information.
 
-using System;
 using System.Collections.Generic;
 using System.Collections.Immutable;
 using System.Linq;
@@ -13,10 +12,7 @@
 using Microsoft.CodeAnalysis.CodeGeneration;
 using Microsoft.CodeAnalysis.CodeRefactorings.PullMemberUp;
 using Microsoft.CodeAnalysis.Editing;
-<<<<<<< HEAD
 using Microsoft.CodeAnalysis.FindSymbols;
-=======
->>>>>>> 7b6c9cd1
 using Microsoft.CodeAnalysis.LanguageServices;
 using Microsoft.CodeAnalysis.Shared.Extensions;
 using Microsoft.CodeAnalysis.Shared.Utilities;
@@ -101,7 +97,6 @@
             var destSemanticModel = await newDoc.GetRequiredSemanticModelAsync(cancellationToken).ConfigureAwait(false);
             newType = destSemanticModel.GetRequiredDeclaredSymbol(destRoot.GetAnnotatedNodes(annotation).Single(), cancellationToken) as INamedTypeSymbol;
 
-<<<<<<< HEAD
             // refactor member access references in other files
             var memberReferenceLocations = await FindMemberReferencesAsync(moveOptions.SelectedMembers, newDoc.Project.Solution, cancellationToken).ConfigureAwait(false);
             var locationsToDoc = memberReferenceLocations.ToLookup(loc => loc.location.Document.Id);
@@ -109,10 +104,6 @@
 
             // Possibly convert members to non-static or static if we move to/from a module
             sourceDoc = await CorrectStaticMembersAsync(reReferencedSolution.GetRequiredDocument(sourceDoc.Id), memberNodes, newType!, cancellationToken).ConfigureAwait(false);
-=======
-            // Possibly convert members to non-static or static if we move to/from a module
-            sourceDoc = await CorrectStaticMembersAsync(newDoc.Project.Solution.GetRequiredDocument(sourceDoc.Id), memberNodes, newType!, cancellationToken).ConfigureAwait(false);
->>>>>>> 7b6c9cd1
 
             // get back nodes from our changes
             root = await sourceDoc.GetRequiredSyntaxRootAsync(cancellationToken).ConfigureAwait(false);
@@ -163,7 +154,6 @@
 
             return docEditor.GetChangedDocument();
         }
-<<<<<<< HEAD
 
         private static async Task<Solution> RefactorReferencesAsync(
             ILookup<DocumentId, (ReferenceLocation location, bool isExtension)> locationsToDoc,
@@ -250,7 +240,5 @@
                 .SelectMany(refSymbol => refSymbol.Locations.Select(loc => (loc, refSymbol.Definition.IsExtensionMethod())))
                 .ToImmutableArray();
         }
-=======
->>>>>>> 7b6c9cd1
     }
 }