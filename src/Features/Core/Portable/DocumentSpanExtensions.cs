﻿// Licensed to the .NET Foundation under one or more agreements.
// The .NET Foundation licenses this file to you under the MIT license.
// See the LICENSE file in the project root for more information.

using System.Threading;
using System.Threading.Tasks;
using Microsoft.CodeAnalysis.Navigation;
using Microsoft.CodeAnalysis.Shared.Extensions;

namespace Microsoft.CodeAnalysis
{
    internal static class DocumentSpanExtensions
    {
        public static Task<bool> CanNavigateToAsync(this DocumentSpan documentSpan, CancellationToken cancellationToken)
        {
            var workspace = documentSpan.Document.Project.Solution.Workspace;
            var service = workspace.Services.GetRequiredService<IDocumentNavigationService>();
            return service.CanNavigateToSpanAsync(workspace, documentSpan.Document.Id, documentSpan.SourceSpan, cancellationToken);
        }

        private static (Workspace workspace, IDocumentNavigationService service) GetNavigationParts(DocumentSpan documentSpan)
        {
            var solution = documentSpan.Document.Project.Solution;
            var workspace = solution.Workspace;
<<<<<<< HEAD
            var service = workspace.Services.GetService<IDocumentNavigationService>();
            return (workspace, service);
        }

        public static Task<bool> TryNavigateToAsync(this DocumentSpan documentSpan, NavigationOptions options, CancellationToken cancellationToken)
        {
            var (workspace, service) = GetNavigationParts(documentSpan);
            return service.TryNavigateToSpanAsync(workspace, documentSpan.Document.Id, documentSpan.SourceSpan, options, cancellationToken);
=======
            var service = workspace.Services.GetRequiredService<IDocumentNavigationService>();
            return (workspace, service);
        }

        public static Task<INavigableLocation?> GetNavigableLocationAsync(this DocumentSpan documentSpan, CancellationToken cancellationToken)
        {
            var (workspace, service) = GetNavigationParts(documentSpan);
            return service.GetLocationForSpanAsync(workspace, documentSpan.Document.Id, documentSpan.SourceSpan, allowInvalidSpan: false, cancellationToken);
>>>>>>> 80a8ce8d
        }

        public static async Task<bool> IsHiddenAsync(
            this DocumentSpan documentSpan, CancellationToken cancellationToken)
        {
            var document = documentSpan.Document;
            if (document.SupportsSyntaxTree)
            {
                var tree = await document.GetRequiredSyntaxTreeAsync(cancellationToken).ConfigureAwait(false);
                return tree.IsHiddenPosition(documentSpan.SourceSpan.Start, cancellationToken);
            }

            return false;
        }
    }
}<|MERGE_RESOLUTION|>--- conflicted
+++ resolved
@@ -22,16 +22,6 @@
         {
             var solution = documentSpan.Document.Project.Solution;
             var workspace = solution.Workspace;
-<<<<<<< HEAD
-            var service = workspace.Services.GetService<IDocumentNavigationService>();
-            return (workspace, service);
-        }
-
-        public static Task<bool> TryNavigateToAsync(this DocumentSpan documentSpan, NavigationOptions options, CancellationToken cancellationToken)
-        {
-            var (workspace, service) = GetNavigationParts(documentSpan);
-            return service.TryNavigateToSpanAsync(workspace, documentSpan.Document.Id, documentSpan.SourceSpan, options, cancellationToken);
-=======
             var service = workspace.Services.GetRequiredService<IDocumentNavigationService>();
             return (workspace, service);
         }
@@ -40,7 +30,6 @@
         {
             var (workspace, service) = GetNavigationParts(documentSpan);
             return service.GetLocationForSpanAsync(workspace, documentSpan.Document.Id, documentSpan.SourceSpan, allowInvalidSpan: false, cancellationToken);
->>>>>>> 80a8ce8d
         }
 
         public static async Task<bool> IsHiddenAsync(
