﻿// Licensed to the .NET Foundation under one or more agreements.
// The .NET Foundation licenses this file to you under the MIT license.
// See the LICENSE file in the project root for more information.

using System.Threading;
using System.Threading.Tasks;
using Microsoft.CodeAnalysis.Navigation;

namespace Microsoft.CodeAnalysis
{
    internal static class DocumentSpanExtensions
    {
        public static bool CanNavigateTo(this DocumentSpan documentSpan)
        {
            var workspace = documentSpan.Document.Project.Solution.Workspace;
            var service = workspace.Services.GetService<IDocumentNavigationService>();
            return service.CanNavigateToSpan(workspace, documentSpan.Document.Id, documentSpan.SourceSpan);
        }

        public static bool TryNavigateTo(this DocumentSpan documentSpan, NavigationBehavior navigationBehavior)
        {
            var solution = documentSpan.Document.Project.Solution;
            var workspace = solution.Workspace;
            var service = workspace.Services.GetService<IDocumentNavigationService>();

<<<<<<< HEAD
            var options = solution.Options.WithChangedOption(NavigationOptions.PreferProvisionalTab, navigationBehavior != NavigationBehavior.Normal);
            options = options.WithChangedOption(NavigationOptions.ActivateProvisionalTab, navigationBehavior == NavigationBehavior.PreviewWithActivation);
=======
            var navigationOptions = solution.Options
                .WithChangedOption(NavigationOptions.PreferProvisionalTab, isPreview)
                .WithChangedOption(NavigationOptions.ActivateProvisionalTab, activatePreview);
>>>>>>> 5b2d9ef1

            return service.TryNavigateToSpan(workspace, documentSpan.Document.Id, documentSpan.SourceSpan, navigationOptions);
        }

        public static async Task<bool> IsHiddenAsync(
            this DocumentSpan documentSpan, CancellationToken cancellationToken)
        {
            var document = documentSpan.Document;
            if (document.SupportsSyntaxTree)
            {
                var tree = await document.GetSyntaxTreeAsync(cancellationToken).ConfigureAwait(false);
                return tree.IsHiddenPosition(documentSpan.SourceSpan.Start, cancellationToken);
            }

            return false;
        }
    }
}<|MERGE_RESOLUTION|>--- conflicted
+++ resolved
@@ -23,14 +23,8 @@
             var workspace = solution.Workspace;
             var service = workspace.Services.GetService<IDocumentNavigationService>();
 
-<<<<<<< HEAD
             var options = solution.Options.WithChangedOption(NavigationOptions.PreferProvisionalTab, navigationBehavior != NavigationBehavior.Normal);
             options = options.WithChangedOption(NavigationOptions.ActivateProvisionalTab, navigationBehavior == NavigationBehavior.PreviewWithActivation);
-=======
-            var navigationOptions = solution.Options
-                .WithChangedOption(NavigationOptions.PreferProvisionalTab, isPreview)
-                .WithChangedOption(NavigationOptions.ActivateProvisionalTab, activatePreview);
->>>>>>> 5b2d9ef1
 
             return service.TryNavigateToSpan(workspace, documentSpan.Document.Id, documentSpan.SourceSpan, navigationOptions);
         }
