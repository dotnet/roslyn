﻿// Licensed to the .NET Foundation under one or more agreements.
// The .NET Foundation licenses this file to you under the MIT license.
// See the LICENSE file in the project root for more information.

#nullable enable

using System.Collections.Generic;
using System.Collections.Immutable;
using System.Diagnostics;
using System.Linq;
using System.Threading;
using System.Threading.Tasks;
using Microsoft.CodeAnalysis.Editing;
using Microsoft.CodeAnalysis.Formatting;
using Microsoft.CodeAnalysis.Shared.Extensions;
using Microsoft.CodeAnalysis.Simplification;
using Roslyn.Utilities;

namespace Microsoft.CodeAnalysis.ConvertIfToSwitch
{
    internal abstract partial class AbstractConvertIfToSwitchCodeRefactoringProvider<
        TIfStatementSyntax, TExpressionSyntax, TIsExpressionSyntax, TPatternSyntax>
    {
        public abstract SyntaxNode CreateSwitchExpressionStatement(SyntaxNode target, ImmutableArray<AnalyzedSwitchSection> sections, Feature feature);
        public abstract SyntaxNode CreateSwitchStatement(TIfStatementSyntax ifStatement, SyntaxNode target, IEnumerable<SyntaxNode> sectionList);
        public abstract IEnumerable<SyntaxNode> AsSwitchSectionStatements(IOperation operation);
        public abstract SyntaxNode AsSwitchLabelSyntax(AnalyzedSwitchLabel label, Feature feature);

        private async Task<Document> UpdateDocumentAsync(
            Document document,
            SyntaxNode target,
            TIfStatementSyntax ifStatement,
            ImmutableArray<AnalyzedSwitchSection> sections,
            Feature feature,
            bool convertToSwitchExpression,
            CancellationToken cancellationToken)
        {
            var root = await document.GetRequiredSyntaxRootAsync(cancellationToken).ConfigureAwait(false);
            var generator = SyntaxGenerator.GetGenerator(document);
            var ifSpan = ifStatement.Span;
            var options = root.SyntaxTree.Options;

            var @switch = convertToSwitchExpression
                ? CreateSwitchExpressionStatement(target, sections, feature)
                : CreateSwitchStatement(ifStatement, target, sections.Select(section => AsSwitchSectionSyntax(section, generator, feature)));

            var lastNode = sections.Last().SyntaxToRemove;
            @switch = @switch
                .WithLeadingTrivia(ifStatement.GetLeadingTrivia())
                .WithTrailingTrivia(lastNode.GetTrailingTrivia())
                .WithAdditionalAnnotations(Formatter.Annotation)
                .WithAdditionalAnnotations(Simplifier.Annotation);

            var nodesToRemove = sections.Skip(1).Select(s => s.SyntaxToRemove).Where(s => s.Parent == ifStatement.Parent);
            root = root.RemoveNodes(nodesToRemove, SyntaxRemoveOptions.KeepNoTrivia);
<<<<<<< HEAD
            Debug.Assert(root is object); // we didn't remove the root
            root = root.ReplaceNode(root.FindNode(ifSpan), @switch);
=======
            root = root.ReplaceNode(root.FindNode(ifSpan, getInnermostNodeForTie: true), @switch);
>>>>>>> 92d1ce06
            return document.WithSyntaxRoot(root);
        }

        private SyntaxNode AsSwitchSectionSyntax(AnalyzedSwitchSection section, SyntaxGenerator generator, Feature feature)
        {
            var statements = AsSwitchSectionStatements(section.Body);
            return section.Labels.IsDefault
                ? generator.DefaultSwitchSection(statements)
                : generator.SwitchSectionFromLabels(section.Labels.Select(label => AsSwitchLabelSyntax(label, feature)), statements);
        }
    }
}<|MERGE_RESOLUTION|>--- conflicted
+++ resolved
@@ -53,12 +53,8 @@
 
             var nodesToRemove = sections.Skip(1).Select(s => s.SyntaxToRemove).Where(s => s.Parent == ifStatement.Parent);
             root = root.RemoveNodes(nodesToRemove, SyntaxRemoveOptions.KeepNoTrivia);
-<<<<<<< HEAD
             Debug.Assert(root is object); // we didn't remove the root
-            root = root.ReplaceNode(root.FindNode(ifSpan), @switch);
-=======
             root = root.ReplaceNode(root.FindNode(ifSpan, getInnermostNodeForTie: true), @switch);
->>>>>>> 92d1ce06
             return document.WithSyntaxRoot(root);
         }
 
