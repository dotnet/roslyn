﻿// Licensed to the .NET Foundation under one or more agreements.
// The .NET Foundation licenses this file to you under the MIT license.
// See the LICENSE file in the project root for more information.

#nullable disable

using System;
using System.Collections.Generic;
using System.Diagnostics;
using System.Linq;
using System.Threading;
using System.Threading.Tasks;
using Microsoft.CodeAnalysis;
using Microsoft.CodeAnalysis.ErrorReporting;
using Microsoft.CodeAnalysis.Shared.Extensions;
using Microsoft.CodeAnalysis.Text;
using Roslyn.Utilities;

namespace Microsoft.CodeAnalysis.Debugging;

internal abstract partial class AbstractBreakpointResolver
{
    // I believe this is a close approximation of the IVsDebugName string format produced 
    // by the native language service implementations:
    //
    //   C#: csharp\radmanaged\DebuggerInteraction\BreakpointNameResolver.cs
    //   VB: vb\Language\VsEditor\Debugging\VsLanguageDebugInfo.vb
    //
    // The one clear deviation from the native implementation is VB properties.  Resolving
    // the name of a property in VB used to return all the accessor methods (using their
    // metadata names) because setting a breakpoint directly on a property isn't supported
    // in VB.  In Roslyn, we'll keep things consistent and just return the property name.
    // This means that VB users won't be able to set breakpoints on property accessors using
    // Ctrl+B, but it would seem that a better solution to this problem would be to simply
    // enable setting breakpoints on all accessors by setting a breakpoint on the property
    // declaration (same as C# behavior).
    private static readonly SymbolDisplayFormat s_vsDebugNameFormat =
        new(
            globalNamespaceStyle:
                SymbolDisplayGlobalNamespaceStyle.Omitted,
            typeQualificationStyle:
                SymbolDisplayTypeQualificationStyle.NameAndContainingTypesAndNamespaces,
            genericsOptions:
                SymbolDisplayGenericsOptions.IncludeTypeParameters,
            memberOptions:
                SymbolDisplayMemberOptions.IncludeContainingType |
                SymbolDisplayMemberOptions.IncludeParameters,
            parameterOptions:
                SymbolDisplayParameterOptions.IncludeOptionalBrackets |
                SymbolDisplayParameterOptions.IncludeType,
            propertyStyle:
                SymbolDisplayPropertyStyle.NameOnly,
            miscellaneousOptions:
                SymbolDisplayMiscellaneousOptions.EscapeKeywordIdentifiers |
                SymbolDisplayMiscellaneousOptions.UseSpecialTypes);

    protected readonly string Text;
    private readonly string _language;
    private readonly Solution _solution;
    private readonly IEqualityComparer<string> _identifierComparer;

    protected AbstractBreakpointResolver(
        Solution solution,
        string text,
        string language,
        IEqualityComparer<string> identifierComparer)
    {
        _solution = solution;
        Text = text;
        _language = language;
        _identifierComparer = identifierComparer;
    }

    protected abstract void ParseText(out IList<NameAndArity> nameParts, out int? parameterCount);
    protected abstract IEnumerable<ISymbol> GetMembers(INamedTypeSymbol type, string name);
    protected abstract bool HasMethodBody(IMethodSymbol method, CancellationToken cancellationToken);

    private BreakpointResolutionResult CreateBreakpoint(ISymbol methodSymbol)
    {
        var location = methodSymbol.Locations.First(loc => loc.IsInSource);

        var document = _solution.GetDocument(location.SourceTree);
        var textSpan = new TextSpan(location.SourceSpan.Start, 0);
        var vsDebugName = methodSymbol.ToDisplayString(s_vsDebugNameFormat);

        return BreakpointResolutionResult.CreateSpanResult(document, textSpan, vsDebugName);
    }

    public async Task<IEnumerable<BreakpointResolutionResult>> DoAsync(CancellationToken cancellationToken)
    {
        try
        {
            ParseText(out var nameParts, out var parameterCount);

            // Notes:  In C#, indexers can't be resolved by any name.  This is acceptable, because the old language
            //         service wasn't able to resolve them either.  In VB, parameterized properties will work in
            //         the same way as any other property.
            //         Destructors in C# can be resolved using the method name "Finalize". The resulting string
            //         representation will use C# language format ("C.~C()").  I verified that this works with
            //         "Break at Function" (breakpoint is correctly set and can be hit), so I don't see a reason
            //         to prohibit this (even though the old language service didn't support it).
            var members = await FindMembersAsync(nameParts, cancellationToken).ConfigureAwait(false);

            // Filter down the list of symbols to "applicable methods", specifically:
            // - "regular" methods
            // - constructors
            // - destructors
            // - properties
            // - operators?
            // - conversions?
            // where "applicable" means that the method or property represents a valid place to set a breakpoint
            // and that it has the expected number of parameters
            return members.Where(m => IsApplicable(m, parameterCount, cancellationToken)).
                Select(CreateBreakpoint).ToImmutableArrayOrEmpty();
        }
        catch (Exception e) when (FatalError.ReportAndCatchUnlessCanceled(e, cancellationToken))
        {
            return [];
        }
    }

    private async Task<IEnumerable<ISymbol>> FindMembersAsync(
        IList<NameAndArity> nameParts, CancellationToken cancellationToken)
    {
        try
        {
            switch (nameParts.Count)
            {
                case 0:
                    // If there were no name parts, then we don't have any members to return.
                    // We only expect to hit this condition when the name provided does not parse.
                    return [];

                case 1:
                    // They're just searching for a method name.  Have to look through every type to find
                    // it.
                    return FindMembers(await GetAllTypesAsync(cancellationToken).ConfigureAwait(false), nameParts[0]);

                case 2:
                    // They have a type name and a method name.  Find a type with a matching name and a
                    // method in that type.
                    var types = await GetAllTypesAsync(cancellationToken).ConfigureAwait(false);
                    types = types.Where(t => MatchesName(t, nameParts[0], _identifierComparer));
                    return FindMembers(types, nameParts[1]);

                default:
                    // They have a namespace or nested type qualified name.  Walk up to the root namespace trying to match.
                    var containers = await _solution.GetGlobalNamespacesAsync(cancellationToken).ConfigureAwait(false);
                    return FindMembers(containers, [.. nameParts]);
            }
        }
        catch (Exception e) when (FatalError.ReportAndCatchUnlessCanceled(e, cancellationToken))
        {
            return [];
        }
    }

    private static bool MatchesName(INamespaceOrTypeSymbol typeOrNamespace, NameAndArity nameAndArity, IEqualityComparer<string> comparer)
    {
        switch (typeOrNamespace)
        {
            case INamespaceSymbol namespaceSymbol:
                return comparer.Equals(namespaceSymbol.Name, nameAndArity.Name) && nameAndArity.Arity == 0;
            case INamedTypeSymbol typeSymbol:
                return comparer.Equals(typeSymbol.Name, nameAndArity.Name) &&
                    (nameAndArity.Arity == 0 || nameAndArity.Arity == typeSymbol.TypeArguments.Length);
            default:
                return false;
        }
    }

    private static bool MatchesNames(INamedTypeSymbol type, NameAndArity[] names, IEqualityComparer<string> comparer)
    {
        Debug.Assert(type != null);
        Debug.Assert(names.Length >= 2);

        INamespaceOrTypeSymbol container = type;

        // The last element in "names" is the method/property name, but we're only matching against types here,
        // so we'll skip the last one.
        for (var i = names.Length - 2; i >= 0; i--)
        {
            if (!MatchesName(container, names[i], comparer))
            {
                return false;
            }

            container = ((INamespaceOrTypeSymbol)container.ContainingType) ?? container.ContainingNamespace;

            // We ran out of containers to match against before we matched all the names, so this type isn't a match.
            if (container == null && i > 0)
            {
                return false;
            }
        }

        return true;
    }

    private IEnumerable<ISymbol> FindMembers(IEnumerable<INamespaceOrTypeSymbol> containers, params NameAndArity[] names)
    {
        // Recursively expand the list of containers to include all types in all nested containers, then filter down to a
        // set of candidate types by walking the up the enclosing containers matching by simple name.
        var types = containers.SelectMany(GetTypeMembersRecursive).Where(t => MatchesNames(t, names, _identifierComparer));

        var lastName = names.Last();

        return FindMembers(types, lastName);
    }

    private IEnumerable<ISymbol> FindMembers(IEnumerable<INamedTypeSymbol> types, NameAndArity nameAndArity)
    {
        // Get the matching members from all types (including constructors and explicit interface
        // implementations).  If there is a partial method/property, prefer returning the implementation over
        // the definition (since the definition will not be a candidate for setting a breakpoint).
        var members = types.SelectMany(t => GetMembers(t, nameAndArity.Name))
                           .Select(s => GetPartialImplementationPartOrNull(s) ?? s);

        return nameAndArity.Arity == 0
            ? members
            : members.OfType<IMethodSymbol>().Where(m => m.TypeParameters.Length == nameAndArity.Arity);
    }

    private async Task<IEnumerable<INamedTypeSymbol>> GetAllTypesAsync(CancellationToken cancellationToken)
    {
        var namespaces = await _solution.GetGlobalNamespacesAsync(cancellationToken).ConfigureAwait(false);
        return namespaces.GetAllTypes(cancellationToken);
    }

<<<<<<< HEAD
    // https://github.com/dotnet/roslyn/issues/73772: also do this for properties?
    private static IMethodSymbol GetPartialImplementationPartOrNull(ISymbol symbol)
        => (symbol.Kind == SymbolKind.Method) ? ((IMethodSymbol)symbol).PartialImplementationPart : null;
=======
    private static ISymbol GetPartialImplementationPartOrNull(ISymbol symbol) => symbol.Kind switch
    {
        SymbolKind.Method => ((IMethodSymbol)symbol).PartialImplementationPart,
        SymbolKind.Property => ((IPropertySymbol)symbol).PartialImplementationPart,
        _ => null
    };
>>>>>>> 8b6bdf2b

    /// <summary>
    /// Is this method or property a valid place to set a breakpoint and does it match the expected parameter count?
    /// </summary>
    private bool IsApplicable(ISymbol methodOrProperty, int? parameterCount, CancellationToken cancellationToken)
    {
        // You can only set a breakpoint on methods (including constructors/destructors) and properties.
        var kind = methodOrProperty.Kind;
        if (kind is not (SymbolKind.Method or SymbolKind.Property))
        {
            return false;
        }

        // You can't set a breakpoint on an abstract method or property.
        if (methodOrProperty.IsAbstract)
        {
            return false;
        }

        // If parameters were provided, check to make sure the method or property has the expected number
        // of parameters (but we don't actually validate the type or name of the supplied parameters).
        if (parameterCount != null)
        {
            var mismatch = IsMismatch(methodOrProperty, parameterCount);

            if (mismatch)
            {
                return false;
            }
        }

        // Finally, check to make sure we have source, and if we've got a method symbol, make sure it
        // has a body to set a breakpoint on.
        if ((methodOrProperty.Language == _language) && methodOrProperty.Locations.Any(static location => location.IsInSource))
        {
            if (methodOrProperty.IsKind(SymbolKind.Method))
            {
                return HasMethodBody((IMethodSymbol)methodOrProperty, cancellationToken);
            }

            // Non-abstract properties are always applicable, because you can set a breakpoint on the
            // accessor methods (get and/or set).
            return true;
        }

        return false;
    }

    private static bool IsMismatch(ISymbol methodOrProperty, int? parameterCount)
        => methodOrProperty switch
        {
            IMethodSymbol method => method.Parameters.Length != parameterCount,
            IPropertySymbol property => property.Parameters.Length != parameterCount,
            _ => false,
        };

    private static IEnumerable<INamedTypeSymbol> GetTypeMembersRecursive(INamespaceOrTypeSymbol container)
        => container switch
        {
            INamespaceSymbol namespaceSymbol => namespaceSymbol.GetMembers().SelectMany(GetTypeMembersRecursive),
            INamedTypeSymbol typeSymbol => typeSymbol.GetTypeMembers().SelectMany(GetTypeMembersRecursive).Concat(typeSymbol),
            _ => null,
        };
}<|MERGE_RESOLUTION|>--- conflicted
+++ resolved
@@ -227,18 +227,12 @@
         return namespaces.GetAllTypes(cancellationToken);
     }
 
-<<<<<<< HEAD
-    // https://github.com/dotnet/roslyn/issues/73772: also do this for properties?
-    private static IMethodSymbol GetPartialImplementationPartOrNull(ISymbol symbol)
-        => (symbol.Kind == SymbolKind.Method) ? ((IMethodSymbol)symbol).PartialImplementationPart : null;
-=======
     private static ISymbol GetPartialImplementationPartOrNull(ISymbol symbol) => symbol.Kind switch
     {
         SymbolKind.Method => ((IMethodSymbol)symbol).PartialImplementationPart,
         SymbolKind.Property => ((IPropertySymbol)symbol).PartialImplementationPart,
         _ => null
     };
->>>>>>> 8b6bdf2b
 
     /// <summary>
     /// Is this method or property a valid place to set a breakpoint and does it match the expected parameter count?
