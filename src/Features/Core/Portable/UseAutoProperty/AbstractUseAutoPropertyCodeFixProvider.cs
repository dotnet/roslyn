﻿// Licensed to the .NET Foundation under one or more agreements.
// The .NET Foundation licenses this file to you under the MIT license.
// See the LICENSE file in the project root for more information.

using System;
using System.Collections.Generic;
using System.Collections.Immutable;
using System.Diagnostics;
using System.Linq;
using System.Threading;
using System.Threading.Tasks;
using Microsoft.CodeAnalysis.CodeActions;
using Microsoft.CodeAnalysis.CodeCleanup;
using Microsoft.CodeAnalysis.CodeFixes;
using Microsoft.CodeAnalysis.Diagnostics;
using Microsoft.CodeAnalysis.Editing;
using Microsoft.CodeAnalysis.Formatting;
using Microsoft.CodeAnalysis.Formatting.Rules;
using Microsoft.CodeAnalysis.LanguageServices;
using Microsoft.CodeAnalysis.Rename;
using Microsoft.CodeAnalysis.Shared.Extensions;
using Roslyn.Utilities;

namespace Microsoft.CodeAnalysis.UseAutoProperty
{
    internal abstract class AbstractUseAutoPropertyCodeFixProvider<TTypeDeclarationSyntax, TPropertyDeclaration, TVariableDeclarator, TConstructorDeclaration, TExpression> : CodeFixProvider
        where TTypeDeclarationSyntax : SyntaxNode
        where TPropertyDeclaration : SyntaxNode
        where TVariableDeclarator : SyntaxNode
        where TConstructorDeclaration : SyntaxNode
        where TExpression : SyntaxNode
    {
        protected static SyntaxAnnotation SpecializedFormattingAnnotation = new();

        public sealed override ImmutableArray<string> FixableDiagnosticIds
            => ImmutableArray.Create(IDEDiagnosticIds.UseAutoPropertyDiagnosticId);

        public sealed override FixAllProvider GetFixAllProvider() => WellKnownFixAllProviders.BatchFixer;

        protected abstract TPropertyDeclaration GetPropertyDeclaration(SyntaxNode node);
        protected abstract SyntaxNode GetNodeToRemove(TVariableDeclarator declarator);

        protected abstract IEnumerable<AbstractFormattingRule> GetFormattingRules(Document document);

        protected abstract Task<SyntaxNode> UpdatePropertyAsync(
            Document propertyDocument, Compilation compilation, IFieldSymbol fieldSymbol, IPropertySymbol propertySymbol,
            TPropertyDeclaration propertyDeclaration, bool isWrittenOutsideConstructor, CancellationToken cancellationToken);

        public sealed override Task RegisterCodeFixesAsync(CodeFixContext context)
        {
            foreach (var diagnostic in context.Diagnostics)
            {
                var priority = diagnostic.Severity == DiagnosticSeverity.Hidden
                    ? CodeActionPriority.Low
                    : CodeActionPriority.Medium;

                context.RegisterCodeFix(
                    new UseAutoPropertyCodeAction(
                        AnalyzersResources.Use_auto_property,
                        c => ProcessResultAsync(context, diagnostic, c),
                        priority),
                    diagnostic);
            }

            return Task.CompletedTask;
        }

        private async Task<Solution> ProcessResultAsync(CodeFixContext context, Diagnostic diagnostic, CancellationToken cancellationToken)
        {
            var locations = diagnostic.AdditionalLocations;
            var propertyLocation = locations[0];
            var declaratorLocation = locations[1];

            var solution = context.Document.Project.Solution;
            var declarator = (TVariableDeclarator)declaratorLocation.FindNode(cancellationToken);
            var fieldDocument = solution.GetRequiredDocument(declarator.SyntaxTree);
            var fieldSemanticModel = await fieldDocument.GetRequiredSemanticModelAsync(cancellationToken).ConfigureAwait(false);
            var fieldSymbol = (IFieldSymbol)fieldSemanticModel.GetRequiredDeclaredSymbol(declarator, cancellationToken);

            var property = GetPropertyDeclaration(propertyLocation.FindNode(cancellationToken));
            var propertyDocument = solution.GetRequiredDocument(property.SyntaxTree);
            var propertySemanticModel = await propertyDocument.GetRequiredSemanticModelAsync(cancellationToken).ConfigureAwait(false);
            var propertySymbol = (IPropertySymbol)propertySemanticModel.GetRequiredDeclaredSymbol(property, cancellationToken);

            Debug.Assert(fieldDocument.Project == propertyDocument.Project);
            var project = fieldDocument.Project;
            var compilation = await project.GetRequiredCompilationAsync(cancellationToken).ConfigureAwait(false);

            var renameOptions = new SymbolRenameOptions();

            var fieldLocations = await Renamer.FindRenameLocationsAsync(
<<<<<<< HEAD
                solution, fieldSymbol, renameOptions, cancellationToken).ConfigureAwait(false);
=======
                solution, fieldSymbol, renameOptions, context.Options, cancellationToken).ConfigureAwait(false);
>>>>>>> 80a8ce8d

            // First, create the updated property we want to replace the old property with
            var isWrittenToOutsideOfConstructor = IsWrittenToOutsideOfConstructorOrProperty(fieldSymbol, fieldLocations, property, cancellationToken);
            var updatedProperty = await UpdatePropertyAsync(
                propertyDocument, compilation, fieldSymbol, propertySymbol, property,
                isWrittenToOutsideOfConstructor, cancellationToken).ConfigureAwait(false);

            // Note: rename will try to update all the references in linked files as well.  However, 
            // this can lead to some very bad behavior as we will change the references in linked files
            // but only remove the field and update the property in a single document.  So, you can
            // end in the state where you do this in one of the linked file:
            //
            //      int Prop { get { return this.field; } } => int Prop { get { return this.Prop } }
            //
            // But in the main file we'll replace:
            //
            //      int Prop { get { return this.field; } } => int Prop { get; }
            //
            // The workspace will see these as two irreconcilable edits.  To avoid this, we disallow
            // any edits to the other links for the files containing the field and property.  i.e.
            // rename will only be allowed to edit the exact same doc we're removing the field from
            // and the exact doc we're updating the property in.  It can't touch the other linked
            // files for those docs.  (It can of course touch any other documents unrelated to the
            // docs that the field and prop are declared in).
            var linkedFiles = new HashSet<DocumentId>();
            linkedFiles.AddRange(fieldDocument.GetLinkedDocumentIds());
            linkedFiles.AddRange(propertyDocument.GetLinkedDocumentIds());

            var canEdit = new Dictionary<SyntaxTree, bool>();

            // Now, rename all usages of the field to point at the property.  Except don't actually 
            // rename the field itself.  We want to be able to find it again post rename.
            //
            // We're asking the rename API to update a bunch of references to an existing field to the same name as an
            // existing property.  Rename will often flag this situation as an unresolvable conflict because the new
            // name won't bind to the field anymore.
            //
            // To address this, we let rename know that there is no conflict if the new symbol it resolves to is the
            // same as the property we're trying to get the references pointing to.

            var filteredLocations = fieldLocations.Filter(
                location => location.SourceTree != null &&
                            !location.IntersectsWith(declaratorLocation) &&
                            CanEditDocument(solution, location.SourceTree, linkedFiles, canEdit));

            var resolution = await filteredLocations.ResolveConflictsAsync(
                propertySymbol.Name,
                nonConflictSymbols: ImmutableHashSet.Create<ISymbol>(propertySymbol),
                cancellationToken).ConfigureAwait(false);

            Contract.ThrowIfTrue(resolution.ErrorMessage != null);

            solution = resolution.NewSolution;

            // Now find the field and property again post rename.
            fieldDocument = solution.GetRequiredDocument(fieldDocument.Id);
            propertyDocument = solution.GetRequiredDocument(propertyDocument.Id);
            Debug.Assert(fieldDocument.Project == propertyDocument.Project);

            compilation = await fieldDocument.Project.GetRequiredCompilationAsync(cancellationToken).ConfigureAwait(false);

            fieldSymbol = (IFieldSymbol?)fieldSymbol.GetSymbolKey(cancellationToken).Resolve(compilation, cancellationToken: cancellationToken).Symbol;
            propertySymbol = (IPropertySymbol?)propertySymbol.GetSymbolKey(cancellationToken).Resolve(compilation, cancellationToken: cancellationToken).Symbol;
            Contract.ThrowIfTrue(fieldSymbol == null || propertySymbol == null);

            declarator = (TVariableDeclarator)await fieldSymbol.DeclaringSyntaxReferences[0].GetSyntaxAsync(cancellationToken).ConfigureAwait(false);
            property = GetPropertyDeclaration(await propertySymbol.DeclaringSyntaxReferences[0].GetSyntaxAsync(cancellationToken).ConfigureAwait(false));

            var nodeToRemove = GetNodeToRemove(declarator);

            // If we have a situation where the property is the second member in a type, and it
            // would become the first, then remove any leading blank lines from it so we don't have
            // random blanks above it that used to space it from the field that was there.
            //
            // The reason we do this special processing is that the first member of a type tends to
            // be special wrt leading trivia. i.e. users do not normally put blank lines before the
            // first member. And so, when a type now becomes the first member, we want to follow the
            // user's common pattern here.
            //
            // In all other code cases, i.e.when there are multiple fields above, or the field is
            // below the property, then the property isn't now becoming "the first member", and as
            // such, it doesn't want this special behavior about it's leading blank lines. i.e. if
            // the user has:
            //
            //  class C
            //  {
            //      int i;
            //      int j;
            //
            //      int Prop => j;
            //  }
            //
            // Then if we remove 'j' (or even 'i'), then 'Prop' would stay the non-first member, and
            // would definitely want to keep that blank line above it.
            //
            // In essence, the blank line above the property exists for separation from what's above
            // it. As long as something is above it, we keep the separation. However, if the
            // property becomes the first member in the type, the separation is now inappropriate
            // because there's nothing to actually separate it from.
            if (fieldDocument == propertyDocument)
            {
                var syntaxFacts = fieldDocument.GetRequiredLanguageService<ISyntaxFactsService>();
                var bannerService = fieldDocument.GetRequiredLanguageService<IFileBannerFactsService>();
                if (WillRemoveFirstFieldInTypeDirectlyAboveProperty(syntaxFacts, property, nodeToRemove) &&
                    bannerService.GetLeadingBlankLines(nodeToRemove).Length == 0)
                {
                    updatedProperty = bannerService.GetNodeWithoutLeadingBlankLines(updatedProperty);
                }
            }

            var syntaxRemoveOptions = CreateSyntaxRemoveOptions(nodeToRemove);
            if (fieldDocument == propertyDocument)
            {
                // Same file.  Have to do this in a slightly complicated fashion.
                var declaratorTreeRoot = await fieldDocument.GetRequiredSyntaxRootAsync(cancellationToken).ConfigureAwait(false);

                var editor = new SyntaxEditor(declaratorTreeRoot, fieldDocument.Project.Solution.Workspace.Services);
                editor.ReplaceNode(property, updatedProperty);
                editor.RemoveNode(nodeToRemove, syntaxRemoveOptions);

                var newRoot = editor.GetChangedRoot();
                newRoot = await FormatAsync(newRoot, fieldDocument, context.Options, cancellationToken).ConfigureAwait(false);

                return solution.WithDocumentSyntaxRoot(fieldDocument.Id, newRoot);
            }
            else
            {
                // In different files.  Just update both files.
                var fieldTreeRoot = await fieldDocument.GetRequiredSyntaxRootAsync(cancellationToken).ConfigureAwait(false);
                var propertyTreeRoot = await propertyDocument.GetRequiredSyntaxRootAsync(cancellationToken).ConfigureAwait(false);

                var newFieldTreeRoot = fieldTreeRoot.RemoveNode(nodeToRemove, syntaxRemoveOptions);
                Contract.ThrowIfNull(newFieldTreeRoot);
                var newPropertyTreeRoot = propertyTreeRoot.ReplaceNode(property, updatedProperty);

                newFieldTreeRoot = await FormatAsync(newFieldTreeRoot, fieldDocument, context.Options, cancellationToken).ConfigureAwait(false);
                newPropertyTreeRoot = await FormatAsync(newPropertyTreeRoot, propertyDocument, context.Options, cancellationToken).ConfigureAwait(false);

                var updatedSolution = solution.WithDocumentSyntaxRoot(fieldDocument.Id, newFieldTreeRoot);
                updatedSolution = updatedSolution.WithDocumentSyntaxRoot(propertyDocument.Id, newPropertyTreeRoot);

                return updatedSolution;
            }
        }

        private static SyntaxRemoveOptions CreateSyntaxRemoveOptions(SyntaxNode nodeToRemove)
        {
            var syntaxRemoveOptions = SyntaxGenerator.DefaultRemoveOptions;
            var hasDirective = nodeToRemove.GetLeadingTrivia().Any(t => t.IsDirective);

            if (hasDirective)
            {
                syntaxRemoveOptions |= SyntaxRemoveOptions.KeepLeadingTrivia;
            }

            return syntaxRemoveOptions;
        }

        private static bool WillRemoveFirstFieldInTypeDirectlyAboveProperty(
            ISyntaxFactsService syntaxFacts, TPropertyDeclaration property, SyntaxNode fieldToRemove)
        {
            if (fieldToRemove.Parent == property.Parent &&
                fieldToRemove.Parent is TTypeDeclarationSyntax typeDeclaration)
            {
                var members = syntaxFacts.GetMembersOfTypeDeclaration(typeDeclaration);
                return members[0] == fieldToRemove && members[1] == property;
            }

            return false;
        }

        private static bool CanEditDocument(
            Solution solution, SyntaxTree sourceTree,
            HashSet<DocumentId> linkedDocuments,
            Dictionary<SyntaxTree, bool> canEdit)
        {
            if (!canEdit.ContainsKey(sourceTree))
            {
                var document = solution.GetDocument(sourceTree);
                canEdit[sourceTree] = document != null && !linkedDocuments.Contains(document.Id);
            }

            return canEdit[sourceTree];
        }

        private async Task<SyntaxNode> FormatAsync(SyntaxNode newRoot, Document document, CodeCleanupOptionsProvider fallbackOptions, CancellationToken cancellationToken)
        {
            var formattingRules = GetFormattingRules(document);
            if (formattingRules == null)
            {
                return newRoot;
            }

<<<<<<< HEAD
            var options = await SyntaxFormattingOptions.FromDocumentAsync(document, cancellationToken).ConfigureAwait(false);
=======
            var options = await document.GetSyntaxFormattingOptionsAsync(fallbackOptions, cancellationToken).ConfigureAwait(false);
>>>>>>> 80a8ce8d
            return Formatter.Format(newRoot, SpecializedFormattingAnnotation, document.Project.Solution.Workspace.Services, options, formattingRules, cancellationToken);
        }

        private static bool IsWrittenToOutsideOfConstructorOrProperty(
            IFieldSymbol field, RenameLocations renameLocations, TPropertyDeclaration propertyDeclaration, CancellationToken cancellationToken)
        {
            var constructorNodes = field.ContainingType.GetMembers()
                                                       .Where(m => m.IsConstructor())
                                                       .SelectMany(c => c.DeclaringSyntaxReferences)
                                                       .Select(s => s.GetSyntax(cancellationToken))
                                                       .Select(n => n.FirstAncestorOrSelf<TConstructorDeclaration>())
                                                       .WhereNotNull()
                                                       .ToSet();
            return renameLocations.Locations.Any(
                loc => IsWrittenToOutsideOfConstructorOrProperty(
                    renameLocations.Solution, loc, propertyDeclaration, constructorNodes, cancellationToken));
        }

        private static bool IsWrittenToOutsideOfConstructorOrProperty(
            Solution solution,
            RenameLocation location,
            TPropertyDeclaration propertyDeclaration,
            ISet<TConstructorDeclaration> constructorNodes,
            CancellationToken cancellationToken)
        {
            cancellationToken.ThrowIfCancellationRequested();

            if (!location.IsWrittenTo)
            {
                // We don't need a setter if we're not writing to this field.
                return false;
            }

            var syntaxFacts = solution.GetRequiredDocument(location.DocumentId).GetRequiredLanguageService<ISyntaxFactsService>();
            var node = location.Location.FindToken(cancellationToken).Parent;

            while (node != null && !syntaxFacts.IsAnonymousOrLocalFunction(node))
            {
                if (node == propertyDeclaration)
                {
                    // Not a write outside the property declaration.
                    return false;
                }

                if (constructorNodes.Contains(node))
                {
                    // Not a write outside a constructor of the field's class
                    return false;
                }

                node = node.Parent;
            }

            // We do need a setter
            return true;
        }

        private class UseAutoPropertyCodeAction : CustomCodeActions.SolutionChangeAction
        {
            public UseAutoPropertyCodeAction(string title, Func<CancellationToken, Task<Solution>> createChangedSolution
#if !CODE_STYLE // 'CodeActionPriority' is not a public API, hence not supported in CodeStyle layer.
                , CodeActionPriority priority
#endif
                )
                : base(title, createChangedSolution, title)
            {
#if !CODE_STYLE // 'CodeActionPriority' is not a public API, hence not supported in CodeStyle layer.
                Priority = priority;
#endif
            }

#if !CODE_STYLE // 'CodeActionPriority' is not a public API, hence not supported in CodeStyle layer.
            internal override CodeActionPriority Priority { get; }
#endif
        }
    }
}<|MERGE_RESOLUTION|>--- conflicted
+++ resolved
@@ -89,11 +89,7 @@
             var renameOptions = new SymbolRenameOptions();
 
             var fieldLocations = await Renamer.FindRenameLocationsAsync(
-<<<<<<< HEAD
-                solution, fieldSymbol, renameOptions, cancellationToken).ConfigureAwait(false);
-=======
                 solution, fieldSymbol, renameOptions, context.Options, cancellationToken).ConfigureAwait(false);
->>>>>>> 80a8ce8d
 
             // First, create the updated property we want to replace the old property with
             var isWrittenToOutsideOfConstructor = IsWrittenToOutsideOfConstructorOrProperty(fieldSymbol, fieldLocations, property, cancellationToken);
@@ -287,11 +283,7 @@
                 return newRoot;
             }
 
-<<<<<<< HEAD
-            var options = await SyntaxFormattingOptions.FromDocumentAsync(document, cancellationToken).ConfigureAwait(false);
-=======
             var options = await document.GetSyntaxFormattingOptionsAsync(fallbackOptions, cancellationToken).ConfigureAwait(false);
->>>>>>> 80a8ce8d
             return Formatter.Format(newRoot, SpecializedFormattingAnnotation, document.Project.Solution.Workspace.Services, options, formattingRules, cancellationToken);
         }
 
