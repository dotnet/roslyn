﻿// Licensed to the .NET Foundation under one or more agreements.
// The .NET Foundation licenses this file to you under the MIT license.
// See the LICENSE file in the project root for more information.

#nullable disable

using System;
using System.Collections.Immutable;
using System.Linq;
using System.Threading;
using System.Threading.Tasks;
using Microsoft.CodeAnalysis.CodeActions;
using Microsoft.CodeAnalysis.CodeFixes;
using Microsoft.CodeAnalysis.Completion;
using Microsoft.CodeAnalysis.LanguageServices;
using Microsoft.CodeAnalysis.Shared.Extensions;
using Microsoft.CodeAnalysis.Text;
using Roslyn.Utilities;

namespace Microsoft.CodeAnalysis.SpellCheck
{
    internal abstract class AbstractSpellCheckCodeFixProvider<TSimpleName> : CodeFixProvider
        where TSimpleName : SyntaxNode
    {
        private const int MinTokenLength = 3;

        public override FixAllProvider GetFixAllProvider()
        {
            // Fix All is not supported by this code fix 
            // https://github.com/dotnet/roslyn/issues/34462
            return null;
        }

        protected abstract bool IsGeneric(SyntaxToken nameToken);
        protected abstract bool IsGeneric(TSimpleName nameNode);
        protected abstract bool IsGeneric(CompletionItem completionItem);
        protected abstract SyntaxToken CreateIdentifier(SyntaxToken nameToken, string newName);

        public override async Task RegisterCodeFixesAsync(CodeFixContext context)
        {
            var document = context.Document;
            var span = context.Span;
            var cancellationToken = context.CancellationToken;

            var syntaxRoot = await document.GetSyntaxRootAsync(cancellationToken).ConfigureAwait(false);
            var node = syntaxRoot.FindNode(span);
            if (node != null && node.Span == span)
            {
                await CheckNodeAsync(context, document, node, cancellationToken).ConfigureAwait(false);
                return;
            }

            // didn't get a node that matches the span.  see if there's a token that matches.
            var token = syntaxRoot.FindToken(span.Start);
            if (token.RawKind != 0 && token.Span == span)
            {
                await CheckTokenAsync(context, document, token, cancellationToken).ConfigureAwait(false);
                return;
            }
        }

        private async Task CheckNodeAsync(CodeFixContext context, Document document, SyntaxNode node, CancellationToken cancellationToken)
        {
            SemanticModel semanticModel = null;
            foreach (var name in node.DescendantNodesAndSelf(DescendIntoChildren).OfType<TSimpleName>())
            {
                if (!ShouldSpellCheck(name))
                {
                    continue;
                }

                // Only bother with identifiers that are at least 3 characters long.
                // We don't want to be too noisy as you're just starting to type something.
                var token = name.GetFirstToken();
                var nameText = token.ValueText;
                if (nameText?.Length >= MinTokenLength)
                {
                    semanticModel ??= await document.GetSemanticModelAsync(cancellationToken).ConfigureAwait(false);
                    var symbolInfo = semanticModel.GetSymbolInfo(name, cancellationToken);
                    if (symbolInfo.Symbol == null)
                    {
                        await CreateSpellCheckCodeIssueAsync(context, token, IsGeneric(name), cancellationToken).ConfigureAwait(false);
                    }
                }
            }
        }

        private async Task CheckTokenAsync(CodeFixContext context, Document document, SyntaxToken token, CancellationToken cancellationToken)
        {
            var syntaxFacts = document.GetLanguageService<ISyntaxFactsService>();
            if (!syntaxFacts.IsWord(token))
            {
                return;
            }

            var nameText = token.ValueText;
            if (nameText?.Length >= MinTokenLength)
            {
                await CreateSpellCheckCodeIssueAsync(context, token, IsGeneric(token), cancellationToken).ConfigureAwait(false);
            }
        }

        protected abstract bool ShouldSpellCheck(TSimpleName name);
        protected abstract bool DescendIntoChildren(SyntaxNode arg);

        private async Task CreateSpellCheckCodeIssueAsync(
            CodeFixContext context, SyntaxToken nameToken, bool isGeneric, CancellationToken cancellationToken)
        {
            var document = context.Document;
            var service = CompletionService.GetService(document);

            // Disable snippets and unimported types from ever appearing in the completion items. 
            // -    It's very unlikely the user would ever misspell a snippet, then use spell-checking to fix it, 
            //      then try to invoke the snippet.
            // -    We believe spell-check should only compare what you have typed to what symbol would be offered here.
<<<<<<< HEAD
            var originalOptions = await document.GetOptionsAsync(cancellationToken).ConfigureAwait(false);
            var options = originalOptions
                .WithChangedOption(CompletionOptions.SnippetsBehavior, document.Project.Language, SnippetsRule.NeverInclude)
                .WithChangedOption(CompletionOptions.ShowItemsFromUnimportedNamespaces, document.Project.Language, false)
                .WithChangedOption(CompletionServiceOptions.IsExpandedCompletion, false);

            var completionList = await service.GetCompletionsAsync(
                document, nameToken.SpanStart, options: options, cancellationToken: cancellationToken).ConfigureAwait(false);
=======
            var options = CompletionOptions.From(document.Project.Solution.Options, document.Project.Language) with
            {
                SnippetsBehavior = SnippetsRule.NeverInclude,
                ShowItemsFromUnimportedNamespaces = false,
                IsExpandedCompletion = false,
                TargetTypedCompletionFilter = false
            };

            var (completionList, _) = await service.GetCompletionsInternalAsync(
                document, nameToken.SpanStart, options, cancellationToken: cancellationToken).ConfigureAwait(false);
>>>>>>> 67d940c4
            if (completionList == null)
            {
                return;
            }

            var nameText = nameToken.ValueText;
            var similarityChecker = WordSimilarityChecker.Allocate(nameText, substringsAreSimilar: true);
            try
            {
                await CheckItemsAsync(
                    context, nameToken, isGeneric,
                    completionList, similarityChecker).ConfigureAwait(false);
            }
            finally
            {
                similarityChecker.Free();
            }
        }

        private async Task CheckItemsAsync(
            CodeFixContext context, SyntaxToken nameToken, bool isGeneric,
            CompletionList completionList, WordSimilarityChecker similarityChecker)
        {
            var document = context.Document;
            var cancellationToken = context.CancellationToken;

            var onlyConsiderGenerics = isGeneric;
            var results = new MultiDictionary<double, string>();

            foreach (var item in completionList.Items)
            {
                if (onlyConsiderGenerics && !IsGeneric(item))
                {
                    continue;
                }

                var candidateText = item.FilterText;
                if (!similarityChecker.AreSimilar(candidateText, out var matchCost))
                {
                    continue;
                }

                var insertionText = await GetInsertionTextAsync(document, item, cancellationToken: cancellationToken).ConfigureAwait(false);
                results.Add(matchCost, insertionText);
            }

            var nameText = nameToken.ValueText;
            var codeActions = results.OrderBy(kvp => kvp.Key)
                                     .SelectMany(kvp => kvp.Value.Order())
                                     .Where(t => t != nameText)
                                     .Take(3)
                                     .Select(n => CreateCodeAction(nameToken, nameText, n, document))
                                     .ToImmutableArrayOrEmpty<CodeAction>();

            if (codeActions.Length > 1)
            {
                // Wrap the spell checking actions into a single top level suggestion
                // so as to not clutter the list.
                context.RegisterCodeFix(new MyCodeAction(
                    string.Format(FeaturesResources.Fix_typo_0, nameText), codeActions), context.Diagnostics);
            }
            else
            {
                context.RegisterFixes(codeActions, context.Diagnostics);
            }
        }

        private static readonly char[] s_punctuation = new[] { '(', '[', '<' };

        private static async Task<string> GetInsertionTextAsync(Document document, CompletionItem item, CancellationToken cancellationToken)
        {
            var service = CompletionService.GetService(document);
            var change = await service.GetChangeAsync(document, item, commitCharacter: null, cancellationToken).ConfigureAwait(false);
            var text = change.TextChange.NewText;
            var nonCharIndex = text.IndexOfAny(s_punctuation);
            return nonCharIndex > 0
                ? text[0..nonCharIndex]
                : text;
        }

        private SpellCheckCodeAction CreateCodeAction(SyntaxToken nameToken, string oldName, string newName, Document document)
        {
            return new SpellCheckCodeAction(
                string.Format(FeaturesResources.Change_0_to_1, oldName, newName),
                c => UpdateAsync(document, nameToken, newName, c),
                equivalenceKey: newName);
        }

        private async Task<Document> UpdateAsync(Document document, SyntaxToken nameToken, string newName, CancellationToken cancellationToken)
        {
            var root = await document.GetSyntaxRootAsync(cancellationToken).ConfigureAwait(false);
            var newRoot = root.ReplaceToken(nameToken, CreateIdentifier(nameToken, newName));

            return document.WithSyntaxRoot(newRoot);
        }

        private class SpellCheckCodeAction : CodeAction.DocumentChangeAction
        {
            public SpellCheckCodeAction(string title, Func<CancellationToken, Task<Document>> createChangedDocument, string equivalenceKey)
                : base(title, createChangedDocument, equivalenceKey)
            {
            }
        }

        private class MyCodeAction : CodeAction.CodeActionWithNestedActions
        {
            public MyCodeAction(string title, ImmutableArray<CodeAction> nestedActions)
                : base(title, nestedActions, isInlinable: true)
            {
            }
        }
    }
}<|MERGE_RESOLUTION|>--- conflicted
+++ resolved
@@ -113,16 +113,6 @@
             // -    It's very unlikely the user would ever misspell a snippet, then use spell-checking to fix it, 
             //      then try to invoke the snippet.
             // -    We believe spell-check should only compare what you have typed to what symbol would be offered here.
-<<<<<<< HEAD
-            var originalOptions = await document.GetOptionsAsync(cancellationToken).ConfigureAwait(false);
-            var options = originalOptions
-                .WithChangedOption(CompletionOptions.SnippetsBehavior, document.Project.Language, SnippetsRule.NeverInclude)
-                .WithChangedOption(CompletionOptions.ShowItemsFromUnimportedNamespaces, document.Project.Language, false)
-                .WithChangedOption(CompletionServiceOptions.IsExpandedCompletion, false);
-
-            var completionList = await service.GetCompletionsAsync(
-                document, nameToken.SpanStart, options: options, cancellationToken: cancellationToken).ConfigureAwait(false);
-=======
             var options = CompletionOptions.From(document.Project.Solution.Options, document.Project.Language) with
             {
                 SnippetsBehavior = SnippetsRule.NeverInclude,
@@ -133,7 +123,6 @@
 
             var (completionList, _) = await service.GetCompletionsInternalAsync(
                 document, nameToken.SpanStart, options, cancellationToken: cancellationToken).ConfigureAwait(false);
->>>>>>> 67d940c4
             if (completionList == null)
             {
                 return;
