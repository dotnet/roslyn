﻿// Copyright (c) Microsoft.  All Rights Reserved.  Licensed under the Apache License, Version 2.0.  See License.txt in the project root for license information.

using System;
using System.Collections.Generic;
using System.Collections.Immutable;
using System.Linq;
using System.Threading;
using System.Threading.Tasks;
using Microsoft.CodeAnalysis.CodeActions;
using Microsoft.CodeAnalysis.CodeFixes;
using static Microsoft.CodeAnalysis.CodeActions.CodeAction;

namespace Microsoft.CodeAnalysis.UpgradeProject
{
    internal abstract partial class AbstractUpgradeProjectCodeFixProvider : CodeFixProvider
    {
        public abstract string SuggestedVersion(ImmutableArray<Diagnostic> diagnostics);
        public abstract Solution UpgradeProject(Project project, string version);
        public abstract bool IsUpgrade(ParseOptions projectOptions, string newVersion);
        public abstract string UpgradeThisProjectResource { get; }
        public abstract string UpgradeAllProjectsResource { get; }

        public override FixAllProvider GetFixAllProvider()
        {
            // This code fix uses a dedicated action for fixing all instances in a solution
            return null;
        }

        public override Task RegisterCodeFixesAsync(CodeFixContext context)
        {
            var diagnostics = context.Diagnostics;

            context.RegisterFixes(GetUpgradeProjectCodeActionsAsync(context), diagnostics);
            return Task.CompletedTask;
        }

        protected ImmutableArray<CodeAction> GetUpgradeProjectCodeActionsAsync(CodeFixContext context)
        {
            var project = context.Document.Project;
            var solution = project.Solution;
            var newVersion = SuggestedVersion(context.Diagnostics);
            var result = new List<CodeAction>();
            var language = project.Language;

<<<<<<< HEAD
            var fixOneProjectTitle = string.Format(UpgradeThisProjectResource, newVersion);
            var fixOneProject = new ParseOptionsChangeAction(fixOneProjectTitle,
=======
            var fixOneProjectTitle = string.Format(UpgradeThisProjectResource, AddBetaIfNeeded(newVersion));
            var fixOneProject = new ProjectOptionsChangeAction(fixOneProjectTitle,
>>>>>>> 21549ac2
                _ => Task.FromResult(UpgradeProject(project, newVersion)));

            result.Add(fixOneProject);
            if (solution.Projects.Count(p => CanUpgrade(p, language, newVersion)) > 1)
            {
                var fixAllProjectsTitle = string.Format(UpgradeAllProjectsResource, newVersion);

                var fixAllProjects = new ProjectOptionsChangeAction(fixAllProjectsTitle,
                    ct => Task.FromResult(UpgradeAllProjects(solution, language, newVersion, ct)));

                result.Add(fixAllProjects);
            }

            return result.AsImmutable();
        }

        public Solution UpgradeAllProjects(Solution solution, string language, string version, CancellationToken cancellationToken)
        {
            var currentSolution = solution;
            foreach (var projectId in solution.Projects.Select(p => p.Id))
            {
                cancellationToken.ThrowIfCancellationRequested();
                var currentProject = currentSolution.GetProject(projectId);

                if (CanUpgrade(currentProject, language, version))
                {
                    currentSolution = UpgradeProject(currentProject, version);
                }
            }

            return currentSolution;
        }

        private bool CanUpgrade(Project project, string language, string version)
        {
            return project.Language == language && IsUpgrade(project.ParseOptions, version);
        }
    }

    internal class ProjectOptionsChangeAction : SolutionChangeAction
    {
        public ProjectOptionsChangeAction(string title, Func<CancellationToken, Task<Solution>> createChangedSolution)
            : base(title, createChangedSolution, equivalenceKey: null)
        {
        }

        protected override Task<IEnumerable<CodeActionOperation>> ComputePreviewOperationsAsync(CancellationToken cancellationToken)
            => Task.FromResult(Enumerable.Empty<CodeActionOperation>());
    }
}<|MERGE_RESOLUTION|>--- conflicted
+++ resolved
@@ -19,6 +19,7 @@
         public abstract bool IsUpgrade(ParseOptions projectOptions, string newVersion);
         public abstract string UpgradeThisProjectResource { get; }
         public abstract string UpgradeAllProjectsResource { get; }
+        public abstract string AddBetaIfNeeded(string version);
 
         public override FixAllProvider GetFixAllProvider()
         {
@@ -42,19 +43,14 @@
             var result = new List<CodeAction>();
             var language = project.Language;
 
-<<<<<<< HEAD
-            var fixOneProjectTitle = string.Format(UpgradeThisProjectResource, newVersion);
-            var fixOneProject = new ParseOptionsChangeAction(fixOneProjectTitle,
-=======
             var fixOneProjectTitle = string.Format(UpgradeThisProjectResource, AddBetaIfNeeded(newVersion));
             var fixOneProject = new ProjectOptionsChangeAction(fixOneProjectTitle,
->>>>>>> 21549ac2
                 _ => Task.FromResult(UpgradeProject(project, newVersion)));
 
             result.Add(fixOneProject);
             if (solution.Projects.Count(p => CanUpgrade(p, language, newVersion)) > 1)
             {
-                var fixAllProjectsTitle = string.Format(UpgradeAllProjectsResource, newVersion);
+                var fixAllProjectsTitle = string.Format(UpgradeAllProjectsResource, AddBetaIfNeeded(newVersion));
 
                 var fixAllProjects = new ProjectOptionsChangeAction(fixAllProjectsTitle,
                     ct => Task.FromResult(UpgradeAllProjects(solution, language, newVersion, ct)));
