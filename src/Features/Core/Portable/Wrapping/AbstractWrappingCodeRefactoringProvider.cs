--- conflicted
+++ resolved
@@ -8,10 +8,7 @@
 using Microsoft.CodeAnalysis.CodeActions;
 using Microsoft.CodeAnalysis.CodeRefactorings;
 using Microsoft.CodeAnalysis.Diagnostics;
-<<<<<<< HEAD
-=======
 using Microsoft.CodeAnalysis.Indentation;
->>>>>>> 80a8ce8d
 using Microsoft.CodeAnalysis.Shared.Extensions;
 
 namespace Microsoft.CodeAnalysis.Wrapping
@@ -48,11 +45,7 @@
             var token = root.FindToken(position);
 
             var configOptions = await document.GetAnalyzerConfigOptionsAsync(cancellationToken).ConfigureAwait(false);
-<<<<<<< HEAD
-            var options = GetWrappingOptions(configOptions, context.Options);
-=======
             var options = GetWrappingOptions(configOptions, context.Options.GetOptions(document.Project.LanguageServices));
->>>>>>> 80a8ce8d
 
             foreach (var node in token.GetRequiredParent().AncestorsAndSelf())
             {
