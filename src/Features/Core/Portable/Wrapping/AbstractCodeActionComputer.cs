--- conflicted
+++ resolved
@@ -78,26 +78,13 @@
 
                 var generator = SyntaxGenerator.GetGenerator(document);
                 var generatorInternal = document.GetRequiredLanguageService<SyntaxGeneratorInternal>();
-<<<<<<< HEAD
-                NewLineTrivia = new SyntaxTriviaList(generatorInternal.EndOfLine(options.NewLine));
-=======
                 NewLineTrivia = new SyntaxTriviaList(generatorInternal.EndOfLine(options.FormattingOptions.NewLine));
->>>>>>> 80a8ce8d
                 SingleWhitespaceTrivia = new SyntaxTriviaList(generator.Whitespace(" "));
             }
 
             protected abstract Task<ImmutableArray<WrappingGroup>> ComputeWrappingGroupsAsync();
 
             protected string GetSmartIndentationAfter(SyntaxNodeOrToken nodeOrToken)
-<<<<<<< HEAD
-                => GetIndentationAfter(nodeOrToken, FormattingOptions.IndentStyle.Smart);
-
-            protected string GetIndentationAfter(SyntaxNodeOrToken nodeOrToken, FormattingOptions.IndentStyle indentStyle)
-            {
-                var newSourceText = OriginalSourceText.WithChanges(new TextChange(new TextSpan(nodeOrToken.Span.End, 0), Options.NewLine));
-                newSourceText = newSourceText.WithChanges(
-                    new TextChange(TextSpan.FromBounds(nodeOrToken.Span.End + Options.NewLine.Length, newSourceText.Length), ""));
-=======
                 => GetIndentationAfter(nodeOrToken, FormattingOptions2.IndentStyle.Smart);
 
             protected string GetIndentationAfter(SyntaxNodeOrToken nodeOrToken, FormattingOptions2.IndentStyle indentStyle)
@@ -106,7 +93,6 @@
                 var newSourceText = OriginalSourceText.WithChanges(new TextChange(new TextSpan(nodeOrToken.Span.End, 0), newLine));
                 newSourceText = newSourceText.WithChanges(
                     new TextChange(TextSpan.FromBounds(nodeOrToken.Span.End + newLine.Length, newSourceText.Length), ""));
->>>>>>> 80a8ce8d
                 var newDocument = OriginalDocument.WithText(newSourceText);
 
                 // The only auto-formatting option that's relevant is indent style. Others only control behavior on typing.
@@ -116,17 +102,10 @@
                 var originalLineNumber = newSourceText.Lines.GetLineFromPosition(nodeOrToken.Span.End).LineNumber;
                 var desiredIndentation = indentationService.GetIndentation(
                     newDocument, originalLineNumber + 1,
-<<<<<<< HEAD
-                    indentStyle,
-                    CancellationToken);
-
-                return desiredIndentation.GetIndentationString(newSourceText, Options.UseTabs, Options.TabSize);
-=======
                     indentationOptions,
                     CancellationToken);
 
                 return desiredIndentation.GetIndentationString(newSourceText, Options.FormattingOptions.UseTabs, Options.FormattingOptions.TabSize);
->>>>>>> 80a8ce8d
             }
 
             /// <summary>
