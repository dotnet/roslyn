--- conflicted
+++ resolved
@@ -62,11 +62,7 @@
 
                 _indentAndAlignTrivia = new SyntaxTriviaList(generator.Whitespace(
                     OriginalSourceText.GetOffset(binaryExpression.Span.Start)
-<<<<<<< HEAD
-                                      .CreateIndentationString(options.UseTabs, options.TabSize)));
-=======
                                       .CreateIndentationString(options.FormattingOptions.UseTabs, options.FormattingOptions.TabSize)));
->>>>>>> 80a8ce8d
 
                 _smartIndentTrivia = new SyntaxTriviaList(generator.Whitespace(
                     GetSmartIndentationAfter(_exprsAndOperators[1])));
