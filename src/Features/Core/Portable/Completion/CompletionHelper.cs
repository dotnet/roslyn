--- conflicted
+++ resolved
@@ -189,11 +189,7 @@
             // Always prefer non-expanded item regardless of the pattern matching result.
             // This currently means unimported types will be treated as "2nd tier" results,
             // which forces users to be more explicit about selecting them.
-<<<<<<< HEAD
-            var expandedDiff = CompareExpandedItem(item1, item2);
-=======
             var expandedDiff = CompareExpandedItem(item1, match1, item2, match2);
->>>>>>> fdac53af
             if (expandedDiff != 0)
             {
                 return expandedDiff;
@@ -305,19 +301,5 @@
             // Non-expanded item is the only exact match, so we definitely prefer it.
             return isItem1Expanded ? 1 : -1;
         }
-
-        private int CompareExpandedItem(CompletionItem item1, CompletionItem item2)
-        {
-            var isItem1Expanded = item1.Flags.IsExpanded();
-            var isItem2Expanded = item2.Flags.IsExpanded();
-
-            if (isItem1Expanded == isItem2Expanded)
-            {
-                return 0;
-            }
-
-            // Non-expanded item is better than expanded item
-            return isItem1Expanded ? 1 : -1;
-        }
     }
 }