﻿// Licensed to the .NET Foundation under one or more agreements.
// The .NET Foundation licenses this file to you under the MIT license.
// See the LICENSE file in the project root for more information.

using System;
using System.Collections.Generic;
using System.Collections.Immutable;
using System.Diagnostics;
using System.Globalization;
using System.Linq;
using System.Threading;
using System.Threading.Tasks;
using Microsoft.CodeAnalysis.Collections;
using Microsoft.CodeAnalysis.Completion.Providers;
using Microsoft.CodeAnalysis.Host;
using Microsoft.CodeAnalysis.LanguageServices;
using Microsoft.CodeAnalysis.Options;
using Microsoft.CodeAnalysis.PatternMatching;
using Microsoft.CodeAnalysis.PooledObjects;
using Microsoft.CodeAnalysis.Shared.Extensions;
using Microsoft.CodeAnalysis.Text;
using Roslyn.Utilities;

namespace Microsoft.CodeAnalysis.Completion
{
    /// <summary>
    /// A per language service for constructing context dependent list of completions that 
    /// can be presented to a user during typing in an editor. It aggregates completions from
    /// one or more <see cref="CompletionProvider"/>s.
    /// </summary>
    public abstract partial class CompletionService : ILanguageService
    {
        private readonly Workspace _workspace;
        private readonly ProviderManager _providerManager;

        /// <summary>
        /// Test-only switch.
        /// </summary>
        private bool _suppressPartialSemantics;

        // Prevent inheritance outside of Roslyn.
        internal CompletionService(Workspace workspace)
        {
            _workspace = workspace;
            _providerManager = new(this);
        }

        /// <summary>
        /// Gets the service corresponding to the specified document.
        /// </summary>
        public static CompletionService? GetService(Document? document)
            => document?.GetLanguageService<CompletionService>();

        /// <summary>
        /// Returns the providers always available to the service.
        /// This does not included providers imported via MEF composition.
        /// </summary>
        [Obsolete("Built-in providers will be ignored in a future release, please make them MEF exports instead.")]
        protected virtual ImmutableArray<CompletionProvider> GetBuiltInProviders()
            => ImmutableArray<CompletionProvider>.Empty;

        /// <summary>
        /// The language from <see cref="LanguageNames"/> this service corresponds to.
        /// </summary>
        public abstract string Language { get; }

        /// <summary>
        /// Gets the current presentation and behavior rules.
        /// </summary>
        /// <remarks>
        /// Backward compatibility only.
        /// </remarks>
        public CompletionRules GetRules()
        {
            Debug.Fail("For backwards API compat only, should not be called");

            // Publicly available options do not affect this API.
            return GetRules(CompletionOptions.Default);
        }

        internal abstract CompletionRules GetRules(CompletionOptions options);

        /// <summary>
        /// Returns true if the character recently inserted or deleted in the text should trigger completion.
        /// </summary>
        /// <param name="text">The document text to trigger completion within </param>
        /// <param name="caretPosition">The position of the caret after the triggering action.</param>
        /// <param name="trigger">The potential triggering action.</param>
        /// <param name="roles">Optional set of roles associated with the editor state.</param>
        /// <param name="options">Optional options that override the default options.</param>
        /// <remarks>
        /// This API uses SourceText instead of Document so implementations can only be based on text, not syntax or semantics.
        /// </remarks>
        public bool ShouldTriggerCompletion(
            SourceText text,
            int caretPosition,
            CompletionTrigger trigger,
            ImmutableHashSet<string>? roles = null,
            OptionSet? options = null)
        {
            var document = text.GetOpenDocumentInCurrentContextWithChanges();
            var languageServices = document?.Project.LanguageServices ?? _workspace.Services.GetLanguageServices(Language);

            // Publicly available options do not affect this API.
            var completionOptions = CompletionOptions.Default;
            var passThroughOptions = options ?? document?.Project.Solution.Options ?? OptionValueSet.Empty;

            return ShouldTriggerCompletion(document?.Project, languageServices, text, caretPosition, trigger, completionOptions, passThroughOptions, roles);
        }

        internal virtual bool SupportsTriggerOnDeletion(CompletionOptions options)
            => options.TriggerOnDeletion == true;

        /// <summary>
        /// Returns true if the character recently inserted or deleted in the text should trigger completion.
        /// </summary>
        /// <param name="project">The project containing the document and text</param>
        /// <param name="languageServices">Language services</param>
        /// <param name="text">The document text to trigger completion within </param>
        /// <param name="caretPosition">The position of the caret after the triggering action.</param>
        /// <param name="trigger">The potential triggering action.</param>
        /// <param name="options">Options.</param>
        /// <param name="passThroughOptions">Options originating either from external caller of the <see cref="CompletionService"/> or set externally to <see cref="Solution.Options"/>.</param>
        /// <param name="roles">Optional set of roles associated with the editor state.</param>
        /// <remarks>
        /// We pass the project here to retrieve information about the <see cref="Project.AnalyzerReferences"/>,
        /// <see cref="WorkspaceKind"/> and <see cref="Project.Language"/> which are fast operations.
        /// It should not be used for syntactic or semantic operations.
        /// </remarks>
        internal virtual bool ShouldTriggerCompletion(
            Project? project,
            HostLanguageServices languageServices,
            SourceText text,
            int caretPosition,
            CompletionTrigger trigger,
            CompletionOptions options,
            OptionSet passThroughOptions,
            ImmutableHashSet<string>? roles = null)
        {
<<<<<<< HEAD
            Debug.Fail("Backward compat only, should not be called");
            return ShouldTriggerCompletion(text, caretPosition, trigger, roles, passThroughOptions);
=======
            if (!options.TriggerOnTyping)
            {
                return false;
            }

            if (trigger.Kind == CompletionTriggerKind.Deletion && SupportsTriggerOnDeletion(options))
            {
                return char.IsLetterOrDigit(trigger.Character) || trigger.Character == '.';
            }

            var providers = _providerManager.GetFilteredProviders(project, roles, trigger, options);
            return providers.Any(p => p.ShouldTriggerCompletion(languageServices, text, caretPosition, trigger, options, passThroughOptions));
>>>>>>> 80a8ce8d
        }

        /// <summary>
        /// Gets the span of the syntax element at the caret position.
        /// This is the most common value used for <see cref="CompletionItem.Span"/>.
        /// </summary>
        /// <param name="text">The document text that completion is occurring within.</param>
        /// <param name="caretPosition">The position of the caret within the text.</param>
        [Obsolete("Not used anymore. CompletionService.GetDefaultCompletionListSpan is used instead.", error: true)]
        public virtual TextSpan GetDefaultItemSpan(SourceText text, int caretPosition)
            => GetDefaultCompletionListSpan(text, caretPosition);

        public virtual TextSpan GetDefaultCompletionListSpan(SourceText text, int caretPosition)
        {
            return CommonCompletionUtilities.GetWordSpan(
<<<<<<< HEAD
                text, caretPosition, c => char.IsLetter(c), c => char.IsLetterOrDigit(c));
        }

        /// <summary>
        /// Gets the completions available at the caret position.
        /// </summary>
        /// <param name="document">The document that completion is occurring within.</param>
        /// <param name="caretPosition">The position of the caret after the triggering action.</param>
        /// <param name="trigger">The triggering action.</param>
        /// <param name="roles">Optional set of roles associated with the editor state.</param>
        /// <param name="options">Optional options that override the default options.</param>
        /// <param name="cancellationToken"></param>
        public abstract Task<CompletionList?> GetCompletionsAsync(
            Document document,
            int caretPosition,
            CompletionTrigger trigger = default,
            ImmutableHashSet<string>? roles = null,
            OptionSet? options = null,
            CancellationToken cancellationToken = default);

        /// <summary>
        /// Gets the completions available at the caret position.
        /// </summary>
        /// <param name="document">The document that completion is occurring within.</param>
        /// <param name="caretPosition">The position of the caret after the triggering action.</param>
        /// <param name="options">The CompletionOptions that override the default options.</param>
        /// <param name="trigger">The triggering action.</param>
        /// <param name="roles">Optional set of roles associated with the editor state.</param>
        /// <param name="cancellationToken"></param>
        internal virtual async Task<CompletionList> GetCompletionsAsync(
             Document document,
             int caretPosition,
             CompletionOptions options,
             OptionSet passThroughOptions,
             CompletionTrigger trigger = default,
             ImmutableHashSet<string>? roles = null,
             CancellationToken cancellationToken = default)
        {
#pragma warning disable RS0030 // Do not use banned APIs
            return await GetCompletionsAsync(document, caretPosition, trigger, roles, passThroughOptions, cancellationToken).ConfigureAwait(false) ?? CompletionList.Empty;
#pragma warning restore
=======
                text, caretPosition, char.IsLetter, char.IsLetterOrDigit);
>>>>>>> 80a8ce8d
        }

        /// <summary>
        /// Gets the description of the item.
        /// </summary>
        /// <param name="document">This will be the  original document that
        /// <paramref name="item"/> was created against.</param>
        /// <param name="item">The item to get the description for.</param>
        /// <param name="cancellationToken"></param>
        public Task<CompletionDescription?> GetDescriptionAsync(
            Document document,
            CompletionItem item,
            CancellationToken cancellationToken = default)
        {
<<<<<<< HEAD
            Debug.Fail("For backwards API compat only, should not be called");

=======
>>>>>>> 80a8ce8d
            // Publicly available options do not affect this API.
            return GetDescriptionAsync(document, item, CompletionOptions.Default, SymbolDescriptionOptions.Default, cancellationToken);
        }

        /// <summary>
        /// Gets the description of the item.
        /// </summary>
        /// <param name="document">This will be the  original document that
        /// <paramref name="item"/> was created against.</param>
        /// <param name="item">The item to get the description for.</param>
        /// <param name="options">Completion options</param>
        /// <param name="displayOptions">Display options</param>
        /// <param name="cancellationToken"></param>
        internal virtual async Task<CompletionDescription?> GetDescriptionAsync(Document document, CompletionItem item, CompletionOptions options, SymbolDescriptionOptions displayOptions, CancellationToken cancellationToken = default)
        {
            var provider = GetProvider(item);
            if (provider is null)
                return CompletionDescription.Empty;

            // We don't need SemanticModel here, just want to make sure it won't get GC'd before CompletionProviders are able to get it.
            (document, var semanticModel) = await GetDocumentWithFrozenPartialSemanticsAsync(document, cancellationToken).ConfigureAwait(false);
            var description = await provider.GetDescriptionAsync(document, item, options, displayOptions, cancellationToken).ConfigureAwait(false);
            GC.KeepAlive(semanticModel);
            return description;
        }

        /// <summary>
        /// Gets the change to be applied when the item is committed.
        /// </summary>
        /// <param name="document">The document that completion is occurring within.</param>
        /// <param name="item">The item to get the change for.</param>
        /// <param name="commitCharacter">The typed character that caused the item to be committed. 
        /// This character may be used as part of the change. 
        /// This value is null when the commit was caused by the [TAB] or [ENTER] keys.</param>
        /// <param name="cancellationToken"></param>
        public virtual async Task<CompletionChange> GetChangeAsync(
            Document document,
            CompletionItem item,
            char? commitCharacter = null,
            CancellationToken cancellationToken = default)
        {
            var provider = GetProvider(item);
            if (provider != null)
            {
                // We don't need SemanticModel here, just want to make sure it won't get GC'd before CompletionProviders are able to get it.
                (document, var semanticModel) = await GetDocumentWithFrozenPartialSemanticsAsync(document, cancellationToken).ConfigureAwait(false);
                var change = await provider.GetChangeAsync(document, item, commitCharacter, cancellationToken).ConfigureAwait(false);
                GC.KeepAlive(semanticModel);
                return change;
            }
            else
            {
                return CompletionChange.Create(new TextChange(item.Span, item.DisplayText));
            }
        }

        /// <summary>
        /// Given a list of completion items that match the current code typed by the user,
        /// returns the item that is considered the best match, and whether or not that
        /// item should be selected or not.
        /// 
        /// itemToFilterText provides the values that each individual completion item should
        /// be filtered against.
        /// </summary>
        public virtual ImmutableArray<CompletionItem> FilterItems(
            Document document,
            ImmutableArray<CompletionItem> items,
            string filterText)
        {
            var helper = CompletionHelper.GetHelper(document);
            var itemsWithPatternMatch = new SegmentedList<(CompletionItem, PatternMatch?)>(items.Select(
                item => (item, helper.GetMatch(item.FilterText, filterText, includeMatchSpans: false, CultureInfo.CurrentCulture))));

            var builder = ImmutableArray.CreateBuilder<CompletionItem>();
            FilterItems(helper, itemsWithPatternMatch, filterText, builder);
            return builder.ToImmutable();
        }

        internal virtual void FilterItems(
           Document document,
           IReadOnlyList<(CompletionItem, PatternMatch?)> itemsWithPatternMatch,
           string filterText,
           IList<CompletionItem> builder)
        {
#pragma warning disable RS0030 // Do not used banned APIs
            // Default implementation just drops the pattern matches and builder, and calls the public overload of FilterItems instead for compatibility.
            builder.AddRange(FilterItems(document, itemsWithPatternMatch.SelectAsArray(item => item.Item1), filterText));
#pragma warning restore RS0030 // Do not used banned APIs
        }

        // The FilterItems method might need to handle a large list of items when import completion is enabled and filter text is
        // very short, i.e. <= 1. Therefore, use pooled list to avoid repeated (potentially LOH) allocations.
        private static readonly ObjectPool<List<(CompletionItem item, PatternMatch? match)>> s_listOfItemMatchPairPool = new(factory: () => new());

        /// <summary>
        /// Determine among the provided items the best match w.r.t. the given filter text, 
        /// those returned would be considered equally good candidates for selection by controller.
        /// </summary>
        internal static void FilterItems(
            CompletionHelper completionHelper,
            IReadOnlyList<(CompletionItem item, PatternMatch? match)> itemsWithPatternMatch,
            string filterText,
            IList<CompletionItem> builder)
        {
            // It's very common for people to type expecting completion to fix up their casing,
            // so if no uppercase characters were typed so far, we'd loosen our standard on comparing items
            // in case-sensitive manner and take into consideration the MatchPriority as well.
            // i.e. when everything else is equal, then if item1 is a better case-sensitive match but item2 has higher 
            // MatchPriority, we consider them equally good match, so the controller will later have a chance to
            // decide which is the best one to select.
            var filterTextContainsNoUpperLetters = true;
            for (var i = 0; i < filterText.Length; ++i)
            {
                if (char.IsUpper(filterText[i]))
                {
                    filterTextContainsNoUpperLetters = false;
                    break;
                }
            }

            // Keep track the highest MatchPriority of all items in the best list.
            var highestMatchPriorityInBest = int.MinValue;
            var bestItems = s_listOfItemMatchPairPool.Allocate();

            // This contains a list of items that are considered equally good match as bestItems except casing,
            // and they have higher MatchPriority than the ones in bestItems (although as a perf optimization we don't
            // actually guarantee this during the process, instead we check the MatchPriority again after the loop.)
            var itemsWithCasingMismatchButHigherMatchPriority = s_listOfItemMatchPairPool.Allocate();

            try
            {
                foreach (var pair in itemsWithPatternMatch)
                {
                    if (bestItems.Count == 0)
                    {
                        // We've found no good items yet.  So this is the best item currently.
                        bestItems.Add(pair);
                        highestMatchPriorityInBest = pair.item.Rules.MatchPriority;
                        continue;
                    }

                    var (bestItem, bestItemMatch) = bestItems[0];
                    var comparison = completionHelper.CompareItems(
                        pair.item, pair.match, bestItem, bestItemMatch, out var onlyDifferInCaseSensitivity);

                    if (comparison == 0)
                    {
                        // This item is as good as the items we've been collecting.  We'll return it and let the controller
                        // decide what to do.  (For example, it will pick the one that has the best MRU index).
                        // Also there's no need to remove items with lower MatchPriority from similarItemsWithHigerMatchPriority
                        // list, we will only add ones with higher value at the end.
                        bestItems.Add(pair);
                        highestMatchPriorityInBest = Math.Max(highestMatchPriorityInBest, pair.item.Rules.MatchPriority);
                    }
                    else if (comparison < 0)
                    {
                        // This item is strictly better than the best items we've found so far.

                        // Switch the references to the two lists to avoid potential of copying multiple elements around.
                        // Now itemsWithCasingMismatchButHigherMatchPriority contains prior best items.
                        (bestItems, itemsWithCasingMismatchButHigherMatchPriority) = (itemsWithCasingMismatchButHigherMatchPriority, bestItems);

                        // However, if this item only better in terms of case-sensitivity, and its MatchPriority is lower than prior best items,
                        // we'd like to save prior best items and consider their MatchPriority later. Otherwise, no need to keep track the prior best items.
                        if (!filterTextContainsNoUpperLetters ||
                            !onlyDifferInCaseSensitivity ||
                            highestMatchPriorityInBest <= pair.item.Rules.MatchPriority)
                        {
                            itemsWithCasingMismatchButHigherMatchPriority.Clear();
                        }

                        bestItems.Clear();
                        bestItems.Add(pair);
                        highestMatchPriorityInBest = pair.item.Rules.MatchPriority;
                    }
                    else
                    {
                        // This item is strictly worse than the ones we've been collecting.
                        // However, if it's only worse in terms of case-sensitivity, and has higher MatchPriority
                        // than all current best items, we'd like to save it and consider its MatchPriority later.
                        if (filterTextContainsNoUpperLetters &&
                            onlyDifferInCaseSensitivity &&
                            pair.item.Rules.MatchPriority > highestMatchPriorityInBest)
                        {
                            itemsWithCasingMismatchButHigherMatchPriority.Add(pair);
                        }
                    }
                }

                // Include those similar items (only worse in terms of case-sensitivity) that have better MatchPriority.
                foreach (var pair in itemsWithCasingMismatchButHigherMatchPriority)
                {
                    if (pair.item.Rules.MatchPriority > highestMatchPriorityInBest)
                    {
                        bestItems.Add(pair);
                    }
                }

                builder.AddRange(bestItems.Select(itemWithPatternMatch => itemWithPatternMatch.item));
            }
            finally
            {
                // Don't call ClearAndFree, which resets the capacity to a default value.
                bestItems.Clear();
                itemsWithCasingMismatchButHigherMatchPriority.Clear();
                s_listOfItemMatchPairPool.Free(bestItems);
                s_listOfItemMatchPairPool.Free(itemsWithCasingMismatchButHigherMatchPriority);
            }
        }

        /// <summary>
        /// Don't call. Used for pre-populating MEF providers only.
        /// </summary>
        internal IEnumerable<Lazy<CompletionProvider, CompletionProviderMetadata>> GetImportedProviders()
            => _providerManager.GetImportedProviders();

        /// <summary>
        /// Don't call. Used for pre-populating NuGet providers only.
        /// </summary>
        internal static ImmutableArray<CompletionProvider> GetProjectCompletionProviders(Project? project)
            => ProviderManager.GetProjectCompletionProviders(project);

        internal CompletionProvider? GetProvider(CompletionItem item)
            => _providerManager.GetProvider(item);

        internal TestAccessor GetTestAccessor()
            => new(this);

        internal readonly struct TestAccessor
        {
            private readonly CompletionService _completionServiceWithProviders;

            public TestAccessor(CompletionService completionServiceWithProviders)
                => _completionServiceWithProviders = completionServiceWithProviders;

            internal ImmutableArray<CompletionProvider> GetAllProviders(ImmutableHashSet<string> roles)
                => _completionServiceWithProviders._providerManager.GetAllProviders(roles);

            internal async Task<CompletionContext> GetContextAsync(
                CompletionProvider provider,
                Document document,
                int position,
                CompletionTrigger triggerInfo,
                CompletionOptions options,
                CancellationToken cancellationToken)
            {
                var text = await document.GetTextAsync(cancellationToken).ConfigureAwait(false);
                var defaultItemSpan = _completionServiceWithProviders.GetDefaultCompletionListSpan(text, position);

                return await CompletionService.GetContextAsync(
                    provider,
                    document,
                    position,
                    triggerInfo,
                    options,
                    defaultItemSpan,
                    sharedContext: null,
                    cancellationToken).ConfigureAwait(false);
            }

            public void SuppressPartialSemantics()
                => _completionServiceWithProviders._suppressPartialSemantics = true;
        }
    }
}<|MERGE_RESOLUTION|>--- conflicted
+++ resolved
@@ -137,10 +137,6 @@
             OptionSet passThroughOptions,
             ImmutableHashSet<string>? roles = null)
         {
-<<<<<<< HEAD
-            Debug.Fail("Backward compat only, should not be called");
-            return ShouldTriggerCompletion(text, caretPosition, trigger, roles, passThroughOptions);
-=======
             if (!options.TriggerOnTyping)
             {
                 return false;
@@ -153,7 +149,6 @@
 
             var providers = _providerManager.GetFilteredProviders(project, roles, trigger, options);
             return providers.Any(p => p.ShouldTriggerCompletion(languageServices, text, caretPosition, trigger, options, passThroughOptions));
->>>>>>> 80a8ce8d
         }
 
         /// <summary>
@@ -169,51 +164,7 @@
         public virtual TextSpan GetDefaultCompletionListSpan(SourceText text, int caretPosition)
         {
             return CommonCompletionUtilities.GetWordSpan(
-<<<<<<< HEAD
-                text, caretPosition, c => char.IsLetter(c), c => char.IsLetterOrDigit(c));
-        }
-
-        /// <summary>
-        /// Gets the completions available at the caret position.
-        /// </summary>
-        /// <param name="document">The document that completion is occurring within.</param>
-        /// <param name="caretPosition">The position of the caret after the triggering action.</param>
-        /// <param name="trigger">The triggering action.</param>
-        /// <param name="roles">Optional set of roles associated with the editor state.</param>
-        /// <param name="options">Optional options that override the default options.</param>
-        /// <param name="cancellationToken"></param>
-        public abstract Task<CompletionList?> GetCompletionsAsync(
-            Document document,
-            int caretPosition,
-            CompletionTrigger trigger = default,
-            ImmutableHashSet<string>? roles = null,
-            OptionSet? options = null,
-            CancellationToken cancellationToken = default);
-
-        /// <summary>
-        /// Gets the completions available at the caret position.
-        /// </summary>
-        /// <param name="document">The document that completion is occurring within.</param>
-        /// <param name="caretPosition">The position of the caret after the triggering action.</param>
-        /// <param name="options">The CompletionOptions that override the default options.</param>
-        /// <param name="trigger">The triggering action.</param>
-        /// <param name="roles">Optional set of roles associated with the editor state.</param>
-        /// <param name="cancellationToken"></param>
-        internal virtual async Task<CompletionList> GetCompletionsAsync(
-             Document document,
-             int caretPosition,
-             CompletionOptions options,
-             OptionSet passThroughOptions,
-             CompletionTrigger trigger = default,
-             ImmutableHashSet<string>? roles = null,
-             CancellationToken cancellationToken = default)
-        {
-#pragma warning disable RS0030 // Do not use banned APIs
-            return await GetCompletionsAsync(document, caretPosition, trigger, roles, passThroughOptions, cancellationToken).ConfigureAwait(false) ?? CompletionList.Empty;
-#pragma warning restore
-=======
                 text, caretPosition, char.IsLetter, char.IsLetterOrDigit);
->>>>>>> 80a8ce8d
         }
 
         /// <summary>
@@ -228,11 +179,6 @@
             CompletionItem item,
             CancellationToken cancellationToken = default)
         {
-<<<<<<< HEAD
-            Debug.Fail("For backwards API compat only, should not be called");
-
-=======
->>>>>>> 80a8ce8d
             // Publicly available options do not affect this API.
             return GetDescriptionAsync(document, item, CompletionOptions.Default, SymbolDescriptionOptions.Default, cancellationToken);
         }
