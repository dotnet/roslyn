--- conflicted
+++ resolved
@@ -127,15 +127,8 @@
                 rules: GetCompletionItemRules(symbols, context));
         }
 
-<<<<<<< HEAD
-        public override Task<CompletionDescription> GetDescriptionAsync(Document document, CompletionItem item, CancellationToken cancellationToken)
-        {
-            return SymbolCompletionItem.GetDescriptionAsync(item, document, cancellationToken);
-        }
-=======
         protected override Task<CompletionDescription> GetDescriptionWorkerAsync(Document document, CompletionItem item, CancellationToken cancellationToken)
             => SymbolCompletionItem.GetDescriptionAsync(item, document, cancellationToken);
->>>>>>> 2a82acab
 
         protected virtual string GetFilterText(ISymbol symbol, string displayText, SyntaxContext context)
         {
