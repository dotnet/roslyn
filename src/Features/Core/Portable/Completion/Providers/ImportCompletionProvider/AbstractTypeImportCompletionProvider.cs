--- conflicted
+++ resolved
@@ -27,15 +27,12 @@
 
         protected abstract ImmutableArray<AliasDeclarationTypeNode> GetAliasDeclarationNodes(SyntaxNode node);
 
-<<<<<<< HEAD
-=======
         protected override void WarmUpCacheInBackground(Document document)
         {
             var typeImportCompletionService = document.GetRequiredLanguageService<ITypeImportCompletionService>();
             typeImportCompletionService.QueueCacheWarmUpTask(document.Project);
         }
 
->>>>>>> 80a8ce8d
         protected override async Task AddCompletionItemsAsync(CompletionContext completionContext, SyntaxContext syntaxContext, HashSet<string> namespacesInScope, CancellationToken cancellationToken)
         {
             using (Logger.LogBlock(FunctionId.Completion_TypeImportCompletionProvider_GetCompletionItemsAsync, cancellationToken))
