﻿// Licensed to the .NET Foundation under one or more agreements.
// The .NET Foundation licenses this file to you under the MIT license.
// See the LICENSE file in the project root for more information.

using System;
using System.Collections.Generic;
using System.Collections.Immutable;
using System.Linq;
using System.Threading;
using System.Threading.Tasks;
using Microsoft.CodeAnalysis;
using Microsoft.CodeAnalysis.Collections;
using Microsoft.CodeAnalysis.FindSymbols;
using Microsoft.CodeAnalysis.PooledObjects;
using Microsoft.CodeAnalysis.Shared.Extensions;
using Microsoft.CodeAnalysis.Shared.Extensions.ContextQuery;
using Microsoft.CodeAnalysis.Shared.TestHooks;
using Roslyn.Utilities;

using static Microsoft.CodeAnalysis.Shared.Utilities.EditorBrowsableHelpers;

namespace Microsoft.CodeAnalysis.Completion.Providers
{
    internal abstract partial class AbstractTypeImportCompletionService : ITypeImportCompletionService
    {
        private IImportCompletionCacheService<TypeImportCompletionCacheEntry, TypeImportCompletionCacheEntry> CacheService { get; }

        protected abstract string GenericTypeSuffix { get; }

        protected abstract bool IsCaseSensitive { get; }

        protected abstract string Language { get; }

        internal AbstractTypeImportCompletionService(Workspace workspace)
        {
            CacheService = workspace.Services.GetRequiredService<IImportCompletionCacheService<TypeImportCompletionCacheEntry, TypeImportCompletionCacheEntry>>();
        }

        public void QueueCacheWarmUpTask(Project project)
        {
            CacheService.WorkQueue.AddWork(project);
        }

        public async Task<(ImmutableArray<ImmutableArray<CompletionItem>>, bool)> GetAllTopLevelTypesAsync(
            Project currentProject,
            SyntaxContext syntaxContext,
            bool forceCacheCreation,
            CompletionOptions options,
            CancellationToken cancellationToken)
        {
            var (getCacheResults, isPartialResult) = await GetCacheEntriesAsync(currentProject, forceCacheCreation, cancellationToken).ConfigureAwait(false);
<<<<<<< HEAD

            if (isPartialResult)
            {
                // We use a very simple approach to build the cache in the background:
                // queue a new task only if the previous task is completed, regardless of what
                // that task is doing.
                lock (s_gate)
                {
                    if (s_cachingTask.IsCompleted)
                    {
                        // When building cache in the background, make sure we always use latest snapshot with full semantic
                        var projectId = currentProject.Id;
                        var workspace = currentProject.Solution.Workspace;
                        s_cachingTask = Task.Run(() => WarmUpCacheAsync(workspace.CurrentSolution.GetProject(projectId), CancellationToken.None), CancellationToken.None);
                    }
                }
            }
=======
>>>>>>> 80a8ce8d

            var currentCompilation = await currentProject.GetRequiredCompilationAsync(cancellationToken).ConfigureAwait(false);
            return (getCacheResults.SelectAsArray(GetItemsFromCacheResult), isPartialResult);

<<<<<<< HEAD
            ImmutableArray<CompletionItem> GetItemsFromCacheResult(GetCacheResult cacheResult)
            {
                return cacheResult.Entry.GetItemsForContext(
                         Language,
                         GenericTypeSuffix,
                         currentCompilation.Assembly.IsSameAssemblyOrHasFriendAccessTo(cacheResult.Assembly),
                         syntaxContext.IsAttributeNameContext,
                         IsCaseSensitive,
                         options.HideAdvancedMembers);
            }
        }

        private async Task<(ImmutableArray<GetCacheResult> results, bool isPartial)> GetCacheEntriesAsync(Project currentProject, bool forceCacheCreation, CancellationToken cancellationToken)
        {
            var isPartialResult = false;
            var _ = ArrayBuilder<GetCacheResult>.GetInstance(out var builder);

            var currentCompilation = await currentProject.GetRequiredCompilationAsync(cancellationToken).ConfigureAwait(false);
            var editorBrowsableInfo = new Lazy<EditorBrowsableInfo>(() => new EditorBrowsableInfo(currentCompilation));

            var cacheResult = await GetCacheForProjectAsync(currentProject, forceCacheCreation: true, editorBrowsableInfo, cancellationToken).ConfigureAwait(false);

            // We always force create a cache for current project.
            Contract.ThrowIfFalse(cacheResult.HasValue);
            builder.Add(cacheResult.Value);
=======
            ImmutableArray<CompletionItem> GetItemsFromCacheResult(TypeImportCompletionCacheEntry cacheEntry)
                => cacheEntry.GetItemsForContext(
                    currentCompilation,
                    Language,
                    GenericTypeSuffix,
                    syntaxContext.IsAttributeNameContext,
                    IsCaseSensitive,
                    options.HideAdvancedMembers);
        }

        private async Task<(ImmutableArray<TypeImportCompletionCacheEntry> results, bool isPartial)> GetCacheEntriesAsync(Project currentProject, bool forceCacheCreation, CancellationToken cancellationToken)
        {
            try
            {
                var isPartialResult = false;
                using var _1 = ArrayBuilder<TypeImportCompletionCacheEntry>.GetInstance(out var resultBuilder);
                using var _2 = ArrayBuilder<Project>.GetInstance(out var projectsBuilder);
                using var _3 = PooledHashSet<ProjectId>.GetInstance(out var nonGlobalAliasedProjectReferencesSet);

                var solution = currentProject.Solution;
                var graph = solution.GetProjectDependencyGraph();
                var referencedProjects = graph.GetProjectsThatThisProjectTransitivelyDependsOn(currentProject.Id).Select(solution.GetRequiredProject).Where(p => p.SupportsCompilation);
>>>>>>> 80a8ce8d

                projectsBuilder.Add(currentProject);
                projectsBuilder.AddRange(referencedProjects);
                nonGlobalAliasedProjectReferencesSet.AddRange(currentProject.ProjectReferences.Where(pr => !HasGlobalAlias(pr.Aliases)).Select(pr => pr.ProjectId));

                foreach (var project in projectsBuilder)
                {
                    var projectId = project.Id;
                    if (nonGlobalAliasedProjectReferencesSet.Contains(projectId))
                        continue;

                    if (forceCacheCreation)
                    {
                        var upToDateCacheEntry = await GetUpToDateCacheForProjectAsync(project, cancellationToken).ConfigureAwait(false);
                        resultBuilder.Add(upToDateCacheEntry);
                    }
                    else if (CacheService.ProjectItemsCache.TryGetValue(projectId, out var cacheEntry))
                    {
                        resultBuilder.Add(cacheEntry);
                    }
                    else
                    {
                        isPartialResult = true;
                    }
                }

                var originCompilation = await currentProject.GetRequiredCompilationAsync(cancellationToken).ConfigureAwait(false);
                var editorBrowsableInfo = new Lazy<EditorBrowsableInfo>(() => new EditorBrowsableInfo(originCompilation));
                foreach (var peReference in currentProject.MetadataReferences.OfType<PortableExecutableReference>())
                {
                    // Can't cache items for reference with null key. We don't want risk potential perf regression by 
                    // making those items repeatedly, so simply not returning anything from this assembly, until 
                    // we have a better understanding on this scenario.
                    var peReferenceKey = GetPEReferenceCacheKey(peReference);
                    if (peReferenceKey is null || !HasGlobalAlias(peReference.Properties.Aliases))
                        continue;

                    if (forceCacheCreation)
                    {
                        if (TryGetUpToDateCacheForPEReference(originCompilation, solution, editorBrowsableInfo.Value, peReference, cancellationToken, out var upToDateCacheEntry))
                        {
                            resultBuilder.Add(upToDateCacheEntry);
                        }
                    }
                    else if (CacheService.PEItemsCache.TryGetValue(peReferenceKey, out var cacheEntry))
                    {
                        resultBuilder.Add(cacheEntry);
                    }
                    else
                    {
                        isPartialResult = true;
                    }
                }

<<<<<<< HEAD
            return (builder.ToImmutable(), isPartialResult);
=======
                return (resultBuilder.ToImmutable(), isPartialResult);
            }
            finally
            {
                if (!forceCacheCreation)
                    CacheService.WorkQueue.AddWork(currentProject);
            }
        }
>>>>>>> 80a8ce8d

        public static async ValueTask BatchUpdateCacheAsync(ImmutableSegmentedList<Project> projects, CancellationToken cancellationToken)
        {
            var latestProjects = CompletionUtilities.GetDistinctProjectsFromLatestSolutionSnapshot(projects);
            foreach (var project in latestProjects)
            {
                cancellationToken.ThrowIfCancellationRequested();
                var service = (AbstractTypeImportCompletionService)project.GetRequiredLanguageService<ITypeImportCompletionService>();
                _ = await service.GetCacheEntriesAsync(project, forceCacheCreation: true, cancellationToken).ConfigureAwait(false);
            }
        }

        private static bool HasGlobalAlias(ImmutableArray<string> aliases)
            => aliases.IsEmpty || aliases.Any(static alias => alias == MetadataReferenceProperties.GlobalAlias);

        private static string? GetPEReferenceCacheKey(PortableExecutableReference peReference)
            => peReference.FilePath ?? peReference.Display;

        /// <summary>
        /// Get appropriate completion items for all the visible top level types from given project. 
        /// This method is intended to be used for getting types from source only, so the project must support compilation. 
        /// For getting types from PE, use <see cref="TryGetUpToDateCacheForPEReference"/>.
        /// </summary>
        private async Task<TypeImportCompletionCacheEntry> GetUpToDateCacheForProjectAsync(Project project, CancellationToken cancellationToken)
        {
            // Since we only need top level types from source, therefore we only care if source symbol checksum changes.
            var checksum = await SymbolTreeInfo.GetSourceSymbolsChecksumAsync(project, cancellationToken).ConfigureAwait(false);
            var compilation = await project.GetRequiredCompilationAsync(cancellationToken).ConfigureAwait(false);

            return CreateCacheWorker(
                project.Id,
                compilation.Assembly,
                checksum,
                CacheService.ProjectItemsCache,
                new EditorBrowsableInfo(compilation),
                cancellationToken);
        }

        /// <summary>
        /// Get appropriate completion items for all the visible top level types from given PE reference.
        /// </summary>
        private bool TryGetUpToDateCacheForPEReference(
            Compilation originCompilation,
            Solution solution,
            EditorBrowsableInfo editorBrowsableInfo,
            PortableExecutableReference peReference,
            CancellationToken cancellationToken,
            out TypeImportCompletionCacheEntry cacheEntry)
        {
            if (originCompilation.GetAssemblyOrModuleSymbol(peReference) is not IAssemblySymbol assemblySymbol)
            {
                cacheEntry = default;
                return false;
            }
            else
            {
                cacheEntry = CreateCacheWorker(
                    GetPEReferenceCacheKey(peReference)!,
                    assemblySymbol,
                    checksum: SymbolTreeInfo.GetMetadataChecksum(solution, peReference, cancellationToken),
                    CacheService.PEItemsCache,
                    editorBrowsableInfo,
                    cancellationToken);
                return true;
            }
        }

        private TypeImportCompletionCacheEntry CreateCacheWorker<TKey>(
            TKey key,
            IAssemblySymbol assembly,
            Checksum checksum,
            IDictionary<TKey, TypeImportCompletionCacheEntry> cache,
            EditorBrowsableInfo editorBrowsableInfo,
            CancellationToken cancellationToken)
            where TKey : notnull
        {
            // Cache hit
            if (cache.TryGetValue(key, out var cacheEntry) && cacheEntry.Checksum == checksum)
            {
                return cacheEntry;
            }

            using var builder = new TypeImportCompletionCacheEntry.Builder(SymbolKey.Create(assembly, cancellationToken), checksum, Language, GenericTypeSuffix, editorBrowsableInfo);
            GetCompletionItemsForTopLevelTypeDeclarations(assembly.GlobalNamespace, builder, cancellationToken);
            cacheEntry = builder.ToReferenceCacheEntry();
            cache[key] = cacheEntry;

            return cacheEntry;
        }

        private static void GetCompletionItemsForTopLevelTypeDeclarations(
            INamespaceSymbol rootNamespaceSymbol,
            TypeImportCompletionCacheEntry.Builder builder,
            CancellationToken cancellationToken)
        {
            VisitNamespace(rootNamespaceSymbol, containingNamespace: null, builder, cancellationToken);
            return;

            static void VisitNamespace(
                INamespaceSymbol symbol,
                string? containingNamespace,
                TypeImportCompletionCacheEntry.Builder builder,
                CancellationToken cancellationToken)
            {
                cancellationToken.ThrowIfCancellationRequested();
                containingNamespace = CompletionHelper.ConcatNamespace(containingNamespace, symbol.Name);

                foreach (var memberNamespace in symbol.GetNamespaceMembers())
                {
                    VisitNamespace(memberNamespace, containingNamespace, builder, cancellationToken);
                }

                using var _ = PooledDictionary<string, TypeOverloadInfo>.GetInstance(out var overloads);
                var types = symbol.GetTypeMembers();

                // Iterate over all top level internal and public types, keep track of "type overloads".
                foreach (var type in types)
                {
                    // No need to check accessibility here, since top level types can only be internal or public.
                    if (type.CanBeReferencedByName)
                    {
                        overloads.TryGetValue(type.Name, out var overloadInfo);
                        overloads[type.Name] = overloadInfo.Aggregate(type);
                    }
                }

                foreach (var pair in overloads)
                {
                    var overloadInfo = pair.Value;

                    // Create CompletionItem for non-generic type overload, if exists.
                    if (overloadInfo.NonGenericOverload != null)
                    {
                        builder.AddItem(
                            overloadInfo.NonGenericOverload,
                            containingNamespace,
                            overloadInfo.NonGenericOverload.DeclaredAccessibility == Accessibility.Public);
                    }

                    // Create one CompletionItem for all generic type overloads, if there's any.
                    // For simplicity, we always show the type symbol with lowest arity in CompletionDescription
                    // and without displaying the total number of overloads.
                    if (overloadInfo.BestGenericOverload != null)
                    {
                        // If any of the generic overloads is public, then the completion item is considered public.
                        builder.AddItem(
                            overloadInfo.BestGenericOverload,
                            containingNamespace,
                            overloadInfo.ContainsPublicGenericOverload);
                    }
                }
            }
        }

        private readonly struct TypeOverloadInfo
        {
            public TypeOverloadInfo(INamedTypeSymbol nonGenericOverload, INamedTypeSymbol bestGenericOverload, bool containsPublicGenericOverload)
            {
                NonGenericOverload = nonGenericOverload;
                BestGenericOverload = bestGenericOverload;
                ContainsPublicGenericOverload = containsPublicGenericOverload;
            }

            public INamedTypeSymbol NonGenericOverload { get; }

            // Generic with fewest type parameters is considered best symbol to show in description.
            public INamedTypeSymbol BestGenericOverload { get; }

            public bool ContainsPublicGenericOverload { get; }

            public TypeOverloadInfo Aggregate(INamedTypeSymbol type)
            {
                if (type.Arity == 0)
                {
                    return new TypeOverloadInfo(nonGenericOverload: type, BestGenericOverload, ContainsPublicGenericOverload);
                }

                // We consider generic with fewer type parameters better symbol to show in description
                var newBestGenericOverload = BestGenericOverload == null || type.Arity < BestGenericOverload.Arity
                    ? type
                    : BestGenericOverload;

                var newContainsPublicGenericOverload = type.DeclaredAccessibility >= Accessibility.Public || ContainsPublicGenericOverload;

                return new TypeOverloadInfo(NonGenericOverload, newBestGenericOverload, newContainsPublicGenericOverload);
            }
        }
    }
}<|MERGE_RESOLUTION|>--- conflicted
+++ resolved
@@ -49,57 +49,10 @@
             CancellationToken cancellationToken)
         {
             var (getCacheResults, isPartialResult) = await GetCacheEntriesAsync(currentProject, forceCacheCreation, cancellationToken).ConfigureAwait(false);
-<<<<<<< HEAD
-
-            if (isPartialResult)
-            {
-                // We use a very simple approach to build the cache in the background:
-                // queue a new task only if the previous task is completed, regardless of what
-                // that task is doing.
-                lock (s_gate)
-                {
-                    if (s_cachingTask.IsCompleted)
-                    {
-                        // When building cache in the background, make sure we always use latest snapshot with full semantic
-                        var projectId = currentProject.Id;
-                        var workspace = currentProject.Solution.Workspace;
-                        s_cachingTask = Task.Run(() => WarmUpCacheAsync(workspace.CurrentSolution.GetProject(projectId), CancellationToken.None), CancellationToken.None);
-                    }
-                }
-            }
-=======
->>>>>>> 80a8ce8d
 
             var currentCompilation = await currentProject.GetRequiredCompilationAsync(cancellationToken).ConfigureAwait(false);
             return (getCacheResults.SelectAsArray(GetItemsFromCacheResult), isPartialResult);
 
-<<<<<<< HEAD
-            ImmutableArray<CompletionItem> GetItemsFromCacheResult(GetCacheResult cacheResult)
-            {
-                return cacheResult.Entry.GetItemsForContext(
-                         Language,
-                         GenericTypeSuffix,
-                         currentCompilation.Assembly.IsSameAssemblyOrHasFriendAccessTo(cacheResult.Assembly),
-                         syntaxContext.IsAttributeNameContext,
-                         IsCaseSensitive,
-                         options.HideAdvancedMembers);
-            }
-        }
-
-        private async Task<(ImmutableArray<GetCacheResult> results, bool isPartial)> GetCacheEntriesAsync(Project currentProject, bool forceCacheCreation, CancellationToken cancellationToken)
-        {
-            var isPartialResult = false;
-            var _ = ArrayBuilder<GetCacheResult>.GetInstance(out var builder);
-
-            var currentCompilation = await currentProject.GetRequiredCompilationAsync(cancellationToken).ConfigureAwait(false);
-            var editorBrowsableInfo = new Lazy<EditorBrowsableInfo>(() => new EditorBrowsableInfo(currentCompilation));
-
-            var cacheResult = await GetCacheForProjectAsync(currentProject, forceCacheCreation: true, editorBrowsableInfo, cancellationToken).ConfigureAwait(false);
-
-            // We always force create a cache for current project.
-            Contract.ThrowIfFalse(cacheResult.HasValue);
-            builder.Add(cacheResult.Value);
-=======
             ImmutableArray<CompletionItem> GetItemsFromCacheResult(TypeImportCompletionCacheEntry cacheEntry)
                 => cacheEntry.GetItemsForContext(
                     currentCompilation,
@@ -122,7 +75,6 @@
                 var solution = currentProject.Solution;
                 var graph = solution.GetProjectDependencyGraph();
                 var referencedProjects = graph.GetProjectsThatThisProjectTransitivelyDependsOn(currentProject.Id).Select(solution.GetRequiredProject).Where(p => p.SupportsCompilation);
->>>>>>> 80a8ce8d
 
                 projectsBuilder.Add(currentProject);
                 projectsBuilder.AddRange(referencedProjects);
@@ -177,9 +129,6 @@
                     }
                 }
 
-<<<<<<< HEAD
-            return (builder.ToImmutable(), isPartialResult);
-=======
                 return (resultBuilder.ToImmutable(), isPartialResult);
             }
             finally
@@ -188,7 +137,6 @@
                     CacheService.WorkQueue.AddWork(currentProject);
             }
         }
->>>>>>> 80a8ce8d
 
         public static async ValueTask BatchUpdateCacheAsync(ImmutableSegmentedList<Project> projects, CancellationToken cancellationToken)
         {
