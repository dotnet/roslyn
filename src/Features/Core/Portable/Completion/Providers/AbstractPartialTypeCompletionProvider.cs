﻿// Copyright (c) Microsoft.  All Rights Reserved.  Licensed under the Apache License, Version 2.0.  See License.txt in the project root for license information.

using System;
using System.Collections.Generic;
using System.Collections.Immutable;
using System.Linq;
using System.Threading;
using System.Threading.Tasks;
<<<<<<< HEAD
using Microsoft.CodeAnalysis.Options;
=======
using Microsoft.CodeAnalysis.ErrorReporting;
>>>>>>> 469fc641
using Microsoft.CodeAnalysis.Shared.Extensions;
using Microsoft.CodeAnalysis.Shared.Extensions.ContextQuery;
using Microsoft.CodeAnalysis.Text;
using Roslyn.Utilities;

namespace Microsoft.CodeAnalysis.Completion.Providers
{
    internal abstract partial class AbstractPartialTypeCompletionProvider : CommonCompletionProvider
    {
        private readonly AbstractSymbolCompletionFormat _format;

        protected AbstractPartialTypeCompletionProvider(AbstractSymbolCompletionFormat format)
        {
            if (format == null)
            {
                throw new ArgumentNullException(nameof(format));
            }

            _format = format;
        }

        public async sealed override Task ProvideCompletionsAsync(CompletionContext completionContext)
        {
<<<<<<< HEAD
            var document = completionContext.Document;
            var position = completionContext.Position;
            var options = completionContext.Options;
            var cancellationToken = completionContext.CancellationToken;

            var tree = await document.GetSyntaxTreeAsync(cancellationToken).ConfigureAwait(false);
            var node = GetPartialTypeSyntaxNode(tree, position, cancellationToken);

            if (node != null)
=======
            try
>>>>>>> 469fc641
            {
                var document = completionContext.Document;
                var position = completionContext.Position;
                var cancellationToken = completionContext.CancellationToken;

                var tree = await document.GetSyntaxTreeAsync(cancellationToken).ConfigureAwait(false);
                var node = GetPartialTypeSyntaxNode(tree, position, cancellationToken);

                if (node != null)
                {
<<<<<<< HEAD
                    var symbols = LookupCandidateSymbols(syntaxContext, declaredSymbol, cancellationToken);
                    var items = symbols?.Select(s => CreateCompletionItem(s, syntaxContext, options));
=======
                    var semanticModel = await document.GetSemanticModelForNodeAsync(node, cancellationToken).ConfigureAwait(false);
                    var syntaxContext = await CreateSyntaxContextAsync(document, semanticModel, position, cancellationToken).ConfigureAwait(false);
>>>>>>> 469fc641

                    if (semanticModel.GetDeclaredSymbol(node, cancellationToken) is INamedTypeSymbol declaredSymbol)
                    {
                        var symbols = LookupCandidateSymbols(syntaxContext, declaredSymbol, cancellationToken);
                        var items = symbols?.Select(s => CreateCompletionItem(s, syntaxContext));

                        if (items != null)
                        {
                            completionContext.AddItems(items);
                        }
                    }
                }
            }
            catch (Exception e) when (FatalError.ReportWithoutCrashUnlessCanceled(e))
            {
                // nop
            }
        }

        private CompletionItem CreateCompletionItem(
            INamedTypeSymbol symbol, SyntaxContext context, OptionSet options)
        {
            var displayAndInsertionText = _format.GetMinimalDisplayAndInsertionText(symbol, context, options);

            return SymbolCompletionItem.CreateWithSymbolId(
                displayText: displayAndInsertionText.displayText,
                insertionText: displayAndInsertionText.insertionText,
                symbols: ImmutableArray.Create(symbol),
                contextPosition: context.Position,
                rules: CompletionItemRules.Default);
        }

        protected abstract Task<SyntaxContext> CreateSyntaxContextAsync(
            Document document,
            SemanticModel semanticModel,
            int position,
            CancellationToken cancellationToken);

        protected abstract SyntaxNode GetPartialTypeSyntaxNode(SyntaxTree tree, int position, CancellationToken cancellationToken);

        protected virtual IEnumerable<INamedTypeSymbol> LookupCandidateSymbols(SyntaxContext context, INamedTypeSymbol declaredSymbol, CancellationToken cancellationToken)
        {
            if (declaredSymbol == null)
            {
                throw new ArgumentNullException(nameof(declaredSymbol));
            }

            SemanticModel semanticModel = context.SemanticModel;

            INamespaceOrTypeSymbol containingSymbol = declaredSymbol.ContainingSymbol as INamespaceOrTypeSymbol;

            if (containingSymbol == null)
            {
                return SpecializedCollections.EmptyEnumerable<INamedTypeSymbol>();
            }

            return semanticModel.LookupNamespacesAndTypes(context.Position, containingSymbol)
                                .OfType<INamedTypeSymbol>()
                                .Where(symbol => declaredSymbol.TypeKind == symbol.TypeKind &&
                                                 NotNewDeclaredMember(symbol, context) &&
                                                 InSameProject(symbol, semanticModel.Compilation));
        }

        private static bool InSameProject(INamedTypeSymbol symbol, Compilation compilation)
        {
            return symbol.DeclaringSyntaxReferences.Any(r => compilation.SyntaxTrees.Contains(r.SyntaxTree));
        }

        private static bool NotNewDeclaredMember(INamedTypeSymbol symbol, SyntaxContext context)
        {
            return symbol.DeclaringSyntaxReferences
                         .Select(reference => reference.GetSyntax())
                         .Any(node => !(node.SyntaxTree == context.SyntaxTree && node.Span.IntersectsWith(context.Position)));
        }

        protected override Task<CompletionDescription> GetDescriptionWorkerAsync(Document document, CompletionItem item, CancellationToken cancellationToken)
            => SymbolCompletionItem.GetDescriptionAsync(item, document, cancellationToken);

        public override Task<TextChange?> GetTextChangeAsync(Document document, CompletionItem selectedItem, char? ch, CancellationToken cancellationToken)
        {
            var insertionText = _format.GetInsertionTextAtInsertionTime(selectedItem, ch);
            return Task.FromResult<TextChange?>(new TextChange(selectedItem.Span, insertionText));
        }
    }
}<|MERGE_RESOLUTION|>--- conflicted
+++ resolved
@@ -6,11 +6,8 @@
 using System.Linq;
 using System.Threading;
 using System.Threading.Tasks;
-<<<<<<< HEAD
+using Microsoft.CodeAnalysis.ErrorReporting;
 using Microsoft.CodeAnalysis.Options;
-=======
-using Microsoft.CodeAnalysis.ErrorReporting;
->>>>>>> 469fc641
 using Microsoft.CodeAnalysis.Shared.Extensions;
 using Microsoft.CodeAnalysis.Shared.Extensions.ContextQuery;
 using Microsoft.CodeAnalysis.Text;
@@ -34,22 +31,11 @@
 
         public async sealed override Task ProvideCompletionsAsync(CompletionContext completionContext)
         {
-<<<<<<< HEAD
-            var document = completionContext.Document;
-            var position = completionContext.Position;
-            var options = completionContext.Options;
-            var cancellationToken = completionContext.CancellationToken;
-
-            var tree = await document.GetSyntaxTreeAsync(cancellationToken).ConfigureAwait(false);
-            var node = GetPartialTypeSyntaxNode(tree, position, cancellationToken);
-
-            if (node != null)
-=======
             try
->>>>>>> 469fc641
             {
                 var document = completionContext.Document;
                 var position = completionContext.Position;
+                var options = completionContext.Options;
                 var cancellationToken = completionContext.CancellationToken;
 
                 var tree = await document.GetSyntaxTreeAsync(cancellationToken).ConfigureAwait(false);
@@ -57,18 +43,13 @@
 
                 if (node != null)
                 {
-<<<<<<< HEAD
-                    var symbols = LookupCandidateSymbols(syntaxContext, declaredSymbol, cancellationToken);
-                    var items = symbols?.Select(s => CreateCompletionItem(s, syntaxContext, options));
-=======
                     var semanticModel = await document.GetSemanticModelForNodeAsync(node, cancellationToken).ConfigureAwait(false);
                     var syntaxContext = await CreateSyntaxContextAsync(document, semanticModel, position, cancellationToken).ConfigureAwait(false);
->>>>>>> 469fc641
 
                     if (semanticModel.GetDeclaredSymbol(node, cancellationToken) is INamedTypeSymbol declaredSymbol)
                     {
                         var symbols = LookupCandidateSymbols(syntaxContext, declaredSymbol, cancellationToken);
-                        var items = symbols?.Select(s => CreateCompletionItem(s, syntaxContext));
+                        var items = symbols?.Select(s => CreateCompletionItem(s, syntaxContext, options));
 
                         if (items != null)
                         {
