--- conflicted
+++ resolved
@@ -378,11 +378,7 @@
             {
                 var existingItem = sameNamedItems[i];
 
-<<<<<<< HEAD
-                Contract.Assert(item.GetEntireDisplayText() == existingItem.GetEntireDisplayText());
-=======
-                Debug.Assert(item.DisplayText == existingItem.DisplayText);
->>>>>>> 5d847da0
+                Debug.Assert(item.GetEntireDisplayText() == existingItem.GetEntireDisplayText());
 
                 if (ItemsMatch(item, existingItem))
                 {
