﻿// Licensed to the .NET Foundation under one or more agreements.
// The .NET Foundation licenses this file to you under the MIT license.
// See the LICENSE file in the project root for more information.

using System;
using System.Collections.Generic;
using System.Collections.Immutable;
using System.Diagnostics;
using System.Linq;
using System.Threading;
using System.Threading.Tasks;
using Microsoft.CodeAnalysis;
using Microsoft.CodeAnalysis.Completion.Providers;
using Microsoft.CodeAnalysis.Host;
using Microsoft.CodeAnalysis.LanguageServices;
using Microsoft.CodeAnalysis.Options;
using Microsoft.CodeAnalysis.PooledObjects;
using Microsoft.CodeAnalysis.Shared.Extensions;
using Microsoft.CodeAnalysis.Text;
using Roslyn.Utilities;

namespace Microsoft.CodeAnalysis.Completion
{
    /// <summary>
    /// A subtype of <see cref="CompletionService"/> that aggregates completions from one or more <see cref="CompletionProvider"/>s.
    /// </summary>
    public abstract partial class CompletionServiceWithProviders : CompletionService
    {
        private readonly Workspace _workspace;
        private readonly ProviderManager _providerManager;

        /// <summary>
        /// Test-only switch.
        /// </summary>
        private bool _suppressPartialSemantics;

        internal CompletionServiceWithProviders(Workspace workspace)
        {
            _workspace = workspace;
            _providerManager = new(this);
        }

        /// <summary>
        /// Backward compatibility only.
        /// </summary>
        public sealed override CompletionRules GetRules()
        {
            Debug.Fail("For backwards API compat only, should not be called");

            // Publicly available options do not affect this API.
            return GetRules(CompletionOptions.Default);
        }

        /// <summary>
        /// Returns the providers always available to the service.
        /// This does not included providers imported via MEF composition.
        /// </summary>
        [Obsolete("Built-in providers will be ignored in a future release, please make them MEF exports instead.")]
        protected virtual ImmutableArray<CompletionProvider> GetBuiltInProviders()
            => ImmutableArray<CompletionProvider>.Empty;

        internal IEnumerable<Lazy<CompletionProvider, CompletionProviderMetadata>> GetImportedProviders()
            => _providerManager.GetImportedProviders();

        protected ImmutableArray<CompletionProvider> GetProviders(ImmutableHashSet<string>? roles)
            => _providerManager.GetProviders(roles);

        protected virtual ImmutableArray<CompletionProvider> GetProviders(ImmutableHashSet<string>? roles, CompletionTrigger trigger)
            => GetProviders(roles);

        protected internal CompletionProvider? GetProvider(CompletionItem item)
<<<<<<< HEAD
            => _providerManager.GetProvider(item);
=======
        {
            CompletionProvider? provider = null;

            if (item.ProviderName != null)
            {
                lock (_gate)
                {
                    provider = _nameToProvider.GetOrAdd(item.ProviderName, _getProviderByName);
                }
            }

            return provider;
        }

        private CompletionProvider? GetProviderByName(string providerName)
        {
            var providers = GetAllProviders(roles: ImmutableHashSet<string>.Empty);
            return providers.FirstOrDefault(p => p.Name == providerName);
        }

        public override async Task<CompletionList?> GetCompletionsAsync(
            Document document,
            int caretPosition,
            CompletionTrigger trigger,
            ImmutableHashSet<string>? roles,
            OptionSet? options,
            CancellationToken cancellationToken)
        {
            // Publicly available options do not affect this API.
            var completionOptions = CompletionOptions.Default;
            var (completionList, _) = await GetCompletionsWithAvailabilityOfExpandedItemsAsync(document, caretPosition, trigger, roles, completionOptions, cancellationToken).ConfigureAwait(false);
            return completionList;
        }
>>>>>>> 62ef6c07

        /// <summary>
        /// Returns a document with frozen partial semantic unless we already have a complete compilation available.
        /// Getting full semantic could be costly in certain scenarios and would cause significant delay in completion. 
        /// In most cases we'd still end up with complete document, but we'd consider it an acceptable trade-off even when 
        /// we get into this transient state.
        /// </summary>
        private async Task<(Document document, SemanticModel? semanticModel)> GetDocumentWithFrozenPartialSemanticsAsync(Document document, CancellationToken cancellationToken)
        {
            if (_suppressPartialSemantics)
            {
                return (document, await document.GetRequiredSemanticModelAsync(cancellationToken).ConfigureAwait(false));
            }

            return await document.GetPartialSemanticModelAsync(cancellationToken).ConfigureAwait(false);
        }

        public override async Task<CompletionList?> GetCompletionsAsync(
            Document document,
            int caretPosition,
            CompletionTrigger trigger,
            ImmutableHashSet<string>? roles,
            OptionSet? options,
            CancellationToken cancellationToken)
        {
            var completionOptions = CompletionOptions.From(options ?? document.Project.Solution.Options, document.Project.Language);
            return await GetCompletionsWithAvailabilityOfExpandedItemsAsync(document, caretPosition, completionOptions, trigger, roles, cancellationToken).ConfigureAwait(false);
        }

        private protected async Task<CompletionList> GetCompletionsWithAvailabilityOfExpandedItemsAsync(
            Document document,
            int caretPosition,
            CompletionOptions options,
            CompletionTrigger trigger,
            ImmutableHashSet<string>? roles,
            CancellationToken cancellationToken)
        {
            // We don't need SemanticModel here, just want to make sure it won't get GC'd before CompletionProviders are able to get it.
            (document, var semanticModel) = await GetDocumentWithFrozenPartialSemanticsAsync(document, cancellationToken).ConfigureAwait(false);

            var text = await document.GetTextAsync(cancellationToken).ConfigureAwait(false);
            var defaultItemSpan = GetDefaultCompletionListSpan(text, caretPosition);

            var providers = _providerManager.GetFilteredProviders(document.Project, roles, trigger, options);

            // Phase 1: Completion Providers decide if they are triggered based on textual analysis
            // Phase 2: Completion Providers use syntax to confirm they are triggered, or decide they are not actually triggered and should become an augmenting provider
            // Phase 3: Triggered Providers are asked for items
            // Phase 4: If any items were provided, all augmenting providers are asked for items
            // This allows a provider to be textually triggered but later decide to be an augmenting provider based on deeper syntactic analysis.

            var triggeredProviders = GetTriggeredProviders(document, providers, caretPosition, options, trigger, roles, text);

            var additionalAugmentingProviders = await GetAugmentingProviders(document, triggeredProviders, caretPosition, trigger, options, cancellationToken).ConfigureAwait(false);
            triggeredProviders = triggeredProviders.Except(additionalAugmentingProviders).ToImmutableArray();

            // Now, ask all the triggered providers, in parallel, to populate a completion context.
            // Note: we keep any context with items *or* with a suggested item.  
            var triggeredContexts = await ComputeNonEmptyCompletionContextsAsync(
                document, caretPosition, trigger, options, defaultItemSpan, triggeredProviders, cancellationToken).ConfigureAwait(false);

            // Nothing to do if we didn't even get any regular items back (i.e. 0 items or suggestion item only.)
            if (!triggeredContexts.Any(cc => cc.Items.Count > 0))
                return CompletionList.Empty;

            // See if there were completion contexts provided that were exclusive. If so, then
            // that's all we'll return.
            var exclusiveContexts = triggeredContexts.Where(t => t.IsExclusive).ToImmutableArray();
            if (!exclusiveContexts.IsEmpty)
                return MergeAndPruneCompletionLists(exclusiveContexts, defaultItemSpan, options, isExclusive: true);

            // Great!  We had some items.  Now we want to see if any of the other providers 
            // would like to augment the completion list.  For example, we might trigger
            // enum-completion on space.  If enum completion results in any items, then 
            // we'll want to augment the list with all the regular symbol completion items.
            var augmentingProviders = providers.Except(triggeredProviders).ToImmutableArray();

            var augmentingContexts = await ComputeNonEmptyCompletionContextsAsync(
                document, caretPosition, trigger, options, defaultItemSpan, augmentingProviders, cancellationToken).ConfigureAwait(false);

            GC.KeepAlive(semanticModel);

            // Providers are ordered, but we processed them in our own order.  Ensure that the
            // groups are properly ordered based on the original providers.
            var completionProviderToIndex = GetCompletionProviderToIndex(providers);
            var allContexts = triggeredContexts.Concat(augmentingContexts)
                .Sort((p1, p2) => completionProviderToIndex[p1.Provider] - completionProviderToIndex[p2.Provider]);

            return MergeAndPruneCompletionLists(allContexts, defaultItemSpan, options, isExclusive: false);

            ImmutableArray<CompletionProvider> GetTriggeredProviders(
                Document document, ConcatImmutableArray<CompletionProvider> providers, int caretPosition, CompletionOptions options, CompletionTrigger trigger, ImmutableHashSet<string>? roles, SourceText text)
            {
                switch (trigger.Kind)
                {
                    case CompletionTriggerKind.Insertion:
                    case CompletionTriggerKind.Deletion:

                        if (ShouldTriggerCompletion(document.Project, document.Project.LanguageServices, text, caretPosition, trigger, options, roles))
                        {
                            var triggeredProviders = providers.Where(p => p.ShouldTriggerCompletion(document.Project.LanguageServices, text, caretPosition, trigger, options)).ToImmutableArrayOrEmpty();

                            Debug.Assert(ValidatePossibleTriggerCharacterSet(trigger.Kind, triggeredProviders, document, text, caretPosition, options));
                            return triggeredProviders.IsEmpty ? providers.ToImmutableArray() : triggeredProviders;
                        }

                        return ImmutableArray<CompletionProvider>.Empty;

                    default:
                        return providers.ToImmutableArray();
                }
            }

            static async Task<ImmutableArray<CompletionProvider>> GetAugmentingProviders(
                Document document, ImmutableArray<CompletionProvider> triggeredProviders, int caretPosition, CompletionTrigger trigger, CompletionOptions options, CancellationToken cancellationToken)
            {
                var additionalAugmentingProviders = ArrayBuilder<CompletionProvider>.GetInstance(triggeredProviders.Length);
                if (trigger.Kind == CompletionTriggerKind.Insertion)
                {
                    foreach (var provider in triggeredProviders)
                    {
                        if (!await provider.IsSyntacticTriggerCharacterAsync(document, caretPosition, trigger, options, cancellationToken).ConfigureAwait(false))
                        {
                            additionalAugmentingProviders.Add(provider);
                        }
                    }
                }

                return additionalAugmentingProviders.ToImmutableAndFree();
            }
        }

        /// <summary>
        /// Backward compatibility only.
        /// </summary>
        public sealed override bool ShouldTriggerCompletion(SourceText text, int caretPosition, CompletionTrigger trigger, ImmutableHashSet<string>? roles = null, OptionSet? options = null)
        {
            var document = text.GetOpenDocumentInCurrentContextWithChanges();
            var languageServices = document?.Project.LanguageServices ?? _workspace.Services.GetLanguageServices(Language);
            var completionOptions = CompletionOptions.From(options ?? document?.Project.Solution.Options ?? _workspace.CurrentSolution.Options, document?.Project.Language ?? Language);
            return ShouldTriggerCompletion(document?.Project, languageServices, text, caretPosition, trigger, completionOptions, roles);
        }

        internal sealed override bool ShouldTriggerCompletion(
            Project? project, HostLanguageServices languageServices, SourceText text, int caretPosition, CompletionTrigger trigger, CompletionOptions options, ImmutableHashSet<string>? roles = null)
        {
            if (!options.TriggerOnTyping)
            {
                return false;
            }

            if (trigger.Kind == CompletionTriggerKind.Deletion && SupportsTriggerOnDeletion(options))
            {
                return char.IsLetterOrDigit(trigger.Character) || trigger.Character == '.';
            }

            var providers = _providerManager.GetFilteredProviders(project, roles, trigger, options);
            return providers.Any(p => p.ShouldTriggerCompletion(languageServices, text, caretPosition, trigger, options));
        }

        internal virtual bool SupportsTriggerOnDeletion(CompletionOptions options)
            => options.TriggerOnDeletion == true;

        private static bool ValidatePossibleTriggerCharacterSet(CompletionTriggerKind completionTriggerKind, IEnumerable<CompletionProvider> triggeredProviders,
            Document document, SourceText text, int caretPosition, in CompletionOptions options)
        {
            // Only validate on insertion triggers.
            if (completionTriggerKind != CompletionTriggerKind.Insertion)
            {
                return true;
            }

            var syntaxFactsService = document.GetLanguageService<ISyntaxFactsService>();
            if (caretPosition > 0 && syntaxFactsService != null)
            {
                // The trigger character has already been inserted before the current caret position.
                var character = text[caretPosition - 1];

                // Identifier characters are not part of the possible trigger character set, so don't validate them.
                var isIdentifierCharacter = syntaxFactsService.IsIdentifierStartCharacter(character) || syntaxFactsService.IsIdentifierEscapeCharacter(character);
                if (isIdentifierCharacter)
                {
                    return true;
                }

                // Only verify against built in providers.  3rd party ones do not necessarily implement the possible trigger characters API.
                foreach (var provider in triggeredProviders)
                {
                    if (provider is LSPCompletionProvider lspProvider && lspProvider.IsInsertionTrigger(text, caretPosition - 1, options))
                    {
                        if (!lspProvider.TriggerCharacters.Contains(character))
                        {
                            Debug.Assert(lspProvider.TriggerCharacters.Contains(character),
                            $"the character {character} is not a valid trigger character for {lspProvider.Name}");
                        }
                    }
                }
            }

            return true;
        }

        private static bool HasAnyItems(CompletionContext cc)
            => cc.Items.Count > 0 || cc.SuggestionModeItem != null;

        private static async Task<ImmutableArray<CompletionContext>> ComputeNonEmptyCompletionContextsAsync(
            Document document, int caretPosition, CompletionTrigger trigger,
            CompletionOptions options, TextSpan defaultItemSpan,
            ImmutableArray<CompletionProvider> providers,
            CancellationToken cancellationToken)
        {
            var completionContextTasks = new List<Task<CompletionContext>>();
            foreach (var provider in providers)
            {
                completionContextTasks.Add(GetContextAsync(
                    provider, document, caretPosition, trigger,
                    options, defaultItemSpan, cancellationToken));
            }

            var completionContexts = await Task.WhenAll(completionContextTasks).ConfigureAwait(false);
            return completionContexts.Where(HasAnyItems).ToImmutableArray();
        }

        private CompletionList MergeAndPruneCompletionLists(
            ImmutableArray<CompletionContext> completionContexts,
            TextSpan defaultSpan,
            in CompletionOptions options,
            bool isExclusive)
        {
            // See if any contexts changed the completion list span.  If so, the first context that
            // changed it 'wins' and picks the span that will be used for all items in the completion
            // list.  If no contexts changed it, then just use the default span provided by the service.
            var finalCompletionListSpan = completionContexts.FirstOrDefault(c => c.CompletionListSpan != defaultSpan)?.CompletionListSpan ?? defaultSpan;
            using var displayNameToItemsMap = new DisplayNameToItemsMap(this);
            CompletionItem? suggestionModeItem = null;

            foreach (var context in completionContexts)
            {
                foreach (var item in context.Items)
                {
                    Debug.Assert(item != null);
                    displayNameToItemsMap.Add(item);
                }

                // first one wins
                suggestionModeItem ??= context.SuggestionModeItem;
            }

            if (displayNameToItemsMap.IsEmpty)
            {
                return CompletionList.Empty;
            }

            // TODO(DustinCa): Revisit performance of this.
            using var _ = ArrayBuilder<CompletionItem>.GetInstance(displayNameToItemsMap.Count, out var builder);
            builder.AddRange(displayNameToItemsMap);
            builder.Sort();

            return CompletionList.Create(
                finalCompletionListSpan,
                builder.ToImmutable(),
                GetRules(options),
                suggestionModeItem,
                isExclusive);
        }

        /// <summary>
        /// Determines if the items are similar enough they should be represented by a single item in the list.
        /// </summary>
        protected virtual bool ItemsMatch(CompletionItem item, CompletionItem existingItem)
        {
            return item.Span == existingItem.Span
                && item.SortText == existingItem.SortText;
        }

        /// <summary>
        /// Determines which of two items should represent the matching pair.
        /// </summary>
        protected virtual CompletionItem GetBetterItem(CompletionItem item, CompletionItem existingItem)
        {
            // the item later in the sort order (determined by provider order) wins?
            return item;
        }

        private static Dictionary<CompletionProvider, int> GetCompletionProviderToIndex(ConcatImmutableArray<CompletionProvider> completionProviders)
        {
            var result = new Dictionary<CompletionProvider, int>(completionProviders.Length);

            var i = 0;
            foreach (var completionProvider in completionProviders)
            {
                result[completionProvider] = i;
                i++;
            }

            return result;
        }

        private static async Task<CompletionContext> GetContextAsync(
            CompletionProvider provider,
            Document document,
            int position,
            CompletionTrigger triggerInfo,
            CompletionOptions options,
            TextSpan defaultSpan,
            CancellationToken cancellationToken)
        {
            var context = new CompletionContext(provider, document, position, defaultSpan, triggerInfo, options, cancellationToken);
            await provider.ProvideCompletionsAsync(context).ConfigureAwait(false);
            return context;
        }

        internal override async Task<CompletionDescription?> GetDescriptionAsync(Document document, CompletionItem item, CompletionOptions options, SymbolDescriptionOptions displayOptions, CancellationToken cancellationToken = default)
        {
            var provider = GetProvider(item);
            if (provider is null)
                return CompletionDescription.Empty;

            // We don't need SemanticModel here, just want to make sure it won't get GC'd before CompletionProviders are able to get it.
            (document, var semanticModel) = await GetDocumentWithFrozenPartialSemanticsAsync(document, cancellationToken).ConfigureAwait(false);
            var description = await provider.GetDescriptionAsync(document, item, options, displayOptions, cancellationToken).ConfigureAwait(false);
            GC.KeepAlive(semanticModel);
            return description;
        }

<<<<<<< HEAD
=======
        /// <summary>
        /// Backward compatibility only.
        /// </summary>
        public sealed override bool ShouldTriggerCompletion(SourceText text, int caretPosition, CompletionTrigger trigger, ImmutableHashSet<string>? roles = null, OptionSet? options = null)
        {

            var document = text.GetOpenDocumentInCurrentContextWithChanges();
            var languageServices = document?.Project.LanguageServices ?? _workspace.Services.GetLanguageServices(Language);

            // Publicly available options do not affect this API.
            var completionOptions = CompletionOptions.Default;
            return ShouldTriggerCompletion(document?.Project, languageServices, text, caretPosition, trigger, completionOptions, roles);
        }

        internal sealed override bool ShouldTriggerCompletion(
            Project? project, HostLanguageServices languageServices, SourceText text, int caretPosition, CompletionTrigger trigger, CompletionOptions options, ImmutableHashSet<string>? roles = null)
        {
            if (!options.TriggerOnTyping)
            {
                return false;
            }

            if (trigger.Kind == CompletionTriggerKind.Deletion && SupportsTriggerOnDeletion(options))
            {
                return char.IsLetterOrDigit(trigger.Character) || trigger.Character == '.';
            }

            var providers = GetFilteredProviders(project, roles, trigger, options);
            return providers.Any(p => p.ShouldTriggerCompletion(languageServices, text, caretPosition, trigger, options));
        }

        internal virtual bool SupportsTriggerOnDeletion(CompletionOptions options)
            => options.TriggerOnDeletion == true;

>>>>>>> 62ef6c07
        public override async Task<CompletionChange> GetChangeAsync(
            Document document, CompletionItem item, char? commitKey, CancellationToken cancellationToken)
        {
            var provider = GetProvider(item);
            if (provider != null)
            {
                // We don't need SemanticModel here, just want to make sure it won't get GC'd before CompletionProviders are able to get it.
                (document, var semanticModel) = await GetDocumentWithFrozenPartialSemanticsAsync(document, cancellationToken).ConfigureAwait(false);
                var change = await provider.GetChangeAsync(document, item, commitKey, cancellationToken).ConfigureAwait(false);
                GC.KeepAlive(semanticModel);
                return change;
            }
            else
            {
                return CompletionChange.Create(new TextChange(item.Span, item.DisplayText));
            }
        }

        private class DisplayNameToItemsMap : IEnumerable<CompletionItem>, IDisposable
        {
            // We might need to handle large amount of items with import completion enabled,
            // so use a dedicated pool to minimize array allocations.
            // Set the size of pool to a small number 5 because we don't expect more than a
            // couple of callers at the same time.
            private static readonly ObjectPool<Dictionary<string, object>> s_uniqueSourcesPool
                = new(factory: () => new(), size: 5);

            private readonly Dictionary<string, object> _displayNameToItemsMap;
            private readonly CompletionServiceWithProviders _service;

            public int Count { get; private set; }

            public DisplayNameToItemsMap(CompletionServiceWithProviders service)
            {
                _service = service;
                _displayNameToItemsMap = s_uniqueSourcesPool.Allocate();
            }

            public void Dispose()
            {
                _displayNameToItemsMap.Clear();
                s_uniqueSourcesPool.Free(_displayNameToItemsMap);
            }

            public bool IsEmpty => _displayNameToItemsMap.Count == 0;

            public void Add(CompletionItem item)
            {
                var entireDisplayText = item.GetEntireDisplayText();

                if (!_displayNameToItemsMap.TryGetValue(entireDisplayText, out var value))
                {
                    Count++;
                    _displayNameToItemsMap.Add(entireDisplayText, item);
                    return;
                }

                // If two items have the same display text choose which one to keep.
                // If they don't actually match keep both.
                if (value is CompletionItem sameNamedItem)
                {
                    if (_service.ItemsMatch(item, sameNamedItem))
                    {
                        _displayNameToItemsMap[entireDisplayText] = _service.GetBetterItem(item, sameNamedItem);
                        return;
                    }

                    Count++;
                    // Matching items should be rare, no need to use object pool for this.
                    _displayNameToItemsMap[entireDisplayText] = new List<CompletionItem>() { sameNamedItem, item };
                }
                else if (value is List<CompletionItem> sameNamedItems)
                {
                    for (var i = 0; i < sameNamedItems.Count; i++)
                    {
                        var existingItem = sameNamedItems[i];
                        if (_service.ItemsMatch(item, existingItem))
                        {
                            sameNamedItems[i] = _service.GetBetterItem(item, existingItem);
                            return;
                        }
                    }

                    Count++;
                    sameNamedItems.Add(item);
                }
            }

            public IEnumerator<CompletionItem> GetEnumerator()
            {
                foreach (var value in _displayNameToItemsMap.Values)
                {
                    if (value is CompletionItem sameNamedItem)
                    {
                        yield return sameNamedItem;
                    }
                    else if (value is List<CompletionItem> sameNamedItems)
                    {
                        foreach (var item in sameNamedItems)
                        {
                            yield return item;
                        }
                    }
                }
            }

            System.Collections.IEnumerator System.Collections.IEnumerable.GetEnumerator()
            {
                return GetEnumerator();
            }
        }

        internal TestAccessor GetTestAccessor()
            => new(this);

        internal readonly struct TestAccessor
        {
            private readonly CompletionServiceWithProviders _completionServiceWithProviders;

            public TestAccessor(CompletionServiceWithProviders completionServiceWithProviders)
                => _completionServiceWithProviders = completionServiceWithProviders;

            internal ImmutableArray<CompletionProvider> GetAllProviders(ImmutableHashSet<string> roles)
                => _completionServiceWithProviders._providerManager.GetAllProviders(roles);

            internal async Task<CompletionContext> GetContextAsync(
                CompletionProvider provider,
                Document document,
                int position,
                CompletionTrigger triggerInfo,
                CompletionOptions options,
                CancellationToken cancellationToken)
            {
                var text = await document.GetTextAsync(cancellationToken).ConfigureAwait(false);
                var defaultItemSpan = _completionServiceWithProviders.GetDefaultCompletionListSpan(text, position);

                return await CompletionServiceWithProviders.GetContextAsync(
                    provider,
                    document,
                    position,
                    triggerInfo,
                    options,
                    defaultItemSpan,
                    cancellationToken).ConfigureAwait(false);
            }

            public void SuppressPartialSemantics()
                => _completionServiceWithProviders._suppressPartialSemantics = true;
        }
    }
}<|MERGE_RESOLUTION|>--- conflicted
+++ resolved
@@ -69,27 +69,22 @@
             => GetProviders(roles);
 
         protected internal CompletionProvider? GetProvider(CompletionItem item)
-<<<<<<< HEAD
             => _providerManager.GetProvider(item);
-=======
-        {
-            CompletionProvider? provider = null;
-
-            if (item.ProviderName != null)
-            {
-                lock (_gate)
-                {
-                    provider = _nameToProvider.GetOrAdd(item.ProviderName, _getProviderByName);
-                }
-            }
-
-            return provider;
-        }
-
-        private CompletionProvider? GetProviderByName(string providerName)
-        {
-            var providers = GetAllProviders(roles: ImmutableHashSet<string>.Empty);
-            return providers.FirstOrDefault(p => p.Name == providerName);
+
+        /// <summary>
+        /// Returns a document with frozen partial semantic unless we already have a complete compilation available.
+        /// Getting full semantic could be costly in certain scenarios and would cause significant delay in completion. 
+        /// In most cases we'd still end up with complete document, but we'd consider it an acceptable trade-off even when 
+        /// we get into this transient state.
+        /// </summary>
+        private async Task<(Document document, SemanticModel? semanticModel)> GetDocumentWithFrozenPartialSemanticsAsync(Document document, CancellationToken cancellationToken)
+        {
+            if (_suppressPartialSemantics)
+            {
+                return (document, await document.GetRequiredSemanticModelAsync(cancellationToken).ConfigureAwait(false));
+            }
+
+            return await document.GetPartialSemanticModelAsync(cancellationToken).ConfigureAwait(false);
         }
 
         public override async Task<CompletionList?> GetCompletionsAsync(
@@ -102,36 +97,6 @@
         {
             // Publicly available options do not affect this API.
             var completionOptions = CompletionOptions.Default;
-            var (completionList, _) = await GetCompletionsWithAvailabilityOfExpandedItemsAsync(document, caretPosition, trigger, roles, completionOptions, cancellationToken).ConfigureAwait(false);
-            return completionList;
-        }
->>>>>>> 62ef6c07
-
-        /// <summary>
-        /// Returns a document with frozen partial semantic unless we already have a complete compilation available.
-        /// Getting full semantic could be costly in certain scenarios and would cause significant delay in completion. 
-        /// In most cases we'd still end up with complete document, but we'd consider it an acceptable trade-off even when 
-        /// we get into this transient state.
-        /// </summary>
-        private async Task<(Document document, SemanticModel? semanticModel)> GetDocumentWithFrozenPartialSemanticsAsync(Document document, CancellationToken cancellationToken)
-        {
-            if (_suppressPartialSemantics)
-            {
-                return (document, await document.GetRequiredSemanticModelAsync(cancellationToken).ConfigureAwait(false));
-            }
-
-            return await document.GetPartialSemanticModelAsync(cancellationToken).ConfigureAwait(false);
-        }
-
-        public override async Task<CompletionList?> GetCompletionsAsync(
-            Document document,
-            int caretPosition,
-            CompletionTrigger trigger,
-            ImmutableHashSet<string>? roles,
-            OptionSet? options,
-            CancellationToken cancellationToken)
-        {
-            var completionOptions = CompletionOptions.From(options ?? document.Project.Solution.Options, document.Project.Language);
             return await GetCompletionsWithAvailabilityOfExpandedItemsAsync(document, caretPosition, completionOptions, trigger, roles, cancellationToken).ConfigureAwait(false);
         }
 
@@ -245,7 +210,9 @@
         {
             var document = text.GetOpenDocumentInCurrentContextWithChanges();
             var languageServices = document?.Project.LanguageServices ?? _workspace.Services.GetLanguageServices(Language);
-            var completionOptions = CompletionOptions.From(options ?? document?.Project.Solution.Options ?? _workspace.CurrentSolution.Options, document?.Project.Language ?? Language);
+
+            // Publicly available options do not affect this API.
+            var completionOptions = CompletionOptions.Default;
             return ShouldTriggerCompletion(document?.Project, languageServices, text, caretPosition, trigger, completionOptions, roles);
         }
 
@@ -431,43 +398,6 @@
             return description;
         }
 
-<<<<<<< HEAD
-=======
-        /// <summary>
-        /// Backward compatibility only.
-        /// </summary>
-        public sealed override bool ShouldTriggerCompletion(SourceText text, int caretPosition, CompletionTrigger trigger, ImmutableHashSet<string>? roles = null, OptionSet? options = null)
-        {
-
-            var document = text.GetOpenDocumentInCurrentContextWithChanges();
-            var languageServices = document?.Project.LanguageServices ?? _workspace.Services.GetLanguageServices(Language);
-
-            // Publicly available options do not affect this API.
-            var completionOptions = CompletionOptions.Default;
-            return ShouldTriggerCompletion(document?.Project, languageServices, text, caretPosition, trigger, completionOptions, roles);
-        }
-
-        internal sealed override bool ShouldTriggerCompletion(
-            Project? project, HostLanguageServices languageServices, SourceText text, int caretPosition, CompletionTrigger trigger, CompletionOptions options, ImmutableHashSet<string>? roles = null)
-        {
-            if (!options.TriggerOnTyping)
-            {
-                return false;
-            }
-
-            if (trigger.Kind == CompletionTriggerKind.Deletion && SupportsTriggerOnDeletion(options))
-            {
-                return char.IsLetterOrDigit(trigger.Character) || trigger.Character == '.';
-            }
-
-            var providers = GetFilteredProviders(project, roles, trigger, options);
-            return providers.Any(p => p.ShouldTriggerCompletion(languageServices, text, caretPosition, trigger, options));
-        }
-
-        internal virtual bool SupportsTriggerOnDeletion(CompletionOptions options)
-            => options.TriggerOnDeletion == true;
-
->>>>>>> 62ef6c07
         public override async Task<CompletionChange> GetChangeAsync(
             Document document, CompletionItem item, char? commitKey, CancellationToken cancellationToken)
         {
