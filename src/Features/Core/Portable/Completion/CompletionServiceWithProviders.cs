﻿// Copyright (c) Microsoft.  All Rights Reserved.  Licensed under the Apache License, Version 2.0.  See License.txt in the project root for license information.

using System;
using System.Collections.Generic;
using System.Collections.Immutable;
using System.Diagnostics;
using System.Linq;
using System.Threading;
using System.Threading.Tasks;
using Microsoft.CodeAnalysis;
using Microsoft.CodeAnalysis.Completion.Providers;
using Microsoft.CodeAnalysis.Host.Mef;
using Microsoft.CodeAnalysis.Options;
using Microsoft.CodeAnalysis.Shared.Utilities;
using Microsoft.CodeAnalysis.Text;
using Roslyn.Utilities;

namespace Microsoft.CodeAnalysis.Completion
{
    /// <summary>
    /// A subtype of <see cref="CompletionService"/> that aggregates completions from one or more <see cref="CompletionProvider"/>s.
    /// </summary>
    public abstract class CompletionServiceWithProviders : CompletionService, IEqualityComparer<ImmutableHashSet<string>>
    {
        private static readonly Func<string, List<CompletionItem>> s_createList = _ => new List<CompletionItem>();

        private readonly object _gate = new object();

        private readonly Dictionary<string, CompletionProvider> _nameToProvider = new Dictionary<string, CompletionProvider>();
        private readonly Dictionary<ImmutableHashSet<string>, ImmutableArray<CompletionProvider>> _rolesToProviders;
        private readonly Func<ImmutableHashSet<string>, ImmutableArray<CompletionProvider>> _createRoleProviders;
        private readonly Func<string, CompletionProvider> _getProviderByName;

        private readonly Workspace _workspace;

        private readonly ImmutableArray<CompletionProvider>? _exclusiveProviders;

        private IEnumerable<Lazy<CompletionProvider, CompletionProviderMetadata>> _importedProviders;

        protected CompletionServiceWithProviders(Workspace workspace)
            : this(workspace, exclusiveProviders: null)
        {
        }

        internal CompletionServiceWithProviders(
            Workspace workspace,
            ImmutableArray<CompletionProvider>? exclusiveProviders = null)
        {
            _workspace = workspace;
            _exclusiveProviders = exclusiveProviders;
            _rolesToProviders = new Dictionary<ImmutableHashSet<string>, ImmutableArray<CompletionProvider>>(this);
            _createRoleProviders = CreateRoleProviders;
            _getProviderByName = GetProviderByName;
        }

        public override CompletionRules GetRules()
        {
            return CompletionRules.Default;
        }

        /// <summary>
        /// Returns the providers always available to the service.
        /// This does not included providers imported via MEF composition.
        /// </summary>
        protected virtual ImmutableArray<CompletionProvider> GetBuiltInProviders()
        {
            return ImmutableArray<CompletionProvider>.Empty;
        }

        private IEnumerable<Lazy<CompletionProvider, CompletionProviderMetadata>> GetImportedProviders()
        {
            if (_importedProviders == null)
            {
                var language = this.Language;
                var mefExporter = (IMefHostExportProvider)_workspace.Services.HostServices;

                var providers = ExtensionOrderer.Order(
                        mefExporter.GetExports<CompletionProvider, CompletionProviderMetadata>()
                        .Where(lz => lz.Metadata.Language == language)
                        ).ToList();

                Interlocked.CompareExchange(ref _importedProviders, providers, null);
            }

            return _importedProviders;
        }

        private ImmutableArray<CompletionProvider> _testProviders = ImmutableArray<CompletionProvider>.Empty;

        internal void SetTestProviders(IEnumerable<CompletionProvider> testProviders)
        {
            lock (_gate)
            {
                _testProviders = testProviders != null ? testProviders.ToImmutableArray() : ImmutableArray<CompletionProvider>.Empty;
                _rolesToProviders.Clear();
                _nameToProvider.Clear();
            }
        }

        private ImmutableArray<CompletionProvider> CreateRoleProviders(ImmutableHashSet<string> roles)
        {
            var providers = GetAllProviders(roles);

            foreach (var provider in providers)
            {
                _nameToProvider[provider.Name] = provider;
            }

            return providers;
        }

        private ImmutableArray<CompletionProvider> GetAllProviders(ImmutableHashSet<string> roles)
        {
            if (_exclusiveProviders.HasValue)
            {
                return _exclusiveProviders.Value;
            }

            var builtin = GetBuiltInProviders();
            var imported = GetImportedProviders()
                .Where(lz => lz.Metadata.Roles == null || lz.Metadata.Roles.Length == 0 || roles.Overlaps(lz.Metadata.Roles))
                .Select(lz => lz.Value);

            var providers = builtin.Concat(imported).Concat(_testProviders);
            return providers.ToImmutableArray();
        }

        protected ImmutableArray<CompletionProvider> GetProviders(ImmutableHashSet<string> roles)
        {
            roles = roles ?? ImmutableHashSet<string>.Empty;

            lock (_gate)
            {
                return _rolesToProviders.GetOrAdd(roles, _createRoleProviders);
            }
        }

        private ImmutableArray<CompletionProvider> GetFilteredProviders(
            ImmutableHashSet<string> roles, CompletionTrigger trigger, OptionSet options)
        {
            return FilterProviders(GetProviders(roles, trigger), trigger, options);
        }

        protected virtual ImmutableArray<CompletionProvider> GetProviders(
            ImmutableHashSet<string> roles, CompletionTrigger trigger)
        {
            return GetProviders(roles);
        }

        private ImmutableArray<CompletionProvider> FilterProviders(
            ImmutableArray<CompletionProvider> providers,
            CompletionTrigger trigger,
            OptionSet options)
        {
            if (options.GetOption(CompletionServiceOptions.IncludeExpandedItemsOnly))
            {
                providers = providers.Where(p => p.IsExpandItemProvider).ToImmutableArray();
            }

            // If the caller passed along specific options that affect snippets,
            // then defer to those.  Otherwise if the caller just wants the default
            // behavior, then get the snippets behavior from our own rules.
            var optionsRule = options.GetOption(CompletionOptions.SnippetsBehavior, this.Language);
            var snippetsRule = optionsRule != SnippetsRule.Default
                ? optionsRule
                : GetRules().SnippetsRule;

            if (snippetsRule == SnippetsRule.Default ||
                snippetsRule == SnippetsRule.NeverInclude)
            {
                return providers.Where(p => !p.IsSnippetProvider).ToImmutableArray();
            }
            else if (snippetsRule == SnippetsRule.AlwaysInclude)
            {
                return providers;
            }
            else if (snippetsRule == SnippetsRule.IncludeAfterTypingIdentifierQuestionTab)
            {
                if (trigger.Kind == CompletionTriggerKind.Snippets)
                {
                    return providers.Where(p => p.IsSnippetProvider).ToImmutableArray();
                }
                else
                {
                    return providers.Where(p => !p.IsSnippetProvider).ToImmutableArray();
                }
            }

            return ImmutableArray<CompletionProvider>.Empty;
        }

        internal protected CompletionProvider GetProvider(CompletionItem item)
        {
            CompletionProvider provider = null;

            if (item.ProviderName != null)
            {
                lock (_gate)
                {
                    provider = _nameToProvider.GetOrAdd(item.ProviderName, _getProviderByName);
                }
            }

            return provider;
        }

        private CompletionProvider GetProviderByName(string providerName)
        {
            var providers = GetAllProviders(roles: ImmutableHashSet<string>.Empty);
            return providers.FirstOrDefault(p => p.Name == providerName);
        }

        internal override Task<(CompletionList completionList, bool expandItemsAvailable)> GetCompletionsInternalAsync(
            Document document,
            int caretPosition,
            CompletionTrigger trigger,
            ImmutableHashSet<string> roles,
            OptionSet options,
            CancellationToken cancellationToken)
        {
            return GetCompletionsWorkerAsync(document, caretPosition, trigger, roles, options, cancellationToken);
        }

        public override async Task<CompletionList> GetCompletionsAsync(
            Document document,
            int caretPosition,
            CompletionTrigger trigger,
            ImmutableHashSet<string> roles,
            OptionSet options,
            CancellationToken cancellationToken)
        {
            var (completionList, _) = await GetCompletionsWorkerAsync(document, caretPosition, trigger, roles, options, cancellationToken).ConfigureAwait(false);
            return completionList;
        }

        private async Task<(CompletionList completionList, bool expandItemsAvailable)> GetCompletionsWorkerAsync(
            Document document,
            int caretPosition,
            CompletionTrigger trigger,
            ImmutableHashSet<string> roles,
            OptionSet options,
            CancellationToken cancellationToken)
        {
            var text = await document.GetTextAsync(cancellationToken).ConfigureAwait(false);
            var defaultItemSpan = this.GetDefaultCompletionListSpan(text, caretPosition);

            options = options ?? await document.GetOptionsAsync(cancellationToken).ConfigureAwait(false);
            var providers = GetFilteredProviders(roles, trigger, options);

            var completionProviderToIndex = GetCompletionProviderToIndex(providers);

            var triggeredProviders = ImmutableArray<CompletionProvider>.Empty;
            switch (trigger.Kind)
            {
                case CompletionTriggerKind.Insertion:
                case CompletionTriggerKind.Deletion:
                    if (this.ShouldTriggerCompletion(text, caretPosition, trigger, roles, options))
                    {
                        triggeredProviders = providers.Where(p => p.ShouldTriggerCompletion(text, caretPosition, trigger, options)).ToImmutableArrayOrEmpty();
                        if (triggeredProviders.Length == 0)
                        {
                            triggeredProviders = providers;
                        }
                    }
                    break;
                default:
                    triggeredProviders = providers;
                    break;
            }

            // Now, ask all the triggered providers, in parallel, to populate a completion context.
            // Note: we keep any context with items *or* with a suggested item.  
            var (triggeredCompletionContexts, expandItemsAvailableFromTriggeredProviders) = await ComputeNonEmptyCompletionContextsAsync(
                document, caretPosition, trigger, options,
                defaultItemSpan, triggeredProviders,
                cancellationToken).ConfigureAwait(false);

            // If we didn't even get any back with items, then there's nothing to do.
            // i.e. if only got items back that had only suggestion items, then we don't
            // want to show any completion.
            if (!triggeredCompletionContexts.Any(cc => cc.Items.Count > 0))
            {
                return (null, expandItemsAvailableFromTriggeredProviders);
            }

            // All the contexts should be non-empty or have a suggestion item.
            Debug.Assert(triggeredCompletionContexts.All(HasAnyItems));

            // See if there were completion contexts provided that were exclusive. If so, then
            // that's all we'll return.
            var exclusiveContexts = triggeredCompletionContexts.Where(t => t.IsExclusive);

            if (exclusiveContexts.Any())
            {
<<<<<<< HEAD
                return (MergeAndPruneCompletionLists(
                    SpecializedCollections.SingletonEnumerable(firstExclusiveContext),
=======
                return MergeAndPruneCompletionLists(
                    exclusiveContexts,
>>>>>>> e368f3ba
                    defaultItemSpan,
                    isExclusive: true), expandItemsAvailableFromTriggeredProviders);
            }

            // Shouldn't be any exclusive completion contexts at this point.
            Debug.Assert(triggeredCompletionContexts.All(cc => !cc.IsExclusive));

            // Great!  We had some items.  Now we want to see if any of the other providers 
            // would like to augment the completion list.  For example, we might trigger
            // enum-completion on space.  If enum completion results in any items, then 
            // we'll want to augment the list with all the regular symbol completion items.
            var augmentingProviders = providers.Except(triggeredProviders).ToImmutableArray();

            var (augmentingCompletionContexts, expandItemsAvailableFromAugmentingProviders) = await ComputeNonEmptyCompletionContextsAsync(
                document, caretPosition, trigger, options, defaultItemSpan,
                augmentingProviders, cancellationToken).ConfigureAwait(false);

            var allContexts = triggeredCompletionContexts.Concat(augmentingCompletionContexts);
            Debug.Assert(allContexts.Length > 0);

            // Providers are ordered, but we processed them in our own order.  Ensure that the
            // groups are properly ordered based on the original providers.
            allContexts = allContexts.Sort((p1, p2) => completionProviderToIndex[p1.Provider] - completionProviderToIndex[p2.Provider]);

            return (MergeAndPruneCompletionLists(allContexts, defaultItemSpan, isExclusive: false),
                (expandItemsAvailableFromTriggeredProviders || expandItemsAvailableFromAugmentingProviders));
        }

        private static bool HasAnyItems(CompletionContext cc)
        {
            return cc.Items.Count > 0 || cc.SuggestionModeItem != null;
        }

        private async Task<(ImmutableArray<CompletionContext>, bool)> ComputeNonEmptyCompletionContextsAsync(
            Document document, int caretPosition, CompletionTrigger trigger,
            OptionSet options, TextSpan defaultItemSpan,
            ImmutableArray<CompletionProvider> providers,
            CancellationToken cancellationToken)
        {
            var completionContextTasks = new List<Task<CompletionContext>>();
            foreach (var provider in providers)
            {
                completionContextTasks.Add(GetContextAsync(
                    provider, document, caretPosition, trigger,
                    options, defaultItemSpan, cancellationToken));
            }

            var completionContexts = await Task.WhenAll(completionContextTasks).ConfigureAwait(false);
            var nonEmptyContexts = completionContexts.Where(HasAnyItems).ToImmutableArray();
            var shouldShowExpander = completionContexts.Any(context => context.ExpandItemsAvailable);
            return (nonEmptyContexts, shouldShowExpander);
        }

        private CompletionList MergeAndPruneCompletionLists(
            IEnumerable<CompletionContext> completionContexts,
            TextSpan defaultSpan,
            bool isExclusive)
        {
            // See if any contexts changed the completion list span.  If so, the first context that
            // changed it 'wins' and picks the span that will be used for all items in the completion
            // list.  If no contexts changed it, then just use the default span provided by the service.
            var finalCompletionListSpan = completionContexts.FirstOrDefault(c => c.CompletionListSpan != defaultSpan)?.CompletionListSpan ?? defaultSpan;

            var displayNameToItemsMap = new Dictionary<string, List<CompletionItem>>();
            CompletionItem suggestionModeItem = null;

            foreach (var context in completionContexts)
            {
                Debug.Assert(context != null);

                foreach (var item in context.Items)
                {
                    Debug.Assert(item != null);
                    AddToDisplayMap(item, displayNameToItemsMap);
                }

                // first one wins
                suggestionModeItem = suggestionModeItem ?? context.SuggestionModeItem;
            }

            if (displayNameToItemsMap.Count == 0)
            {
                return CompletionList.Empty;
            }

            // TODO(DustinCa): Revisit performance of this.
            var totalItems = displayNameToItemsMap.Values.Flatten().ToList();
            totalItems.Sort();

            return CompletionList.Create(
                finalCompletionListSpan,
                totalItems.ToImmutableArray(),
                this.GetRules(),
                suggestionModeItem,
                isExclusive);
        }

        private void AddToDisplayMap(
            CompletionItem item,
            Dictionary<string, List<CompletionItem>> displayNameToItemsMap)
        {
            var sameNamedItems = displayNameToItemsMap.GetOrAdd(item.GetEntireDisplayText(), s_createList);

            // If two items have the same display text choose which one to keep.
            // If they don't actually match keep both.

            for (int i = 0; i < sameNamedItems.Count; i++)
            {
                var existingItem = sameNamedItems[i];

                Debug.Assert(item.GetEntireDisplayText() == existingItem.GetEntireDisplayText());

                if (ItemsMatch(item, existingItem))
                {
                    sameNamedItems[i] = GetBetterItem(item, existingItem);
                    return;
                }
            }

            sameNamedItems.Add(item);
        }

        /// <summary>
        /// Determines if the items are similar enough they should be represented by a single item in the list.
        /// </summary>
        protected virtual bool ItemsMatch(CompletionItem item, CompletionItem existingItem)
        {
            return item.Span == existingItem.Span
                && item.SortText == existingItem.SortText;
        }

        /// <summary>
        /// Determines which of two items should represent the matching pair.
        /// </summary>
        protected virtual CompletionItem GetBetterItem(CompletionItem item, CompletionItem existingItem)
        {
            // the item later in the sort order (determined by provider order) wins?
            return item;
        }

        private static Dictionary<CompletionProvider, int> GetCompletionProviderToIndex(ImmutableArray<CompletionProvider> completionProviders)
        {
            var result = new Dictionary<CompletionProvider, int>(completionProviders.Length);

            int i = 0;
            foreach (var completionProvider in completionProviders)
            {
                result[completionProvider] = i;
                i++;
            }

            return result;
        }

        private async Task<CompletionContext> GetContextAsync(
            CompletionProvider provider,
            Document document,
            int position,
            CompletionTrigger triggerInfo,
            OptionSet options,
            TextSpan? defaultSpan,
            CancellationToken cancellationToken)
        {
            options = options ?? document.Project.Solution.Workspace.Options;

            if (defaultSpan == null)
            {
                var text = await document.GetTextAsync(cancellationToken).ConfigureAwait(false);
                defaultSpan = this.GetDefaultCompletionListSpan(text, position);
            }

            var context = new CompletionContext(provider, document, position, defaultSpan.Value, triggerInfo, options, cancellationToken);
            await provider.ProvideCompletionsAsync(context).ConfigureAwait(false);
            return context;
        }

        public override Task<CompletionDescription> GetDescriptionAsync(Document document, CompletionItem item, CancellationToken cancellationToken = default)
        {
            var provider = GetProvider(item);
            return provider != null
                ? provider.GetDescriptionAsync(document, item, cancellationToken)
                : Task.FromResult(CompletionDescription.Empty);
        }

        public override bool ShouldTriggerCompletion(
            SourceText text, int caretPosition, CompletionTrigger trigger, ImmutableHashSet<string> roles = null, OptionSet options = null)
        {
            options = options ?? _workspace.Options;
            if (!options.GetOption(CompletionOptions.TriggerOnTyping, this.Language))
            {
                return false;
            }

            if (trigger.Kind == CompletionTriggerKind.Deletion && this.SupportsTriggerOnDeletion(options))
            {
                return Char.IsLetterOrDigit(trigger.Character) || trigger.Character == '.';
            }

            var providers = GetFilteredProviders(roles, trigger, options);
            return providers.Any(p => p.ShouldTriggerCompletion(text, caretPosition, trigger, options));
        }

        internal virtual bool SupportsTriggerOnDeletion(OptionSet options)
        {
            var opt = options.GetOption(CompletionOptions.TriggerOnDeletion, this.Language);
            return opt == true;
        }

        public override async Task<CompletionChange> GetChangeAsync(
            Document document, CompletionItem item, char? commitKey, CancellationToken cancellationToken)
        {
            var provider = GetProvider(item);
            if (provider != null)
            {
                return await provider.GetChangeAsync(document, item, commitKey, cancellationToken).ConfigureAwait(false);
            }
            else
            {
                return CompletionChange.Create(new TextChange(item.Span, item.DisplayText));
            }
        }

        internal override async Task<CompletionChange> GetChangeAsync(
            Document document, CompletionItem item, TextSpan completionListSpan,
            char? commitKey, CancellationToken cancellationToken)
        {
            var provider = GetProvider(item);
            return provider != null
                ? await provider.GetChangeAsync(document, item, completionListSpan, commitKey, cancellationToken).ConfigureAwait(false)
                : CompletionChange.Create(new TextChange(completionListSpan, item.DisplayText));
        }

        bool IEqualityComparer<ImmutableHashSet<string>>.Equals(ImmutableHashSet<string> x, ImmutableHashSet<string> y)
        {
            if (x == y)
            {
                return true;
            }

            if (x.Count != y.Count)
            {
                return false;
            }

            foreach (var v in x)
            {
                if (!y.Contains(v))
                {
                    return false;
                }
            }

            return true;
        }

        int IEqualityComparer<ImmutableHashSet<string>>.GetHashCode(ImmutableHashSet<string> obj)
        {
            var hash = 0;
            foreach (var o in obj)
            {
                hash += o.GetHashCode();
            }

            return hash;
        }

        internal TestAccessor GetTestAccessor()
            => new TestAccessor(this);

        internal readonly struct TestAccessor
        {
            private readonly CompletionServiceWithProviders _completionServiceWithProviders;

            public TestAccessor(CompletionServiceWithProviders completionServiceWithProviders)
            {
                _completionServiceWithProviders = completionServiceWithProviders;
            }

            internal ImmutableArray<CompletionProvider>? ExclusiveProviders
                => _completionServiceWithProviders._exclusiveProviders;

            internal Task<CompletionContext> GetContextAsync(
                CompletionProvider provider,
                Document document,
                int position,
                CompletionTrigger triggerInfo,
                OptionSet options,
                CancellationToken cancellationToken)
            {
                return _completionServiceWithProviders.GetContextAsync(
                    provider,
                    document,
                    position,
                    triggerInfo,
                    options,
                    defaultSpan: null,
                    cancellationToken);
            }
        }
    }
}<|MERGE_RESOLUTION|>--- conflicted
+++ resolved
@@ -292,13 +292,8 @@
 
             if (exclusiveContexts.Any())
             {
-<<<<<<< HEAD
-                return (MergeAndPruneCompletionLists(
-                    SpecializedCollections.SingletonEnumerable(firstExclusiveContext),
-=======
                 return MergeAndPruneCompletionLists(
                     exclusiveContexts,
->>>>>>> e368f3ba
                     defaultItemSpan,
                     isExclusive: true), expandItemsAvailableFromTriggeredProviders);
             }
