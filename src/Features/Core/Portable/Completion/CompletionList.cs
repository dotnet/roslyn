﻿// Licensed to the .NET Foundation under one or more agreements.
// The .NET Foundation licenses this file to you under the MIT license.
// See the LICENSE file in the project root for more information.

using System;
using System.Collections.Generic;
using System.Collections.Immutable;
using Microsoft.CodeAnalysis.Text;
using Roslyn.Utilities;

namespace Microsoft.CodeAnalysis.Completion
{
    /// <summary>
    /// The set of completions to present to the user.
    /// </summary>
    public sealed class CompletionList
    {
        private readonly bool _isExclusive;
        private readonly Lazy<ImmutableArray<CompletionItem>> _lazyItems;

        /// <summary>
        /// The completion items to present to the user.
        /// </summary>
        public ImmutableArray<CompletionItem> Items => _lazyItems.Value;

        /// <summary>
        /// The completion items to present to the user.
        /// This property is preferred over `Items` because of the flexibility it provides. 
        /// For example, the list can be backed by types like SegmentedList to avoid LOH allocations.
        /// </summary>
        internal IReadOnlyList<CompletionItem> ItemsList { get; }

        /// <summary>
        /// The span of the syntax element at the caret position when the <see cref="CompletionList"/> was created.
        /// Individual <see cref="CompletionItem"/> spans may vary.
        /// </summary>
        [Obsolete("Not used anymore.  CompletionList.Span is used instead.", error: true)]
        public TextSpan DefaultSpan { get; }

        /// <summary>
        /// The span of the syntax element at the caret position when the <see cref="CompletionList"/> 
        /// was created.
        /// 
        /// The span identifies the text in the document that is used to filter the initial list 
        /// presented to the user, and typically represents the region of the document that will 
        /// be changed if this item is committed.
        /// </summary>
        public TextSpan Span { get; }

        /// <summary>
        /// The rules used to control behavior of the completion list shown to the user during typing.
        /// </summary>
        public CompletionRules Rules { get; }

        /// <summary>
        /// An optional <see cref="CompletionItem"/> that appears selected in the list presented to the user during suggestion mode.
        /// Suggestion mode disables auto-selection of items in the list, giving preference to the text typed by the user unless a specific item is selected manually.
        /// Specifying a <see cref="SuggestionModeItem"/> is a request that the completion host operate in suggestion mode.
        /// The item specified determines the text displayed and the description associated with it unless a different item is manually selected.
        /// No text is ever inserted when this item is completed, leaving the text the user typed instead.
        /// </summary>
        public CompletionItem? SuggestionModeItem { get; }

        private CompletionList(
            TextSpan defaultSpan,
            IReadOnlyList<CompletionItem> itemsList,
            CompletionRules? rules,
            CompletionItem? suggestionModeItem,
            bool isExclusive)
        {
            Span = defaultSpan;
            ItemsList = itemsList;
            _lazyItems = new(() => ItemsList.ToImmutableArrayOrEmpty(), System.Threading.LazyThreadSafetyMode.PublicationOnly);

            Rules = rules ?? CompletionRules.Default;
            SuggestionModeItem = suggestionModeItem;
            _isExclusive = isExclusive;

            foreach (var item in ItemsList)
            {
                item.Span = defaultSpan;
            }
        }

        /// <summary>
        /// Creates a new <see cref="CompletionList"/> instance.
        /// </summary>
        /// <param name="defaultSpan">The span of the syntax element at the caret position when the <see cref="CompletionList"/> was created.</param>
        /// <param name="items">The completion items to present to the user.</param>
        /// <param name="rules">The rules used to control behavior of the completion list shown to the user during typing.</param>
        /// <param name="suggestionModeItem">An optional <see cref="CompletionItem"/> that appears selected in the list presented to the user during suggestion mode.</param>
        /// <returns></returns>
        public static CompletionList Create(
            TextSpan defaultSpan,
            ImmutableArray<CompletionItem> items,
            CompletionRules? rules = null,
            CompletionItem? suggestionModeItem = null)
        {
            return Create(defaultSpan, items, rules, suggestionModeItem, isExclusive: false);
        }

        internal static CompletionList Create(
            TextSpan defaultSpan,
            IReadOnlyList<CompletionItem> itemsList,
            CompletionRules? rules,
            CompletionItem? suggestionModeItem,
            bool isExclusive)
        {
            return new CompletionList(defaultSpan, itemsList, rules, suggestionModeItem, isExclusive);
        }

        private CompletionList With(
            Optional<TextSpan> span = default,
            Optional<IReadOnlyList<CompletionItem>> itemsList = default,
            Optional<CompletionRules> rules = default,
            Optional<CompletionItem> suggestionModeItem = default)
        {
            var newSpan = span.HasValue ? span.Value : Span;
            var newItemsList = itemsList.HasValue ? itemsList.Value : ItemsList;
            var newRules = rules.HasValue ? rules.Value : Rules;
            var newSuggestionModeItem = suggestionModeItem.HasValue ? suggestionModeItem.Value : SuggestionModeItem;

            if (newSpan == Span &&
                newItemsList == ItemsList &&
                newRules == Rules &&
                newSuggestionModeItem == SuggestionModeItem)
            {
                return this;
            }
            else
            {
                return Create(newSpan, newItemsList, newRules, newSuggestionModeItem, isExclusive: false);
            }
        }

        /// <summary>
        /// Creates a copy of this <see cref="CompletionList"/> with the <see cref="DefaultSpan"/> property changed.
        /// </summary>
        [Obsolete("Not used anymore.  Use WithSpan instead.", error: true)]
        public CompletionList WithDefaultSpan(TextSpan span)
            => With(span: span);

        public CompletionList WithSpan(TextSpan span)
            => With(span: span);

#pragma warning disable RS0030 // Do not used banned APIs
        /// <summary>
        /// Creates a copy of this <see cref="CompletionList"/> with the <see cref="Items"/> property changed.
        /// </summary>
        public CompletionList WithItems(ImmutableArray<CompletionItem> items)
#pragma warning restore RS0030 // Do not used banned APIs
            => With(itemsList: items);

        /// <summary>
        /// Creates a copy of this <see cref="CompletionList"/> with the <see cref="ItemsList"/> property changed.
        /// </summary>
        internal CompletionList WithItemsList(IReadOnlyList<CompletionItem> itemsList)
            => With(itemsList: new(itemsList));

        /// <summary>
        /// Creates a copy of this <see cref="CompletionList"/> with the <see cref="Rules"/> property changed.
        /// </summary>
        public CompletionList WithRules(CompletionRules rules)
            => With(rules: rules);

        /// <summary>
        /// Creates a copy of this <see cref="CompletionList"/> with the <see cref="SuggestionModeItem"/> property changed.
        /// </summary>
        public CompletionList WithSuggestionModeItem(CompletionItem suggestionModeItem)
            => With(suggestionModeItem: suggestionModeItem);

        /// <summary>
        /// The default <see cref="CompletionList"/> returned when no items are found to populate the list.
        /// </summary>
        public static readonly CompletionList Empty = new(
            default, ImmutableArray<CompletionItem>.Empty, CompletionRules.Default,
            suggestionModeItem: null, isExclusive: false);

<<<<<<< HEAD
        internal bool IsEmpty => Items.IsEmpty && SuggestionModeItem is null;
=======
        internal bool IsEmpty => ItemsList.Count == 0 && SuggestionModeItem is null;
>>>>>>> 80a8ce8d

        internal TestAccessor GetTestAccessor()
            => new(this);

        internal readonly struct TestAccessor
        {
            private readonly CompletionList _completionList;

            public TestAccessor(CompletionList completionList)
                => _completionList = completionList;

            internal bool IsExclusive => _completionList._isExclusive;
        }
    }
}<|MERGE_RESOLUTION|>--- conflicted
+++ resolved
@@ -176,11 +176,7 @@
             default, ImmutableArray<CompletionItem>.Empty, CompletionRules.Default,
             suggestionModeItem: null, isExclusive: false);
 
-<<<<<<< HEAD
-        internal bool IsEmpty => Items.IsEmpty && SuggestionModeItem is null;
-=======
         internal bool IsEmpty => ItemsList.Count == 0 && SuggestionModeItem is null;
->>>>>>> 80a8ce8d
 
         internal TestAccessor GetTestAccessor()
             => new(this);
