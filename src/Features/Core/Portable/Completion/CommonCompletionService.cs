--- conflicted
+++ resolved
@@ -34,21 +34,6 @@
             return base.GetBetterItem(item, existingItem);
         }
 
-<<<<<<< HEAD
-        internal override Task<CompletionList> GetCompletionsAsync(
-            Document document,
-            int caretPosition,
-            CompletionOptions options,
-            OptionSet passThroughOptions,
-            CompletionTrigger trigger,
-            ImmutableHashSet<string>? roles,
-            CancellationToken cancellationToken)
-        {
-            return GetCompletionsWithAvailabilityOfExpandedItemsAsync(document, caretPosition, options, passThroughOptions, trigger, roles, cancellationToken);
-        }
-
-=======
->>>>>>> 80a8ce8d
         protected static bool IsKeywordItem(CompletionItem item)
             => item.Tags.Contains(WellKnownTags.Keyword);
 
