﻿// Licensed to the .NET Foundation under one or more agreements.
// The .NET Foundation licenses this file to you under the MIT license.
// See the LICENSE file in the project root for more information.

using System;
using System.Collections.Generic;
using System.Collections.Immutable;
using System.Diagnostics;
using System.Threading;
using System.Threading.Tasks;
using Microsoft.CodeAnalysis.Collections;
using Microsoft.CodeAnalysis.Options;
using Microsoft.CodeAnalysis.Shared.Extensions.ContextQuery;
using Microsoft.CodeAnalysis.Text;
using Roslyn.Utilities;

namespace Microsoft.CodeAnalysis.Completion
{
    /// <summary>
    /// The context presented to a <see cref="CompletionProvider"/> when providing completions.
    /// </summary>
    public sealed class CompletionContext
    {
        private readonly SegmentedList<CompletionItem> _items = new();

        private CompletionItem? _suggestionModeItem;
        private bool _isExclusive;

        internal CompletionProvider Provider { get; }

        /// <summary>
        /// The document that completion was invoked within.
        /// </summary>
        public Document Document { get; }

        /// <summary>
        /// The caret position when completion was triggered.
        /// </summary>
        public int Position { get; }

        /// <summary>
        /// By providing this object, we have an opportunity to share requested SyntaxContext among all CompletionProviders
        /// during a completion session to reduce repeat computation.
        /// </summary>
        private SharedSyntaxContextsWithSpeculativeModel? SharedSyntaxContextsWithSpeculativeModel { get; }

        /// <summary>
        /// The span of the syntax element at the caret position.
        /// 
        /// This is the most common value used for <see cref="CompletionItem.Span"/> and will
        /// be automatically assigned to any <see cref="CompletionItem"/> that has no <see cref="CompletionItem.Span"/> specified.
        /// </summary>
        [Obsolete("Not used anymore. Use CompletionListSpan instead.", error: true)]
        public TextSpan DefaultItemSpan { get; }

#pragma warning disable RS0030 // Do not used banned APIs
        /// <summary>
        /// The span of the document the completion list corresponds to.  It will be set initially to
        /// the result of <see cref="CompletionService.GetDefaultCompletionListSpan"/>, but it can
        /// be overwritten during <see cref="CompletionService.GetCompletionsAsync(Document, int, CompletionTrigger, ImmutableHashSet{string}, OptionSet, CancellationToken)"/>.
        /// The purpose of the span is to:
        ///     1. Signify where the completions should be presented.
        ///     2. Designate any existing text in the document that should be used for filtering.
        ///     3. Specify, by default, what portion of the text should be replaced when a completion 
        ///        item is committed.
        /// </summary>
        public TextSpan CompletionListSpan { get; set; }
#pragma warning restore

        /// <summary>
        /// The triggering action that caused completion to be started.
        /// </summary>
        public CompletionTrigger Trigger { get; }

        /// <summary>
        /// The options that completion was started with.
        /// </summary>
        internal CompletionOptions CompletionOptions { get; }

        /// <summary>
        /// The cancellation token to use for this operation.
        /// </summary>
        public CancellationToken CancellationToken { get; }

        /// <summary>
        /// Set to true if the items added here should be the only items presented to the user.
        /// Expand items should never be exclusive.
        /// </summary>
        public bool IsExclusive
        {
            get
            {
                return _isExclusive && !Provider.IsExpandItemProvider;
            }

            set
            {
                if (value)
                    Debug.Assert(!Provider.IsExpandItemProvider);

                _isExclusive = value;
            }
        }

        /// <summary>
        /// The options that completion was started with.
        /// </summary>
        public OptionSet Options { get; }

        /// <summary>
        /// Creates a <see cref="CompletionContext"/> instance.
        /// </summary>
        public CompletionContext(
            CompletionProvider provider,
            Document document,
            int position,
            TextSpan defaultSpan,
            CompletionTrigger trigger,
            OptionSet? options,
            CancellationToken cancellationToken)
            : this(provider ?? throw new ArgumentNullException(nameof(provider)),
                   document ?? throw new ArgumentNullException(nameof(document)),
                   position,
                   sharedSyntaxContextsWithSpeculativeModel: null,
                   defaultSpan,
                   trigger,
                   // Publicly available options do not affect this API.
                   CompletionOptions.Default,
                   cancellationToken)
        {
#pragma warning disable RS0030 // Do not used banned APIs
            Options = options ?? OptionValueSet.Empty;
#pragma warning restore
        }

        /// <summary>
        /// Creates a <see cref="CompletionContext"/> instance.
        /// </summary>
        internal CompletionContext(
            CompletionProvider provider,
            Document document,
            int position,
            SharedSyntaxContextsWithSpeculativeModel? sharedSyntaxContextsWithSpeculativeModel,
            TextSpan defaultSpan,
            CompletionTrigger trigger,
            in CompletionOptions options,
            CancellationToken cancellationToken)
        {
            Provider = provider;
            Document = document;
            Position = position;
            CompletionListSpan = defaultSpan;
            Trigger = trigger;
            CompletionOptions = options;
            CancellationToken = cancellationToken;
<<<<<<< HEAD
            _items = new List<CompletionItem>();

=======

            SharedSyntaxContextsWithSpeculativeModel = sharedSyntaxContextsWithSpeculativeModel;

>>>>>>> 80a8ce8d
#pragma warning disable RS0030 // Do not used banned APIs
            Options = OptionValueSet.Empty;
#pragma warning restore
        }

        internal IReadOnlyList<CompletionItem> Items => _items;

        public void AddItem(CompletionItem item)
        {
            if (item == null)
            {
                throw new ArgumentNullException(nameof(item));
            }

            item = FixItem(item);
            _items.Add(item);
        }

        public void AddItems(IEnumerable<CompletionItem> items)
        {
            if (items == null)
            {
                throw new ArgumentNullException(nameof(items));
            }

            foreach (var item in items)
            {
                AddItem(item);
            }
        }

        /// <summary>
        /// An optional <see cref="CompletionItem"/> that appears selected in the list presented to the user during suggestion mode.
        /// 
        /// Suggestion mode disables auto-selection of items in the list, giving preference to the text typed by the user unless a specific item is selected manually.
        /// 
        /// Specifying a <see cref="SuggestionModeItem"/> is a request that the completion host operate in suggestion mode.
        /// The item specified determines the text displayed and the description associated with it unless a different item is manually selected.
        /// 
        /// No text is ever inserted when this item is completed, leaving the text the user typed instead.
        /// </summary>
        public CompletionItem? SuggestionModeItem
        {
            get
            {
                return _suggestionModeItem;
            }

            set
            {
                if (value != null)
                {
                    value = FixItem(value);
                }

                _suggestionModeItem = value;
            }
        }

        internal Task<SyntaxContext> GetSyntaxContextWithExistingSpeculativeModelAsync(Document document, CancellationToken cancellationToken)
        {
            if (SharedSyntaxContextsWithSpeculativeModel is null)
                return CompletionHelper.CreateSyntaxContextWithExistingSpeculativeModelAsync(document, Position, cancellationToken);

            return SharedSyntaxContextsWithSpeculativeModel.GetSyntaxContextAsync(document, cancellationToken);
        }

        private CompletionItem FixItem(CompletionItem item)
        {
            // remember provider so we can find it again later
            item.ProviderName = Provider.Name;

            item.Span = CompletionListSpan;

            return item;
        }
    }
}<|MERGE_RESOLUTION|>--- conflicted
+++ resolved
@@ -153,14 +153,9 @@
             Trigger = trigger;
             CompletionOptions = options;
             CancellationToken = cancellationToken;
-<<<<<<< HEAD
-            _items = new List<CompletionItem>();
-
-=======
 
             SharedSyntaxContextsWithSpeculativeModel = sharedSyntaxContextsWithSpeculativeModel;
 
->>>>>>> 80a8ce8d
 #pragma warning disable RS0030 // Do not used banned APIs
             Options = OptionValueSet.Empty;
 #pragma warning restore
