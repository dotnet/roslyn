--- conflicted
+++ resolved
@@ -2831,11 +2831,11 @@
         <target state="translated">"HH" カスタム書式指定子 (任意の数の "H" 指定子を追加できます) は、時を 00 から 23 の数字で表します。つまり、午前 0 時からの時間をカウントする、ゼロから始まる 24 時間制で時が表されます。1 桁の時は、先行ゼロ付きで書式設定されます。</target>
         <note />
       </trans-unit>
-<<<<<<< HEAD
       <trans-unit id="all_anonymous_types_in_container">
         <source>all anonymous types in container</source>
         <target state="new">all anonymous types in container</target>
-=======
+        <note />
+      </trans-unit>
       <trans-unit id="and_update_call_sites_directly">
         <source>and update call sites directly</source>
         <target state="new">and update call sites directly</target>
@@ -2844,7 +2844,6 @@
       <trans-unit id="code">
         <source>code</source>
         <target state="translated">コード</target>
->>>>>>> e782ce78
         <note />
       </trans-unit>
       <trans-unit id="date_separator">
@@ -2983,20 +2982,19 @@
         <target state="translated">ソース内 (属性)</target>
         <note />
       </trans-unit>
-<<<<<<< HEAD
+      <trans-unit id="into_extracted_method_to_invoke_at_call_sites">
+        <source>into extracted method to invoke at call sites</source>
+        <target state="new">into extracted method to invoke at call sites</target>
+        <note />
+      </trans-unit>
+      <trans-unit id="into_new_overload">
+        <source>into new overload</source>
+        <target state="new">into new overload</target>
+        <note />
+      </trans-unit>
       <trans-unit id="just_this_anonymous_type">
         <source>just this anonymous type</source>
         <target state="new">just this anonymous type</target>
-=======
-      <trans-unit id="into_extracted_method_to_invoke_at_call_sites">
-        <source>into extracted method to invoke at call sites</source>
-        <target state="new">into extracted method to invoke at call sites</target>
-        <note />
-      </trans-unit>
-      <trans-unit id="into_new_overload">
-        <source>into new overload</source>
-        <target state="new">into new overload</target>
->>>>>>> e782ce78
         <note />
       </trans-unit>
       <trans-unit id="long_date">
