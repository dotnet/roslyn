--- conflicted
+++ resolved
@@ -1192,11 +1192,7 @@
       </trans-unit>
       <trans-unit id="Move_static_members_to_another_type">
         <source>Move static members to another type...</source>
-<<<<<<< HEAD
-        <target state="new">Move static members to another type...</target>
-=======
         <target state="translated">静的メンバーを別の型に移行する...</target>
->>>>>>> 608fa01d
         <note />
       </trans-unit>
       <trans-unit id="Move_to_namespace">
@@ -1444,15 +1440,9 @@
 'name1' is the current group (optional), 'name2' is a previously defined group, and 'subexpression' is any valid regular expression pattern. The balancing group definition deletes the definition of name2 and stores the interval between name2 and name1 in name1. If no name2 group is defined, the match backtracks. Because deleting the last definition of name2 reveals the previous definition of name2, this construct lets you use the stack of captures for group name2 as a counter for keeping track of nested constructs such as parentheses or opening and closing brackets.
 
 The balancing group definition uses 'name2' as a stack. The beginning character of each nested construct is placed in the group and in its Group.Captures collection. When the closing character is matched, its corresponding opening character is removed from the group, and the Captures collection is decreased by one. After the opening and closing characters of all nested constructs have been matched, 'name1' is empty.</source>
-<<<<<<< HEAD
-        <target state="needs-review-translation">グループ定義の均等化では、既に定義されていたグループの定義を削除し、既に定義されていたグループと現在のグループの間隔を現在のグループに格納します。
-    
-'name1' は現在のグループ (省略可能) で、'name2' は既に定義されていたグループで、'subexpression' は有効な正規表現パターンです。グループ定義の均等化では、name2 の定義を削除し、name2 と name1 の間隔を name1 に格納します。name2 グループが定義されていない場合、一致はバックトラックされます。name2 の最後の定義を削除すると、name2 の以前の定義がわかるため、このコンストラクトによって、かっこや左右の角かっこなど入れ子になったコンストラクトを追跡するカウンターとして name2 グループのキャプチャのスタックを使用できます。
-=======
         <target state="translated">グループ定義の均等化では、既に定義されていたグループの定義を削除し、現在のグループにおいて、既に定義されていたグループと現在のグループの間の差分を保存します。
 
  "name1" は現在のグループ (オプション) で、"name2" は既に定義されていたグループで、"subexpression" は有効な正規表現パターンです。グループ定義の均等化では、name2 の定義を削除し、name2 と name1 の間の差分を name1 に格納します。name2 グループが定義されていない場合、一致は差し戻します。name2 の最新の定義を削除すると、name2 の以前の定義が明らかになるため、このコンストラクトによって、かっこや左右の角かっこなど入れ子になったコンストラクトを追跡するカウンターとして name2 グループのキャプチャのスタックを使用できます。
->>>>>>> 608fa01d
 
 グループ定義の均等化では、"name2" をスタックとして使用します。入れ子になった各コンストラクトの開始文字が、グループとその Group.Captures コレクションに配置されます。終了文字が一致すると、対応する開始文字がグループから削除され、Captures コレクションが 1 つ減らされます。入れ子になったすべてのコンストラクトの開始文字と終了文字が一致したら、"name1" は空になります。</target>
         <note />
