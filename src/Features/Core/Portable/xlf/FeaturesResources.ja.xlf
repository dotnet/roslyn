--- conflicted
+++ resolved
@@ -202,15 +202,9 @@
         <target state="new">Introduce query variable</target>
         <note />
       </trans-unit>
-<<<<<<< HEAD
-      <trans-unit id="Move_to_namespace">
-        <source>Move to namespace...</source>
-        <target state="new">Move to namespace...</target>
-=======
       <trans-unit id="Invert_conditional">
         <source>Invert conditional</source>
         <target state="new">Invert conditional</target>
->>>>>>> 224aafa4
         <note />
       </trans-unit>
       <trans-unit id="Private_member_0_can_be_removed_as_the_value_assigned_to_it_is_never_read">
