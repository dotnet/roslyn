--- conflicted
+++ resolved
@@ -1192,11 +1192,7 @@
       </trans-unit>
       <trans-unit id="Move_static_members_to_another_type">
         <source>Move static members to another type...</source>
-<<<<<<< HEAD
-        <target state="new">Move static members to another type...</target>
-=======
         <target state="translated">Переместить статические элементы в другой тип...</target>
->>>>>>> 608fa01d
         <note />
       </trans-unit>
       <trans-unit id="Move_to_namespace">
@@ -1444,13 +1440,7 @@
 'name1' is the current group (optional), 'name2' is a previously defined group, and 'subexpression' is any valid regular expression pattern. The balancing group definition deletes the definition of name2 and stores the interval between name2 and name1 in name1. If no name2 group is defined, the match backtracks. Because deleting the last definition of name2 reveals the previous definition of name2, this construct lets you use the stack of captures for group name2 as a counter for keeping track of nested constructs such as parentheses or opening and closing brackets.
 
 The balancing group definition uses 'name2' as a stack. The beginning character of each nested construct is placed in the group and in its Group.Captures collection. When the closing character is matched, its corresponding opening character is removed from the group, and the Captures collection is decreased by one. After the opening and closing characters of all nested constructs have been matched, 'name1' is empty.</source>
-<<<<<<< HEAD
-        <target state="needs-review-translation">Сбалансированное определение группы удаляет определение ранее определенной группы и сохраняет (в текущей группе) интервал между ранее определенной группой и текущей группой.
-    
-Значение "имя1" является текущей группой (необязательная), "имя2" является ранее определенной группой, а "часть выражения" является любым допустимым шаблоном регулярного выражения. Сбалансированное определение группы удаляет определение "имя2" и сохраняет интервал между "имя2" и "имя1" в "имя1". Если группа "имя2" не определена, соответствие определяется по обратному отслеживанию. Так как удаление последнего определения name2 приводит к раскрытию предыдущего определения "имя2", эта конструкция позволяет использовать стек записей для группы "имя2" в качестве счетчика для отслеживания вложенных конструкций, таких как круглые скобки или открывающие и закрывающие скобки.
-=======
         <target state="translated">Сбалансированное определение группы удаляет определение ранее определенной группы и сохраняет (в текущей группе) интервал между ранее определенной группой и текущей группой.
->>>>>>> 608fa01d
 
 Значение "имя1" является текущей группой (необязательная), "имя2" является ранее определенной группой, а "часть выражения" является любым допустимым шаблоном регулярного выражения. Сбалансированное определение группы удаляет определение "имя2" и сохраняет интервал между "имя2" и "имя1" в "имя1". Если группа "имя2" не определена, соответствие определяется по обратному отслеживанию. Так как удаление последнего определения "имя2" приводит к раскрытию предыдущего определения "имя2", эта конструкция позволяет использовать стек записей для группы "имя2" в качестве счетчика для отслеживания вложенных конструкций, таких как круглые скобки или открывающие и закрывающие скобки.
 
