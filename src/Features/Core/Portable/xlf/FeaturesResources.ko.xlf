--- conflicted
+++ resolved
@@ -1192,11 +1192,7 @@
       </trans-unit>
       <trans-unit id="Move_static_members_to_another_type">
         <source>Move static members to another type...</source>
-<<<<<<< HEAD
-        <target state="new">Move static members to another type...</target>
-=======
         <target state="translated">정적 멤버를 다른 형식으로 이동...</target>
->>>>>>> 608fa01d
         <note />
       </trans-unit>
       <trans-unit id="Move_to_namespace">
@@ -1444,13 +1440,8 @@
 'name1' is the current group (optional), 'name2' is a previously defined group, and 'subexpression' is any valid regular expression pattern. The balancing group definition deletes the definition of name2 and stores the interval between name2 and name1 in name1. If no name2 group is defined, the match backtracks. Because deleting the last definition of name2 reveals the previous definition of name2, this construct lets you use the stack of captures for group name2 as a counter for keeping track of nested constructs such as parentheses or opening and closing brackets.
 
 The balancing group definition uses 'name2' as a stack. The beginning character of each nested construct is placed in the group and in its Group.Captures collection. When the closing character is matched, its corresponding opening character is removed from the group, and the Captures collection is decreased by one. After the opening and closing characters of all nested constructs have been matched, 'name1' is empty.</source>
-<<<<<<< HEAD
-        <target state="needs-review-translation">균형 조정 그룹 정의는 이전에 정의된 그룹의 정의를 삭제하고, 이전에 정의된 그룹과 현재 그룹 사이의 간격을 현재 그룹에 저장합니다.
-    
-=======
         <target state="translated">균형 조정 그룹 정의는 이전에 정의된 그룹의 정의를 삭제하고, 이전에 정의된 그룹과 현재 그룹 사이의 간격을 현재 그룹에 저장합니다.
 
->>>>>>> 608fa01d
 'name1'은 현재 그룹이고(선택 사항), 'name2'는 이전에 정의된 그룹이며, 'subexpression'은 유효한 정규식 패턴입니다. 균형 조정 그룹 정의는 name2의 정의를 삭제하고 name2와 name1 사이의 간격을 name1에 저장합니다. name2 그룹이 정의되어 있지 않으면 일치에서 역추적합니다. name2의 마지막 정의를 삭제하면 name2의 이전 정의가 표시되므로 이 구문을 통해 name2 그룹에 대한 캡처 스택을 괄호 또는 여는 대괄호 및 닫는 대괄호와 같은 중첩 구문을 추적하기 위한 카운터로 사용할 수 있습니다.
 
 균형 조정 그룹 정의에서는 'name2'를 스택으로 사용합니다. 각 중첩 구문의 시작 문자는 그룹 및 해당 Group.Captures 컬렉션에 배치됩니다. 닫는 문자가 일치되면 해당하는 여는 문자가 그룹에서 제거되고 Captures 컬렉션이 하나 감소합니다. 모든 중첩 구문의 여는 문자와 닫는 문자가 일치되고 나면 'name1'은 비어 있는 상태가 됩니다.</target>
